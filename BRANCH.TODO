# Put your TODOs for this branch here, then make sure it is empty before
# landing. There is a test to ensure it is empty in trunk. If there is
# stuff still here when you are ready to land, the items should probably
# be converted to bugs so they can be scheduled.
<<<<<<< HEAD
The following temporary classes need to be removed before this branch can
land:
  * BuildFarmJobOld/IBuildFarmJobOld (update the classes using this to
    use the new db versions).
  * BuildFarmJobOldDerived (move queue-methods onto BuildFarmJobDerived).
=======

The static methods on IBuildFarmJob/IPackageBuild should be reverted
to normal methods once all *Build classes have transitioned to the new
model and IBuildBase is removed.
>>>>>>> 1a9128c4
<|MERGE_RESOLUTION|>--- conflicted
+++ resolved
@@ -2,15 +2,13 @@
 # landing. There is a test to ensure it is empty in trunk. If there is
 # stuff still here when you are ready to land, the items should probably
 # be converted to bugs so they can be scheduled.
-<<<<<<< HEAD
 The following temporary classes need to be removed before this branch can
 land:
   * BuildFarmJobOld/IBuildFarmJobOld (update the classes using this to
     use the new db versions).
   * BuildFarmJobOldDerived (move queue-methods onto BuildFarmJobDerived).
-=======
+  * BuildBase.
 
 The static methods on IBuildFarmJob/IPackageBuild should be reverted
 to normal methods once all *Build classes have transitioned to the new
-model and IBuildBase is removed.
->>>>>>> 1a9128c4
+model and IBuildBase is removed.