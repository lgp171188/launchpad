# Put your TODOs for this branch here, then make sure it is empty before
<<<<<<< HEAD
# landing. There is a test to ensure it is empty in trunk.

 * finalise review with sinzui
 * stub review and db patch assignment
=======
# landing. There is a test to ensure it is empty in trunk.
>>>>>>> 2a15eab4
<|MERGE_RESOLUTION|>--- conflicted
+++ resolved
@@ -1,9 +1,2 @@
 # Put your TODOs for this branch here, then make sure it is empty before
-<<<<<<< HEAD
-# landing. There is a test to ensure it is empty in trunk.
-
- * finalise review with sinzui
- * stub review and db patch assignment
-=======
-# landing. There is a test to ensure it is empty in trunk.
->>>>>>> 2a15eab4
+# landing. There is a test to ensure it is empty in trunk.