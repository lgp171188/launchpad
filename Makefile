# This file modified from Zope3/Makefile
# Licensed under the ZPL, (c) Zope Corporation and contributors.

PYTHON_VERSION=2.4
PYTHON=python${PYTHON_VERSION}
WD:=$(shell pwd)
PY=$(WD)/bin/py
PYTHONPATH:=$(WD)/lib:$(WD)/lib/mailman:${PYTHONPATH}
BUILDOUT_CFG=buildout.cfg
VERBOSITY=-vv

TESTFLAGS=-p $(VERBOSITY)
TESTOPTS=

SHHH=utilities/shhh.py
HERE:=$(shell pwd)

LPCONFIG=development

MINS_TO_SHUTDOWN=15

CODEHOSTING_ROOT=/var/tmp/bazaar.launchpad.dev

BZR_VERSION_INFO = bzr-version-info.py

WADL_FILE = lib/canonical/launchpad/apidoc/wadl-$(LPCONFIG).xml
API_INDEX = lib/canonical/launchpad/apidoc/index.html

EXTRA_JS_FILES=lib/canonical/launchpad/icing/MochiKit.js \
				$(shell $(HERE)/utilities/yui-deps.py) \
				lib/canonical/launchpad/icing/lazr/build/lazr.js

# DO NOT ALTER : this should just build by default
default: inplace

schema: build clean_codehosting
	$(MAKE) -C database/schema
	$(RM) -r /var/tmp/fatsam

newsampledata:
	$(MAKE) -C database/schema newsampledata

hosted_branches: $(PY)
	$(PY) ./utilities/make-dummy-hosted-branches

$(WADL_FILE): $(BZR_VERSION_INFO)
	LPCONFIG=$(LPCONFIG) $(PY) ./utilities/create-lp-wadl.py > $@.tmp
	mv $@.tmp $@

$(API_INDEX): $(WADL_FILE)
	bin/apiindex $(WADL_FILE) > $@.tmp
	mv $@.tmp $@

apidoc: compile $(API_INDEX)

check_loggerhead_on_merge:
	# Loggerhead doesn't depend on anything else in rocketfuel and nothing
	# depends on it (yet).
	make -C sourcecode/loggerhead check PYTHON=${PYTHON} \
		PYTHON_VERSION=${PYTHON_VERSION} PYTHONPATH=$(PYTHONPATH)

check_merge: $(PY)
	[ `PYTHONPATH= bzr status -S database/schema/ | \
		grep -v "\(^P\|pending\|security.cfg\|Makefile\|unautovacuumable\|_pythonpath.py\)" | wc -l` -eq 0 ]
	${PY} lib/canonical/tests/test_no_conflict_marker.py

check_db_merge: $(PY)
	${PY} lib/canonical/tests/test_no_conflict_marker.py

# This can be removed once we move to zc.buildout and we have versioned
# dependencies, but for now we run both Launchpad and all other
# dependencies tests for any merge to sourcecode.
check_sourcecode_merge: check
	$(MAKE) -C sourcecode check PYTHON=${PYTHON} \
		PYTHON_VERSION=${PYTHON_VERSION} PYTHONPATH=$(PYTHONPATH)

check_config: build
	bin/test -m canonical.config.tests -vvt test_config

# Clean before running the test suite, since the build might fail depending
# what source changes happened. (e.g. apidoc depends on interfaces)
check: clean build
	# Run all tests. test_on_merge.py takes care of setting up the
	# database.
	${PY} -t ./test_on_merge.py $(VERBOSITY)

jscheck: build
	# Run all JavaScript integration tests.  The test runner takes care of
	# setting up the test environment.
	@echo
	@echo "Running the JavaScript integration test suite"
	@echo
	bin/test $(VERBOSITY) --layer=WindmillLayer

jscheck_functest: build
    # Run the old functest Windmill integration tests.  The test runner
    # takes care of setting up the test environment.
	@echo
	@echo "Running Windmill funtest integration test suite"
	@echo
	bin/jstest

check_mailman: build
	# Run all tests, including the Mailman integration
	# tests. test_on_merge.py takes care of setting up the database.
	${PY} -t ./test_on_merge.py $(VERBOSITY) --layer=MailmanLayer

lint: ${PY}
	@bash ./bin/lint.sh

lint-verbose: ${PY}
	@bash ./bin/lint.sh -v

xxxreport: $(PY)
	${PY} -t ./utilities/xxxreport.py -f csv -o xxx-report.csv ./

check-configs: $(PY)
	${PY} utilities/check-configs.py

pagetests: build
	env PYTHONPATH=$(PYTHONPATH) bin/test test_pages

inplace: build

build: $(BZR_VERSION_INFO) compile apidoc jsbuild

jsbuild:
	${SHHH} bin/jsbuild -b lazr-js/build
	${SHHH} bin/jsbuild \
		-n launchpad -s lib/canonical/launchpad/javascript \
		-b lib/canonical/launchpad/icing/build $(EXTRA_JS_FILES)

eggs:
	# Usually this is linked via link-external-sourcecode, but in
	# deployment we create this ourselves.
	mkdir eggs

download-cache:
	@echo "Missing ./download-cache."
	@echo "Developers: please run utilities/link-external-sourcecode."
	@exit 1

# The download-cache dependency comes *before* eggs so that developers get the
# warning before the eggs directory is made.  The target for the eggs directory
# is only there for deployment convenience.
bin/buildout: download-cache eggs
	$(SHHH) PYTHONPATH= $(PYTHON) bootstrap.py\
                --ez_setup-source=ez_setup.py \
		--download-base=download-cache/dist --eggs=eggs

$(PY): bin/buildout versions.cfg $(BUILDOUT_CFG) setup.py
	$(SHHH) PYTHONPATH= ./bin/buildout \
                configuration:instance_name=${LPCONFIG} -c $(BUILDOUT_CFG)

compile: $(PY)
	${SHHH} $(MAKE) -C sourcecode build PYTHON=${PYTHON} \
	    PYTHON_VERSION=${PYTHON_VERSION} LPCONFIG=${LPCONFIG}
<<<<<<< HEAD
	${SHHH} LPCONFIG=${LPCONFIG} $(PY) -t buildmailman.py
=======
	${SHHH} LPCONFIG=${LPCONFIG} ${PY} -t buildmailman.py
	${SHHH} $(PY) sourcecode/lazr-js/tools/build.py \
		-n launchpad -s lib/canonical/launchpad/javascript \
		-b lib/canonical/launchpad/icing/build $(EXTRA_JS_FILES)
>>>>>>> 280c673a

test_build: build
	bin/test $(TESTFLAGS) $(TESTOPTS)

test_inplace: inplace
	bin/test $(TESTFLAGS) $(TESTOPTS)

ftest_build: build
	bin/test -f $(TESTFLAGS) $(TESTOPTS)

ftest_inplace: inplace
	bin/test -f $(TESTFLAGS) $(TESTOPTS)

run: inplace stop
	$(RM) thread*.request
	bin/run -r librarian,google-webservice -i $(LPCONFIG)

start-gdb: inplace stop support_files
	$(RM) thread*.request
	nohup gdb -x run.gdb --args bin/run -i $(LPCONFIG) \
		-r librarian,google-webservice
		> ${LPCONFIG}-nohup.out 2>&1 &

run_all: inplace stop hosted_branches
	$(RM) thread*.request
	bin/run -r librarian,buildsequencer,sftp,mailman,codebrowse,google-webservice -i $(LPCONFIG)

run_codebrowse: build
	BZR_PLUGIN_PATH=bzrplugins $(PY) sourcecode/launchpad-loggerhead/start-loggerhead.py -f

start_codebrowse: build
	BZR_PLUGIN_PATH=$(shell pwd)/bzrplugins $(PY) sourcecode/launchpad-loggerhead/start-loggerhead.py

stop_codebrowse:
	$(PY) sourcecode/launchpad-loggerhead/stop-loggerhead.py

start_librarian: build
	bin/start_librarian

stop_librarian:
	bin/killservice librarian

pull_branches: support_files
	$(PY) cronscripts/supermirror-pull.py

scan_branches:
	# Scan branches from the filesystem into the database.
	$(PY) cronscripts/branch-scanner.py

sync_branches: pull_branches scan_branches

$(BZR_VERSION_INFO):
	scripts/update-bzr-version-info.sh

support_files: $(WADL_FILE) $(BZR_VERSION_INFO)

# Intended for use on developer machines
start: inplace stop support_files initscript-start

# Run as a daemon - hack using nohup until we move back to using zdaemon
# properly. We also should really wait until services are running before
# exiting, as running 'make stop' too soon after running 'make start'
# will not work as expected. For use on production servers, where
# we know we don't need the extra steps in a full "make start"
# because of how the code is deployed/built.
initscript-start:
	nohup bin/run -i $(LPCONFIG) > ${LPCONFIG}-nohup.out 2>&1 &

# Intended for use on developer machines
stop: build initscript-stop

# Kill launchpad last - other services will probably shutdown with it,
# so killing them after is a race condition. For use on production
# servers, where we know we don't need the extra steps in a full
# "make stop" because of how the code is deployed/built.
initscript-stop:
	bin/killservice librarian buildsequencer launchpad mailman

shutdown: scheduleoutage stop
	$(RM) +maintenancetime.txt

scheduleoutage:
	echo Scheduling outage in ${MINS_TO_SHUTDOWN} mins
	date --iso-8601=minutes -u -d +${MINS_TO_SHUTDOWN}mins > +maintenancetime.txt
	echo Sleeping ${MINS_TO_SHUTDOWN} mins
	sleep ${MINS_TO_SHUTDOWN}m

harness:
	bin/harness

iharness:
	bin/iharness

rebuildfti:
	@echo Rebuilding FTI indexes on launchpad_dev database
	$(PY) database/schema/fti.py -d launchpad_dev --force

clean:
	$(MAKE) -C sourcecode/pygettextpo clean
	if test -f sourcecode/mailman/Makefile; then \
		$(MAKE) -C sourcecode/mailman clean; \
	fi
	find . -path ./eggs -prune -false -o \
		-type f \( -name '*.o' -o -name '*.so' -o -name '*.la' -o \
	    -name '*.lo' -o -name '*.py[co]' -o -name '*.dll' \) \
	    -print0 | xargs -r0 $(RM)
	$(RM) -r bin
	$(RM) -r parts
	$(RM) .installed.cfg
	$(RM) -r build
	$(RM) thread*.request
	$(RM) -r lib/mailman
	$(RM) -rf lib/canonical/launchpad/icing/build/*
	$(RM) -r $(CODEHOSTING_ROOT)
	$(RM) $(WADL_FILE) $(API_INDEX)
	$(RM) $(BZR_VERSION_INFO)
	$(RM) _pythonpath.py
	$(RM) -rf \
			  /var/tmp/builddmaster \
			  /var/tmp/bzrsync \
			  /var/tmp/codehosting.test \
			  /var/tmp/codeimport \
			  /var/tmp/fatsam.appserver \
			  /var/tmp/launchpad_mailqueue \
			  /var/tmp/lperr \
			  /var/tmp/lperr.test \
			  /var/tmp/mailman \
			  /var/tmp/mailman-xmlrpc.test \
			  /var/tmp/ppa \
			  /var/tmp/ppa.test \
			  /var/tmp/zeca

realclean: clean
	$(RM) TAGS tags

clean_codehosting:
	$(RM) -r $(CODEHOSTING_ROOT)
	mkdir -p $(CODEHOSTING_ROOT)/mirrors
	mkdir -p $(CODEHOSTING_ROOT)/push-branches
	mkdir -p $(CODEHOSTING_ROOT)/config
	mkdir -p /var/tmp/bzrsync
	touch $(CODEHOSTING_ROOT)/config/launchpad-lookup.txt

zcmldocs:
	mkdir -p doc/zcml/namespaces.zope.org
	bin/stxdocs \
	    -f sourcecode/zope/src/zope/app/zcmlfiles/meta.zcml \
	    -o doc/zcml/namespaces.zope.org

potemplates: launchpad.pot

# Generate launchpad.pot by extracting message ids from the source
launchpad.pot:
	bin/i18nextract.py

install: reload-apache

copy-certificates:
	mkdir -p /etc/apache2/ssl
	cp configs/development/launchpad.crt /etc/apache2/ssl/
	cp configs/development/launchpad.key /etc/apache2/ssl/

copy-apache-config:
	# We insert the absolute path to the branch-rewrite script
	# into the Apache config as we copy the file into position.
	sed -e 's,%BRANCH_REWRITE%,$(shell pwd)/scripts/branch-rewrite.py,' configs/development/local-launchpad-apache > /etc/apache2/sites-available/local-launchpad
	touch /var/tmp/bazaar.launchpad.dev/rewrite.log
	chown $(SUDO_UID):$(SUDO_GID) /var/tmp/bazaar.launchpad.dev/rewrite.log

enable-apache-launchpad: copy-apache-config copy-certificates
	a2ensite local-launchpad

reload-apache: enable-apache-launchpad
	/etc/init.d/apache2 reload

static:
	$(PY) scripts/make-static.py

TAGS: compile
	# emacs tags
	bin/tags -e

tags: compile
	# vi tags
	bin/tags -v

ID: compile
	# idutils ID file
	bin/tags -i

.PHONY: apidoc check tags TAGS zcmldocs realclean clean debug stop\
	start run ftest_build ftest_inplace test_build test_inplace pagetests\
	check check_loggerhead_on_merge  check_merge check_sourcecode_merge \
	schema default launchpad.pot check_merge_ui pull scan sync_branches\
	reload-apache hosted_branches check_db_merge check_mailman check_config\
	jsbuild<|MERGE_RESOLUTION|>--- conflicted
+++ resolved
@@ -155,14 +155,7 @@
 compile: $(PY)
 	${SHHH} $(MAKE) -C sourcecode build PYTHON=${PYTHON} \
 	    PYTHON_VERSION=${PYTHON_VERSION} LPCONFIG=${LPCONFIG}
-<<<<<<< HEAD
-	${SHHH} LPCONFIG=${LPCONFIG} $(PY) -t buildmailman.py
-=======
 	${SHHH} LPCONFIG=${LPCONFIG} ${PY} -t buildmailman.py
-	${SHHH} $(PY) sourcecode/lazr-js/tools/build.py \
-		-n launchpad -s lib/canonical/launchpad/javascript \
-		-b lib/canonical/launchpad/icing/build $(EXTRA_JS_FILES)
->>>>>>> 280c673a
 
 test_build: build
 	bin/test $(TESTFLAGS) $(TESTOPTS)
