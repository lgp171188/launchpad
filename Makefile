--- conflicted
+++ resolved
@@ -27,12 +27,7 @@
 API_INDEX = lib/canonical/launchpad/apidoc/index.html
 
 EXTRA_JS_FILES=lib/canonical/launchpad/icing/MochiKit.js \
-<<<<<<< HEAD
-				$(shell $(HERE)/utilities/yui-deps.py) \
-				lib/canonical/launchpad/icing/lazr/lazr/lazr.js
-=======
 				lib/canonical/launchpad/icing/lazr/build/lazr.js
->>>>>>> c3a9276e
 
 # DO NOT ALTER : this should just build by default
 default: inplace
