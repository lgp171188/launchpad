--- conflicted
+++ resolved
@@ -49,13 +49,8 @@
         self.cvspath = os.path.join(self.sandbox, 'importd@example.com',
                                     'test--branch--0', 'cvsworking')
 
-<<<<<<< HEAD
-    def checkFile(self, path, data=None):
+    def assertFile(self, path, data=None):
         """Check existence and optionally contents of a file.
-=======
-    def assertSourceFile(self, revision):
-        """Compare the contents of the source file to the expected value.
->>>>>>> d2c2ae57
 
         If the `data` parameter is not supplied, only check file existence.
 
@@ -72,14 +67,14 @@
             aFile.close()
         self.assertEqual(read_data, data)
 
-    def checkSourceFile(self, revision):
+    def assertSourceFile(self, revision):
         """Compare the contents of the source file to the expected value.
 
         :param revision: revision of the sourcefile to expect.
         """
         path = os.path.join(self.cvspath, 'file1')
         data = self.cscvs_helper.sourcefile_data[revision]
-        self.checkFile(path, data)
+        self.assertFile(path, data)
 
     def writeSourceFile(self, data):
         """Change the contents of the source file.
@@ -214,26 +209,22 @@
         # Set up a checkout without catalog
         self.setUpCvsImport()
         self.working_tree.cvsCheckOut(self.repository)
-<<<<<<< HEAD
         # CvsWorkingTree.cvsReCheckout fails if there is no catalog
         self.assertRaises(AssertionError,
                           self.working_tree.cvsReCheckOut, self.repository)
         # Setup a working tree with a fake catalog and source changes
-        self.checkSourceFile('import')
-=======
         self.assertSourceFile('import')
->>>>>>> d2c2ae57
         self.assertEqual(self.working_tree.cvsTreeHasChanges(), False)
         self.writeSourceFile('changed data\n')
         self.assertEqual(self.working_tree.cvsTreeHasChanges(), True)
         self.writeCatalog('Magic Cookie!\n')
-        self.checkCatalog('Magic Cookie!\n')
+        self.assertCatalog('Magic Cookie!\n')
         # CvsWorkingTree.cvsReCheckOut reverts source changes and preserves the
         # catalog.
         self.working_tree.cvsReCheckOut(self.repository)
         self.assertSourceFile('import')
         self.assertEqual(self.working_tree.cvsTreeHasChanges(), False)
-        self.checkCatalog('Magic Cookie!\n')
+        self.assertCatalog('Magic Cookie!\n')
         # XXX: would also need to check that cvsReCheckOut uses the provided
         # repository and not the old repository, and that the old checkout is
         # untouched in case of failure, but it looks like it would be
@@ -277,14 +268,14 @@
         self.setUpCvsImport()
         self.working_tree.cvsCheckOut(self.repository)
         self.working_tree.updateCscvsCache()
-        self.checkCatalog()
-        self.checkCatalogMainLength(2)
+        self.assertCatalog()
+        self.assertCatalogMainLength(2)
         # CvsWorkingTree.updateCscvsCache updates the cscvs cache
         self.setUpCvsRevision()
         self.working_tree.cvsUpdate()
-        self.checkCatalogMainLength(2)
+        self.assertCatalogMainLength(2)
         self.working_tree.updateCscvsCache()
-        self.checkCatalogMainLength(3)
+        self.assertCatalogMainLength(3)
 
     # TODO: functional test reCheckOutCvsDir must reget, but not touch the
     # Catalog.sqlite -- David Allouche 2006-05-19
@@ -325,10 +316,10 @@
         aFile.write(data)
         aFile.close()
 
-    def checkCatalog(self, data=None):
-        self.checkFile(self._catalogPath(), data)
-
-    def checkCatalogMainLength(self, length):
+    def assertCatalog(self, data=None):
+        self.assertFile(self._catalogPath(), data)
+
+    def assertCatalogMainLength(self, length):
         tree = self.working_tree.cscvsCvsTree()
         main_branch = tree.catalog().getBranch('MAIN')
         self.assertEqual(len(main_branch), length)
@@ -383,7 +374,7 @@
         self.working_tree._has_catalog = True
         self.working_tree._catalog_data = data
 
-    def checkCatalog(self, data=None):
+    def assertCatalog(self, data=None):
         self.assertNotEqual(self.working_tree._has_catalog, None)
         if data is None:
             return
@@ -392,7 +383,7 @@
         assert self.working_tree._catalog_data is not None
         self.assertEqual(self.working_tree._catalog_data, data)
 
-    def checkCatalogMainLength(self, length):
+    def assertCatalogMainLength(self, length):
         assert self.working_tree._has_tree
         assert self.working_tree._has_catalog
         self.assertEqual(self.working_tree._catalog_main_length, length)
