--- conflicted
+++ resolved
@@ -105,29 +105,19 @@
         self.failUnless(os.path.exists(workingdir))
 
 
-<<<<<<< HEAD
 class NukeTargetsJobHelper(helpers.ArchiveManagerJobHelper):
-=======
-class NukeTargetJobHelper(helpers.ArchiveManagerJobHelper):
->>>>>>> 8cfcb51e
     """Job Factory for nukeTargets test cases."""
 
     targetManagerType = None
 
     def makeJob(self):
         job = helpers.ArchiveManagerJobHelper.makeJob(self)
-<<<<<<< HEAD
         job.targetManagerType = self.targetManagerType
-=======
->>>>>>> 8cfcb51e
         job.nukeMasterCalled = 0
         target_manager_factory = job.makeTargetManager
         def make_instrumented_target_manager():
             target_manager = target_manager_factory()
-<<<<<<< HEAD
             assert isinstance(target_manager, self.targetManagerType)
-=======
->>>>>>> 8cfcb51e
             nuke_master = target_manager.nukeMaster
             def instrumented_nuke_master():
                 job.nukeMasterCalled += 1
@@ -137,11 +127,6 @@
         job.makeTargetManager = make_instrumented_target_manager
         return job
 
-<<<<<<< HEAD
-=======
-
-class TestNukeTargets(helpers.ArchiveManagerTestCase):
->>>>>>> 8cfcb51e
 
 class NukeTargetJobTestCase(helpers.JobTestCase):
 
@@ -160,12 +145,7 @@
         # - nukeTargets deletes the workingdir.
         # - nukeTargets calls the TargetManager's nukeMaster method.
         # - TargetManager.nukeMaster is called with acceptable arguments.
-<<<<<<< HEAD
         self.job_helper.targetManagerType = self.targetManagerType
-=======
-
-        # NOTE TO SELF: make a variant of this test that uses BzrManager
->>>>>>> 8cfcb51e
         job = self.job_helper.makeJob()
         basedir = self.sandbox.path
         workingdir = job.getWorkingDir(basedir)
