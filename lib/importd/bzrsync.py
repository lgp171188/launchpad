--- conflicted
+++ resolved
@@ -12,12 +12,8 @@
 
 from canonical.lp import initZopeless
 from canonical.launchpad.database import (
-<<<<<<< HEAD
-    Person, Branch, Revision, RevisionNumber, RevisionParent)
-=======
     Person, Branch, Revision, RevisionNumber, RevisionParent, RevisionAuthor)
 
->>>>>>> c47dced6
 
 __metaclass__ = type
 __all__ = ["BzrSync"]
