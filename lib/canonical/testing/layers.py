--- conflicted
+++ resolved
@@ -23,14 +23,8 @@
     'LayerConsistencyError', 'LayerIsolationError', 'TwistedLayer'
     ]
 
-<<<<<<< HEAD
-=======
-import shutil
-import sys
 import time
->>>>>>> cb04dbf0
 from urllib import urlopen
-import time
 
 import psycopg
 import transaction
