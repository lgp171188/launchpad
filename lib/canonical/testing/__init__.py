--- conflicted
+++ resolved
@@ -9,11 +9,7 @@
     'BaseLayer', 'DatabaseLayer', 'LibrarianLayer', 'FunctionalLayer',
     'LaunchpadLayer', 'ZopelessLayer', 'LaunchpadFunctionalLayer',
     'LaunchpadZopelessLayer', 'PageTestLayer', 'TwistedLayer',
-<<<<<<< HEAD
     'BzrlibLayer', 'BzrlibZopelessLayer', 'LaunchpadScriptLayer',
-=======
-    'BzrlibZopelessLayer', 'LaunchpadScriptLayer',
->>>>>>> a3455611
     ]
 
 import logging
@@ -50,14 +46,11 @@
     import zope.testing.testrunner
     zope.testing.testrunner.configure_logging()
 
+
 # Imported here to avoid circular import issues
 from canonical.testing.layers import (
     BaseLayer, DatabaseLayer, LibrarianLayer, FunctionalLayer,
     LaunchpadLayer, ZopelessLayer, LaunchpadFunctionalLayer,
     LaunchpadZopelessLayer, PageTestLayer, TwistedLayer, BzrlibZopelessLayer,
-<<<<<<< HEAD
     BzrlibLayer, LaunchpadScriptLayer)
-=======
-    LaunchpadScriptLayer)
->>>>>>> a3455611
 
