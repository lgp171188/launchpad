--- conflicted
+++ resolved
@@ -44,257 +44,6 @@
     """Raised when we try to scan a branch stacked on an invalid URL."""
 
 
-<<<<<<< HEAD
-def set_bug_branch_status(bug, branch, status):
-    """Ensure there's a BugBranch for 'bug' and 'branch' set to 'status'.
-
-    This creates a BugBranch if one doesn't exist, and changes the status if
-    it does. If a BugBranch is created, the registrant is the branch owner.
-
-    :return: The updated BugBranch.
-    """
-    bug_branch_set = getUtility(IBugBranchSet)
-    bug_branch = bug_branch_set.getBugBranch(bug, branch)
-    if bug_branch is None:
-        return bug_branch_set.new(
-            bug=bug, branch=branch, status=status, registrant=branch.owner)
-    if bug_branch.status != BugBranchStatus.BESTFIX:
-        bug_branch.status = status
-    return bug_branch
-
-
-
-
-class BugBranchLinker:
-    """Links branches to bugs based on revision metadata."""
-
-    def __init__(self, db_branch):
-        self.db_branch = db_branch
-
-    def _parseBugLine(self, line):
-        """Parse a line from a bug property.
-
-        :param line: A line from a Bazaar bug property.
-        :raise BadLineInBugsProperty: if the line is invalid.
-        :return: (bug_url, bug_id) if the line is good, None if the line
-            should be skipped.
-        """
-        valid_statuses = {'fixed': BugBranchStatus.FIXAVAILABLE}
-        line = line.strip()
-
-        # Skip blank lines.
-        if len(line) == 0:
-            return None
-
-        # Lines must be <url> <status>.
-        try:
-            url, status = line.split(None, 2)
-        except ValueError:
-            raise BadLineInBugsProperty('Invalid line: %r' % line)
-        protocol, host, path, ignored, ignored = urlparse.urlsplit(url)
-
-        # Skip URLs that don't point to Launchpad.
-        if host != 'launchpad.net':
-            return None
-
-        # Don't allow Launchpad URLs that aren't /bugs/<integer>.
-        try:
-            # Remove empty path segments.
-            bug_segment, bug_id = [
-                segment for segment in path.split('/') if len(segment) > 0]
-            if bug_segment != 'bugs':
-                raise ValueError('Bad path segment')
-            bug = int(path.split('/')[-1])
-        except ValueError:
-            raise BadLineInBugsProperty('Invalid bug reference: %s' % url)
-
-        # Make sure the status is acceptable.
-        try:
-            status = valid_statuses[status.lower()]
-        except KeyError:
-            raise BadLineInBugsProperty('Invalid bug status: %r' % status)
-        return bug, status
-
-    def extractBugInfo(self, bug_property):
-        """Parse bug information out of the given revision property.
-
-        :param bug_status_prop: A string containing lines of
-            '<bug_url> <status>'.
-        :return: dict mapping bug IDs to BugBranchStatuses.
-        """
-        bug_statuses = {}
-        for line in bug_property.splitlines():
-            try:
-                parsed_line = self._parseBugLine(line)
-                if parsed_line is None:
-                    continue
-                bug, status = parsed_line
-            except BadLineInBugsProperty, e:
-                continue
-            bug_statuses[bug] = status
-        return bug_statuses
-
-    def createBugBranchLinksForRevision(self, bzr_revision):
-        """Create bug-branch links for a revision.
-
-        This looks inside the 'bugs' property of the given Bazaar revision and
-        creates a BugBranch record for each bug mentioned.
-        """
-        bug_property = bzr_revision.properties.get('bugs', None)
-        if bug_property is None:
-            return
-        bug_set = getUtility(IBugSet)
-        for bug_id, status in self.extractBugInfo(bug_property).iteritems():
-            try:
-                bug = bug_set.get(bug_id)
-            except NotFoundError:
-                pass
-            else:
-                set_bug_branch_status(bug, self.db_branch, status)
-
-
-class BranchMailer:
-    """Handles mail notifications for changes to the code in a branch."""
-
-    def __init__(self, trans_manager, db_branch):
-        self.trans_manager = trans_manager
-        self.db_branch = db_branch
-        self.pending_emails = []
-        self.subscribers_want_notification = False
-        self.initial_scan = None
-        self.email_from = config.canonical.noreply_from_address
-
-    def initializeEmailQueue(self, initial_scan):
-        """Create an email queue and determine whether to create diffs.
-
-        In order to avoid creating diffs when no one is interested in seeing
-        it, we check all the branch subscriptions first, and decide here
-        whether or not to generate the revision diffs as the branch is scanned.
-
-        See XXX comment in `sendRevisionNotificationEmails` for the reason
-        behind the queue itself.
-        """
-        self.pending_emails = []
-        self.subscribers_want_notification = False
-
-        diff_levels = (BranchSubscriptionNotificationLevel.DIFFSONLY,
-                       BranchSubscriptionNotificationLevel.FULL)
-
-        subscriptions = self.db_branch.getSubscriptionsByLevel(diff_levels)
-        for subscription in subscriptions:
-            self.subscribers_want_notification = True
-
-        # If db_history is empty, then this is the initial scan of the
-        # branch.  We only want to send one email for the initial scan
-        # of a branch, not one for each revision.
-        self.initial_scan = initial_scan
-
-    def generateEmailForRemovedRevisions(self, removed_history):
-        """Notify subscribers of removed revisions.
-
-        When the history is shortened, and email is sent that says this. This
-        will never happen for a newly scanned branch, so not checking that
-        here.
-        """
-        if not self.subscribers_want_notification:
-            return
-        number_removed = len(removed_history)
-        if number_removed > 0:
-            if number_removed == 1:
-                contents = '1 revision was removed from the branch.'
-            else:
-                contents = ('%d revisions were removed from the branch.'
-                            % number_removed)
-            # No diff is associated with the removed email.
-            job = getUtility(IRevisionMailJobSource).create(
-                self.db_branch, revno='removed', from_address=self.email_from,
-                body=contents, perform_diff=False, subject=None)
-            self.pending_emails.append(job)
-
-    def sendRevisionNotificationEmails(self, bzr_history):
-        """Send out the pending emails.
-
-        If this is the first scan of a branch, then we send out a simple
-        notification email saying that the branch has been scanned.
-        """
-        # XXX: thumper 2007-03-28 bug=29744:
-        # The whole reason that this method exists is due to
-        # emails being sent immediately in a zopeless environment.
-        # When bug #29744 is fixed, this method will no longer be
-        # necessary, and the emails should be sent at the source
-        # instead of appending them to the pending_emails.
-        # This method is enclosed in a transaction so emails will
-        # continue to be sent out when the bug is closed without
-        # immediately having to fix this method.
-        # Now that these changes have been committed, send the pending emails.
-        if not self.subscribers_want_notification:
-            return
-        self.trans_manager.begin()
-
-        if self.initial_scan:
-            assert len(self.pending_emails) == 0, (
-                'Unexpected pending emails on new branch.')
-            revision_count = len(bzr_history)
-            if revision_count == 1:
-                revisions = '1 revision'
-            else:
-                revisions = '%d revisions' % revision_count
-            message = ('First scan of the branch detected %s'
-                       ' in the revision history of the branch.' %
-                       revisions)
-
-            job = getUtility(IRevisionMailJobSource).create(
-                self.db_branch, 'initial', self.email_from, message, False,
-                None)
-        self.trans_manager.commit()
-
-
-class BranchMergeDetectionHandler:
-    """Handle merge detection events."""
-
-    def __init__(self, logger=None):
-        if logger is None:
-            logger = logging.getLogger(self.__class__.__name__)
-        self.logger = logger
-
-    def _markSourceBranchMerged(self, source):
-        # If the source branch is a series branch, then don't change the
-        # lifecycle status of it at all.
-        if source.associatedProductSeries().count() > 0:
-            return
-        # In other cases, we now want to update the lifecycle status of the
-        # source branch to merged.
-        self.logger.info("%s now Merged.", source.bzr_identity)
-        source.lifecycle_status = BranchLifecycleStatus.MERGED
-
-    def mergeProposalMerge(self, proposal):
-        """Handle a detected merge of a proposal."""
-        self.logger.info(
-            'Merge detected: %s => %s',
-            proposal.source_branch.bzr_identity,
-            proposal.target_branch.bzr_identity)
-        proposal.markAsMerged()
-        # Don't update the source branch unless the target branch is a series
-        # branch.
-        if proposal.target_branch.associatedProductSeries().count() == 0:
-            return
-        self._markSourceBranchMerged(proposal.source_branch)
-
-    def mergeOfTwoBranches(self, source, target):
-        """Handle the merge of source into target."""
-        # If the target branch is not the development focus, then don't update
-        # the status of the source branch.
-        self.logger.info(
-            'Merge detected: %s => %s',
-            source.bzr_identity, target.bzr_identity)
-        dev_focus = target.product.development_focus
-        if target != dev_focus.branch:
-            return
-        self._markSourceBranchMerged(source)
-
-
-=======
->>>>>>> 1237ff0c
 class WarehouseBranchPolicy(BranchPolicy):
 
     def checkOneURL(self, url):
