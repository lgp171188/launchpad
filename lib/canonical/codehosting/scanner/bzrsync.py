#!/usr/bin/python
# Copyright 2004-2006 Canonical Ltd.  All rights reserved.

"""Import version control metadata from a Bazaar branch into the database."""

__metaclass__ = type

__all__ = [
    "BzrSync",
    ]

import logging
from datetime import datetime, timedelta
from StringIO import StringIO
import urlparse

import pytz
from zope.component import getUtility
from bzrlib.branch import Branch, BzrBranchFormat4
from bzrlib.diff import show_diff_trees
from bzrlib.errors import NoSuchRevision, UnstackableBranchFormat
from bzrlib.log import log_formatter, show_log
from bzrlib.revision import NULL_REVISION
from bzrlib.repofmt.weaverepo import (
    RepositoryFormat4, RepositoryFormat5, RepositoryFormat6)

from canonical.config import config
from canonical.launchpad.interfaces import (
<<<<<<< HEAD
    BranchSubscriptionNotificationLevel,
    BugBranchStatus,
    IBranchRevisionSet,
    IBranchSet,
    IBugBranchSet,
    IBugSet,
    IRevisionSet,
    NotFoundError,
    )
=======
    BranchFormat, BranchSubscriptionNotificationLevel, BugBranchStatus,
    ControlFormat, IBranchRevisionSet, IBugBranchSet, IBugSet, IRevisionSet,
    NotFoundError, RepositoryFormat)
>>>>>>> 37824464
from canonical.launchpad.mailout.branch import (
    send_branch_revision_notifications)

UTC = pytz.timezone('UTC')
# Use at most the first 100 characters of the commit message.
SUBJECT_COMMIT_MESSAGE_LENGTH = 100


class BadLineInBugsProperty(Exception):
    """Raised when the scanner encounters a bad line in a bug property."""


class RevisionModifiedError(Exception):
    """An error indicating that a revision has been modified."""
    pass


def set_bug_branch_status(bug, branch, status):
    """Ensure there's a BugBranch for 'bug' and 'branch' set to 'status'.

    This creates a BugBranch if one doesn't exist, and changes the status if
    it does. If a BugBranch is created, the registrant is the branch owner.

    :return: The updated BugBranch.
    """
    bug_branch_set = getUtility(IBugBranchSet)
    bug_branch = bug_branch_set.getBugBranch(bug, branch)
    if bug_branch is None:
        return bug_branch_set.new(
            bug=bug, branch=branch, status=status, registrant=branch.owner)
    if bug_branch.status != BugBranchStatus.BESTFIX:
        bug_branch.status = status
    return bug_branch


def get_diff(bzr_branch, bzr_revision):
    """Return the diff for `bzr_revision` on `bzr_branch`.

    :param bzr_branch: A `bzrlib.branch.Branch` object.
    :param bzr_revision: A Bazaar `Revision` object.
    :return: A byte string that is the diff of the changes introduced by
        `bzr_revision` on `bzr_branch`.
    """
    repo = bzr_branch.repository
    if bzr_revision.parent_ids:
        ids = (bzr_revision.revision_id, bzr_revision.parent_ids[0])
        tree_new, tree_old = repo.revision_trees(ids)
    else:
        # can't get both trees at once, so one at a time
        tree_new = repo.revision_tree(bzr_revision.revision_id)
        tree_old = repo.revision_tree(None)

    diff_content = StringIO()
    show_diff_trees(tree_old, tree_new, diff_content)
    raw_diff = diff_content.getvalue()
    return raw_diff.decode('utf8', 'replace')


def get_revision_message(bzr_branch, bzr_revision):
    """Return the log message for `bzr_revision` on `bzr_branch`.

    :param bzr_branch: A `bzrlib.branch.Branch` object.
    :param bzr_revision: A Bazaar `Revision` object.
    :return: The commit message entered for `bzr_revision`.
    """
    outf = StringIO()
    lf = log_formatter('long', to_file=outf)
    rev_id = bzr_revision.revision_id
    rev1 = rev2 = bzr_branch.revision_id_to_revno(rev_id)
    if rev1 == 0:
        rev1 = None
        rev2 = None

    show_log(bzr_branch,
             lf,
             start_revision=rev1,
             end_revision=rev2,
             verbose=True)
    return outf.getvalue()


class BugBranchLinker:
    """Links branches to bugs based on revision metadata."""

    def __init__(self, db_branch):
        self.db_branch = db_branch

    def _parseBugLine(self, line):
        """Parse a line from a bug property.

        :param line: A line from a Bazaar bug property.
        :raise BadLineInBugsProperty: if the line is invalid.
        :return: (bug_url, bug_id) if the line is good, None if the line
            should be skipped.
        """
        valid_statuses = {'fixed': BugBranchStatus.FIXAVAILABLE}
        line = line.strip()

        # Skip blank lines.
        if len(line) == 0:
            return None

        # Lines must be <url> <status>.
        try:
            url, status = line.split(None, 2)
        except ValueError:
            raise BadLineInBugsProperty('Invalid line: %r' % line)
        protocol, host, path, ignored, ignored = urlparse.urlsplit(url)

        # Skip URLs that don't point to Launchpad.
        if host != 'launchpad.net':
            return None

        # Don't allow Launchpad URLs that aren't /bugs/<integer>.
        try:
            # Remove empty path segments.
            bug_segment, bug_id = [
                segment for segment in path.split('/') if len(segment) > 0]
            if bug_segment != 'bugs':
                raise ValueError('Bad path segment')
            bug = int(path.split('/')[-1])
        except ValueError:
            raise BadLineInBugsProperty('Invalid bug reference: %s' % url)

        # Make sure the status is acceptable.
        try:
            status = valid_statuses[status.lower()]
        except KeyError:
            raise BadLineInBugsProperty('Invalid bug status: %r' % status)
        return bug, status

    def extractBugInfo(self, bug_property):
        """Parse bug information out of the given revision property.

        :param bug_status_prop: A string containing lines of
            '<bug_url> <status>'.
        :return: dict mapping bug IDs to BugBranchStatuses.
        """
        bug_statuses = {}
        for line in bug_property.splitlines():
            try:
                parsed_line = self._parseBugLine(line)
                if parsed_line is None:
                    continue
                bug, status = parsed_line
            except BadLineInBugsProperty, e:
                continue
            bug_statuses[bug] = status
        return bug_statuses

    def createBugBranchLinksForRevision(self, bzr_revision):
        """Create bug-branch links for a revision.

        This looks inside the 'bugs' property of the given Bazaar revision and
        creates a BugBranch record for each bug mentioned.
        """
        bug_property = bzr_revision.properties.get('bugs', None)
        if bug_property is None:
            return
        bug_set = getUtility(IBugSet)
        for bug_id, status in self.extractBugInfo(bug_property).iteritems():
            try:
                bug = bug_set.get(bug_id)
            except NotFoundError:
                pass
            else:
                set_bug_branch_status(bug, self.db_branch, status)


class BranchMailer:
    """Handles mail notifications for changes to the code in a branch."""

    def __init__(self, trans_manager, db_branch):
        self.trans_manager = trans_manager
        self.db_branch = db_branch
        self.pending_emails = []
        self.subscribers_want_notification = False
        self.initial_scan = None
        self.email_from = config.canonical.noreply_from_address

    def initializeEmailQueue(self, initial_scan):
        """Create an email queue and determine whether to create diffs.

        In order to avoid creating diffs when no one is interested in seeing
        it, we check all the branch subscriptions first, and decide here
        whether or not to generate the revision diffs as the branch is scanned.

        See XXX comment in `sendRevisionNotificationEmails` for the reason
        behind the queue itself.
        """
        self.pending_emails = []
        self.subscribers_want_notification = False

        diff_levels = (BranchSubscriptionNotificationLevel.DIFFSONLY,
                       BranchSubscriptionNotificationLevel.FULL)

        subscriptions = self.db_branch.getSubscriptionsByLevel(diff_levels)
        self.subscribers_want_notification = (subscriptions.count() > 0)

        # If db_history is empty, then this is the initial scan of the
        # branch.  We only want to send one email for the initial scan
        # of a branch, not one for each revision.
        self.initial_scan = initial_scan

    def generateEmailForRemovedRevisions(self, removed_history):
        """Notify subscribers of removed revisions.

        When the history is shortened, and email is sent that says this. This
        will never happen for a newly scanned branch, so not checking that
        here.
        """
        if not self.subscribers_want_notification:
            return
        number_removed = len(removed_history)
        if number_removed > 0:
            if number_removed == 1:
                contents = '1 revision was removed from the branch.'
            else:
                contents = ('%d revisions were removed from the branch.'
                            % number_removed)
            # No diff is associated with the removed email.
            self.pending_emails.append((contents, '', None))

    def generateEmailForRevision(self, bzr_branch, bzr_revision, sequence):
        """Generate an email for a revision for later sending.

        :param bzr_branch: The branch being scanned.
        :param bzr_revision: The revision that we are sending the email about.
            This is assumed to be in the main-line history of the branch. (Not
            just the ancestry).
        :param sequence: The revision number of `bzr_revision`.
        """
        if (not self.initial_scan
            and self.subscribers_want_notification):
            message = get_revision_message(bzr_branch, bzr_revision)
            revision_diff = get_diff(bzr_branch, bzr_revision)
            # Use the first (non blank) line of the commit message
            # as part of the subject, limiting it to 100 characters
            # if it is longer.
            message_lines = [
                line.strip() for line in bzr_revision.message.split('\n')
                if len(line.strip()) > 0]
            if len(message_lines) == 0:
                first_line = 'no commit message given'
            else:
                first_line = message_lines[0]
                if len(first_line) > SUBJECT_COMMIT_MESSAGE_LENGTH:
                    offset = SUBJECT_COMMIT_MESSAGE_LENGTH - 3
                    first_line = first_line[:offset] + '...'
            subject = '[Branch %s] Rev %s: %s' % (
                self.db_branch.unique_name, sequence, first_line)
            self.pending_emails.append(
                (message, revision_diff, subject))

    def sendRevisionNotificationEmails(self, bzr_history):
        """Send out the pending emails.

        If this is the first scan of a branch, then we send out a simple
        notification email saying that the branch has been scanned.
        """
        # XXX: thumper 2007-03-28 bug=29744:
        # The whole reason that this method exists is due to
        # emails being sent immediately in a zopeless environment.
        # When bug #29744 is fixed, this method will no longer be
        # necessary, and the emails should be sent at the source
        # instead of appending them to the pending_emails.
        # This method is enclosed in a transaction so emails will
        # continue to be sent out when the bug is closed without
        # immediately having to fix this method.
        # Now that these changes have been committed, send the pending emails.
        if not self.subscribers_want_notification:
            return
        self.trans_manager.begin()

        if self.initial_scan:
            assert len(self.pending_emails) == 0, (
                'Unexpected pending emails on new branch.')
            revision_count = len(bzr_history)
            if revision_count == 1:
                revisions = '1 revision'
            else:
                revisions = '%d revisions' % revision_count
            message = ('First scan of the branch detected %s'
                       ' in the revision history of the branch.' %
                       revisions)
            send_branch_revision_notifications(
                self.db_branch, self.email_from, message, '', None)
        else:
            for message, diff, subject in self.pending_emails:
                send_branch_revision_notifications(
                    self.db_branch, self.email_from, message, diff,
                    subject)

        self.trans_manager.commit()


class BzrSync:
    """Import version control metadata from a Bazaar branch into the database.

    If the constructor succeeds, a read-lock for the underlying bzrlib branch
    is held, and must be released by calling the `close` method.
    """

    def __init__(self, trans_manager, branch, logger=None):
        self.trans_manager = trans_manager
        self.email_from = config.canonical.noreply_from_address

        if logger is None:
            logger = logging.getLogger(self.__class__.__name__)
        self.logger = logger

        self.db_branch = branch
        self._bug_linker = BugBranchLinker(self.db_branch)
        self._branch_mailer = BranchMailer(self.trans_manager, self.db_branch)

    def syncBranchAndClose(self, bzr_branch=None):
        """Synchronize the database with a Bazaar branch and close resources.

        Convenience method that implements the proper idiom for the common
        case of calling `syncBranch` and `close`.
        """
        if bzr_branch is None:
            bzr_branch = Branch.open(self.db_branch.warehouse_url)
        bzr_branch.lock_read()
        try:
            self.syncBranch(bzr_branch)
        finally:
            bzr_branch.unlock()

    def syncBranch(self, bzr_branch):
        """Synchronize the database view of a branch with Bazaar data.

        Several tables must be updated:

        * Revision: there must be one Revision row for each revision in the
          branch ancestry. If the row for a revision that has just been added
          to the branch is already present, it must be checked for consistency.

        * BranchRevision: there must be one BrancheRevision row for each
          revision in the branch ancestry. If history revisions became merged
          revisions, the corresponding rows must be changed.

        * Branch: the branch-scanner status information must be updated when
          the sync is complete.
        """
        self.logger.info("Scanning branch: %s", self.db_branch.unique_name)
        self.logger.info("    from %s", bzr_branch.base)
        # Get the history and ancestry from the branch first, to fail early
        # if something is wrong with the branch.
        self.retrieveBranchDetails(bzr_branch)
        # The BranchRevision, Revision and RevisionParent tables are only
        # written to by the branch-scanner, so they are not subject to
        # write-lock contention. Update them all in a single transaction to
        # improve the performance and allow garbage collection in the future.
        self.trans_manager.begin()
        self.setFormats(bzr_branch)
        self.retrieveDatabaseAncestry()
        (revisions_to_insert_or_check, branchrevisions_to_delete,
            branchrevisions_to_insert) = self.planDatabaseChanges()
        self.syncRevisions(
            bzr_branch, revisions_to_insert_or_check,
            branchrevisions_to_insert)
        self.deleteBranchRevisions(branchrevisions_to_delete)
        self.insertBranchRevisions(bzr_branch, branchrevisions_to_insert)
        self.trans_manager.commit()
        self._branch_mailer.sendRevisionNotificationEmails(self.bzr_history)
        # The Branch table is modified by other systems, including the web UI,
        # so we need to update it in a short transaction to avoid causing
        # timeouts in the webapp. This opens a small race window where the
        # revision data is updated in the database, but the Branch table has
        # not been updated. Since this has no ill-effect, and can only err on
        # the pessimistic side (tell the user the data has not yet been
        # updated although it has), the race is acceptable.
        self.trans_manager.begin()
        self.db_branch.stacked_on = self._getStackedOnBranch(bzr_branch)
        self.updateBranchStatus()
        self.trans_manager.commit()

    def retrieveDatabaseAncestry(self):
        """Efficiently retrieve ancestry from the database."""
        self.logger.info("Retrieving ancestry from database.")
        self.db_ancestry, self.db_history, self.db_branch_revision_map = (
            self.db_branch.getScannerData())
        initial_scan = (len(self.db_history) == 0)
        self._branch_mailer.initializeEmailQueue(initial_scan)

    def retrieveBranchDetails(self, bzr_branch):
        """Retrieve ancestry from the the bzr branch on disk."""
        self.logger.info("Retrieving ancestry from bzrlib.")
        self.last_revision = bzr_branch.last_revision()
        # Make bzr_ancestry a set for consistency with db_ancestry.
        bzr_ancestry_ordered = (
            bzr_branch.repository.get_ancestry(self.last_revision))
        first_ancestor = bzr_ancestry_ordered.pop(0)
        assert first_ancestor is None, 'history horizons are not supported'
        self.bzr_ancestry = set(bzr_ancestry_ordered)
        self.bzr_history = bzr_branch.revision_history()

    def setFormats(self, bzr_branch):
        """Record the stored formats in the database object.

        The previous value is unconditionally overwritten.

        Note that the strings associated with the formats themselves are used,
        not the strings on disk.
        """
        def match_title(enum, title, default):
            for value in enum.items:
                if value.title == title:
                    return value
            else:
                return default

        # XXX: Aaron Bentley 2008-06-13
        # Bazaar does not provide a public API for learning about format
        # markers.  Fix this in Bazaar, then here.
        control_string = bzr_branch.bzrdir._format.get_format_string()
        if bzr_branch._format.__class__ is BzrBranchFormat4:
            branch_string = BranchFormat.BZR_BRANCH_4.title
        else:
            branch_string = bzr_branch._format.get_format_string()
        repository_format = bzr_branch.repository._format
        if repository_format.__class__ is RepositoryFormat6:
            repository_string = RepositoryFormat.BZR_REPOSITORY_6.title
        elif repository_format.__class__ is RepositoryFormat5:
            repository_string = RepositoryFormat.BZR_REPOSITORY_5.title
        elif repository_format.__class__ is RepositoryFormat4:
            repository_string = RepositoryFormat.BZR_REPOSITORY_4.title
        else:
            repository_string = repository_format.get_format_string()
        self.db_branch.control_format = match_title(
            ControlFormat, control_string, ControlFormat.UNRECOGNIZED)
        self.db_branch.branch_format = match_title(
            BranchFormat, branch_string, BranchFormat.UNRECOGNIZED)
        self.db_branch.repository_format = match_title(
            RepositoryFormat, repository_string,
            RepositoryFormat.UNRECOGNIZED)

    def planDatabaseChanges(self):
        """Plan database changes to synchronize with bzrlib data.

        Use the data retrieved by `retrieveDatabaseAncestry` and
        `retrieveBranchDetails` to plan the changes to apply to the database.
        """
        self.logger.info("Planning changes.")
        bzr_ancestry = self.bzr_ancestry
        bzr_history = self.bzr_history
        db_ancestry = self.db_ancestry
        db_history = self.db_history
        db_branch_revision_map = self.db_branch_revision_map

        # Find the length of the common history.
        common_len = min(len(bzr_history), len(db_history))
        while common_len > 0:
            # The outer conditional improves efficiency. Without it, the
            # algorithm is O(history-size * change-size), which can be
            # excessive if a long branch is replaced by another long branch
            # with a distant (or no) common mainline parent. The inner
            # conditional is needed for correctness with branches where the
            # history does not follow the line of leftmost parents.
            if db_history[common_len - 1] == bzr_history[common_len - 1]:
                if db_history[:common_len] == bzr_history[:common_len]:
                    break
            common_len -= 1

        # Revisions added to the branch's ancestry.
        added_ancestry = bzr_ancestry.difference(db_ancestry)

        # Revision added or removed from the branch's history. These lists may
        # include revisions whose history position has merely changed.
        removed_history = db_history[common_len:]
        added_history = bzr_history[common_len:]

        self._branch_mailer.generateEmailForRemovedRevisions(removed_history)

        # Merged (non-history) revisions in the database and the bzr branch.
        old_merged = db_ancestry.difference(db_history)
        new_merged = bzr_ancestry.difference(bzr_history)

        # Revisions added or removed from the set of merged revisions.
        removed_merged = old_merged.difference(new_merged)
        added_merged = new_merged.difference(old_merged)

        # We must delete BranchRevision rows for all revisions which where
        # removed from the ancestry or whose sequence value has changed.
        branchrevisions_to_delete = set(
            db_branch_revision_map[revid]
            for revid in removed_merged.union(removed_history))

        # We must insert BranchRevision rows for all revisions which were
        # added to the ancestry or whose sequence value has changed.
        branchrevisions_to_insert = dict(
            self.getRevisions(added_merged.union(added_history)))

        # We must insert, or check for consistency, all revisions which were
        # added to the ancestry.
        revisions_to_insert_or_check = added_ancestry

        return (revisions_to_insert_or_check, branchrevisions_to_delete,
            branchrevisions_to_insert)

    def syncRevisions(self, bzr_branch, revisions_to_insert_or_check,
                      branchrevisions_to_insert):
        """Import all the revisions added to the ancestry of the branch."""
        self.logger.info("Inserting or checking %d revisions.",
            len(revisions_to_insert_or_check))
        # Add new revisions to the database.
        for revision_id in revisions_to_insert_or_check:
            # If the revision is a ghost, it won't appear in the repository.
            try:
                revision = bzr_branch.repository.get_revision(
                    revision_id)
            except NoSuchRevision:
                self.logger.debug("%d of %d: %s is a ghost",
                                  self.curr, self.last, revision_id)
                continue
            self.syncOneRevision(revision, branchrevisions_to_insert)

    def syncOneRevision(self, bzr_revision, branchrevisions_to_insert):
        """Import the revision with the given revision_id.

        :param bzr_revision: the revision to import
        :param branchrevisions_to_insert: a dict of revision ids to revno
        :type bzr_revision: bzrlib.revision.Revision
        """
        revision_id = bzr_revision.revision_id
        revision_set = getUtility(IRevisionSet)
        db_revision = revision_set.getByRevisionId(revision_id)
        if db_revision is not None:
            # Verify that the revision in the database matches the
            # revision from the branch.  Currently we just check that
            # the parent revision list matches.
            self.logger.debug("Checking revision: %s", revision_id)
            db_parents = db_revision.parents
            bzr_parents = bzr_revision.parent_ids

            seen_parents = set()
            for sequence, parent_id in enumerate(bzr_parents):
                if parent_id in seen_parents:
                    continue
                seen_parents.add(parent_id)
                matching_parents = [db_parent for db_parent in db_parents
                                    if db_parent.parent_id == parent_id]
                if len(matching_parents) == 0:
                    raise RevisionModifiedError(
                        'parent %s was added since last scan' % parent_id)
                elif len(matching_parents) > 1:
                    raise RevisionModifiedError(
                        'parent %s is listed multiple times in db'
                        % parent_id)
                if matching_parents[0].sequence != sequence:
                    raise RevisionModifiedError(
                        'parent %s reordered (old index %d, new index %d)'
                        % (parent_id, matching_parents[0].sequence, sequence))
            if len(seen_parents) != len(db_parents):
                removed_parents = [db_parent.parent_id
                                   for db_parent in db_parents
                                   if db_parent.parent_id not in seen_parents]
                raise RevisionModifiedError(
                    'some parents removed since last scan: %s'
                    % (removed_parents,))
        else:
            # Revision not yet in the database. Load it.
            self.logger.debug("Inserting revision: %s", revision_id)
            revision_date = self._timestampToDatetime(bzr_revision.timestamp)
            db_revision = revision_set.new(
                revision_id=revision_id,
                log_body=bzr_revision.message,
                revision_date=revision_date,
                revision_author=bzr_revision.get_apparent_author(),
                parent_ids=bzr_revision.parent_ids,
                properties=bzr_revision.properties)
            # If a mainline revision, add the bug branch link.
            if branchrevisions_to_insert[revision_id] is not None:
                self._bug_linker.createBugBranchLinksForRevision(bzr_revision)

    def getRevisions(self, limit=None):
        """Generate revision IDs that make up the branch's ancestry.

        Generate a sequence of (sequence, revision-id) pairs to be inserted
        into the branchrevision table.

        :param limit: set of revision ids, only yield tuples whose revision-id
            is in this set. Defaults to the full ancestry of the branch.
        """
        if limit is None:
            limit = self.bzr_ancestry
        for (index, revision_id) in enumerate(self.bzr_history):
            if revision_id in limit:
                # sequence numbers start from 1
                yield revision_id, index + 1
        for revision_id in limit.difference(set(self.bzr_history)):
            yield revision_id, None

    def _timestampToDatetime(self, timestamp):
        """Convert the given timestamp to a datetime object.

        This works around a bug in Python that causes datetime.fromtimestamp
        to raise an exception if it is given a negative, fractional timestamp.

        :param timestamp: A timestamp from a bzrlib.revision.Revision
        :type timestamp: float

        :return: A datetime corresponding to the given timestamp.
        """
        # Work around Python bug #1646728.
        # See https://launchpad.net/bugs/81544.
        int_timestamp = int(timestamp)
        revision_date = datetime.fromtimestamp(int_timestamp, tz=UTC)
        revision_date += timedelta(seconds=timestamp - int_timestamp)
        return revision_date

    def deleteBranchRevisions(self, branchrevisions_to_delete):
        """Delete a batch of BranchRevision rows."""
        self.logger.info("Deleting %d branchrevision records.",
            len(branchrevisions_to_delete))
        branch_revision_set = getUtility(IBranchRevisionSet)
        for branchrevision in sorted(branchrevisions_to_delete):
            branch_revision_set.delete(branchrevision)

    def insertBranchRevisions(self, bzr_branch, branchrevisions_to_insert):
        """Insert a batch of BranchRevision rows."""
        self.logger.info("Inserting %d branchrevision records.",
            len(branchrevisions_to_insert))
        revision_set = getUtility(IRevisionSet)
        for revision_id, sequence in branchrevisions_to_insert.iteritems():
            db_revision = revision_set.getByRevisionId(revision_id)
            self.db_branch.createBranchRevision(sequence, db_revision)

            # Generate an email if the revision is in the revision_history
            # for the branch.  If the sequence is None then the revision
            # is just in the ancestry so no email is generated.
            if sequence is not None:
                try:
                    revision = bzr_branch.repository.get_revision(revision_id)
                except NoSuchRevision:
                    self.logger.debug("%d of %d: %s is a ghost",
                                      self.curr, self.last, revision_id)
                    continue
                self._branch_mailer.generateEmailForRevision(
                    bzr_branch, revision, sequence)

    def _getStackedOnBranch(self, bzr_branch):
        """Return the branch that the branch being scanned is stacked on."""
        try:
            branch_url = bzr_branch.get_stacked_on()
        except UnstackableBranchFormat:
            return None
        else:
            return getUtility(IBranchSet).getByUrl(branch_url.rstrip('/'))

    def updateBranchStatus(self):
        """Update the branch-scanner status in the database Branch table."""
        # Record that the branch has been updated.
        self.logger.info("Updating branch scanner status.")
        if len(self.bzr_history) > 0:
            last_revision = self.bzr_history[-1]
        else:
            last_revision = NULL_REVISION

        # FIXME: move that conditional logic down to updateScannedDetails.
        # -- DavidAllouche 2007-02-22
        revision_count = len(self.bzr_history)
        if ((last_revision != self.db_branch.last_scanned_id)
                or (revision_count != self.db_branch.revision_count)):
            self.db_branch.updateScannedDetails(
                last_revision, revision_count)<|MERGE_RESOLUTION|>--- conflicted
+++ resolved
@@ -26,21 +26,18 @@
 
 from canonical.config import config
 from canonical.launchpad.interfaces import (
-<<<<<<< HEAD
+    BranchFormat,
     BranchSubscriptionNotificationLevel,
     BugBranchStatus,
+    ControlFormat,
     IBranchRevisionSet,
     IBranchSet,
     IBugBranchSet,
     IBugSet,
     IRevisionSet,
     NotFoundError,
+    RepositoryFormat,
     )
-=======
-    BranchFormat, BranchSubscriptionNotificationLevel, BugBranchStatus,
-    ControlFormat, IBranchRevisionSet, IBugBranchSet, IBugSet, IRevisionSet,
-    NotFoundError, RepositoryFormat)
->>>>>>> 37824464
 from canonical.launchpad.mailout.branch import (
     send_branch_revision_notifications)
 
