#!/usr/bin/python2.4
# Copyright (c) 2005-2006 Canonical Ltd.
# Author: Gustavo Niemeyer <gustavo@niemeyer.net>
#         David Allouche <david@allouche.net>
# pylint: disable-msg=W0141

import datetime
import email
import os
import random
import time
import unittest

from bzrlib.osutils import relpath
from bzrlib.revision import NULL_REVISION
from bzrlib.transport import register_transport, unregister_transport
from bzrlib.transport.local import LocalTransport
from bzrlib.uncommit import uncommit
from bzrlib.urlutils import (
    local_path_from_url, local_path_to_url, join as urljoin)
from bzrlib.tests import TestCaseWithTransport
import pytz
from zope.component import getUtility

from canonical.config import config
from canonical.launchpad.database import (
    BranchRevision, Revision, RevisionAuthor, RevisionParent)
from canonical.launchpad.mail import stub
from canonical.launchpad.interfaces import (
    BranchSubscriptionDiffSize, BranchSubscriptionNotificationLevel,
    BranchType, CodeReviewNotificationLevel, IBranchSet, IPersonSet,
    IRevisionSet)
from canonical.launchpad.testing import LaunchpadObjectFactory
from canonical.launchpad.webapp.uri import URI
from canonical.codehosting.scanner.bzrsync import (
    BzrSync, RevisionModifiedError, get_diff, get_revision_message)
from canonical.codehosting.codeimport.tests.helpers import (
    instrument_method, InstrumentedMethodObserver)
from canonical.testing import LaunchpadZopelessLayer


class BzrSyncTestCase(TestCaseWithTransport):
    """Common base for BzrSync test cases."""

    layer = LaunchpadZopelessLayer

    AUTHOR = "Revision Author <author@example.com>"
    LOG = "Log message"

    def setUp(self):
        TestCaseWithTransport.setUp(self)
        self.test_warehouse_root_url = local_path_to_url(os.getcwd()) + '/'
        self._warehouse_root_url = config.supermirror.warehouse_root_url
        config.supermirror.warehouse_root_url = self.test_warehouse_root_url
        self.factory = LaunchpadObjectFactory()
        self.makeFixtures()
        self.lp_db_user = config.launchpad.dbuser
        self.switchDbUser(config.branchscanner.dbuser)
        self._setUpAuthor()

    def switchDbUser(self, user):
        """We need to reset the config warehouse root after a switch."""
        LaunchpadZopelessLayer.switchDbUser(user)
        config.supermirror.warehouse_root_url = self.test_warehouse_root_url
        self.txn = LaunchpadZopelessLayer.txn

    def tearDown(self):
        config.supermirror.warehouse_root_url = self._warehouse_root_url
        TestCaseWithTransport.tearDown(self)

    def makeFixtures(self):
        """Makes test fixtures before we switch to the scanner db user."""
        self.db_branch = self.makeDatabaseBranch()
        self.bzr_tree = self.makeBzrBranchAndTree(self.db_branch)
        self.bzr_branch = self.bzr_tree.branch

    def syncBazaarBranchToDatabase(self, bzr_branch, db_branch):
        """Sync `bzr_branch` into the database as `db_branch`."""
        syncer = self.makeBzrSync(db_branch)
        syncer.syncBranchAndClose(bzr_branch)

    def makeBzrBranchAndTree(self, db_branch, format=None):
        """Make a Bazaar branch at the warehouse location of `db_branch`."""
        path = relpath(os.getcwd(),
                       local_path_from_url(db_branch.warehouse_url))
        return self.make_branch_and_tree(path, format=format)

    def makeDatabaseBranch(self):
        """Make an arbitrary branch in the database."""
        LaunchpadZopelessLayer.txn.begin()
        new_branch = self.factory.makeBranch()
        # Unsubscribe the implicit owner subscription.
        new_branch.unsubscribe(new_branch.owner)
        LaunchpadZopelessLayer.txn.commit()
        return new_branch

    def _setUpAuthor(self):
        self.db_author = RevisionAuthor.selectOneBy(name=self.AUTHOR)
        if not self.db_author:
            self.txn.begin()
            self.db_author = RevisionAuthor(name=self.AUTHOR)
            self.txn.commit()

    def getCounts(self):
        """Return the number of rows in core revision-related tables.

        :return: (num_revisions, num_branch_revisions, num_revision_parents,
            num_revision_authors)
        """
        return (Revision.select().count(),
                BranchRevision.select().count(),
                RevisionParent.select().count(),
                RevisionAuthor.select().count())

    def assertCounts(self, counts, new_revisions=0, new_numbers=0,
                     new_parents=0, new_authors=0):
        (old_revision_count,
         old_revisionnumber_count,
         old_revisionparent_count,
         old_revisionauthor_count) = counts
        (new_revision_count,
         new_revisionnumber_count,
         new_revisionparent_count,
         new_revisionauthor_count) = self.getCounts()
        revision_pair = (old_revision_count+new_revisions,
                         new_revision_count)
        revisionnumber_pair = (old_revisionnumber_count+new_numbers,
                               new_revisionnumber_count)
        revisionparent_pair = (old_revisionparent_count+new_parents,
                               new_revisionparent_count)
        revisionauthor_pair = (old_revisionauthor_count+new_authors,
                               new_revisionauthor_count)
        self.assertEqual(revision_pair[0], revision_pair[1],
                         "Wrong Revision count (should be %d, not %d)"
                         % revision_pair)
        self.assertEqual(revisionnumber_pair[0], revisionnumber_pair[1],
                         "Wrong BranchRevision count (should be %d, not %d)"
                         % revisionnumber_pair)
        self.assertEqual(revisionparent_pair[0], revisionparent_pair[1],
                         "Wrong RevisionParent count (should be %d, not %d)"
                         % revisionparent_pair)
        self.assertEqual(revisionauthor_pair[0], revisionauthor_pair[1],
                         "Wrong RevisionAuthor count (should be %d, not %d)"
                         % revisionauthor_pair)

    def makeBzrSync(self, db_branch):
        """Create a BzrSync instance for the test branch.

        This method allow subclasses to instrument the BzrSync instance used
        in syncBranch.
        """
        return BzrSync(self.txn, db_branch)

    def syncAndCount(self, new_revisions=0, new_numbers=0,
                     new_parents=0, new_authors=0):
        """Run BzrSync and assert the number of rows added to each table."""
        counts = self.getCounts()
        self.makeBzrSync(self.db_branch).syncBranchAndClose()
        self.assertCounts(
            counts, new_revisions=new_revisions, new_numbers=new_numbers,
            new_parents=new_parents, new_authors=new_authors)

    def commitRevision(self, message=None, committer=None,
                       extra_parents=None, rev_id=None,
                       timestamp=None, timezone=None, revprops=None):
        if message is None:
            message = self.LOG
        if committer is None:
            committer = self.AUTHOR
        if extra_parents is not None:
            self.bzr_tree.add_pending_merge(*extra_parents)
        self.bzr_tree.commit(
            message, committer=committer, rev_id=rev_id,
            timestamp=timestamp, timezone=timezone, allow_pointless=True,
            revprops=revprops)

    def uncommitRevision(self):
        branch = self.bzr_tree.branch
        uncommit(branch, tree=self.bzr_tree)

    def makeBranchWithMerge(self, base_rev_id, trunk_rev_id, branch_rev_id,
                            merge_rev_id):
        """Make a branch that has had another branch merged into it.

        Creates two Bazaar branches and two database branches associated with
        them. The first branch has three commits: the base revision, the
        'trunk' revision and the 'merged' revision.

        The second branch is branched from the base revision, has the 'branch'
        revision committed to it and is then merged into the first branch.

        Or, in other words::

               merge
                 |  \
                 |   \
                 |    \
               trunk   branch
                 |    /
                 |   /
                 |  /
                base

        :param base_rev_id: The revision ID of the initial commit.
        :param trunk_rev_id: The revision ID of the mainline commit.
        :param branch_rev_id: The revision ID of the revision committed to
            the branch that is merged into the mainline.
        :param merge_rev_id: The revision ID of the revision that merges the
            branch into the mainline branch.
        :return: (db_trunk, trunk_tree), (db_branch, branch_tree).
        """

        self.switchDbUser(self.lp_db_user)

        # Make the base revision.
        db_branch = self.makeDatabaseBranch()
        trunk_tree = self.makeBzrBranchAndTree(db_branch)
        trunk_tree.commit(u'base revision', rev_id=base_rev_id)

        # Branch from the base revision.
        new_db_branch = self.makeDatabaseBranch()
        branch_tree = self.makeBzrBranchAndTree(new_db_branch)
        branch_tree.pull(trunk_tree.branch)

        # Commit to both branches.
        trunk_tree.commit(u'trunk revision', rev_id=trunk_rev_id)
        branch_tree.commit(u'branch revision', rev_id=branch_rev_id)

        # Merge branch into trunk.
        trunk_tree.merge_from_branch(branch_tree.branch)
        trunk_tree.commit(u'merge revision', rev_id=merge_rev_id)

        LaunchpadZopelessLayer.txn.commit()
        self.switchDbUser(config.branchscanner.dbuser)

        return (db_branch, trunk_tree), (new_db_branch, branch_tree)

    def getBranchRevisions(self, db_branch):
        """Get a set summarizing the BranchRevision rows in the database.

        :return: A set of tuples (sequence, revision-id) for all the
            BranchRevisions rows belonging to self.db_branch.
        """
        return set(
            (branch_revision.sequence, branch_revision.revision.revision_id)
            for branch_revision
            in BranchRevision.selectBy(branch=db_branch))

    def writeToFile(self, filename="file", contents=None):
        """Set the contents of the specified file.

        This also adds the file to the bzr working tree if
        it isn't already there.
        """
        file = open(os.path.join(self.bzr_tree.basedir, filename), "w")
        if contents is None:
            file.write(str(time.time()+random.random()))
        else:
            file.write(contents)
        file.close()
        self.bzr_tree.lock_write()
        try:
            inventory = self.bzr_tree.read_working_inventory()
            if not inventory.has_filename(filename):
                self.bzr_tree.add(filename)
        finally:
            self.bzr_tree.unlock()


class TestBzrSync(BzrSyncTestCase):

    def isMainline(self, db_branch, revision_id):
        """Is `revision_id` in the mainline history of `db_branch`?"""
        for branch_revision in db_branch.revision_history:
            if branch_revision.revision.revision_id == revision_id:
                return True
        return False

    def assertInMainline(self, revision_id, db_branch):
        """Assert that `revision_id` is in the mainline of `db_branch`."""
        self.failUnless(
            self.isMainline(db_branch, revision_id),
            "%r not in mainline of %r" % (revision_id, db_branch))

    def assertNotInMainline(self, revision_id, db_branch):
        """Assert that `revision_id` is not in the mainline of `db_branch`."""
        self.failIf(
            self.isMainline(db_branch, revision_id),
            "%r in mainline of %r" % (revision_id, db_branch))

    def test_empty_branch(self):
        # Importing an empty branch does nothing.
        self.syncAndCount()
        self.assertEqual(self.db_branch.revision_count, 0)

    def test_import_revision(self):
        # Importing a revision in history adds one revision and number.
        self.commitRevision()
        self.syncAndCount(new_revisions=1, new_numbers=1)
        self.assertEqual(self.db_branch.revision_count, 1)

    def test_import_uncommit(self):
        # Second import honours uncommit.
        self.commitRevision()
        self.syncAndCount(new_revisions=1, new_numbers=1)
        self.uncommitRevision()
        self.syncAndCount(new_numbers=-1)
        self.assertEqual(self.db_branch.revision_count, 0)

    def test_import_recommit(self):
        # Second import honours uncommit followed by commit.
        # When scanning the uncommit and new commit
        # there should be an email generated saying that
        # 1 (in this case) revision has been removed,
        # and another email with the diff and log message.
        self.commitRevision('first')
        self.syncAndCount(new_revisions=1, new_numbers=1)
        self.assertEqual(self.db_branch.revision_count, 1)
        self.uncommitRevision()
        self.commitRevision('second')
        self.syncAndCount(new_revisions=1)
        self.assertEqual(self.db_branch.revision_count, 1)
        [revno] = self.db_branch.revision_history
        self.assertEqual(revno.revision.log_body, 'second')

    def test_import_revision_with_url(self):
        # Importing a revision passing the url parameter works.
        self.commitRevision()
        counts = self.getCounts()
        bzrsync = BzrSync(self.txn, self.db_branch)
        bzrsync.syncBranchAndClose()
        self.assertCounts(counts, new_revisions=1, new_numbers=1)

    def test_new_author(self):
        # Importing a different committer adds it as an author.
        author = "Another Author <another@example.com>"
        self.commitRevision(committer=author)
        self.syncAndCount(new_revisions=1, new_numbers=1, new_authors=1)
        db_author = RevisionAuthor.selectOneBy(name=author)
        self.assertTrue(db_author)
        self.assertEquals(db_author.name, author)

    def test_new_parent(self):
        # Importing two revisions should import a new parent.
        self.commitRevision()
        self.commitRevision()
        self.syncAndCount(new_revisions=2, new_numbers=2, new_parents=1)

    def test_shorten_history(self):
        # Commit some revisions with two paths to the head revision.
        self.commitRevision()
        merge_rev_id = self.bzr_branch.last_revision()
        self.commitRevision()
        self.commitRevision(extra_parents=[merge_rev_id])
        self.syncAndCount(new_revisions=3, new_numbers=3, new_parents=3)
        self.assertEqual(self.db_branch.revision_count, 3)

        # Sync with the shorter history.
        counts = self.getCounts()
        bzrsync = BzrSync(self.txn, self.db_branch)
        def patchedRetrieveBranchDetails(bzr_branch):
            unpatchedRetrieveBranchDetails(bzr_branch)
            full_history = bzrsync.bzr_history
            bzrsync.bzr_history = (full_history[:-2] + full_history[-1:])
            bzrsync.bzr_ancestry.remove(full_history[-2])
        unpatchedRetrieveBranchDetails = bzrsync.retrieveBranchDetails
        bzrsync.retrieveBranchDetails = patchedRetrieveBranchDetails
        bzrsync.syncBranchAndClose()

        # The new history is one revision shorter.
        self.assertCounts(
            counts, new_revisions=0, new_numbers=-1,
            new_parents=0, new_authors=0)
        self.assertEqual(self.db_branch.revision_count, 2)

    def test_sync_updates_branch(self):
        # test that the last scanned revision ID is recorded
        self.syncAndCount()
        self.assertEquals(NULL_REVISION, self.db_branch.last_scanned_id)
        last_modified = self.db_branch.date_last_modified
        last_scanned = self.db_branch.last_scanned
        self.commitRevision()
        self.syncAndCount(new_revisions=1, new_numbers=1)
        self.assertEquals(self.bzr_branch.last_revision(),
                          self.db_branch.last_scanned_id)
        self.assertTrue(self.db_branch.last_scanned > last_scanned,
                        "last_scanned was not updated")
        self.assertTrue(self.db_branch.date_last_modified > last_modified,
                        "date_last_modifed was not updated")

    def test_timestamp_parsing(self):
        # Test that the timezone selected does not affect the
        # timestamp recorded in the database.
        self.commitRevision(rev_id='rev-1',
                            timestamp=1000000000.0, timezone=0)
        self.commitRevision(rev_id='rev-2',
                            timestamp=1000000000.0, timezone=28800)
        self.syncAndCount(new_revisions=2, new_numbers=2, new_parents=1)
        rev_1 = Revision.selectOneBy(revision_id='rev-1')
        rev_2 = Revision.selectOneBy(revision_id='rev-2')
        UTC = pytz.timezone('UTC')
        dt = datetime.datetime.fromtimestamp(1000000000.0, UTC)
        self.assertEqual(rev_1.revision_date, dt)
        self.assertEqual(rev_2.revision_date, dt)

    def test_get_revisions_empty(self):
        # An empty branch should have no revisions.
        bzrsync = self.makeBzrSync(self.db_branch)
        bzrsync.retrieveBranchDetails(self.bzr_branch)
        self.assertEqual([], list(bzrsync.getRevisions()))

    def test_get_revisions_linear(self):
        # If the branch has a linear ancestry, getRevisions() should yield
        # each revision along with a sequence number, starting at 1.
        self.commitRevision(rev_id='rev-1')
        bzrsync = self.makeBzrSync(self.db_branch)
        bzrsync.retrieveBranchDetails(self.bzr_branch)
        self.assertEqual([('rev-1', 1)], list(bzrsync.getRevisions()))

    def test_get_revisions_branched(self):
        # Confirm that these revisions are generated by getRevisions with None
        # as the sequence 'number'.
        (db_branch, bzr_tree), ignored = self.makeBranchWithMerge(
            'base', 'trunk', 'branch', 'merge')
        bzrsync = self.makeBzrSync(db_branch)
        bzrsync.retrieveBranchDetails(bzr_tree.branch)
        expected = set(
            [('base', 1), ('trunk', 2), ('merge', 3), ('branch', None)])
        self.assertEqual(expected, set(bzrsync.getRevisions()))

    def test_sync_with_merged_branches(self):
        # Confirm that when we syncHistory, all of the revisions are included
        # correctly in the BranchRevision table.
        (db_branch, branch_tree), ignored = self.makeBranchWithMerge(
            'r1', 'r2', 'r1.1.1', 'r3')
        self.makeBzrSync(db_branch).syncBranchAndClose()
        expected = set(
            [(1, 'r1'), (2, 'r2'), (3, 'r3'), (None, 'r1.1.1')])
        self.assertEqual(self.getBranchRevisions(db_branch), expected)

    def test_sync_merged_to_merging(self):
        # A revision's sequence in the BranchRevision table will change from
        # not NULL to NULL if that revision changes from mainline to not
        # mainline when synced.

        (db_trunk, trunk_tree), (db_branch, branch_tree) = (
            self.makeBranchWithMerge('base', 'trunk', 'branch', 'merge'))

        self.syncBazaarBranchToDatabase(trunk_tree.branch, db_branch)
        self.assertInMainline('trunk', db_branch)

        self.syncBazaarBranchToDatabase(branch_tree.branch, db_branch)
        self.assertNotInMainline('trunk', db_branch)
        self.assertInMainline('branch', db_branch)

    def test_stacked_branch(self):
        # We record branch stacking information when we scan a stacked branch.
        stacked_format = 'development'

        class HttpAsLocalTransport(LocalTransport):

            def __init__(self, http_url):
                file_url = URI(
                    scheme='file', host='', path=URI(http_url).path)
                return super(HttpAsLocalTransport, self).__init__(
                    str(file_url))


        # Make the stacked-on branch.
<<<<<<< HEAD
=======
        self.switchDbUser(self.lp_db_user)
>>>>>>> d4c1ef58
        db_base_branch = self.makeDatabaseBranch()
        bzr_base_tree = self.makeBzrBranchAndTree(
            db_base_branch, format=stacked_format)

        register_transport('http://', HttpAsLocalTransport)
        self.addCleanup(
            lambda: unregister_transport('http://', HttpAsLocalTransport))
        self.txn.begin()
        db_base_branch.branch_type = BranchType.MIRRORED
        db_base_branch.url = urljoin(
            'http://localhost',
            local_path_from_url(bzr_base_tree.branch.base)).rstrip('/')
        self.txn.commit()

        # Make the stacked branch.
        db_stacked_branch = self.makeDatabaseBranch()
        bzr_stacked_tree = self.makeBzrBranchAndTree(
            db_stacked_branch, format=stacked_format)

        bzr_stacked_tree.branch.set_stacked_on(db_base_branch.url)

        self.makeBzrSync(db_stacked_branch).syncBranchAndClose()
        self.assertEqual(db_stacked_branch.stacked_on.id, db_base_branch.id)

    def test_sync_merging_to_merged(self):
        # When replacing a branch by one of the branches it merged, the
        # database must be updated appropriately.
        (db_trunk, trunk_tree), (db_branch, branch_tree) = (
            self.makeBranchWithMerge('base', 'trunk', 'branch', 'merge'))
        # First, sync with the merging branch.
        self.syncBazaarBranchToDatabase(trunk_tree.branch, db_trunk)
        # Then sync with the merged branch.
        self.syncBazaarBranchToDatabase(branch_tree.branch, db_trunk)
        expected = set([(1, 'base'), (2, 'branch')])
        self.assertEqual(self.getBranchRevisions(db_trunk), expected)

    def test_retrieveBranchDetails(self):
        # retrieveBranchDetails should set last_revision, bzr_ancestry and
        # bzr_history on the BzrSync instance to match the information in the
        # Bazaar branch.
        (db_trunk, trunk_tree), ignored = self.makeBranchWithMerge(
            'base', 'trunk', 'branch', 'merge')
        bzrsync = self.makeBzrSync(db_trunk)
        bzrsync.retrieveBranchDetails(trunk_tree.branch)
        self.assertEqual('merge', bzrsync.last_revision)
        expected_ancestry = set(['base', 'trunk', 'branch', 'merge'])
        self.assertEqual(expected_ancestry, bzrsync.bzr_ancestry)
        self.assertEqual(['base', 'trunk', 'merge'], bzrsync.bzr_history)

    def test_retrieveDatabaseAncestry(self):
        # retrieveDatabaseAncestry should set db_ancestry and db_history to
        # Launchpad's current understanding of the branch state.
        # db_branch_revision_map should map Bazaar revision_ids to
        # BranchRevision.ids.

        # Use the sampledata for this test, so we do not have to rely on
        # BzrSync to fill the database. That would cause a circular
        # dependency, as the test setup would depend on
        # retrieveDatabaseAncestry.
        branch = getUtility(IBranchSet).getByUniqueName(
            '~name12/+junk/junk.contrib')
        sampledata = list(
            BranchRevision.selectBy(branch=branch).orderBy('sequence'))
        expected_ancestry = set(branch_revision.revision.revision_id
            for branch_revision in sampledata)
        expected_history = [branch_revision.revision.revision_id
            for branch_revision in sampledata
            if branch_revision.sequence is not None]
        expected_mapping = dict(
            (branch_revision.revision.revision_id, branch_revision.id)
            for branch_revision in sampledata)

        self.makeBzrBranchAndTree(branch)

        bzrsync = self.makeBzrSync(branch)
        bzrsync.retrieveDatabaseAncestry()
        self.assertEqual(expected_ancestry, set(bzrsync.db_ancestry))
        self.assertEqual(expected_history, list(bzrsync.db_history))
        self.assertEqual(expected_mapping, bzrsync.db_branch_revision_map)


class TestBzrSyncPerformance(BzrSyncTestCase):

    # TODO: Turn these into unit tests for planDatabaseChanges. To do this, we
    # need to change the BzrSync constructor to either delay the opening of
    # the bzr branch, so those unit-tests need not set up a dummy bzr branch.
    # -- DavidAllouche 2007-03-01

    def setUp(self):
        BzrSyncTestCase.setUp(self)
        self.clearCalls()

    def clearCalls(self):
        """Clear the record of instrumented method calls."""
        self.calls = {
            'syncRevisions': [],
            'insertBranchRevisions': [],
            'deleteBranchRevisions': []}

    def makeBzrSync(self, db_branch):
        bzrsync = BzrSyncTestCase.makeBzrSync(self, db_branch)

        def unary_method_called(name, args, kwargs):
            (single_arg,) = args
            self.assertEqual(kwargs, {})
            self.calls[name].append(single_arg)
        unary_observer = InstrumentedMethodObserver(
            called=unary_method_called)

        def collect_second_argument(name, args, kwargs):
            self.assertEqual(kwargs, {})
            self.calls[name].append(args[1])
        second_arg_observer = InstrumentedMethodObserver(
            called=collect_second_argument)
        instrument_method(second_arg_observer, bzrsync, 'syncRevisions')
        instrument_method(unary_observer, bzrsync, 'deleteBranchRevisions')
        instrument_method(
            second_arg_observer, bzrsync, 'insertBranchRevisions')
        return bzrsync

    def test_no_change(self):
        # Nothing should be changed if we sync a branch that hasn't been
        # changed since the last sync
        self.makeBranchWithMerge('base', 'trunk', 'branch', 'merge')
        self.makeBzrSync(self.db_branch).syncBranchAndClose()
        # Second scan has nothing to do.
        self.clearCalls()
        self.makeBzrSync(self.db_branch).syncBranchAndClose()
        assert len(self.calls) == 3, \
               'update test for additional instrumentation'
        self.assertEqual(map(len, self.calls['syncRevisions']), [0])
        self.assertEqual(map(len, self.calls['deleteBranchRevisions']), [0])
        self.assertEqual(map(len, self.calls['insertBranchRevisions']), [0])

    def test_one_more_commit(self):
        # Scanning a branch which has already been scanned, and to which a
        # single simple commit was added, only do the minimal amount of work.
        self.commitRevision(rev_id='rev-1')
        # First scan checks the full ancestry, which is only one revision.
        self.makeBzrSync(self.db_branch).syncBranchAndClose()
        # Add a single simple revision to the branch.
        self.commitRevision(rev_id='rev-2')
        # Second scan only checks the added revision.
        self.clearCalls()
        self.makeBzrSync(self.db_branch).syncBranchAndClose()
        assert len(self.calls) == 3, \
               'update test for additional instrumentation'
        self.assertEqual(map(len, self.calls['syncRevisions']), [1])
        self.assertEqual(map(len, self.calls['deleteBranchRevisions']), [0])
        self.assertEqual(map(len, self.calls['insertBranchRevisions']), [1])


class TestBzrSyncModified(BzrSyncTestCase):

    def setUp(self):
        BzrSyncTestCase.setUp(self)
        self.bzrsync = self.makeBzrSync(self.db_branch)

    def test_timestampToDatetime_with_negative_fractional(self):
        # timestampToDatetime should convert a negative, fractional timestamp
        # into a valid, sane datetime object.
        UTC = pytz.timezone('UTC')
        timestamp = -0.5
        date = self.bzrsync._timestampToDatetime(timestamp)
        self.assertEqual(
            date, datetime.datetime(1969, 12, 31, 23, 59, 59, 500000, UTC))

    def test_timestampToDatetime(self):
        # timestampTODatetime should convert a regular timestamp into a valid,
        # sane datetime object.
        UTC = pytz.timezone('UTC')
        timestamp = time.time()
        date = datetime.datetime.fromtimestamp(timestamp, tz=UTC)
        self.assertEqual(date, self.bzrsync._timestampToDatetime(timestamp))

    def test_ancient_revision(self):
        # Test that we can sync revisions with negative, fractional
        # timestamps.

        # Make a negative, fractional timestamp and equivalent datetime
        UTC = pytz.timezone('UTC')
        old_timestamp = -0.5
        old_date = datetime.datetime(1969, 12, 31, 23, 59, 59, 500000, UTC)

        class FakeRevision:
            """A revision with a negative, fractional timestamp.
            """
            revision_id = 'rev42'
            parent_ids = ['rev1', 'rev2']
            committer = self.AUTHOR
            message = self.LOG
            timestamp = old_timestamp
            timezone = 0
            properties = {}
            def get_apparent_author(self):
                return self.committer

        # Sync the revision.  The second parameter is a dict of revision ids
        # to revnos, and will error if the revision id is not in the dict.
        self.bzrsync.syncOneRevision(FakeRevision(), {'rev42': None})

        # Find the revision we just synced and check that it has the correct
        # date.
        revision = getUtility(IRevisionSet).getByRevisionId(
            FakeRevision.revision_id)
        self.assertEqual(old_date, revision.revision_date)

    def test_revision_modified(self):
        # test that modifications to the list of parents get caught.
        class FakeRevision:
            revision_id = 'rev42'
            parent_ids = ['rev1', 'rev2']
            committer = self.AUTHOR
            message = self.LOG
            timestamp = 1000000000.0
            timezone = 0
            properties = {}
            def get_apparent_author(self):
                return self.committer

        # Synchronise the fake revision:
        counts = self.getCounts()
        fake_revision = FakeRevision()
        fake_revision_dict = {'rev42': None}
        self.bzrsync.syncOneRevision(fake_revision, fake_revision_dict)
        self.assertCounts(
            counts, new_revisions=1, new_numbers=0,
            new_parents=2, new_authors=0)

        # Verify that synchronising the revision twice passes and does
        # not create a second revision object:
        counts = self.getCounts()
        self.bzrsync.syncOneRevision(fake_revision, fake_revision_dict)
        self.assertCounts(
            counts, new_revisions=0, new_numbers=0,
            new_parents=0, new_authors=0)

        # Verify that adding a parent gets caught:
        fake_revision.parent_ids.append('rev3')
        self.assertRaises(
            RevisionModifiedError,
            self.bzrsync.syncOneRevision,
            fake_revision,
            fake_revision_dict)

        # Verify that removing a parent gets caught:
        fake_revision.parent_ids = ['rev1']
        self.assertRaises(
            RevisionModifiedError,
            self.bzrsync.syncOneRevision,
            fake_revision,
            fake_revision_dict)

        # Verify that reordering the parents gets caught:
        fake_revision.parent_ids = ['rev2', 'rev1']
        self.assertRaises(
            RevisionModifiedError,
            self.bzrsync.syncOneRevision,
            fake_revision,
            fake_revision_dict)


class TestBzrSyncEmail(BzrSyncTestCase):
    """Tests BzrSync support for generating branch email notifications."""

    def setUp(self):
        BzrSyncTestCase.setUp(self)
        stub.test_emails = []

    def makeDatabaseBranch(self):
        branch = BzrSyncTestCase.makeDatabaseBranch(self)
        LaunchpadZopelessLayer.txn.begin()
        test_user = getUtility(IPersonSet).getByEmail('test@canonical.com')
        branch.subscribe(
            test_user,
            BranchSubscriptionNotificationLevel.FULL,
            BranchSubscriptionDiffSize.FIVEKLINES,
            CodeReviewNotificationLevel.NOEMAIL)
        LaunchpadZopelessLayer.txn.commit()
        return branch

    def assertTextIn(self, expected, text):
        """Assert that expected is in text.

        Report expected and text in case of failure.
        """
        self.failUnless(expected in text, '%r not in %r' % (expected, text))

    def test_empty_branch(self):
        self.makeBzrSync(self.db_branch).syncBranchAndClose()
        self.assertEqual(len(stub.test_emails), 1)
        [initial_email] = stub.test_emails
        expected = 'First scan of the branch detected 0 revisions'
        email_body = email.message_from_string(initial_email[2]).get_payload()
        self.assertTextIn(expected, email_body)

    def test_import_revision(self):
        self.commitRevision()
        self.makeBzrSync(self.db_branch).syncBranchAndClose()
        self.assertEqual(len(stub.test_emails), 1)
        [initial_email] = stub.test_emails
        expected = ('First scan of the branch detected 1 revision'
                    ' in the revision history of the=\n branch.')
        email_body = email.message_from_string(initial_email[2]).get_payload()
        self.assertTextIn(expected, email_body)

    def test_import_uncommit(self):
        self.commitRevision()
        self.makeBzrSync(self.db_branch).syncBranchAndClose()
        stub.test_emails = []
        self.uncommitRevision()
        self.makeBzrSync(self.db_branch).syncBranchAndClose()
        self.assertEqual(len(stub.test_emails), 1)
        [uncommit_email] = stub.test_emails
        expected = '1 revision was removed from the branch.'
        email_body = email.message_from_string(
            uncommit_email[2]).get_payload()
        self.assertTextIn(expected, email_body)

    def test_import_recommit(self):
        # When scanning the uncommit and new commit
        # there should be an email generated saying that
        # 1 (in this case) revision has been removed,
        # and another email with the diff and log message.
        self.commitRevision('first')
        self.makeBzrSync(self.db_branch).syncBranchAndClose()
        stub.test_emails = []
        self.uncommitRevision()
        self.writeToFile(filename="hello.txt",
                         contents="Hello World\n")
        self.commitRevision('second')
        self.makeBzrSync(self.db_branch).syncBranchAndClose()
        self.assertEqual(len(stub.test_emails), 2)
        [uncommit_email, recommit_email] = stub.test_emails
        uncommit_email_body = uncommit_email[2]
        expected = '1 revision was removed from the branch.'
        self.assertTextIn(expected, uncommit_email_body)
        subject = (
            'Subject: [Branch %s] Test branch' % self.db_branch.unique_name)
        self.assertTextIn(expected, uncommit_email_body)
        recommit_email_body = recommit_email[2]
        body_bits = [
            'Subject: [Branch %s] Rev 1: second'
            % self.db_branch.unique_name,
            'revno: 1',
            'committer: Revision Author <author@example.com>',
            'branch nick: %s'  % self.bzr_branch.nick,
            'message:\n  second',
            'added:\n  hello.txt',
            "=3D=3D=3D added file 'hello.txt'",
            ]
        for bit in body_bits:
            self.assertTextIn(bit, recommit_email_body)

    def test_email_format(self):
        first_revision = 'rev-1'
        self.writeToFile(filename="hello.txt",
                         contents="Hello World\n")
        self.commitRevision(rev_id=first_revision,
                            message="Log message",
                            committer="Joe Bloggs <joe@example.com>",
                            timestamp=1000000000.0,
                            timezone=0)
        self.writeToFile(filename="hello.txt",
                         contents="Hello World\n\nFoo Bar\n")
        second_revision = 'rev-2'
        self.commitRevision(rev_id=second_revision,
                            message="Extended contents",
                            committer="Joe Bloggs <joe@example.com>",
                            timestamp=1000100000.0,
                            timezone=0)
        sync = self.makeBzrSync(self.db_branch)

        revision = self.bzr_branch.repository.get_revision(first_revision)
        diff = get_diff(self.bzr_branch, revision)
        expected = (
            "=== added file 'hello.txt'" '\n'
            "--- a/hello.txt" '\t' "1970-01-01 00:00:00 +0000" '\n'
            "+++ b/hello.txt" '\t' "2001-09-09 01:46:40 +0000" '\n'
            "@@ -0,0 +1,1 @@" '\n'
            "+Hello World" '\n'
            '\n')
        self.assertEqualDiff(diff, expected)
        expected = (
            u"-"*60 + '\n'
            "revno: 1" '\n'
            "committer: Joe Bloggs <joe@example.com>" '\n'
            "branch nick: %s" '\n'
            "timestamp: Sun 2001-09-09 01:46:40 +0000" '\n'
            "message:" '\n'
            "  Log message" '\n'
            "added:" '\n'
            "  hello.txt" '\n' % self.bzr_branch.nick)
        self.assertEqualDiff(
            get_revision_message(self.bzr_branch, revision), expected)

        expected_diff = (
            "=== modified file 'hello.txt'" '\n'
            "--- a/hello.txt" '\t' "2001-09-09 01:46:40 +0000" '\n'
            "+++ b/hello.txt" '\t' "2001-09-10 05:33:20 +0000" '\n'
            "@@ -1,1 +1,3 @@" '\n'
            " Hello World" '\n'
            "+" '\n'
            "+Foo Bar" '\n'
            '\n')
        expected_message = (
            u"-"*60 + '\n'
            "revno: 2" '\n'
            "committer: Joe Bloggs <joe@example.com>" '\n'
            "branch nick: %s" '\n'
            "timestamp: Mon 2001-09-10 05:33:20 +0000" '\n'
            "message:" '\n'
            "  Extended contents" '\n'
            "modified:" '\n'
            "  hello.txt" '\n' % self.bzr_branch.nick)
        revision = self.bzr_branch.repository.get_revision(second_revision)
        self.bzr_branch.lock_read()
        diff = get_diff(self.bzr_branch, revision)
        self.bzr_branch.unlock()
        self.assertEqualDiff(diff, expected_diff)
        message = get_revision_message(self.bzr_branch, revision)
        self.assertEqualDiff(message, expected_message)

    def test_message_encoding(self):
        """Test handling of non-ASCII commit messages."""
        rev_id = 'rev-1'
        self.commitRevision(
            rev_id=rev_id, message = u"Non ASCII: \xe9",
            committer=u"Non ASCII: \xed",
            timestamp=1000000000.0, timezone=0)
        sync = self.makeBzrSync(self.db_branch)
        revision = self.bzr_branch.repository.get_revision(rev_id)
        message = get_revision_message(self.bzr_branch, revision)
        # The revision message must be a unicode object.
        expected = (
            u'-' * 60 + '\n'
            u"revno: 1" '\n'
            u"committer: Non ASCII: \xed" '\n'
            u"branch nick: %s" '\n'
            u"timestamp: Sun 2001-09-09 01:46:40 +0000" '\n'
            u"message:" '\n'
            u"  Non ASCII: \xe9" '\n' % self.bzr_branch.nick)
        self.assertEqualDiff(message, expected)

    def test_diff_encoding(self):
        """Test handling of diff of files which are not utf-8."""
        # Since bzr does not know the encoding used for file contents, which
        # may even be no encoding at all (different part of the file using
        # different encodings), it generates diffs using utf-8 for file names
        # and raw 8 bit text for file contents.
        rev_id = 'rev-1'
        # Adding a file whose content is a mixture of latin-1 and utf-8. It
        # would be nice to use a non-ASCII file name, but getting it into the
        # branch through the filesystem would make the test dependent on the
        # value of sys.getfilesystemencoding().
        self.writeToFile(filename='un elephant',
                         contents='\xc7a trompe \xc3\xa9norm\xc3\xa9ment.\n')
        # XXX DavidAllouche 2007-04-26:
        # The binary file is not really needed here, but it triggers a
        # crasher bug with bzr-0.15 and earlier.
        self.writeToFile(filename='binary', contents=chr(0))
        self.commitRevision(rev_id=rev_id, timestamp=1000000000.0, timezone=0)
        sync = self.makeBzrSync(self.db_branch)
        revision = self.bzr_branch.repository.get_revision(rev_id)
        diff = get_diff(self.bzr_branch, revision)
        # The diff must be a unicode object, characters that could not be
        # decoded as utf-8 replaced by the unicode substitution character.
        expected = (
            u"=== added file 'binary'" '\n'
            u"Binary files a/binary\t1970-01-01 00:00:00 +0000"
            u" and b/binary\t2001-09-09 01:46:40 +0000 differ" '\n'
            u"=== added file 'un elephant'" '\n'
            u"--- a/un elephant\t1970-01-01 00:00:00 +0000" '\n'
            u"+++ b/un elephant\t2001-09-09 01:46:40 +0000" '\n'
            u"@@ -0,0 +1,1 @@" '\n'
            # \ufffd is the substitution character.
            u"+\ufffd trompe \xe9norm\xe9ment." '\n' '\n')
        self.assertEqualDiff(diff, expected)


class TestBzrSyncNoEmail(BzrSyncTestCase):
    """Tests BzrSync support for not generating branch email notifications
    when no one is interested.
    """

    def setUp(self):
        BzrSyncTestCase.setUp(self)
        stub.test_emails = []

    def assertNoPendingEmails(self, bzrsync):
        self.assertEqual(
            len(bzrsync._branch_mailer.pending_emails), 0,
            "There should be no pending emails.")

    def test_no_subscribers(self):
        self.assertEqual(self.db_branch.subscribers.count(), 0,
                         "There should be no subscribers to the branch.")

    def test_empty_branch(self):
        bzrsync = self.makeBzrSync(self.db_branch)
        bzrsync.syncBranchAndClose()
        self.assertNoPendingEmails(bzrsync)

    def test_import_revision(self):
        self.commitRevision()
        bzrsync = self.makeBzrSync(self.db_branch)
        bzrsync.syncBranchAndClose()
        self.assertNoPendingEmails(bzrsync)

    def test_import_uncommit(self):
        self.commitRevision()
        bzrsync = self.makeBzrSync(self.db_branch)
        bzrsync.syncBranchAndClose()
        stub.test_emails = []
        self.uncommitRevision()
        bzrsync = self.makeBzrSync(self.db_branch)
        bzrsync.syncBranchAndClose()
        self.assertNoPendingEmails(bzrsync)

    def test_import_recommit(self):
        # No emails should have been generated.
        self.commitRevision('first')
        bzrsync = self.makeBzrSync(self.db_branch)
        bzrsync.syncBranchAndClose()
        stub.test_emails = []
        self.uncommitRevision()
        self.writeToFile(filename="hello.txt",
                         contents="Hello World\n")
        self.commitRevision('second')
        bzrsync = self.makeBzrSync(self.db_branch)
        bzrsync.syncBranchAndClose()
        self.assertNoPendingEmails(bzrsync)


class TestRevisionProperty(BzrSyncTestCase):
    """Tests for storting revision properties."""

    def test_revision_properties(self):
        # Revisions with properties should have records stored in the
        # RevisionProperty table, accessible through Revision.getProperties().
        properties = {'name': 'value'}
        self.commitRevision(rev_id='rev1', revprops=properties)
        self.makeBzrSync(self.db_branch).syncBranchAndClose()
        # Check that properties were saved to the revision.
        bzr_revision = self.bzr_branch.repository.get_revision('rev1')
        self.assertEquals(properties, bzr_revision.properties)
        # Check that properties are stored in the database.
        db_revision = getUtility(IRevisionSet).getByRevisionId('rev1')
        self.assertEquals(properties, db_revision.getProperties())


def test_suite():
    return unittest.TestLoader().loadTestsFromName(__name__)<|MERGE_RESOLUTION|>--- conflicted
+++ resolved
@@ -467,10 +467,7 @@
 
 
         # Make the stacked-on branch.
-<<<<<<< HEAD
-=======
         self.switchDbUser(self.lp_db_user)
->>>>>>> d4c1ef58
         db_base_branch = self.makeDatabaseBranch()
         bzr_base_tree = self.makeBzrBranchAndTree(
             db_base_branch, format=stacked_format)
