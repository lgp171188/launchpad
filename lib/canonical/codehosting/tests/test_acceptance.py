# Copyright 2004-2007 Canonical Ltd.  All rights reserved.

"""Acceptance tests for Supermirror SFTP server's bzr support."""

__metaclass__ = type

from StringIO import StringIO
import os
import shutil
import sys
import tempfile
import thread
import unittest
import xmlrpclib

import bzrlib.branch
from bzrlib.builtins import cmd_branch, cmd_push
from bzrlib.errors import (
    BzrCommandError, NotBranchError, TransportNotPossible)
from bzrlib.repofmt.weaverepo import RepositoryFormat7
from bzrlib.repository import format_registry

# bzr 0.91 uses ReadOnlyError, bzr 0.92 uses LockFailed
try:
    from bzrlib.errors import LockFailed as ReadOnlyFailureException
except ImportError:
    from bzrlib.errors import ReadOnlyError as ReadOnlyFailureException

from bzrlib.urlutils import local_path_from_url
from bzrlib.tests import default_transport, TestCaseWithTransport
from bzrlib.workingtree import WorkingTree

from canonical.codehosting.tests.helpers import (
    adapt_suite, clone_test, deferToThread, ServerTestCase)
from canonical.codehosting.tests.servers import (
    make_bzr_ssh_server, make_sftp_server)
from canonical.codehosting import branch_id_to_path
from canonical.database.constants import UTC_NOW
from canonical.launchpad import database
from canonical.launchpad.ftests.harness import LaunchpadZopelessTestSetup
from canonical.launchpad.interfaces import BranchLifecycleStatus, BranchType
from canonical.testing import TwistedLayer


class SSHTestCase(ServerTestCase, TestCaseWithTransport):

    layer = TwistedLayer
    server = None

    def installServer(self, server):
        super(SSHTestCase, self).installServer(server)
        self.default_user = server.authserver.testUser
        self.default_team = server.authserver.testTeam

    def setUp(self):
        super(SSHTestCase, self).setUp()
        self._main_thread_id = thread.get_ident()

        # Create a local branch with one revision
        tree = self.make_branch_and_tree('.')
        self.local_branch = tree.branch
        self.local_branch_path = local_path_from_url(self.local_branch.base)
        self.build_tree(['foo'])
        tree.add('foo')
        tree.commit('Added foo', rev_id='rev1')

    def tearDown(self):
        TestCaseWithTransport.tearDown(self)
        return ServerTestCase.tearDown(self)

    def assertBranchesMatch(self, local_url, remote_url):
        """Assert that two branches have the same last revision."""
        local_revision = self.getLastRevision(local_url)
        remote_revision = self.getLastRevision(remote_url)
        self.assertEqual(local_revision, remote_revision)

    def assertNotInMainThread(self, function_name):
        self.assertNotEqual(
            thread.get_ident(), self._main_thread_id,
            "%s cannot be run in the main thread.")

    def runInChdir(self, directory, func, *args, **kwargs):
        old_dir = os.getcwdu()
        os.chdir(directory)
        try:
            return func(*args, **kwargs)
        finally:
            os.chdir(old_dir)

    def branch(self, remote_url, local_directory):
        """Branch from the given URL to a local directory.

        This method is used to test the end-to-end behaviour of pushing Bazaar
        branches to the SSH server.

        Do NOT run this method in the main thread! It does a blocking read
        from the SSH server, which is running in the Twisted reactor in the
        main thread.
        """
        self.assertNotInMainThread('branch')
        output = StringIO()
        push_command = cmd_branch()
        push_command.outf = output
        self.server.runAndWaitForDisconnect(
            push_command.run, remote_url, local_directory)
        return output.getvalue()

    def push(self, local_directory, remote_url):
        """Push the local branch to the given URL.

        This method is used to test the end-to-end behaviour of pushing Bazaar
        branches to the SFTP server.

        Do NOT run this method in the main thread! It does a blocking read
        from the SFTP server, which is running in the Twisted reactor in the
        main thread.
        """
        self.assertNotInMainThread('push')
        output = StringIO()
        push_command = cmd_push()
        push_command.outf = output
        self.runInChdir(
            local_directory,
            self.server.runAndWaitForDisconnect, push_command.run, remote_url)
        return output.getvalue()

    def getLastRevision(self, remote_url):
        """Get the last revision at the given URL.

        Do NOT run this method in the main thread! It does a blocking read
        from the SFTP server, which is running in the Twisted reactor in the
        main thread.
        """
        self.assertNotInMainThread('getLastRevision')
        return self.server.runAndWaitForDisconnect(
            lambda: bzrlib.branch.Branch.open(remote_url).last_revision())

    def getTransportURL(self, relpath=None, username=None):
        """Return the base URL for the tests."""
        if relpath is None:
            relpath = ''
        return self.server.get_url(username) + relpath

    def getDatabaseBranch(self, personName, productName, branchName):
        """Look up and return the specified branch from the database."""
        owner = database.Person.byName(personName)
        if productName is None:
            product = None
        else:
            product = database.Product.selectOneBy(name=productName)
        return database.Branch.selectOneBy(
            owner=owner, product=product, name=branchName)

    def createBazaarBranch(self, user, product, branch, creator=None,
                           branch_root=None):
        """Create a new branch in the database and push our test branch there.

        Used to create branches that the test user is not able to create, and
        might not even be able to view.
        """
        authserver = xmlrpclib.ServerProxy(self.server.authserver.get_url())
        if creator is None:
            creator_id = authserver.getUser(user)['id']
        else:
            creator_id = authserver.getUser(creator)['id']
        if branch_root is None:
            branch_root = self.server._mirror_root
        branch_id = authserver.createBranch(creator_id, user, product, branch)
        branch_url = 'file://' + os.path.abspath(
            os.path.join(branch_root, branch_id_to_path(branch_id)))
        self.runInChdir(
            self.local_branch_path,
            self.run_bzr, ['push', '--create-prefix', branch_url],
            retcode=None)
        return branch_url


class SmokeTest(SSHTestCase):
    """Smoke test for repository support."""

    def getDefaultServer(self):
        return make_bzr_ssh_server()

    def setUp(self):
        super(SmokeTest, self).setUp()
        self.first_tree = 'first'
        self.second_tree = 'second'

    def make_branch_specifying_repo_format(self, relpath, repo_format):
        bd = self.make_bzrdir(relpath, format=self.bzrdir_format)
        repo_format.initialize(bd)
        return bd.create_branch()

    def make_branch_and_tree(self, relpath):
        b = self.make_branch_specifying_repo_format(
            relpath, self.repository_format)
        return b.bzrdir.create_workingtree()

    @deferToThread
    def test_smoke(self):
        # Make a new branch
        tree = self.make_branch_and_tree(self.first_tree)

        # Push up a new branch.
        remote_url = self.getTransportURL('~testuser/+junk/new-branch')
        self.push(self.first_tree, remote_url)
        self.assertBranchesMatch(self.first_tree, remote_url)

        # Commit to it.
        tree.commit('new revision', allow_pointless=True)

        # Push it up again.
        self.push(self.first_tree, remote_url)
        self.assertBranchesMatch(self.first_tree, remote_url)

        # Pull it back down.
        self.branch(remote_url, self.second_tree)
        self.assertBranchesMatch(self.first_tree, self.second_tree)


class AcceptanceTests(SSHTestCase):
    """Acceptance tests for the Launchpad codehosting service.

    Originally converted from the English at
    https://launchpad.canonical.com/SupermirrorTaskList
    """

    def assertNotBranch(self, url):
        """Assert that there's no branch at 'url'."""
        self.assertRaises(
            NotBranchError,
            self.server.runAndWaitForDisconnect,
            bzrlib.branch.Branch.open, url)

    def addRevisionToBranch(self, branch):
        """Add a new revision in the database to the given database branch."""
        # We don't care who the author is. Just find someone.
        author = database.RevisionAuthor.selectFirst(orderBy='id')
        revision = database.Revision(
            revision_id='rev1', log_body='', revision_date=UTC_NOW,
            revision_author=author, owner=branch.owner)
        database.BranchRevision(branch=branch, sequence=1, revision=revision)
        return revision

    def captureStderr(self, function, *args, **kwargs):
        real_stderr, sys.stderr = sys.stderr, StringIO()
        try:
            ret = function(*args, **kwargs)
        finally:
            captured_stderr, sys.stderr = sys.stderr, real_stderr
        return ret, captured_stderr.getvalue()

    def getDefaultServer(self):
        return make_sftp_server()

    def makeDatabaseBranch(self, owner_name, product_name, branch_name,
                           branch_type=BranchType.HOSTED, private=False):
        """Create a new branch in the database."""
        owner = database.Person.selectOneBy(name=owner_name)
        if product_name == '+junk':
            product = None
        else:
            product = database.Product.selectOneBy(name=product_name)
        if branch_type == BranchType.MIRRORED:
            url = 'http://example.com'
        else:
            url = None
        return database.Branch(
            name=branch_name, owner=owner, author=owner, product=product,
            url=url, title=None, lifecycle_status=BranchLifecycleStatus.NEW,
            summary=None, home_page=None, whiteboard=None, private=private,
            date_created=UTC_NOW, branch_type=branch_type)

    @deferToThread
    def test_push_to_new_branch(self):
        """
        The bzr client should be able to read and write to the codehosting
        server just like another other server.  This means that actions
        like:
            * `bzr push bzr+ssh://testinstance/somepath`
            * `bzr log sftp://testinstance/somepath`
        (and/or their bzrlib equivalents) and so on should work, so long as
        the user has permission to read or write to those URLs.
        """
        remote_url = self.getTransportURL('~testuser/+junk/test-branch')
        self.push(self.local_branch_path, remote_url)
        self.assertBranchesMatch(self.local_branch_path, remote_url)

    @deferToThread
    def test_push_to_existing_branch(self):
        """Pushing to an existing branch must work."""
        # Initial push.
        remote_url = self.getTransportURL('~testuser/+junk/test-branch')
        self.push(self.local_branch_path, remote_url)
        remote_revision = self.getLastRevision(remote_url)
        self.assertEqual(remote_revision, 'rev1')
        # Add a single revision to the local branch.
        tree = WorkingTree.open(self.local_branch.base)
        tree.commit('Empty commit', rev_id='rev2')
        # Push the new revision.
        self.push(self.local_branch_path, remote_url)
        self.assertBranchesMatch(self.local_branch_path, remote_url)

    @deferToThread
    def test_rename_branch(self):
        """
        Branches should be able to be renamed in the Launchpad webapp, and
        those renames should be immediately reflected in subsequent SFTP
        connections.

        Also, the renames may happen in the database for other reasons, e.g.
        if the DBA running a one-off script.
        """

        # Push the local branch to the server
        remote_url = self.getTransportURL('~testuser/+junk/test-branch')
        self.push(self.local_branch_path, remote_url)

        # Rename branch in the database
        LaunchpadZopelessTestSetup().txn.begin()
        branch = self.getDatabaseBranch('testuser', None, 'test-branch')
        branch.name = 'renamed-branch'
        LaunchpadZopelessTestSetup().txn.commit()

        # Check that it's not at the old location.
        self.assertNotBranch(
            self.getTransportURL('~testuser/+junk/test-branch'))

        # Check that it *is* at the new location.
        self.assertBranchesMatch(
            self.local_branch_path,
            self.getTransportURL('~testuser/+junk/renamed-branch'))


    @deferToThread
    def test_rename_product(self):
        # Push the local branch to the server
        remote_url = self.getTransportURL('~testuser/+junk/test-branch')
        self.push(self.local_branch_path, remote_url)

        # Assign to a different product in the database. This is effectively a
        # rename as far as bzr is concerned: the URL changes.
        LaunchpadZopelessTestSetup().txn.begin()
        branch = self.getDatabaseBranch('testuser', None, 'test-branch')
        branch.product = database.Product.byName('firefox')
        LaunchpadZopelessTestSetup().txn.commit()

        self.assertNotBranch(
            self.getTransportURL('~testuser/+junk/test-branch'))

        self.assertBranchesMatch(
            self.local_branch_path,
            self.getTransportURL('~testuser/firefox/test-branch'))

    @deferToThread
    def test_rename_user(self):
        # Rename person in the database. Again, the URL changes (and so does
        # the username we have to connect as!).
        remote_url = self.getTransportURL('~testuser/+junk/test-branch')
        self.push(self.local_branch_path, remote_url)

        LaunchpadZopelessTestSetup().txn.begin()
        branch = self.getDatabaseBranch('testuser', None, 'test-branch')
        branch.owner.name = 'renamed-user'
        LaunchpadZopelessTestSetup().txn.commit()

        # Check that it's not at the old location.
        self.assertNotBranch(
            self.getTransportURL(
                '~testuser/+junk/test-branch', 'renamed-user'))

        # Check that it *is* at the new location.
        self.assertBranchesMatch(
            self.local_branch_path,
            self.getTransportURL(
                '~renamed-user/+junk/test-branch', 'renamed-user'))

    @deferToThread
    def test_push_team_branch(self):
        remote_url = self.getTransportURL('~testteam/firefox/a-new-branch')
        self.push(self.local_branch_path, remote_url)
        self.assertBranchesMatch(self.local_branch_path, remote_url)

    @deferToThread
    def test_push_new_branch_creates_branch_in_database(self):
        remote_url = self.getTransportURL('~testuser/+junk/totally-new-branch')
        self.push(self.local_branch_path, remote_url)

        # Retrieve the branch from the database.
        LaunchpadZopelessTestSetup().txn.begin()
        branch = self.getDatabaseBranch('testuser', None, 'totally-new-branch')
        LaunchpadZopelessTestSetup().txn.abort()

        self.assertEqual(
            '~testuser/+junk/totally-new-branch', branch.unique_name)

    @deferToThread
    def test_push_triggers_mirror_request(self):
        # Pushing new data to a branch should trigger a mirror request.
        remote_url = self.getTransportURL(
            '~testuser/+junk/totally-new-branch')
        self.push(self.local_branch_path, remote_url)

        # Retrieve the branch from the database.
        LaunchpadZopelessTestSetup().txn.begin()
        branch = self.getDatabaseBranch(
            'testuser', None, 'totally-new-branch')
        # Confirm that the branch hasn't had a mirror requested yet. Not core
        # to the test, but helpful for checking internal state.
        self.assertNotEqual(None, branch.next_mirror_time)
        branch.next_mirror_time = None
        LaunchpadZopelessTestSetup().txn.commit()

        # Add a single revision to the local branch.
        tree = WorkingTree.open(self.local_branch.base)
        tree.commit('Empty commit', rev_id='rev2')

        # Push the new revision.
        self.push(self.local_branch_path, remote_url)

        # Retrieve the branch from the database.
        LaunchpadZopelessTestSetup().txn.begin()
<<<<<<< HEAD
        branch = self.getDatabaseBranch(
            'testuser', None, 'totally-new-branch')
        self.assertNotEqual(None, branch.mirror_request_time)
=======
        branch = self.getDatabaseBranch('testuser', None, 'totally-new-branch')
        self.assertNotEqual(None, branch.next_mirror_time)
>>>>>>> 36a5c306
        LaunchpadZopelessTestSetup().txn.abort()

    @deferToThread
    def test_cant_access_private_branch(self):
        # Trying to get information about a private branch should fail as if
        # the branch doesn't exist.

        # 'salgado' is a member of landscape-developers.
        salgado = database.Person.selectOneBy(name='salgado')
        landscape_dev = database.Person.selectOneBy(
            name='landscape-developers')
        self.assertTrue(
            salgado.inTeam(landscape_dev),
            "salgado should be a member of landscape-developers, but isn't.")

        # Make a private branch.
        branch_url = self.createBazaarBranch(
            'landscape-developers', 'landscape', 'some-branch',
            creator='salgado')
        # Sanity checking that the branch is actually there. We don't care
        # about the result, only that the call succeeds.
        self.getLastRevision(branch_url)

        # Check that testuser can't access the branch.
        remote_url = self.getTransportURL(
            '~landscape-developers/landscape/some-branch')
        self.assertRaises(NotBranchError, self.getLastRevision, remote_url)

    @deferToThread
    def test_can_push_to_existing_hosted_branch(self):
        # If a hosted branch exists in the database, but not on the
        # filesystem, and is writable by the user, then the user is able to
        # push to it.
        LaunchpadZopelessTestSetup().txn.begin()
        branch = self.makeDatabaseBranch('testuser', 'firefox', 'some-branch')
        remote_url = self.getTransportURL(branch.unique_name)
        LaunchpadZopelessTestSetup().txn.commit()
        self.push(self.local_branch_path, remote_url)
        self.assertBranchesMatch(self.local_branch_path, remote_url)

    @deferToThread
    def test_cant_push_to_existing_mirrored_branch(self):
        # Users cannot push to mirrored branches.
        LaunchpadZopelessTestSetup().txn.begin()
        branch = self.makeDatabaseBranch(
            'testuser', 'firefox', 'some-branch', BranchType.MIRRORED)
        remote_url = self.getTransportURL(branch.unique_name)
        LaunchpadZopelessTestSetup().txn.commit()
        # The Bazaar client forwards the error from the SFTP server. We don't
        # care about that error for this test, so just swallow it. The error
        # we care about is the one that cmd_push raises.
        self.captureStderr(
            self.assertRaises,
            (BzrCommandError, TransportNotPossible),
            self.push, self.local_branch_path, remote_url)

    @deferToThread
    def test_cant_push_to_existing_unowned_hosted_branch(self):
        # Users can only push to hosted branches that they own.
        LaunchpadZopelessTestSetup().txn.begin()
        branch = self.makeDatabaseBranch('sabdfl', 'firefox', 'some-branch')
        remote_url = self.getTransportURL(branch.unique_name)
        LaunchpadZopelessTestSetup().txn.commit()
        self.assertRaises(
            (BzrCommandError, TransportNotPossible),
            self.push, self.local_branch_path, remote_url)

    @deferToThread
    def test_cant_push_to_existing_hosted_branch_with_revisions(self):
        # XXX: JonathanLange 2007-08-07, We shoudn't be able to push to
        # branches that have revisions in the database but not actual files:
        # it's a pathological case.
        #
        # However, at the moment we don't provide any checking for this. We
        # should in the future. Until then, this test is disabled.
        return
        LaunchpadZopelessTestSetup().txn.begin()
        branch = self.makeDatabaseBranch('testuser', 'firefox', 'some-branch')
        self.addRevisionToBranch(branch)
        remote_url = self.getTransportURL(branch.unique_name)
        LaunchpadZopelessTestSetup().txn.commit()
        self.assertRaises(
            (BzrCommandError, TransportNotPossible),
            self.push, self.local_branch_path, remote_url)


class SmartserverTests(SSHTestCase):
    """Acceptance tests for the codehosting smartserver."""

    def getDefaultServer(self):
        return make_bzr_ssh_server()

    def makeMirroredBranch(self, person_name, product_name, branch_name):
        ro_branch_url = self.createBazaarBranch(
            person_name, product_name, branch_name)

        # Mark as mirrored.
        LaunchpadZopelessTestSetup().txn.begin()
        branch = self.getDatabaseBranch(
            person_name, product_name, branch_name)
        branch.branch_type = BranchType.MIRRORED
        branch.url = "http://example.com/smartservertest/branch"
        LaunchpadZopelessTestSetup().txn.commit()
        return ro_branch_url

    @deferToThread
    def test_can_read_readonly_branch(self):
        # We can get information from a read-only branch.
        ro_branch_url = self.createBazaarBranch(
            'sabdfl', '+junk', 'ro-branch')
        revision = bzrlib.branch.Branch.open(ro_branch_url).last_revision()
        remote_revision = self.getLastRevision(
            self.getTransportURL('~sabdfl/+junk/ro-branch'))
        self.assertEqual(revision, remote_revision)

    @deferToThread
    def test_cant_write_to_readonly_branch(self):
        # We can't write to a read-only branch.
        ro_branch_url = self.createBazaarBranch(
            'sabdfl', '+junk', 'ro-branch')
        revision = bzrlib.branch.Branch.open(ro_branch_url).last_revision()

        # Create a new revision on the local branch.
        tree = WorkingTree.open(self.local_branch.base)
        tree.commit('Empty commit', rev_id='rev2')

        # Push the local branch to the remote url
        remote_url = self.getTransportURL('~sabdfl/+junk/ro-branch')
        self.assertRaises(
            ReadOnlyFailureException,
            self.push, self.local_branch_path, remote_url)

    @deferToThread
    def test_can_read_mirrored_branch(self):
        # Users should be able to read mirrored branches that they own.
        # Added to catch bug 126245.
        ro_branch_url = self.makeMirroredBranch(
            'testuser', 'firefox', 'mirror')
        revision = bzrlib.branch.Branch.open(ro_branch_url).last_revision()
        remote_revision = self.getLastRevision(
            self.getTransportURL('~testuser/firefox/mirror'))
        self.assertEqual(revision, remote_revision)

    @deferToThread
    def test_can_read_unowned_mirrored_branch(self):
        # Users should be able to read mirrored branches even if they don't
        # own those branches.
        ro_branch_url = self.makeMirroredBranch('sabdfl', 'firefox', 'mirror')
        revision = bzrlib.branch.Branch.open(ro_branch_url).last_revision()
        remote_revision = self.getLastRevision(
            self.getTransportURL('~sabdfl/firefox/mirror'))
        self.assertEqual(revision, remote_revision)

    @deferToThread
    def test_authserver_error_propagation(self):
        # Errors raised by createBranch on the authserver should be displayed
        # sensibly by the client.  We test this by pushing to a product that
        # does not exist (the other error message possibilities are covered by
        # unit tests).
        remote_url = self.getTransportURL('~sabdfl/no-such-product/branch')
        error = self.assertTransportRaises(
            TransportNotPossible,
            self.push, self.local_branch_path, remote_url)
        self.assertIn("Project 'no-such-product' does not exist.", str(error))


def make_server_tests(base_suite, servers):
    from canonical.codehosting.tests.helpers import (
        CodeHostingTestProviderAdapter)
    adapter = CodeHostingTestProviderAdapter(servers)
    return adapt_suite(adapter, base_suite)


def make_smoke_tests(base_suite):
    from bzrlib.tests.repository_implementations import (
        RepositoryTestProviderAdapter)
    # We specifically exclude RepositoryFormat7, which is not supported.
    # See bug 173807 for details.
    all_formats = [
        format_registry.get(key) for key in format_registry.keys()
        if not isinstance(format_registry.get(key), RepositoryFormat7)]
    adapter = RepositoryTestProviderAdapter(
        default_transport, None,
        [(format, format._matchingbzrdir) for format in all_formats])
    return adapt_suite(adapter, base_suite)


def test_suite():
    base_suite = unittest.makeSuite(AcceptanceTests)
    suite = unittest.TestSuite()
    suite.addTest(make_server_tests(
            base_suite, [make_sftp_server, make_bzr_ssh_server]))
    suite.addTest(make_server_tests(
            unittest.makeSuite(SmartserverTests), [make_bzr_ssh_server]))
    suite.addTest(make_smoke_tests(unittest.makeSuite(SmokeTest)))
    return suite<|MERGE_RESOLUTION|>--- conflicted
+++ resolved
@@ -420,14 +420,9 @@
 
         # Retrieve the branch from the database.
         LaunchpadZopelessTestSetup().txn.begin()
-<<<<<<< HEAD
         branch = self.getDatabaseBranch(
             'testuser', None, 'totally-new-branch')
-        self.assertNotEqual(None, branch.mirror_request_time)
-=======
-        branch = self.getDatabaseBranch('testuser', None, 'totally-new-branch')
         self.assertNotEqual(None, branch.next_mirror_time)
->>>>>>> 36a5c306
         LaunchpadZopelessTestSetup().txn.abort()
 
     @deferToThread
