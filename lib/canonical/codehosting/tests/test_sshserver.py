import os
import unittest

from zope.interface import implements

from twisted.cred.credentials import SSHPrivateKey
from twisted.cred.error import UnauthorizedLogin
from twisted.cred.portal import IRealm, Portal

from twisted.conch.checkers import SSHPublicKeyDatabase
from twisted.conch.error import ConchError
from twisted.conch.ssh import keys, userauth
from twisted.conch.ssh.common import getNS, NS
from twisted.conch.ssh.transport import SSHCiphers, SSHServerTransport

from twisted.python import failure
from twisted.python.util import sibpath

from twisted.trial.unittest import TestCase as TrialTestCase

from canonical.authserver.client.twistedclient import TwistedAuthServer
from canonical.codehosting import sshserver
from canonical.codehosting.tests.servers import AuthserverWithKeysInProcess
from canonical.config import config
<<<<<<< HEAD
from canonical.testing.layers import TwistedLayer
=======
from canonical.launchpad.daemons.sftp import getPublicKeyString
from canonical.testing.layers import TwistedLaunchpadZopelessLayer
>>>>>>> cd53006b


class MockRealm:
    """A mock realm for testing userauth.SSHUserAuthServer.

    This realm is not actually used in the course of testing, so calls to
    requestAvatar will raise an exception.
    """

    implements(IRealm)

    def requestAvatar(self, avatarId, mind, *interfaces):
        user_dict = {
            'id': avatarId, 'name': avatarId, 'teams': [],
            'initialBranches': []}
        return (
            interfaces[0],
            sshserver.LaunchpadAvatar(avatarId, None, user_dict, None),
            lambda: None)


class MockSSHTransport(SSHServerTransport):
    """A mock SSH transport for testing userauth.SSHUserAuthServer.

    SSHUserAuthServer expects an SSH transport which has a factory attribute
    which in turn has a portal attribute. Because the portal is important for
    testing authentication, we need to be able to provide an interesting portal
    object to the SSHUserAuthServer.

    In addition, we want to be able to capture any packets sent over the
    transport.
    """

    class Factory:
        def getService(self, transport, nextService):
            return lambda: None

    def __init__(self, portal):
        # In Twisted 8.0.1, Conch's transport starts referring to
        # currentEncryptions where it didn't before. Provide a dummy value for
        # it.
        self.currentEncryptions = SSHCiphers('none', 'none', 'none', 'none')
        self.packets = []
        self.factory = self.Factory()
        self.factory.portal = portal

    def sendPacket(self, messageType, payload):
        self.packets.append((messageType, payload))

    def setService(self, service):
        pass


class UserAuthServerMixin:
    def setUp(self):
        self.portal = Portal(MockRealm())
        self.transport = MockSSHTransport(self.portal)
        self.user_auth = sshserver.SSHUserAuthServer(self.transport)

    def _getMessageName(self, message_type):
        """Get the name of the message for the given message type constant."""
        return userauth.messages[message_type]

    def assertMessageOrder(self, message_types):
<<<<<<< HEAD
        """Assert that SSH messages were sent in the given order."""
=======
        """Assert that the given message types were sent in the order given.
        """
>>>>>>> cd53006b
        self.assertEqual(
            [userauth.messages[msg_type] for msg_type in message_types],
            [userauth.messages[packet_type]
             for packet_type, contents in self.transport.packets])

    def assertBannerSent(self, banner_message, expected_language='en'):
        """Assert that 'banner_message' was sent as an SSH banner."""
        # Check that we received a BANNER, then a FAILURE.
        for packet_type, packet_content in self.transport.packets:
            if packet_type == userauth.MSG_USERAUTH_BANNER:
                bytes, language, empty = getNS(packet_content, 2)
                self.assertEqual(banner_message, bytes.decode('UTF8'))
                self.assertEqual(expected_language, language)
                self.assertEqual('', empty)
                break
        else:
            self.fail("No banner logged.")


class TestUserAuthServer(UserAuthServerMixin, unittest.TestCase):

    def test_sendBanner(self):
        # sendBanner should send an SSH 'packet' with type MSG_USERAUTH_BANNER
        # and two fields. The first field is the message itself, and the
        # second is the language tag.
        #
        # sendBanner automatically adds a trailing newline, because openssh
        # and Twisted don't add one when displaying the banner.
        #
        # See RFC 4252, Section 5.4.
        message = u"test message"
        self.user_auth.sendBanner(message, language='en-US')
        self.assertBannerSent(message + '\r\n', 'en-US')
        self.assertEqual(
            1, len(self.transport.packets),
            "More than just banner was sent: %r" % self.transport.packets)

    def test_sendBannerUsesCRLF(self):
        # sendBanner should make sure that any line breaks in the message are
        # sent as CR LF pairs.
        #
        # See RFC 4252, Section 5.4.
        self.user_auth.sendBanner(u"test\nmessage")
        [(messageType, payload)] = self.transport.packets
        bytes, language, empty = getNS(payload, 2)
        self.assertEqual(bytes.decode('UTF8'), u"test\r\nmessage\r\n")

    def test_requestRaisesConchError(self):
        # ssh_USERAUTH_REQUEST should raise a ConchError if tryAuth returns
        # None. Added to catch a bug noticed by pyflakes.
        # Whitebox test.
        def mock_try_auth(kind, user, data):
            return None
        def mock_eb_bad_auth(reason):
            reason.trap(ConchError)
        tryAuth = self.user_auth.tryAuth
        self.user_auth.tryAuth = mock_try_auth
        _ebBadAuth, self.user_auth._ebBadAuth = (self.user_auth._ebBadAuth,
                                                 mock_eb_bad_auth)
        self.user_auth.serviceStarted()
        try:
            packet = NS('jml') + NS('foo') + NS('public_key') + NS('data')
            self.user_auth.ssh_USERAUTH_REQUEST(packet)
        finally:
            self.user_auth.serviceStopped()
            self.user_auth.tryAuth = tryAuth
            self.user_auth._ebBadAuth = _ebBadAuth


class MockChecker(SSHPublicKeyDatabase):
    """A very simple public key checker which rejects all offered credentials.

    Used by TestAuthenticationBannerDisplay to test that errors raised by
    checkers are sent to SSH clients.
    """

    error_message = u'error message'

    def requestAvatarId(self, credentials):
        if credentials.username == 'success':
            return credentials.username
        else:
            return failure.Failure(
                sshserver.UserDisplayedUnauthorizedLogin(self.error_message))


class TestAuthenticationBannerDisplay(UserAuthServerMixin, TrialTestCase):
    """Check that auth error information is passed through to the client.

    Normally, SSH servers provide minimal information on failed authentication.
    With Launchpad, much more user information is public, so it is helpful and
    not insecure to tell users why they failed to authenticate.

    SSH doesn't provide a standard way of doing this, but the
    MSG_USERAUTH_BANNER message is allowed and seems appropriate. See RFC 4252,
    Section 5.4 for more information.
    """

    layer = TwistedLayer

    def setUp(self):
        UserAuthServerMixin.setUp(self)
        self.portal.registerChecker(MockChecker())
        self.user_auth.serviceStarted()
        self.key_data = self._makeKey()

    def tearDown(self):
        self.user_auth.serviceStopped()

    def _makeKey(self):
        keydir = sibpath(__file__, 'keys')
        public_key = getPublicKeyString(
            data=open(os.path.join(keydir,
                                   'ssh_host_key_rsa.pub'), 'rb').read())
        if isinstance(public_key, str):
            return chr(0) + NS('rsa') + NS(public_key)
        else:
            return chr(0) + NS('rsa') + NS(public_key.blob())

    def requestFailedAuthentication(self):
        return self.user_auth.ssh_USERAUTH_REQUEST(
            NS('failure') + NS('') + NS('publickey') + self.key_data)

    def requestSuccessfulAuthentication(self):
        return self.user_auth.ssh_USERAUTH_REQUEST(
            NS('success') + NS('') + NS('publickey') + self.key_data)

    def requestUnsupportedAuthentication(self):
        # Note that it doesn't matter how the checker responds -- the server
        # doesn't get that far.
        return self.user_auth.ssh_USERAUTH_REQUEST(
            NS('success') + NS('') + NS('none') + NS(''))

    def test_bannerNotSentOnSuccess(self):
        # No banner is printed when the user authenticates successfully.
        self.assertEqual(None, config.codehosting.banner)

        d = self.requestSuccessfulAuthentication()
        def check(ignored):
            # Check that no banner was sent to the user.
            self.assertMessageOrder([userauth.MSG_USERAUTH_SUCCESS])
        return d.addCallback(check)

    def test_configuredBannerSentOnSuccess(self):
        # If a banner is set in the codehosting config then we send it to the
        # user when they log in.
        config.codehosting.banner = "banner"
        d = self.requestSuccessfulAuthentication()
        def check(ignored):
            self.assertMessageOrder(
                [userauth.MSG_USERAUTH_BANNER, userauth.MSG_USERAUTH_SUCCESS])
            self.assertBannerSent(config.codehosting.banner + '\r\n')
        def cleanup(ignored):
            config.codehosting.banner = None
            return ignored
        return d.addCallback(check).addBoth(cleanup)

    def test_configuredBannerSentOnlyOnce(self):
        # We don't send the banner on each authentication attempt, just on the
        # first one. It is usual for there to be many authentication attempts
        # per SSH session.
        config.codehosting.banner = "banner"

        d = self.requestUnsupportedAuthentication()
        d.addCallback(lambda ignored: self.requestSuccessfulAuthentication())

        def check(ignored):
            # Check that no banner was sent to the user.
            self.assertMessageOrder(
                [userauth.MSG_USERAUTH_FAILURE, userauth.MSG_USERAUTH_BANNER,
                 userauth.MSG_USERAUTH_SUCCESS])
            self.assertBannerSent(config.codehosting.banner + '\r\n')

        def cleanup(ignored):
            config.codehosting.banner = None
            return ignored
        return d.addCallback(check).addBoth(cleanup)

    def test_configuredBannerNotSentOnFailure(self):
        # Failed authentication attempts do not get the configured banner
        # sent.
        config.codehosting.banner = 'banner'

        d = self.requestFailedAuthentication()

        def check(ignored):
            self.assertMessageOrder(
                [userauth.MSG_USERAUTH_BANNER, userauth.MSG_USERAUTH_FAILURE])
            self.assertBannerSent(MockChecker.error_message + '\r\n')

        def cleanup(ignored):
            config.codehosting.banner = None
            return ignored

        return d.addCallback(check).addBoth(cleanup)

    def test_loggedToBanner(self):
        # When there's an authentication failure, we display an informative
        # error message through the SSH authentication protocol 'banner'.
        d = self.requestFailedAuthentication()
        def check(ignored):
            # Check that we received a BANNER, then a FAILURE.
            self.assertMessageOrder(
                [userauth.MSG_USERAUTH_BANNER, userauth.MSG_USERAUTH_FAILURE])
            self.assertBannerSent(MockChecker.error_message + '\r\n')
        return d.addCallback(check)

    def test_unsupportedAuthMethodNotLogged(self):
        # Trying various authentication methods is a part of the normal
        # operation of the SSH authentication protocol. We should not spam the
        # client with warnings about this, as whenever it becomes a problem,
        # we can rely on the SSH client itself to report it to the user.
        d = self.requestUnsupportedAuthentication()
        def check(ignored):
            # Check that we received only a FAILRE.
            self.assertMessageOrder([userauth.MSG_USERAUTH_FAILURE])
        return d.addCallback(check)


class TestPublicKeyFromLaunchpadChecker(TrialTestCase):
    """Tests for the SSH server authentication mechanism.

    PublicKeyFromLaunchpadChecker accepts the SSH authentication information
    and contacts the authserver to determine if the given details are valid.

    Any authentication errors are displayed back to the user via an SSH
    MSG_USERAUTH_BANNER message.
    """

    layer = TwistedLayer

    def setUp(self):
        self.valid_login = 'testuser'
        self.authserver = AuthserverWithKeysInProcess(
            self.valid_login, 'testteam')
        self.authserver.setUp()
        self.authserver_client = TwistedAuthServer(
            config.codehosting.authserver)
        self.checker = sshserver.PublicKeyFromLaunchpadChecker(
            self.authserver_client)
        self.public_key = self.authserver.getPublicKey()
        if not isinstance(self.public_key, str):
            self.public_key = self.public_key.blob()
        self.sigData = (
            NS('') + chr(userauth.MSG_USERAUTH_REQUEST)
            + NS(self.valid_login) + NS('none') + NS('publickey') + '\xff'
            + NS('ssh-dss') + NS(self.public_key))
        Key = getattr(keys, 'Key', None)
        if Key is None:
            self.signature = keys.signData(
                self.authserver.getPrivateKey(), self.sigData)
        else:
            self.signature = self.authserver.getPrivateKey().sign(
                self.sigData)

    def tearDown(self):
        return self.authserver.tearDown()

    def test_successful(self):
        # We should be able to login with the correct public and private
        # key-pair. This test exists primarily as a control to ensure our
        # other tests are checking the right error conditions.
        creds = SSHPrivateKey(self.valid_login, 'ssh-dss', self.public_key,
                              self.sigData, self.signature)
        d = self.checker.requestAvatarId(creds)
        return d.addCallback(self.assertEqual, self.valid_login)

    def assertLoginError(self, creds, error_message):
        """Assert that logging in with 'creds' fails with 'message'.

        :param creds: SSHPrivateKey credentials.
        :param error_message: String excepted to match the exception's message.
        :return: Deferred. You must return this from your test.
        """
        d = self.assertFailure(
            self.checker.requestAvatarId(creds),
            sshserver.UserDisplayedUnauthorizedLogin)
        d.addCallback(
            lambda exception: self.assertEqual(str(exception), error_message))
        return d

    def test_noSuchUser(self):
        # When someone signs in with a non-existent user, they should be told
        # that. The usual security issues don't apply here because the list of
        # Launchpad user names is public.
        creds = SSHPrivateKey('no-such-user', 'ssh-dss', self.public_key,
                              self.sigData, self.signature)
        return self.assertLoginError(
            creds, 'No such Launchpad account: no-such-user')

    def test_noKeys(self):
        # When you sign into an existing account with no SSH keys, the SSH
        # server should inform you that the account has no keys.
        creds = SSHPrivateKey('lifeless', 'ssh-dss', self.public_key,
                              self.sigData, self.signature)
        return self.assertLoginError(
            creds,
            "Launchpad user %r doesn't have a registered SSH key"
            % 'lifeless')

    def test_wrongKey(self):
        # When you sign into an existing account using the wrong key, you
        # should *not* be informed of the wrong key. This is because SSH often
        # tries several keys as part of normal operation.

        # Cheat a little and also don't provide a valid signature. This is OK
        # because the "no matching public key" failure occurs before the
        # "bad signature" failure.
        creds = SSHPrivateKey(self.valid_login, 'ssh-dss', 'invalid key',
                              None, None)
        d = self.assertFailure(
            self.checker.requestAvatarId(creds),
            UnauthorizedLogin)
        d.addCallback(
            lambda exception:
            self.failIf(isinstance(exception,
                                   sshserver.UserDisplayedUnauthorizedLogin),
                        "Should not be a UserDisplayedUnauthorizedLogin"))
        return d


def test_suite():
    return unittest.TestLoader().loadTestsFromName(__name__)<|MERGE_RESOLUTION|>--- conflicted
+++ resolved
@@ -22,12 +22,8 @@
 from canonical.codehosting import sshserver
 from canonical.codehosting.tests.servers import AuthserverWithKeysInProcess
 from canonical.config import config
-<<<<<<< HEAD
+from canonical.launchpad.daemons.sftp import getPublicKeyString
 from canonical.testing.layers import TwistedLayer
-=======
-from canonical.launchpad.daemons.sftp import getPublicKeyString
-from canonical.testing.layers import TwistedLaunchpadZopelessLayer
->>>>>>> cd53006b
 
 
 class MockRealm:
@@ -92,12 +88,7 @@
         return userauth.messages[message_type]
 
     def assertMessageOrder(self, message_types):
-<<<<<<< HEAD
         """Assert that SSH messages were sent in the given order."""
-=======
-        """Assert that the given message types were sent in the order given.
-        """
->>>>>>> cd53006b
         self.assertEqual(
             [userauth.messages[msg_type] for msg_type in message_types],
             [userauth.messages[packet_type]
