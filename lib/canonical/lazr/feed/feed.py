--- conflicted
+++ resolved
@@ -37,11 +37,7 @@
 # working prototype.  Bug 153795.
 from canonical.launchpad.interfaces import ILaunchpadRoot
 from canonical.launchpad.webapp import (
-<<<<<<< HEAD
     LaunchpadView, canonical_url, urlparse)
-=======
-    canonical_url, LaunchpadFormView, urlappend, urlparse)
->>>>>>> fdd1df92
 from canonical.launchpad.webapp.vhosts import allvhosts
 from canonical.lazr.interfaces import (
     IFeed, IFeedEntry, IFeedPerson, IFeedTypedData, UnsupportedFeedFormat)
