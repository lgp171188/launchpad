--- conflicted
+++ resolved
@@ -10,11 +10,7 @@
 from epydoc.markup.restructuredtext import parse_docstring
 
 from zope.app.zapi import getGlobalSiteManager
-<<<<<<< HEAD
 from zope.interface.interfaces import IInterface
-from zope.publisher.interfaces.http import IHTTPApplicationRequest
-=======
->>>>>>> 4f2cf8be
 from zope.schema import getFields
 from zope.schema.interfaces import IChoice, IObject
 from zope.security.proxy import removeSecurityProxy
@@ -24,16 +20,10 @@
 
 from canonical.lazr.enum import IEnumeratedType
 from canonical.lazr.interfaces import (
-<<<<<<< HEAD
     ICollection, ICollectionField, IEntry, IResourceGETOperation,
     IResourceOperation, IResourcePOSTOperation, IScopedCollection)
+from canonical.lazr.interfaces.rest import WebServiceLayer
 from canonical.lazr.rest import CollectionResource
-
-=======
-    ICollectionField, IEntry, IResourceGETOperation, IResourceOperation,
-    IResourcePOSTOperation, IScopedCollection)
-from canonical.lazr.interfaces.rest import WebServiceLayer
->>>>>>> 4f2cf8be
 
 class WadlAPI:
     """Base class for WADL-related function namespaces."""
@@ -204,11 +194,7 @@
                     self.adapter_interface.__name__))
         model_class = registrations[0].required[0]
         operations = getGlobalSiteManager().adapters.lookupAll(
-<<<<<<< HEAD
-            (model_class, IHTTPApplicationRequest), IResourceOperation)
-=======
-            (self.context[0], WebServiceLayer), IResourceOperation)
->>>>>>> 4f2cf8be
+            (model_class, WebServiceLayer), IResourceOperation)
         ops = [{'name' : name, 'op' : op} for name, op in operations]
         return ops
 
