--- conflicted
+++ resolved
@@ -19,22 +19,14 @@
 import pytz
 import simplejson
 
-<<<<<<< HEAD
+from zope.app.datetimeutils import (
+    DateError, DateTimeError, DateTimeParser, SyntaxError)
 from zope.component import adapts
 from zope.interface import implements
 from zope.proxy import isProxy
+from zope.publisher.interfaces import NotFound
 from zope.schema import getFields, ValidationError
-from zope.schema.interfaces import IObject
-=======
-from zope.app.datetimeutils import (DateError, DateTimeError, DateTimeParser,
-                                    SyntaxError)
-from zope.component import adapts, getMultiAdapter
-from zope.interface import implements, directlyProvides
-from zope.proxy import isProxy
-from zope.publisher.interfaces import NotFound
-from zope.schema import Datetime, ValidationError, getFields
-from zope.schema.interfaces import IField, IObject
->>>>>>> a2204c82
+from zope.schema.interfaces import IDatetime, IObject
 from zope.security.proxy import removeSecurityProxy
 
 from canonical.lazr.enum import BaseItem
@@ -141,55 +133,7 @@
     def __init__(self, context, request):
         """Associate this resource with a specific object and request."""
         super(EntryResource, self).__init__(IEntry(context), request)
-<<<<<<< HEAD
         self.original_context = context
-=======
-        if parent_collection:
-            self.parent_collection = parent_collection
-        else:
-            resource = self.root_resource
-            for fragment in self.context._parent_collection_path:
-                if callable(fragment):
-                    # Ask the context to do the traversal from a
-                    # collection to a specific item in that
-                    # collection.
-                    resource = resource.makeEntryResource(
-                        fragment(self.context), self.request)
-                else:
-                    # Traverse from an entry to one of the entry's
-                    # collections, by name.
-                    resource = resource.publishTraverse(self.request,
-                                                        fragment)
-            self.parent_collection = resource
-
-    @property
-    def path(self):
-        """See `IEntryResource`."""
-        path = self.parent_collection.getEntryPath(self.context)
-        return urllib.quote(path)
-
-    def publishTraverse(self, request, name):
-        """Fetch a scoped collection resource by name."""
-        field = self.context.schema.get(name)
-        if not ICollectionField.providedBy(field):
-            raise NotFound(self, name)
-        collection = getattr(self.context, name, None)
-        if collection is None:
-            raise NotFound(self, name)
-        # Create a dummy object that implements the field's interface.
-        # This is neccessary because we can't pass the interface itself
-        # into getMultiAdapter.
-        example_entry = CollectionEntryDummy(field)
-        scoped_collection = getMultiAdapter((self.context, example_entry),
-                                             IScopedCollection)
-
-        # Tell the IScopedCollection object what collection it's managing,
-        # and what the collection's relationship is to the entry it's
-        # scoped to.
-        scoped_collection.collection = collection
-        scoped_collection.relationship = field
-        return ScopedCollectionResource(scoped_collection, self.request, name)
->>>>>>> a2204c82
 
     def toDataForJSON(self):
         """Turn the object into a simple data structure.
@@ -306,7 +250,7 @@
             if repr_name == 'self_link':
                 # The self link isn't part of the schema, so it's
                 # handled separately.
-                if value == canonical_url(self, request=self.request):
+                if value == canonical_url(self.original_context):
                     continue
                 else:
                     self.request.response.setStatus(400)
@@ -350,7 +294,7 @@
                 # 'value' is the URL to an object. Traverse the URL to find
                 # the actual object.
                 pass
-            elif isinstance(element, Datetime):
+            elif IDatetime.providedBy(element):
                 try:
                     value = DateTimeParser().parse(value)
                     (year, month, day, hours, minutes, secondsAndMicroseconds,
@@ -375,12 +319,10 @@
             # an entry or collection, the 'current value' is
             # considered to be the URL to that entry or collection.
             if ICollectionField.providedBy(element):
-                current_value = canonical_url(
-                    self.publishTraverse(self.request, name), self.request)
+                current_value = "%s/%s" % (
+                    canonical_url(self.original_context), name)
             elif IObject.providedBy(element):
-                current_value = canonical_url(
-                    EntryResource(getattr(self.context, name), self.request),
-                    self.request)
+                current_value = canonical_url(getattr(self.context, name))
             else:
                 current_value = getattr(self.context, name)
 
@@ -403,9 +345,6 @@
                     return ("You tried to modify the read-only attribute '%s'"
                             % repr_name)
 
-<<<<<<< HEAD
-        original_url = canonical_url(self.original_context)
-=======
             if change_this_field is True and value != current_value:
                 try:
                     # Do any field-specific validation.
@@ -417,23 +356,15 @@
                 validated_changeset[name] = value
 
         # Store the entry's current URL so we can see if it changes.
-        original_url = canonical_url(self, request=self.request)
->>>>>>> a2204c82
+        original_url = canonical_url(self.original_context)
         # Make the changes.
         for name, value in validated_changeset.items():
             setattr(self.context, name, value)
 
         # If the modification caused the entry's URL to change, tell
         # the client about the new URL.
-<<<<<<< HEAD
         new_url = canonical_url(self.original_context)
-        if new_url == original_url:
-            return ''
-        else:
-=======
-        new_url = canonical_url(self, request=self.request)
         if new_url != original_url:
->>>>>>> a2204c82
             self.request.response.setStatus(301)
             self.request.response.setHeader('Location', new_url)
         return ''
