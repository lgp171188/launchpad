--- conflicted
+++ resolved
@@ -56,13 +56,9 @@
     ConstraintNotSatisfied, IBytes, IField, IObject)
 from zope.security.interfaces import Unauthorized
 from zope.security.proxy import removeSecurityProxy
-<<<<<<< HEAD
+from zope.traversing.browser import absoluteURL
 from lazr.enum import BaseItem
-=======
-from zope.traversing.browser import absoluteURL
-from canonical.lazr.enum import BaseItem
 from canonical.lazr.interfaces.fields import IReferenceChoice
->>>>>>> 3ce8fb2b
 
 # XXX leonardr 2008-01-25 bug=185958:
 # BatchNavigator and event code should be moved into lazr.
