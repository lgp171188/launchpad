--- conflicted
+++ resolved
@@ -90,15 +90,11 @@
     """A cookbook, annotated for export to the web service."""
     export_as_webservice_entry()
     name = exported(TextLine(title=u"Name", required=True))
-<<<<<<< HEAD
     copyright_date = exported(
         Date(title=u"Copyright Date", readonly=True,
              description=u"The copyright date for this work."))
-=======
     description = exported(
         WhitespaceStrippingTextLine(title=u"Description", required=False))
-    copyright_date = exported(Date(title=u"Copyright Date", readonly=True))
->>>>>>> 144d846c
     confirmed = exported(Bool(
             title=u"Whether this information has been confirmed",
             default=False))
