# Copyright 2008 Canonical Ltd.  All rights reserved.
# Pylint doesn't grok zope interfaces.
# pylint: disable-msg=E0211,E0213

"""Interfaces for utility classes that operate on Zope fields."""

__metaclass__ = type
__all__ = [
    'IFieldMarshaller',
    ]

from zope.interface import Interface


class IFieldMarshaller(Interface):
    """A mapper between schema fields and representation fields"""

    def representationName(field_name):
        """Transform a field name into a name used in a representation.

        :param field_name: The name of the field within the entry.
        :return: The name to give this field when representing it in a
            JSON hash.
        """

    def marshall_from_json_data(value):
        """Transform the given data value into an object.

        :param value: A value obtained by deserializing a string into
            a JSON data structure.
        """

    def marshall_from_string(value):
        """Transform the given string value into an object."""

    def unmarshall(entry, field_name, value):
        """Transform an object value into a value suitable for JSON.

        :param entry: The entry whose field this is.
        :param field_name: The name of the field within the entry.
        :value: The object value of the field.

<<<<<<< HEAD
        :return: The value to give when representing the field in a JSON hash.
=======
        :return: The string value to give when representing the field
                 in a JSON hash.
>>>>>>> 5bbb4928
        """<|MERGE_RESOLUTION|>--- conflicted
+++ resolved
@@ -40,10 +40,6 @@
         :param field_name: The name of the field within the entry.
         :value: The object value of the field.
 
-<<<<<<< HEAD
-        :return: The value to give when representing the field in a JSON hash.
-=======
         :return: The string value to give when representing the field
                  in a JSON hash.
->>>>>>> 5bbb4928
         """