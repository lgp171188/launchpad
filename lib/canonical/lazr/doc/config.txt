--- conflicted
+++ resolved
@@ -1018,9 +1018,98 @@
 
 == Type conversion helpers ==
 
-<<<<<<< HEAD
-lazr.config provides a number of type conversion helpers.  It doesn't
-automatically convert from strings to concrete types though.
+lazr.config provides a few helpers for doing explicit type conversion.  These
+functions have to be imported and called explicitly on the configuration
+variable values.
+
+
+=== Host and port ===
+
+There is a helper for converting from a host:port string to a 2-tuple of
+(host, port).
+
+    >>> from canonical.lazr.config import as_host_port
+    >>> as_host_port('host:25')
+    ('host', 25)
+
+The port string is optional, in which case, port 25 is the default (for
+historical reasons).
+
+    >>> as_host_port('host')
+    ('host', 25)
+
+The default port can be overridden.
+
+    >>> as_host_port('host', default_port=22)
+    ('host', 22)
+
+The default port is ignored if it is given in the value.
+
+    >>> as_host_port('host:80', default_port=22)
+    ('host', 80)
+
+The host name is also optional, as denoted by a leading colon.  When omitted,
+localhost is used.
+
+    >>> as_host_port(':80')
+    ('localhost', 80)
+
+The default host name can be overridden though.
+
+    >>> as_host_port(':80', default_host='myhost')
+    ('myhost', 80)
+
+The default host name is ignored if the value string contains it.
+
+    >>> as_host_port('yourhost:80', default_host='myhost')
+    ('yourhost', 80)
+
+A ValueError occurs if the port number in the configuration value string is
+not an integer.
+
+    >>> as_host_port(':foo')
+    Traceback (most recent call last):
+    ...
+    ValueError: invalid literal for int(): foo
+
+
+=== User and group ===
+
+A helper is provided for turning a chown(1)-style user:group specification
+into a 2-tuple of the user name and group name.
+
+    >>> from canonical.lazr.config import as_username_groupname
+
+The value string must contain both a user name and group name, separated by a
+colon, otherwise an exception is raised.
+
+    >>> as_username_groupname('foo')
+    Traceback (most recent call last):
+    ...
+    ValueError: need more than 1 value to unpack
+
+When both are given, the strings are returned unchanged or validated.
+
+    >>> as_username_groupname('person:group')
+    ('person', 'group')
+
+Numeric values can be given, but they are not converted into their symbolic
+names.
+
+    >>> as_username_groupname('25:26')
+    ('25', '26')
+
+By default the current user and group names are returned.
+
+    >>> import grp, os, pwd
+    >>> user, group = as_username_groupname()
+    >>> user == pwd.getpwuid(os.getuid()).pw_name
+    True
+    >>> group == grp.getgrgid(os.getgid()).gr_name
+    True
+
+
+=== Time intervals ===
 
 One such converter accepts a range of 'time interval specifications', and
 returns a Python timedelta.
@@ -1093,95 +1182,4 @@
     >>> as_timedelta('45z')
     Traceback (most recent call last):
     ...
-    ValueError
-=======
-lazr.config provides a few helpers for doing explicit type conversion.  These
-functions have to be imported and called explicitly on the configuration
-variable values.
-
-
-=== Host and port ===
-
-There is a helper for converting from a host:port string to a 2-tuple of
-(host, port).
-
-    >>> from canonical.lazr.config import as_host_port
-    >>> as_host_port('host:25')
-    ('host', 25)
-
-The port string is optional, in which case, port 25 is the default (for
-historical reasons).
-
-    >>> as_host_port('host')
-    ('host', 25)
-
-The default port can be overridden.
-
-    >>> as_host_port('host', default_port=22)
-    ('host', 22)
-
-The default port is ignored if it is given in the value.
-
-    >>> as_host_port('host:80', default_port=22)
-    ('host', 80)
-
-The host name is also optional, as denoted by a leading colon.  When omitted,
-localhost is used.
-
-    >>> as_host_port(':80')
-    ('localhost', 80)
-
-The default host name can be overridden though.
-
-    >>> as_host_port(':80', default_host='myhost')
-    ('myhost', 80)
-
-The default host name is ignored if the value string contains it.
-
-    >>> as_host_port('yourhost:80', default_host='myhost')
-    ('yourhost', 80)
-
-A ValueError occurs if the port number in the configuration value string is
-not an integer.
-
-    >>> as_host_port(':foo')
-    Traceback (most recent call last):
-    ...
-    ValueError: invalid literal for int(): foo
-
-
-=== User and group ===
-
-A helper is provided for turning a chown(1)-style user:group specification
-into a 2-tuple of the user name and group name.
-
-    >>> from canonical.lazr.config import as_username_groupname
-
-The value string must contain both a user name and group name, separated by a
-colon, otherwise an exception is raised.
-
-    >>> as_username_groupname('foo')
-    Traceback (most recent call last):
-    ...
-    ValueError: need more than 1 value to unpack
-
-When both are given, the strings are returned unchanged or validated.
-
-    >>> as_username_groupname('person:group')
-    ('person', 'group')
-
-Numeric values can be given, but they are not converted into their symbolic
-names.
-
-    >>> as_username_groupname('25:26')
-    ('25', '26')
-
-By default the current user and group names are returned.
-
-    >>> import grp, os, pwd
-    >>> user, group = as_username_groupname()
-    >>> user == pwd.getpwuid(os.getuid()).pw_name
-    True
-    >>> group == grp.getgrgid(os.getgid()).gr_name
-    True
->>>>>>> 0f61d9d1
+    ValueError