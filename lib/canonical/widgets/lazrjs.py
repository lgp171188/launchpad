--- conflicted
+++ resolved
@@ -119,10 +119,7 @@
             params['trigger'] = self.TRIGGER_TEMPLATE % params
             params['activation_script'] = self.ACTIVATION_TEMPLATE % params
         return self.WIDGET_TEMPLATE % params 
-<<<<<<< HEAD
-=======
-
->>>>>>> a7844c5f
+
 
 class InlineEditPickerWidget:
     """Wrapper for the lazr-js picker widget.
