# Copyright 2009 Canonical Ltd.  All rights reserved.

"""Tools for managing long-running or difficult tasks with Twisted."""

__metaclass__ = type
__all__ = [
    'AlreadyRunningError',
    'ITaskConsumer',
    'ITaskSource',
    'NotRunningError',
    'ParallelLimitedTaskConsumer',
    'PollingTaskSource',
    ]

from twisted.internet import defer
from twisted.internet.task import LoopingCall
from twisted.internet import reactor
from twisted.python import log

from zope.interface import implements, Interface


class ITaskSource(Interface):
    """A source of tasks to do."""

    def start(task_consumer):
        """Start generating tasks.

        If `start` has already been called, then the given 'task_consumer'
        replaces the existing task accepter.

        :param task_consumer: A provider of `ITaskConsumer`.
        """

    def stop():
        """Stop generating tasks.

        Any subsequent calls to `stop` are silently ignored.
        """


class ITaskConsumer(Interface):
    """A consumer of tasks.

    Pass this to the 'start' method of an `ITaskSource` provider.

    Note that implementations of `ITaskConsumer` need to provide their own way
    of getting references to ITaskSources.
    """

    def taskStarted(task):
        """Called when the task source generates a task.

        This is a throw-it-over-the-wall interface used by ITaskSource.
        ITaskSource expects it to finish quickly and to not raise errors. Any
        return value is completely ignored.

        :param task: The interface for this is defined by the task source.
        """

    def noTasksFound():
        """Called when no tasks were found."""

    def taskProductionFailed(reason):
        """Called when the task source fails to produce a task.

        :param reason: A `twisted.python.failure.Failure` object.
        """


class PollingTaskSource:
    """A task source that polls to generate tasks.

    This is useful for systems where we need to poll a central server in order
    to find new work to do.
    """

    implements(ITaskSource)

    def __init__(self, interval, task_producer, clock=None):
        """Construct a `PollingTaskSource`.

        Polls 'task_producer' every 'interval' seconds. 'task_producer'
        returns either None if there's no work to do right now, or some
        representation of the task which is passed to the 'task_consumer'
        callable given to `start`. 'task_producer' can also return a
        `Deferred`.

        :param interval: The length of time between polls in seconds.
        :param task_producer: The polling mechanism. This is a nullary
            callable that can return a Deferred. See above for more details.
        :param clock: An `IReactorTime` implementation that we use to manage
            the interval-based polling. Defaults to using the reactor (i.e.
            actual time).
        """
        self._interval = interval
        self._task_producer = task_producer
        if clock is None:
            clock = reactor
        self._clock = clock
        self._looping_call = None

    def start(self, task_consumer):
        """See `ITaskSource`."""
        self.stop()
        self._looping_call = LoopingCall(self._poll, task_consumer)
        self._looping_call.clock = self._clock
        self._looping_call.start(self._interval)

    def _poll(self, task_consumer):
        """Poll for tasks, passing them to 'task_consumer'."""
        def got_task(task):
            if task is not None:
                # Note that we deliberately throw away the return value. The
                # task and the consumer need to figure out how to get output
                # back to the end user.
                task_consumer.taskStarted(task)
<<<<<<< HEAD
=======
            else:
                task_consumer.noTasksFound()
>>>>>>> 6b41c49a
        def task_failed(reason):
            # If task production fails, we inform the consumer of this, but we
            # don't let any deferred it returns delay subsequent polls.
            task_consumer.taskProductionFailed(reason)
        d = defer.maybeDeferred(self._task_producer)
        d.addCallbacks(got_task, task_failed)
        return d

    def stop(self):
        """See `ITaskSource`."""
        if self._looping_call is not None:
            self._looping_call.stop()
            self._looping_call = None


class AlreadyRunningError(Exception):
    """Raised when we try to start a consumer that's already running."""

    def __init__(self, consumer, source):
        Exception.__init__(
            self, "%r is already consuming tasks from %r."
            % (consumer, source))


class NotRunningError(Exception):
    """Raised when we try to run tasks on a consumer before it has started."""

    def __init__(self, consumer):
        Exception.__init__(
            self, "%r has not started, cannot run tasks." % (consumer,))


class ParallelLimitedTaskConsumer:
    """A consumer that runs tasks with limited parallelism.

    Assumes that the task source generates tasks that are nullary callables
    that might return `Deferred`s.
    """

    implements(ITaskConsumer)

    def __init__(self, worker_limit):
        self._task_source = None
        self._worker_limit = worker_limit
        self._worker_count = 0
        self._terminationDeferred = None

    def consume(self, task_source):
        """Start consuming tasks from 'task_source'.

        :param task_source: An `ITaskSource` provider.
        :raise AlreadyRunningError: If 'consume' has already been called on
            this consumer.
        :return: A `Deferred` that fires when the task source is exhausted
            and we are not running any tasks.
        """
        if self._task_source is not None:
            raise AlreadyRunningError(self, self._task_source)
        self._task_source = task_source
        self._terminationDeferred = defer.Deferred()
        # This merely begins polling. This means that we acquire our initial
        # batch of work at the rate of one task per polling interval. As long
        # as the polling interval is small, this is probably OK.
        task_source.start(self)
        return self._terminationDeferred

    def taskStarted(self, task):
        """See `ITaskConsumer`.

        Stops the task source when we reach the maximum number of concurrent
        tasks.

        :raise NotRunningError: if 'consume' has not yet been called.
        """
        if self._task_source is None:
            raise NotRunningError(self)
        self._worker_count += 1
        if self._worker_count >= self._worker_limit:
            self._task_source.stop()
        d = defer.maybeDeferred(task)
        # We don't expect these tasks to have interesting return values or
        # failure modes.
        d.addErrback(log.err)
        d.addCallback(self._taskEnded)

    def noTasksFound(self):
        """See `ITaskConsumer`.

        Called when the producer found no tasks.  If we are not currently
        running any workers, exit.

        This will only actually happen if the very first production doesn't
        find any jobs, if we actually start any jobs then the exit condition
        in _taskEnded will always be reached before this one.
        """
        if self._worker_count == 0:
            self._terminationDeferred.callback(None)

    def taskProductionFailed(self, reason):
        """See `ITaskConsumer`.

        Called by the task source when a failure occurs while producing a
        task. When this happens, we stop the task source. Any currently
        running tasks will finish, and each time this happens, we'll ask the
        task source to start again.

        If the source keeps failing, we'll eventually have no tasks running,
        at which point we stop the source and fire the termination deferred,
        signalling the end of this run.

        This approach allows us to handle intermittent failures gracefully (by
        retrying the next time a task finishes), and to handle persistent
        failures well (by shutting down when there are no more tasks left).

        :raise NotRunningError: if 'consume' has not yet been called.
        """
        if self._task_source is None:
            raise NotRunningError(self)
        self._task_source.stop()
        if self._worker_count == 0:
            self._terminationDeferred.callback(None)

    def _taskEnded(self, ignored):
        """Handle a task reaching completion.

        Reduces the number of concurrent workers. If there are no running
        workers then we fire the termination deferred, signalling the end of
        the run.

        If there are available workers, we ask the task source to start
        producing jobs.
        """
        self._worker_count -= 1
        if self._worker_count == 0:
            self._task_source.stop()
            self._terminationDeferred.callback(None)
        elif self._worker_count < self._worker_limit:
            self._task_source.start(self)
        else:
            # We're over the worker limit, nothing we can do.
            pass<|MERGE_RESOLUTION|>--- conflicted
+++ resolved
@@ -115,11 +115,8 @@
                 # task and the consumer need to figure out how to get output
                 # back to the end user.
                 task_consumer.taskStarted(task)
-<<<<<<< HEAD
-=======
             else:
                 task_consumer.noTasksFound()
->>>>>>> 6b41c49a
         def task_failed(reason):
             # If task production fails, we inform the consumer of this, but we
             # don't let any deferred it returns delay subsequent polls.
