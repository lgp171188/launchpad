#!/usr/bin/env python
# Copyright 2010 Canonical Ltd.  This software is licensed under the
# GNU Affero General Public License version 3 (see the file LICENSE).

"""A script that builds a package from a recipe and a chroot."""

__metaclass__ = type


import os
import os.path
import pwd
<<<<<<< HEAD
=======
import re
from resource import RLIMIT_AS, setrlimit
>>>>>>> a3074236
import socket
from subprocess import call
import sys


RETCODE_SUCCESS = 0
RETCODE_FAILURE_INSTALL = 200
RETCODE_FAILURE_BUILD_TREE = 201
RETCODE_FAILURE_INSTALL_BUILD_DEPS = 202
RETCODE_FAILURE_BUILD_SOURCE_PACKAGE = 203


class NotVirtualized(Exception):
    """Exception raised when not running in a virtualized environment."""

    def __init__(self):
        Exception.__init__(self, 'Not running under Xen.')


class RecipeBuilder:
    """Builds a package from a recipe."""

    def __init__(self, build_id, author_name, author_email,
                 suite, distroseries_name, component, archive_purpose):
        """Constructor.

        :param build_id: The id of the build (a str).
        :param author_name: The name of the author (a str).
        :param author_email: The email address of the author (a str).
        :param suite: The suite the package should be built for (a str).
        """
        self.build_id = build_id
        self.author_name = author_name.decode('utf-8')
        self.author_email = author_email
        self.archive_purpose = archive_purpose
        self.component = component
        self.distroseries_name = distroseries_name
        self.suite = suite
        self.base_branch = None
        self.chroot_path = get_build_path(build_id, 'chroot-autobuild')
        self.work_dir_relative = os.environ['HOME'] + '/work'
        self.work_dir = os.path.join(self.chroot_path,
                                     self.work_dir_relative[1:])
        self.tree_path = os.path.join(self.work_dir, 'tree')
        self.username = pwd.getpwuid(os.getuid())[0]

    def install(self):
        """Install all the requirements for building recipes.

        :return: A retcode from apt.
        """
        # XXX: AaronBentley 2010-07-07 bug=602463: pbuilder uses aptitude but
        # does not depend on it.
        return self.chroot([
            'apt-get', 'install', '-y', 'pbuilder', 'aptitude'])

    def buildTree(self):
        """Build the recipe into a source tree.

        As a side-effect, sets self.source_dir_relative.
        :return: a retcode from `bzr dailydeb`.
        """
        try:
            ensure_virtualized()
        except NotVirtualized, e:
            sys.stderr.write('Aborting on failed virtualization check:\n')
            sys.stderr.write(str(e))
            return 1
        assert not os.path.exists(self.tree_path)
        recipe_path = os.path.join(self.work_dir, 'recipe')
        manifest_path = os.path.join(self.tree_path, 'manifest')
        recipe_file = open(recipe_path, 'rb')
        try:
            recipe = recipe_file.read()
        finally:
            recipe_file.close()
        # As of bzr 2.2, a defined identity is needed.  In this case, we're
        # using buildd@<hostname>.
        hostname = socket.gethostname()
        bzr_email = 'buildd@%s' % hostname

        print 'Building recipe:'
        print recipe
        sys.stdout.flush()
        env = {
            'DEBEMAIL': self.author_email,
            'DEBFULLNAME': self.author_name.encode('utf-8'),
            'BZR_EMAIL': bzr_email}
        retcode = call([
            'bzr', 'dailydeb', '--safe', '--no-build', recipe_path,
            self.tree_path, '--manifest', manifest_path,
            '--append-version', '~%s1' % self.distroseries_name], env=env)
        if retcode != 0:
            return retcode
        (source,) = [name for name in os.listdir(self.tree_path)
                     if name != 'manifest']
        self.source_dir_relative = os.path.join(
            self.work_dir_relative, 'tree', source)
        return retcode

    def getPackageName(self):
        source_dir = os.path.join(
            self.chroot_path, self.source_dir_relative.lstrip('/'))
        changelog = os.path.join(source_dir, 'debian/changelog')
        return open(changelog, 'r').readline().split(' ')[0]

    def installBuildDeps(self):
        """Install the build-depends of the source tree."""
        package = self.getPackageName()
        currently_building_path = os.path.join(
            self.chroot_path, 'CurrentlyBuilding')
        currently_building_contents = (
            'Package: %s\n'
            'Suite: %s\n'
            'Component: %s\n'
            'Purpose: %s\n'
            'Build-Debug-Symbols: no\n' %
            (package, self.suite, self.component, self.archive_purpose))
        currently_building = open(currently_building_path, 'w')
        currently_building.write(currently_building_contents)
        currently_building.close()
        return self.chroot(['sh', '-c', 'cd %s &&'
                     '/usr/lib/pbuilder/pbuilder-satisfydepends'
                     % self.source_dir_relative])

    def chroot(self, args, echo=False):
        """Run a command in the chroot.

        :param args: the command and arguments to run.
        :return: the status code.
        """
        if echo:
            print "Running in chroot: %s" % ' '.join(
                "'%s'" % arg for arg in args)
            sys.stdout.flush()
        return call([
            '/usr/bin/sudo', '/usr/sbin/chroot', self.chroot_path] + args)

    def buildSourcePackage(self):
        """Build the source package.

        :return: a retcode from dpkg-buildpackage.
        """
        retcode = self.chroot([
            'su', '-c', 'cd %s && /usr/bin/dpkg-buildpackage -i -I -us -uc -S'
            % self.source_dir_relative, self.username])
        for filename in os.listdir(self.tree_path):
            path = os.path.join(self.tree_path, filename)
            if os.path.isfile(path):
                os.rename(path, get_build_path(self.build_id, filename))
        return retcode


def get_build_path(build_id, *extra):
    """Generate a path within the build directory.

    :param build_id: the build id to use.
    :param extra: the extra path segments within the build directory.
    :return: the generated path.
    """
    return os.path.join(
        os.environ["HOME"], "build-" + build_id, *extra)


def ensure_virtualized():
    """Raise an exception if not running in a virtualized environment.

    Raises if not running under Xen.
    """
    if not os.path.isdir('/proc/xen') or os.path.exists('/proc/xen/xsd_kva'):
        raise NotVirtualized()


if __name__ == '__main__':
    setrlimit(RLIMIT_AS, (1000000000, -1))
    builder = RecipeBuilder(*sys.argv[1:])
    if builder.buildTree() != 0:
        sys.exit(RETCODE_FAILURE_BUILD_TREE)
    if builder.install() != 0:
        sys.exit(RETCODE_FAILURE_INSTALL)
    if builder.installBuildDeps() != 0:
        sys.exit(RETCODE_FAILURE_INSTALL_BUILD_DEPS)
    if builder.buildSourcePackage() != 0:
        sys.exit(RETCODE_FAILURE_BUILD_SOURCE_PACKAGE)
    sys.exit(RETCODE_SUCCESS)<|MERGE_RESOLUTION|>--- conflicted
+++ resolved
@@ -10,11 +10,7 @@
 import os
 import os.path
 import pwd
-<<<<<<< HEAD
-=======
-import re
 from resource import RLIMIT_AS, setrlimit
->>>>>>> a3074236
 import socket
 from subprocess import call
 import sys
