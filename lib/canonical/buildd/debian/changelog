<<<<<<< HEAD
launchpad-buildd (52) dapper-cat; urgency=low

  * Depends: apt-transport-https

 -- LaMont Jones <lamont@canonical.com>  Fri, 09 Oct 2009 11:00:50 -0600
=======
launchpad-buildd (51) UNRELEASED; urgency=low

  * debian.py: Tell sbuild to build debug symbols if the
    build_debug_symbols argument is True.
  * sbuild: Set "Build-Debug-Symbols: yes" in CurrentlyBuilding if
    we have been told to build debug symbols.

 -- William Grant <wgrant@ubuntu.com>  Sat, 29 Aug 2009 23:21:35 +1000
>>>>>>> f8757b80

launchpad-buildd (50) dapper-cat; urgency=low

  * sbuild: Change all invocations of apt and dpkg to occur inside
    the build chroot, rather than happening outside the chroot with
    a bunch of flags to operate on data files in the chroot.  This
    should clear up issues we see with mismatched host toolchains.
  * sbuild: Revert the above in the case of "apt-get source" which
    doesn't require any fancy features in the chroot and, frankly,
    is much easier to manage if it's executed externally.
  * scan-for-processes: Bring in a change from production to make
    sure that we follow symlinks in our search for process roots.
  * sbuild-package: Output NR_PROCESSORS in the build logs, for
    sightly easier debugging of possible parallel build bugs.
  * update-debian-chroot: Stop using chapt-get, and instead chroot
    into the build chroot and call the native apt-get there.
  * update-debian-chroot: Cargo-cult the linux32 magic from the
    sbuild wrapper to set our personality on chroot upgrades.
  * mount-chroot: Mount sys in the chroot too.  While it shouldn't
    be, strictly-speaking, required for anything, it's nice to have.
  * chapt-get, slave_chroot_tool.py: Delete both as obsolete cruft.

 -- Adam Conrad <adconrad@ubuntu.com>  Fri, 24 Jul 2009 07:21:30 -0600

launchpad-buildd (49) dapper-cat; urgency=low

  * sbuild.conf: bump default automake from automake1.8 to automake1.9

 -- Adam Conrad <adconrad@ubuntu.com>  Fri, 12 Sep 2008 08:54:24 -0600

launchpad-buildd (48) dapper-cat; urgency=low

  * sbuild-package: If we're an amd64 host system, but being used
    to build i386 or lpia, use linux32 to pretend to be i686.

 -- Adam Conrad <adconrad@ubuntu.com>  Fri, 12 Sep 2008 08:12:34 -0600

launchpad-buildd (47) dapper-cat; urgency=low

  * slave.py: If the logfile doesn't currently exist on disk when
    getLogTail() goes looking for it (which is a possible race with
    the new sanitisation code), just return an empty string.

 -- Adam Conrad <adconrad@ubuntu.com>  Mon, 02 Jun 2008 13:09:55 -0600

launchpad-buildd (46) dapper-cat; urgency=low

  * slave.py: Accept a separate username and password to the
    ensurePresent() call which, if present, are used to install
    an auth handler to cope with basic http auth with the http
    server when fetching files.
  * slave.py: Ensure that build logs are sanitized so that any
    user:password@ parts in URLs are removed.

 -- Julian Edwards <julian.edwards@canonical.com>  Tue, 29 Apr 2008 14:25:00 +0100

launchpad-buildd (45) dapper-cat; urgency=low

  * slave.py: Stop setting BuilderStatus.WAITING in each failure
    method, as this gives us a race where the builddmaster might
    dispatch another build to us before we're done cleaning up.
  * slave.py: Don't set BuildStatus.OK in buildComplete(), this is
    now a generic "the build has ended, succesfully or not" method.
  * slave.py: Define a new buildOK() method that sets BuildStatus.OK.
  * debian.py: When done cleaning, if the build isn't already marked
    as failed, call buildOK, then call buildComplete unconditionally.
  * The above changes should resolve https://launchpad.net/bugs/179466

 -- Adam Conrad <adconrad@ubuntu.com>  Tue, 08 Apr 2008 14:12:07 -0600

launchpad-buildd (44) dapper-cat; urgency=low

  * slave.py: Redefine "private" _unpackChroot() as "public" doUnpack(),
    so we can use it from the build iteration control process.
  * slave.py: Make the initiate method set a _chroottarfile private
    variable for use by doUnpack(), rather than calling _unpackChroot().
  * slave.py: Trigger the forked buildd process with an echo statement.
  * debian.py: Add the INIT state to the DebianBuildState class.
  * debian.py: Start the build process at INIT state instead of UNPACK.
  * debian.py: Add iterate_INIT(), which just checks success of the
    initial variable sanitisation checks, then hands off to doUnpack().
  * debian.py: Adjust the failure return calls of the UNPACK and MOUNT
    methods to chrootFail() instead of builderFail(), for correctness.
  * The above changes should resolve https://launchpad.net/bugs/211974

 -- Adam Conrad <adconrad@ubuntu.com>  Mon, 07 Apr 2008 13:53:20 -0600

launchpad-buildd (43) dapper-cat; urgency=low

  * unpack-chroot: Move the ntpdate calls below the bunzip/exec bit,
    so we don't run ntpdate twice when unzipping tarballs, which 
    happens on every single build on Xen hosts (like the PPA hosts).
  * debian/control: We use adduser in postinst, depending on it helps.
  * debian/control: Set myself as the Maintainer, since I'm in here.
  * debian/control: Change our section from "misc" to "admin".
  * sbuild{,-package}: Pass DEB_BUILD_OPTIONS="parallel=N" to dpkg.

 -- Adam Conrad <adconrad@ubuntu.com>  Thu, 24 Jan 2008 15:39:20 -0700

launchpad-buildd (42) dapper-cat; urgency=low

  * sbuild: using "eq" to evaluate strings instead of "==" is ever
    so slightly less retarded (fixed the launchpad bug #184565)

 -- Adam Conrad <adconrad@ubuntu.com>  Tue, 22 Jan 2008 16:21:54 -0700

launchpad-buildd (41) dapper-cat; urgency=low

  * sbuild: If we've already marked a package as "installed" with a
    valid version, don't overwrite that version with PROVIDED.

 -- Adam Conrad <adconrad@ubuntu.com>  Thu, 17 Jan 2008 10:39:26 -0700

launchpad-buildd (40) dapper-cat; urgency=low

  * sbuild: Don't allow versioned build-deps to be satisfied by provided
    packages, but force them to go through the "upgrade/downgrade" tests.
  * sbuild: Do --info and --contents on _all.deb packages as well, if
    we're building arch:all packages.
  * sbuild: Don't process ENV_OVERRIDE anymore, we only had an override
    for one thing anyway (LC_ALL), and this code caused bug #87077.
  * sbuild-package: Call sbuild with LC_ALL=C explicitely, to compensate.
  * Makefile: clean up the makefile a bit to DTRT (as I expect it).

 -- Adam Conrad <adconrad@ubuntu.com>  Tue, 15 Jan 2008 16:51:08 -0700

launchpad-buildd (39) unstable; urgency=low

  * If we're fed an archive_purpose argument from the builddmaster,
    we pass --purpose=$archive_purpose to sbuild, and if we get suite
    from the builddmaster, we pass --dist=$suite to sbuild.
  * Mangle sbuild to write out Suite: and Purpose: stanzas to our
    CurrentlyBuilding file, according to command-line input.
  * Now that we're no longer always feeding -dautobuild to sbuild,
    fix up sbuild to always look for the chroot at chroot-autobuild
    instead of the Debian Way of using chroot-$suite.
  * If the config file contains an ntphost stanza, use that with
    ntpdate to sync the system's clock before we unpack the chroot.
  * Mangle update-config to add an ntphost stanza to the default
    config, and to 's/-dautobuild //' from the sbuild arguments.

 -- Adam Conrad <adconrad@ubuntu.com>  Thu, 20 Dec 2007 01:51:49 -0700

launchpad-buildd (38) unstable; urgency=high

  * unpack-chroot: set $PATH rather than hardcoding paths to binaries
    since bzip2 moved from /usr/bin to /bin in edgy and didn't bother with
    compatability symlinks.

 -- James Troup <james.troup@canonical.com>  Wed, 21 Nov 2007 17:08:36 +0000

launchpad-buildd (37) dapper; urgency=high

  * update-debian-chroot: Adam's LPIA support (i.e. overriding
    architecture for chapt-get).
  * debian/launchpad-buildd.cron.daily: fix run-on-line.
  * debian/postinst: only create ~buildd/.sbuildrc if it doesn't exist.
    This avoids the problem of upgrades of the launchpad-buildd package
    resetting the architecture to i386 on lpia builders.

 -- James Troup <james.troup@canonical.com>  Wed, 14 Nov 2007 18:34:46 +0000

launchpad-buildd (36) dapper; urgency=low

  * changing override-sources to replace current sources.list with
    the content sent by buildmaster instead of prepend. It will allow
    us to cope more easily with SoyuzArchive implementation (PARTNER,
    EMBARGOED, PPA)

 -- Celso Providelo <cprov@canonical.com>  Thu, 7 Aug 2007 14:10:26 -0300

launchpad-buildd (35) unstable; urgency=low

  * including previous code changes (32 & 33).

 -- Celso Providelo <cprov@canonical.com>  Thu, 23 May 2007 17:40:26 -0300

launchpad-buildd (34) unstable; urgency=low

  * add suport for overriding the chroot /etc/apt/sources.list with the
    content of builddmaster build arguments 'archives'.

 -- Celso Providelo <cprov@canonical.com>  Thu, 17 May 2007 15:12:26 -0300

launchpad-buildd (33) unstable; urgency=low

  * Mangle sbuild further to allow us to publish Martin's debug debs (ddeb)
    to public_html/ddebs/ until such a time as soyuz can do this natively.
  * Fix the auto-dep-wait regexes to allow for versions with ~ in them.
  * Make cron.daily clean out translations and ddebs more than 1 week old.

 -- Adam Conrad <adconrad@ubuntu.com>  Sat, 30 Sep 2006 17:25:25 +1000

launchpad-buildd (32) unstable; urgency=low

  * We need to create /var/run/launchpad-buildd in our init script in the
    case (such as in current dapper) where /var/run is on a tmpfs.
  * Our init script shouldn't exit non-zero on "stop" if already stopped.
  * Remove exc_info argument from our call to self.log in slave.py, which
    clearly doesn't support that argument, so stop producing tracebacks.
  * Reset self.builddependencies in our clean routine, so the variable
    doesn't get leaked to the next build, causing me SERIOUS confusion.
  * Tidy up translation handling a bit more to deal with old chroots (where
    pkgstriptranslations won't dpkg-distaddfile for us), and to chmod the
    translation dirs after the build, so apache can actually get at them.
  * Add --no_save to our command line to avoid useless -shutdown.tap files.
  * Make sure umount-chroot doesn't fail, even if there's nothing to umount.
  * Append to the cron.daily cleaning to also occasionally clean up the apt
    cache and /home/buildd/filecache-default, so we don't run out of disk.

 -- Adam Conrad <adconrad@ubuntu.com>  Fri, 17 Mar 2006 19:39:05 +1100

launchpad-buildd (31) unstable; urgency=low

  * Cherry-pick patch from Ryan's sbuild that outputs dpkg --purge output
    line-by-line, instead of as one big blob, to make output on the web
    UI a little bit more friendly for people following along at home.
  * Install a cron.daily script (eww) to purge old build logs for now until
    I have the time to learn how twisted's native log rotation works.

 -- Adam Conrad <adconrad@ubuntu.com>  Wed, 15 Mar 2006 17:23:26 +1100

launchpad-buildd (30) unstable; urgency=low

  * Move our translation publishing mojo so it happens BEFORE we move
    all the files from debian/files out of the chroot, instead of after.

 -- Adam Conrad <adconrad@ubuntu.com>  Wed,  8 Mar 2006 18:50:49 +1100

launchpad-buildd (29) unstable; urgency=low

  * Use dpkg --print-installation-architecture in our postinst instead
    of --print-architecture to avoid spewing suprious error messages.
  * Remove the check for log_dir, since we call sbuild with --nolog,
    and stop creating $HOME/logs in the user setup part of postinst.

 -- Adam Conrad <adconrad@ubuntu.com>  Tue,  7 Mar 2006 19:13:56 +1100

launchpad-buildd (28) unstable; urgency=low

  * Modify the protocol method ensurepresent to return additional
    information about the target files lookup procedure. It helps to
    debug intermittent Librarian errors.

 -- Celso Providelo <celso.providelo@canonical.com>  Mon, 06 Mar 2006 16:42:00 -0300

launchpad-buildd (27) unstable; urgency=low

  * Update the slave chroot tool to use getent so it works on the production
    buildds

 -- Daniel Silverstone <daniel.silverstone@canonical.com>  Mon, 20 Feb 2006 12:57:45 +0000

launchpad-buildd (26) unstable; urgency=low

  * Update buildd-slave code to allow for GIVENBACK status returns,
    matching the states under which sbuild used to do --auto-give-back.
  * Port over sanae's build log regex parsing to allow us to do:
    - Automatic dep-wait handling, based on sbuild's logs of apt-get.
    - Automatic give-backs for a few corner cases (like kernel bugs).
  * Make sbuild stop dying if we have no sendmail installed, since we
    don't really want it sending mail in the launchpad world anyway.
  * Call sbuild and apt with "LANG=C", so we don't have to worry about
    locales matching between the base system and the autobuild chroots.
  * Clear up confusion in build states with 's/BUILDFAIL/PACKAGEFAIL/'

 -- Adam Conrad <adconrad@ubuntu.com>  Mon, 27 Feb 2006 14:00:08 +1100

launchpad-buildd (25) unstable; urgency=low

  * Update sbuild.conf to current yumminess.

 -- Daniel Silverstone <daniel.silverstone@canonical.com>  Fri,  3 Feb 2006 19:22:01 +0000

launchpad-buildd (24) unstable; urgency=low

  * Add /var/cache/apt/archives to the buildd chroots when mounting

 -- Daniel Silverstone <daniel.silverstone@canonical.com>  Fri,  3 Feb 2006 00:30:07 +0000

launchpad-buildd (23) unstable; urgency=low

  * And make apply-ogre-model use $SUDO, yay

 -- Daniel Silverstone <daniel.silverstone@canonical.com>  Fri, 27 Jan 2006 13:59:10 +0000

launchpad-buildd (22) unstable; urgency=low

  * Fix typo in apply-ogre-model (missing space)

 -- Daniel Silverstone <daniel.silverstone@canonical.com>  Fri, 27 Jan 2006 13:55:12 +0000

launchpad-buildd (21) unstable; urgency=low

  * Fix the .extend call for the --comp argument to pass it as one argument
    instead of as - - c o m p = m a i n (which kinda doesn't work)

 -- Daniel Silverstone <daniel.silverstone@canonical.com>  Fri, 27 Jan 2006 13:45:34 +0000

launchpad-buildd (20) unstable; urgency=low

  * Update sbuild to the latest sbuild from adam.
  * Make sure we pass --archive=ubuntu
  * Make sure we pass --comp=<the component we're building for>

 -- Daniel Silverstone <daniel.silverstone@canonical.com>  Thu, 26 Jan 2006 17:20:49 +0000

launchpad-buildd (19) unstable; urgency=low

  * Add ogre support to the slave chroot tool
  * Make sure the chroot tool ensures localhost in /etc/hosts in the chroot

 -- Daniel Silverstone <daniel.silverstone@canonical.com>  Wed, 25 Jan 2006 12:29:04 +0000

launchpad-buildd (18) unstable; urgency=low

  * Remove sbuildrc.tmp dangleberry in postinst
  * Add linux32 to set of depends so that hppa, sparc and powerpc can build
  * Make hppa, sparc, powerpc use linux32 to invoke the sbuild binary
  * Add --resolve-deps to debootstrap invocation
  * Make chroot tool use /bin/su - rather than /bin/sh for chrooting. shiny
    (apparently)
  * Add a bunch of deps infinity spotted.
  * Make sure we chown the chroot tarball to the calling user after packing
    it up.

 -- Daniel Silverstone <daniel.silverstone@canonical.com>  Wed,  9 Nov 2005 17:37:37 -0500

launchpad-buildd (17) unstable; urgency=low

  * Changed default UID/GID to match the ldap buildd UID/GID

 -- Daniel Silverstone <daniel.silverstone@canonical.com>  Wed,  9 Nov 2005 17:13:22 -0500

launchpad-buildd (16) unstable; urgency=low

  * Change the XMLRPC method 'ensure' to be 'ensurepresent'

 -- Daniel Silverstone <daniel.silverstone@canonical.com>  Wed,  5 Oct 2005 15:50:58 +0100

launchpad-buildd (15) unstable; urgency=low

  * Fix it so getting a logtail when less than 2k is available will work.
  * Actually install apply-ogre-model
  * Also spot arch_indep properly

 -- Daniel Silverstone <daniel.silverstone@canonical.com>  Mon,  3 Oct 2005 14:34:55 +0100

launchpad-buildd (14) unstable; urgency=low

  * Slight bug in slave.py meant missing .emptyLog() attribute. Fixed.

 -- Daniel Silverstone <daniel.silverstone@canonical.com>  Mon,  3 Oct 2005 14:21:16 +0100

launchpad-buildd (13) unstable; urgency=low

  * Fix a syntax error in the postinst
  * Oh, and actually include the buildd config upgrader

 -- Daniel Silverstone <daniel.silverstone@canonical.com>  Mon,  3 Oct 2005 12:17:50 +0100

launchpad-buildd (12) unstable; urgency=low

  * Implement V1.0new protocol.
  * Add in OGRE support
  * Add in archindep support
  * If upgrading from < v12, will remove -A from sbuildargs and add in
    a default ogrepath to any buildd configs found in /etc/launchpad-buildd
  * Prevent launchpad-buildd init from starting ~ files
  
 -- Daniel Silverstone <daniel.silverstone@canonical.com>  Sun,  2 Oct 2005 23:20:08 +0100

launchpad-buildd (11) unstable; urgency=low

  * Quieten down the slave scripts and make them prettier for the logs.
  * make unpack-chroot uncompress the chroot and keep it uncompressed if
    possible. This fixes bug#2699
  * Make the slave run the process reaper run even if the build failed.

 -- Daniel Silverstone <daniel.silverstone@canonical.com>  Fri, 30 Sep 2005 00:24:45 +0100

launchpad-buildd (10) unstable; urgency=low

  * Make sure /etc/source-dependencies is present in the postinst.
    (just need to be touched)

 -- Daniel Silverstone <daniel.silverstone@canonical.com>  Wed, 28 Sep 2005 22:02:26 +0100

launchpad-buildd (9) unstable; urgency=low

  * Implement /filecache/XXX urls in the slave to permit larger file transfer

 -- Daniel Silverstone <daniel.silverstone@canonical.com>  Tue, 27 Sep 2005 13:16:52 +0100

launchpad-buildd (8) unstable; urgency=low

  * spiv's crappy spawnFDs implementation needs an int not a file handle
    and can't cope with converting one to the other :-(

 -- Daniel Silverstone <daniel.silverstone@canonical.com>  Tue, 27 Sep 2005 02:18:05 +0100

launchpad-buildd (7) unstable; urgency=low

  * Made sure the slave puts /dev/null on the subprocess stdin.

 -- Daniel Silverstone <daniel.silverstone@canonical.com>  Tue, 27 Sep 2005 01:52:50 +0100

launchpad-buildd (6) unstable; urgency=low

  * Removed slavechroot.py from installed set.

 -- Daniel Silverstone <daniel.silverstone@canonical.com>  Thu, 15 Sep 2005 11:39:25 +0100

launchpad-buildd (5) unstable; urgency=low

  * Add slave tool and example chroot configuration
  * Added debootstrap and dpkg-dev to the dependencies

 -- Daniel Silverstone <daniel.silverstone@canonical.com>  Fri,  9 Sep 2005 16:38:22 +0100

launchpad-buildd (4) unstable; urgency=low

  * Add sbuild.conf which was previously missing
  * Fix up abort protocol and various other bits in the slave

 -- Daniel Silverstone <daniel.silverstone@canonical.com>  Fri,  9 Sep 2005 14:24:31 +0100

launchpad-buildd (3) unstable; urgency=low

  * Modified postinst to make sure ccache and log dirs are created
    even if the user already exists.

 -- Daniel Silverstone <daniel.silverstone@canonical.com>  Wed,  7 Sep 2005 15:50:36 +0100

launchpad-buildd (2) unstable; urgency=low

  * Fixes to postinst to make sure ccache and log dirs are created if missing.
  * Added README to explain how to build the package.

 -- Daniel Silverstone <daniel.silverstone@canonical.com>  Thu,  1 Sep 2005 10:46:08 +0100

launchpad-buildd (1) unstable; urgency=low

  * Initial version

 -- Daniel Silverstone <daniel.silverstone@canonical.com>  Mon, 13 Jun 2005 11:08:38 +0100
<|MERGE_RESOLUTION|>--- conflicted
+++ resolved
@@ -1,11 +1,4 @@
-<<<<<<< HEAD
-launchpad-buildd (52) dapper-cat; urgency=low
-
-  * Depends: apt-transport-https
-
- -- LaMont Jones <lamont@canonical.com>  Fri, 09 Oct 2009 11:00:50 -0600
-=======
-launchpad-buildd (51) UNRELEASED; urgency=low
+launchpad-buildd (53) UNRELEASED; urgency=low
 
   * debian.py: Tell sbuild to build debug symbols if the
     build_debug_symbols argument is True.
@@ -13,7 +6,12 @@
     we have been told to build debug symbols.
 
  -- William Grant <wgrant@ubuntu.com>  Sat, 29 Aug 2009 23:21:35 +1000
->>>>>>> f8757b80
+
+launchpad-buildd (52) dapper-cat; urgency=low
+
+  * Depends: apt-transport-https
+
+ -- LaMont Jones <lamont@canonical.com>  Fri, 09 Oct 2009 11:00:50 -0600
 
 launchpad-buildd (50) dapper-cat; urgency=low
 
