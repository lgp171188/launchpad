# Copyright 2004-2005 Canonical Ltd.  All rights reserved.
#

__metaclass__ = type

from twisted.web import resource, static, error, util, server, proxy
from twisted.internet.threads import deferToThread

from canonical.librarian.client import quote
from canonical.database.sqlbase import begin, rollback

defaultResource = static.Data("""
        <html>
        <body>
<<<<<<< HEAD
        <h1><blink>Launchpad Librarian</blink></h1>
=======
        <h1>Launchpad Librarian</h1>
>>>>>>> d330cfb6
        <p>
        http://librarian.launchpad.net/ is a
        file repository used by <a href="https://launchpad.net/">Launchpad</a>.
        </p>
<<<<<<< HEAD
        <p><small>Copyright 2004-2005 Canonical Ltd.</small></p>
=======
        <p><small>Copyright 2004-2006 Canonical Ltd.</small></p>
>>>>>>> d330cfb6
        <!-- kthxbye. -->
        </body></html>
        """, type='text/html')
fourOhFour = error.NoResource('No such resource')

class NotFound(Exception):
    pass


class LibraryFileResource(resource.Resource):
    def __init__(self, storage, upstreamHost, upstreamPort):
        resource.Resource.__init__(self)
        self.storage = storage
        self.upstreamHost = upstreamHost
        self.upstreamPort = upstreamPort

    def getChild(self, name, request):
        if name == '':
            # Root resource
            return defaultResource
        try:
            aliasID = int(name)
        except ValueError:
            return fourOhFour
            
        return LibraryFileAliasResource(self.storage, aliasID,
                self.upstreamHost, self.upstreamPort)


class LibraryFileAliasResource(resource.Resource):
    def __init__(self, storage, aliasID, upstreamHost, upstreamPort):
        resource.Resource.__init__(self)
        self.storage = storage
        self.aliasID = aliasID
        self.upstreamHost = upstreamHost
        self.upstreamPort = upstreamPort

    def getChild(self, filename, request):

        # If we still have another component of the path, then we have
        # an old URL that encodes the content ID. We want to keep supporting
        # these, so we just ignore the content id that is currently in
        # self.aliasID and extract the real one from the URL.
        if len(request.postpath) == 1:
            try:
                self.aliasID = int(filename)
            except ValueError:
                return fourOhFour
            filename = request.postpath[0]

        deferred = deferToThread(self._getFileAlias, self.aliasID)
        deferred.addCallback(
                self._cb_getFileAlias, filename, request
                )
        deferred.addErrback(self._eb_getFileAlias)
        return util.DeferredResource(deferred)

    def _getFileAlias(self, aliasID):
        begin()
        try:
            try:
                alias = self.storage.getFileAlias(aliasID)
                return alias.contentID, alias.filename, alias.mimetype
            except LookupError:
                raise NotFound
        finally:
            rollback()

    def _eb_getFileAlias(self, failure):
        failure.trap(NotFound)
        return fourOhFour
        
    def _cb_getFileAlias(
            self, (dbcontentID, dbfilename, mimetype),
            filename, request
            ):
        # Return a 404 if the filename in the URL is incorrect. This offers
        # a crude form of access control (stuff we care about can have
        # unguessable names effectively using the filename as a secret).
        if dbfilename.encode('utf-8') != filename:
            return fourOhFour
        if self.storage.hasFile(dbcontentID) or self.upstreamHost is None:
            return File(mimetype.encode('ascii'),
                        self.storage._fileLocation(dbcontentID))
        else:
            return proxy.ReverseProxyResource(self.upstreamHost,
                                              self.upstreamPort, request.path)

    def render_GET(self, request):
        return defaultResource.render(request)


class File(static.File):
    isLeaf = True
    def __init__(self, contentType, *args, **kwargs):
        static.File.__init__(self, *args, **kwargs)
        self.type = contentType
        self.encoding = None


class DigestSearchResource(resource.Resource):
    def __init__(self, storage):
        self.storage = storage

    def render_GET(self, request):
        try:
            digest = request.args['digest'][0]
        except LookupError:
            return static.Data('Bad search', 'text/plain').render(request)

        deferred = deferToThread(self._matchingAliases, digest)
        deferred.addCallback(self._cb_matchingAliases, request)
        deferred.addErrback(_eb, request)
        return server.NOT_DONE_YET

    def _matchingAliases(self, digest):
        begin()
        try:
            library = self.storage.library
            matches = ['%s/%s' % (aID, quote(aName))
                       for fID in library.lookupBySHA1(digest)
                       for aID, aName, aType in library.getAliases(fID)]
            return matches
        finally:
            rollback()

    def _cb_matchingAliases(self, matches, request):
        text = '\n'.join([str(len(matches))] + matches)
        response = static.Data(text.encode('utf-8'),
                               'text/plain; charset=utf-8').render(request)
        request.write(response)
        request.finish()


# Ask robots not to index or archive anything in the librarian.
robotsTxt = static.Data("""
User-agent: *
Disallow: /
""", type='text/plain')


def _eb(failure, request):
    """Generic errback for failures during a render_GET."""
    request.processingFailed(failure)
<|MERGE_RESOLUTION|>--- conflicted
+++ resolved
@@ -12,20 +12,12 @@
 defaultResource = static.Data("""
         <html>
         <body>
-<<<<<<< HEAD
-        <h1><blink>Launchpad Librarian</blink></h1>
-=======
         <h1>Launchpad Librarian</h1>
->>>>>>> d330cfb6
         <p>
         http://librarian.launchpad.net/ is a
         file repository used by <a href="https://launchpad.net/">Launchpad</a>.
         </p>
-<<<<<<< HEAD
-        <p><small>Copyright 2004-2005 Canonical Ltd.</small></p>
-=======
         <p><small>Copyright 2004-2006 Canonical Ltd.</small></p>
->>>>>>> d330cfb6
         <!-- kthxbye. -->
         </body></html>
         """, type='text/html')
