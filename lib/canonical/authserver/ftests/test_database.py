# Copyright 2006-2007 Canonical Ltd.  All rights reserved.

"""Tests for lib/canonical/authserver/database.py"""

__metaclass__ = type

import unittest
import datetime

import pytz
import transaction
from zope.component import getUtility
from zope.interface.verify import verifyObject
from zope.security.management import getSecurityPolicy, setSecurityPolicy
from zope.security.simplepolicies import PermissiveSecurityPolicy

from canonical.database.sqlbase import cursor, sqlvalues

from canonical.launchpad.ftests import login, logout, ANONYMOUS
from canonical.launchpad.interfaces import IBranchSet, IPersonSet
from canonical.launchpad.webapp.authentication import SSHADigestEncryptor
from canonical.launchpad.webapp.authorization import LaunchpadSecurityPolicy

from canonical.authserver.interfaces import (
    IBranchDetailsStorage, IHostedBranchStorage, IUserDetailsStorage,
    IUserDetailsStorageV2, READ_ONLY, WRITABLE)
from canonical.authserver.database import (
    DatabaseUserDetailsStorage, DatabaseUserDetailsStorageV2,
    DatabaseBranchDetailsStorage)
from canonical.lp import dbschema

from canonical.launchpad.ftests.harness import LaunchpadTestCase

from canonical.testing.layers import LaunchpadScriptLayer


UTC = pytz.timezone('UTC')


class TestDatabaseSetup(LaunchpadTestCase):

    def setUp(self):
        super(TestDatabaseSetup, self).setUp()
        self.connection = self.connect()
        self.cursor = self.connection.cursor()

    def tearDown(self):
        self.cursor.close()
        self.connection.close()
        super(TestDatabaseSetup, self).tearDown()


class DatabaseStorageTestCase(unittest.TestCase):

    layer = LaunchpadScriptLayer

    def setUp(self):
        LaunchpadScriptLayer.switchDbConfig('authserver')
        super(DatabaseStorageTestCase, self).setUp()
        self.cursor = cursor()

    def tearDown(self):
        self.cursor.close()
        super(DatabaseStorageTestCase, self).tearDown()

    def test_verifyInterface(self):
        self.failUnless(verifyObject(IUserDetailsStorage,
                                     DatabaseUserDetailsStorage(None)))
        self.failUnless(verifyObject(IUserDetailsStorageV2,
                                     DatabaseUserDetailsStorageV2(None)))
        self.failUnless(verifyObject(IHostedBranchStorage,
                                     DatabaseUserDetailsStorageV2(None)))

    def test_getUser(self):
        # Getting a user should return a valid dictionary of details

        # Note: we access _getUserInteraction directly to avoid mucking around
        # with setting up a ConnectionPool
        storage = DatabaseUserDetailsStorage(None)
        userDict = storage._getUserInteraction(self.cursor, 'mark@hbd.com')
        self.assertEqual('Mark Shuttleworth', userDict['displayname'])
        self.assertEqual(['mark@hbd.com'], userDict['emailaddresses'])
        self.assertEqual('MarkShuttleworth', userDict['wikiname'])
        self.failUnless(userDict.has_key('salt'))

        # Getting by ID should give the same result as getting by email
        userDict2 = storage._getUserInteraction(self.cursor, userDict['id'])
        self.assertEqual(userDict, userDict2)

        # Getting by nickname should also give the same result
        userDict3 = storage._getUserInteraction(self.cursor, 'sabdfl')
        self.assertEqual(userDict, userDict3)

    def test_getUserMissing(self):
        # Getting a non-existent user should return {}
        storage = DatabaseUserDetailsStorage(None)
        userDict = storage._getUserInteraction(self.cursor, 'noone@fake.email')
        self.assertEqual({}, userDict)

        # Ditto for getting a non-existent user by id :)
        userDict = storage._getUserInteraction(self.cursor, 9999)
        self.assertEqual({}, userDict)

    def test_getUserMultipleAddresses(self):
        # Getting a user with multiple addresses should return all the
        # confirmed addresses.
        storage = DatabaseUserDetailsStorage(None)
        userDict = storage._getUserInteraction(self.cursor,
                                               'stuart.bishop@canonical.com')
        self.assertEqual('Stuart Bishop', userDict['displayname'])
        self.assertEqual(['stuart.bishop@canonical.com',
                          'stuart@stuartbishop.net'],
                         userDict['emailaddresses'])

    def test_noUnconfirmedAddresses(self):
        # Unconfirmed addresses should not be returned, so if we add a NEW
        # address, it won't change the result.
        storage = DatabaseUserDetailsStorage(None)
        userDict = storage._getUserInteraction(self.cursor,
                                               'stuart.bishop@canonical.com')
        self.cursor.execute('''
            INSERT INTO EmailAddress (email, person, status)
            VALUES ('sb@example.com', %d, %d)
            ''' % (userDict['id'], dbschema.EmailAddressStatus.NEW.value))
        userDict2 = storage._getUserInteraction(self.cursor,
                                                'stuart.bishop@canonical.com')
        self.assertEqual(userDict, userDict2)

    def test_preferredEmailFirst(self):
        # If there's a PREFERRED address, it should be first in the
        # emailaddresses list.  Let's make stuart@stuartbishop.net PREFERRED
        # rather than stuart.bishop@canonical.com.
        storage = DatabaseUserDetailsStorage(None)
        self.cursor.execute('''
            UPDATE EmailAddress SET status = %d
            WHERE email = 'stuart.bishop@canonical.com'
            ''' % (dbschema.EmailAddressStatus.VALIDATED.value,))
        self.cursor.execute('''
            UPDATE EmailAddress SET status = %d
            WHERE email = 'stuart@stuartbishop.net'
            ''' % (dbschema.EmailAddressStatus.PREFERRED.value,))
        userDict = storage._getUserInteraction(self.cursor,
                                               'stuart.bishop@canonical.com')
        self.assertEqual(['stuart@stuartbishop.net',
                          'stuart.bishop@canonical.com'],
                         userDict['emailaddresses'])

    def test_authUserNoUser(self):
        # Authing a user that doesn't exist should return {}
        storage = DatabaseUserDetailsStorage(None)
        ssha = SSHADigestEncryptor().encrypt('supersecret!')
        userDict = storage._authUserInteraction(self.cursor, 'noone@fake.email',
                                                ssha)
        self.assertEqual({}, userDict)

    def test_authUserNullPassword(self):
        # Authing a user with a NULL password should always return {}
        storage = DatabaseUserDetailsStorage(None)
        ssha = SSHADigestEncryptor().encrypt('supersecret!')
        # The 'admins' user in the sample data has no password, so we use that.
        userDict = storage._authUserInteraction(self.cursor, 'admins', ssha)
        self.assertEqual({}, userDict)

    def test_authUserUnconfirmedEmail(self):
        # Unconfirmed email addresses cannot be used to log in.
        storage = DatabaseUserDetailsStorage(None)
        ssha = SSHADigestEncryptor().encrypt('supersecret!')
        self.cursor.execute('''
            UPDATE Person SET password = '%s'
            WHERE id = (SELECT person FROM EmailAddress WHERE email =
                        'justdave@bugzilla.org')'''
            % (ssha,))
        userDict = storage._authUserInteraction(self.cursor,
                                                'justdave@bugzilla.org', ssha)
        self.assertEqual({}, userDict)

    def test_nameInV2UserDict(self):
        # V2 user dicts should have a 'name' field.
        storage = DatabaseUserDetailsStorageV2(None)
        userDict = storage._getUserInteraction(self.cursor, 'mark@hbd.com')
        self.assertEqual('sabdfl', userDict['name'])


class NewDatabaseStorageTestCase(unittest.TestCase):
    # Tests that call database methods that use the new-style database
    # connection infrastructure.

    layer = LaunchpadScriptLayer

    def setUp(self):
        LaunchpadScriptLayer.switchDbConfig('authserver')
        super(NewDatabaseStorageTestCase, self).setUp()
        self._old_policy = getSecurityPolicy()
        setSecurityPolicy(LaunchpadSecurityPolicy)

    def tearDown(self):
        setSecurityPolicy(self._old_policy)
        super(NewDatabaseStorageTestCase, self).tearDown()

    def _getTime(self, row_id):
        cur = cursor()
        cur.execute("""
            SELECT mirror_request_time FROM Branch
            WHERE id = %d""" % row_id)
        [mirror_request_time] = cur.fetchone()
        return mirror_request_time

    def test_createBranch(self):
        storage = DatabaseUserDetailsStorageV2(None)
        branchID = storage._createBranchInteraction(
            12, 'name12', 'firefox', 'foo')
        # Assert branchID now appears in database.  Note that title and summary
        # should be NULL, and author should be set to the owner.
        cur = cursor()
        cur.execute("""
            SELECT Person.name, Product.name, Branch.name, Branch.title,
                Branch.summary, Branch.author
            FROM Branch, Person, Product
            WHERE Branch.id = %d
            AND Person.id = Branch.owner
            AND Product.id = Branch.product
            """
            % branchID)
        self.assertEqual(
            ['name12', 'firefox', 'foo', None, None, 12], cur.fetchone())

    def test_createBranch_junk(self):
        # Create a branch with NULL product too:
        storage = DatabaseUserDetailsStorageV2(None)
        branchID = storage._createBranchInteraction(
            1, 'sabdfl', '+junk', 'foo')
        cur = cursor()
        cur.execute("""
            SELECT Person.name, Branch.product, Branch.name, Branch.title,
                Branch.summary, Branch.author
            FROM Branch, Person
            WHERE Branch.id = %d
            AND Person.id = Branch.owner
            """
            % branchID)
        self.assertEqual(
            ['sabdfl', None, 'foo', None, None, 1], cur.fetchone())

    def test_fetchProductID(self):
        storage = DatabaseUserDetailsStorageV2(None)
        productID = storage._fetchProductIDInteraction('firefox')
        self.assertEqual(4, productID)

        # Invalid product names are signalled by a return value of ''
        productID = storage._fetchProductIDInteraction('xxxxx')
        self.assertEqual('', productID)

    def test_getBranchesForUser(self):
        # getBranchesForUser returns all of the hosted branches that a user may
        # write to. The branches are grouped by product, and are specified by
        # name and id. The name and id of the products are also included.
        storage = DatabaseUserDetailsStorageV2(None)
        fetched_branches = storage._getBranchesForUserInteraction(12)

        # Flatten the structured return value of getBranchesForUser so that we
        # can easily compare it to the data from our SQLObject methods.
        flattened = []
        for user_id, branches_by_product in fetched_branches:
            for (product_id, product_name), branches in branches_by_product:
                for branch_id, branch_name in branches:
                    flattened.append(
                        (user_id, product_id, product_name, branch_id,
                         branch_name))

        # Get the hosted branches for user 12 from SQLObject classes.
        login(ANONYMOUS)
        try:
            person = getUtility(IPersonSet).get(12)
            login(person.preferredemail.email)
            expected_branches = getUtility(
                IBranchSet).getHostedBranchesForPerson(person)
            expected_branches = [
                (branch.owner.id, branch.product.id, branch.product.name,
                 branch.id, branch.name)
                for branch in expected_branches]
        finally:
            logout()

        self.assertEqual(set(expected_branches), set(flattened))

    def test_getBranchesForUserNullProduct(self):
        # getBranchesForUser returns branches for hosted branches with no
        # product.
        login(ANONYMOUS)
        try:
            person = getUtility(IPersonSet).get(12)
            login_email = person.preferredemail.email
        finally:
            logout()

        transaction.begin()
        login(login_email)
        try:
            branch = getUtility(IBranchSet).new(
                dbschema.BranchType.HOSTED, 'foo-branch', person, person,
                None, None, None)
        finally:
            logout()
            transaction.commit()

        storage = DatabaseUserDetailsStorageV2(None)
        branchInfo = storage._getBranchesForUserInteraction(12)

        for person_id, by_product in branchInfo:
            if person_id == 12:
                for (product_id, product_name), branches in by_product:
                    if product_id == '':
                        self.assertEqual('', product_name)
                        self.assertEqual(1, len(branches))
                        branch_id, branch_name = branches[0]
                        self.assertEqual('foo-branch', branch_name)
                        break
                else:
                    self.fail("Couldn't find +junk branch")
                break
        else:
            self.fail("Couldn't find user 12")

    def test_getBranchInformation_owned(self):
        # When we get the branch information for one of our own branches (i.e.
        # owned by us or by a team we are on), we get the database id of the
        # branch, and a flag saying that we can write to that branch.
        store = DatabaseUserDetailsStorageV2(None)
        branch_id, permissions = store._getBranchInformationInteraction(
            12, 'name12', 'gnome-terminal', 'pushed')
        self.assertEqual(25, branch_id)
        self.assertEqual(WRITABLE, permissions)

    def test_getBranchInformation_nonexistent(self):
        # When we get the branch information for a non-existent branch, we get
        # a tuple of two empty strings (the empty string being an approximation
        # of 'None').
        store = DatabaseUserDetailsStorageV2(None)
        branch_id, permissions = store._getBranchInformationInteraction(
            12, 'name12', 'gnome-terminal', 'doesnt-exist')
        self.assertEqual('', branch_id)
        self.assertEqual('', permissions)

    def test_getBranchInformation_unowned(self):
        # When we get the branch information for a branch that we don't own, we
        # get the database id and a flag saying that we can only read that
        # branch.
        store = DatabaseUserDetailsStorageV2(None)
        branch_id, permissions = store._getBranchInformationInteraction(
            12, 'sabdfl', 'firefox', 'release-0.8')
        self.assertEqual(13, branch_id)
        self.assertEqual(READ_ONLY, permissions)

<<<<<<< HEAD
    def test_getBranchInformation_nonhosted(self):
        # All non-hosted branches are read-only.
        store = DatabaseUserDetailsStorageV2(None)
        branch_id, permissions = store._getBranchInformationInteraction(
            12, 'name12', 'firefox', 'main')
        self.assertEqual(1, branch_id)
        self.assertEqual(READ_ONLY, permissions)
=======
    def test_getBranchInformation_private(self):
        # When we get the branch information for a private branch that is
        # hidden to us, it is an if the branch doesn't exist at all.
        store = DatabaseUserDetailsStorageV2(None)
        # salgado is a member of landscape-developers.
        store._createBranchInteraction(
            'salgado', 'landscape-developers', 'landscape',
            'some-branch')
        # ddaa is not an admin, not a Landscape developer.
        branch_id, permissions = store._getBranchInformationInteraction(
            'ddaa', 'landscape-developers', 'landscape', 'some-branch')
        self.assertEqual('', branch_id)
        self.assertEqual('', permissions)

    def test_initialMirrorRequest(self):
        # The default 'mirror_request_time' for a newly created hosted branch
        # should be None.
        storage = DatabaseUserDetailsStorageV2(None)
        branchID = storage._createBranchInteraction(
            1, 'sabdfl', '+junk', 'foo')
        self.assertEqual(self._getTime(branchID), None)
>>>>>>> 8f1a7797


class ExtraUserDatabaseStorageTestCase(TestDatabaseSetup):
    # Tests that do some database writes (but makes sure to roll them back)

    layer = LaunchpadScriptLayer

    def setUp(self):
        TestDatabaseSetup.setUp(self)
        # This is the salt for Mark's password in the sample data.
        self.salt = '\xf4;\x15a\xe4W\x1f'

    def _getTime(self, row_id):
        self.cursor.execute("""
            SELECT mirror_request_time FROM Branch
            WHERE id = %d""" % row_id)
        [mirror_request_time] = self.cursor.fetchone()
        return mirror_request_time

    def test_requestMirror(self):
        # requestMirror should set the mirror_request_time field to be the
        # current time.
        hosted_branch_id = 25
        # make sure the sample data is sane
        self.assertEqual(self._getTime(hosted_branch_id), None)

        storage = DatabaseUserDetailsStorageV2(None)
        storage._requestMirrorInteraction(self.cursor, hosted_branch_id)
        self.cursor.execute("SELECT CURRENT_TIMESTAMP AT TIME ZONE 'UTC'")
        [current_db_time] = self.cursor.fetchone()
        self.assertEqual(current_db_time, self._getTime(hosted_branch_id))

    def test_authUser(self):
        # Authenticating a user with the right password should work
        storage = DatabaseUserDetailsStorage(None)
        ssha = SSHADigestEncryptor().encrypt('test', self.salt)
        userDict = storage._authUserInteraction(self.cursor, 'mark@hbd.com',
                                                ssha)
        self.assertNotEqual({}, userDict)

        # In fact, it should return the same dict as getUser
        goodDict = storage._getUserInteraction(self.cursor, 'mark@hbd.com')
        self.assertEqual(goodDict, userDict)

        # Unicode email addresses are handled too.
        self.cursor.execute(
            "INSERT INTO EmailAddress (person, email, status) "
            "VALUES ("
            "  1, "
            "  '%s', "
            "  2)"  # 2 == Validated
            % (u'm\xe3rk@hbd.com'.encode('utf-8'),)
        )
        userDict = storage._authUserInteraction(self.cursor, u'm\xe3rk@hbd.com',
                                                ssha)
        goodDict = storage._getUserInteraction(self.cursor, u'm\xe3rk@hbd.com')
        self.assertEqual(goodDict, userDict)

    def test_authUserByNickname(self):
        # Authing a user by their nickname should work, just like an email
        # address in test_authUser.
        storage = DatabaseUserDetailsStorage(None)
        ssha = SSHADigestEncryptor().encrypt('test', self.salt)
        userDict = storage._authUserInteraction(self.cursor, 'sabdfl', ssha)
        self.assertNotEqual({}, userDict)

        # In fact, it should return the same dict as getUser
        goodDict = storage._getUserInteraction(self.cursor, 'sabdfl')
        self.assertEqual(goodDict, userDict)

        # And it should be the same as returned by looking them up by email
        # address.
        goodDict = storage._getUserInteraction(self.cursor, 'mark@hbd.com')
        self.assertEqual(goodDict, userDict)

    def test_authUserByNicknameNoEmailAddr(self):
        # Just like test_authUserByNickname, but for a user with no email
        # address.  The result should be the same.
        self.cursor.execute(
            "DELETE FROM EmailAddress WHERE person = 1;"
        )
        storage = DatabaseUserDetailsStorage(None)
        ssha = SSHADigestEncryptor().encrypt('test', self.salt)
        userDict = storage._authUserInteraction(self.cursor, 'sabdfl', ssha)
        self.assertNotEqual({}, userDict)

        # In fact, it should return the same dict as getUser
        goodDict = storage._getUserInteraction(self.cursor, 'sabdfl')
        self.assertEqual(goodDict, userDict)

    def test_authUserBadPassword(self):
        # Authing a real user with the wrong password should return {}
        storage = DatabaseUserDetailsStorage(None)
        ssha = SSHADigestEncryptor().encrypt('wrong', self.salt)
        userDict = storage._authUserInteraction(self.cursor, 'mark@hbd.com',
                                                ssha)
        self.assertEqual({}, userDict)

    def test_getSSHKeys(self):
        # FIXME: there should probably be some SSH keys in the sample data,
        #        so that this test wouldn't need to add some.

        self.cursor.execute(
            "SELECT keytext FROM SSHKey WHERE person = 1")
        [keytext] = self.cursor.fetchone()

        # Add test push mirror access
        self.cursor.execute(
            "INSERT INTO PushMirrorAccess (name, person) "
            "VALUES ("
            "  'marks-archive@example.com',"
            "  1) "
        )

        # Fred's SSH key should have access to freds-archive@example.com
        storage = DatabaseUserDetailsStorage(None)
        keys = storage._getSSHKeysInteraction(self.cursor,
                                              'marks-archive@example.com')
        self.assertEqual([('DSA', keytext)], keys)

        # Fred's SSH key should also have access to an archive with his email
        # address
        keys = storage._getSSHKeysInteraction(self.cursor, 'mark@hbd.com')
        self.assertEqual([('DSA', keytext)], keys)

        # Fred's SSH key should also have access to an archive whose name
        # starts with his email address + '--'.
        keys = storage._getSSHKeysInteraction(self.cursor,
                                              'mark@hbd.com--2005')
        self.assertEqual([('DSA', keytext)], keys)

        # No-one should have access to wilma@hbd.com
        keys = storage._getSSHKeysInteraction(self.cursor, 'wilma@hbd.com')
        self.assertEqual([], keys)

        # Mark should not have access to wilma@hbd.com--2005, even if he has the
        # email address wilma@hbd.com--2005.mark.is.a.hacker.com
        self.cursor.execute(
            "INSERT INTO EmailAddress (person, email, status) "
            "VALUES ("
            "  1, "
            "  'wilma@hbd.com--2005.mark.is.a.hacker.com',"
            "  2)"  # 2 == Validated
        )
        keys = storage._getSSHKeysInteraction(
            self.cursor, 'wilma@mark@hbd.com--2005.mark.is.a.hacker.com'
        )
        self.assertEqual([], keys)
        keys = storage._getSSHKeysInteraction(
            self.cursor, 'wilma@mark@hbd.com--2005.mark.is.a.hacker.com--2005'
        )
        self.assertEqual([], keys)

        # Fred should not have access to archives named after an unvalidated
        # email address of his
        self.cursor.execute(
            "INSERT INTO EmailAddress (person, email, status) "
            "VALUES ("
            "  1, "
            "  'mark@hotmail',"
            "  1)"  # 1 == New (unvalidated)
        )
        keys = storage._getSSHKeysInteraction(self.cursor, 'mark@hotmail')
        self.assertEqual([], keys)

    def test_getUserNoWikiname(self):
        # Ensure that the authserver copes gracefully with users with:
        #    a) no wikinames at all
        #    b) no wikiname for http://www.ubuntulinux.com/wiki/
        # (even though in the long run we want to make sure these situations can
        # never happen, until then the authserver should be robust).

        # First, make sure that the sample user has no wikiname.
        self.cursor.execute("""
            DELETE FROM WikiName
            WHERE id = (SELECT id FROM Person
                        WHERE displayname = 'Sample Person')
            """)

        # Get the user dict for Sample Person (test@canonical.com).
        storage = DatabaseUserDetailsStorageV2(None)
        userDict = storage._getUserInteraction(self.cursor,
                                               'test@canonical.com')

        # The user dict has results, even though the wikiname is empty
        self.assertNotEqual({}, userDict)
        self.assertEqual('', userDict['wikiname'])
        self.assertEqual(12, userDict['id'])

        # Now lets add a wikiname, but for a different wiki.
        self.cursor.execute(
            "INSERT INTO WikiName (person, wiki, wikiname) "
            "VALUES (12, 'http://foowiki/', 'SamplePerson')"
        )

        # The authserver should return exactly the same results.
        userDict2 = storage._getUserInteraction(self.cursor,
                                                'test@canonical.com')
        self.assertEqual(userDict, userDict2)

    def testTeamDict(self):
        # The user dict from a V2 storage should include a 'teams' element with
        # a list of team dicts, one for each team the user is in, including
        # the user.

        # Get a user dict
        storage = DatabaseUserDetailsStorageV2(None)
        userDict = storage._getUserInteraction(self.cursor, 'mark@hbd.com')

        # Sort the teams by id, they may be returned in any order.
        teams = sorted(userDict['teams'], key=lambda teamDict: teamDict['id'])

        # Mark should be in his own team, Ubuntu Team, Launchpad Administrators
        # and testing Spanish team.
        self.assertEqual(
            [{'displayname': u'Mark Shuttleworth', 'id': 1, 'name': u'sabdfl'},
             {'displayname': u'Ubuntu Team', 'id': 17, 'name': u'ubuntu-team'},
             {'displayname': u'Launchpad Administrators',
              'id': 25, 'name': u'admins'},
             {'displayname': u'testing Spanish team',
              'id': 53, 'name': u'testing-spanish-team'},
             {'displayname': u'Mirror Administrators',
              'id': 59, 'name': u'ubuntu-mirror-admins'},
             {'displayname': u'Registry Administrators', 'id': 60,
              'name': u'registry'},
            ], teams)

        # The dict returned by authUser should be identical.
        userDict2 = storage._authUserInteraction(self.cursor,
                                                 'mark@hbd.com', 'test')
        self.assertEqual(userDict, userDict2)

    def test_authUserUnconfirmedEmail(self):
        # Unconfirmed email addresses cannot be used to log in.
        storage = DatabaseUserDetailsStorageV2(None)
        ssha = SSHADigestEncryptor().encrypt('supersecret!')
        self.cursor.execute('''
            UPDATE Person SET password = '%s'
            WHERE id = (SELECT person FROM EmailAddress
                        WHERE email = 'justdave@bugzilla.org')'''
            % (ssha,))
        userDict = storage._authUserInteraction(
            self.cursor, 'justdave@bugzilla.org', 'supersecret!')
        self.assertEqual({}, userDict)


class BranchDetailsDatabaseStorageInterfaceTestCase(TestDatabaseSetup):

    def test_verifyInterface(self):
        self.failUnless(verifyObject(IBranchDetailsStorage,
                                     DatabaseBranchDetailsStorage(None)))


class BranchDetailsDatabaseStorageTestCase(TestDatabaseSetup):

    def setUp(self):
        TestDatabaseSetup.setUp(self)
        self.storage = DatabaseBranchDetailsStorage(None)

    def test_getBranchPullQueue(self):
        # Set up the database so the vcs-import branch will appear in the queue.
        self.setSeriesDateLastSynced(3, now_minus='1 second')
        self.setBranchLastMirrorAttempt(14, now_minus='1 day')
        self.connection.commit()

        results = self.storage._getBranchPullQueueInteraction(self.cursor)

        # The first item in the row is the id.
        results_dict = dict((row[0], row) for row in results)

        # We verify that a selection of expected branches are included
        # in the results, each triggering a different pull_url algorithm.
        #   a vcs-imports branch:
        self.assertEqual(results_dict[14],
                         (14, 'http://escudero.ubuntu.com:680/0000000e',
                          u'vcs-imports/evolution/main'))
        #   a pull branch:
        self.assertEqual(results_dict[15],
                         (15, 'http://example.com/gnome-terminal/main',
                          u'name12/gnome-terminal/main'))
        #   a hosted SFTP push branch:
        self.assertEqual(results_dict[25],
                         (25, '/tmp/sftp-test/branches/00/00/00/19',
                          u'name12/gnome-terminal/pushed'))

    def test_getBranchPullQueueNoLinkedProduct(self):
        # If a branch doesn't have an associated product the unique name
        # returned should have +junk in the product segment. See
        # Branch.unique_name for precedent.
        self.setSeriesDateLastSynced(3, now_minus='1 second')
        self.setBranchLastMirrorAttempt(14, now_minus='1 day')
        self.connection.commit()

        results = self.storage._getBranchPullQueueInteraction(self.cursor)

        # The first item in the row is the id.
        results_dict = dict((row[0], row) for row in results)

        # branch 3 is a branch without a product.
        branch_id, url, unique_name = results_dict[3]
        self.assertEqual(unique_name, 'spiv/+junk/trunk')

    def test_getBranchPullQueueOrdering(self):
        # Test that rows where last_mirror_attempt IS NULL are listed first, and
        # then that rows are ordered so that older last_mirror_attempts are
        # listed earlier.

        # Clear last_mirror_attempt on all rows
        self.cursor.execute("UPDATE Branch SET last_mirror_attempt = NULL")

        # Set last_mirror_attempt on 10 rows, with distinct values.
        for branchID in range(16, 26):
            # The higher the ID, the older the branch, so the earlier it should
            # appear in the queue.
            self.cursor.execute("""
                UPDATE Branch
                SET last_mirror_attempt = (CURRENT_TIMESTAMP AT TIME ZONE 'UTC'
                                           - interval '%d days')
                WHERE id = %d"""
                % (branchID, branchID))

        # Call getBranchPullQueue
        results = self.storage._getBranchPullQueueInteraction(self.cursor)

        # Get the branch IDs from the results for the branches we modified:
        branches = [row[0] for row in results if row[0] in range(16, 26)]

        # All 10 branches should be in the list in order of descending
        # ID due to the last_mirror_attempt values.
        self.assertEqual(list(reversed(branches)), range(16, 26))

    def test_startMirroring(self):
        # verify that the last mirror time is None before hand.
        self.cursor.execute("""
            SELECT last_mirror_attempt, last_mirrored
                FROM branch WHERE id = 1""")
        row = self.cursor.fetchone()
        self.assertEqual(row[0], None)
        self.assertEqual(row[1], None)

        success = self.storage._startMirroringInteraction(self.cursor, 1)
        self.assertEqual(success, True)

        # verify that last_mirror_attempt is set
        self.cursor.execute("""
            SELECT last_mirror_attempt, last_mirrored
                FROM branch WHERE id = 1""")
        row = self.cursor.fetchone()
        self.assertNotEqual(row[0], None)
        self.assertEqual(row[1], None)

    def test_startMirroring_invalid_branch(self):
        # verify that no branch exists with id == -1
        self.cursor.execute("""
            SELECT id FROM branch WHERE id = -1""")
        self.assertEqual(self.cursor.rowcount, 0)

        success = self.storage._startMirroringInteraction(self.cursor, -11)
        self.assertEqual(success, False)

    def test_mirrorFailed(self):
        self.cursor.execute("""
            SELECT last_mirror_attempt, last_mirrored, mirror_failures,
                mirror_status_message
                FROM branch WHERE id = 1""")
        row = self.cursor.fetchone()
        self.assertEqual(row[0], None)
        self.assertEqual(row[1], None)
        self.assertEqual(row[2], 0)
        self.assertEqual(row[3], None)

        success = self.storage._startMirroringInteraction(self.cursor, 1)
        self.assertEqual(success, True)
        success = self.storage._mirrorFailedInteraction(
            self.cursor, 1, "failed")
        self.assertEqual(success, True)

        self.cursor.execute("""
            SELECT last_mirror_attempt, last_mirrored, mirror_failures,
                mirror_status_message
                FROM branch WHERE id = 1""")
        row = self.cursor.fetchone()
        self.assertNotEqual(row[0], None)
        self.assertEqual(row[1], None)
        self.assertEqual(row[2], 1)
        self.assertEqual(row[3], 'failed')

    def test_mirrorComplete(self):
        self.cursor.execute("""
            SELECT last_mirror_attempt, last_mirrored, mirror_failures
                FROM branch WHERE id = 1""")
        row = self.cursor.fetchone()
        self.assertEqual(row[0], None)
        self.assertEqual(row[1], None)
        self.assertEqual(row[2], 0)

        success = self.storage._startMirroringInteraction(self.cursor, 1)
        self.assertEqual(success, True)
        success = self.storage._mirrorCompleteInteraction(self.cursor, 1, 'rev-1')
        self.assertEqual(success, True)

        self.cursor.execute("""
            SELECT last_mirror_attempt, last_mirrored, mirror_failures,
                   last_mirrored_id
                FROM branch WHERE id = 1""")
        row = self.cursor.fetchone()
        self.assertNotEqual(row[0], None)
        self.assertEqual(row[0], row[1])
        self.assertEqual(row[2], 0)
        self.assertEqual(row[3], 'rev-1')

    def test_mirrorComplete_resets_mirror_request(self):
        # After successfully mirroring a branch, mirror_request_time should be
        # set to NULL.

        # Request that 25 (a hosted branch) be mirrored. This sets
        # mirror_request_time.
        storage = DatabaseUserDetailsStorageV2(None)
        storage._requestMirrorInteraction(self.cursor, 25)

        # Simulate successfully mirroring branch 25
        self.storage._startMirroringInteraction(self.cursor, 25)
        self.storage._mirrorCompleteInteraction(self.cursor, 25, 'rev-1')

        self.assertEqual(None, self.getMirrorRequestTime(25))

    def test_mirrorFailed_resets_mirror_request(self):
        # After failing to mirror a branch, mirror_request_time for that branch
        # should be set to NULL.

        # Request that 25 (a hosted branch) be mirrored. This sets
        # mirror_request_time.
        storage = DatabaseUserDetailsStorageV2(None)
        storage._requestMirrorInteraction(self.cursor, 25)

        # Simulate successfully mirroring branch 25
        self.storage._startMirroringInteraction(self.cursor, 25)
        self.storage._mirrorFailedInteraction(self.cursor, 25, 'failed')

        self.assertEqual(None, self.getMirrorRequestTime(25))

    def test_mirrorComplete_resets_failure_count(self):
        # this increments the failure count ...
        self.test_mirrorFailed()

        success = self.storage._startMirroringInteraction(self.cursor, 1)
        self.assertEqual(success, True)
        success = self.storage._mirrorCompleteInteraction(
            self.cursor, 1, 'rev-1')
        self.assertEqual(success, True)

        self.cursor.execute("""
            SELECT last_mirror_attempt, last_mirrored, mirror_failures
                FROM branch WHERE id = 1""")
        row = self.cursor.fetchone()
        self.assertNotEqual(row[0], None)
        self.assertEqual(row[0], row[1])
        self.assertEqual(row[2], 0)

    def test_unrequested_hosted_branches(self):
        # Hosted branches that haven't had a mirror requested should NOT be
        # included in the branch queue

        # Branch 25 is a hosted branch.
        # Double check that its mirror_request_time is NULL. The sample data
        # should guarantee this.
        self.assertEqual(None, self.getMirrorRequestTime(25))

        # Mark 25 as recently mirrored.
        self.storage._startMirroringInteraction(self.cursor, 25)
        self.storage._mirrorCompleteInteraction(self.cursor, 25, 'rev-1')

        self.failIf(self.isBranchInPullQueue(25),
                    "Shouldn't be in queue until mirror requested")

    def test_requested_hosted_branches(self):
        # Hosted branches that HAVE had a mirror requested should be in
        # the branch queue

        # Mark 25 (a hosted branch) as recently mirrored.
        self.storage._startMirroringInteraction(self.cursor, 25)
        self.storage._mirrorCompleteInteraction(self.cursor, 25, 'rev-1')

        # Request a mirror
        storage = DatabaseUserDetailsStorageV2(None)
        storage._requestMirrorInteraction(self.cursor, 25)

        self.failUnless(self.isBranchInPullQueue(25), "Should be in queue")

    def test_mirror_stale_hosted_branches(self):
        # Hosted branches which haven't been mirrored for a whole day should be
        # mirrored even if they haven't asked for it.

        # Branch 25 is a hosted branch, hasn't been mirrored for over 1 day
        # and has not had a mirror requested
        self.failUnless(self.isBranchInPullQueue(25))

        # Mark 25 as recently mirrored.
        self.storage._startMirroringInteraction(self.cursor, 25)
        self.storage._mirrorCompleteInteraction(self.cursor, 25, 'rev-1')

        # 25 should only be in the pull queue if a mirror has been requested
        self.failIf(self.isBranchInPullQueue(25),
                    "hosted branch no longer in pull list")

    def getMirrorRequestTime(self, branch_id):
        """Return the value of mirror_request_time for the branch with the
        given id.

        :param branch_id: The id of a row in the Branch table. An int.
        :return: A timestamp or None.
        """
        self.cursor.execute(
            "SELECT mirror_request_time FROM branch WHERE id = %s"
            % sqlvalues(branch_id))
        return self.cursor.fetchone()[0]

    def isBranchInPullQueue(self, branch_id):
        """Whether the branch with this id is present in the pull queue."""
        results = self.storage._getBranchPullQueueInteraction(self.cursor)
        return branch_id in (
            result_branch_id
            for result_branch_id, result_pull_url, unique_name in results)

    def setSeriesDateLastSynced(self, series_id, value=None, now_minus=None):
        """Helper to set the datelastsynced of a ProductSeries.

        :param series_id: Database id of the ProductSeries to update.
        :param value: SQL expression to set datelastsynced to.
        :param now_minus: shorthand to set a value before the current time.
        """
        # Exactly one of value or now_minus must be set.
        assert int(value is None) + int(now_minus is None) == 1
        if now_minus is not None:
            value = ("CURRENT_TIMESTAMP AT TIME ZONE 'UTC' - interval '%s'"
                     % now_minus)
        self.cursor.execute(
            "UPDATE ProductSeries SET datelastsynced = (%s) WHERE id = %d"
            % (value, series_id))

    def setBranchLastMirrorAttempt(self, branch_id, value=None, now_minus=None):
        """Helper to set the last_mirror_attempt of a Branch.

        :param branch_id: Database id of the Branch to update.
        :param value: SQL expression to set last_mirror_attempt to.
        :param now_minus: shorthand to set a value before the current time.
        """
        # Exactly one of value or now_minus must be set.
        assert int(value is None) + int(now_minus is None) == 1
        if now_minus is not None:
            value = ("CURRENT_TIMESTAMP AT TIME ZONE 'UTC' - interval '%s'"
                     % now_minus)
        self.cursor.execute(
            "UPDATE Branch SET last_mirror_attempt = (%s) WHERE id = %d"
            % (value, branch_id))

    def test_import_branches_only_listed_when_due(self):
        # Import branches (branches owned by vcs-imports) are only listed when
        # they are due for remirroring, i.e. when they have been successfully
        # synced since the last mirroring attempt.

        # Mirroring should normally never fail, but we still use the mirroring
        # attempt value so in case of an internal network failure, the system
        # does not get saturated with repeated failures to mirror import
        # branches.

        # Branch 14 is an imported branch.
        # It is attached to the import in ProductSeries 3.
        self.cursor.execute("""
            SELECT Person.name, ProductSeries.id FROM Branch
            JOIN Person ON Branch.owner = Person.id
            JOIN ProductSeries ON Branch.id = ProductSeries.import_branch
            WHERE Branch.id = 14""")
        rows = self.cursor.fetchall()
        self.assertEqual(1, len(rows))
        [[owner_name, series_id]] = rows
        self.assertEqual('vcs-imports', owner_name)
        self.assertEqual(3, series_id)

        # Mark ProductSeries 3 as never successfully synced, and branch 14 as
        # never mirrored.
        self.setSeriesDateLastSynced(3, 'NULL')
        self.setBranchLastMirrorAttempt(14, 'NULL')
        self.connection.commit()

        # Since the import was never successful, the branch should not be in
        # the pull queue.
        self.failIf(self.isBranchInPullQueue(14),
            "incomplete import branch in pull queue.")

        # Mark ProductSeries 3 as just synced, and branch 14 as never mirrored.
        self.setSeriesDateLastSynced(3, now_minus='1 second')
        self.setBranchLastMirrorAttempt(14, 'NULL')
        self.connection.commit()

        # We have a new import! We must mirror it as soon as possible.
        self.failUnless(self.isBranchInPullQueue(14),
            "new import branch not in pull queue.")

        # Mark ProductSeries 3 as synced, and branch 14 as more recently
        # mirrored. Use a last_mirror_attempt older than a day to make sure
        # that we are no exercising the 'one mirror per day' logic.
        self.setSeriesDateLastSynced(3, now_minus='1 day 15 minutes')
        self.setBranchLastMirrorAttempt(14, now_minus='1 day 10 minutes')
        self.connection.commit()

        # Since the the import was not successfully synced since the last
        # mirror, we do not have anything new to mirror.
        self.failIf(self.isBranchInPullQueue(14),
            "not recently synced import branch in pull queue.")

        # Mark ProductSeries 3 as synced recently, and branch 13 as last
        # mirrored before this sync.
        self.setSeriesDateLastSynced(3, now_minus='1 second')
        self.setBranchLastMirrorAttempt(14, now_minus='1 day')
        self.connection.commit()

        # The import was updated since the last mirror attempt. There might be
        # new revisions to mirror.
        self.failUnless(self.isBranchInPullQueue(14),
            "recently synced import branch not in pull queue.")

        # During the transition period where the branch puller is aware of
        # series.datelastynced, but importd does not yet record it, we will
        # have NULL datelastsynced, and non-null last_mirror_attempt for
        # existing imports. In those cases, we fall back to the old logic of
        # mirroring once a day.

        # Set a NULL datelastsynced in ProductSeries 3, and mark Branch 14 as
        # mirrored more than 1 day ago.
        self.setSeriesDateLastSynced(3, 'NULL')
        self.setBranchLastMirrorAttempt(14, now_minus='1 day 1 minute')
        self.connection.commit()
        self.failUnless(self.isBranchInPullQueue(14),
            "import branch last mirrored >1 day ago not in pull queue.")

        # Set a NULL datelastsynced in ProductSeries 3, and mark Branch 14 as
        # mirrored recently.
        self.setSeriesDateLastSynced(3, 'NULL')
        self.setBranchLastMirrorAttempt(14, now_minus='5 minutes')
        self.connection.commit()
        self.failIf(self.isBranchInPullQueue(14),
            "import branch mirrored <1 day ago in pull queue.")

    def test_recordSuccess(self):
        # recordSuccess must insert the given data into BranchActivity.
        started = datetime.datetime(2007, 07, 05, 19, 32, 1, tzinfo=UTC)
        completed = datetime.datetime(2007, 07, 05, 19, 34, 24, tzinfo=UTC)
        started_tuple = tuple(started.utctimetuple())
        completed_tuple = tuple(completed.utctimetuple())
        success = self.storage._recordSuccessInteraction(
            self.cursor, 'test-recordsuccess', 'vostok',
            started_tuple, completed_tuple)
        self.assertEqual(success, True, '_recordSuccessInteraction failed')

        self.cursor.execute("""
            SELECT name, hostname, date_started, date_completed
                FROM ScriptActivity where name = 'test-recordsuccess'""")
        row = self.cursor.fetchone()
        self.assertEqual(row[0], 'test-recordsuccess')
        self.assertEqual(row[1], 'vostok')
        self.assertEqual(row[2], started.replace(tzinfo=None))
        self.assertEqual(row[3], completed.replace(tzinfo=None))


def test_suite():
    return unittest.TestLoader().loadTestsFromName(__name__)
<|MERGE_RESOLUTION|>--- conflicted
+++ resolved
@@ -351,7 +351,6 @@
         self.assertEqual(13, branch_id)
         self.assertEqual(READ_ONLY, permissions)
 
-<<<<<<< HEAD
     def test_getBranchInformation_nonhosted(self):
         # All non-hosted branches are read-only.
         store = DatabaseUserDetailsStorageV2(None)
@@ -359,7 +358,7 @@
             12, 'name12', 'firefox', 'main')
         self.assertEqual(1, branch_id)
         self.assertEqual(READ_ONLY, permissions)
-=======
+
     def test_getBranchInformation_private(self):
         # When we get the branch information for a private branch that is
         # hidden to us, it is an if the branch doesn't exist at all.
@@ -381,7 +380,6 @@
         branchID = storage._createBranchInteraction(
             1, 'sabdfl', '+junk', 'foo')
         self.assertEqual(self._getTime(branchID), None)
->>>>>>> 8f1a7797
 
 
 class ExtraUserDatabaseStorageTestCase(TestDatabaseSetup):
