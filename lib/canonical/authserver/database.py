# Copyright 2004-2007 Canonical Ltd.  All rights reserved.

__metaclass__ = type

__all__ = [
    'DatabaseUserDetailsStorage',
    'DatabaseUserDetailsStorageV2',
    'DatabaseBranchDetailsStorage',
    ]

import datetime
import pytz

import transaction

from zope.component import getUtility
from zope.interface import implements
from zope.security.interfaces import Unauthorized
from zope.security.proxy import removeSecurityProxy

from canonical.launchpad.webapp.authentication import SSHADigestEncryptor
from canonical.launchpad.database import ScriptActivity
from canonical.launchpad.interfaces import (
<<<<<<< HEAD
    BranchCreationForbidden, IBranchSet, IPersonSet, IProductSet)
=======
    UBUNTU_WIKI_URL, BranchCreationForbidden, BranchType, IBranchSet, IPersonSet,
    IProductSet)
>>>>>>> 4d970312
from canonical.launchpad.ftests import login, logout, ANONYMOUS
from canonical.database.sqlbase import (
    cursor, clear_current_connection_cache)
from canonical.lp import dbschema

from canonical.authserver.interfaces import (
    IBranchDetailsStorage, IHostedBranchStorage, IUserDetailsStorage,
    IUserDetailsStorageV2, READ_ONLY, WRITABLE)

from twisted.internet.threads import deferToThread
from twisted.python.util import mergeFunctionMetadata

UTC = pytz.timezone('UTC')


def utf8(x):
    if isinstance(x, unicode):
        x = x.encode('utf-8')
    return x


def read_only_transaction(function):
    """Decorate 'function' by wrapping it in a transaction and Zope session."""
    def transacted(*args, **kwargs):
        transaction.begin()
        clear_current_connection_cache()
        login(ANONYMOUS)
        try:
            return function(*args, **kwargs)
        finally:
            logout()
            transaction.abort()
    return mergeFunctionMetadata(function, transacted)


def writing_transaction(function):
    """Decorate 'function' by wrapping it in a transaction and Zope session."""
    def transacted(*args, **kwargs):
        transaction.begin()
        clear_current_connection_cache()
        login(ANONYMOUS)
        try:
            ret = function(*args, **kwargs)
        except:
            logout()
            transaction.abort()
            raise
        logout()
        transaction.commit()
        return ret
    return mergeFunctionMetadata(function, transacted)


class UserDetailsStorageMixin:
    """Functions that are shared between DatabaseUserDetailsStorage and
    DatabaseUserDetailsStorageV2"""

    def _getEmailAddresses(self, cursor, personID):
        """Get the email addresses for a person"""
        person = getUtility(IPersonSet).get(personID)
        emails = [person.preferredemail] + list(person.validatedemails)
        return (
            [person.preferredemail.email] +
            [email.email for email in person.validatedemails])

    def getSSHKeys(self, loginID):
        return deferToThread(self._getSSHKeysInteraction, loginID)

    @read_only_transaction
    def _getSSHKeysInteraction(self, loginID):
        """The interaction for getSSHKeys."""
        person_data = self._getPerson(cursor(), loginID)
        if person_data is None:
            return []
        person_id = person_data[0]
        person = getUtility(IPersonSet).get(person_id)
        return [
            (key.keytype.title, key.keytext)
            for key in person.sshkeys]

    def _getPerson(self, cursor, loginID):
        try:
            if not isinstance(loginID, unicode):
                # Refuse to guess encoding, so we decode as 'ascii'
                loginID = str(loginID).decode('ascii')
        except UnicodeDecodeError:
            return None

        person_set = getUtility(IPersonSet)

        # Try as email first.
        person = person_set.getByEmail(loginID)

        # If email didn't work, try as id.
        if person is None:
            try:
                person_id = int(loginID)
            except ValueError:
                pass
            else:
                person = person_set.get(person_id)

        # If id didn't work, try as nick-name.
        if person is None:
            person = person_set.getByName(loginID)

        if person is None:
            return None

        if person.password:
            salt = saltFromDigest(person.password)
        else:
            salt = ''

        wikiname = getattr(person.ubuntuwiki, 'wikiname', None)
        return [person.id, person.displayname, person.name, person.password,
                wikiname] + [salt]


class DatabaseUserDetailsStorage(UserDetailsStorageMixin):
    """Launchpad-database backed implementation of IUserDetailsStorage"""
    # Note that loginID always refers to any name you can login with (an email
    # address, or a nickname, or a numeric ID), whereas personID always refers
    # to the numeric ID, which is the value found in Person.id in the database.
    implements(IUserDetailsStorage)

    def __init__(self, connectionPool):
        """Constructor.

        :param connectionPool: A twisted.enterprise.adbapi.ConnectionPool
        """
        self.connectionPool = connectionPool
        self.encryptor = SSHADigestEncryptor()

    def getUser(self, loginID):
        return deferToThread(self._getUserInteraction, loginID)

    @read_only_transaction
    def _getUserInteraction(self, loginID):
        """The interaction for getUser."""
        cur = cursor()
        row = self._getPerson(cur, loginID)
        try:
            personID, displayname, name, passwordDigest, wikiname, salt = row
        except TypeError:
            # No-one found
            return {}

        emailaddresses = self._getEmailAddresses(cur, personID)

        if wikiname is None:
            # None/nil isn't standard XML-RPC
            wikiname = ''

        return {
            'id': personID,
            'displayname': displayname,
            'emailaddresses': emailaddresses,
            'wikiname': wikiname,
            'salt': salt,
        }

    def authUser(self, loginID, sshaDigestedPassword):
        return deferToThread(
            self._authUserInteraction, loginID,
            sshaDigestedPassword.encode('base64'))

    @read_only_transaction
    def _authUserInteraction(self, loginID, sshaDigestedPassword):
        """The interaction for authUser."""
        row = self._getPerson(cursor(), loginID)
        try:
            personID, displayname, name, passwordDigest, wikiname, salt = row
        except TypeError:
            # No-one found
            return {}

        if passwordDigest is None:
            # The user has no password, which means they can't login.
            return {}

        if passwordDigest.rstrip() != sshaDigestedPassword.rstrip():
            # Wrong password
            return {}

        emailaddresses = self._getEmailAddresses(cursor(), personID)

        if wikiname is None:
            # None/nil isn't standard XML-RPC
            wikiname = ''

        return {
            'id': personID,
            'displayname': displayname,
            'emailaddresses': emailaddresses,
            'wikiname': wikiname,
            'salt': salt,
        }


def saltFromDigest(digest):
    """Extract the salt from a SSHA digest.

    :param digest: base64-encoded digest
    """
    if isinstance(digest, unicode):
        # Make sure digest is a str, because unicode objects don't have a
        # decode method in python 2.3.  Base64 should always be representable in
        # ASCII.
        digest = digest.encode('ascii')
    return digest.decode('base64')[20:].encode('base64')


class DatabaseUserDetailsStorageV2(UserDetailsStorageMixin):
    """Launchpad-database backed implementation of IUserDetailsStorageV2"""
    implements(IHostedBranchStorage, IUserDetailsStorageV2)

    def __init__(self, connectionPool):
        """Constructor.

        :param connectionPool: A twisted.enterprise.adbapi.ConnectionPool
        """
        self.connectionPool = connectionPool
        self.encryptor = SSHADigestEncryptor()

    def _getTeams(self, personID):
        """Get list of teams a person is in.

        Returns a list of team dicts (see IUserDetailsStorageV2).
        """
        person_id = self._getPerson(cursor(), personID)[0]
        person = getUtility(IPersonSet).get(person_id)

        teams = [
            dict(id=person.id, name=person.name,
                 displayname=person.displayname)]

        return teams + [
            dict(id=team.id, name=team.name, displayname=team.displayname)
            for team in person.teams_participated_in]

    def getUser(self, loginID):
        return deferToThread(self._getUserInteraction, loginID)

    @read_only_transaction
    def _getUserInteraction(self, loginID):
        """The interaction for getUser."""
        row = self._getPerson(cursor(), loginID)
        try:
            personID, displayname, name, passwordDigest, wikiname = row
        except TypeError:
            # No-one found
            return {}

        emailaddresses = self._getEmailAddresses(cursor(), personID)

        if wikiname is None:
            # None/nil isn't standard XML-RPC
            wikiname = ''

        return {
            'id': personID,
            'displayname': displayname,
            'name': name,
            'emailaddresses': emailaddresses,
            'wikiname': wikiname,
            'teams': self._getTeams(personID),
        }

    def _getPerson(self, cursor, loginID):
        """Look up a person by loginID.

        The loginID will be first tried as an email address, then as a numeric
        ID, then finally as a nickname.

        :returns: a tuple of (person ID, display name, password, wikiname) or
            None if not found.
        """
        row = UserDetailsStorageMixin._getPerson(self, cursor, loginID)
        if row is None:
            return None
        else:
            # Remove the salt from the result; the v2 API doesn't include it.
            return row[:-1]

    def authUser(self, loginID, password):
        return deferToThread(self._authUserInteraction, loginID, password)

    @read_only_transaction
    def _authUserInteraction(self, loginID, password):
        """The interaction for authUser."""
        row = self._getPerson(cursor(), loginID)
        try:
            personID, displayname, name, passwordDigest, wikiname = row
        except TypeError:
            # No-one found
            return {}

        if not self.encryptor.validate(password, passwordDigest):
            # Wrong password
            return {}

        emailaddresses = self._getEmailAddresses(cursor(), personID)

        if wikiname is None:
            # None/nil isn't standard XML-RPC
            wikiname = ''

        return {
            'id': personID,
            'name': name,
            'displayname': displayname,
            'emailaddresses': emailaddresses,
            'wikiname': wikiname,
            'teams': self._getTeams(personID),
        }

    def getBranchesForUser(self, personID):
        """See IHostedBranchStorage."""
        return deferToThread(self._getBranchesForUserInteraction, personID)

    @read_only_transaction
    def _getBranchesForUserInteraction(self, personID):
        """The interaction for getBranchesForUser."""
        person = getUtility(IPersonSet).get(personID)
        login(person.preferredemail.email)
        try:
            branches = getUtility(
                IBranchSet).getHostedBranchesForPerson(person)
            branches_summary = {}
            for branch in branches:
                by_product = branches_summary.setdefault(branch.owner.id, {})
                if branch.product is None:
                    product_id, product_name = '', ''
                else:
                    product_id = branch.product.id
                    product_name = branch.product.name
                by_product.setdefault((product_id, product_name), []).append(
                    (branch.id, branch.name))
            return [(person_id, by_product.items())
                    for person_id, by_product in branches_summary.iteritems()]
        finally:
            logout()

    def fetchProductID(self, productName):
        """See IHostedBranchStorage."""
        return deferToThread(self._fetchProductIDInteraction, productName)

    @read_only_transaction
    def _fetchProductIDInteraction(self, productName):
        """The interaction for fetchProductID."""
        product = getUtility(IProductSet).getByName(productName)
        if product is None:
            return ''
        else:
            return product.id

    def createBranch(self, loginID, personName, productName, branchName):
        """See IHostedBranchStorage."""
        return deferToThread(
            self._createBranchInteraction, loginID, personName, productName,
            branchName)

    @writing_transaction
    def _createBranchInteraction(self, loginID, personName, productName,
                                 branchName):
        """The interaction for createBranch."""
        requester_id = self._getPerson(cursor(), loginID)[0]
        requester = getUtility(IPersonSet).get(requester_id)
        login(requester.preferredemail.email)
        try:
            if productName == '+junk':
                product = None
            else:
                product = getUtility(IProductSet).getByName(productName)

            person_set = getUtility(IPersonSet)
            owner = person_set.getByName(personName)

            branch_set = getUtility(IBranchSet)
            try:
                branch = branch_set.new(
                    BranchType.HOSTED, branchName, requester, owner,
                    product, None, None, author=requester)
            except BranchCreationForbidden:
                return ''
            else:
                return branch.id
        finally:
            logout()

    def requestMirror(self, branchID):
        """See IHostedBranchStorage."""
        return deferToThread(self._requestMirrorInteraction, branchID)

    @writing_transaction
    def _requestMirrorInteraction(self, branchID):
        """The interaction for requestMirror."""
        branch = getUtility(IBranchSet).get(branchID)
        branch.requestMirror()
        return True

    def getBranchInformation(self, loginID, userName, productName, branchName):
        """See IHostedBranchStorage."""
        return deferToThread(
            self._getBranchInformationInteraction, loginID, userName,
            productName, branchName)

    @read_only_transaction
    def _getBranchInformationInteraction(self, loginID, userName, productName,
                                         branchName):
        requester_id = self._getPerson(cursor(), loginID)[0]
        requester = getUtility(IPersonSet).get(requester_id)
        login(requester.preferredemail.email)
        try:
            branch = getUtility(IBranchSet).getByUniqueName(
                '~%s/%s/%s' % (userName, productName, branchName))
            if branch is None:
                return '', ''
            try:
                branch_id = branch.id
            except Unauthorized:
                return '', ''
            if (requester.inTeam(branch.owner)
                and branch.branch_type == BranchType.HOSTED):
                return branch_id, WRITABLE
            else:
                return branch_id, READ_ONLY
        finally:
            logout()


class DatabaseBranchDetailsStorage:
    """Launchpad-database backed implementation of IUserDetailsStorage"""

    implements(IBranchDetailsStorage)

    def __init__(self, connectionPool):
        """Constructor.

        :param connectionPool: A twisted.enterprise.adbapi.ConnectionPool
        """
        self.connectionPool = connectionPool

    def getBranchPullQueue(self):
        return deferToThread(self._getBranchPullQueueInteraction)

    @read_only_transaction
    def _getBranchPullQueueInteraction(self):
        """The interaction for getBranchPullQueue."""
        branches = getUtility(IBranchSet).getPullQueue()
        return [removeSecurityProxy(branch.pullInfo()) for branch in branches]

    def startMirroring(self, branchID):
        """See IBranchDetailsStorage"""
        return deferToThread(self._startMirroringInteraction, branchID)

    @writing_transaction
    def _startMirroringInteraction(self, branchID):
        """The interaction for startMirroring."""
        branch = getUtility(IBranchSet).get(branchID)
        if branch is None:
            return False
        branch.startMirroring()
        return True

    def mirrorComplete(self, branchID, lastRevisionID):
        """See IBranchDetailsStorage"""
        return deferToThread(
            self._mirrorCompleteInteraction, branchID, lastRevisionID)

    @writing_transaction
    def _mirrorCompleteInteraction(self, branchID, lastRevisionID):
        """The interaction for mirrorComplete."""
        branch = getUtility(IBranchSet).get(branchID)
        if branch is None:
            return False
        branch.mirrorComplete(lastRevisionID)
        return True

    def mirrorFailed(self, branchID, reason):
        """See IBranchDetailsStorage"""
        return deferToThread(self._mirrorFailedInteraction, branchID, reason)

    @writing_transaction
    def _mirrorFailedInteraction(self, branchID, reason):
        """The interaction for mirrorFailed."""
        branch = getUtility(IBranchSet).get(branchID)
        if branch is None:
            return False
        branch.mirrorFailed(reason)
        return True

    def recordSuccess(self, name, hostname, date_started, date_completed):
        """See `IBranchDetailsStorage`."""
        return deferToThread(
            self._recordSuccessInteraction, name, hostname, date_started,
            date_completed)

    @writing_transaction
    def _recordSuccessInteraction(self, name, hostname, started_tuple,
                                  completed_tuple):
        """The interaction for recordSuccess."""
        date_started = datetime_from_tuple(started_tuple)
        date_completed = datetime_from_tuple(completed_tuple)
        ScriptActivity(
            name=name, hostname=hostname, date_started=date_started,
            date_completed=date_completed)
        return True


def datetime_from_tuple(time_tuple):
    """Create a datetime from a sequence that quacks like time.struct_time.

    The tm_isdst is (index 8) is ignored. The created datetime uses tzinfo=UTC.
    """
    [year, month, day, hour, minute, second, unused, unused, unused] = (
        time_tuple)
    return datetime.datetime(
        year, month, day, hour, minute, second, tzinfo=UTC)<|MERGE_RESOLUTION|>--- conflicted
+++ resolved
@@ -21,16 +21,10 @@
 from canonical.launchpad.webapp.authentication import SSHADigestEncryptor
 from canonical.launchpad.database import ScriptActivity
 from canonical.launchpad.interfaces import (
-<<<<<<< HEAD
-    BranchCreationForbidden, IBranchSet, IPersonSet, IProductSet)
-=======
-    UBUNTU_WIKI_URL, BranchCreationForbidden, BranchType, IBranchSet, IPersonSet,
-    IProductSet)
->>>>>>> 4d970312
+    BranchCreationForbidden, BranchType, IBranchSet, IPersonSet, IProductSet)
 from canonical.launchpad.ftests import login, logout, ANONYMOUS
 from canonical.database.sqlbase import (
     cursor, clear_current_connection_cache)
-from canonical.lp import dbschema
 
 from canonical.authserver.interfaces import (
     IBranchDetailsStorage, IHostedBranchStorage, IUserDetailsStorage,
