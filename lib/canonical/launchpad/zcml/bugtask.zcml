<configure
    xmlns="http://namespaces.zope.org/zope"
    xmlns:browser="http://namespaces.zope.org/browser"
    xmlns:i18n="http://namespaces.zope.org/i18n"
    i18n_domain="launchpad">

  <facet facet="bugs">

    <browser:menus
        module="canonical.launchpad.browser"
        classes="BugTaskContextMenu"
        />

    <browser:page
        for="*"
        name="+bugtask-macros-tableview"
        permission="zope.Public"
        template="../templates/bugtask-macros-tableview.pt" />

    <browser:page
        for="*"
        name="bugtask-macros-cve"
        permission="zope.Public"
        template="../templates/bugtask-macros-cve.pt" />

    <!-- IBugTask -->
    <content class="canonical.launchpad.database.BugTask">
        <allow attributes="id bug bugID target date_assigned datecreated
                           date_confirmed date_incomplete date_inprogress
                           date_closed bug_subscribers is_complete
                           canTransitionToStatus isMentor canMentor
                           isSubscribed getPackageComponent" />
        <require
            permission="launchpad.View"
            attributes="bugtargetname bugtargetdisplayname
                        product productseries sourcepackagename distribution
                        distroseries milestone status statusexplanation
                        importance assignee bugwatch age owner targetname
                        title related_tasks other_affected_pillars
                        asEmailHeaderValue getDelta pillar
                        target_uses_malone bugtask_branches
                        conjoined_master conjoined_slave subscribe" />
        <require
            permission="launchpad.Edit"
            attributes="setStatusFromDebbugs setImportanceFromDebbugs
                        updateTargetNameCache transitionToStatus
                        transitionToAssignee" />

        <!-- XXX Brad Bollenbach 2006-09-29 bug=63000:
        The permission checking for milestone and importance is further
        restricted in the browser view code (BugTaskEditView). -->
        <require
            permission="launchpad.Edit"
            set_attributes="product productseries sourcepackagename distribution
                            distroseries milestone statusexplanation
                            importance bugwatch datecreated
                            age owner targetname title related_tasks
                            statusdisplayhtml statuselsewhere
                            setStatusFromDebbugs setImportanceFromDebbugs" />
        <require
            permission="launchpad.AnyPerson"
            attributes="offerMentoring retractMentoring"
            />
    </content>

    <browser:defaultView
        for="canonical.launchpad.interfaces.IBugTask"
        name="+index"
        />

    <browser:url
        for="canonical.launchpad.interfaces.IBugTask"
        path_expression="string:+bug/${bug/id}"
        attribute_to_parent="target"
        rootsite="bugs"
        />

    <browser:navigation
        module="canonical.launchpad.browser"
        classes="BugTaskNavigation BugTaskSetNavigation"
        />

    <adapter
      provides="canonical.launchpad.interfaces.IStructuralObjectPresentation"
      for="canonical.launchpad.interfaces.IBugTask"
      factory="canonical.launchpad.browser.BugTaskSOP"
      permission="zope.Public"
      />

    <adapter
        for="canonical.launchpad.interfaces.IBugTask"
        provides="canonical.launchpad.interfaces.IBug"
        factory="canonical.launchpad.database.bugtask.BugTaskToBugAdapter" />

    <browser:pages
        for="canonical.launchpad.interfaces.IBugTask"
        class="canonical.launchpad.browser.BugTaskPortletView"
        permission="launchpad.View">
      <browser:page
        name="+portlet-alsoreportedin"
        template="../templates/bugtask-portlet-alsoreportedin.pt" />
      <browser:page
         name="+portlet-status-details"
         template="../templates/bugtask-status-portlet-details.pt" />
      <browser:page
          name="+portlet-search"
          template="../templates/bugtarget-portlet-search.pt" />
    </browser:pages>

    <browser:page
      for="canonical.launchpad.interfaces.IBugTask"
      class="canonical.launchpad.browser.BugView"
      permission="launchpad.View"
      name="+activity"
      template="../templates/bug-activity.pt" />

    <browser:page
      for="canonical.launchpad.interfaces.IBugTask"
      class="canonical.launchpad.browser.BugTaskTableRowView"
      permission="launchpad.View"
      name="+bugtasks-and-nominations-table-row"
      template="../templates/bugtask-tasks-and-nominations-table-row.pt" />

    <browser:page
        for="canonical.launchpad.interfaces.IBugTask"
        name="+listing-detailed"
        template="../templates/bugtask-listing-detailed.pt"
        permission="zope.Public" />

    <browser:page
        name="+edit"
        for="canonical.launchpad.interfaces.IBugTask"
        class="canonical.launchpad.browser.bug.BugEditView"
        template="../templates/bug-edit.pt"
        permission="launchpad.Edit"
        />

    <browser:page
        name="+secrecy"
        for="canonical.launchpad.interfaces.IBugTask"
        class="canonical.launchpad.browser.bug.BugSecrecyEditView"
        permission="launchpad.Edit"
        template="../templates/bug-secrecy.pt" />

    <browser:page
        name="+duplicate"
        for="canonical.launchpad.interfaces.IBugTask"
        class="canonical.launchpad.browser.BugMarkAsDuplicateView"
        permission="launchpad.AnyPerson"
        template="../templates/bug-mark-as-duplicate.pt" />

    <browser:page
        for="canonical.launchpad.interfaces.IBugTask"
        name="+text"
        class="canonical.launchpad.browser.BugTaskTextView"
        permission="zope.Public"
        attribute="__call__"
        />

    <!-- NullBugTask -->
    <content class="canonical.launchpad.database.bugtask.NullBugTask">
        <require
            permission="launchpad.View"
            interface="canonical.launchpad.interfaces.IBugTask" />
        <require
            permission="launchpad.Edit"
            set_schema="canonical.launchpad.interfaces.IBugTask" />
    </content>

    <!-- BugTaskSet -->
    <content class="canonical.launchpad.database.BugTaskSet">
      <allow interface="canonical.launchpad.interfaces.IBugTaskSet" />
      <allow
          interface="zope.app.form.browser.interfaces.IAddFormCustomization" />
    </content>

    <securedutility
        provides="canonical.launchpad.interfaces.IBugTaskSet"
        class="canonical.launchpad.database.BugTaskSet">
        <allow interface="canonical.launchpad.interfaces.IBugTaskSet" />
    </securedutility>

    <browser:defaultView
        for="canonical.launchpad.interfaces.IBugTaskSet"
        name="+index" />

    <browser:pages
        for="canonical.launchpad.interfaces.IBugTaskSet"
        permission="zope.Public">
        <browser:page name="+index"
            template="../templates/bugtasks-index.pt"
            />
    </browser:pages>

    <browser:page
        name="+addcomment"
        for="canonical.launchpad.interfaces.IBugTask"
        class="canonical.launchpad.browser.BugView"
        permission="launchpad.Edit"
        template="../templates/bug-comment-add.pt"
        />

    <browser:page
        name="+addcomment-form"
        for="canonical.launchpad.interfaces.IBugTask"
        class="canonical.launchpad.browser.BugMessageAddFormView"
        permission="launchpad.Edit"
        template="../templates/bug-comment-add-form.pt" />

    <browser:page
        name="+nominate"
        for="canonical.launchpad.interfaces.IBugTask"
        class="canonical.launchpad.browser.BugNominationView"
        permission="launchpad.Edit"
        template="../templates/bug-nominate-for-series.pt" />

    <browser:page
<<<<<<< HEAD
        name="+affects-new-product"
        for="canonical.launchpad.interfaces.IBugTask"
        class="canonical.launchpad.browser.BugAlsoAffectsProductWithProductCreationView"
        permission="launchpad.Edit"
        template="../templates/bugtask-affects-new-product.pt" />

    <browser:generalform
=======
>>>>>>> 8d52ae93
        name="+addbranch"
        for="canonical.launchpad.interfaces.IBugTask"
        class="canonical.launchpad.browser.BugBranchAddView"
        permission="launchpad.AnyPerson"
        template="../templates/bug-branch-add.pt"
        />

    <browser:page
        name="+index"
        for="canonical.launchpad.interfaces.IBugTask"
        class="canonical.launchpad.browser.BugTaskView"
        permission="launchpad.View"
        template="../templates/bugtask-index.pt" />

    <browser:defaultView
        for="canonical.launchpad.interfaces.IUpstreamBugTask"
        name="+index" />

    <browser:page
        name="+choose-affected-product"
        for="canonical.launchpad.interfaces.IBugTask"
        class="canonical.launchpad.browser.BugAlsoAffectsProductMetaView"
        permission="launchpad.AnyPerson" />

    <browser:page
        name="+distrotask"
        for="canonical.launchpad.interfaces.IBugTask"
        class="canonical.launchpad.browser.BugAlsoAffectsDistroMetaView"
        permission="launchpad.AnyPerson" />

    <browser:page
        name="+editstatus-page"
        for="canonical.launchpad.interfaces.IUpstreamBugTask"
        class="canonical.launchpad.browser.bugtask.BugTaskEditView"
        permission="launchpad.Edit"
        template="../templates/bugtask-edit.pt">
    </browser:page>

    <browser:page
        name="+edit-form"
        for="canonical.launchpad.interfaces.IUpstreamBugTask"
        class="canonical.launchpad.browser.bugtask.BugTaskEditView"
        permission="launchpad.Edit"
        template="../templates/bugtask-edit-form.pt">
    </browser:page>

    <browser:page
        name="+editstatus-page"
        for="canonical.launchpad.interfaces.IProductSeriesBugTask"
        class="canonical.launchpad.browser.bugtask.BugTaskEditView"
        permission="launchpad.Edit"
        template="../templates/bugtask-edit.pt">
    </browser:page>

    <browser:page
        name="+edit-form"
        for="canonical.launchpad.interfaces.IProductSeriesBugTask"
        class="canonical.launchpad.browser.bugtask.BugTaskEditView"
        permission="launchpad.Edit"
        template="../templates/bugtask-edit-form.pt">
    </browser:page>

    <browser:page
        name="+viewstatus-page"
        for="canonical.launchpad.interfaces.IBugTask"
        class="canonical.launchpad.browser.BugTaskStatusView"
        permission="launchpad.View"
        template="../templates/bugtask-view.pt"
        />

    <browser:page
        name="+listing-view"
        for="canonical.launchpad.interfaces.IBugTask"
        class="canonical.launchpad.browser.BugTaskListingView"
        permission="launchpad.View">
    </browser:page>

    <browser:defaultView
        for="canonical.launchpad.interfaces.IDistroBugTask"
        name="+index" />

    <browser:page
        name="+editstatus-page"
        for="canonical.launchpad.interfaces.IDistroBugTask"
        class="canonical.launchpad.browser.bugtask.BugTaskEditView"
        permission="launchpad.Edit"
        template="../templates/bugtask-edit.pt">
    </browser:page>

    <browser:page
        name="+edit-form"
        for="canonical.launchpad.interfaces.IDistroBugTask"
        class="canonical.launchpad.browser.bugtask.BugTaskEditView"
        permission="launchpad.Edit"
        template="../templates/bugtask-edit-form.pt">
    </browser:page>

    <browser:defaultView
        for="canonical.launchpad.interfaces.IDistroSeriesBugTask"
        name="+index" />

    <browser:page
        name="+editstatus-page"
        for="canonical.launchpad.interfaces.IDistroSeriesBugTask"
        class="canonical.launchpad.browser.bugtask.BugTaskEditView"
        permission="launchpad.Edit"
        template="../templates/bugtask-edit.pt">
    </browser:page>

    <browser:page
        name="+edit-form"
        for="canonical.launchpad.interfaces.IDistroSeriesBugTask"
        class="canonical.launchpad.browser.bugtask.BugTaskEditView"
        permission="launchpad.Edit"
        template="../templates/bugtask-edit-form.pt">
    </browser:page>

    <browser:page
      for="canonical.launchpad.interfaces.IBugTask"
      name="+subscribe"
      class="canonical.launchpad.browser.BugTaskView"
      permission="launchpad.AnyPerson"
      template="../templates/bug-subscription.pt" />

    <browser:generalform
      name="+linkcve"
      for="canonical.launchpad.interfaces.IBugTask"
      schema="canonical.launchpad.interfaces.ICve"
      class="canonical.launchpad.browser.CveLinkView"
      fields="sequence"
      arguments="sequence"
      permission="launchpad.AnyPerson"
      template="../templates/bug-cve.pt">
    </browser:generalform>

    <browser:generalform
      name="+unlinkcve"
      for="canonical.launchpad.interfaces.IBugTask"
      schema="canonical.launchpad.interfaces.ICve"
      class="canonical.launchpad.browser.CveUnlinkView"
      fields="sequence"
      arguments="sequence"
      permission="launchpad.AnyPerson"
      template="../templates/bug-removecve.pt">
    </browser:generalform>

    <browser:addform
      name="+addsubscriber"
      for="canonical.launchpad.interfaces.IBugTask"
      schema="canonical.launchpad.interfaces.IBugSubscription"
      class="canonical.launchpad.browser.BugSubscriptionAddView"
      fields="person"
      keyword_arguments="person"
      permission="launchpad.AnyPerson"
      template="../templates/bug-addsubscriber.pt"
      />

    <!-- BugTaskDelta -->
    <content class="canonical.launchpad.database.bugtask.BugTaskDelta">
        <allow interface="canonical.launchpad.interfaces.IBugTaskDelta" />
    </content>

  </facet>

</configure><|MERGE_RESOLUTION|>--- conflicted
+++ resolved
@@ -215,16 +215,6 @@
         template="../templates/bug-nominate-for-series.pt" />
 
     <browser:page
-<<<<<<< HEAD
-        name="+affects-new-product"
-        for="canonical.launchpad.interfaces.IBugTask"
-        class="canonical.launchpad.browser.BugAlsoAffectsProductWithProductCreationView"
-        permission="launchpad.Edit"
-        template="../templates/bugtask-affects-new-product.pt" />
-
-    <browser:generalform
-=======
->>>>>>> 8d52ae93
         name="+addbranch"
         for="canonical.launchpad.interfaces.IBugTask"
         class="canonical.launchpad.browser.BugBranchAddView"
@@ -248,6 +238,13 @@
         for="canonical.launchpad.interfaces.IBugTask"
         class="canonical.launchpad.browser.BugAlsoAffectsProductMetaView"
         permission="launchpad.AnyPerson" />
+
+    <browser:page
+        name="+affects-new-product"
+        for="canonical.launchpad.interfaces.IBugTask"
+        class="canonical.launchpad.browser.BugAlsoAffectsProductWithProductCreationView"
+        permission="launchpad.Edit"
+        template="../templates/bugtask-affects-new-product.pt" />
 
     <browser:page
         name="+distrotask"
