--- conflicted
+++ resolved
@@ -39,14 +39,9 @@
             permission="launchpad.View"
             attributes="product sourcepackagename distribution
                         distrorelease milestone status statusexplanation
-<<<<<<< HEAD
-                        priority severity assignee binarypackagename
-                        bugwatch age owner targetname title related_tasks
-=======
-                        priority severity assignee bugwatch dateassigned
-                        datecreated age owner targetname title related_tasks
->>>>>>> d924fcde
-                        statusdisplayhtml statuselsewhere asEmailHeaderValue
+                        priority severity assignee bugwatch age owner targetname
+                        title related_tasks statusdisplayhtml statuselsewhere
+                        asEmailHeaderValue
                         target_uses_malone bugtask_branches" />
         <require
             permission="launchpad.Edit"
@@ -56,17 +51,9 @@
         <require
             permission="launchpad.Edit"
             set_attributes="product sourcepackagename distribution
-<<<<<<< HEAD
                             distrorelease milestone statusexplanation
-                            priority severity binarypackagename
-                            bugwatch datecreated age owner targetname
+                            priority severity bugwatch age owner targetname
                             title related_tasks statusdisplayhtml
-=======
-                            distrorelease milestone status statusexplanation
-                            priority severity assignee
-                            bugwatch dateassigned datecreated age owner
-                            targetname title related_tasks statusdisplayhtml
->>>>>>> d924fcde
                             statuselsewhere setStatusFromDebbugs
                             setSeverityFromDebbugs" />
     </content>
