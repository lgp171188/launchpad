--- conflicted
+++ resolved
@@ -331,22 +331,6 @@
         for="canonical.launchpad.interfaces.IDistroBugTask"
         name="+index" />
 
-<<<<<<< HEAD
-    <browser:addform
-        name="+distrotask"
-        schema="canonical.launchpad.interfaces.IDistroBugTask"
-        for="canonical.launchpad.interfaces.IBugTask"
-        class="canonical.launchpad.browser.bug.BugAlsoReportInView"
-        label="Request fix in a distribution"
-        fields="distribution sourcepackagename"
-        keyword_arguments="distribution sourcepackagename"
-        permission="launchpad.AnyPerson"
-        template="../templates/bugtask-distrofix-addform.pt"
-        lp:url="malone/bugs/$Bug.id/+distrotask">
-    </browser:addform>
-
-=======
->>>>>>> 77fead84
     <browser:editform
         name="+editstatus-page"
         for="canonical.launchpad.interfaces.IDistroBugTask"
