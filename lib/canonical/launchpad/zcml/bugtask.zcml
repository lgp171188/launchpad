--- conflicted
+++ resolved
@@ -269,7 +269,6 @@
         />
 
     <browser:page
-<<<<<<< HEAD
         name="+add-affected-product-with-bugtracker"
         for="canonical.launchpad.interfaces.IBugTask"
         class="canonical.launchpad.browser.bug.BugAlsoReportInWithBugTrackerCreationView"
@@ -285,9 +284,7 @@
         attribute="render_distrotask">
     </browser:page>
 
-    <browser:generalform
-=======
->>>>>>> 5b43067e
+    <browser:page
         name="+editstatus-page"
         for="canonical.launchpad.interfaces.IUpstreamBugTask"
         class="canonical.launchpad.browser.bugtask.BugTaskEditView"
