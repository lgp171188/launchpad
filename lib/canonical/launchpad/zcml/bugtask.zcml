--- conflicted
+++ resolved
@@ -303,13 +303,8 @@
         for="canonical.launchpad.interfaces.IUpstreamBugTask"
         class="canonical.launchpad.browser.bugtask.BugTaskEditView"
         schema="canonical.launchpad.interfaces.IUpstreamBugTask"
-<<<<<<< HEAD
-        fields="maintainer_displayname milestone status priority
-                severity assignee bugwatch statusexplanation product"
-=======
         fields="product milestone status priority severity assignee
                 bugwatch statusexplanation"
->>>>>>> d46309c5
         label="Edit fix request"
         permission="launchpad.Edit"
         template="../templates/bugtask-edit.pt">
@@ -322,13 +317,8 @@
         name="+viewstatus-page"
         for="canonical.launchpad.interfaces.IUpstreamBugTask"
         schema="canonical.launchpad.interfaces.IUpstreamBugTask"
-<<<<<<< HEAD
-        fields="maintainer_displayname milestone status priority severity
-                assignee bugwatch statusexplanation"
-=======
         fields="milestone status priority severity assignee bugwatch
                 statusexplanation"
->>>>>>> d46309c5
         label="Product fix request"
         permission="launchpad.View"
         template="../templates/bugtask-view.pt"
