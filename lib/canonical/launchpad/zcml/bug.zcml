<configure
    xmlns="http://namespaces.zope.org/zope"
    xmlns:browser="http://namespaces.zope.org/browser"
    xmlns:lp="http://launchpad.canonical.com"
    xmlns:i18n="http://namespaces.zope.org/i18n"
    i18n_domain="launchpad">

  <facet facet="bugs">

    <browser:menus
        module="canonical.launchpad.browser"
        classes="BugContextMenu"
        />

    <!-- Bug -->
    <content class="canonical.launchpad.database.Bug">
        <implements interface="canonical.launchpad.interfaces.IBug" />
        <allow attributes="id private bugtasks subscriptions syncUpdate
                           date_last_updated getDirectSubscribers
                           getIndirectSubscribers" />
        <require
            permission="launchpad.View"
            attributes="datecreated name title description ownerID
                        owner duplicateof communityscore communitytimestamp
                        hits hitstimestamp activityscore activitytimestamp
                        displayname activity initial_message bug_branches
                        productinfestations packageinfestations watches
                        externalrefs cves cve_links duplicates
                        attachments tickets specifications followup_subject
                        isSubscribed messages notificationRecipientAddresses
                        hasBranch security_related tags getMessageChunks
                        isSubscribedToDupes getSubscribersFromDuplicates
<<<<<<< HEAD
                        getAlsoNotifiedSubscribers
                        canBeNominatedFor getNominationFor getNominations"
            />
=======
                        getAlsoNotifiedSubscribers getBugWatch" />
>>>>>>> 8a11d4bc
        <require
            permission="launchpad.Edit"
            attributes="addChangeNotification addCommentNotification addWatch
                        linkCVE unlinkCVE findCvesInText newMessage
                        linkMessage addBranch addAttachment unsubscribeFromDupes
                        subscribe unsubscribe addNomination"
            set_attributes="datecreated date_last_updated name title description
                            ownerID owner duplicateof communityscore
                            communitytimestamp hits hitstimestamp activityscore
                            activitytimestamp activity initial_message private
                            security_related tags"
            />
    </content>

    <browser:defaultView
        for="canonical.launchpad.interfaces.IBug"
        name="+index" />

    <browser:url
        for="canonical.launchpad.interfaces.IBug"
        urldata="canonical.launchpad.browser.bug.BugURL" />

    <browser:page
        for="canonical.launchpad.interfaces.IBug"
        name="+index"
        class="canonical.launchpad.browser.BugWithoutContextView"
        permission="zope.Public"
        lp:url="malone/bugs/$Bug.id"
        attribute="redirectToNewBugPage" />

    <browser:pages
      for="canonical.launchpad.interfaces.IBug"
      class="canonical.launchpad.browser.BugTasksAndNominationsView"
      permission="launchpad.View">
      <browser:page
          name="+bugtasks-and-nominations-table"
          template="../templates/bugtasks-and-nominations-table.pt" />
    </browser:pages>

    <browser:page
        for="canonical.launchpad.interfaces.IBug"
        name="+text"
        class="canonical.launchpad.browser.BugTextView"
        permission="zope.Public"
        attribute="__call__"
        />

    <browser:page
        for="canonical.launchpad.interfaces.IBug"
        name="+listing-detailed"
        template="../templates/bug-listing-detailed.pt"
        permission="zope.Public" />

    <!-- BugSet -->
    <content class="canonical.launchpad.database.BugSet">
        <allow interface="canonical.launchpad.interfaces.IBugSet" />
    </content>

    <securedutility
        class="canonical.launchpad.database.BugSet"
        provides="canonical.launchpad.interfaces.IBugSet">
        <allow interface="canonical.launchpad.interfaces.IBugSet" />
    </securedutility>

    <browser:pages
      for="canonical.launchpad.interfaces.IBug"
      class="canonical.launchpad.browser.BugView"
      permission="zope.Public">

      <!-- Bug Portlets. Note: These are also registered in
      bugtask.zcml so that the bug page doesn't break in several
      places due to the fact that its context is now an IBugTask,
      rather than an IBug. -->
      <browser:page
          name="+portlet-watch"
          template="../templates/bug-portlet-watch.pt" />
      <browser:page
          name="+portlet-details"
          template="../templates/bug-portlet-details.pt" />
      <browser:page
          name="+portlet-specs"
          template="../templates/bug-portlet-specs.pt" />
      <browser:page
          name="+portlet-tickets"
          template="../templates/bug-portlet-tickets.pt" />
      <browser:page
          name="+portlet-reference"
          template="../templates/bug-portlet-reference.pt" />
      <browser:page
          name="+portlet-duplicates"
          template="../templates/bug-portlet-duplicates.pt" />
      <browser:page
          name="+portlet-cve"
          template="../templates/bug-portlet-cve.pt" />
      <browser:page
          name="+portlet-attachments"
          template="../templates/bug-portlet-attachments.pt" />
    </browser:pages>

    <browser:page
        for="canonical.launchpad.interfaces.IBug"
        class="canonical.launchpad.browser.BugView"
        name="+portlet-subscribers"
        template="../templates/bug-portlet-subscribers.pt"
        permission="zope.Public" />

    <browser:page
        for="canonical.launchpad.interfaces.IBug"
        class="canonical.launchpad.browser.BugTaskView"
        name="+portlet-search"
        template="../templates/bugtarget-portlet-search.pt"
        permission="zope.Public" />

    <browser:navigation
        module="canonical.launchpad.browser"
        classes="BugSetNavigation"
        />

    <browser:url
        for="canonical.launchpad.interfaces.IBugSet"
        path_expression="string:bugs"
        parent_utility="canonical.launchpad.interfaces.IMaloneApplication"
        />

    <browser:generalform
        name="+package"
        for="canonical.launchpad.interfaces.IBugSet"
        schema="canonical.launchpad.interfaces.IBugAddForm"
        class="canonical.launchpad.browser.bugtarget.FileBugView"
        label="Report a bug about a package"
        fields="distribution packagename title comment security_related"
        arguments=""
        keyword_arguments="distribution packagename title comment
                           security_related"
        permission="launchpad.AnyPerson"
        template="../templates/malone-filebug.pt"
        lp:url="malone/bugs/+product">
        <browser:widget
           field="title"
           class="zope.app.form.browser.TextWidget"
           displayWidth="30" />
        <browser:widget
           field="comment"
           class="zope.app.form.browser.TextAreaWidget"
           height="10" />
    </browser:generalform>

    <!-- BugDelta -->
    <content class="canonical.launchpad.components.bug.BugDelta">
        <allow interface="canonical.launchpad.interfaces.IBugDelta" />
    </content>

  </facet>

</configure><|MERGE_RESOLUTION|>--- conflicted
+++ resolved
@@ -30,13 +30,9 @@
                         isSubscribed messages notificationRecipientAddresses
                         hasBranch security_related tags getMessageChunks
                         isSubscribedToDupes getSubscribersFromDuplicates
-<<<<<<< HEAD
-                        getAlsoNotifiedSubscribers
+                        getAlsoNotifiedSubscribers getBugWatch
                         canBeNominatedFor getNominationFor getNominations"
             />
-=======
-                        getAlsoNotifiedSubscribers getBugWatch" />
->>>>>>> 8a11d4bc
         <require
             permission="launchpad.Edit"
             attributes="addChangeNotification addCommentNotification addWatch
