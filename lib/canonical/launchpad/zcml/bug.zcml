--- conflicted
+++ resolved
@@ -90,10 +90,6 @@
         name="+edit"
         schema="canonical.launchpad.interfaces.IBug"
         class="canonical.launchpad.browser.bug.BugEditView"
-<<<<<<< HEAD
-=======
-        label="Edit Bug Description"
->>>>>>> 2c2ccf24
         permission="launchpad.Edit"
         template="../templates/bug-edit.pt"
         fields="title description summary name"
