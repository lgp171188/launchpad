--- conflicted
+++ resolved
@@ -10,7 +10,8 @@
         <allow interface="canonical.launchpad.interfaces.IBranch" />
         <require
             permission="zope.Public"
-            set_schema="canonical.launchpad.interfaces.IBranch" />
+            set_schema="canonical.launchpad.interfaces.IBranch"
+        />
     </content>
 
     <browser:defaultView
@@ -24,13 +25,9 @@
 
     <browser:pages
         for="canonical.launchpad.interfaces.IBranch"
-<<<<<<< HEAD
+        facet="overview"
         permission="zope.Public"
         class="canonical.launchpad.browser.BranchView" >
-=======
-        facet="overview"
-        permission="zope.Public" >
->>>>>>> 2c72d4f0
         <browser:page
             name="+index"
             template="../templates/branch-index.pt"
