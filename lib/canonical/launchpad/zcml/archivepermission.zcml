<configure
  xmlns="http://namespaces.zope.org/zope"
  xmlns:browser="http://namespaces.zope.org/browser"
  xmlns:i18n="http://namespaces.zope.org/i18n"
  i18n_domain="launchpad">

  <!-- ArchivePermission -->
  <content class="canonical.launchpad.database.ArchivePermission">
    <allow interface="canonical.launchpad.interfaces.IArchivePermission"/>
  </content>

  <!-- ArchivePermissionSet -->
  <content class="canonical.launchpad.database.ArchivePermissionSet">
    <implements
      interface="canonical.launchpad.interfaces.IArchivePermissionSet"/>
  </content>

  <securedutility
    class="canonical.launchpad.database.ArchivePermissionSet"
    provides="canonical.launchpad.interfaces.IArchivePermissionSet">
<<<<<<< HEAD
    <allow attributes="checkAuthenticated permissionsForUser
                       componentsForUploader uploadersForComponent
                       packagesForUploader uploadersForPackage
                       queueAdminsForComponent componentsForQueueAdmin"/>
=======
    <allow attributes="checkAuthenticated componentsForUploader
                       uploadersForComponent packagesForUploader
                       uploadersForPackage queueAdminsForComponent
                       componentsForQueueAdmin"/>
>>>>>>> 98544d9e
    <require
      permission="launchpad.Edit"
      attributes="newPackageUploader newComponentUploader newQueueAdmin
                  deletePackageUploader deleteComponentUploader
                  deleteQueueAdmin"
      />
  </securedutility>

  <browser:url
    for="canonical.launchpad.interfaces.archivepermission.IArchiveUploader"
    path_expression="string:+upload"
    attribute_to_parent="archive"
    urldata="canonical.launchpad.browser.archivepermission.ArchivePermissionURL"
  />

  <browser:url
    for="canonical.launchpad.interfaces.archivepermission.IArchiveQueueAdmin"
    path_expression="string:+queue-admin"
    attribute_to_parent="archive"
    urldata="canonical.launchpad.browser.archivepermission.ArchivePermissionURL"
  />

</configure><|MERGE_RESOLUTION|>--- conflicted
+++ resolved
@@ -18,17 +18,10 @@
   <securedutility
     class="canonical.launchpad.database.ArchivePermissionSet"
     provides="canonical.launchpad.interfaces.IArchivePermissionSet">
-<<<<<<< HEAD
-    <allow attributes="checkAuthenticated permissionsForUser
-                       componentsForUploader uploadersForComponent
-                       packagesForUploader uploadersForPackage
-                       queueAdminsForComponent componentsForQueueAdmin"/>
-=======
     <allow attributes="checkAuthenticated componentsForUploader
                        uploadersForComponent packagesForUploader
                        uploadersForPackage queueAdminsForComponent
                        componentsForQueueAdmin"/>
->>>>>>> 98544d9e
     <require
       permission="launchpad.Edit"
       attributes="newPackageUploader newComponentUploader newQueueAdmin
