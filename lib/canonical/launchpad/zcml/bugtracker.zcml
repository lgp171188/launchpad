<configure
    xmlns="http://namespaces.zope.org/zope"
    xmlns:browser="http://namespaces.zope.org/browser"
    xmlns:i18n="http://namespaces.zope.org/i18n"
    i18n_domain="launchpad">

  <facet facet="bugs">

    <browser:menus
        module="canonical.launchpad.browser"
        classes="BugTrackerContextMenu BugTrackerSetContextMenu"
        />

    <browser:navigation
        module="canonical.launchpad.browser"
        classes="BugTrackerNavigation BugTrackerSetNavigation"
        />

    <!-- BugTracker -->
    <class class="canonical.launchpad.database.BugTracker">
      <implements interface="canonical.launchpad.interfaces.IBugTracker" />
      <require
          permission="zope.Public"
          attributes="aliases baseurl bugtrackertype contactdetails
                      getBugsWatching getBugWatchesNeedingUpdate
                      getLinkedPersonByName id imported_bug_messages
                      latestwatches name owner products projects
<<<<<<< HEAD
                      summary title watches getBugFilingLink
                      has_lp_plugin multi_product active" />
=======
                      summary title watches getBugFilingAndSearchLinks
                      has_lp_plugin multi_product" />
>>>>>>> 098b411a
      <require
          permission="launchpad.Edit"
          attributes="destroySelf ensurePersonForSelf linkPersonToSelf"
          set_attributes="aliases baseurl bugtrackertype contactdetails
                          name owner summary title has_lp_plugin" />
      <require
          permission="launchpad.Admin"
          set_attributes="active" />

    </class>

    <adapter
      provides="canonical.launchpad.webapp.interfaces.IBreadcrumbBuilder"
      for="canonical.launchpad.interfaces.IBugTracker"
      factory="canonical.launchpad.browser.BugTrackerBreadcrumbBuilder"
      permission="zope.Public"
      />

    <browser:defaultView
        for="canonical.launchpad.interfaces.IBugTracker"
        name="+index" />

    <browser:url
        for="canonical.launchpad.interfaces.IBugTracker"
        path_expression="string:${name}"
        parent_utility="canonical.launchpad.interfaces.IBugTrackerSet"
        />

    <browser:pages for="canonical.launchpad.interfaces.IBugTracker"
        class="canonical.launchpad.browser.BugTrackerView"
        permission="zope.Public">
        <browser:page
            name="+index"
            template="../templates/bugtracker-index.pt"
            />
        <browser:page
            name="+portlet-details"
            template="../templates/bugtracker-portlet-details.pt"
            />
        <browser:page
            name="+portlet-projects"
            template="../templates/bugtracker-portlet-projects.pt"
            />
    </browser:pages>

    <browser:page
      name="+edit"
      for="canonical.launchpad.interfaces.IBugTracker"
      class="canonical.launchpad.browser.BugTrackerEditView"
      permission="launchpad.AnyPerson"
      template="../templates/bugtracker-edit.pt"
      />

    <!-- BugTrackerSet -->
    <class class="canonical.launchpad.database.BugTrackerSet">
        <allow interface="canonical.launchpad.interfaces.IBugTrackerSet" />
    </class>

    <securedutility
        class="canonical.launchpad.database.BugTrackerSet"
        provides="canonical.launchpad.interfaces.IBugTrackerSet">
        <allow interface="canonical.launchpad.interfaces.IBugTrackerSet"/>
    </securedutility>

    <browser:defaultView
        for="canonical.launchpad.interfaces.IBugTrackerSet"
        name="+index" />

    <browser:url
        for="canonical.launchpad.interfaces.IBugTrackerSet"
        path_expression="string:bugtrackers"
        parent_utility="canonical.launchpad.interfaces.IMaloneApplication"
        />

    <browser:pages
        for="canonical.launchpad.interfaces.IBugTrackerSet"
        class="canonical.launchpad.browser.bugtracker.BugTrackerSetView"
        permission="zope.Public">
        <browser:page
            name="+index"
            template="../templates/bugtrackers-index.pt"
            />
    </browser:pages>

    <browser:page
        name="+newbugtracker"
        for="canonical.launchpad.interfaces.IBugTrackerSet"
        class="canonical.launchpad.browser.bugtracker.BugTrackerAddView"
        permission="launchpad.AnyPerson"
        template="../templates/bugtrackers-add.pt" />

    <!-- BugTrackerAlias -->
    <class class="canonical.launchpad.database.BugTrackerAlias">
        <allow interface="canonical.launchpad.interfaces.IBugTrackerAlias" />
        <require permission="zope.Public"
            set_schema="canonical.launchpad.interfaces.IBugTrackerAlias" />
    </class>

    <!-- BugTrackerAliasSet -->
    <class class="canonical.launchpad.database.BugTrackerAliasSet">
        <allow interface="canonical.launchpad.interfaces.IBugTrackerAliasSet" />
    </class>

    <securedutility
        class="canonical.launchpad.database.BugTrackerAliasSet"
        provides="canonical.launchpad.interfaces.IBugTrackerAliasSet">
        <allow interface="canonical.launchpad.interfaces.IBugTrackerAliasSet"/>
    </securedutility>

    <!-- RemoteBug -->
    <class class="canonical.launchpad.browser.bugtracker.RemoteBug">
        <allow interface="canonical.launchpad.interfaces.IRemoteBug" />
    </class>

    <browser:url
        for="canonical.launchpad.interfaces.IRemoteBug"
        path_expression="string:${remotebug}"
        attribute_to_parent="bugtracker"
        />

    <browser:defaultView
        for="canonical.launchpad.interfaces.IRemoteBug"
        name="+index" />

    <browser:pages
        for="canonical.launchpad.interfaces.IRemoteBug"
        permission="zope.Public">
        <browser:page
            name="+index"
            template="../templates/remotebug-index.pt"
            />
    </browser:pages>

  </facet>

</configure><|MERGE_RESOLUTION|>--- conflicted
+++ resolved
@@ -25,13 +25,8 @@
                       getBugsWatching getBugWatchesNeedingUpdate
                       getLinkedPersonByName id imported_bug_messages
                       latestwatches name owner products projects
-<<<<<<< HEAD
-                      summary title watches getBugFilingLink
+                      summary title watches getBugFilingAndSearchLinks
                       has_lp_plugin multi_product active" />
-=======
-                      summary title watches getBugFilingAndSearchLinks
-                      has_lp_plugin multi_product" />
->>>>>>> 098b411a
       <require
           permission="launchpad.Edit"
           attributes="destroySelf ensurePersonForSelf linkPersonToSelf"
