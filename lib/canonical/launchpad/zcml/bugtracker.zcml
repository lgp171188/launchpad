--- conflicted
+++ resolved
@@ -25,12 +25,8 @@
                       getBugsWatching getBugWatchesNeedingUpdate
                       getLinkedPersonByName id imported_bug_messages
                       latestwatches name owner products projects
-<<<<<<< HEAD
-                      summary title watches getBugFilingLink" />
-=======
                       summary title watches getBugFilingLink
                       has_lp_plugin" />
->>>>>>> 04dfed0a
       <require
           permission="launchpad.Edit"
           attributes="destroySelf ensurePersonForSelf linkPersonToSelf"
