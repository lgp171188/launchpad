--- conflicted
+++ resolved
@@ -13,12 +13,8 @@
                   releases publishing_history binary_package_names
                   bugcontacts __getitem__ getVersion bugtasks __eq__ __ne__
                   tickets getTicket searchTasks isBugContact open_bugtasks
-<<<<<<< HEAD
-                  critical_bugtasks inprogress_bugtasks unassigned_bugtasks" />
-=======
                   critical_bugtasks inprogress_bugtasks unassigned_bugtasks
                   unconfirmed_bugtasks all_bugtasks" />
->>>>>>> d330cfb6
     <require
       permission="launchpad.AnyPerson"
       attributes="addBugContact removeBugContact newTicket subscribe
