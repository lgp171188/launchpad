# Copyright 2006 Canonical Ltd.  All rights reserved.

"""Helper functions for the checkwatches.py cronscript."""

__metaclass__ = type


from logging import getLogger
import socket
import sys

from zope.component import getUtility

from canonical.database.constants import UTC_NOW
from canonical.database.sqlbase import flush_database_updates
from canonical.launchpad.components import externalbugtracker
from canonical.launchpad.components.externalbugtracker import (
<<<<<<< HEAD
    BugNotFound, BugTrackerConnectError, BugWatchUpdateError,
    BugWatchUpdateWarning, InvalidBugId, UnparseableBugData,
    UnparseableBugTrackerVersion, UnsupportedBugTrackerVersion,
    UnknownBugTrackerTypeError, UnknownRemoteStatusError)
=======
    BugNotFound, BugTrackerConnectError, BugWatchUpdateError, InvalidBugId,
    UnparseableBugData, UnparseableBugTrackerVersion,
    UnsupportedBugTrackerVersion, UnknownBugTrackerTypeError)
>>>>>>> 252f0143
from canonical.launchpad.interfaces import (
    BugTaskStatus, BugWatchErrorType, CreateBugParams, IBugTrackerSet,
    IBugWatchSet, IDistribution, ILaunchpadCelebrities, IPersonSet,
    ISupportsCommentImport, PersonCreationRationale,
    UNKNOWN_REMOTE_STATUS)
from canonical.launchpad.webapp import errorlog
from canonical.launchpad.webapp.interfaces import IPlacelessAuthUtility
from canonical.launchpad.webapp.interaction import (
    setupInteraction, endInteraction)


_exception_to_bugwatcherrortype = [
   (BugTrackerConnectError, BugWatchErrorType.CONNECTION_ERROR),
   (UnparseableBugData, BugWatchErrorType.UNPARSABLE_BUG),
   (UnparseableBugTrackerVersion, BugWatchErrorType.UNPARSABLE_BUG_TRACKER),
   (UnsupportedBugTrackerVersion, BugWatchErrorType.UNSUPPORTED_BUG_TRACKER),
   (UnknownBugTrackerTypeError, BugWatchErrorType.UNSUPPORTED_BUG_TRACKER),
   (socket.timeout, BugWatchErrorType.TIMEOUT)]


def get_bugwatcherrortype_for_error(error):
    """Return the correct `BugWatchErrorType` for a given error."""
    for exc_type, bugwatcherrortype in _exception_to_bugwatcherrortype:
        if isinstance(error, exc_type):
            return bugwatcherrortype
    else:
        return BugWatchErrorType.UNKNOWN


#
# OOPS reporting.
#


def report_oops(message=None, properties=None, info=None):
    """Record an oops for the current exception.

    This must only be called while handling an exception.

    :param message: custom explanatory error message. Do not use
        str(exception) to fill in this parameter, it should only be
        set when a human readable error has been explicitly generated.

    :param properties: Properties to record in the OOPS report.
    :type properties: An iterable of (name, value) tuples.

    :param info: Exception info.
    :type info: The return value of `sys.exc_info()`.
    """
    # Get the current exception info first of all.
    if info is None:
        info = sys.exc_info()

    # Collect properties to report.
    if properties is None:
        properties = []
    else:
        properties = list(properties)

    if message is not None:
        properties.append(('error-explanation', message))

    # Create the dummy request object.
    request = errorlog.ScriptRequest(properties)
    errorlog.globalErrorUtility.raising(info, request)

    return request


def report_warning(message, properties=None, info=None):
    """Create and report a warning as an OOPS.

    If no exception info is passed in this will create a generic
    `BugWatchUpdateWarning` to record. The reason is that the stack
    trace may be useful for later diagnosis.

    :param message: See `report_oops`.
    :param properties: See `report_oops`.
    :param info: See `report_oops`.
    """
    if info is None:
        # Raise and catch the exception so that sys.exc_info will
        # return our warning and stack trace.
        try:
            raise BugWatchUpdateWarning
        except BugWatchUpdateWarning:
            return report_oops(message, properties)
    else:
        return report_oops(message, properties, info)


class BugWatchUpdater(object):
    """Takes responsibility for updating remote bug watches."""

    def __init__(self, txn, log=None):
        if log is None:
            self.log = getLogger()
        else:
            self.log = log

        self.txn = txn

    def _login(self):
        """Set up an interaction as the Bug Watch Updater"""
        auth_utility = getUtility(IPlacelessAuthUtility)
        setupInteraction(
            auth_utility.getPrincipalByLogin('bugwatch@bugs.launchpad.net'),
            login='bugwatch@bugs.launchpad.net')

    def _logout(self):
        """Tear down the Bug Watch Updater Interaction."""
        endInteraction()

    def updateBugTrackers(self, bug_tracker_names=None):
        """Update all the bug trackers that have watches pending.

        If bug tracker names are specified in bug_tracker_names only
        those bug trackers will be checked.
        """
        self.txn.begin()
        ubuntu_bugzilla = getUtility(ILaunchpadCelebrities).ubuntu_bugzilla
        # Save the name, so we can use it in other transactions.
        ubuntu_bugzilla_name = ubuntu_bugzilla.name

        # Set up an interaction as the Bug Watch Updater since the
        # notification code expects a logged in user.
        self._login()

        if bug_tracker_names is None:
            bug_tracker_names = [
                bugtracker.name for bugtracker in getUtility(IBugTrackerSet)]
        self.txn.commit()
        for bug_tracker_name in bug_tracker_names:
            self.txn.begin()
            bug_tracker = getUtility(IBugTrackerSet).getByName(
                bug_tracker_name)
            # Save the url for later, since we might need it to report an
            # error after a transaction has been aborted.
            bug_tracker_url = bug_tracker.baseurl
            try:
                if bug_tracker_name == ubuntu_bugzilla_name:
                    # XXX: 2007-09-11 Graham Binns
                    #      We automatically ignore the Ubuntu Bugzilla
                    #      here as all its bugs have been imported into
                    #      Launchpad. Ideally we would have some means
                    #      to identify all bug trackers like this so
                    #      that hard-coding like this can be genericised
                    #      (Bug 138949).
                    self.log.info(
                        "Skipping updating Ubuntu Bugzilla watches.")
                else:
                    self.updateBugTracker(bug_tracker)

                self.txn.commit()
            except (KeyboardInterrupt, SystemExit):
                # We should never catch KeyboardInterrupt or SystemExit.
                raise
            except Exception, error:
                # If something unexpected goes wrong, we log it and
                # continue: a failure shouldn't break the updating of
                # the other bug trackers.
                info = sys.exc_info()
<<<<<<< HEAD
                properties = [
                    ('bugtracker', bug_tracker_name),
                    ('baseurl', bug_tracker_url)]
                if isinstance(error, BugWatchUpdateError):
                    self.error(
                        str(error), properties=properties, info=info)
                elif isinstance(error, socket.timeout):
                    self.error(
                        "Connection timed out when updating %s" % 
                        bug_tracker_url,
                        properties=properties, info=info)
                else:
                    self.error(
                        "An exception was raised when updating %s" %
                        bug_tracker_url,
                        properties=properties, info=info)
=======
                externalbugtracker.report_oops(
                    info=info, properties=[
                        ('bugtracker', bug_tracker_name),
                        ('baseurl', bug_tracker_url)])
                if isinstance(error, BugWatchUpdateError):
                    self.log.error(str(error))
                elif isinstance(error, socket.timeout):
                    self.log.error(
                        "Connection timed out when updating %s" % (
                            bug_tracker_url))
                else:
                    self.log.error(
                        "An exception was raised when updating %s" %
                        bug_tracker_url, exc_info=info)
>>>>>>> 252f0143
                self.txn.abort()
        self._logout()

    def _getBugWatch(self, bug_watch_id):
        """Return the bug watch with id `bug_watch_id`."""
        return getUtility(IBugWatchSet).get(bug_watch_id)

    def _getBugWatchesByRemoteBug(self, bug_watch_ids):
        """Returns a dictionary of bug watches mapped to remote bugs.

        For each bug watch id fetches the corresponding bug watch and
        appends it to a list of bug watches pointing to one remote
        bug - the key of the returned mapping.
        """
        bug_watches_by_remote_bug = {}
        for bug_watch_id in bug_watch_ids:
            bug_watch = self._getBugWatch(bug_watch_id)
            remote_bug = bug_watch.remotebug
            # There can be multiple bug watches pointing to the same
            # remote bug; because of that, we need to store lists of bug
            # watches related to the remote bug, and later update the
            # status of each one of them.
            if remote_bug not in bug_watches_by_remote_bug:
                bug_watches_by_remote_bug[remote_bug] = []
            bug_watches_by_remote_bug[remote_bug].append(bug_watch)
        return bug_watches_by_remote_bug

    def _getExternalBugTracker(self, bug_tracker):
        """Return an `ExternalBugTracker` instance for `bug_tracker`."""
        return externalbugtracker.get_external_bugtracker(bug_tracker)

    def updateBugTracker(self, bug_tracker):
        """Updates the given bug trackers's bug watches."""
        # XXX 2007-01-18 gmb:
        #     Once we start running checkwatches more frequently we need
        #     to update the comment and the call to
        #     getBugWatchesNeedingUpdate() below. We'll be checking
        #     those watches which haven't been checked for 24 hours, not
        #     23.
        # We want 1 day, but we'll use 23 hours because we can't count
        # on the cron job hitting exactly the same time every day
        bug_watches_to_update = (
            bug_tracker.getBugWatchesNeedingUpdate(23))

        try:
            remotesystem = self._getExternalBugTracker(bug_tracker)
        except externalbugtracker.UnknownBugTrackerTypeError, error:
            # We update all the bug watches to reflect the fact that
            # this error occurred. We also update their last checked
            # date to ensure that they don't get checked for another
            # 24 hours (see above).
            error_type = (
                externalbugtracker.get_bugwatcherrortype_for_error(error))
            for bug_watch in bug_watches_to_update:
                bug_watch.last_error_type = error_type
                bug_watch.lastchecked = UTC_NOW

            message = (
                "ExternalBugtracker for BugTrackerType '%s' is not known." % (
                    error.bugtrackertypename))
            self.warning(message)
        else:
            if bug_watches_to_update.count() > 0:
                self.updateBugWatches(remotesystem, bug_watches_to_update)
            else:
                self.log.info(
                    "No watches to update on %s" % bug_tracker.baseurl)

    def _convertRemoteStatus(self, remotesystem, remote_status):
        """Convert a remote bug status to a Launchpad status and return it.

        :param remotesystem: The `IExternalBugTracker` instance
            representing the remote system.
        :param remote_status: The remote status to be converted into a
            Launchpad status.

        If the remote status cannot be mapped to a Launchpad status,
        BugTaskStatus.UNKNOWN will be returned and a warning will be
        logged.
        """
        # We don't bother trying to convert UNKNOWN_REMOTE_STATUS.
        if remote_status == UNKNOWN_REMOTE_STATUS:
            return BugTaskStatus.UNKNOWN

        try:
            launchpad_status = remotesystem.convertRemoteStatus(
                remote_status)
        except UnknownRemoteStatusError, error:
            # We log the warning, since we need to know about statuses
            # that we don't handle correctly.
            self.warning("Unknown remote status '%s'." % remote_status,
                self._getOOPSProperties(remotesystem), sys.exc_info())

            launchpad_status = BugTaskStatus.UNKNOWN

        return launchpad_status

    def updateBugWatches(self, remotesystem, bug_watches_to_update):
        """Update the given bug watches."""
        # Save the url for later, since we might need it to report an
        # error after a transaction has been aborted.
        bug_tracker_url = remotesystem.baseurl

        # Some tests pass a list of bug watches whilst checkwatches.py
        # will pass a SelectResults instance. We convert bug_watches to a
        # list here to ensure that were're doing sane things with it
        # later on.
        bug_watches = list(bug_watches_to_update)

        # We limit the number of watches we're updating by the
        # ExternalBugTracker's batch_size. In an ideal world we'd just
        # slice the bug_watches list but for the sake of testing we need
        # to ensure that the list of bug watches is ordered by remote
        # bug id before we do so.
        remote_ids = sorted(
            set(bug_watch.remotebug for bug_watch in bug_watches))
        if remotesystem.batch_size is not None:
            remote_ids = remote_ids[:remotesystem.batch_size]

            for bug_watch in list(bug_watches):
                if bug_watch.remotebug not in remote_ids:
                    bug_watches.remove(bug_watch)

        self.log.info("Updating %i watches on %s" %
            (len(bug_watches), bug_tracker_url))

        bug_watch_ids = [bug_watch.id for bug_watch in bug_watches]

        self.txn.commit()
        try:
            remotesystem.initializeRemoteBugDB(remote_ids)
        except Exception, error:
            # We record the error against all the bugwatches that should
            # have been updated before re-raising it. We also update the
            # bug watches' lastchecked dates so that checkwatches
            # doesn't keep trying to update them every time it runs.
            self.txn.begin()
            errortype = get_bugwatcherrortype_for_error(error)
            for bug_watch_id in bug_watch_ids:
                bugwatch = getUtility(IBugWatchSet).get(bug_watch_id)
                bugwatch.lastchecked = UTC_NOW
                bugwatch.last_error_type = errortype
            self.txn.commit()
            raise

        self.txn.begin()
<<<<<<< HEAD
        bug_watches_by_remote_bug = remotesystem._getBugWatchesByRemoteBug(
=======
        bug_watches_by_remote_bug = self._getBugWatchesByRemoteBug(
>>>>>>> 252f0143
            bug_watch_ids)
        for bug_id in remote_ids:
            bug_watches = bug_watches_by_remote_bug[bug_id]
            local_ids = ", ".join(str(watch.bug.id) for watch in bug_watches)
            try:
                new_remote_status = None
                new_malone_status = None
                new_remote_importance = None
                new_malone_importance = None
                error = None

                # XXX: 2007-10-17 Graham Binns
                #      This nested set of try:excepts isn't really
                #      necessary and can be refactored out when bug
                #      136391 is dealt with.
                try:
                    new_remote_status = remotesystem.getRemoteStatus(bug_id)
                    new_malone_status = self._convertRemoteStatus(
                        remotesystem, new_remote_status)

                    new_remote_importance = remotesystem.getRemoteImportance(
                        bug_id)
                    new_malone_importance = (
                        remotesystem.convertRemoteImportance(
                            new_remote_importance))
                except InvalidBugId:
                    error = BugWatchErrorType.INVALID_BUG_ID
                    self.warning(
                        "Invalid bug %r on %s (local bugs: %s)." %
                             (bug_id, remotesystem.baseurl, local_ids),
                        properties=[
                            ('bug_id', bug_id),
                            ('local_ids', local_ids)] +
                            self._getOOPSProperties(remotesystem),
                        info=sys.exc_info())
                except BugNotFound:
                    error = BugWatchErrorType.BUG_NOT_FOUND
                    self.warning(
                        "Didn't find bug %r on %s (local bugs: %s)." %
                             (bug_id, remotesystem.baseurl, local_ids),
                        properties=[
                            ('bug_id', bug_id),
                            ('local_ids', local_ids)] +
                            self._getOOPSProperties(remotesystem),
                        info=sys.exc_info())

                for bug_watch in bug_watches:
                    bug_watch.lastchecked = UTC_NOW
                    bug_watch.last_error_type = error
                    if new_malone_status is not None:
                        bug_watch.updateStatus(new_remote_status,
                            new_malone_status)
                    if new_malone_importance is not None:
                        bug_watch.updateImportance(new_remote_importance,
                            new_malone_importance)
                    if (ISupportsCommentImport.providedBy(remotesystem) and
                        remotesystem.import_comments):
                        self.importBugComments(remotesystem, bug_watch)

            except (KeyboardInterrupt, SystemExit):
                # We should never catch KeyboardInterrupt or SystemExit.
                raise
            except Exception, error:
                # If something unexpected goes wrong, we shouldn't break the
                # updating of the other bugs.

                # Restart the transaction so that subsequent
                # bug watches will get recorded.
                self.txn.abort()
                self.txn.begin()
                bug_watches_by_remote_bug = self._getBugWatchesByRemoteBug(
                    bug_watch_ids)

                # We record errors against the bug watches and update
                # their lastchecked dates so that we don't try to
                # re-check them every time checkwatches runs.
                errortype = get_bugwatcherrortype_for_error(error)
                for bugwatch in bug_watches:
                    bugwatch.lastchecked = UTC_NOW
                    bugwatch.last_error_type = errortype
                # We need to commit the transaction, in case the next
                # bug fails to update as well.
                self.txn.commit()
                self.txn.begin()

                self.error(
                    "Failure updating bug %r on %s (local bugs: %s)." %
                            (bug_id, bug_tracker_url, local_ids),
                    properties=[
                        ('bug_id', bug_id),
                        ('local_ids', local_ids)] +
                        self._getOOPSProperties(remotesystem))

    def importBug(self, external_bugtracker, bugtracker, bug_target,
                  remote_bug):
        """Import a remote bug into Launchpad.

        :param external_bugtracker: An ISupportsBugImport, which talks
            to the external bug tracker.
        :param bugtracker: An IBugTracker, to which the created bug
            watch will be linked. 
        :param bug_target: An IBugTarget, to which the created bug will
            be linked.
        :param remote_bug: The remote bug id as a string.

        :return: The created Launchpad bug.
        """
        assert IDistribution.providedBy(bug_target), (
            'Only imports of bugs for a distribution is implemented.')
        reporter_name, reporter_email = external_bugtracker.getBugReporter(
            remote_bug)
        reporter = getUtility(IPersonSet).ensurePerson(
            reporter_email, reporter_name, PersonCreationRationale.BUGIMPORT,
            comment='when importing bug #%s from %s' % (
                remote_bug, external_bugtracker.baseurl))
        package_name = external_bugtracker.getBugTargetName(remote_bug)
        package = bug_target.getSourcePackage(package_name)
        if package is not None:
            bug_target = package
        else:
            self.warning(
                'Unknown %s package (#%s at %s): %s' % (
                    bug_target.name, remote_bug,
                    external_bugtracker.baseurl, package_name))
        summary, description = (
            external_bugtracker.getBugSummaryAndDescription(remote_bug))
        bug = bug_target.createBug(
            CreateBugParams(
                reporter, summary, description, subscribe_reporter=False))

        [added_task] = bug.bugtasks
        bug_watch = getUtility(IBugWatchSet).createBugWatch(
            bug=bug,
            owner=getUtility(ILaunchpadCelebrities).bug_watch_updater,
            bugtracker=bugtracker, remotebug=remote_bug)

        added_task.bugwatch = bug_watch
        # Need to flush databse updates, so that the bug watch knows it
        # is linked from a bug task.
        flush_database_updates()

        return bug

    def importBugComments(self, external_bugtracker, bug_watch):
        """Import all the comments from a remote bug.

        :param external_bugtracker: An external bugtracker which
            implements `ISupportsCommentImport`.
        :param bug_watch: The bug watch for which the comments should be
            imported.
        """
        imported_comments = 0
        for comment_id in external_bugtracker.getCommentIds(bug_watch):
            displayname, email = external_bugtracker.getPosterForComment(
                bug_watch, comment_id)

            poster = getUtility(IPersonSet).ensurePerson(
                email, displayname, PersonCreationRationale.BUGIMPORT,
                comment='when importing comments for %s.' % bug_watch.title)

            comment_message = external_bugtracker.getMessageForComment(
                bug_watch, comment_id, poster)
            if not bug_watch.hasComment(comment_id):
                bug_watch.addComment(comment_id, comment_message)
                imported_comments += 1

        if imported_comments > 0:
            self.log.info("Imported %(count)i comments for remote bug "
                "%(remotebug)s on %(bugtracker_url)s into Launchpad bug "
                "%(bug_id)s." %
                {'count': imported_comments,
                 'remotebug': bug_watch.remotebug,
                 'bugtracker_url': external_bugtracker.baseurl,
                 'bug_id': bug_watch.bug.id})

    def _getOOPSProperties(self, remotesystem):
        """Return an iterable of 2-tuples (name, value) of OOPS properties.

        :remotesystem: The `ExternalBugTracker` instance from which the
            OOPS properties should be extracted.
        """
        return [('batch_size', remotesystem.batch_size),
                ('batch_query_threshold', remotesystem.batch_query_threshold),
                ('import_comments', remotesystem.import_comments),
                ('externalbugtracker', remotesystem.__class__.__name__),
                ('baseurl', remotesystem.baseurl)]

    def warning(self, message, properties=None, info=None):
        """Record a warning related to this bug tracker."""
        report_warning(message, properties, info)
        # Also put it in the log.
        self.log.warning(message)

    def error(self, message, properties=None, info=None):
        """Record an error related to this external bug tracker."""
        report_oops(message, properties, info)
        # Also put it in the log.
        self.log.error(message)<|MERGE_RESOLUTION|>--- conflicted
+++ resolved
@@ -15,16 +15,10 @@
 from canonical.database.sqlbase import flush_database_updates
 from canonical.launchpad.components import externalbugtracker
 from canonical.launchpad.components.externalbugtracker import (
-<<<<<<< HEAD
     BugNotFound, BugTrackerConnectError, BugWatchUpdateError,
     BugWatchUpdateWarning, InvalidBugId, UnparseableBugData,
     UnparseableBugTrackerVersion, UnsupportedBugTrackerVersion,
     UnknownBugTrackerTypeError, UnknownRemoteStatusError)
-=======
-    BugNotFound, BugTrackerConnectError, BugWatchUpdateError, InvalidBugId,
-    UnparseableBugData, UnparseableBugTrackerVersion,
-    UnsupportedBugTrackerVersion, UnknownBugTrackerTypeError)
->>>>>>> 252f0143
 from canonical.launchpad.interfaces import (
     BugTaskStatus, BugWatchErrorType, CreateBugParams, IBugTrackerSet,
     IBugWatchSet, IDistribution, ILaunchpadCelebrities, IPersonSet,
@@ -187,7 +181,6 @@
                 # continue: a failure shouldn't break the updating of
                 # the other bug trackers.
                 info = sys.exc_info()
-<<<<<<< HEAD
                 properties = [
                     ('bugtracker', bug_tracker_name),
                     ('baseurl', bug_tracker_url)]
@@ -204,22 +197,6 @@
                         "An exception was raised when updating %s" %
                         bug_tracker_url,
                         properties=properties, info=info)
-=======
-                externalbugtracker.report_oops(
-                    info=info, properties=[
-                        ('bugtracker', bug_tracker_name),
-                        ('baseurl', bug_tracker_url)])
-                if isinstance(error, BugWatchUpdateError):
-                    self.log.error(str(error))
-                elif isinstance(error, socket.timeout):
-                    self.log.error(
-                        "Connection timed out when updating %s" % (
-                            bug_tracker_url))
-                else:
-                    self.log.error(
-                        "An exception was raised when updating %s" %
-                        bug_tracker_url, exc_info=info)
->>>>>>> 252f0143
                 self.txn.abort()
         self._logout()
 
@@ -366,11 +343,7 @@
             raise
 
         self.txn.begin()
-<<<<<<< HEAD
-        bug_watches_by_remote_bug = remotesystem._getBugWatchesByRemoteBug(
-=======
         bug_watches_by_remote_bug = self._getBugWatchesByRemoteBug(
->>>>>>> 252f0143
             bug_watch_ids)
         for bug_id in remote_ids:
             bug_watches = bug_watches_by_remote_bug[bug_id]
