--- conflicted
+++ resolved
@@ -1515,7 +1515,7 @@
             result,
             'Invalid result of SubmissionParser._getIDMap')
 
-    def testInvalidIDReferencesUdev(self):
+    def testInvalidIDReferences(self):
         """Test of SubmissionParser.checkIDReferences.
 
         Variant for submissions containing udev data.
@@ -1753,7 +1753,27 @@
                          'Circular parent/child relationship in UDIs not '
                          'detected')
 
-<<<<<<< HEAD
+    def testCheckUdevDictsHavePathKey(self):
+        """Test of SubmissionParser.checkNodesHavePathKey()"""
+        # Each dict for a udev device must have a 'P' key.
+        parser = SubmissionParser(self.log)
+        devices = [
+            {'P': '/devices/LNXSYSTM:00'},
+            {'P': '/devices/LNXSYSTM:00/ACPI_CPU:00'},
+            ]
+        self.assertTrue(parser.checkUdevDictsHavePathKey(devices))
+
+        parser = SubmissionParser(self.log)
+        parser.submission_key = 'Submission having udev data without "P" key'
+        devices = [
+            {'P': '/devices/LNXSYSTM:00'},
+            {},
+            ]
+        self.assertFalse(parser.checkUdevDictsHavePathKey(devices))
+
+        self.assertErrorMessage(
+            parser.submission_key, 'udev node found without a "P" key')
+
     udev_root_device = {
         'P': '/devices/LNXSYSTM:00',
         'E': {'SUBSYSTEM': 'acpi'},
@@ -1841,10 +1861,15 @@
 
     def testCheckConsistentUdevDeviceData(self):
         """Test of SubmissionParser.checkConsistentUdevDeviceData(),"""
+        def checkUdevDictsHavePathKeyValidData(self, udev_data):
+            return True
+
         def checkUdevPciPropertiesValidData(self, udev_data):
             return True
 
         parser = SubmissionParser()
+        parser.checkUdevDictsHavePathKey = (
+            lambda data: checkUdevDictsHavePathKeyValidData(parser, data))
         parser.checkUdevPciProperties = (
             lambda data: checkUdevPciPropertiesValidData(parser, data))
         self.assertTrue(parser.checkConsistentUdevDeviceData(None))
@@ -1853,31 +1878,11 @@
             return False
 
         parser = SubmissionParser()
+        parser.checkUdevDictsHavePathKey = (
+            lambda data: checkUdevDictsHavePathKeyValidData(parser, data))
         parser.checkUdevPciProperties = (
             lambda data: checkUdevPciPropertiesInvalidData(parser, data))
         self.assertFalse(parser.checkConsistentUdevDeviceData(None))
-=======
-    def testCheckUdevDictsHavePathKey(self):
-        """Test of SubmissionParser.checkNodesHavePathKey()"""
-        # Each dict for a udev device must have a 'P' key.
-        parser = SubmissionParser(self.log)
-        devices = [
-            {'P': '/devices/LNXSYSTM:00'},
-            {'P': '/devices/LNXSYSTM:00/ACPI_CPU:00'},
-            ]
-        self.assertTrue(parser.checkUdevDictsHavePathKey(devices))
-
-        parser = SubmissionParser(self.log)
-        parser.submission_key = 'Submission having udev data without "P" key'
-        devices = [
-            {'P': '/devices/LNXSYSTM:00'},
-            {},
-            ]
-        self.assertFalse(parser.checkUdevDictsHavePathKey(devices))
-
-        self.assertErrorMessage(
-            parser.submission_key, 'udev node found without a "P" key')
->>>>>>> 1b55dc3e
 
     def _setupConsistencyCheckParser(self):
         """Prepare and return a SubmissionParser instance.
@@ -2107,29 +2112,6 @@
             "Found HAL devices with circular parent/child "
                 "relationship: ['/foo', '/bar']")
 
-    def testConsistencyCheckValidUdevData(self):
-        """Test of SubmissionParser.checkConsistency."""
-        parser = self._setupConsistencyCheckParser()
-        self.assertTrue(parser.checkConsistency({
-            'hardware': {
-                'udev': None,
-                }
-            }))
-
-    def testConsistencyCheckInvalidUdevData(self):
-        """Test of SubmissionParser.checkConsistency."""
-        def checkConsistentUdevDeviceData(self, udev_data):
-            return False
-
-        parser = self._setupConsistencyCheckParser()
-        parser.checkConsistentUdevDeviceData = (
-            lambda data: checkConsistentUdevDeviceData(parser, data))
-        self.assertFalse(parser.checkConsistency({
-            'hardware': {
-                'udev': None,
-                }
-            }))
-
 
 def test_suite():
     return TestLoader().loadTestsFromName(__name__)