--- conflicted
+++ resolved
@@ -847,13 +847,8 @@
                           buildduration=None,
                           buildlog=None,
                           builder=None,
-<<<<<<< HEAD
-                          changes=None,
                           datebuilt=None,
                           pocket=self.pocket)
-=======
-                          datebuilt=None)
->>>>>>> d02dfbf4
         return build
 
 
