--- conflicted
+++ resolved
@@ -9,14 +9,9 @@
 
 from canonical.archiveuploader.tagfiles import parse_tagfile_lines
 from canonical.launchpad.interfaces import (
-<<<<<<< HEAD
-    IBugSet, IPackageUploadSet, NotFoundError)
+    BugTaskStatus, IBugSet, IPackageUploadSet, NotFoundError)
 from canonical.lp.dbschema import (
-    ArchivePurpose, BugTaskStatus, PackagePublishingPocket)
-=======
-    BugTaskStatus, IBugSet, IPackageUploadSet, NotFoundError)
-from canonical.lp.dbschema import PackagePublishingPocket
->>>>>>> ceb4bd5a
+    ArchivePurpose, PackagePublishingPocket)
 
 def get_bugs_from_changes_file(changes_file):
     """Parse the changes file and return a list of bugs referenced by it.
