#!/usr/bin/python
# Copyright 2004-2006 Canonical Ltd.  All rights reserved.

"""Import version control metadata from a Bazaar branch into the database."""

__metaclass__ = type

__all__ = [
    "BzrSync",
    ]

import logging
from datetime import datetime, timedelta
from StringIO import StringIO

import pytz
from zope.component import getUtility
from bzrlib.branch import Branch
from bzrlib.diff import show_diff_trees
from bzrlib.errors import NoSuchRevision
from bzrlib.log import log_formatter, show_log
from bzrlib.revision import NULL_REVISION

<<<<<<< HEAD
from sqlobject import AND
from canonical.config import config
from canonical.lp import initZopeless
from canonical.lp.dbschema import (
    BranchSubscriptionDiffSize, BranchSubscriptionNotificationLevel)
from canonical.launchpad.helpers import (
    contactEmailAddresses, get_email_template)
from canonical.launchpad.scripts import execute_zcml_for_scripts
from canonical.launchpad.interfaces import (
    ILaunchpadCelebrities, IBranchSet, IRevisionSet)
from canonical.launchpad.mail import simple_sendmail
from canonical.launchpad.webapp import canonical_url
=======
from canonical.launchpad.interfaces import (
    ILaunchpadCelebrities, IBranchRevisionSet, IRevisionSet)
>>>>>>> a2925734

UTC = pytz.timezone('UTC')


class RevisionModifiedError(Exception):
    """An error indicating that a revision has been modified."""
    pass


class BzrSync:
    """Import version control metadata from a Bazaar branch into the database.

    If the contructor succeeds, a read-lock for the underlying bzrlib branch is
    held, and must be released by calling the `close` method.
    """
    def __init__(self, trans_manager, branch, branch_url=None, logger=None):
        self.trans_manager = trans_manager
        self._admin = getUtility(ILaunchpadCelebrities).admin
        self.email_from = config.noreply_from_address
        
        if logger is None:
            logger = logging.getLogger(self.__class__.__name__)
        self.logger = logger
        
        self.db_branch = branch
        self.db_revision_history = getUtility(
            IRevisionSet).getRevisionHistoryForBranch(branch)
        
        if branch_url is None:
            branch_url = self.db_branch.url
        self.bzr_branch = Branch.open(branch_url)
        self.bzr_branch.lock_read()

    def close(self):
        """Explicitly release resources."""
        # release the read lock on the bzrlib branch
        self.bzr_branch.unlock()
        # prevent further use of that object
        self.bzr_branch = None
        self.db_branch = None
        self.bzr_history = None

    def syncBranchAndClose(self):
        """Synchronize the database with a Bazaar branch and release resources.

        Convenience method that implements the proper idiom for the common case
        of calling `syncBranch` and `close`.
        """
        try:
            self.syncBranch()
        finally:
            self.close()

    def syncBranch(self):
        """Synchronize the database view of a branch with Bazaar data.

        Several tables must be updated:

        * Revision: there must be one Revision row for each revision in the
          branch ancestry. If the row for a revision that has just been added
          to the branch is already present, it must be checked for consistency.

        * BranchRevision: there must be one BrancheRevision row for each
          revision in the branch ancestry. If history revisions became merged
          revisions, the corresponding rows must be changed.

        * Branch: the branch-scanner status information must be updated when
          the sync is complete.
        """
        self.logger.info("Scanning branch: %s",self.db_branch.unique_name)
        self.logger.info("    from %s", self.bzr_branch.base)
        # Get the history and ancestry from the branch first, to fail early
        # if something is wrong with the branch.
        self.retrieveBranchDetails()
        # The BranchRevision, Revision and RevisionParent tables are only
        # written to by the branch-scanner, so they are not subject to
        # write-lock contention. Update them all in a single transaction to
        # improve the performance and allow garbage collection in the future.
        self.trans_manager.begin()
        self.retrieveDatabaseAncestry()
        (revisions_to_insert_or_check, branchrevisions_to_delete,
            branchrevisions_to_insert) = self.planDatabaseChanges()
        self.syncRevisions(revisions_to_insert_or_check)
        self.deleteBranchRevisions(branchrevisions_to_delete)
        self.insertBranchRevisions(branchrevisions_to_insert)
        self.trans_manager.commit()
        # The Branch table is modified by other systems, including the web UI,
        # so we need to update it in a short transaction to avoid causing
        # timeouts in the webapp. This opens a small race window where the
        # revision data is updated in the database, but the Branch table has
        # not been updated. Since this has no ill-effect, and can only err on
        # the pessimistic side (tell the user the data has not yet been updated
        # although it has), the race is acceptable.
        self.trans_manager.begin()
        self.updateBranchStatus()
        self.trans_manager.commit()

    def retrieveDatabaseAncestry(self):
        """Efficiently retrieve ancestry from the database."""
        self.logger.info("Retrieving ancestry from database.")
        self.db_ancestry, self.db_history, self.db_branch_revision_map = (
            self.db_branch.getScannerData())

    def retrieveBranchDetails(self):
        """Retrieve ancestry from the the bzr branch on disk."""
        self.logger.info("Retrieving ancestry from bzrlib.")
        self.last_revision = self.bzr_branch.last_revision()
        # Make bzr_ancestry a set for consistency with db_ancestry.
        bzr_ancestry_ordered = (
            self.bzr_branch.repository.get_ancestry(self.last_revision))
        first_ancestor = bzr_ancestry_ordered.pop(0)
        assert first_ancestor is None, 'history horizons are not supported'
        self.bzr_ancestry = set(bzr_ancestry_ordered)
        self.bzr_history = self.bzr_branch.revision_history()

    def planDatabaseChanges(self):
        """Plan database changes to synchronize with bzrlib data.

        Use the data retrieved by `retrieveDatabaseAncestry` and
        `retrieveBranchDetails` to plan the changes to apply to the database.
        """
        self.logger.info("Planning changes.")
        bzr_ancestry = self.bzr_ancestry
        bzr_history = self.bzr_history
        db_ancestry = self.db_ancestry
        db_history = self.db_history
        db_branch_revision_map = self.db_branch_revision_map

        # Find the length of the common history.
        common_len = min(len(bzr_history), len(db_history))
        while common_len > 0:
            # The outer conditional improves efficiency. Without it, the
            # algorithm is O(history-size * change-size), which can be
            # excessive if a long branch is replaced by another long branch
            # with a distant (or no) common mainline parent. The inner
            # conditional is needed for correctness with branches where the
            # history does not follow the line of leftmost parents.
            if db_history[common_len - 1] == bzr_history[common_len - 1]:
                if db_history[:common_len] == bzr_history[:common_len]:
                    break
            common_len -= 1

        # Revisions added to the branch's ancestry.
        added_ancestry = bzr_ancestry.difference(db_ancestry)

        # Revision added or removed from the branch's history. These lists may
        # include revisions whose history position has merely changed.
        removed_history = db_history[common_len:]
        added_history = bzr_history[common_len:]

        # Merged (non-history) revisions in the database and the bzr branch.
        old_merged = db_ancestry.difference(db_history)
        new_merged = bzr_ancestry.difference(bzr_history)

        # Revisions added or removed from the set of merged revisions.
        removed_merged = old_merged.difference(new_merged)
        added_merged = new_merged.difference(old_merged)

        # We must delete BranchRevision rows for all revisions which where
        # removed from the ancestry or whose sequence value has changed.
        branchrevisions_to_delete = set(
            db_branch_revision_map[revid]
            for revid in removed_merged.union(removed_history))

        # We must insert BranchRevision rows for all revisions which were added
        # to the ancestry or whose sequence value has changed.
        branchrevisions_to_insert = list(
            self.getRevisions(added_merged.union(added_history)))

        # We must insert, or check for consistency, all revisions which were
        # added to the ancestry.
        revisions_to_insert_or_check = added_ancestry

        return (revisions_to_insert_or_check, branchrevisions_to_delete,
            branchrevisions_to_insert)

    def syncRevisions(self, revisions_to_insert_or_check):
        """Import all the revisions added to the ancestry of the branch."""
        self.logger.info("Inserting or checking %d revisions.",
            len(revisions_to_insert_or_check))
        # Add new revisions to the database.
        for revision_id in revisions_to_insert_or_check:
            # If the revision is a ghost, it won't appear in the repository.
            try:
                revision = self.bzr_branch.repository.get_revision(revision_id)
            except NoSuchRevision:
                self.logger.debug("%d of %d: %s is a ghost",
                                  self.curr, self.last, revision_id)
                continue
<<<<<<< HEAD
            if self.syncRevision(revision):
                did_something = True

        # now synchronise the RevisionNumber objects
        if self.syncRevisionNumbers():
            did_something = True

        # If we have got to here, email out the revision updates.
        self.sendRevisionNotificationEmails()

        return did_something
=======
            self.syncOneRevision(revision)
>>>>>>> a2925734

    def syncOneRevision(self, bzr_revision):
        """Import the revision with the given revision_id.

        :param bzr_revision: the revision to import
        :type bzr_revision: bzrlib.revision.Revision
        """
        revision_id = bzr_revision.revision_id
        revision_set = getUtility(IRevisionSet)
        db_revision = revision_set.getByRevisionId(revision_id)
        if db_revision is not None:
            # Verify that the revision in the database matches the
            # revision from the branch.  Currently we just check that
            # the parent revision list matches.
            self.logger.debug("Checking revision: %s", revision_id)
            db_parents = db_revision.parents
            bzr_parents = bzr_revision.parent_ids

            seen_parents = set()
            for sequence, parent_id in enumerate(bzr_parents):
                if parent_id in seen_parents:
                    continue
                seen_parents.add(parent_id)
                matching_parents = [db_parent for db_parent in db_parents
                                    if db_parent.parent_id == parent_id]
                if len(matching_parents) == 0:
                    raise RevisionModifiedError(
                        'parent %s was added since last scan' % parent_id)
                elif len(matching_parents) > 1:
                    raise RevisionModifiedError(
                        'parent %s is listed multiple times in db' % parent_id)
                if matching_parents[0].sequence != sequence:
                    raise RevisionModifiedError(
                        'parent %s reordered (old index %d, new index %d)'
                        % (parent_id, matching_parents[0].sequence, sequence))
            if len(seen_parents) != len(db_parents):
                removed_parents = [db_parent.parent_id
                                   for db_parent in db_parents
                                   if db_parent.parent_id not in seen_parents]
                raise RevisionModifiedError(
                    'some parents removed since last scan: %s'
                    % (removed_parents,))
        else:
            # Revision not yet in the database. Load it.
            self.logger.debug("Inserting revision: %s", revision_id)
            revision_date = self._timestampToDatetime(bzr_revision.timestamp)
            db_revision = revision_set.new(
                revision_id=revision_id,
                log_body=bzr_revision.message,
                revision_date=revision_date,
                revision_author=bzr_revision.committer,
                owner=self._admin,
                parent_ids=bzr_revision.parent_ids)

    def getRevisions(self, limit=None):
        """Generate revision IDs that make up the branch's ancestry.

        Generate a sequence of (sequence, revision-id) pairs to be inserted
        into the branchrevision table.

        :param limit: set of revision ids, only yield tuples whose revision-id
            is in this set. Defaults to the full ancestry of the branch.
        """
        if limit is None:
            limit = self.bzr_ancestry
        for (index, revision_id) in enumerate(self.bzr_history):
            if revision_id in limit:
                # sequence numbers start from 1
                yield index + 1, revision_id
        for revision_id in limit.difference(set(self.bzr_history)):
            yield None, revision_id

    def _timestampToDatetime(self, timestamp):
        """Convert the given timestamp to a datetime object.

        This works around a bug in Python that causes datetime.fromtimestamp
        to raise an exception if it is given a negative, fractional timestamp.

        :param timestamp: A timestamp from a bzrlib.revision.Revision
        :type timestamp: float

        :return: A datetime corresponding to the given timestamp.
        """
        # Work around Python bug #1646728.
        # See https://launchpad.net/bugs/81544.
        int_timestamp = int(timestamp)
        revision_date = datetime.fromtimestamp(int_timestamp, tz=UTC)
        revision_date += timedelta(seconds=timestamp - int_timestamp)
        return revision_date

    def deleteBranchRevisions(self, branchrevisions_to_delete):
        """Delete a batch of BranchRevision rows."""
        self.logger.info("Deleting %d branchrevision records.",
            len(branchrevisions_to_delete))
        branch_revision_set = getUtility(IBranchRevisionSet)
        for branchrevision in sorted(branchrevisions_to_delete):
            branch_revision_set.delete(branchrevision)

    def insertBranchRevisions(self, branchrevisions_to_insert):
        """Insert a batch of BranchRevision rows."""
        self.logger.info("Inserting %d branchrevision records.",
            len(branchrevisions_to_insert))
        revision_set = getUtility(IRevisionSet)
        for sequence, revision_id in branchrevisions_to_insert:
            db_revision = revision_set.getByRevisionId(revision_id)
            self.db_branch.createBranchRevision(sequence, db_revision)

    def updateBranchStatus(self):
        """Update the branch-scanner status in the database Branch table."""
        # Record that the branch has been updated.
        self.logger.info("Updating branch scanner status.")
        if len(self.bzr_history) > 0:
            last_revision = self.bzr_history[-1]
        else:
            last_revision = NULL_REVISION

        # FIXME: move that conditional logic down to updateScannedDetails.
        # -- DavidAllouche 2007-02-22
        revision_count = len(self.bzr_history)
        if ((last_revision != self.db_branch.last_scanned_id)
                or (revision_count != self.db_branch.revision_count)):
            self.db_branch.updateScannedDetails(last_revision, revision_count)

<<<<<<< HEAD
    def getDiff(self, bzr_revision):
=======
    def getDiffLines(self, bzr_revision):
>>>>>>> a2925734
        repo = self.bzr_branch.repository
        if bzr_revision.parent_ids:
            ids = (bzr_revision.revision_id, bzr_revision.parent_ids[0])
            tree_new, tree_old = repo.revision_trees(ids)
        else:
            # can't get both trees at once, so one at a time
            tree_new = repo.revision_tree(bzr_revision.revision_id)
            tree_old = repo.revision_tree(None)
            
        diff_content = StringIO()
        show_diff_trees(tree_old, tree_new, diff_content)
        return diff_content.getvalue()

    def getRevisionMessage(self, bzr_revision):
        outf = StringIO()
        lf = log_formatter('long', to_file=outf)
        rev_id = bzr_revision.revision_id
        rev1 = rev2 = self.bzr_branch.revision_id_to_revno(rev_id)
        if rev1 == 0:
            rev1 = None
            rev2 = None

        show_log(self.bzr_branch,
                 lf,
                 start_revision=rev1,
                 end_revision=rev2,
                 verbose=True
                 )
<<<<<<< HEAD
        return outf.getvalue()

    def sendRevisionNotificationEmails(self):
        initial = self.db_revision_history
        updated = getUtility(
            IRevisionSet).getRevisionHistoryForBranch(self.db_branch)
        # Almost all the time the initial revision history
        # will be a subset of the updated history.
        if initial == updated:
            # Nothing to do here.
            return

        # An individual may be subscribed to a branch
        # more than once (like through a team).
        # Only send the email once, and use the maximum
        # line count.
        email_details = {}
        for subscription in self.db_branch.subscriptions:
            if subscription.notification_level in (
                    BranchSubscriptionNotificationLevel.DIFFSONLY,
                    BranchSubscriptionNotificationLevel.FULL):
                addresses = contactEmailAddresses(subscription.person)
                for address in addresses:
                    curr = email_details.get(
                        address, BranchSubscriptionDiffSize.NODIFF)
                    email_details[address] = max(
                        curr, subscription.max_diff_lines)

        if not email_details:
            # No one is interested.
            return

        if len(initial) == 0:
            # This is the first scan of a new branch.
            if len(updated) == 1:
                revisions = '1 revision'
            else:
                revisions = '%d revisions' % len(updated)
            contents = ('First scan of the branch detected %s'
                        ' in the revision history of the branch.' %
                        revisions)
            for address in email_details:
                self.sendEmail(address, contents)
            return

        size = len(initial)
        if updated[:len(initial)] == initial:
            updated = updated[len(initial):]
        else:
            # Branch has been overwritten.
            updated = self.sendReductionEmail(email_details, updated)        

        # From here the following holds true:
        #   updated only holds the revision ids of the
        #   new revisions
        for rev_id in updated: 
            revision = self.bzr_branch.repository.get_revision(rev_id)
            diff = self.getDiff(revision)
            message = self.getRevisionMessage(revision)
            for address, max_diff in email_details.iteritems():
                self.sendDiffEmail(address, max_diff, diff, message)
                
    def sendReductionEmail(self, email_details, updated):
        # First thing to do is to work out the number
        # of revisions removed.
        initial = self.db_revision_history
        match_position = min(len(updated), len(initial))
        while match_position > 0 and (
                initial[:match_position] != updated[:match_position]):
            match_position -= 1
        number_removed = len(initial) - match_position

        if number_removed == 1:
            contents = '1 revision was removed from the branch.'
        else:
            contents = ('%d revisions were removed from the branch.'
                        % number_removed)
        for address in email_details:
            self.sendEmail(address, contents)

        return updated[match_position:]

    def sendDiffEmail(self, address, max_diff, diff, message):
        diff_size = diff.count('\n') + 1

        if max_diff != BranchSubscriptionDiffSize.WHOLEDIFF:
            if max_diff == BranchSubscriptionDiffSize.NODIFF:
                diff = ''
            elif diff_size >  max_diff.value:
                diff = ('The size of the diff (%d lines) is larger than your '
                        'specified limit of %d lines' % (
                    diff_size, max_diff.value))

        contents = "%s\n%s" % (message, diff)
        self.sendEmail(address, contents)

    def sendEmail(self, address, contents):
        branch = self.db_branch
        subject = '[Branch %s] %s' % (branch.unique_name, branch.title)
        headers = {}
        headers["X-Launchpad-Branch"] = branch.unique_name

        body = get_email_template('branch-modified.txt') % {
            'contents': contents,
            'branch_title': branch.title,
            'branch_url': canonical_url(branch),
            'unsubscribe_url': canonical_url(branch) + '/+edit-subscription' }
       
        simple_sendmail(self.email_from, address, subject, body)
=======
        return outf.getvalue()
>>>>>>> a2925734
<|MERGE_RESOLUTION|>--- conflicted
+++ resolved
@@ -21,23 +21,15 @@
 from bzrlib.log import log_formatter, show_log
 from bzrlib.revision import NULL_REVISION
 
-<<<<<<< HEAD
-from sqlobject import AND
 from canonical.config import config
-from canonical.lp import initZopeless
 from canonical.lp.dbschema import (
     BranchSubscriptionDiffSize, BranchSubscriptionNotificationLevel)
 from canonical.launchpad.helpers import (
     contactEmailAddresses, get_email_template)
-from canonical.launchpad.scripts import execute_zcml_for_scripts
 from canonical.launchpad.interfaces import (
-    ILaunchpadCelebrities, IBranchSet, IRevisionSet)
+    ILaunchpadCelebrities, IBranchRevisionSet, IRevisionSet)
 from canonical.launchpad.mail import simple_sendmail
 from canonical.launchpad.webapp import canonical_url
-=======
-from canonical.launchpad.interfaces import (
-    ILaunchpadCelebrities, IBranchRevisionSet, IRevisionSet)
->>>>>>> a2925734
 
 UTC = pytz.timezone('UTC')
 
@@ -227,21 +219,9 @@
                 self.logger.debug("%d of %d: %s is a ghost",
                                   self.curr, self.last, revision_id)
                 continue
-<<<<<<< HEAD
-            if self.syncRevision(revision):
-                did_something = True
-
-        # now synchronise the RevisionNumber objects
-        if self.syncRevisionNumbers():
-            did_something = True
-
-        # If we have got to here, email out the revision updates.
-        self.sendRevisionNotificationEmails()
-
-        return did_something
-=======
             self.syncOneRevision(revision)
->>>>>>> a2925734
+
+        # self.sendRevisionNotificationEmails()
 
     def syncOneRevision(self, bzr_revision):
         """Import the revision with the given revision_id.
@@ -365,11 +345,7 @@
                 or (revision_count != self.db_branch.revision_count)):
             self.db_branch.updateScannedDetails(last_revision, revision_count)
 
-<<<<<<< HEAD
     def getDiff(self, bzr_revision):
-=======
-    def getDiffLines(self, bzr_revision):
->>>>>>> a2925734
         repo = self.bzr_branch.repository
         if bzr_revision.parent_ids:
             ids = (bzr_revision.revision_id, bzr_revision.parent_ids[0])
@@ -398,7 +374,6 @@
                  end_revision=rev2,
                  verbose=True
                  )
-<<<<<<< HEAD
         return outf.getvalue()
 
     def sendRevisionNotificationEmails(self):
@@ -507,7 +482,4 @@
             'branch_url': canonical_url(branch),
             'unsubscribe_url': canonical_url(branch) + '/+edit-subscription' }
        
-        simple_sendmail(self.email_from, address, subject, body)
-=======
-        return outf.getvalue()
->>>>>>> a2925734
+        simple_sendmail(self.email_from, address, subject, body)