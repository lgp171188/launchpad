# Copyright 2008 Canonical Ltd.  All rights reserved.

"""Create a copy archive (if needed) and populate it with packages."""


__metaclass__ = type
__all__ = [
    'ArchivePopulator',
    ]


from zope.component import getUtility

from canonical.launchpad.components.packagelocation import (
    build_package_location)
from canonical.launchpad.interfaces import PackagePublishingStatus
from canonical.launchpad.interfaces.archive import (
    ArchivePurpose, IArchiveSet)
from canonical.launchpad.interfaces.archivearch import IArchiveArchSet
from canonical.launchpad.interfaces.component import IComponentSet
from canonical.launchpad.interfaces.packagecloner import IPackageCloner
from canonical.launchpad.interfaces.packagecopyrequest import (
    IPackageCopyRequestSet)
from canonical.launchpad.interfaces.person import IPersonSet
from canonical.launchpad.interfaces.processor import IProcessorFamilySet
from canonical.launchpad.scripts.ftpmasterbase import (
    SoyuzScript, SoyuzScriptError)
from canonical.launchpad.validators.name import valid_name
from canonical.launchpad.webapp.interfaces import NotFoundError


class ArchivePopulator(SoyuzScript):
    """
    Create a copy archive and populate it with packages.

    The logic needed to create a copy archive, populate it with source
    packages and instantiate the builds required.

    Please note: the destination copy archive must not exist yet. Otherwise
    the script will abort with an error.
    """

    usage = __doc__
    description = (
        'Create a copy archive and populate it with packages and build '
        'records.')

    def populateArchive(
<<<<<<< HEAD
        self, from_distribution, from_suite, from_component, to_distribution,
        to_suite, to_component, to_archive, to_user, reason, include_binaries,
        proc_families):
=======
        self, from_distribution, from_suite, component, to_distribution,
        to_suite, to_archive, to_user, reason, include_binaries, arch_tags):
>>>>>>> 51348e2c
        """Create archive, populate it with packages and builds.

        Please note: if a component was specified for the origin then the
        same component must be used for the destination.

        :param from_distribution: the origin's distribution.
        :param from_suite: the origin's suite.
        :param component: the origin's component.

        :param to_distribution: destination distribution.
        :param to_suite: destination suite.

        :param to_archive: destination copy archive name.
        :param to_user: destination archive owner name.
        :param reason: reason for the package copy operation.

        :param include_binaries: whether binaries should be copied as well.
        :param proc_families: processor families for which to create builds.
        """
        def loadProcessorFamilies(proc_family_names):
            """Load processor families for specified family names."""
            proc_family_set = getUtility(IProcessorFamilySet)
            proc_families = set()
            for name in proc_family_names:
                proc_family = proc_family_set.getByName(name)
                if proc_family is None:
                    raise SoyuzScriptError(
                        "Invalid processor family: '%s'" % name)
                else:
                    proc_families.add(proc_family)

            return proc_families

        def set_archive_architectures(archive, proc_families):
            """Associate the archive with the processor families."""
            aa_set = getUtility(IArchiveArchSet)
            for proc_family in proc_families:
                ignore_this = aa_set.new(archive, proc_family)

        def build_location(distro, suite, component):
            """Build and return package location."""
            if suite is not None:
                location = build_package_location(distro, suite)
            else:
                location = build_package_location(distro)
            if component is not None:
                try:
                    the_component = getUtility(IComponentSet)[component]
                except NotFoundError, e:
                    raise SoyuzScriptError(
                        "Invalid component name: '%s'" % component)
                location.component = the_component
            return location

        # Build the origin package location.
        the_origin = build_location(from_distribution, from_suite, component)

        # Build the destination package location.
        the_destination = build_location(to_distribution, to_suite, component)

        registrant = getUtility(IPersonSet).getByName(to_user)
        if registrant is None:
            raise SoyuzScriptError("Invalid user name: '%s'" % to_user)

        # First try to access the destination copy archive.
        copy_archive = getUtility(IArchiveSet).getByDistroAndName(
            the_destination.distribution, to_archive)

        # No copy archive with the specified name found, create one.
        if copy_archive is None:
            # First load the processor families for the specified family names
            # from the database. This will fail if an invalid processor family
            # name was specified on the command line; that's why it should be
            # done before creating the copy archive.
            proc_families = loadProcessorFamilies(self.options.proc_families)
            copy_archive = getUtility(IArchiveSet).new(
                ArchivePurpose.COPY, registrant, to_archive,
                the_destination.distribution, reason)
            the_destination.archive = copy_archive
            # Associate the newly created copy archive with the processor
            # families specified by the user.
            set_archive_architectures(copy_archive, proc_families)
        else:
            raise SoyuzScriptError(
                "A copy archive named '%s' exists already" % to_archive)

        # Now instantiate the package copy request that will capture the
        # archive population parameters in the database.
        getUtility(IPackageCopyRequestSet).new(
            the_origin, the_destination, registrant,
            copy_binaries=include_binaries, reason=unicode(reason))

        # Clone the source packages. We currently do not support the copying
        # of binary packages. It's a forthcoming feature.
        pkg_cloner = getUtility(IPackageCloner)
        pkg_cloner.clonePackages(the_origin, the_destination)

        # Create builds for the cloned packages.
        self._createMissingBuilds(
            the_destination.distroseries, the_destination.archive,
            proc_families)

    def mainTask(self):
        """Main function entry point."""
        def not_specified(option):
            return (option is None or option == '')

        if not_specified(self.options.proc_families):
            raise SoyuzScriptError(
                "error: processor families not specified.")

        if not_specified(self.options.from_distribution):
            raise SoyuzScriptError(
                "error: origin distribution not specified.")

        if not_specified(self.options.to_distribution):
            raise SoyuzScriptError(
                "error: destination distribution not specified.")

        if not_specified(self.options.to_user):
            raise SoyuzScriptError("error: copy archive owner not specified.")
        if not_specified(self.options.to_archive):
            raise SoyuzScriptError(
                "error: destination copy archive not specified.")
        if not valid_name(self.options.to_archive):
            raise SoyuzScriptError(
                "Invalid archive name: '%s'" % self.options.to_archive)
        if not_specified(self.options.reason):
            raise SoyuzScriptError(
                "error: reason for copy operation not specified.")

        if self.options.include_binaries == True:
            raise SoyuzScriptError(
                "error: copying of binary packages is not supported yet.")

        self.populateArchive(
            self.options.from_distribution, self.options.from_suite,
<<<<<<< HEAD
            self.options.from_component, self.options.to_distribution,
            self.options.to_suite, self.options.to_component,
            self.options.to_archive, self.options.to_user, 
            self.options.reason, self.options.include_binaries, 
            self.options.proc_families)
=======
            self.options.component, self.options.to_distribution,
            self.options.to_suite, self.options.to_archive,
            self.options.to_user, self.options.reason,
            self.options.include_binaries, self.options.arch_tags)
>>>>>>> 51348e2c

    def add_my_options(self):
        """Parse command line arguments for copy archive creation/population.
        """
        SoyuzScript.add_my_options(self)

        self.parser.remove_option('-a')

        self.parser.add_option(
            "-a", "--architecture", dest="proc_families", action="append",
            help="The processor families for which to create build "
                 "records, repeat for each architecture required.")
        self.parser.add_option(
            "-b", "--include-binaries", dest="include_binaries",
            default=False, action="store_true",
            help='Whether to copy related binaries or not.')

        self.parser.add_option(
            '--from-distribution', dest='from_distribution',
            default='ubuntu', action='store',
            help='Origin distribution name.')
        self.parser.add_option(
            '--from-suite', dest='from_suite', default=None,
            action='store', help='Origin suite name.')

        self.parser.add_option(
            '--to-distribution', dest='to_distribution',
            default='ubuntu', action='store',
            help='Destination distribution name.')
        self.parser.add_option(
            '--to-suite', dest='to_suite', default=None,
            action='store', help='Destination suite name.')

        self.parser.add_option(
            '--to-archive', dest='to_archive', default=None,
            action='store', help='Destination archive name.')

        self.parser.add_option(
            '--to-user', dest='to_user', default=None,
            action='store', help='Destination user name.')

        self.parser.add_option(
            "--reason", dest="reason",
            help="The reason for this packages copy operation.")

    def _createMissingBuilds(
        self, distroseries, archive, proc_families):
        """Create builds for all cloned source packages.

        :param distroseries: the distro series for which to create builds.
        :param archive: the archive for which to create builds.
        :param proc_families: the list of processor families for
            which to create builds (optional).
        """
        self.logger.info("Processing %s." % distroseries.name)

        # Listify the architectures to avoid hitting this MultipleJoin
        # multiple times.
        architectures = list(distroseries.architectures)

        # Filter the list of DistroArchSeries so that only the ones
        # specified on the command line remain.
        architectures = [architecture for architecture in architectures
             if architecture.processorfamily in proc_families]

        if len(architectures) == 0:
            self.logger.info(
                "No DistroArchSeries left for %s, done." % distroseries.name)
            return

        self.logger.info(
            "Supported architectures: %s." %
            " ".join(arch_series.architecturetag
                     for arch_series in architectures))

        # Both, PENDING and PUBLISHED sources will be considered for
        # as PUBLISHED. It's part of the assumptions made in:
        # https://launchpad.net/soyuz/+spec/build-unpublished-source
        pending = (
            PackagePublishingStatus.PENDING,
            PackagePublishingStatus.PUBLISHED,
            )
        sources_published = archive.getPublishedSources(
            distroseries=distroseries, status=pending)

        self.logger.info(
            "Found %d source(s) published." % sources_published.count())

        def get_spn(pub):
            """Return the source package name for a publishing record."""
            return pub.sourcepackagerelease.sourcepackagename.name

        for pubrec in sources_published:
            builds = pubrec.createMissingBuilds(
                architectures_available=architectures, logger=self.logger)
            if len(builds) == 0:
                self.logger.info("%s has no builds." % get_spn(pubrec))
            else:
                self.logger.info(
                    "%s has %s build(s)." % (get_spn(pubrec), len(builds)))
            self.txn.commit()<|MERGE_RESOLUTION|>--- conflicted
+++ resolved
@@ -46,14 +46,9 @@
         'records.')
 
     def populateArchive(
-<<<<<<< HEAD
-        self, from_distribution, from_suite, from_component, to_distribution,
-        to_suite, to_component, to_archive, to_user, reason, include_binaries,
+        self, from_distribution, from_suite, component, to_distribution,
+        to_suite, to_archive, to_user, reason, include_binaries,
         proc_families):
-=======
-        self, from_distribution, from_suite, component, to_distribution,
-        to_suite, to_archive, to_user, reason, include_binaries, arch_tags):
->>>>>>> 51348e2c
         """Create archive, populate it with packages and builds.
 
         Please note: if a component was specified for the origin then the
@@ -191,18 +186,10 @@
 
         self.populateArchive(
             self.options.from_distribution, self.options.from_suite,
-<<<<<<< HEAD
-            self.options.from_component, self.options.to_distribution,
-            self.options.to_suite, self.options.to_component,
-            self.options.to_archive, self.options.to_user, 
-            self.options.reason, self.options.include_binaries, 
-            self.options.proc_families)
-=======
             self.options.component, self.options.to_distribution,
             self.options.to_suite, self.options.to_archive,
             self.options.to_user, self.options.reason,
-            self.options.include_binaries, self.options.arch_tags)
->>>>>>> 51348e2c
+            self.options.include_binaries, self.options.proc_families)
 
     def add_my_options(self):
         """Parse command line arguments for copy archive creation/population.
