--- conflicted
+++ resolved
@@ -68,86 +68,6 @@
 DEBUG9 = loglevels.DEBUG9
 
 
-<<<<<<< HEAD
-=======
-class FakeLogger:
-    """Emulates a proper logger, just printing everything out the given file.
-    """
-
-    def __init__(self, output_file=None):
-        """The default output_file is sys.stdout."""
-        self.output_file = output_file
-
-    def message(self, prefix, msg, *stuff, **kw):
-        # We handle the default output file here because sys.stdout
-        # might have been reassigned. Between now and when this object
-        # was instantiated.
-        if self.output_file is None:
-            output_file = sys.stdout
-        else:
-            output_file = self.output_file
-        print >> output_file, prefix, msg % stuff
-
-        if 'exc_info' in kw:
-            traceback.print_exc(file=output_file)
-
-    def log(self, *stuff, **kw):
-        self.message('log>', *stuff, **kw)
-
-    def warning(self, *stuff, **kw):
-        self.message('WARNING', *stuff, **kw)
-
-    warn = warning
-
-    def error(self, *stuff, **kw):
-        self.message('ERROR', *stuff, **kw)
-
-    exception = error
-
-    def critical(self, *stuff, **kw):
-        self.message('CRITICAL', *stuff, **kw)
-
-    fatal = critical
-
-    def info(self, *stuff, **kw):
-        self.message('INFO', *stuff, **kw)
-
-    def debug(self, *stuff, **kw):
-        self.message('DEBUG', *stuff, **kw)
-
-
-class QuietFakeLogger(FakeLogger):
-    """Extra quiet FakeLogger.
-
-    Does not print any message. Messages can be retrieved from
-    logger.output_file, which is a StringIO instance.
-    """
-
-    def __init__(self):
-        self.output_file = StringIO()
-
-
-class BufferLogger(FakeLogger):
-    """A logger that logs to a StringIO object."""
-
-    def __init__(self):
-        self.buffer = StringIO()
-
-    def message(self, prefix, msg, *stuff, **kw):
-        self.buffer.write('%s: %s\n' % (prefix, msg % stuff))
-
-        if 'exc_info' in kw:
-            exception = traceback.format_exception(*sys.exc_info())
-            for thing in exception:
-                for line in thing.splitlines():
-                    self.log(line)
-
-    def getLogOutput(self):
-        self.buffer.seek(0)
-        return self.buffer.readlines()
-
-
->>>>>>> f4ee41ba
 class OopsHandler(logging.Handler):
     """Handler to log to the OOPS system."""
 
