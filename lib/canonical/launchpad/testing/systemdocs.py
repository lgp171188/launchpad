# Copyright 2009 Canonical Ltd.  This software is licensed under the
# GNU Affero General Public License version 3 (see the file LICENSE).

"""Infrastructure for setting up doctests."""

__metaclass__ = type
__all__ = [
    'default_optionflags',
    'LayeredDocFileSuite',
    'setUp',
    'setGlobs',
    'stop',
    'strip_prefix',
    'tearDown',
    ]

import doctest
from functools import partial
import logging
import os
import pdb
import pprint
import sys

import transaction
from zope.component import getUtility
from zope.testing.loggingsupport import Handler

from canonical.config import config
from canonical.database.sqlbase import flush_database_updates
from canonical.launchpad.interfaces.launchpad import ILaunchBag
from canonical.launchpad.webapp.testing import verifyObject
from canonical.testing import reset_logging
from lp.testing import (
    ANONYMOUS,
    launchpadlib_credentials_for,
    launchpadlib_for,
    login,
    login_person,
    logout,
    oauth_access_token_for,
    )
from lp.testing.factory import LaunchpadObjectFactory
from lp.testing.views import (
    create_initialized_view,
    create_view,
    )


default_optionflags = (doctest.REPORT_NDIFF |
                       doctest.NORMALIZE_WHITESPACE |
                       doctest.ELLIPSIS)


def strip_prefix(path):
    """Return path with the Launchpad tree root removed."""
    prefix = config.root
    if not prefix.endswith(os.path.sep):
        prefix += os.path.sep

    if path.startswith(prefix):
        return path[len(prefix):]
    else:
        return path


class FilePrefixStrippingDocTestParser(doctest.DocTestParser):
    """A DocTestParser that strips a prefix from doctests."""

    def get_doctest(self, string, globs, name, filename, lineno):
        filename = strip_prefix(filename)
        return doctest.DocTestParser.get_doctest(
            self, string, globs, name, filename, lineno)


default_parser = FilePrefixStrippingDocTestParser()


class StdoutHandler(Handler):
    """A logging handler that prints log messages to sys.stdout.

    This causes log messages to become part of the output captured by
    doctest, making the test cover the logging behaviour of the code
    being run.
    """
    def emit(self, record):
        Handler.emit(self, record)
        print >> sys.stdout, '%s:%s:%s' % (
            record.levelname, record.name, self.format(record))


def LayeredDocFileSuite(*paths, **kw):
    """Create a DocFileSuite, optionally applying a layer to it.

    In addition to the standard DocFileSuite arguments, the following
    optional keyword arguments are accepted:

    :param stdout_logging: If True, log messages are sent to the
      doctest's stdout (defaults to True).
    :param stdout_logging_level: The logging level for the above.
    :param layer: A Zope test runner layer to apply to the tests (by
      default no layer is applied).
    """
    kw.setdefault('optionflags', default_optionflags)
    kw.setdefault('parser', default_parser)

    # Make sure that paths are resolved relative to our caller
    kw['package'] = doctest._normalize_module(kw.get('package'))

    # Set stdout_logging keyword argument to True to make
    # logging output be sent to stdout, forcing doctests to deal with it.
    stdout_logging = kw.pop('stdout_logging', True)
    stdout_logging_level = kw.pop('stdout_logging_level', logging.INFO)

    if stdout_logging:
        kw_setUp = kw.get('setUp')
        def setUp(test):
            if kw_setUp is not None:
                kw_setUp(test)
            log = StdoutHandler('')
            log.setLoggerLevel(stdout_logging_level)
            log.install()
            test.globs['log'] = log
            # Store as instance attribute so we can uninstall it.
            test._stdout_logger = log
        kw['setUp'] = setUp

        kw_tearDown = kw.get('tearDown')
        def tearDown(test):
            if kw_tearDown is not None:
                kw_tearDown(test)
            reset_logging()
            test._stdout_logger.uninstall()
        kw['tearDown'] = tearDown

    layer = kw.pop('layer', None)
    suite = doctest.DocFileSuite(*paths, **kw)
    if layer is not None:
        suite.layer = layer

<<<<<<< HEAD
    # DocFileTest insists on using the basename of the file as the test
    # ID. This causes conflicts when two doctests have the same filename, so
    # we patch the id() method on the test cases.
    for test in suite:
        test.id = partial(os.path.normpath, test._dt_test.filename)
=======
    for test in suite:
        # doctest._module_relative_path() does not normalize paths. To make
        # test selection simpler and reporting easier to read, normalize here.
        test._dt_test.filename = os.path.normpath(test._dt_test.filename)
        # doctest.DocFileTest insists on using the basename of the file as the
        # test ID. This causes conflicts when two doctests have the same
        # filename, so we patch the id() method on the test cases.
        test.id = partial(lambda test: test._dt_test.filename, test)
>>>>>>> b10e88f9

    return suite


def ordered_dict_as_string(dict):
    """Return the contents of a dict as an ordered string.

    The output will be ordered by key, so {'z': 1, 'a': 2, 'c': 3} will
    be printed as {'a': 2, 'c': 3, 'z': 1}.

    We do this because dict ordering is not guaranteed.
    """
    # XXX 2008-06-25 gmb:
    #     Once we move to Python 2.5 we won't need this, since dict
    #     ordering is guaranteed when __str__() is called.
    item_string = '%r: %r'
    item_strings = []
    for key, value in sorted(dict.items()):
        item_strings.append(item_string % (key, value))

    return '{%s}' % ', '.join(
        "%r: %r" % (key, value) for key, value in sorted(dict.items()))


def stop():
    # Temporarily restore the real stdout.
    old_stdout = sys.stdout
    sys.stdout = sys.__stdout__
    try:
        pdb.set_trace()
    finally:
        sys.stdout = old_stdout


def setGlobs(test):
    """Add the common globals for testing system documentation."""
    test.globs['ANONYMOUS'] = ANONYMOUS
    test.globs['login'] = login
    test.globs['login_person'] = login_person
    test.globs['logout'] = logout
    test.globs['ILaunchBag'] = ILaunchBag
    test.globs['getUtility'] = getUtility
    test.globs['transaction'] = transaction
    test.globs['flush_database_updates'] = flush_database_updates
    test.globs['create_view'] = create_view
    test.globs['create_initialized_view'] = create_initialized_view
    test.globs['factory'] = LaunchpadObjectFactory()
    test.globs['ordered_dict_as_string'] = ordered_dict_as_string
    test.globs['verifyObject'] = verifyObject
    test.globs['pretty'] = pprint.PrettyPrinter(width=1).pformat
    test.globs['stop'] = stop
    test.globs['launchpadlib_for'] = launchpadlib_for
    test.globs['launchpadlib_credentials_for'] = launchpadlib_credentials_for
    test.globs['oauth_access_token_for'] = oauth_access_token_for


def setUp(test):
    """Setup the common globals and login for testing system documentation."""
    setGlobs(test)
    # Set up an anonymous interaction.
    login(ANONYMOUS)


def tearDown(test):
    """Tear down the common system documentation test."""
    logout()<|MERGE_RESOLUTION|>--- conflicted
+++ resolved
@@ -138,13 +138,6 @@
     if layer is not None:
         suite.layer = layer
 
-<<<<<<< HEAD
-    # DocFileTest insists on using the basename of the file as the test
-    # ID. This causes conflicts when two doctests have the same filename, so
-    # we patch the id() method on the test cases.
-    for test in suite:
-        test.id = partial(os.path.normpath, test._dt_test.filename)
-=======
     for test in suite:
         # doctest._module_relative_path() does not normalize paths. To make
         # test selection simpler and reporting easier to read, normalize here.
@@ -153,7 +146,6 @@
         # test ID. This causes conflicts when two doctests have the same
         # filename, so we patch the id() method on the test cases.
         test.id = partial(lambda test: test._dt_test.filename, test)
->>>>>>> b10e88f9
 
     return suite
 
