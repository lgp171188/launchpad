 # Copyright 2007 Canonical Ltd.  All rights reserved.

"""Testing infrastructure for the Launchpad application.

This module should not have any actual tests.
"""

__metaclass__ = type
__all__ = [
    'LaunchpadObjectFactory',
    'time_counter',
    ]

from datetime import datetime, timedelta
import pytz

from zope.component import getUtility
from canonical.launchpad.interfaces import (
    BranchMergeProposalStatus,
    BranchType, CreateBugParams, IBranchSet, IBugSet, ILaunchpadCelebrities,
    IPersonSet, IProductSet, IRevisionSet, License, PersonCreationRationale,
    UnknownBranchTypeError)


def time_counter(origin=None, delta=timedelta(seconds=5)):
    """A generator for yielding datetime values.

    Each time the generator yields a value, the origin is incremented
    by the delta.

    >>> now = time_counter(datetime(2007, 12, 1), timedelta(days=1))
    >>> now.next()
    datetime.datetime(2007, 12, 1, 0, 0)
    >>> now.next()
    datetime.datetime(2007, 12, 2, 0, 0)
    >>> now.next()
    datetime.datetime(2007, 12, 3, 0, 0)
    """
    if origin is None:
        origin = datetime.now(pytz.UTC)
    now = origin
    while True:
        yield now
        now += delta


# NOTE:
#
# The LaunchpadObjectFactory is driven purely by use.  The version here
# is by no means complete for Launchpad objects.  If you need to create
# anonymous objects for your tests then add methods to the factory.
#
class LaunchpadObjectFactory:
    """Factory methods for creating Launchpad objects.

    All the factory methods should be callable with no parameters.
    When this is done, the returned object should have unique references
    for any other required objects.
    """

    def __init__(self):
        # Initialise the unique identifier.
        self._integer = 0

    def getUniqueInteger(self):
        """Return an integer unique to this factory instance."""
        self._integer += 1
        return self._integer

    def getUniqueString(self, prefix=None):
        """Return a string unique to this factory instance.

        The string returned will always be a valid name that can be used in
        Launchpad URLs.

        :param prefix: Used as a prefix for the unique string. If unspecified,
            defaults to 'generic-string'.
        """
        if prefix is None:
            prefix = "generic-string"
        string = "%s%s" % (prefix, self.getUniqueInteger())
        return string.replace('_', '-').lower()

    def getUniqueURL(self):
        """Return a URL unique to this run of the test case."""
        return 'http://%s.example.com/%s' % (
            self.getUniqueString('domain'), self.getUniqueString('path'))

    def makePerson(self, email=None, name=None):
        """Create and return a new, arbitrary Person."""
        if email is None:
            email = self.getUniqueString('email')
        if name is None:
            name = self.getUniqueString('person-name')
        # Set the password to test in order to allow people that have
        # been created this way can be logged in.
        person, email = getUtility(IPersonSet).createPersonAndEmail(
            email, rationale=PersonCreationRationale.UNKNOWN, name=name,
            password='test')
        # To make the person someone valid in Launchpad, validate the
        # email.
        person.validateAndEnsurePreferredEmail(email)
        return person

    def makeProduct(self, name=None):
        """Create and return a new, arbitrary Product."""
        owner = self.makePerson()
        if name is None:
            name = self.getUniqueString('product-name')
        return getUtility(IProductSet).createProduct(
            owner, name,
            self.getUniqueString('displayname'),
            self.getUniqueString('title'),
            self.getUniqueString('summary'),
            self.getUniqueString('description'),
            licenses=[License.GPL])

    def makeBranch(self, branch_type=None, owner=None, name=None,
                   product=None, url=None, **optional_branch_args):
        """Create and return a new, arbitrary Branch of the given type.

        Any parameters for IBranchSet.new can be specified to override the
        default ones.
        """
        if branch_type is None:
            branch_type = BranchType.HOSTED
        if owner is None:
            owner = self.makePerson()
        if name is None:
            name = self.getUniqueString('branch')
        if product is None:
            product = self.makeProduct()

        if branch_type in (BranchType.HOSTED, BranchType.IMPORTED):
            url = None
        elif (branch_type in (BranchType.MIRRORED, BranchType.REMOTE)
              and url is None):
            url = self.getUniqueURL()
        else:
            raise UnknownBranchTypeError(
                'Unrecognized branch type: %r' % (branch_type,))
        return getUtility(IBranchSet).new(
            branch_type, name, owner, owner, product, url,
            **optional_branch_args)

    def makeBranchMergeProposal(self, target_branch=None, registrant=None,
                                set_state=None, dependent_branch=None):
        """Create a proposal to merge based on anonymous branches."""
        if target_branch is None:
            target_branch = self.makeBranch()
        if registrant is None:
            registrant = self.makePerson()
        source_branch = self.makeBranch(product=target_branch.product)
        proposal = source_branch.addLandingTarget(
            registrant, target_branch, dependent_branch=dependent_branch)

        if (set_state is None or
            set_state == BranchMergeProposalStatus.WORK_IN_PROGRESS):
            # The initial state is work in progress, so do nothing.
            pass
        elif set_state == BranchMergeProposalStatus.NEEDS_REVIEW:
            proposal.requestReview()
        elif set_state == BranchMergeProposalStatus.CODE_APPROVED:
            proposal.approveBranch(
                proposal.target_branch.owner, 'some_revision')
        elif set_state == BranchMergeProposalStatus.REJECTED:
            proposal.rejectBranch(
                proposal.target_branch.owner, 'some_revision')
        elif set_state == BranchMergeProposalStatus.MERGED:
            proposal.markAsMerged()
        elif set_state == BranchMergeProposalStatus.MERGE_FAILED:
            proposal.mergeFailed(proposal.target_branch.owner)
<<<<<<< HEAD
        elif set_state == BranchMergeProposalStatus.QUEUED:
            proposal.enqueue(
                proposal.target_branch.owner, 'some_revision')
        elif set_state == BranchMergeProposalStatus.SUPERCEDED:
=======
        elif set_state == BranchMergeProposalStatus.SUPERSEDED:
>>>>>>> 767a9dcc
            proposal.resubmit(proposal.registrant)
        else:
            raise AssertionError('Unknown status: %s' % set_state)

        return proposal

    def makeRevisionsForBranch(self, branch, count=5, author=None,
                               date_generator=None):
        """Add `count` revisions to the revision history of `branch`.

        :param branch: The branch to add the revisions to.
        :param count: The number of revisions to add.
        :param author: A string for the author name.
        :param date_generator: A `time_counter` instance, defaults to starting
                               from 1-Jan-2007 if not set.
        """
        if date_generator is None:
            date_generator = time_counter(
                datetime(2007, 1, 1, tzinfo=pytz.UTC),
                delta=timedelta(days=1))
        sequence = branch.revision_count
        parent = branch.getTipRevision()
        if parent is None:
            parent_ids = []
        else:
            parent_ids = [parent.revision_id]

        revision_set = getUtility(IRevisionSet)
        if author is None:
            author = self.getUniqueString('author')
        # All revisions are owned by the admin user.  Don't ask.
        admin_user = getUtility(ILaunchpadCelebrities).admin
        for index in range(count):
            revision = revision_set.new(
                revision_id = self.getUniqueString('revision-id'),
                log_body=self.getUniqueString('log-body'),
                revision_date=date_generator.next(),
                revision_author=author,
                owner=admin_user,
                parent_ids=parent_ids,
                properties={})
            sequence += 1
            branch.createBranchRevision(sequence, revision)
            parent = revision
            parent_ids = [parent.revision_id]
        branch.updateScannedDetails(parent.revision_id, sequence)

    def makeBug(self):
        """Create and return a new, arbitrary Bug.

        The bug returned uses default values where possible. See
        `IBugSet.new` for more information.
        """
        owner = self.makePerson()
        title = self.getUniqueString()
        create_bug_params = CreateBugParams(
            owner, title, comment=self.getUniqueString())
        create_bug_params.setBugTarget(product=self.makeProduct())
        return getUtility(IBugSet).createBug(create_bug_params)<|MERGE_RESOLUTION|>--- conflicted
+++ resolved
@@ -170,14 +170,10 @@
             proposal.markAsMerged()
         elif set_state == BranchMergeProposalStatus.MERGE_FAILED:
             proposal.mergeFailed(proposal.target_branch.owner)
-<<<<<<< HEAD
         elif set_state == BranchMergeProposalStatus.QUEUED:
             proposal.enqueue(
                 proposal.target_branch.owner, 'some_revision')
-        elif set_state == BranchMergeProposalStatus.SUPERCEDED:
-=======
         elif set_state == BranchMergeProposalStatus.SUPERSEDED:
->>>>>>> 767a9dcc
             proposal.resubmit(proposal.registrant)
         else:
             raise AssertionError('Unknown status: %s' % set_state)
