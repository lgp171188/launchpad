 # Copyright 2007 Canonical Ltd.  All rights reserved.

"""Testing infrastructure for the Launchpad application.

This module should not have any actual tests.
"""

__metaclass__ = type
__all__ = [
    'LaunchpadObjectFactory',
    'time_counter',
    ]

from datetime import datetime, timedelta
import pytz

from zope.component import getUtility
from canonical.database.sqlbase import connect, sqlvalues
from canonical.launchpad.interfaces import (
    BranchMergeProposalStatus,
    BranchSubscriptionNotificationLevel,
    BranchType,
    CodeImportMachineState,
    CodeImportReviewStatus,
    CreateBugParams,
    EmailAddressStatus,
    IBranchSet,
    IBugSet,
    ICodeImportJobWorkflow,
    ICodeImportMachineSet,
    ICodeImportSet,
    ILaunchpadCelebrities,
    IPersonSet,
    IProductSet,
    IRevisionSet,
    ISpecificationSet,
    License,
    PersonCreationRationale,
    RevisionControlSystems,
    SpecificationDefinitionStatus,
    UnknownBranchTypeError,
    )
from canonical.launchpad.ftests import syncUpdate


def time_counter(origin=None, delta=timedelta(seconds=5)):
    """A generator for yielding datetime values.

    Each time the generator yields a value, the origin is incremented
    by the delta.

    >>> now = time_counter(datetime(2007, 12, 1), timedelta(days=1))
    >>> now.next()
    datetime.datetime(2007, 12, 1, 0, 0)
    >>> now.next()
    datetime.datetime(2007, 12, 2, 0, 0)
    >>> now.next()
    datetime.datetime(2007, 12, 3, 0, 0)
    """
    if origin is None:
        origin = datetime.now(pytz.UTC)
    now = origin
    while True:
        yield now
        now += delta


# NOTE:
#
# The LaunchpadObjectFactory is driven purely by use.  The version here
# is by no means complete for Launchpad objects.  If you need to create
# anonymous objects for your tests then add methods to the factory.
#
class LaunchpadObjectFactory:
    """Factory methods for creating Launchpad objects.

    All the factory methods should be callable with no parameters.
    When this is done, the returned object should have unique references
    for any other required objects.
    """

    def __init__(self):
        # Initialise the unique identifier.
        self._integer = 0

    def getUniqueInteger(self):
        """Return an integer unique to this factory instance."""
        self._integer += 1
        return self._integer

    def getUniqueString(self, prefix=None):
        """Return a string unique to this factory instance.

        The string returned will always be a valid name that can be used in
        Launchpad URLs.

        :param prefix: Used as a prefix for the unique string. If unspecified,
            defaults to 'generic-string'.
        """
        if prefix is None:
            prefix = "generic-string"
        string = "%s%s" % (prefix, self.getUniqueInteger())
        return string.replace('_', '-').lower()

    def getUniqueURL(self):
        """Return a URL unique to this run of the test case."""
        return 'http://%s.example.com/%s' % (
            self.getUniqueString('domain'), self.getUniqueString('path'))

    def makePerson(self, email=None, name=None, password=None,
                   email_address_status=None):
        """Create and return a new, arbitrary Person.

        :param email: The email address for the new person.
        :param name: The name for the new person.
        :param password: The password for the person.
            This password can be used in setupBrowser in combination
            with the email address to create a browser for this new
            person.
        :param email_address_status: If specified, the status of the email
            address is set to the email_address_status.
        """
        if email is None:
            email = self.getUniqueString('email')
        if name is None:
            name = self.getUniqueString('person-name')
        if password is None:
            password = self.getUniqueString('password')
        else:
            # If a password was specified, validate the email address,
            # unless told otherwise.
            if email_address_status is None:
                email_address_status = EmailAddressStatus.VALIDATED
        # Set the password to test in order to allow people that have
        # been created this way can be logged in.
        person, email = getUtility(IPersonSet).createPersonAndEmail(
            email, rationale=PersonCreationRationale.UNKNOWN, name=name,
            password=password)
        # To make the person someone valid in Launchpad, validate the
        # email.
        if email_address_status == EmailAddressStatus.VALIDATED:
            person.validateAndEnsurePreferredEmail(email)
        elif email_address_status is not None:
            email.status = email_address_status
            email.syncUpdate()
        else:
            # Leave the email as NEW.
            pass
        return person

    def makeProduct(self, name=None):
        """Create and return a new, arbitrary Product."""
        owner = self.makePerson()
        if name is None:
            name = self.getUniqueString('product-name')
        return getUtility(IProductSet).createProduct(
            owner, name,
            self.getUniqueString('displayname'),
            self.getUniqueString('title'),
            self.getUniqueString('summary'),
            self.getUniqueString('description'),
            licenses=[License.GPL])

    def makeBranch(self, branch_type=None, owner=None, name=None,
                   product=None, url=None, registrant=None,
                   explicit_junk=False,
                   **optional_branch_args):
        """Create and return a new, arbitrary Branch of the given type.

        Any parameters for IBranchSet.new can be specified to override the
        default ones.

        :param explicit_junk: If set to True, a product is not created
            if the product parameter is None.
        """
        if branch_type is None:
            branch_type = BranchType.HOSTED
        if owner is None:
            owner = self.makePerson()
        if registrant is None:
            registrant = owner
        if name is None:
            name = self.getUniqueString('branch')
        if product is None and not explicit_junk:
            product = self.makeProduct()

        if branch_type in (BranchType.HOSTED, BranchType.IMPORTED):
            url = None
        elif branch_type in (BranchType.MIRRORED, BranchType.REMOTE):
            if url is None:
                url = self.getUniqueURL()
        else:
            raise UnknownBranchTypeError(
                'Unrecognized branch type: %r' % (branch_type,))
        return getUtility(IBranchSet).new(
            branch_type, name, registrant, owner, product, url,
            **optional_branch_args)

    def makeBranchMergeProposal(self, target_branch=None, registrant=None,
                                set_state=None, dependent_branch=None):
        """Create a proposal to merge based on anonymous branches."""
        if target_branch is None:
            target_branch = self.makeBranch()
        if registrant is None:
            registrant = self.makePerson()
        source_branch = self.makeBranch(product=target_branch.product)
        proposal = source_branch.addLandingTarget(
            registrant, target_branch, dependent_branch=dependent_branch)

        if (set_state is None or
            set_state == BranchMergeProposalStatus.WORK_IN_PROGRESS):
            # The initial state is work in progress, so do nothing.
            pass
        elif set_state == BranchMergeProposalStatus.NEEDS_REVIEW:
            proposal.requestReview()
        elif set_state == BranchMergeProposalStatus.CODE_APPROVED:
            proposal.approveBranch(
                proposal.target_branch.owner, 'some_revision')
        elif set_state == BranchMergeProposalStatus.REJECTED:
            proposal.rejectBranch(
                proposal.target_branch.owner, 'some_revision')
        elif set_state == BranchMergeProposalStatus.MERGED:
            proposal.markAsMerged()
        elif set_state == BranchMergeProposalStatus.MERGE_FAILED:
            proposal.mergeFailed(proposal.target_branch.owner)
        elif set_state == BranchMergeProposalStatus.QUEUED:
            proposal.enqueue(
                proposal.target_branch.owner, 'some_revision')
        elif set_state == BranchMergeProposalStatus.SUPERSEDED:
            proposal.resubmit(proposal.registrant)
        else:
            raise AssertionError('Unknown status: %s' % set_state)

        return proposal

    def makeBranchSubscription(self):
        """Create a BranchSubscription."""
        branch = self.makeBranch()
        return branch.subscribe(self.makePerson(),
            BranchSubscriptionNotificationLevel.NOEMAIL, None)

    def makeRevisionsForBranch(self, branch, count=5, author=None,
                               date_generator=None):
        """Add `count` revisions to the revision history of `branch`.

        :param branch: The branch to add the revisions to.
        :param count: The number of revisions to add.
        :param author: A string for the author name.
        :param date_generator: A `time_counter` instance, defaults to starting
                               from 1-Jan-2007 if not set.
        """
        if date_generator is None:
            date_generator = time_counter(
                datetime(2007, 1, 1, tzinfo=pytz.UTC),
                delta=timedelta(days=1))
        sequence = branch.revision_count
        parent = branch.getTipRevision()
        if parent is None:
            parent_ids = []
        else:
            parent_ids = [parent.revision_id]

        revision_set = getUtility(IRevisionSet)
        if author is None:
            author = self.getUniqueString('author')
        # All revisions are owned by the admin user.  Don't ask.
        admin_user = getUtility(ILaunchpadCelebrities).admin
        for index in range(count):
            revision = revision_set.new(
                revision_id = self.getUniqueString('revision-id'),
                log_body=self.getUniqueString('log-body'),
                revision_date=date_generator.next(),
                revision_author=author,
                parent_ids=parent_ids,
                properties={})
            sequence += 1
            branch.createBranchRevision(sequence, revision)
            parent = revision
            parent_ids = [parent.revision_id]
        branch.updateScannedDetails(parent.revision_id, sequence)

    def makeBug(self, product=None):
        """Create and return a new, arbitrary Bug.

        The bug returned uses default values where possible. See
        `IBugSet.new` for more information.

        :param product: If the product is not set, one is created
            and this is used as the primary bug target.
        """
        if product is None:
            product = self.makeProduct()
        owner = self.makePerson()
        title = self.getUniqueString()
        create_bug_params = CreateBugParams(
            owner, title, comment=self.getUniqueString())
        create_bug_params.setBugTarget(product=product)
        return getUtility(IBugSet).createBug(create_bug_params)

<<<<<<< HEAD
    def makeSpec(self):
        """Create a new, arbitrary Specification.

        :param branch: if supplied, this will be linked to the spec.
        """
        spec = getUtility(ISpecificationSet).new(
            self.getUniqueString(),
            self.getUniqueString(),
            self.getUniqueURL(),
            self.getUniqueString(),
            SpecificationDefinitionStatus.APPROVED,
            self.makePerson(),
            product=self.makeProduct(),
            )
        return spec

    def makeSeries(self, user_branch=None, import_branch=None):
        """Create a new, arbitrary ProductSeries.

        :param user_branch: If supplied, the branch to set as
            ProductSeries.user_branch.
        :param import_branch: If supplied, the branch to set as
            ProductSeries.import_branch.
        """
        product = self.makeProduct()
        series = product.newSeries(product.owner, self.getUniqueString(),
            self.getUniqueString(), user_branch)
        series.import_branch = import_branch
        syncUpdate(series)
        return series
=======
    def makeBlueprint(self, product=None):
        """Create and return a new, arbitrary Blueprint.

        :param product: The product to make the blueprint on.  If one is
            not specified, an arbitrary product is created.
        """
        if product is None:
            product = self.makeProduct()
        return getUtility(ISpecificationSet).new(
            name=self.getUniqueString('name'),
            title=self.getUniqueString('title'),
            specurl=None,
            summary=self.getUniqueString('summary'),
            definition_status=SpecificationDefinitionStatus.NEW,
            owner=self.makePerson(),
            product=product)
>>>>>>> 221608eb

    def makeCodeImport(self, url=None):
        """Create and return a new, arbitrary code import.

        The code import will be an import from a Subversion repository located
        at `url`, or an arbitrary unique url if the parameter is not supplied.
        """
        if url is None:
            url = self.getUniqueURL()
        vcs_imports = getUtility(ILaunchpadCelebrities).vcs_imports
        branch = self.makeBranch(
            BranchType.IMPORTED, owner=vcs_imports)
        registrant = self.makePerson()
        return getUtility(ICodeImportSet).new(
            registrant, branch, rcs_type=RevisionControlSystems.SVN,
            svn_branch_url=url)

    def makeCodeImportJob(self, code_import):
        """Create and return a new code import job for the given import.

        This implies setting the import's review_status to REVIEWED.
        """
        code_import.updateFromData(
            {'review_status': CodeImportReviewStatus.REVIEWED},
            code_import.registrant)
        workflow = getUtility(ICodeImportJobWorkflow)
        return workflow.newJob(code_import)

    def makeCodeImportMachine(self):
        """Return a new CodeImportMachine.

        The machine will be in the OFFLINE state."""
        hostname = self.getUniqueString('machine-')
        return getUtility(ICodeImportMachineSet).new(hostname)<|MERGE_RESOLUTION|>--- conflicted
+++ resolved
@@ -297,38 +297,6 @@
         create_bug_params.setBugTarget(product=product)
         return getUtility(IBugSet).createBug(create_bug_params)
 
-<<<<<<< HEAD
-    def makeSpec(self):
-        """Create a new, arbitrary Specification.
-
-        :param branch: if supplied, this will be linked to the spec.
-        """
-        spec = getUtility(ISpecificationSet).new(
-            self.getUniqueString(),
-            self.getUniqueString(),
-            self.getUniqueURL(),
-            self.getUniqueString(),
-            SpecificationDefinitionStatus.APPROVED,
-            self.makePerson(),
-            product=self.makeProduct(),
-            )
-        return spec
-
-    def makeSeries(self, user_branch=None, import_branch=None):
-        """Create a new, arbitrary ProductSeries.
-
-        :param user_branch: If supplied, the branch to set as
-            ProductSeries.user_branch.
-        :param import_branch: If supplied, the branch to set as
-            ProductSeries.import_branch.
-        """
-        product = self.makeProduct()
-        series = product.newSeries(product.owner, self.getUniqueString(),
-            self.getUniqueString(), user_branch)
-        series.import_branch = import_branch
-        syncUpdate(series)
-        return series
-=======
     def makeBlueprint(self, product=None):
         """Create and return a new, arbitrary Blueprint.
 
@@ -345,7 +313,6 @@
             definition_status=SpecificationDefinitionStatus.NEW,
             owner=self.makePerson(),
             product=product)
->>>>>>> 221608eb
 
     def makeCodeImport(self, url=None):
         """Create and return a new, arbitrary code import.
@@ -379,4 +346,35 @@
 
         The machine will be in the OFFLINE state."""
         hostname = self.getUniqueString('machine-')
-        return getUtility(ICodeImportMachineSet).new(hostname)+        return getUtility(ICodeImportMachineSet).new(hostname)
+
+    def makeSeries(self, user_branch=None, import_branch=None):
+        """Create a new, arbitrary ProductSeries.
+
+        :param user_branch: If supplied, the branch to set as
+            ProductSeries.user_branch.
+        :param import_branch: If supplied, the branch to set as
+            ProductSeries.import_branch.
+        """
+        product = self.makeProduct()
+        series = product.newSeries(product.owner, self.getUniqueString(),
+            self.getUniqueString(), user_branch)
+        series.import_branch = import_branch
+        syncUpdate(series)
+        return series
+
+    def makeSpec(self):
+        """Create a new, arbitrary Specification.
+
+        :param branch: if supplied, this will be linked to the spec.
+        """
+        spec = getUtility(ISpecificationSet).new(
+            self.getUniqueString(),
+            self.getUniqueString(),
+            self.getUniqueURL(),
+            self.getUniqueString(),
+            SpecificationDefinitionStatus.APPROVED,
+            self.makePerson(),
+            product=self.makeProduct(),
+            )
+        return spec