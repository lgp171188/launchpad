 # Copyright 2007 Canonical Ltd.  All rights reserved.

"""Testing infrastructure for the Launchpad application.

This module should not have any actual tests.
"""

__metaclass__ = type
__all__ = [
    'LaunchpadObjectFactory',
    'time_counter',
    ]

from datetime import datetime, timedelta
import pytz

from zope.component import getUtility
from canonical.database.sqlbase import connect, sqlvalues
from canonical.launchpad.interfaces import (
<<<<<<< HEAD
    BranchSubscriptionNotificationLevel,
    BranchType,
    CodeImportReviewStatus,
    CreateBugParams,
    IBranchSet,
    IBugSet,
    ICodeImportJobWorkflow,
=======
    BranchMergeProposalStatus,
    BranchType,
    CodeImportMachineState,
    CodeImportReviewStatus,
    CreateBugParams,
    EmailAddressStatus,
    IBranchSet,
    IBugSet,
    ICodeImportJobWorkflow,
    ICodeImportMachineSet,
>>>>>>> 9f37cd87
    ICodeImportSet,
    ILaunchpadCelebrities,
    IPersonSet,
    IProductSet,
    IRevisionSet,
<<<<<<< HEAD
    ISpecificationSet,
    License,
    PersonCreationRationale,
    UnknownBranchTypeError,
    RevisionControlSystems,
    SpecificationDefinitionStatus,
    )
from canonical.launchpad.ftests import syncUpdate
=======
    License,
    PersonCreationRationale,
    RevisionControlSystems,
    UnknownBranchTypeError,
    )
>>>>>>> 9f37cd87


def time_counter(origin=None, delta=timedelta(seconds=5)):
    """A generator for yielding datetime values.

    Each time the generator yields a value, the origin is incremented
    by the delta.

    >>> now = time_counter(datetime(2007, 12, 1), timedelta(days=1))
    >>> now.next()
    datetime.datetime(2007, 12, 1, 0, 0)
    >>> now.next()
    datetime.datetime(2007, 12, 2, 0, 0)
    >>> now.next()
    datetime.datetime(2007, 12, 3, 0, 0)
    """
    if origin is None:
        origin = datetime.now(pytz.UTC)
    now = origin
    while True:
        yield now
        now += delta


# NOTE:
#
# The LaunchpadObjectFactory is driven purely by use.  The version here
# is by no means complete for Launchpad objects.  If you need to create
# anonymous objects for your tests then add methods to the factory.
#
class LaunchpadObjectFactory:
    """Factory methods for creating Launchpad objects.

    All the factory methods should be callable with no parameters.
    When this is done, the returned object should have unique references
    for any other required objects.
    """

    def __init__(self):
        # Initialise the unique identifier.
        self._integer = 0

    def getUniqueInteger(self):
        """Return an integer unique to this factory instance."""
        self._integer += 1
        return self._integer

    def getUniqueString(self, prefix=None):
        """Return a string unique to this factory instance.

        The string returned will always be a valid name that can be used in
        Launchpad URLs.

        :param prefix: Used as a prefix for the unique string. If unspecified,
            defaults to 'generic-string'.
        """
        if prefix is None:
            prefix = "generic-string"
        string = "%s%s" % (prefix, self.getUniqueInteger())
        return string.replace('_', '-').lower()

    def getUniqueURL(self):
        """Return a URL unique to this run of the test case."""
        return 'http://%s.example.com/%s' % (
            self.getUniqueString('domain'), self.getUniqueString('path'))

    def makePerson(self, email=None, name=None, password=None,
                   email_address_status=None):
        """Create and return a new, arbitrary Person.

        :param email: The email address for the new person.
        :param name: The name for the new person.
        :param password: The password for the person.
            This password can be used in setupBrowser in combination
            with the email address to create a browser for this new
            person.
        :param email_address_status: If specified, the status of the email
            address is set to the email_address_status.
        """
        if email is None:
            email = self.getUniqueString('email')
        if name is None:
            name = self.getUniqueString('person-name')
        if password is None:
            password = self.getUniqueString('password')
        else:
            # If a password was specified, validate the email address,
            # unless told otherwise.
            if email_address_status is None:
                email_address_status = EmailAddressStatus.VALIDATED
        # Set the password to test in order to allow people that have
        # been created this way can be logged in.
        person, email = getUtility(IPersonSet).createPersonAndEmail(
            email, rationale=PersonCreationRationale.UNKNOWN, name=name,
            password=password)
        # To make the person someone valid in Launchpad, validate the
        # email.
        if email_address_status == EmailAddressStatus.VALIDATED:
            person.validateAndEnsurePreferredEmail(email)
        elif email_address_status is not None:
            email.status = email_address_status
            email.syncUpdate()
        else:
            # Leave the email as NEW.
            pass
        return person

    def makeProduct(self, name=None):
        """Create and return a new, arbitrary Product."""
        owner = self.makePerson()
        if name is None:
            name = self.getUniqueString('product-name')
        return getUtility(IProductSet).createProduct(
            owner, name,
            self.getUniqueString('displayname'),
            self.getUniqueString('title'),
            self.getUniqueString('summary'),
            self.getUniqueString('description'),
            licenses=[License.GPL])

    def makeBranch(self, branch_type=None, owner=None, name=None,
                   product=None, url=None, registrant=None,
                   **optional_branch_args):
        """Create and return a new, arbitrary Branch of the given type.

        Any parameters for IBranchSet.new can be specified to override the
        default ones.
        """
        if branch_type is None:
            branch_type = BranchType.HOSTED
        if owner is None:
            owner = self.makePerson()
        if registrant is None:
            registrant = owner
        if name is None:
            name = self.getUniqueString('branch')
        if product is None:
            product = self.makeProduct()

        if branch_type in (BranchType.HOSTED, BranchType.IMPORTED):
            url = None
        elif branch_type in (BranchType.MIRRORED, BranchType.REMOTE):
            if url is None:
                url = self.getUniqueURL()
        else:
            raise UnknownBranchTypeError(
                'Unrecognized branch type: %r' % (branch_type,))
        return getUtility(IBranchSet).new(
            branch_type, name, registrant, owner, product, url,
            **optional_branch_args)

<<<<<<< HEAD
    def makeBranchSubscription(self):
        """Create a BranchSubscription."""
        branch = self.makeBranch()
        return branch.subscribe(self.makePerson(),
            BranchSubscriptionNotificationLevel.NOEMAIL, None)
=======
    def makeBranchMergeProposal(self, target_branch=None, registrant=None,
                                set_state=None, dependent_branch=None):
        """Create a proposal to merge based on anonymous branches."""
        if target_branch is None:
            target_branch = self.makeBranch()
        if registrant is None:
            registrant = self.makePerson()
        source_branch = self.makeBranch(product=target_branch.product)
        proposal = source_branch.addLandingTarget(
            registrant, target_branch, dependent_branch=dependent_branch)

        if (set_state is None or
            set_state == BranchMergeProposalStatus.WORK_IN_PROGRESS):
            # The initial state is work in progress, so do nothing.
            pass
        elif set_state == BranchMergeProposalStatus.NEEDS_REVIEW:
            proposal.requestReview()
        elif set_state == BranchMergeProposalStatus.CODE_APPROVED:
            proposal.approveBranch(
                proposal.target_branch.owner, 'some_revision')
        elif set_state == BranchMergeProposalStatus.REJECTED:
            proposal.rejectBranch(
                proposal.target_branch.owner, 'some_revision')
        elif set_state == BranchMergeProposalStatus.MERGED:
            proposal.markAsMerged()
        elif set_state == BranchMergeProposalStatus.MERGE_FAILED:
            proposal.mergeFailed(proposal.target_branch.owner)
        elif set_state == BranchMergeProposalStatus.QUEUED:
            proposal.enqueue(
                proposal.target_branch.owner, 'some_revision')
        elif set_state == BranchMergeProposalStatus.SUPERSEDED:
            proposal.resubmit(proposal.registrant)
        else:
            raise AssertionError('Unknown status: %s' % set_state)

        return proposal
>>>>>>> 9f37cd87

    def makeRevisionsForBranch(self, branch, count=5, author=None,
                               date_generator=None):
        """Add `count` revisions to the revision history of `branch`.

        :param branch: The branch to add the revisions to.
        :param count: The number of revisions to add.
        :param author: A string for the author name.
        :param date_generator: A `time_counter` instance, defaults to starting
                               from 1-Jan-2007 if not set.
        """
        if date_generator is None:
            date_generator = time_counter(
                datetime(2007, 1, 1, tzinfo=pytz.UTC),
                delta=timedelta(days=1))
        sequence = branch.revision_count
        parent = branch.getTipRevision()
        if parent is None:
            parent_ids = []
        else:
            parent_ids = [parent.revision_id]

        revision_set = getUtility(IRevisionSet)
        if author is None:
            author = self.getUniqueString('author')
        # All revisions are owned by the admin user.  Don't ask.
        admin_user = getUtility(ILaunchpadCelebrities).admin
        for index in range(count):
            revision = revision_set.new(
                revision_id = self.getUniqueString('revision-id'),
                log_body=self.getUniqueString('log-body'),
                revision_date=date_generator.next(),
                revision_author=author,
                parent_ids=parent_ids,
                properties={})
            sequence += 1
            branch.createBranchRevision(sequence, revision)
            parent = revision
            parent_ids = [parent.revision_id]
        branch.updateScannedDetails(parent.revision_id, sequence)

    def makeBug(self, branch=None):
        """Create and return a new, arbitrary Bug.

        The bug returned uses default values where possible. See
        `IBugSet.new` for more information.

        :param branch: if supplied, this branch will be linked to the bug.
        """
        owner = self.makePerson()
        title = self.getUniqueString()
        create_bug_params = CreateBugParams(
            owner, title, comment=self.getUniqueString())
        create_bug_params.setBugTarget(product=self.makeProduct())
        bug = getUtility(IBugSet).createBug(create_bug_params)
        if branch is not None:
            bug.addBranch(branch, branch.owner)
        return bug

    def makeSpec(self, branch=None):
        """Create a new, arbitrary Specification.

        :param branch: if supplied, this will be linked to the spec.
        """
        spec = getUtility(ISpecificationSet).new(
            self.getUniqueString(),
            self.getUniqueString(),
            self.getUniqueURL(),
            self.getUniqueString(),
            SpecificationDefinitionStatus.APPROVED,
            self.makePerson(),
            product=self.makeProduct(),
            )
        if branch is not None:
            spec.linkBranch(branch, branch.owner)
        return spec

    def makeSeries(self, user_branch=None, import_branch=None):
        """Create a new, arbitrary ProductSeries.

        :param user_branch: If supplied, the branch to set as
            ProductSeries.user_branch.
        :param import_branch: If supplied, the branch to set as
            ProductSeries.import_branch.
        """
        product = self.makeProduct()
        series = product.newSeries(product.owner, self.getUniqueString(),
            self.getUniqueString(), user_branch)
        series.import_branch = import_branch
        syncUpdate(series)
        return series

    def makeCodeImport(self, url=None):
        """Create and return a new, arbitrary code import.

        The code import will be an import from a Subversion repository located
        at `url`, or an arbitrary unique url if the parameter is not supplied.
        """
        if url is None:
            url = self.getUniqueURL()
        vcs_imports = getUtility(ILaunchpadCelebrities).vcs_imports
        branch = self.makeBranch(
            BranchType.IMPORTED, owner=vcs_imports)
        registrant = self.makePerson()
        return getUtility(ICodeImportSet).new(
            registrant, branch, rcs_type=RevisionControlSystems.SVN,
            svn_branch_url=url)

    def makeCodeImportJob(self, code_import):
        """Create and return a new code import job for the given import.

        This implies setting the import's review_status to REVIEWED.
        """
        code_import.updateFromData(
            {'review_status': CodeImportReviewStatus.REVIEWED},
            code_import.registrant)
        workflow = getUtility(ICodeImportJobWorkflow)
        return workflow.newJob(code_import)

    def makeCodeImportMachine(self):
        """Return a new CodeImportMachine.

        The machine will be in the OFFLINE state."""
        hostname = self.getUniqueString('machine-')
        return getUtility(ICodeImportMachineSet).new(hostname)<|MERGE_RESOLUTION|>--- conflicted
+++ resolved
@@ -17,16 +17,8 @@
 from zope.component import getUtility
 from canonical.database.sqlbase import connect, sqlvalues
 from canonical.launchpad.interfaces import (
-<<<<<<< HEAD
+    BranchMergeProposalStatus,
     BranchSubscriptionNotificationLevel,
-    BranchType,
-    CodeImportReviewStatus,
-    CreateBugParams,
-    IBranchSet,
-    IBugSet,
-    ICodeImportJobWorkflow,
-=======
-    BranchMergeProposalStatus,
     BranchType,
     CodeImportMachineState,
     CodeImportReviewStatus,
@@ -36,28 +28,19 @@
     IBugSet,
     ICodeImportJobWorkflow,
     ICodeImportMachineSet,
->>>>>>> 9f37cd87
     ICodeImportSet,
     ILaunchpadCelebrities,
     IPersonSet,
     IProductSet,
     IRevisionSet,
-<<<<<<< HEAD
     ISpecificationSet,
     License,
     PersonCreationRationale,
-    UnknownBranchTypeError,
     RevisionControlSystems,
     SpecificationDefinitionStatus,
+    UnknownBranchTypeError,
     )
 from canonical.launchpad.ftests import syncUpdate
-=======
-    License,
-    PersonCreationRationale,
-    RevisionControlSystems,
-    UnknownBranchTypeError,
-    )
->>>>>>> 9f37cd87
 
 
 def time_counter(origin=None, delta=timedelta(seconds=5)):
@@ -209,13 +192,6 @@
             branch_type, name, registrant, owner, product, url,
             **optional_branch_args)
 
-<<<<<<< HEAD
-    def makeBranchSubscription(self):
-        """Create a BranchSubscription."""
-        branch = self.makeBranch()
-        return branch.subscribe(self.makePerson(),
-            BranchSubscriptionNotificationLevel.NOEMAIL, None)
-=======
     def makeBranchMergeProposal(self, target_branch=None, registrant=None,
                                 set_state=None, dependent_branch=None):
         """Create a proposal to merge based on anonymous branches."""
@@ -252,7 +228,12 @@
             raise AssertionError('Unknown status: %s' % set_state)
 
         return proposal
->>>>>>> 9f37cd87
+
+    def makeBranchSubscription(self):
+        """Create a BranchSubscription."""
+        branch = self.makeBranch()
+        return branch.subscribe(self.makePerson(),
+            BranchSubscriptionNotificationLevel.NOEMAIL, None)
 
     def makeRevisionsForBranch(self, branch, count=5, author=None,
                                date_generator=None):
