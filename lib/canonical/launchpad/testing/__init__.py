--- conflicted
+++ resolved
@@ -16,9 +16,9 @@
 
 from zope.component import getUtility
 from canonical.launchpad.interfaces import (
-<<<<<<< HEAD
-    BranchType, IBranchSet, ILaunchpadCelebrities, IPersonSet, IProductSet,
-    IRevisionSet, License, PersonCreationRationale, UnknownBranchTypeError)
+    BranchType, CreateBugParams, IBranchSet, IBugSet, ILaunchpadCelebrities,
+    IPersonSet, IProductSet, IRevisionSet, License, PersonCreationRationale,
+    UnknownBranchTypeError)
 
 
 def time_counter(origin=None, delta=timedelta(seconds=5)):
@@ -41,10 +41,6 @@
     while True:
         yield now
         now += delta
-=======
-    BranchType, CreateBugParams, IBranchSet, IBugSet, IPersonSet, IProductSet,
-    License, PersonCreationRationale, UnknownBranchTypeError)
->>>>>>> 6e44667c
 
 
 # NOTE:
@@ -145,7 +141,6 @@
             branch_type, name, owner, owner, product, url,
             **optional_branch_args)
 
-<<<<<<< HEAD
     def makeRevisionsForBranch(self, branch, count=5, author=None,
                                date_generator=None):
         """Add `count` revisions to the revision history of `branch`.
@@ -186,7 +181,7 @@
             parent = revision
             parent_ids = [parent.revision_id]
         branch.updateScannedDetails(parent.revision_id, sequence)
-=======
+
     def makeBug(self):
         """Create and return a new, arbitrary Bug.
 
@@ -198,5 +193,4 @@
         create_bug_params = CreateBugParams(
             owner, title, comment=self.getUniqueString())
         create_bug_params.setBugTarget(product=self.makeProduct())
-        return getUtility(IBugSet).createBug(create_bug_params)
->>>>>>> 6e44667c
+        return getUtility(IBugSet).createBug(create_bug_params)