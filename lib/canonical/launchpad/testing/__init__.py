--- conflicted
+++ resolved
@@ -16,12 +16,13 @@
 
 from zope.component import getUtility
 from canonical.launchpad.interfaces import (
-<<<<<<< HEAD
     BranchSubscriptionNotificationLevel,
     BranchType,
+    CodeImportReviewStatus,
     CreateBugParams,
     IBranchSet,
     IBugSet,
+    ICodeImportJobWorkflow,
     ICodeImportSet,
     ILaunchpadCelebrities,
     IPersonSet,
@@ -35,12 +36,6 @@
     SpecificationDefinitionStatus,
     )
 from canonical.launchpad.ftests import syncUpdate
-=======
-    BranchType, CodeImportReviewStatus, CreateBugParams, IBranchSet, IBugSet,
-    ICodeImportJobWorkflow, ICodeImportSet, ILaunchpadCelebrities, IPersonSet,
-    IProductSet, IRevisionSet, License, PersonCreationRationale,
-    RevisionControlSystems, UnknownBranchTypeError)
->>>>>>> 7211d877
 
 
 def time_counter(origin=None, delta=timedelta(seconds=5)):
@@ -217,7 +212,6 @@
         create_bug_params = CreateBugParams(
             owner, title, comment=self.getUniqueString())
         create_bug_params.setBugTarget(product=self.makeProduct())
-<<<<<<< HEAD
         bug = getUtility(IBugSet).createBug(create_bug_params)
         if branch is not None:
             bug.addBranch(branch, branch.owner)
@@ -256,17 +250,6 @@
         syncUpdate(series)
         return series
 
-    def makeCodeImport(self):
-        """Create a new, arbitrary CodeImport."""
-        vcs_imports = getUtility(ILaunchpadCelebrities).vcs_imports
-        branch = self.makeBranch(owner=vcs_imports)
-        import_set = getUtility(ICodeImportSet)
-        url = self.getUniqueURL()
-        return import_set.new(
-            branch.owner, branch, RevisionControlSystems.SVN, url)
-=======
-        return getUtility(IBugSet).createBug(create_bug_params)
-
     def makeCodeImport(self, url=None):
         """Create and return a new, arbitrary code import.
 
@@ -292,5 +275,4 @@
             {'review_status': CodeImportReviewStatus.REVIEWED},
             code_import.registrant)
         workflow = getUtility(ICodeImportJobWorkflow)
-        return workflow.newJob(code_import)
->>>>>>> 7211d877
+        return workflow.newJob(code_import)