 # Copyright 2007 Canonical Ltd.  All rights reserved.

"""Testing infrastructure for the Launchpad application.

This module should not have any actual tests.
"""

__metaclass__ = type
__all__ = [
    'LaunchpadObjectFactory',
    'time_counter',
    ]

from datetime import datetime, timedelta
import pytz

from zope.component import getUtility
from canonical.database.sqlbase import connect, sqlvalues
from canonical.launchpad.interfaces import (
    BranchType,
<<<<<<< HEAD
=======
    CodeImportMachineState,
>>>>>>> c895d8e6
    CodeImportReviewStatus,
    CreateBugParams,
    EmailAddressStatus,
    IBranchSet,
    IBugSet,
    ICodeImportJobWorkflow,
<<<<<<< HEAD
=======
    ICodeImportMachineSet,
>>>>>>> c895d8e6
    ICodeImportSet,
    ILaunchpadCelebrities,
    IPersonSet,
    IProductSet,
    IRevisionSet,
<<<<<<< HEAD
    ISpecificationSet,
    License,
    PersonCreationRationale,
    RevisionControlSystems,
    SpecificationDefinitionStatus,
=======
    License,
    PersonCreationRationale,
    RevisionControlSystems,
>>>>>>> c895d8e6
    UnknownBranchTypeError,
    )


def time_counter(origin=None, delta=timedelta(seconds=5)):
    """A generator for yielding datetime values.

    Each time the generator yields a value, the origin is incremented
    by the delta.

    >>> now = time_counter(datetime(2007, 12, 1), timedelta(days=1))
    >>> now.next()
    datetime.datetime(2007, 12, 1, 0, 0)
    >>> now.next()
    datetime.datetime(2007, 12, 2, 0, 0)
    >>> now.next()
    datetime.datetime(2007, 12, 3, 0, 0)
    """
    if origin is None:
        origin = datetime.now(pytz.UTC)
    now = origin
    while True:
        yield now
        now += delta


# NOTE:
#
# The LaunchpadObjectFactory is driven purely by use.  The version here
# is by no means complete for Launchpad objects.  If you need to create
# anonymous objects for your tests then add methods to the factory.
#
class LaunchpadObjectFactory:
    """Factory methods for creating Launchpad objects.

    All the factory methods should be callable with no parameters.
    When this is done, the returned object should have unique references
    for any other required objects.
    """

    def __init__(self):
        # Initialise the unique identifier.
        self._integer = 0

    def getUniqueInteger(self):
        """Return an integer unique to this factory instance."""
        self._integer += 1
        return self._integer

    def getUniqueString(self, prefix=None):
        """Return a string unique to this factory instance.

        The string returned will always be a valid name that can be used in
        Launchpad URLs.

        :param prefix: Used as a prefix for the unique string. If unspecified,
            defaults to 'generic-string'.
        """
        if prefix is None:
            prefix = "generic-string"
        string = "%s%s" % (prefix, self.getUniqueInteger())
        return string.replace('_', '-').lower()

    def getUniqueURL(self):
        """Return a URL unique to this run of the test case."""
        return 'http://%s.example.com/%s' % (
            self.getUniqueString('domain'), self.getUniqueString('path'))

    def makePerson(self, email=None, name=None, password=None,
                   email_address_status=None):
        """Create and return a new, arbitrary Person.

        :param email: The email address for the new person.
        :param name: The name for the new person.
        :param password: The password for the person.
            This password can be used in setupBrowser in combination
            with the email address to create a browser for this new
            person.
        :param email_address_status: If specified, the status of the email
            address is set to the email_address_status.
        """
        if email is None:
            email = self.getUniqueString('email')
        if name is None:
            name = self.getUniqueString('person-name')
        if password is None:
            password = self.getUniqueString('password')
        else:
            # If a password was specified, validate the email address,
            # unless told otherwise.
            if email_address_status is None:
                email_address_status = EmailAddressStatus.VALIDATED
        # Set the password to test in order to allow people that have
        # been created this way can be logged in.
        person, email = getUtility(IPersonSet).createPersonAndEmail(
            email, rationale=PersonCreationRationale.UNKNOWN, name=name,
            password=password)
        # To make the person someone valid in Launchpad, validate the
        # email.
        if email_address_status == EmailAddressStatus.VALIDATED:
            person.validateAndEnsurePreferredEmail(email)
        elif email_address_status is not None:
            email.status = email_address_status
            email.syncUpdate()
        else:
            # Leave the email as NEW.
            pass
        return person

    def makeProduct(self, name=None):
        """Create and return a new, arbitrary Product."""
        owner = self.makePerson()
        if name is None:
            name = self.getUniqueString('product-name')
        return getUtility(IProductSet).createProduct(
            owner, name,
            self.getUniqueString('displayname'),
            self.getUniqueString('title'),
            self.getUniqueString('summary'),
            self.getUniqueString('description'),
            licenses=[License.GPL])

    def makeBranch(self, branch_type=None, owner=None, name=None,
                   product=None, url=None, registrant=None,
                   explicit_junk=False,
                   **optional_branch_args):
        """Create and return a new, arbitrary Branch of the given type.

        Any parameters for IBranchSet.new can be specified to override the
        default ones.

        :param explicit_junk: If set to True, a product is not created
            if the product parameter is None.
        """
        if branch_type is None:
            branch_type = BranchType.HOSTED
        if owner is None:
            owner = self.makePerson()
        if registrant is None:
            registrant = owner
        if name is None:
            name = self.getUniqueString('branch')
        if product is None and not explicit_junk:
            product = self.makeProduct()

        if branch_type in (BranchType.HOSTED, BranchType.IMPORTED):
            url = None
        elif branch_type in (BranchType.MIRRORED, BranchType.REMOTE):
            if url is None:
                url = self.getUniqueURL()
        else:
            raise UnknownBranchTypeError(
                'Unrecognized branch type: %r' % (branch_type,))
        return getUtility(IBranchSet).new(
            branch_type, name, registrant, owner, product, url,
            **optional_branch_args)

    def makeRevisionsForBranch(self, branch, count=5, author=None,
                               date_generator=None):
        """Add `count` revisions to the revision history of `branch`.

        :param branch: The branch to add the revisions to.
        :param count: The number of revisions to add.
        :param author: A string for the author name.
        :param date_generator: A `time_counter` instance, defaults to starting
                               from 1-Jan-2007 if not set.
        """
        if date_generator is None:
            date_generator = time_counter(
                datetime(2007, 1, 1, tzinfo=pytz.UTC),
                delta=timedelta(days=1))
        sequence = branch.revision_count
        parent = branch.getTipRevision()
        if parent is None:
            parent_ids = []
        else:
            parent_ids = [parent.revision_id]

        revision_set = getUtility(IRevisionSet)
        if author is None:
            author = self.getUniqueString('author')
        # All revisions are owned by the admin user.  Don't ask.
        admin_user = getUtility(ILaunchpadCelebrities).admin
        for index in range(count):
            revision = revision_set.new(
                revision_id = self.getUniqueString('revision-id'),
                log_body=self.getUniqueString('log-body'),
                revision_date=date_generator.next(),
                revision_author=author,
                parent_ids=parent_ids,
                properties={})
            sequence += 1
            branch.createBranchRevision(sequence, revision)
            parent = revision
            parent_ids = [parent.revision_id]
        branch.updateScannedDetails(parent.revision_id, sequence)

    def makeBug(self, product=None):
        """Create and return a new, arbitrary Bug.

        The bug returned uses default values where possible. See
        `IBugSet.new` for more information.

        :param product: If the product is not set, one is created
            and this is used as the primary bug target.
        """
        if product is None:
            product = self.makeProduct()
        owner = self.makePerson()
        title = self.getUniqueString()
        create_bug_params = CreateBugParams(
            owner, title, comment=self.getUniqueString())
        create_bug_params.setBugTarget(product=product)
        return getUtility(IBugSet).createBug(create_bug_params)

    def makeBlueprint(self, product=None):
        """Create and return a new, arbitrary Blueprint.

        :param product: The product to make the blueprint on.  If one is
            not specified, an arbitrary product is created.
        """
        if product is None:
            product = self.makeProduct()
        return getUtility(ISpecificationSet).new(
            name=self.getUniqueString('name'),
            title=self.getUniqueString('title'),
            specurl=None,
            summary=self.getUniqueString('summary'),
            definition_status=SpecificationDefinitionStatus.NEW,
            owner=self.makePerson(),
            product=product)

    def makeCodeImport(self, url=None):
        """Create and return a new, arbitrary code import.

        The code import will be an import from a Subversion repository located
        at `url`, or an arbitrary unique url if the parameter is not supplied.
        """
        if url is None:
            url = self.getUniqueURL()
        vcs_imports = getUtility(ILaunchpadCelebrities).vcs_imports
        branch = self.makeBranch(
            BranchType.IMPORTED, owner=vcs_imports)
        registrant = self.makePerson()
        return getUtility(ICodeImportSet).new(
            registrant, branch, rcs_type=RevisionControlSystems.SVN,
            svn_branch_url=url)

    def makeCodeImportJob(self, code_import):
        """Create and return a new code import job for the given import.

        This implies setting the import's review_status to REVIEWED.
        """
        code_import.updateFromData(
            {'review_status': CodeImportReviewStatus.REVIEWED},
            code_import.registrant)
        workflow = getUtility(ICodeImportJobWorkflow)
        return workflow.newJob(code_import)

    def makeCodeImportMachine(self):
        """Return a new CodeImportMachine.

        The machine will be in the OFFLINE state."""
        hostname = self.getUniqueString('machine-')
        return getUtility(ICodeImportMachineSet).new(hostname)<|MERGE_RESOLUTION|>--- conflicted
+++ resolved
@@ -18,36 +18,24 @@
 from canonical.database.sqlbase import connect, sqlvalues
 from canonical.launchpad.interfaces import (
     BranchType,
-<<<<<<< HEAD
-=======
     CodeImportMachineState,
->>>>>>> c895d8e6
     CodeImportReviewStatus,
     CreateBugParams,
     EmailAddressStatus,
     IBranchSet,
     IBugSet,
     ICodeImportJobWorkflow,
-<<<<<<< HEAD
-=======
     ICodeImportMachineSet,
->>>>>>> c895d8e6
     ICodeImportSet,
     ILaunchpadCelebrities,
     IPersonSet,
     IProductSet,
     IRevisionSet,
-<<<<<<< HEAD
     ISpecificationSet,
     License,
     PersonCreationRationale,
     RevisionControlSystems,
     SpecificationDefinitionStatus,
-=======
-    License,
-    PersonCreationRationale,
-    RevisionControlSystems,
->>>>>>> c895d8e6
     UnknownBranchTypeError,
     )
 
