--- conflicted
+++ resolved
@@ -543,11 +543,7 @@
     """Print the application tabs' text and URL."""
     location_apps = find_tag_by_id(contents, 'lp-apps')
     if location_apps is None:
-<<<<<<< HEAD
-        location_apps = first_tag_by_class(contents, 'location-portlet')
-=======
         location_apps = first_tag_by_class(contents, 'watermark-apps-portlet')
->>>>>>> 7c3eb1de
         if location_apps is not None:
             location_apps = location_apps.ul.findAll('li')
     else:
