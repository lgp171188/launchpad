--- conflicted
+++ resolved
@@ -248,7 +248,6 @@
             transaction.commit()
         return account
 
-<<<<<<< HEAD
     def makePerson(self, *args, **kwargs):
         """As makePersonNoCommit, except with an implicit transaction commit.
 
@@ -280,12 +279,6 @@
         self, email=None, name=None, password=None,
         email_address_status=None, hide_email_addresses=False,
         displayname=None, time_zone=None, latitude=None, longitude=None):
-=======
-    def makePerson(self, email=None, name=None, password=None,
-                   email_address_status=None, hide_email_addresses=False,
-                   displayname=None, time_zone=None, latitude=None,
-                   longitude=None):
->>>>>>> c08a987d
         """Create and return a new, arbitrary Person.
 
         :param email: The email address for the new person.
