--- conflicted
+++ resolved
@@ -244,7 +244,6 @@
                                          person.account)
         return person
 
-<<<<<<< HEAD
     def makeEmail(self, address, person, email_status=None):
         """Create a new email address for a person.
 
@@ -263,9 +262,7 @@
             email_status = EmailAddressStatus.VALIDATED
         return getUtility(IEmailAddressSet).new(
             address, person, email_status, person.account)
-        
-=======
->>>>>>> 283db908
+
     def makeTeam(self, owner, displayname=None, email=None, name=None,
                  subscription_policy=TeamSubscriptionPolicy.OPEN):
         """Create and return a new, arbitrary Team.
