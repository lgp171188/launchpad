--- conflicted
+++ resolved
@@ -123,7 +123,15 @@
             host = "%s.domain.com" % self.getUniqueString('domain')
         return '%s://%s/%s' % (scheme, host, self.getUniqueString('path'))
 
-<<<<<<< HEAD
+
+class LaunchpadObjectFactory(ObjectFactory):
+    """Factory methods for creating Launchpad objects.
+
+    All the factory methods should be callable with no parameters.
+    When this is done, the returned object should have unique references
+    for any other required objects.
+    """
+
     def makeCodeMailJob(self, to_address=None, from_address=None,
         subject=None, body=None, footer=None, msgid=None, rationale=None,
         branch_url=None, branch_project_name=None, in_reply_to=None,
@@ -150,16 +158,6 @@
             footer=footer, rationale=rationale, branch_url=branch_url,
             branch_project_name=branch_project_name, rfc822msgid=msgid,
             in_reply_to=in_reply_to, date_created=date_created)
-=======
-
-class LaunchpadObjectFactory(ObjectFactory):
-    """Factory methods for creating Launchpad objects.
-
-    All the factory methods should be callable with no parameters.
-    When this is done, the returned object should have unique references
-    for any other required objects.
-    """
->>>>>>> b7309ad6
 
     def makePerson(self, email=None, name=None, password=None,
                    email_address_status=None, hide_email_addresses=False,
