# Copyright 2007-2008 Canonical Ltd.  All rights reserved.

"""Testing infrastructure for the Launchpad application.

This module should not have any actual tests.
"""

__metaclass__ = type
__all__ = [
    'LaunchpadObjectFactory',
    'ObjectFactory',
    'time_counter',
    ]

from datetime import datetime, timedelta
from email.Encoders import encode_base64
from email.Utils import make_msgid, formatdate
from email.Message import Message as EmailMessage
from email.MIMEText import MIMEText
from email.MIMEMultipart import MIMEMultipart
from itertools import count
from StringIO import StringIO
import os.path

import pytz
from storm.store import Store
import transaction
from zope.component import getUtility
from zope.security.proxy import removeSecurityProxy

from canonical.autodecorate import AutoDecorate
from canonical.config import config
from canonical.codehosting.codeimport.worker import CodeImportSourceDetails
from canonical.database.sqlbase import flush_database_updates
from canonical.librarian.interfaces import ILibrarianClient
from canonical.launchpad.components.packagelocation import PackageLocation
from canonical.launchpad.database.account import Account
from canonical.launchpad.database.emailaddress import EmailAddress
from canonical.launchpad.database.message import Message, MessageChunk
from canonical.launchpad.database.milestone import Milestone
from canonical.launchpad.database.processor import ProcessorFamilySet
from canonical.launchpad.database.sourcepackage import SourcePackage
from canonical.launchpad.interfaces import IMasterStore
from canonical.launchpad.interfaces.account import (
    AccountCreationRationale, AccountStatus, IAccountSet)
from canonical.launchpad.interfaces.archive import (
    IArchiveSet, ArchivePurpose)
from canonical.launchpad.interfaces.branchmergequeue import (
    IBranchMergeQueueSet)
from canonical.launchpad.interfaces.branch import (
    BranchType, IBranchSet, UnknownBranchTypeError)
from canonical.launchpad.interfaces.branchmergeproposal import (
    BranchMergeProposalStatus)
from canonical.launchpad.interfaces.branchsubscription import (
    BranchSubscriptionNotificationLevel, CodeReviewNotificationLevel)
from canonical.launchpad.interfaces.bug import CreateBugParams, IBugSet
from canonical.launchpad.interfaces.bugtask import BugTaskStatus, IBugTaskSet
from canonical.launchpad.interfaces.bugtracker import (
    BugTrackerType, IBugTrackerSet)
from canonical.launchpad.interfaces.bugwatch import IBugWatchSet
from canonical.launchpad.interfaces.codeimport import ICodeImportSet
from canonical.launchpad.interfaces.codeimportevent import ICodeImportEventSet
from canonical.launchpad.interfaces.codeimportmachine import (
    CodeImportMachineState, ICodeImportMachineSet)
from canonical.launchpad.interfaces.codeimportresult import (
    CodeImportResultStatus, ICodeImportResultSet)
from canonical.launchpad.interfaces.codeimport import (
    CodeImportReviewStatus, RevisionControlSystems)
from canonical.launchpad.interfaces.country import ICountrySet
from canonical.launchpad.interfaces.distribution import (
    IDistribution, IDistributionSet)
from canonical.launchpad.interfaces.distributionsourcepackage import (
    IDistributionSourcePackage)
from canonical.launchpad.interfaces.distroseries import (
    DistroSeriesStatus, IDistroSeries)
from canonical.launchpad.interfaces.emailaddress import (
    EmailAddressStatus, IEmailAddressSet)
from canonical.launchpad.interfaces.hwdb import (
    HWSubmissionFormat, IHWSubmissionSet)
from canonical.launchpad.interfaces.launchpad import ILaunchpadCelebrities
from canonical.launchpad.interfaces.librarian import ILibraryFileAliasSet
from canonical.launchpad.interfaces.mailinglist import (
    IMailingListSet, MailingListStatus)
from canonical.launchpad.interfaces.mailinglistsubscription import (
    MailingListAutoSubscribePolicy)
from canonical.launchpad.interfaces.poll import (
    IPollSet, PollAlgorithm, PollSecrecy)
from canonical.launchpad.interfaces.potemplate import IPOTemplateSet
from canonical.launchpad.interfaces.person import (
    IPersonSet, PersonCreationRationale, TeamSubscriptionPolicy)
from canonical.launchpad.interfaces.product import (
    IProduct, IProductSet, License)
from canonical.launchpad.interfaces.productseries import IProductSeries
from canonical.launchpad.interfaces.project import IProjectSet
from canonical.launchpad.interfaces.publishing import PackagePublishingPocket
from canonical.launchpad.interfaces.revision import IRevisionSet
from canonical.launchpad.interfaces.shipit import (
    IShippingRequestSet, IStandardShipItRequestSet, ShipItFlavour,
    ShippingRequestStatus)
from canonical.launchpad.interfaces.sourcepackage import ISourcePackage
from canonical.launchpad.interfaces.sourcepackagename import (
    ISourcePackageNameSet)
from canonical.launchpad.interfaces.specification import (
    ISpecificationSet, SpecificationDefinitionStatus)
from canonical.launchpad.interfaces.translationgroup import (
    ITranslationGroupSet)
from canonical.launchpad.ftests import syncUpdate
from canonical.launchpad.mail.signedmessage import SignedMessage
from canonical.launchpad.webapp.adapter import StoreSelector
from canonical.launchpad.webapp.interfaces import ALL_STORES, MASTER_FLAVOR

SPACE = ' '


def time_counter(origin=None, delta=timedelta(seconds=5)):
    """A generator for yielding datetime values.

    Each time the generator yields a value, the origin is incremented
    by the delta.

    >>> now = time_counter(datetime(2007, 12, 1), timedelta(days=1))
    >>> now.next()
    datetime.datetime(2007, 12, 1, 0, 0)
    >>> now.next()
    datetime.datetime(2007, 12, 2, 0, 0)
    >>> now.next()
    datetime.datetime(2007, 12, 3, 0, 0)
    """
    if origin is None:
        origin = datetime.now(pytz.UTC)
    now = origin
    while True:
        yield now
        now += delta


def default_master_store(func):
    """Decorator to temporarily set the default Store to the master.
    
    In some cases, such as in the middle of a page test story,
    we might be calling factory methods with the default Store set
    to the slave which breaks stuff. For instance, if we set an account's
    password that needs to happen on the master store and this is forced.
    However, if we then read it back the default Store has to be used.
    """
    def with_default_master_store(*args, **kw):
        current_flavors = {}
        for store in ALL_STORES:
            current_flavors[store] = StoreSelector.getDefaultFlavor(store)
        try:
            for store in ALL_STORES:
                StoreSelector.setDefaultFlavor(store, MASTER_FLAVOR)
            return func(*args, **kw)
        finally:
            for store in ALL_STORES:
                StoreSelector.setDefaultFlavor(store, current_flavors[store])
    return with_default_master_store


# We use this for default paramters where None has a specific meaning.  For
# example, makeBranch(product=None) means "make a junk branch".
# None, because None means "junk branch".
_DEFAULT = object()


class ObjectFactory:
    """Factory methods for creating basic Python objects."""

    __metaclass__ = AutoDecorate(default_master_store)

    def __init__(self):
        # Initialise the unique identifier.
        self._integer = count(1)

    def getUniqueEmailAddress(self):
        return "%s@example.com" % self.getUniqueString('email')

    def getUniqueInteger(self):
        """Return an integer unique to this factory instance."""
        return self._integer.next()

    def getUniqueString(self, prefix=None):
        """Return a string unique to this factory instance.

        The string returned will always be a valid name that can be used in
        Launchpad URLs.

        :param prefix: Used as a prefix for the unique string. If unspecified,
            defaults to 'generic-string'.
        """
        if prefix is None:
            prefix = "generic-string"
        string = "%s%s" % (prefix, self.getUniqueInteger())
        return string.replace('_', '-').lower()

    def getUniqueURL(self, scheme=None, host=None):
        """Return a URL unique to this run of the test case."""
        if scheme is None:
            scheme = 'http'
        if host is None:
            host = "%s.domain.com" % self.getUniqueString('domain')
        return '%s://%s/%s' % (scheme, host, self.getUniqueString('path'))


class LaunchpadObjectFactory(ObjectFactory):
    """Factory methods for creating Launchpad objects.

    All the factory methods should be callable with no parameters.
    When this is done, the returned object should have unique references
    for any other required objects.
    """

    def makeCopyArchiveLocation(self, distribution=None, owner=None,
        name=None):
        """Create and return a new arbitrary location for copy packages."""
        copy_archive = self._makeArchive(distribution, owner, name,
                                         ArchivePurpose.COPY)

        distribution = copy_archive.distribution
        distroseries = distribution.currentseries
        pocket = PackagePublishingPocket.RELEASE

        location = PackageLocation(copy_archive, distribution, distroseries,
            pocket)
        return location

    def makeAccount(self, displayname, email=None, password=None,
                    status=AccountStatus.ACTIVE,
                    rationale=AccountCreationRationale.UNKNOWN,
                    commit=True):
        """Create and return a new Account.

        If commit is True, we do a transaction.commit() at the end so that the
        newly created objects can be seen in other stores as well.
        """
        account = getUtility(IAccountSet).new(
            rationale, displayname, password=password)
        removeSecurityProxy(account).status = status
        if email is None:
            email = self.getUniqueEmailAddress()
        email = self.makeEmail(
            email, person=None, account=account,
            email_status=EmailAddressStatus.PREFERRED)
        if commit:
            import transaction
            transaction.commit()
        return account

    def makePerson(self, *args, **kwargs):
        """As makePersonNoCommit, except with an implicit transaction commit.

        makePersonNoCommit makes changes to two seperate database connections,
        and the returned Person can have odd behavior until a commit is
        made. For example, person.preferredemail will be None as this
        is looking in the main Store for email address details, not the
        email address master Store (the auth Store).
        """
        person = self.makePersonNoCommit(*args, **kwargs)
        transaction.commit()
        self._stuff_preferredemail_cache(person)
        return person

    def _stuff_preferredemail_cache(self, person):
        """Stuff the preferredemail cache.
        
        cachedproperty does not get reset across transactions,
        so person.preferredemail can contain a bogus value even after
        a commit, despite all changes now being available in the main
        store.
        """
        person = removeSecurityProxy(person) # Need to poke person's privates
        person._preferredemail_cached = Store.of(person).find(
            EmailAddress, personID=person.id,
            status=EmailAddressStatus.PREFERRED).one()

    def makePersonNoCommit(
        self, email=None, name=None, password=None,
        email_address_status=None, hide_email_addresses=False,
        displayname=None, time_zone=None, latitude=None, longitude=None):
        """Create and return a new, arbitrary Person.

        :param email: The email address for the new person.
        :param name: The name for the new person.
        :param password: The password for the person.
            This password can be used in setupBrowser in combination
            with the email address to create a browser for this new
            person.
        :param email_address_status: If specified, the status of the email
            address is set to the email_address_status.
        :param displayname: The display name to use for the person.
        :param hide_email_addresses: Whether or not to hide the person's email
            address(es) from other users.
        :param time_zone: This person's time zone, as a string.
        :param latitude: This person's latitude, as a float.
        :param longitude: This person's longitude, as a float.
        """
        if email is None:
            email = self.getUniqueEmailAddress()
        if name is None:
            name = self.getUniqueString('person-name')
        if password is None:
            password = self.getUniqueString('password')
        # By default, make the email address preferred.
        if (email_address_status is None
                or email_address_status == EmailAddressStatus.VALIDATED):
            email_address_status = EmailAddressStatus.PREFERRED
        # Set the password to test in order to allow people that have
        # been created this way can be logged in.
        person, email = getUtility(IPersonSet).createPersonAndEmail(
            email, rationale=PersonCreationRationale.UNKNOWN, name=name,
            password=password, displayname=displayname,
            hide_email_addresses=hide_email_addresses)
        person = removeSecurityProxy(person)
        email = removeSecurityProxy(email)

        assert person.password is not None, (
            'Password not set. Wrong default auth Store?')

        if (time_zone is not None or latitude is not None or
            longitude is not None):
            person.setLocation(latitude, longitude, time_zone, person)

        # To make the person someone valid in Launchpad, validate the
        # email.
        if email_address_status == EmailAddressStatus.PREFERRED:
            person.validateAndEnsurePreferredEmail(email)
            account = IMasterStore(Account).get(
                Account, person.accountID)
            account.status = AccountStatus.ACTIVE

        email.status = email_address_status
        
        # Ensure updated ValidPersonCache
        flush_database_updates()
        return person

    def makePersonByName(self, first_name, set_preferred_email=True,
                         use_default_autosubscribe_policy=False):
        """Create a new person with the given first name.

        The person will be given two email addresses, with the 'long form'
        (e.g. anne.person@example.com) as the preferred address.  Return
        the new person object.

        The person will also have their mailing list auto-subscription
        policy set to 'NEVER' unless 'use_default_autosubscribe_policy' is
        set to True. (This requires the Launchpad.Edit permission).  This
        is useful for testing, where we often want precise control over
        when a person gets subscribed to a mailing list.

        :param first_name: First name of the person, capitalized.
        :type first_name: string
        :param set_preferred_email: Flag specifying whether
            <name>.person@example.com should be set as the user's
            preferred email address.
        :type set_preferred_email: bool
        :param use_default_autosubscribe_policy: Flag specifying whether
            the person's `mailing_list_auto_subscribe_policy` should be set.
        :type use_default_autosubscribe_policy: bool
        :return: The newly created person.
        :rtype: `IPerson`
        """
        variable_name = first_name.lower()
        full_name = first_name + ' Person'
        # E.g. firstname.person@example.com will be an alternative address.
        preferred_address = variable_name + '.person@example.com'
        # E.g. aperson@example.org will be the preferred address.
        alternative_address = variable_name[0] + 'person@example.org'
        person, email = getUtility(IPersonSet).createPersonAndEmail(
            preferred_address,
            PersonCreationRationale.OWNER_CREATED_LAUNCHPAD,
            name=variable_name, displayname=full_name)
        if set_preferred_email:
            person.setPreferredEmail(email)

        if not use_default_autosubscribe_policy:
            # Shut off list auto-subscription so that we have direct control
            # over subscriptions in the doctests.
            person.mailing_list_auto_subscribe_policy = \
                MailingListAutoSubscribePolicy.NEVER
        account = IMasterStore(Account).get(Account, person.accountID)
        getUtility(IEmailAddressSet).new(
            alternative_address, person, EmailAddressStatus.VALIDATED, account)
        transaction.commit()
        self._stuff_preferredemail_cache(person)
        return person

    def makeEmail(self, address, person, account=None, email_status=None):
        """Create a new email address for a person.

        :param address: The email address to create.
        :type address: string
        :param person: The person to assign the email address to.
        :type person: `IPerson`
        :param account: The account to assign the email address to.  Will use
            the given person's account if None is provided.
        :type person: `IAccount`
        :param email_status: The default status of the email address,
            if given.  If not given, `EmailAddressStatus.VALIDATED`
            will be used.
        :type email_status: `EmailAddressStatus`
        :return: The newly created email address.
        :rtype: `IEmailAddress`
        """
        if email_status is None:
            email_status = EmailAddressStatus.VALIDATED
        if account is None:
            account = person.account
        return getUtility(IEmailAddressSet).new(
            address, person, email_status, account)

    def makeTeam(self, owner, displayname=None, email=None, name=None,
                 subscription_policy=TeamSubscriptionPolicy.OPEN,
                 visibility=None):
        """Create and return a new, arbitrary Team.

        :param owner: The IPerson to use as the team's owner.
        :param displayname: The team's display name.  If not given we'll use
            the auto-generated name.
        :param email: The email address to use as the team's contact address.
        :param subscription_policy: The subscription policy of the team.
        :param visibility: The team's visibility. If it's None, the default
            (public) will be used.
        """
        if name is None:
            name = self.getUniqueString('team-name')
        if displayname is None:
            displayname = SPACE.join(
                word.capitalize() for word in name.split('-'))
        team = getUtility(IPersonSet).newTeam(
            owner, name, displayname, subscriptionpolicy=subscription_policy)
        if visibility is not None:
            team.visibility = visibility
        if email is not None:
            team.setContactAddress(
                getUtility(IEmailAddressSet).new(email, team))
        transaction.commit()
        self._stuff_preferredemail_cache(team)
        return team

    def makePoll(self, team, name, title, proposition):
        """Create a new poll which starts tomorrow and lasts for a week."""
        dateopens = datetime.now(pytz.UTC) + timedelta(days=1)
        datecloses = dateopens + timedelta(days=7)
        return getUtility(IPollSet).new(
            team, name, title, proposition, dateopens, datecloses,
            PollSecrecy.SECRET, allowspoilt=True,
            poll_type=PollAlgorithm.SIMPLE)

    def makeTranslationGroup(
        self, owner, name=None, title=None, summary=None, url=None):
        """Create a new, arbitrary `TranslationGroup`."""
        if name is None:
            name = self.getUniqueString("translationgroup")
        if title is None:
            title = self.getUniqueString("title")
        if summary is None:
            summary = self.getUniqueString("summary")
        return getUtility(ITranslationGroupSet).new(
            name, title, summary, url, owner)

    def makeMilestone(self, product=None, distribution=None, name=None):
        if product is None and distribution is None:
            product = self.makeProduct()
        if name is None:
            name = self.getUniqueString()
        return Milestone(product=product, distribution=distribution,
                         name=name)

    def makeProduct(self, *args, **kwargs):
        """As makeProductNoCommit with an implicit transaction commit.
        
        This ensures that generated owners and registrants are fully
        flushed and available from all Stores.
        """
        product = self.makeProductNoCommit(*args, **kwargs)
        transaction.commit()
        return product

    def makeProductNoCommit(
        self, name=None, project=None, displayname=None,
        licenses=None, owner=None, registrant=None,
        title=None, summary=None, official_malone=None):
        """Create and return a new, arbitrary Product."""
        if owner is None:
            owner = self.makePersonNoCommit()
        if name is None:
            name = self.getUniqueString('product-name')
        if displayname is None:
            if name is None:
                displayname = self.getUniqueString('displayname')
            else:
                displayname = name.capitalize()
        if licenses is None:
            licenses = [License.GNU_GPL_V2]
        if title is None:
            title = self.getUniqueString('title')
        if summary is None:
            summary = self.getUniqueString('summary')
        product = getUtility(IProductSet).createProduct(
            owner,
            name,
            displayname,
            title,
            summary,
            self.getUniqueString('description'),
            licenses=licenses,
            project=project,
            registrant=registrant)
        if official_malone is not None:
            product.official_malone = official_malone
        return product

    def makeProductSeries(self, product=None, name=None, owner=None,
                          summary=None):
        """Create and return a new ProductSeries."""
        if product is None:
            product = self.makeProduct()
        if owner is None:
            owner = self.makePerson()
        if name is None:
            name = self.getUniqueString()
        if summary is None:
            summary = self.getUniqueString()
        # We don't want to login() as the person used to create the product,
        # so we remove the security proxy before creating the series.
        naked_product = removeSecurityProxy(product)
        return naked_product.newSeries(owner=owner, name=name,
                                       summary=summary)

    def makeProject(self, name=None, displayname=None, title=None,
                    homepageurl=None, summary=None, owner=None,
                    description=None):
        """Create and return a new, arbitrary Project."""
        if owner is None:
            owner = self.makePerson()
        if name is None:
            name = self.getUniqueString('project-name')
        if displayname is None:
            displayname = self.getUniqueString('displayname')
        if summary is None:
            summary = self.getUniqueString('summary')
        if description is None:
            description = self.getUniqueString('description')
        if title is None:
            title = self.getUniqueString('title')
        return getUtility(IProjectSet).new(
            name=name,
            displayname=displayname,
            title=title,
            homepageurl=homepageurl,
            summary=summary,
            description=description,
            owner=owner)

    def makeBranch(self, branch_type=None, owner=None,
                   name=None, product=_DEFAULT, url=_DEFAULT, registrant=None,
                   private=False, stacked_on=None, sourcepackage=None,
                   **optional_branch_args):
        """Create and return a new, arbitrary Branch of the given type.

        Any parameters for IBranchSet.new can be specified to override the
        default ones.
        """
        if branch_type is None:
            branch_type = BranchType.HOSTED
        if owner is None:
            owner = self.makePerson()
        if name is None:
            name = self.getUniqueString('branch')

        if sourcepackage is None:
            if product is _DEFAULT:
                product = self.makeProduct()
            sourcepackagename = None
            distroseries = None
        else:
            assert product is _DEFAULT, (
                "Passed source package AND product details")
            product = None
            sourcepackagename = sourcepackage.sourcepackagename
            distroseries = sourcepackage.distroseries

        if registrant is None:
            registrant = owner

        if branch_type in (BranchType.HOSTED, BranchType.IMPORTED):
            url = None
        elif branch_type in (BranchType.MIRRORED, BranchType.REMOTE):
            if url is _DEFAULT:
                url = self.getUniqueURL()
        else:
            raise UnknownBranchTypeError(
                'Unrecognized branch type: %r' % (branch_type,))
        branch = getUtility(IBranchSet).new(
            branch_type, name, registrant, owner, product, url,
            distroseries=distroseries, sourcepackagename=sourcepackagename,
            **optional_branch_args)
        if private:
            removeSecurityProxy(branch).private = True
        if stacked_on is not None:
            removeSecurityProxy(branch).stacked_on = stacked_on
        return branch

    def makePackageBranch(self, sourcepackage=None, **kwargs):
        """Make a package branch on an arbitrary package.

        See `makeBranch` for more information on arguments.
        """
        if sourcepackage is None:
            sourcepackage = self.makeSourcePackage()
        return self.makeBranch(sourcepackage=sourcepackage, **kwargs)

    def makePersonalBranch(self, owner=None, **kwargs):
        """Make a personal branch on an arbitrary person.

        See `makeBranch` for more information on arguments.
        """
        if owner is None:
            owner = self.makePerson()
        return self.makeBranch(
            owner=owner, product=None, sourcepackage=None, **kwargs)

    def makeProductBranch(self, product=None, **kwargs):
        """Make a product branch on an arbitrary product.

        See `makeBranch` for more information on arguments.
        """
        if product is None:
            product = self.makeProduct()
        return self.makeBranch(product=product, **kwargs)

    def makeAnyBranch(self, **kwargs):
        """Make a branch without caring about its container.

        See `makeBranch` for more information on arguments.
        """
        return self.makeProductBranch(**kwargs)

    def enableDefaultStackingForProduct(self, product, branch=None):
        """Give 'product' a default stacked-on branch.

        :param product: The product to give a default stacked-on branch to.
        :param branch: The branch that should be the default stacked-on
            branch.  If not supplied, a fresh branch will be created.
        """
        if branch is None:
            branch = self.makeBranch(product=product)
        # 'branch' might be private, so we remove the security proxy to get at
        # the methods.
        naked_branch = removeSecurityProxy(branch)
        naked_branch.startMirroring()
        naked_branch.mirrorComplete('rev1')
        # Likewise, we might not have permission to set the branch of the
        # development focus series.
        naked_series = removeSecurityProxy(product.development_focus)
        naked_series.branch = branch
        return branch

    def makeBranchMergeQueue(self, name=None):
        """Create a new multi branch merge queue."""
        if name is None:
            name = self.getUniqueString('name')
        return getUtility(IBranchMergeQueueSet).newMultiBranchMergeQueue(
            registrant=self.makePerson(),
            owner=self.makePerson(),
            name=name,
            summary=self.getUniqueString())

    def makeBranchMergeProposal(self, target_branch=None, registrant=None,
                                set_state=None, dependent_branch=None,
                                product=None, review_diff=None,
                                initial_comment=None, source_branch=None):
        """Create a proposal to merge based on anonymous branches."""
        if not product:
            product = _DEFAULT
        if dependent_branch is not None:
            product = dependent_branch.product
        if target_branch is None:
            if source_branch is not None:
                product = source_branch.product
            target_branch = self.makeBranch(product=product)
        if product == _DEFAULT:
            product = target_branch.product
        if registrant is None:
            registrant = self.makePerson()
        if source_branch is None:
            source_branch = self.makeBranch(product=product)
        proposal = source_branch.addLandingTarget(
            registrant, target_branch, dependent_branch=dependent_branch,
            review_diff=review_diff, initial_comment=initial_comment)

        unsafe_proposal = removeSecurityProxy(proposal)
        if (set_state is None or
            set_state == BranchMergeProposalStatus.WORK_IN_PROGRESS):
            # The initial state is work in progress, so do nothing.
            pass
        elif set_state == BranchMergeProposalStatus.NEEDS_REVIEW:
            unsafe_proposal.requestReview()
        elif set_state == BranchMergeProposalStatus.CODE_APPROVED:
            unsafe_proposal.approveBranch(
                proposal.target_branch.owner, 'some_revision')
        elif set_state == BranchMergeProposalStatus.REJECTED:
            unsafe_proposal.rejectBranch(
                proposal.target_branch.owner, 'some_revision')
        elif set_state == BranchMergeProposalStatus.MERGED:
            unsafe_proposal.markAsMerged()
        elif set_state == BranchMergeProposalStatus.MERGE_FAILED:
            unsafe_proposal.mergeFailed(proposal.target_branch.owner)
        elif set_state == BranchMergeProposalStatus.QUEUED:
            unsafe_proposal.commit_message = self.getUniqueString(
                'commit message')
            unsafe_proposal.enqueue(
                proposal.target_branch.owner, 'some_revision')
        elif set_state == BranchMergeProposalStatus.SUPERSEDED:
            unsafe_proposal.resubmit(proposal.registrant)
        else:
            raise AssertionError('Unknown status: %s' % set_state)

        return proposal

    def makeBranchSubscription(self, branch=None, person=None):
        """Create a BranchSubscription.

        :param branch_title: The title to use for the created Branch
        :param person_displayname: The displayname for the created Person
        """
        if branch is None:
            branch = self.makeBranch()
        if person is None:
            person = self.makePerson()
        return branch.subscribe(person,
            BranchSubscriptionNotificationLevel.NOEMAIL, None,
            CodeReviewNotificationLevel.NOEMAIL)

    def makeRevision(self, author=None, revision_date=None, parent_ids=None,
                     rev_id=None, log_body=None):
        """Create a single `Revision`."""
        if author is None:
            author = self.getUniqueString('author')
        if revision_date is None:
            revision_date = datetime.now(pytz.UTC)
        if parent_ids is None:
            parent_ids = []
        if rev_id is None:
            rev_id = self.getUniqueString('revision-id')
        if log_body is None:
            log_body = self.getUniqueString('log-body')
        return getUtility(IRevisionSet).new(
            revision_id=rev_id, log_body=log_body,
            revision_date=revision_date, revision_author=author,
            parent_ids=parent_ids, properties={})

    def makeRevisionsForBranch(self, branch, count=5, author=None,
                               date_generator=None):
        """Add `count` revisions to the revision history of `branch`.

        :param branch: The branch to add the revisions to.
        :param count: The number of revisions to add.
        :param author: A string for the author name.
        :param date_generator: A `time_counter` instance, defaults to starting
                               from 1-Jan-2007 if not set.
        """
        if date_generator is None:
            date_generator = time_counter(
                datetime(2007, 1, 1, tzinfo=pytz.UTC),
                delta=timedelta(days=1))
        sequence = branch.revision_count
        parent = branch.getTipRevision()
        if parent is None:
            parent_ids = []
        else:
            parent_ids = [parent.revision_id]

        revision_set = getUtility(IRevisionSet)
        if author is None:
            author = self.getUniqueString('author')
        for index in range(count):
            revision = revision_set.new(
                revision_id = self.getUniqueString('revision-id'),
                log_body=self.getUniqueString('log-body'),
                revision_date=date_generator.next(),
                revision_author=author,
                parent_ids=parent_ids,
                properties={})
            sequence += 1
            branch.createBranchRevision(sequence, revision)
            parent = revision
            parent_ids = [parent.revision_id]
        branch.updateScannedDetails(parent, sequence)

    def makeBranchRevision(self, branch, revision_id, sequence=None):
        revision = self.makeRevision(rev_id=revision_id)
        return branch.createBranchRevision(sequence, revision)

    def makeBug(self, product=None, owner=None, bug_watch_url=None,
                private=False, date_closed=None, title=None,
                date_created=None):
        """Create and return a new, arbitrary Bug.

        The bug returned uses default values where possible. See
        `IBugSet.new` for more information.

        :param product: If the product is not set, one is created
            and this is used as the primary bug target.
        :param owner: The reporter of the bug. If not set, one is created.
        :param bug_watch_url: If specified, create a bug watch pointing
            to this URL.
        """
        if product is None:
            product = self.makeProductNoCommit()
        if owner is None:
            owner = self.makePersonNoCommit()
        if title is None:
            title = self.getUniqueString()
        create_bug_params = CreateBugParams(
            owner, title, comment=self.getUniqueString(), private=private,
            datecreated=date_created)
        create_bug_params.setBugTarget(product=product)
        bug = getUtility(IBugSet).createBug(create_bug_params)
        if bug_watch_url is not None:
            # fromText() creates a bug watch associated with the bug.
            getUtility(IBugWatchSet).fromText(bug_watch_url, bug, owner)
        if date_closed is not None:
            [bugtask] = bug.bugtasks
            bugtask.transitionToStatus(
                BugTaskStatus.FIXRELEASED, owner, when=date_closed)
        return bug

    def makeBugTask(self, bug=None, target=None):
        """Create and return a bug task.

        If the bug is already targeted to the given target, the existing
        bug task is returned.

        :param bug: The `IBug` the bug tasks should be part of. If None,
            one will be created.
        :param target: The `IBugTarget`, to which the bug will be
            targeted to.
        """
        if bug is None:
            bug = self.makeBug()
        if target is None:
            target = self.makeProduct()
        existing_bugtask = bug.getBugTask(target)
        if existing_bugtask is not None:
            return existing_bugtask
        owner = self.makePerson()

        if IProduct.providedBy(target):
            target_params = {'product': target}
        elif IProductSeries.providedBy(target):
            # We can't have a series task without a distribution task.
            self.makeBugTask(bug, target.product)
            target_params = {'productseries': target}
        elif IDistribution.providedBy(target):
            target_params = {'distribution': target}
        elif IDistributionSourcePackage.providedBy(target):
            target_params = {
                'distribution': target.distribution,
                'sourcepackagename': target.sourcepackagename,
                }
        elif IDistroSeries.providedBy(target):
            # We can't have a series task without a distribution task.
            self.makeBugTask(bug, target.distribution)
            target_params = {'distroseries': target}
        elif ISourcePackage.providedBy(target):
            distribution_package = target.distribution.getSourcePackage(
                target.sourcepackagename)
            # We can't have a series task without a distribution task.
            self.makeBugTask(bug, distribution_package)
            target_params = {
                'distroseries': target.distroseries,
                'sourcepackagename': target.sourcepackagename,
                }
        else:
            raise AssertionError('Unknown IBugTarget: %r' % target)

        return getUtility(IBugTaskSet).createTask(
            bug=bug, owner=owner, **target_params)

    def makeBugTracker(self, base_url=None, bugtrackertype=None):
        """Make a new bug tracker."""
        owner = self.makePerson()

        if base_url is None:
            base_url = 'http://%s.example.com/' % self.getUniqueString()
        if bugtrackertype is None:
            bugtrackertype = BugTrackerType.BUGZILLA

        return getUtility(IBugTrackerSet).ensureBugTracker(
            base_url, owner, bugtrackertype)

    def makeBugWatch(self, remote_bug=None, bugtracker=None, bug=None,
                     owner=None):
        """Make a new bug watch."""
        if remote_bug is None:
            remote_bug = self.getUniqueInteger()

        if bugtracker is None:
            bugtracker = self.makeBugTracker()

        if bug is None:
            bug = self.makeBug()

        if owner is None:
            owner = self.makePerson()

        return getUtility(IBugWatchSet).createBugWatch(
            bug, owner, bugtracker, str(remote_bug))

    def makeBugAttachment(self, bug=None, owner=None, data=None,
                          comment=None, filename=None, content_type=None):
        """Create and return a new bug attachment.

        :param bug: An `IBug` or a bug ID or name, or None, in which
            case a new bug is created.
        :param owner: An `IPerson`, or None, in which case a new
            person is created.
        :param data: A file-like object or a string, or None, in which
            case a unique string will be used.
        :param comment: An `IMessage` or a string, or None, in which
            case a new message will be generated.
        :param filename: A string, or None, in which case a unique
            string will be used.
        :param content_type: The MIME-type of this file.
        :return: An `IBugAttachment`.
        """
        if bug is None:
            bug = self.makeBug()
        elif isinstance(bug, (int, long, basestring)):
            bug = getUtility(IBugSet).getByNameOrID(str(bug))
        if owner is None:
            owner = self.makePerson()
        if data is None:
            data = self.getUniqueString()
        if comment is None:
            comment = self.getUniqueString()
        if filename is None:
            filename = self.getUniqueString()
        return bug.addAttachment(
            owner, data, comment, filename, content_type=content_type)

    def makeSignedMessage(self, msgid=None, body=None, subject=None,
            attachment_contents=None, force_transfer_encoding=False,
            email_address=None):
        mail = SignedMessage()
        if email_address is None:
            person = self.makePerson()
            email_address = person.preferredemail.email
        mail['From'] = email_address
        if subject is None:
            subject = self.getUniqueString('subject')
        mail['Subject'] = subject
        if msgid is None:
            msgid = self.makeUniqueRFC822MsgId()
        if body is None:
            body = self.getUniqueString('body')
        mail['Message-Id'] = msgid
        mail['Date'] = formatdate()
        if attachment_contents is None:
            mail.set_payload(body)
            body_part = mail
        else:
            body_part = EmailMessage()
            body_part.set_payload(body)
            mail.attach(body_part)
            attach_part = EmailMessage()
            attach_part.set_payload(attachment_contents)
            attach_part['Content-type'] = 'application/octet-stream'
            if force_transfer_encoding:
                encode_base64(attach_part)
            mail.attach(attach_part)
            mail['Content-type'] = 'multipart/mixed'
        body_part['Content-type'] = 'text/plain'
        if force_transfer_encoding:
            encode_base64(body_part)
        mail.parsed_string = mail.as_string()
        return mail

    def makeSpecification(self, product=None, title=None):
        """Create and return a new, arbitrary Blueprint.

        :param product: The product to make the blueprint on.  If one is
            not specified, an arbitrary product is created.
        """
        if product is None:
            product = self.makeProduct()
        if title is None:
            title = self.getUniqueString('title')
        return getUtility(ISpecificationSet).new(
            name=self.getUniqueString('name'),
            title=title,
            specurl=None,
            summary=self.getUniqueString('summary'),
            definition_status=SpecificationDefinitionStatus.NEW,
            owner=self.makePerson(),
            product=product)

    def makeCodeImport(self, svn_branch_url=None, cvs_root=None,
                       cvs_module=None, product=None, branch_name=None):
        """Create and return a new, arbitrary code import.

        The code import will be an import from a Subversion repository located
        at `url`, or an arbitrary unique url if the parameter is not supplied.
        """
        if svn_branch_url is cvs_root is cvs_module is None:
            svn_branch_url = self.getUniqueURL()

        if product is None:
            product = self.makeProduct()
        if branch_name is None:
            branch_name = self.getUniqueString('name')
        # The registrant gets emailed, so needs a preferred email.
        registrant = self.makePerson()

        code_import_set = getUtility(ICodeImportSet)
        if svn_branch_url is not None:
            return code_import_set.new(
                registrant, product, branch_name,
                rcs_type=RevisionControlSystems.SVN,
                svn_branch_url=svn_branch_url)
        else:
            return code_import_set.new(
                registrant, product, branch_name,
                rcs_type=RevisionControlSystems.CVS,
                cvs_root=cvs_root, cvs_module=cvs_module)

    def makeCodeImportEvent(self):
        """Create and return a CodeImportEvent."""
        code_import = self.makeCodeImport()
        person = self.makePerson()
        code_import_event_set = getUtility(ICodeImportEventSet)
        return code_import_event_set.newCreate(code_import, person)

    def makeCodeImportJob(self, code_import=None):
        """Create and return a new code import job for the given import.

        This implies setting the import's review_status to REVIEWED.
        """
        if code_import is None:
            code_import = self.makeCodeImport()
        code_import.updateFromData(
            {'review_status': CodeImportReviewStatus.REVIEWED},
            code_import.registrant)
        return code_import.import_job

    def makeCodeImportMachine(self, set_online=False, hostname=None):
        """Return a new CodeImportMachine.

        The machine will be in the OFFLINE state."""
        if hostname is None:
            hostname = self.getUniqueString('machine-')
        if set_online:
            state = CodeImportMachineState.ONLINE
        else:
            state = CodeImportMachineState.OFFLINE
        machine = getUtility(ICodeImportMachineSet).new(hostname, state)
        return machine

    def makeCodeImportResult(self, code_import=None, result_status=None,
                             date_started=None, date_finished=None,
                             log_excerpt=None, log_alias=None, machine=None):
        """Create and return a new CodeImportResult."""
        if code_import is None:
            code_import = self.makeCodeImport()
        if machine is None:
            machine = self.makeCodeImportMachine()
        requesting_user = None
        if log_excerpt is None:
            log_excerpt = self.getUniqueString()
        if result_status is None:
            result_status = CodeImportResultStatus.FAILURE
        if date_finished is None:
            # If a date_started is specified, then base the finish time
            # on that.
            if date_started is None:
                date_finished = time_counter().next()
            else:
                date_finished = date_started + timedelta(hours=4)
        if date_started is None:
            date_started = date_finished - timedelta(hours=4)
        if log_alias is None:
            log_alias = self.makeLibraryFileAlias()
        return getUtility(ICodeImportResultSet).new(
            code_import, machine, requesting_user, log_excerpt, log_alias,
            result_status, date_started, date_finished)

    def makeCodeImportSourceDetails(self, branch_id=None, rcstype=None,
                                    svn_branch_url=None, cvs_root=None,
                                    cvs_module=None):
        if branch_id is None:
            branch_id = self.getUniqueInteger()
        if rcstype is None:
            rcstype = 'svn'
        if rcstype == 'svn':
            assert cvs_root is cvs_module is None
            if svn_branch_url is None:
                svn_branch_url = self.getUniqueURL()
        elif rcstype == 'cvs':
            assert svn_branch_url is None
            if cvs_root is None:
                cvs_root = self.getUniqueString()
            if cvs_module is None:
                cvs_module = self.getUniqueString()
        else:
            raise AssertionError("Unknown rcstype %r." % rcstype)
        return CodeImportSourceDetails(
            branch_id, rcstype, svn_branch_url, cvs_root, cvs_module)

    def makeCodeReviewComment(self, sender=None, subject=None, body=None,
                              vote=None, vote_tag=None, parent=None,
                              merge_proposal=None):
        if sender is None:
            sender = self.makePerson()
            # Until we commit, sender.preferredemail returns None
            # because the email address changes pending in the auth Store
            # are not available via the main Store.
            transaction.commit()
        if subject is None:
            subject = self.getUniqueString('subject')
        if body is None:
            body = self.getUniqueString('content')
        if merge_proposal is None:
            if parent:
                merge_proposal = parent.branch_merge_proposal
            else:
                merge_proposal = self.makeBranchMergeProposal(
                    registrant=sender)
        return merge_proposal.createComment(
            sender, subject, body, vote, vote_tag, parent)

    def makeMessage(self, subject=None, content=None, parent=None,
                    owner=None):
        if subject is None:
            subject = self.getUniqueString()
        if content is None:
            content = self.getUniqueString()
        if owner is None:
            owner = self.makePerson()
        rfc822msgid = self.makeUniqueRFC822MsgId()
        message = Message(rfc822msgid=rfc822msgid, subject=subject,
            owner=owner, parent=parent)
        MessageChunk(message=message, sequence=1, content=content)
        return message

    def makeSeries(self, branch=None, name=None, product=None):
        """Create a new, arbitrary ProductSeries.

        :param branch: If supplied, the branch to set as
            ProductSeries.branch.
        :param product: If supplied, the name of the series.
        :param product: If supplied, the series is created for this product.
            Otherwise, a new product is created.
        """
        if product is None:
            product = self.makeProduct()
        if name is None:
            name = self.getUniqueString()
        # We don't want to login() as the person used to create the product,
        # so we remove the security proxy before creating the series.
        naked_product = removeSecurityProxy(product)
        series = naked_product.newSeries(
            product.owner, name, self.getUniqueString(), branch)
        if branch is not None:
            series.branch = branch
        syncUpdate(series)
        return series

    def makeShipItRequest(self, flavour=ShipItFlavour.UBUNTU):
        """Create a `ShipItRequest` associated with a newly created person.

        The request's status will be approved and it will contain an arbitrary
        number of CDs of the given flavour.
        """
        brazil = getUtility(ICountrySet)['BR']
        city = 'Sao Carlos'
        addressline = 'Antonio Rodrigues Cajado 1506'
        name = 'Guilherme Salgado'
        phone = '+551635015218'
        person = self.makePerson()
        request = getUtility(IShippingRequestSet).new(
            person, name, brazil, city, addressline, phone)
        # We don't want to login() as the person used to create the request,
        # so we remove the security proxy for changing the status.
        removeSecurityProxy(request).status = ShippingRequestStatus.APPROVED
        template = getUtility(IStandardShipItRequestSet).getByFlavour(
            flavour)[0]
        request.setQuantities({flavour: template.quantities})
        return request

    def makeLibraryFileAlias(self, log_data=None):
        """Make a library file, and return the alias."""
        if log_data is None:
            log_data = self.getUniqueString()
        filename = self.getUniqueString('filename')
        log_alias_id = getUtility(ILibrarianClient).addFile(
            filename, len(log_data), StringIO(log_data), 'text/plain')
        return getUtility(ILibraryFileAliasSet)[log_alias_id]

    def makeDistribution(self, name=None, displayname=None):
        """Make a new distribution."""
        if name is None:
            name = self.getUniqueString()
        if displayname is None:
            displayname = self.getUniqueString()
        title = self.getUniqueString()
        description = self.getUniqueString()
        summary = self.getUniqueString()
        domainname = self.getUniqueString()
        owner = self.makePerson()
        members = self.makeTeam(owner)
        return getUtility(IDistributionSet).new(
            name, displayname, title, description, summary, domainname,
            members, owner)

    def makeDistroRelease(self, distribution=None, version=None,
                          status=DistroSeriesStatus.DEVELOPMENT,
                          parent_series=None, name=None):
        """Make a new distro release."""
        if distribution is None:
            distribution = self.makeDistribution()
        if name is None:
            name = self.getUniqueString()
        if version is None:
            version = "%s.0" % self.getUniqueInteger()

        # We don't want to login() as the person used to create the product,
        # so we remove the security proxy before creating the series.
        naked_distribution = removeSecurityProxy(distribution)
        return naked_distribution.newSeries(
            version=version,
            name=name,
            displayname=name,
            title=self.getUniqueString(), summary=self.getUniqueString(),
            description=self.getUniqueString(),
            parent_series=parent_series, owner=distribution.owner)

    def makeDistroArchSeries(self, distroseries=None,
                             architecturetag='powerpc', processorfamily=None,
                             official=True, owner=None,
                             supports_virtualized=False):
        """Create a new distroarchseries"""

        if distroseries is None:
            distroseries = self.makeDistroRelease()
        if processorfamily is None:
            processorfamily = ProcessorFamilySet().getByName('powerpc')
        if owner is None:
            owner = self.makePerson()

        return distroseries.newArch(
            architecturetag, processorfamily, official, owner,
            supports_virtualized)

    def _makeArchive(self, distribution=None, owner=None, name=None,
                    purpose = None):
        """Create and return a new arbitrary archive.

        Note: this shouldn't generally be used except by other factory
        methods such as makeCopyArchiveLocation.
        """
        if distribution is None:
            distribution = self.makeDistribution()
        if owner is None:
            owner = self.makePerson()
        if name is None:
            name = self.getUniqueString()
        if purpose is None:
            purpose = ArchivePurpose.PPA

        return getUtility(IArchiveSet).new(
            owner=owner, purpose=purpose,
            distribution=distribution, name=name)

    def makePOTemplate(self, productseries=None, distroseries=None,
                       sourcepackagename=None, owner=None, name=None,
                       translation_domain=None):
        """Make a new translation template."""
        if productseries is None and distroseries is None:
            # No context for this template; set up a productseries.
            productseries = self.makeProductSeries(owner=owner)
            # Make it use Translations, otherwise there's little point
            # to us creating a template for it.
            productseries.product.official_rosetta = True
        templateset = getUtility(IPOTemplateSet)
        subset = templateset.getSubset(
            distroseries, sourcepackagename, productseries)

        if name is None:
            name = self.getUniqueString()
        if translation_domain is None:
            translation_domain = self.getUniqueString()

        if owner is None:
            if productseries is None:
                owner = distroseries.owner
            else:
                owner = productseries.owner

        return subset.new(name, translation_domain, 'messages.pot', owner)

    def makePOFile(self, language_code, potemplate=None, owner=None,
                   variant=None):
        """Make a new translation file."""
        if potemplate is None:
            potemplate = self.makePOTemplate(owner=owner)
        return potemplate.newPOFile(language_code, variant,
                                    requester=potemplate.owner)

    def makePOMsgID(self, text=None):
        """Make a new POMsgID or return an existing one if it's there."""
        if text is None:
            text = self.getUniqueString()
        try:
            msgid = POMsgID.byMsgid(text)
        except SQLObjectNotFound:
            msgid = POMsgID(msgid=text)
        return msgid

    def makePOTMsgSet(self, potemplate, singular=None, plural=None,
                      sequence=None):
        """Make a new `POTMsgSet` in the given template."""
        if singular is None and plural is None:
            singular = self.getUniqueString()
        potmsgset = potemplate.createMessageSetFromText(singular, plural)
        if sequence is not None:
            potmsgset.setSequence(potemplate, sequence)
        naked_potmsgset = removeSecurityProxy(potmsgset)
        naked_potmsgset.sync()
        return potmsgset

    def makeTranslationMessage(self, pofile=None, potmsgset=None,
<<<<<<< HEAD
                               translator=None, suggestion=False,
                               reviewer=None, translations=None,
                               date_updated=None, is_imported=False):
=======
                               translator=None, reviewer=None,
                               translations=None, lock_timestamp=None):
>>>>>>> 15508789
        """Make a new `TranslationMessage` in the given PO file."""
        if pofile is None:
            pofile = self.makePOFile('sr')
        if potmsgset is None:
            potmsgset = self.makePOTMsgSet(pofile.potemplate)
        if translator is None:
            translator = self.makePerson()
        if translations is None:
            translations = [self.getUniqueString()]
<<<<<<< HEAD
        translation_message = potmsgset.updateTranslation(
            pofile, translator, translations, is_imported=is_imported,
            lock_timestamp=None, force_suggestion=suggestion)
        if date_updated is not None:
            naked_translation_message = removeSecurityProxy(
                translation_message)
            naked_translation_message.date_created = date_updated
            if translation_message.reviewer is not None:
                naked_translation_message.date_reviewed = date_updated
            naked_translation_message.sync()
        return translation_message

    def makeSharedTranslationMessage(self, pofile=None, potmsgset=None,
                                     translator=None, suggestion=False,
                                     reviewer=None, translations=None,
                                     date_updated=None, is_imported=False):
        translation_message = self.makeTranslationMessage(
            pofile=pofile, potmsgset=potmsgset, translator=translator,
            suggestion=suggestion, reviewer=reviewer, is_imported=is_imported,
            translations=translations, date_updated=date_updated)
        translation_message.potemplate = None
        return translation_message
=======

        return potmsgset.updateTranslation(pofile, translator, translations,
                                           is_imported=False,
                                           lock_timestamp=lock_timestamp)

    def makeTranslation(self, pofile, sequence,
                        english=None, translated=None,
                        is_imported=False):
        """Add a single current translation entry to the given pofile.
        This should only be used on pristine pofiles with pristine
        potemplates to avoid conflicts in the sequence numbers.
        For each entry a new POTMsgSet is created.

        :pofile: The pofile to add to.
        :sequence: The sequence number for the POTMsgSet.
        :english: The english string which becomes the msgid in the POTMsgSet.
        :translated: The translated string which becomes the msgstr.
        :is_imported: The is_imported flag of the translation message.
        """
        if english is None:
            english = self.getUniqueString('english')
        if translated is None:
            translated = self.getUniqueString('translated')
        naked_pofile = removeSecurityProxy(pofile)
        potmsgset = self.makePOTMsgSet(naked_pofile.potemplate, english,
            sequence=sequence)
        translation = removeSecurityProxy(
            self.makeTranslationMessage(naked_pofile, potmsgset,
                translations=[translated]))
        translation.is_imported = is_imported
        translation.is_current = True
>>>>>>> 15508789

    def makeTeamAndMailingList(self, team_name, owner_name):
        """Make a new active mailing list for the named team.

        :param team_name: The new team's name.
        :type team_name: string
        :param owner_name: The name of the team's owner.
        :type owner: string
        :return: The new team and mailing list.
        :rtype: (`ITeam`, `IMailingList`)
        """
        owner = getUtility(IPersonSet).getByName(owner_name)
        display_name = SPACE.join(
            word.capitalize() for word in team_name.split('-'))
        team = getUtility(IPersonSet).getByName(team_name)
        if team is None:
            team = self.makeTeam(
                owner, displayname=display_name, name=team_name)
        # Any member of the mailing-list-experts team can review a list
        # registration.  It doesn't matter which one.
        experts = getUtility(ILaunchpadCelebrities).mailing_list_experts
        reviewer = list(experts.allmembers)[0]
        team_list = getUtility(IMailingListSet).new(team, owner)
        team_list.review(reviewer, MailingListStatus.APPROVED)
        team_list.startConstructing()
        team_list.transitionToStatus(MailingListStatus.ACTIVE)
        return team, team_list

    def makeUniqueRFC822MsgId(self):
        """Make a unique RFC 822 message id.

        The created message id is guaranteed not to exist in the
        `Message` table already.
        """
        msg_id = make_msgid('launchpad')
        while Message.selectBy(rfc822msgid=msg_id).count() > 0:
            msg_id = make_msgid('launchpad')
        return msg_id

    def makeSourcePackageName(self, name=None):
        """Make an `ISourcePackageName`."""
        if name is None:
            name = self.getUniqueString()
        return getUtility(ISourcePackageNameSet).new(name)

    def makeSourcePackage(self, sourcepackagename=None, distroseries=None):
        """Make an `ISourcePackage`."""
        if sourcepackagename is None:
            sourcepackagename = self.makeSourcePackageName()
        if distroseries is None:
            distroseries = self.makeDistroRelease()
        return SourcePackage(sourcepackagename, distroseries)

    def makeEmailMessage(self, body=None, sender=None, to=None,
                         attachments=None):
        """Make an email message with possible attachments.

        :param attachments: Should be an interable of tuples containing
           (filename, content-type, payload)
        """
        if sender is None:
            sender = self.makePerson()
        if body is None:
            body = self.getUniqueString('body')
        if to is None:
            to = self.getUniqueEmailAddress()

        msg = MIMEMultipart()
        msg['Message-Id'] = make_msgid('launchpad')
        msg['Date'] = formatdate()
        msg['To'] = to
        msg['From'] = sender.preferredemail.email
        msg['Subject'] = 'Sample'

        if attachments is None:
            msg.set_payload(body)
        else:
            msg.attach(MIMEText(body))
            for filename, content_type, payload in attachments:
                attachment = EmailMessage()
                attachment.set_payload(payload)
                attachment['Content-Type'] = content_type
                attachment['Content-Disposition'] = (
                    'attachment; filename="%s"' % filename)
                msg.attach(attachment)
        return msg

    def makeBundleMergeDirectiveEmail(self, source_branch, target_branch):
        """Create a merge directive email from two bzr branches."""
        from bzrlib.merge_directive import MergeDirective2
        md = MergeDirective2.from_objects(
            source_branch.repository, source_branch.last_revision(),
            public_branch=source_branch.get_public_branch(),
            target_branch=target_branch.warehouse_url,
            local_target_branch=target_branch.warehouse_url, time=0,
            timezone=0)
        return self.makeSignedMessage(
            body='My body', subject='My subject',
            attachment_contents=''.join(md.to_lines()))

    def makeMergeDirective(self, source_branch=None, target_branch=None,
        source_branch_url=None, target_branch_url=None):
        """Return a bzr merge directive object.

        :param source_branch: The source database branch in the merge
            directive.
        :param target_branch: The target database branch in the merge
            directive.
        :param source_branch_url: The URL of the source for the merge
            directive.  Overrides source_branch.
        :param target_branch_url: The URL of the target for the merge
            directive.  Overrides target_branch.
        """
        from bzrlib.merge_directive import MergeDirective2
        if source_branch_url is not None:
            assert source_branch is None
        else:
            if source_branch is None:
                source_branch = self.makeAnyBranch()
            source_branch_url = (
                config.codehosting.supermirror_root +
                source_branch.unique_name)
        if target_branch_url is not None:
            assert target_branch is None
        else:
            if target_branch is None:
                target_branch = self.makeAnyBranch()
            target_branch_url = (
                config.codehosting.supermirror_root +
                target_branch.unique_name)
        return MergeDirective2(
            'revid', 'sha', 0, 0, target_branch_url,
            source_branch=source_branch_url, base_revision_id='base-revid',
            patch='booga')

    def makeMergeDirectiveEmail(self, body='Hi!\n'):
        """Create an email with a merge directive attached.

        :param body: The message body to use for the email.
        :return: message, file_alias, source_branch, target_branch
        """
        target_branch = self.makeProductBranch()
        source_branch = self.makeProductBranch(
            product=target_branch.product)
        md = self.makeMergeDirective(source_branch, target_branch)
        message = self.makeSignedMessage(body=body,
            subject='My subject', attachment_contents=''.join(md.to_lines()))
        message_string = message.as_string()
        file_alias = getUtility(ILibraryFileAliasSet).create(
            '*', len(message_string), StringIO(message_string), '*')
        return message, file_alias, source_branch, target_branch

    def makeHWSubmission(self, date_created=None, submission_key=None,
                         emailaddress=u'test@canonical.com',
                         distroarchseries=None, private=False,
                         contactable=False, system=None,
                         submission_data=None):
        """Create a new HWSubmission."""
        if date_created is None:
            date_created = datetime.now(pytz.UTC)
        if submission_key is None:
            submission_key = self.getUniqueString('submission-key')
        if distroarchseries is None:
            distroarchseries = self.makeDistroArchSeries()
        if system is None:
            system = self.getUniqueString('system-fingerprint')
        if submission_data is None:
            sample_data_path = os.path.join(
                config.root, 'lib', 'canonical', 'launchpad', 'scripts',
                'tests', 'simple_valid_hwdb_submission.xml')
            submission_data = open(sample_data_path).read()
        filename = self.getUniqueString('submission-file')
        filesize = len(submission_data)
        raw_submission = StringIO(submission_data)
        format = HWSubmissionFormat.VERSION_1
        submission_set = getUtility(IHWSubmissionSet)

        return submission_set.createSubmission(
            date_created, format, private, contactable,
            submission_key, emailaddress, distroarchseries,
            raw_submission, filename, filesize, system)<|MERGE_RESOLUTION|>--- conflicted
+++ resolved
@@ -1331,14 +1331,10 @@
         return potmsgset
 
     def makeTranslationMessage(self, pofile=None, potmsgset=None,
-<<<<<<< HEAD
                                translator=None, suggestion=False,
                                reviewer=None, translations=None,
-                               date_updated=None, is_imported=False):
-=======
-                               translator=None, reviewer=None,
-                               translations=None, lock_timestamp=None):
->>>>>>> 15508789
+                               lock_timestamp=None, date_updated=None,
+                               is_imported=False):
         """Make a new `TranslationMessage` in the given PO file."""
         if pofile is None:
             pofile = self.makePOFile('sr')
@@ -1348,10 +1344,9 @@
             translator = self.makePerson()
         if translations is None:
             translations = [self.getUniqueString()]
-<<<<<<< HEAD
         translation_message = potmsgset.updateTranslation(
             pofile, translator, translations, is_imported=is_imported,
-            lock_timestamp=None, force_suggestion=suggestion)
+            lock_timestamp=lock_timestamp, force_suggestion=suggestion)
         if date_updated is not None:
             naked_translation_message = removeSecurityProxy(
                 translation_message)
@@ -1371,11 +1366,6 @@
             translations=translations, date_updated=date_updated)
         translation_message.potemplate = None
         return translation_message
-=======
-
-        return potmsgset.updateTranslation(pofile, translator, translations,
-                                           is_imported=False,
-                                           lock_timestamp=lock_timestamp)
 
     def makeTranslation(self, pofile, sequence,
                         english=None, translated=None,
@@ -1403,7 +1393,6 @@
                 translations=[translated]))
         translation.is_imported = is_imported
         translation.is_current = True
->>>>>>> 15508789
 
     def makeTeamAndMailingList(self, team_name, owner_name):
         """Make a new active mailing list for the named team.
