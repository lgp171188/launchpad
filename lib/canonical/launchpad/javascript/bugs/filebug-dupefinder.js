--- conflicted
+++ resolved
@@ -81,7 +81,6 @@
  * @param e The Event triggering this function.
  */
 function show_bug_reporting_form(e) {
-<<<<<<< HEAD
     if (Y.Lang.isValue(bug_already_reported_expanders)) {
         // Collapse any duplicate-details divs.
         Y.each(bug_already_reported_expanders, function(expander) {
@@ -95,36 +94,19 @@
     if (Y.Lang.isValue(filebug_form_container)) {
         filebug_form_container.setStyle(DISPLAY, BLOCK);
     }
-=======
-    // Collapse all the duplicate-details divs.
-    bug_already_reported_expanders.each(function(expander) {
-        collapse_bug_details(expander);
-    });
->>>>>>> ea04ca26
 
     // Show the bug reporting form.
     var bug_reporting_form = Y.get('#bug_reporting_form');
     bug_reporting_form.setStyle(DISPLAY, BLOCK);
-<<<<<<< HEAD
 
     Y.get(Y.DOM.byId('field.actions.submit_bug')).focus();
-=======
-    Y.one(Y.DOM.byId('field.actions.submit_bug')).focus();
-    window.location.href = '#form-start';
->>>>>>> ea04ca26
 
     // Focus the relevant elements of the form based on
     // whether the package drop-down is displayed.
     var bugtarget_package_btn = Y.one(
         Y.DOM.byId('field.bugtarget.option.package'));
-<<<<<<< HEAD
     if (Y.Lang.isValue(bugtarget_package_btn)) {
         Y.get(Y.DOM.byId('field.bugtarget.package')).focus();
-=======
-    if (bugtarget_package_btn !== null &&
-        bugtarget_package_btn !== undefined) {
-        Y.one(Y.DOM.byId('field.bugtarget.package')).focus();
->>>>>>> ea04ca26
     } else {
         Y.one(Y.DOM.byId('field.comment')).focus();
     }
@@ -201,11 +183,7 @@
     // Grab the bug id and title from the "Yes, this is my bug" form.
     var bug_id = form.one(
         'input.bug-already-reported-as').get('value');
-<<<<<<< HEAD
     var bug_title = Y.get('#bug-' + bug_id + '-title').get(INNER_HTML);
-=======
-    var bug_title = Y.one('#bug-' + bug_id + '-title').get('innerHTML');
->>>>>>> ea04ca26
 
     if (bug_title.length > 35) {
         // Truncate the bug title if it's more than 35 characters long.
@@ -258,16 +236,8 @@
 
     // Add an on-click handler to the radio buttons to ensure that their
     // labels' styles are set correctly when they're selected.
-<<<<<<< HEAD
     var radio_buttons = form.queryAll('input.subscribe-option');
     if (Y.Lang.isValue(radio_buttons)) {
-=======
-    var radio_buttons = form.all('input.subscribe-option');
-    radio_buttons.on('click', function(e) {
-        // Loop over the radio buttons and set their parent
-        // div's font-weight depending on whether they're
-        // checked or not.
->>>>>>> ea04ca26
         Y.each(radio_buttons, function(radio_button) {
             var weight = radio_button.get('checked') ? 'bold' : 'normal';
             radio_button.get('parentNode').setStyle('fontWeight', weight);
@@ -278,7 +248,6 @@
 }
 
 
-<<<<<<< HEAD
 /**
  * Set up the dupe finder, overriding the default behaviour of the
  * +filebug search form.
@@ -293,43 +262,6 @@
     if (Y.Lang.isValue(bug_reporting_form)) {
         activateCollapsibles();
     }
-=======
-Y.bugs.setup_dupe_finder = function() {
-    Y.on('domready', function() {
-        bug_already_reported_expanders = Y.all(
-            'img.bug-already-reported-expander');
-        bug_reporting_form = Y.one('#bug_reporting_form');
-
-        if (bug_already_reported_expanders.size() !== 0) {
-
-            // Set up the onclick handlers for the expanders.
-            Y.all('.similar-bug').each(function(row) {
-                var bug_details_div = row.one('div.duplicate-details');
-                var image = row.one('img.bug-already-reported-expander');
-                var bug_title_link = row.one('.duplicate-bug-link');
-                var view_bug_link = row.one('.view-bug-link');
-
-                // Grab the initial height of the element and create a
-                // config for the slide_out animation. This allows us to
-                // deal with browsers like Opera in which the JS engine
-                // takes a punt at the right height for the slid-out
-                // drawer and gets it completely and utterly wrong.
-                var initial_height = bug_details_div.get('scrollHeight');
-                var slide_out_config = {
-                    to: {
-                        height: initial_height
-                    }
-                };
-
-                // Shut down the default action for the link and mark it
-                // as a JS'd link. We do this as it's simpler than
-                // trying to find all the bits of the row that we want
-                // to make clickable.
-                bug_title_link.addClass('js-action');
-                bug_title_link.on('click', function(e) {
-                    e.preventDefault();
-                });
->>>>>>> ea04ca26
 
     search_button = Y.get(Y.DOM.byId('field.actions.search'));
 
@@ -418,7 +350,6 @@
                     var anim = Y.lazr.effects.slide_out(bug_details_div);
                     anim.run();
 
-<<<<<<< HEAD
                     image.set(SRC, EXPANDER_EXPANDED);
                 }
 
@@ -426,12 +357,6 @@
                 if (bug_reporting_form.getStyle(DISPLAY) == BLOCK) {
                     bug_reporting_form.setStyle(DISPLAY, NONE);
                 }
-=======
-            // Collapse all the details divs, since we don't want them
-            // expanded first up.
-            Y.all('div.duplicate-details').each(function(div) {
-                collapse_bug_details(div);
->>>>>>> ea04ca26
             });
         });
 
@@ -439,7 +364,6 @@
         bug_reporting_form.setStyle(DISPLAY, NONE);
     }
 
-<<<<<<< HEAD
     bug_not_reported_button = Y.get('#bug-not-already-reported');
     if (Y.Lang.isValue(bug_not_reported_button)) {
         // The bug_not_reported_button won't show up if there aren't any
@@ -451,19 +375,6 @@
     var this_is_my_bug_forms = Y.all('form.this-is-my-bug-form');
     Y.each(this_is_my_bug_forms, function(form) {
         var subscribe_form_overlay = create_subscribe_overlay(form);
-=======
-        bug_not_reported_button = Y.one('#bug-not-already-reported');
-        if (bug_not_reported_button !== null &&
-            bug_not_reported_button !== undefined) {
-            // The bug_not_reported_button won't show up if there aren't any
-            // possible duplicates.
-            bug_not_reported_button.on('click', show_bug_reporting_form);
-        }
-
-        // Attach the form overlay to the "Yes, this is my bug" forms.
-        Y.all('form.this-is-my-bug-form').each(function(form) {
-            var subscribe_form_overlay = create_subscribe_overlay(form);
->>>>>>> ea04ca26
 
         form.on('submit', function(e) {
             // We don't care about the original event, so stop it
@@ -490,7 +401,6 @@
             Y.io(filebug_form_url, config);
         }
     });
-
 };
 
 }, "0.1", {"requires": [
