--- conflicted
+++ resolved
@@ -127,12 +127,6 @@
         }
 
         setup_client_and_bug();
-
-        Y.on('io:complete', function(id, response_object) {
-            if (id in form_load_callbacks) {
-                form_load_callbacks[id](response_object.responseText);
-            }
-        }, this);
 
         // First look for 'Mark as duplicate' links.
         var update_dupe_links = Y.all('.menu-link-mark-dupe');
@@ -635,19 +629,7 @@
  * Set up the link-a-related-branch picker.
  */
 function setup_link_branch_picker() {
-<<<<<<< HEAD
-    if (lp_client === undefined) {
-        lp_client = new LP.client.Launchpad();
-    }
-
-    if (lp_bug_entry === undefined) {
-        var bug_repr = LP.client.cache.bug;
-        lp_bug_entry = new LP.client.Entry(
-            lp_client, bug_repr, bug_repr.self_link);
-    }
-=======
     setup_client_and_bug();
->>>>>>> 464634b8
 
     var error_handler = new LP.client.ErrorHandler();
 
@@ -709,32 +691,14 @@
         display_error(Y.get('.menu-link-addsubscriber'), error_msg);
     };
 
-<<<<<<< HEAD
-    // Call linkBranch() on the bug and flash the 'add a branch' link
-    // accordingly.
-    config = {
-        on: {
-            success: function(client) {
-                // Show the green flash anim to say the action
-                // has completed.
-                var anim = Y.lazr.anim.green_flash(
-                    {node: link_branch_link});
-                anim.on('end', function(e) {
-                    link_branch_link.toggleClass(
-                        'update-in-progress-message');
-                });
-                anim.run();
-                link_branch_link.set('innerHTML', 'Link another branch');
-                add_branch_to_linked_branches(branch);
-=======
     // Call linkBranch() on the bug.
     config = {
         on: {
             success: function(client) {
                 link_branch_link.toggleClass(
                     'update-in-progress-message');
-                anim.run();
->>>>>>> 464634b8
+                link_branch_link.set('innerHTML', 'Link another branch');
+                add_branch_to_linked_branches(branch);
             },
             failure: error_handler.getFailureHandler()
         },
@@ -747,7 +711,6 @@
         lp_bug_entry.get('self_link'), 'linkBranch', config);
 }
 
-<<<<<<< HEAD
 /**
  * Add a branch to the list of linked branches.
  *
@@ -793,8 +756,6 @@
     anim.run();
 }
 
-=======
->>>>>>> 464634b8
 /*
  * Traverse the DOM of a given remove icon to find
  * the user's link.  Returns a URI of the form "/~username".
