/** Copyright (c) 2009, Canonical Ltd. All rights reserved.
 *
 * Form overlay widgets and subscriber handling for bug pages.
 *
 * @module BugtaskIndex
 * @requires base, node, lazr.formoverlay, lazr.anim
 */

YUI.add('bugs.bugtask_index', function(Y) {

var bugs = Y.namespace('bugs');

// lazr.FormOverlay objects.
var duplicate_form_overlay;
var privacy_form_overlay;

// The url of the page used to update bug duplicates.
var update_dupe_url;

// The launchpad js client used.
var lp_client;

// The initially hidden subscription spinner element.
var spinner;

// The launchpad client entry for the current bug.
var lp_bug_entry;

// The bug itself, taken from cache.
var bug_repr;

// The element representing the "Subscribe/Unsubscribe" link.
var subscription_link;

// Below are all pertinent to current user.
var me; // A URI.
var user_name;
var display_name;

// Below are all pertinent to subscribing other people or teams.
var can_be_unsubscribed;
var other_name;
var other_display_name;
var is_team;
var all_subscribers;

// Overlay related vars.
var error_overlay;
var form_load_callbacks = {};
var submit_button_html =
    '<button type="submit" name="field.actions.change" ' +
    'value="Change" class="lazr-pos lazr-btn" >OK</button>';
var cancel_button_html =
    '<button type="button" name="field.actions.cancel" ' +
    'class="lazr-neg lazr-btn" >Cancel</button>';
var privacy_link;
var privacy_spinner;

/*
 * An object representing the bugtask subscribers portlet.
 *
 * Since the portlet loads via XHR and inline subscribing
 * depends on that portlet being loaded, setup a custom
 * event object, to provide a hook for initializing subscription
 * link callbacks after a bugs:portletloaded event.
 *
 * XXX deryck 2009-04-30 bug=369874 Now this object exists,
 * the inline js on bug-portlet-subscribers.pt should be moved here.
*/
var PortletTarget = function() {};
Y.augment(PortletTarget, Y.Event.Target);
Y.bugs.portlet = new PortletTarget();
Y.bugs.portlet.subscribe('bugs:portletloaded', function() {
    setup_subscription_link_handlers();
});
/*
 * If the subscribers portlet fails to load, clear any
 * click handlers, so the normal subscribe page can be reached.
 */
Y.bugs.portlet.subscribe('bugs:portletloadfailed', function(handlers) {
    if (Y.Lang.isArray(handlers)) {
        var click_handler = handlers[0];
        click_handler.detach();
    }
});

/*
 * Subscribing someone else requires loading a grayed out
 * username into the DOM until the subscribe action completes.
 * There are a couple XHR requests in check_can_be_unsubscribed
 * before the subscribe work can be done, so fire a custom event
 * bugs:nameloaded and do the work here when the event fires.
 */
Y.bugs.portlet.subscribe('bugs:nameloaded', function() {
    var error_handler = new LP.client.ErrorHandler();
    error_handler.clearProgressUI = function() {
        var temp_link = Y.get('#temp-username');
        if (temp_link) {
            var temp_parent = temp_link.get('parentNode');
            temp_parent.removeChild(temp_link);
        }
    };
    error_handler.showError = function(error_msg) {
        display_error(Y.get('.menu-link-addsubscriber'), error_msg);
    };

    var config = {
        on: {
            success: function() {
                var temp_link = Y.get('#temp-username');
                var temp_spinner = Y.get('#temp-name-spinner');
                temp_link.removeChild(temp_spinner);
                var anim = Y.lazr.anim.green_flash({ node: temp_link });
                anim.on('end', function() {
                    add_user_name_link();
                    var temp_parent = temp_link.get('parentNode');
                    temp_parent.removeChild(temp_link);
                    // Clear the subscribe someone else vars to reset.
                    other_name = null;
                    other_display_name = null;
                    is_team = null;
                    can_be_unsubscribed = null;
                });
                anim.run();
            },
            failure: error_handler.getFailureHandler()
        },
        parameters: {
            person: LP.client.get_absolute_uri('/~' + other_name)
        }
    };
    lp_client.named_post(bug_repr.self_link, 'subscribe', config);
});

Y.bugs.setup_bugtask_index = function() {
    /*
     * Check the page for links related to overlay forms and request the HTML
     * for these forms.
     */
    Y.on('load', function() {
        if (Y.UA.ie) {
            return;
        }
        // If the user is not logged in, then we need to defer to the
        // default behaviour.
        if (LP.client.links.me === undefined) {
            return;
        }

        if (lp_client === undefined || bug_repr === undefined) {
            setup_client_and_bug();
        }

        Y.on('io:complete', function(id, response_object) {
            form_load_callbacks[id](response_object.responseText);
        }, this);

        // First look for 'Mark as duplicate' links.
        var update_dupe_links = Y.all('.menu-link-mark-dupe');

        // If there are none, check for any 'change duplicate bug' links.
        if (!update_dupe_links){
            update_dupe_links = Y.all('#change_duplicate_bug');
        }

        if (update_dupe_links) {
            // First things first, pre-load the mark-dupe form.
            update_dupe_url = update_dupe_links.item(0).getAttribute('href');
            var mark_dupe_form_url = update_dupe_url + '/++form++';
            var dupe_form_id = Y.io(mark_dupe_form_url);
            form_load_callbacks[dupe_form_id.id] = createBugDuplicateFormOverlay;

            // Add an on-click handler to any links found that displays
            // the form overlay.
            update_dupe_links.on('click', function(e){
                // Only go ahead if we have received the form content by the
                // time the user clicks:
                if (duplicate_form_overlay){
                    e.preventDefault();
                    duplicate_form_overlay.show();
                }
            });
            // Add a class denoting them as js-action links.
            update_dupe_links.addClass('js-action');
        }

        privacy_link = Y.get('#privacy-link');

        if (privacy_link) {
            var privacy_link_url = privacy_link.getAttribute('href') + '/++form++';
            var privacy_div = Y.get('#privacy-text');
            var privacy_html = privacy_link.get('innerHTML') + ' ';
            privacy_div.set('innerHTML', privacy_html);
            var privacy_text = Y.get('#privacy-text');
            privacy_link = Y.Node.create(
                '<a id="privacy-link" class="sprite edit" title="[edit]">' +
                '<span class="invisible-link">edit</span></a>');
            privacy_link.set('href', privacy_link_url);
            privacy_text.appendChild(privacy_link);
            privacy_spinner = Y.Node.create(
                '<img src="/@@/spinner" style="display: none" />');
            privacy_text.appendChild(privacy_spinner);
            var privacy_form_id = Y.io(privacy_link_url);
            form_load_callbacks[privacy_form_id.id] = create_privacy_form_overlay;
            privacy_link.on('click', function(e) {
                if (privacy_form_overlay) {
                    e.preventDefault();
                    privacy_form_overlay.show();
                    // XXX Abel Deuring 2009-04-23, bug 365462
                    // Y.get('#field.private') returns null.
                    // Seems that YUI does not like IDs containing a '.'
                    document.getElementById('field.private').focus();
                }
            });
            privacy_link.addClass('js-action');
        }
        create_error_overlay();
        setup_inline_commenting();
        setup_add_attachment();
    }, window);
};

/*
 * Clear the subscribe someone else picker.
 *
 * @method clear_picker
 * @param e {Object} The event object.
 */
function clear_picker(e) {
    var input = Y.get('.yui-picker-search-box input');
    input.set('value', '');
    this.set('error', '');
    this.set('results', [{}]);
    this._results_box.set('innerHTML', '');
    this.set('batches', []);
}

/*
 * Initialize click handler for the subscribe someone else link.
 *
 * @method setup_subscribe_someone_else_handler
 */
function setup_subscribe_someone_else_handler() {
    var config = {
        header: 'Subscribe someone else',
        step_title: 'Search'
    };

    var picker = Y.lp.picker.create(
        'ValidPersonOrTeam', subscribe_someone_else, config);
    // Clear results and search terms on cancel or save.
    picker.on('save', clear_picker, picker);
    picker.on('cancel', clear_picker, picker);

    var subscription_link_someone_else = Y.get('.menu-link-addsubscriber');
    subscription_link_someone_else.on('click', function(e) {
        e.halt();
        picker.show();
    });
    subscription_link_someone_else.addClass('js-action');
}

/*
 * Initialize callbacks for subscribe/unsubscribe links.
 *
 * @method setup_subscription_link_handlers
 */
function setup_subscription_link_handlers() {
    if (LP.client.links.me === undefined) {
        return;
    }

    if (lp_client === undefined || bug_repr === undefined) {
        setup_client_and_bug();
    }

    if (me === undefined) {
        setup_names();
    }

    spinner = Y.get('#sub-unsub-spinner');

    subscription_link = Y.get('.menu-link-subscription');
    if (subscription_link) {
        subscription_link.on('click', function(e) {
            e.halt();
            if (e.target.get('parentNode').hasClass('subscribed-false')) {
                subscribe_current_user(e.target);
            }
            else {
                unsubscribe_current_user(e.target);
            }
        });
        subscription_link.addClass('js-action');
    }

    setup_unsubscribe_icon_handlers();
    setup_subscribe_someone_else_handler();
    create_error_overlay();
}

/*
 * Set click handlers for unsubscribe remove icons.
 *
 * @method setup_unsubscribe_icon_handlers
 */
function setup_unsubscribe_icon_handlers() {
    var unsubscribe_icons = Y.all('.unsub-icon');
    if (unsubscribe_icons) {
        unsubscribe_icons.on('click', function(e) {
            e.halt();
            unsubscribe_user_via_icon(e.target);
        });
    }
}

/*
 * Create the lp client and bug entry if we haven't done so already.
 *
 * @method setup_client_and_bug
 */
function setup_client_and_bug() {
    lp_client = new LP.client.Launchpad();

    if (bug_repr === undefined) {
        bug_repr = LP.client.cache.bug;
        lp_bug_entry = new LP.client.Entry(
            lp_client, bug_repr, bug_repr.self_link);
    }
}

/*
 * Initialize the various variables for referring to "me".
 *
 * @method setup_names
 */
function setup_names() {
    me = LP.client.links.me;
    user_name = get_user_name_from_uri(me);

    // There is no need to set display_name if it exists.
    if (display_name !== undefined) {
        return;
    }

    config = {
        on: {
            success: function(person) {
                display_name = person.lookup_value('display_name');
            }
        }
    };
    lp_client.get(me, config);
}

/*
 * Creates the duplicate form overlay using the passed form content.
 *
 * @method createBugDuplicateFormOverlay
 */
function createBugDuplicateFormOverlay(form_content) {
    duplicate_form_overlay = new Y.lazr.FormOverlay({
        headerContent: '<h2>Mark bug report as duplicate</h2>',
        form_header: 'Marking the bug as a duplicate will, by default, ' +
                     'hide it from search results listings.',
        form_content: form_content,
        form_submit_button: Y.Node.create(submit_button_html),
        form_cancel_button: Y.Node.create(cancel_button_html),
        centered: true,
        form_submit_callback: update_bug_duplicate,
        visible: false
    });
    duplicate_form_overlay.render('#duplicate-form-container');
}

/*
 * Update the bug duplicate via the LP API
 */
function update_bug_duplicate(data) {
    // XXX noodles 2009-03-17 bug=336866 It seems the etag
    // returned by lp_save() is incorrect. Remove it for now
    // so that the second save does not result in a '412
    // precondition failed' error.
    //
    // XXX deryck 2009-04-29 bug=369293 Also, this has to
    // happen before *any* call to lp_save now that bug
    // subscribing can be done inline.  Named operations
    // don't return new objects, making the cached bug's
    // etag invalid as well.
    lp_bug_entry.removeAtt('http_etag');

    // Hide the formoverlay:
    duplicate_form_overlay.hide();

    // Add the spinner...
    var dupe_span = Y.get('#mark-duplicate-text');
    dupe_span.addClass('update-in-progress-message');

    // Set the new duplicate link on the bug entry.
    var new_dup_url = null;
    var new_dup_id = data['field.duplicateof'][0];
    if (new_dup_id !== '') {
        var self_link = lp_bug_entry.get('self_link');
        var last_slash_index = self_link.lastIndexOf('/');
        new_dup_url = self_link.slice(0, last_slash_index+1) + new_dup_id;
    }
    var old_dup_url = lp_bug_entry.get('duplicate_of_link');
    lp_bug_entry.set('duplicate_of_link', new_dup_url);

    // Create a config for the lp_save method
    config = {
        on: {
            success: function(updated_entry) {
                dupe_span.removeClass('update-in-progress-message');
                lp_bug_entry = updated_entry;

                if (new_dup_url !== null) {
                    dupe_span.set('innerHTML', [
                        'Duplicate of <a>bug #</a> ',
                        '<a class="menu-link-mark-dupe js-action sprite edit">',
                        '<span class="invisible-link">edit</span></a>'].join(""));
                    dupe_span.queryAll('a').item(0)
                        .set('href', '/bugs/' + new_dup_id)
                        .appendChild(document.createTextNode(new_dup_id));
                    dupe_span.queryAll('a').item(1)
                        .set('href', update_dupe_url);
                    show_comment_on_duplicate_warning();
                } else {
                    dupe_span.set('innerHTML', [
                        '<a class="menu-link-mark-dupe js-action ',
                        'sprite bug-dupe">Mark as duplicate</a>'].join(""));
                    dupe_span.query('a').set('href', update_dupe_url);
                    hide_comment_on_duplicate_warning();
                }
                Y.lazr.anim.green_flash({node: dupe_span}).run();
                // ensure the new link is hooked up correctly:
                dupe_span.query('a.menu-link-mark-dupe').on(
                    'click', function(e){
                        e.preventDefault();
                        duplicate_form_overlay.show();
                    });
            },
            failure: function(id, request) {
                dupe_span.removeClass('update-in-progress-message');
                if (request.status == 400) {
                    duplicate_form_overlay.showError(
                        new_dup_id + ' is not a valid bug number or' +
                        ' nickname.');
                } else {
                    duplicate_form_overlay.showError(request.responseText);
                }
                duplicate_form_overlay.show();

                // Reset the lp_bug_entry.duplicate_of_link as it wasn't
                // updated.
                lp_bug_entry.set('duplicate_of_link', old_dup_url);

            }
        }
    };

    // And save the updated entry.
    lp_bug_entry.lp_save(config);
}

/*
 * Ensure that a warning about adding a comment to a duplicate bug
 * is displayed.
 *
 * @method show_comment_on_duplicate_warning
 */
var show_comment_on_duplicate_warning = function() {
    var duplicate_warning = Y.get('#warning-comment-on-duplicate');
    if (duplicate_warning === null) {
        var container = Y.get('#new-comment');
        var first_node = container.get('firstChild');
        duplicate_warning = Y.Node.create(
            ['<div class="warning message" id="warning-comment-on-duplicate">',
             'Remember, this bug report is a duplicate. ',
             'Comment here only if you think the duplicate status is wrong.',
             '</div>'].join(''));
        container.insertBefore(duplicate_warning, first_node);
    }
};

/*
 * Ensure that no warning about adding a comment to a duplicate bug
 * is displayed.
 *
 * @method hide_comment_on_duplicate_warning
 */
var hide_comment_on_duplicate_warning = function() {
    var duplicate_warning = Y.get('#warning-comment-on-duplicate');
    if (duplicate_warning !== null) {
        duplicate_warning.ancestor().removeChild(duplicate_warning);
    }
};


/*
 * Create the privacy settings form overlay.
 *
 * @method create_privacy_form_overlay
 * @param form_content {String} The HTML data of the form overlay.
 */
var create_privacy_form_overlay = function(form_content) {
    privacy_form_overlay = new Y.lazr.FormOverlay({
        headerContent: '<h2>Change privacy settings</h2>',
        form_header: '',
        form_content: form_content,
        form_submit_button: Y.Node.create(submit_button_html),
        form_cancel_button: Y.Node.create(cancel_button_html),
        centered: true,
        form_submit_callback: update_privacy_settings,
        visible: false
    });
    privacy_form_overlay.render('#privacy-form-container');
    var node = Y.get('#form-container');
};

var update_privacy_settings = function(data) {
    // XXX noodles 2009-03-17 bug=336866 It seems the etag
    // returned by lp_save() is incorrect. Remove it for now
    // so that the second save does not result in a '412
    // precondition failed' error.
    //
    // XXX deryck 2009-04-29 bug=369293 Also, this has to
    // happen before *any* call to lp_save now that bug
    // subscribing can be done inline.  Named operations
    // don't return new objects, making the cached bug's
    // etag invalid as well.
    lp_bug_entry.removeAtt('http_etag');

    privacy_form_overlay.hide();

    var privacy_text = Y.get('#privacy-text');
    var privacy_div = Y.get('#privacy');
    privacy_link.setStyle('display', 'none');
    privacy_spinner.setStyle('display', 'inline');

    if (lp_client === undefined) {
        lp_client = new LP.client.Launchpad();
    }

    if (lp_bug_entry === undefined) {
        var bug_repr = LP.client.cache.bug;
        lp_bug_entry = new LP.client.Entry(
            lp_client, bug_repr, bug_repr.self_link);
    }

    var private = data['field.private'] !== undefined;
    var security_related =
        data['field.security_related'] !== undefined;

    lp_bug_entry.set('private', private);
    lp_bug_entry.set('security_related', security_related);
    var error_handler = new LP.client.ErrorHandler();
    error_handler.clearProgressUI = function () {
        privacy_spinner.setStyle('display', 'none');
        privacy_link.setStyle('display', 'inline');
    };
    error_handler.showError = function (error_msg) {
        Y.lazr.anim.red_flash({node: privacy_div}).run();
        privacy_form_overlay.showError(error_msg);
        privacy_form_overlay.show();
    };

    var config = {
        on: {
            success: function (updated_entry) {
                privacy_spinner.setStyle('display', 'none');
                privacy_link.setStyle('display', 'inline');
                lp_bug_entry = updated_entry;

                if (private) {
                    privacy_div.removeClass('public');
                    privacy_div.addClass('private');
                    privacy_text.set(
                        'innerHTML',
                        'This report is <strong>private</strong> ');
                } else {
                    privacy_div.removeClass('private');
                    privacy_div.addClass('public');
                    privacy_text.set(
                        'innerHTML', 'This report is public ');
                }
                privacy_text.appendChild(privacy_link);
                privacy_text.appendChild(privacy_spinner);

                var security_message = Y.get('#security-message');
                if (security_related) {
                    if (security_message === null) {
                        var security_message_html = [
                            '<div style="',
                            '    margin-top: 0.5em;',
                            '    padding-right: 18px;',
                            '    center right no-repeat;"',
                            '    class="sprite security"',
                            '    id="security-message"',
                            '>Security vulnerability</div>'
                        ].join('');
                        security_message = Y.Node.create(security_message_html);
                        privacy_div.appendChild(security_message);
                    }
                } else {
                    if (security_message !== null) {
                        privacy_div.removeChild(security_message);
                    }
                }
                Y.lazr.anim.green_flash({node: privacy_div}).run();
            },
            failure: error_handler.getFailureHandler()
        }
    };
    lp_bug_entry.lp_save(config);
};

/*
 * Create the form overlay to use when encountering errors.
 *
 * @method create_error_overlay
*/
function create_error_overlay() {
    if (error_overlay === undefined) {
        error_overlay = new Y.lazr.FormOverlay({
            headerContent: '<h2>Error</h2>',
            form_content:  '',
            form_submit_button: Y.Node.create(
                '<button style="display:none"></button>'),
            form_cancel_button: cancel_form_button(),
            centered: true,
            visible: false
        });
        error_overlay.render();
    }
}

/*
 * Create a form button for canceling an error form
 * that won't reload the page on submit.
 *
 * @method cancel_form_button
 * @return button {Node} The form's cancel button.
*/
function cancel_form_button() {
    var button = Y.Node.create('<button>OK</button>');
    button.on('click', function(e) {
        e.preventDefault();
        error_overlay.hide();
    });
    return button;
}

/*
 * Take an error message and display in an overlay (creating it if necessary).
 *
 * @method display_error
 * @param flash_node {Node} The node to red flash.
 * @param msg {String} The message to display.
*/
function display_error(flash_node, msg) {
    create_error_overlay();
    if (flash_node) {
        var anim = Y.lazr.anim.red_flash({ node: flash_node });
        anim.on('end', function(e) {
            error_overlay.showError(msg);
            error_overlay.show();
        });
        anim.run();
    } else {
        error_overlay.showError(msg);
        error_overlay.show();
    }
}

/*
 * Traverse the DOM of a given remove icon to find
 * the user's link.  Returns a URI of the form "/~username".
 *
 * @method get_user_uri_from_icon
 * @param icon {Node} The node representing a remove icon.
 * @return user_uri {String} The user's uri, without the hostname.
 */
function get_user_uri_from_icon(icon) {
    var parent_div = icon.get('parentNode').get('parentNode');
    // This should be parent_div.firstChild, but because of #text
    // and cross-browser issues, using the YUI query syntax is
    // safer here.
    var user_uri = parent_div.query('a').getAttribute('href');
    return user_uri;
}

/*
 * Take a user_uri of the form "/~username" and return
 * just the username.  Ex., "/~deryck" becomes "deryck".
 *
 * @method get_user_name_from_uri
 * @param user_uri {String} The user's URI, without the hostname.
 * @return name {String} The user's name.
 */
function get_user_name_from_uri(user_uri) {
    var name = user_uri.substring(2);
    return name;
}

/*
 * Build the HTML for a user link for the subscribers list.
 *
 * @method build_user_link_html
 * @param name {String} The username without the URI. "foo" from "/~foo".
 * @param full_name {String} The user's displayname.
 * @param current_user_subscribing {Boolean} Is this the current user?
 * @return html {String} The HTML used for creating a subscriber link.
 */
function build_user_link_html(name, full_name, current_user_subscribing) {
    var terms = {
        name: name,
        full_name: full_name
    };

    if (current_user_subscribing) {
        terms.subscribed_by = 'themselves';
    } else {
        terms.subscribed_by = 'by ' + full_name;
    }

    if (is_team) {
        terms.img_url = '/@@/team';
    } else {
        terms.img_url = '/@@/person';
    }

    var html = Y.Node.create(
        '<div><a><img alt="" width="14" height="14" />' +
        '&nbsp;</a></div>');
    html.set('id', 'subscriber-' + terms.name);
    html.query('img').set('src', terms.img_url);
    html.query('a')
        .set('href', '/~' + terms.name)
        .set('name', terms.full_name)
        .set('title', 'Subscribed ' + terms.subscribed_by)
        .appendChild(document.createTextNode(terms.full_name));

    // Add remove icon if the current user can unsubscribe the subscriber.
    if (can_be_unsubscribed) {
        var icon_html = Y.Node.create(
            '<a href="+subscribe">' +
            '<img class="unsub-icon" src="/@@/remove" /></a>');
        icon_html
            .set('id', 'unsubscribe-' + terms.name)
            .set('title', 'Unsubscribe ' + terms.full_name);
        icon_html.query('img')
            .set('id', 'unsubscribe-icon-' + terms.name);
        html.appendChild(icon_html);
    }

    return html;
}

/*
 * Used to remove the user's name from the subscriber's list.
 *
 * @method remove_user_name_link
 * @param user {String} The user's username.
 */
function remove_user_name_link(user) {
    var me_node = Y.get('#subscriber-' + user);
    var parent = me_node.get('parentNode');
    parent.removeChild(me_node);
}

/*
 * Returns the next node in alphabetical order after the subscriber
 * node now being added.  No node is returned to append to end of list.
 *
 * The name can appear in one of two different lists. 1) The list of
 * subscribers that can be unsubscribed by the current user, and
 * 2) the list of subscribers that cannont be unsubscribed.
 *
 * @method get_next_subscriber_node
 * @param full_name {String} The displayname of the user, used for sorting.
 * @return {Node} The node appearing next in the subscriber list or
 *          undefined if no node is next.
 */
function get_next_subscriber_node(full_name) {
    var nodes_by_name = {};
    var unsubscribables = [];
    var not_unsubscribables = [];

    // Use the list of subscribers pulled from the DOM to have sortable
    // lists of unsubscribable vs. not unsubscribale person links.
    if (all_subscribers) {
        all_subscribers.each(function(sub_link) {
            if (sub_link.getAttribute('id') != 'temp-username') {
                // User's displayname is found via the link's "name" attribute.
                var sub_link_name = sub_link.query('a').getAttribute('name');
                nodes_by_name[sub_link_name] = sub_link;
                if (sub_link.query('img.unsub-icon')) {
                    unsubscribables.push(sub_link_name);
                } else {
                    not_unsubscribables.push(sub_link_name);
                }
            }
        });

        // Add the current subscription.
        if (can_be_unsubscribed) {
            unsubscribables.push(full_name);
        } else {
            not_unsubscribables.push(full_name);
        }
        unsubscribables.sort();
        not_unsubscribables.sort();
    } else {
        // If there is no all_subscribers, then we're dealing with
        // the printed None, so return.
        return;
    }

    var i;
    if ((!unsubscribables && !not_unsubscribables) ||
        // If A) neither list exists, B) the user belongs in the second
        // list but the second list doesn't exist, or C) user belongs in the
        // first list and the second doesn't exist, return no node to append.
        (!can_be_unsubscribed && !not_unsubscribables) ||
        (can_be_unsubscribed && unsubscribables && !not_unsubscribables)) {
        return;
    } else if (
        // If the user belongs in the first list, and the first list
        // doesn't exist, but the second one does, return the first node
        // in the second list.
        can_be_unsubscribed && !unsubscribables && not_unsubscribables) {
        return nodes_by_name[not_unsubscribables[0]];
    } else if (can_be_unsubscribed) {
        // If the user belongs in the first list, loop the list for position.
        for (i=0; i<unsubscribables.length; i++) {
            if (unsubscribables[i] == full_name) {
                if (i+1 < unsubscribables.length) {
                    return nodes_by_name[unsubscribables[i+1]];
                // If the current link should go at the end of the first
                // list and we're at the end of that list, return the
                // first node of the second list.  Due to earlier checks
                // we can be sure this list exists.
                } else if (i+1 >= unsubscribables.length) {
                    return nodes_by_name[not_unsubscribables[0]];
                }
            }
        }
    } else if (!can_be_unsubscribed) {
        // If user belongs in the second list, loop the list for position.
        for (i=0; i<not_unsubscribables.length; i++) {
            if (not_unsubscribables[i] == full_name) {
                if (i+1 < not_unsubscribables.length) {
                    return nodes_by_name[not_unsubscribables[i+1]];
                } else {
                    return;
                }
            }
        }
    }
}

/*
 * Add the user name to the subscriber's list.
 *
 * @method add_user_name_link
 */
function add_user_name_link() {
    var current_user_subscribing;
    if (other_name) {
        current_user_subscribing = false;
    } else {
        current_user_subscribing = true;
    }

    var name;
    var full_name;
    if (current_user_subscribing) {
        name = user_name;
        full_name = display_name;
    } else {
        name = other_name;
        full_name = other_display_name;
    }

    var link_node = build_user_link_html(
        name, full_name, current_user_subscribing);
    var subscribers = Y.get('#subscribers-links');

    if (current_user_subscribing) {
        // If this is the current user, then top post the name and be done.
        subscribers.insertBefore(link_node, subscribers.get('firstChild'));
    } else {
        var next = get_next_subscriber_node(full_name);
        if (next) {
            subscribers.insertBefore(link_node, next);
        } else {
            // Handle the case of the displayed "None".
            var none_subscribers = Y.get('#none-subscribers');
            if (none_subscribers) {
                var none_parent = none_subscribers.get('parentNode');
                none_parent.removeChild(none_subscribers);
            }
            subscribers.appendChild(link_node);
        }
    }

    // Set the click handler if adding a remove icon.
    if (can_be_unsubscribed) {
        var remove_icon = Y.get('#unsubscribe-icon-' + name);
        remove_icon.on('click', function(e) {
            e.halt();
            unsubscribe_user_via_icon(e.target);
        });
    }
}

/*
 * Add a grayed out, temporary user name when subscribing
 * someone else.
 *
 * @method add_temp_user_name
 */
function add_temp_user_name() {
    var img_src;
    if (is_team) {
        img_src = '/@@/teamgray';
    } else {
        img_src = '/@@/persongray';
    }

    // The <span>...</span> below must *not* be <span/>. On FF (maybe
    // others, but at least on FF 3.0.11) will then not notice any
    // following sibling nodes, like the spinner image.
    var link_node = Y.Node.create([
        '<div id="temp-username"> ',
        '  <img alt="" width="14" height="14" />',
        '  <span>Other Display Name</span>',
        '  <img id="temp-name-spinner" src="/@@/spinner" alt="" ',
        '       style="position:absolute;right:8px" /></div>'].join(''));
    link_node.query('img').set('src', img_src);
    link_node.replaceChild(
        document.createTextNode(other_display_name),
        link_node.query('span'));

    var subscribers = Y.get('#subscribers-links');
    var next = get_next_subscriber_node(other_display_name);
    if (next) {
        subscribers.insertBefore(link_node, next);
    } else {
        // Handle the case of the displayed "None".
        var none_subscribers = Y.get('#none-subscribers');
        if (none_subscribers) {
            var none_parent = none_subscribers.get('parentNode');
            none_parent.removeChild(none_subscribers);
        }
        subscribers.appendChild(link_node);
    }

    // Fire a custom event to know it's safe to begin
    // any actual subscribing work.
    Y.bugs.portlet.fire('bugs:nameloaded');
}

/*
 * Add the "None" div to the subscribers list if
 * there aren't any subscribers left.
 *
 * @method set_none_for_empty_subscribers
 */
function set_none_for_empty_subscribers() {
    var subscriber_list = Y.get('#subscribers-links');
    // Assume if subscriber_list has no child divs
    // then the list of subscribers is empty.
    if (!Y.Lang.isValue(subscriber_list.query('div')) &&
        !Y.Lang.isValue(Y.get('#none-subscribers'))) {
        var none_div = Y.Node.create('<div id="none-subscribers">None</div>');
        subscriber_list.appendChild(none_div);
    }

    // Clear the empty duplicate subscribers list if it exists.
    var dup_list = Y.get('#subscribers-from-duplicates');
    if (Y.Lang.isValue(dup_list) &&
        !Y.Lang.isValue(dup_list.query('div'))) {
        var parent = dup_list.get('parentNode');
        parent.removeChild(dup_list);
    }
}

/*
 * Set the class on subscription link's parentNode.
 *
 * This is used to reset the class used by the
 * click handler to know which link was clicked.
 *
 * @method set_subscription_link_parent_class
 * @param subscription_link {Node} The sub/unsub link.
 * @param subscribed {Boolean} The sub/unsub'ed flag for the class.
 */
function set_subscription_link_parent_class(subscription_link, subscribed) {
    var parent = subscription_link.get('parentNode');
    parent.setAttribute('class', 'subscribed-' + subscribed);
}

/*
 * Unsubscribe a user from this bugtask when a remove icon is clicked.
 *
 * @method unsubscribe_user_via_icon
 * @param icon {Node} The remove icon that was clicked.
*/
function unsubscribe_user_via_icon(icon) {
    icon.set('src', '/@@/spinner');

    // Ensure there is a display name.
    if (display_name === undefined) {
        setup_names();
    }

    var user_uri = get_user_uri_from_icon(icon);
    var icon_user_name = get_user_name_from_uri(user_uri);

    // Based on whether this is for the current user or not,
    // set a local user name variable and a flag for which
    // user is being unsubscribed.
    var unsubscribe_user;
    var current_user_unsubscribing = false;
    if (icon_user_name == user_name) {
        current_user_unsubscribing = true;
        unsubscribe_user = user_name;
    } else {
        unsubscribe_user = icon_user_name;
    }

    var error_handler = new LP.client.ErrorHandler();
    error_handler.clearProgressUI = function () {
        icon.set('src', '/@@/remove');
        // Grab the icon again to reset to click handler.
        var unsubscribe_icon = Y.get(
            '#unsubscribe-icon-' + unsubscribe_user);
        unsubscribe_icon.on('click', function(e) {
            e.halt();
            unsubscribe_user_via_icon(e.target, subscription_link);
        });

    };
    error_handler.showError = function (error_msg) {
        var flash_node = Y.get('#subscriber-' + unsubscribe_user);
        display_error(flash_node, error_msg);

    };


    var config = {
        on: {
            success: function(client) {
                var icon_parent = icon.get('parentNode');
                icon_parent.removeChild(icon);

                // Checking for a subscription link here helps this degrade
                // better when landing on +subscribe pages accidentally.
                if (current_user_unsubscribing && subscription_link) {
                    subscription_link.set('innerHTML', 'Subscribe');
                    subscription_link.setStyle('background',
                        'url(/@@/add) left center no-repeat');
                    set_subscription_link_parent_class(subscription_link, false);
                }

                var flash_node = Y.get('#subscriber-' + unsubscribe_user);
                var anim = Y.lazr.anim.green_flash({ node: flash_node });
                anim.on('end', function(e) {
                    remove_user_name_link(unsubscribe_user);
                    set_none_for_empty_subscribers();
                });
                anim.run();
            },

            failure: error_handler.getFailureHandler()
        }
    };

    if (!current_user_unsubscribing) {
        config.parameters = {
            person: LP.client.get_absolute_uri(user_uri)
        };
    }

    var parent = icon.get('parentNode');
    var from_dupes = parent.hasClass('dup-subscribed-true');
    if (from_dupes) {
        lp_client.named_post(
            bug_repr.self_link, 'unsubscribeFromDupes', config);
    } else {
        lp_client.named_post(bug_repr.self_link, 'unsubscribe', config);
    }
}

/*
 * Subscribe the current user via the LP API.
 *
 * @method subscribe_current_user
 * @param subscription_link {Node} The subscribe link that was clicked.
 */
function subscribe_current_user(subscription_link) {
    can_be_unsubscribed = true;
    subscription_link.setStyle('display', 'none');
    spinner.set('innerHTML', 'Subscribing...');
    spinner.setStyle('display', 'block');

    // Ensure there is a display name.
    if (display_name === undefined) {
        setup_names();
    }

    var error_handler = new LP.client.ErrorHandler();
    error_handler.clearProgressUI = function () {
        spinner.setStyle('display', 'none');
        subscription_link.setStyle('display', 'block');
    };
    error_handler.showError = function (error_msg) {
        display_error(subscription_link, error_msg);
    };

    var config = {
        on: {
            success: function(client) {
                spinner.setStyle('display', 'none');
                subscription_link.set('innerHTML', 'Unsubscribe');
                subscription_link.setStyle('background',
                    'url(/@@/remove) left center no-repeat');
                subscription_link.setStyle('display', 'block');
                set_subscription_link_parent_class(subscription_link, true);

                // Handle the case where the subscriber's list displays "None".
                var empty_subscribers = Y.get("#none-subscribers");
                if (empty_subscribers) {
                    var parent = empty_subscribers.get('parentNode');
                    parent.removeChild(empty_subscribers);
                }

                add_user_name_link();

                var flash_node = Y.get('#subscriber-' + user_name);
                var anim = Y.lazr.anim.green_flash({ node: flash_node });
                anim.run();
            },

            failure: error_handler.getFailureHandler()
        },

        parameters: {
            person: LP.client.get_absolute_uri(me)
        }
    };
    lp_client.named_post(bug_repr.self_link, 'subscribe', config);
}

/*
 * Unsubscribe the current user via the LP API.
 *
 * @method unsubscribe_current_user
 * @param subscription_link {Node} The unsubscribe link that was clicked.
 */
function unsubscribe_current_user(subscription_link) {
    subscription_link.setStyle('display', 'none');
    spinner.set('innerHTML', 'Unsubscribing...');
    spinner.setStyle('display', 'block');

    // Ensure there is a display name.
    if (display_name === undefined) {
        setup_names();
    }

    var error_handler = new LP.client.ErrorHandler();
    error_handler.clearProgressUI = function () {
        spinner.setStyle('display', 'none');
        subscription_link.setStyle('display', 'block');
    };
    error_handler.showError = function (error_msg) {
        display_error(subscription_link, error_msg);
    };

    var config = {
        on: {
            success: function(client) {
                spinner.setStyle('display', 'none');
                subscription_link.set('innerHTML', 'Subscribe');
                subscription_link.setStyle('background',
                    'url(/@@/add) left center no-repeat');
                subscription_link.setStyle('display', 'block');
                set_subscription_link_parent_class(subscription_link, false);

                var flash_node = Y.get('#subscriber-' + user_name);
                var anim = Y.lazr.anim.green_flash({ node: flash_node });
                anim.on('end', function(e) {
                    remove_user_name_link(user_name);
                    set_none_for_empty_subscribers();
                });
                anim.run();
            },

            failure: error_handler.getFailureHandler()
        },

        parameters: {
        }
    };
    lp_client.named_post(bug_repr.self_link, 'unsubscribe', config);
}

var setup_edit_rollover = function(content) {
    var edit_icon = content.query('.editicon');
    content.on('mouseover', function(e) {
        edit_icon.set('src', '/@@/edit');
    });
    content.on('mouseout', function(e) {
        edit_icon.set('src', '/@@/edit-grey');
    });
    content.setStyle('cursor', 'pointer');
};

/**
 * Set up a bug task table row.
 *
 * Called once, on load, to initialize the page.
 *
 * @method setup_bugtasks_row
 */
bugs.setup_bugtask_row = function(row_id, bugtask_url,
                                  status_widget_items, status_value,
                                  importance_widget_items, importance_value,
                                  user_can_edit_importance) {

    if (Y.UA.ie || Y.UA.opera) {
        return;
    }

    var tr = Y.get('#' + row_id);
    var status_content = tr.query('.status-content');
    var importance_content = tr.query('.importance-content');
    if ((LP.client.links.me !== undefined) && (LP.client.links.me !== null))  {
        var status_choice_edit = new Y.ChoiceSource({
            contentBox: status_content,
            value: status_value,
            title: 'Change status to',
            items: status_widget_items,
            elementToFlash: status_content.get('parentNode'),
            backgroundColor: tr.hasClass('highlight') ? '#FFFF99' : '#FFFFFF'
        });
        status_choice_edit.showError = function(err) {
          display_error(null, err);
        };
        status_choice_edit.on('save', function(e) {
            var cb = status_choice_edit.get('contentBox');
            Y.Array.each(status_widget_items, function(item) {
                if (item.value == status_choice_edit.get('value')) {
                    cb.addClass(item.css_class);
                } else {
                    cb.removeClass(item.css_class);
                }
            });
        });
        status_choice_edit.plug({
            fn: Y.lp.client.plugins.PATCHPlugin, cfg: {
                    patch: 'status',
                    resource: bugtask_url}});
        status_choice_edit.render();
        if (user_can_edit_importance) {
            var importance_choice_edit = new Y.ChoiceSource({
                contentBox: importance_content,
                value: importance_value,
                title: 'Change importance to',
                items: importance_widget_items,
                elementToFlash: importance_content.get('parentNode'),
                backgroundColor: tr.hasClass('highlight') ? '#FFFF99' : '#FFFFFF'
            });
            importance_choice_edit.showError = function(err) {
              display_error(null, err);
            };
            importance_choice_edit.on('save', function(e) {
                var cb = importance_choice_edit.get('contentBox');
                Y.Array.each(importance_widget_items, function(item) {
                    if (item.value == importance_choice_edit.get('value')) {
                        cb.addClass(item.css_class);
                    } else {
                        cb.removeClass(item.css_class);
                    }
                });
            });
            importance_choice_edit.plug({
                fn: Y.lp.client.plugins.PATCHPlugin, cfg: {
                        patch: 'importance',
                        resource: bugtask_url}});
            importance_choice_edit.render();
        }
    }
    setup_edit_rollover(status_content);
    if (user_can_edit_importance) {
      setup_edit_rollover(importance_content);
    }
};

/*
 * Check if the current user can unsubscribe the person
 * being subscribed.
 *
 * This must be done in JavaScript, since the subscription
 * hasn't completed yet, and so, canBeUnsubscribedByUser
 * cannot be used.
 *
 * @method check_can_be_unsubscribed
 */
function check_can_be_unsubscribed() {
    var error_handler = new LP.client.ErrorHandler();
    error_handler.showError = function (error_msg) {
        display_error(Y.get('.menu-link-addsubscriber'), error_msg);
    };

    var config = {
        on: {
            success: function(result) {
                is_team = result.get('is_team');
                var final_config = {
                    on: {
                        success: function(result) {
                            var team_member = false;
                            for (var i=0; i<result.entries.length; i++) {
                                 if (result.entries[i].member_link ==
                                    LP.client.get_absolute_uri(me)) {
                                    team_member = true;
                                }
                            }

                            if (team_member) {
                                can_be_unsubscribed = true;
                                add_temp_user_name();
                            } else {
                                can_be_unsubscribed = false;
                                add_temp_user_name();
                            }
                        },

                        failure: error_handler.getFailureHandler()
                    }
                };

                if (is_team) {
                    // Get a list of members to see if current user
                    // is a team member.
                    var members = result.get('members_details_collection_link');
                    lp_client.get(members, final_config);
                } else {
                    can_be_unsubscribed = false;
                    add_temp_user_name();
                }
            },

            failure: error_handler.getFailureHandler()
        }
    };
    lp_client.get(LP.client.get_absolute_uri('/~' + other_name), config);
}

/*
 * Subscribe a person or team other than the current user.
 * This is a callback for the subscribe someone else picker.
 *
 * @method subscribe_someone_else
 * @result {Object} The object representing a person returned by the API.
 */
function subscribe_someone_else(result) {
    other_name = result.value;
    other_display_name = result.title;
    // For error handling, in case of truncation.
    var raw_name = result.title;

    // Names can only be 20 characters long, including the ending ellipsis.
    if (other_display_name.length > 20) {
        other_display_name = other_display_name.substring(0, 17) + '...';
    }

    var error_handler = new LP.client.ErrorHandler();
    error_handler.showError = function(error_msg) {
        display_error(Y.get('.menu-link-addsubscriber'), error_msg);
    };

    // Pull a list of current subscribers from the DOM and
    // check to see if this "someone else" is already subscribed.
    // We can't rely on an API call here because we have to check
    // this later before the subscribe method is run.
    var subscribers = Y.get('#subscribers-links');
    all_subscribers = subscribers.queryAll('div');
    var already_subscribed;
    all_subscribers.each(function(sub_link) {
        var sub_link_name = sub_link.query('a').getAttribute('name');
        if (sub_link_name == other_display_name ||
            sub_link_name == raw_name) {
            already_subscribed = true;
        }
    });

    if (already_subscribed) {
        error_handler.showError(
            raw_name + ' has already been subscribed');
        raw_name = null;  // Reset for next run.
        other_name = null; // Reset for next run.
        other_display_name = null; // Reset for next run.
    } else {
        check_can_be_unsubscribed();
    }
}
<<<<<<< HEAD

/*
 * Set up and handle submitting a comment inline.
 *
 * @method setup_inline_commenting
 */
function setup_inline_commenting() {
    var save_changes = Y.get('[id="field.actions.save"]');
    var add_link = Y.Node.create(
        '<a href="+addcomment" class="sprite add js-action">' +
        'Add comment</a>');
    var progress_message = Y.Node.create(
        '<span class="update-in-progress-message">Saving...</span>');
    var comment_input = Y.get('[id="field.comment"]');

    var error_handler = new LP.client.ErrorHandler();
    error_handler.clearProgressUI = function () {
        clearProgressUI();
    };
    error_handler.showError = function (error_msg) {
        display_error(add_link, error_msg);
    };

    function clearProgressUI() {
        progress_message.get('parentNode').replaceChild(
            add_link, progress_message);
        comment_input.removeAttribute('disabled');
    }

    save_changes.get('parentNode').replaceChild(add_link, save_changes);
    add_link.on('click', function(e) {
        e.halt();
        var comment_text = comment_input.get('value');
        /* Don't try to add an empty comment. */
        if (trim(comment_text) === '') {
            return;
        }
        var config = {
            on: {
                success: function(message_entry) {
                    var config = {
                        on: {
                            success: function(message_html) {
                                var fieldset = Y.get('#add-comment-form');
                                var legend = Y.get('#add-comment-form legend');
                                var comment = Y.Node.create(message_html);
                                fieldset.get('parentNode').insertBefore(
                                    comment, fieldset);
                                clearProgressUI();
                                comment_input.set('value', '');
                                Y.lazr.anim.green_flash({node: comment}).run();
                            }
                        },
                        accept: LP.client.XHTML
                    };
                    lp_client.get(message_entry.get('self_link'), config);
                },
                failure: error_handler.getFailureHandler()
            },
            parameters: {
                subject: '',
                content: comment_input.get('value')
            }
        };
        comment_input.set('disabled', 'true');
        add_link.get('parentNode').replaceChild(progress_message, add_link);
        lp_client.named_post(
            bug_repr.self_link, 'newMessage', config);
    });
}

/*
 * Click handling to pass comment text to the attachment
 * page if there is a comment.
 *
 * @method setup_add_attachment
 */
function setup_add_attachment() {
    var attachment_link = Y.get('.menu-link-addcomment');
    attachment_link.on('click', function(e) {
        var comment_input = Y.get('#add-comment-form textarea');
        if (comment_input.get('value') != '') {
            var current_url = attachment_link.getAttribute('href');
            var attachment_url = current_url + '?field.comment=' +
                encodeURIComponent(comment_input.get('value'));
            attachment_link.setAttribute('href', attachment_url);
        }
    });
}

}, '0.1', {requires: ['base', 'oop', 'node', 'event', 'io-base',
                      'lazr.formoverlay', 'lazr.anim', 'lp.picker']});
=======
}, '0.1', {requires: ['base', 'oop', 'node', 'event', 'io-base', 'substitute',
                      'widget-position-ext', 'lazr.formoverlay', 'lazr.anim', 
                      'lazr.base', 'lazr.overlay', 'lazr.choiceedit',
                      'lp.picker', 'lp.client.plugins']});
>>>>>>> 1b446bb6
<|MERGE_RESOLUTION|>--- conflicted
+++ resolved
@@ -1408,7 +1408,10 @@
         check_can_be_unsubscribed();
     }
 }
-<<<<<<< HEAD
+}, '0.1', {requires: ['base', 'oop', 'node', 'event', 'io-base', 'substitute',
+                      'widget-position-ext', 'lazr.formoverlay', 'lazr.anim', 
+                      'lazr.base', 'lazr.overlay', 'lazr.choiceedit',
+                      'lp.picker', 'lp.client.plugins']});
 
 /*
  * Set up and handle submitting a comment inline.
@@ -1500,10 +1503,4 @@
 }
 
 }, '0.1', {requires: ['base', 'oop', 'node', 'event', 'io-base',
-                      'lazr.formoverlay', 'lazr.anim', 'lp.picker']});
-=======
-}, '0.1', {requires: ['base', 'oop', 'node', 'event', 'io-base', 'substitute',
-                      'widget-position-ext', 'lazr.formoverlay', 'lazr.anim', 
-                      'lazr.base', 'lazr.overlay', 'lazr.choiceedit',
-                      'lp.picker', 'lp.client.plugins']});
->>>>>>> 1b446bb6
+                      'lazr.formoverlay', 'lazr.anim', 'lp.picker']});