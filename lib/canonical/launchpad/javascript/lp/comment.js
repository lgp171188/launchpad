YUI.add('lp.comment', function(Y) {

Y.lp = Y.namespace('lp');

var Comment = function () {
        Comment.superclass.constructor.apply(this, arguments);
};


Comment.NAME = 'comment';

Comment.ATTRS = {
};
Y.extend(Comment, Y.Widget, {

    /**
     * Initialize the Comment
     *
     * @method initializer
     */
    initializer: function() {
        this.submit_button = this.get_submit();
        this.comment_input = Y.one('[id="field.comment"]');
        this.lp_client = new LP.client.Launchpad();
        this.error_handler = new LP.client.ErrorHandler();
        this.error_handler.clearProgressUI = bind(this.clearProgressUI, this);
        this.error_handler.showError = bind(function (error_msg) {
            Y.lp.display_error(this.submit_button, error_msg);
        }, this);
        this.progress_message = Y.Node.create(
            '<span class="update-in-progress-message">Saving...</span>');
    },

    /**
     * Return the Submit button.
     *
     * This is provided so that it can be overridden in subclasses.
     *
     * @method get_submit
     */
    get_submit: function(){
        return Y.one('[id="field.actions.save"]');
    },
    /**
     * Implementation of Widget.renderUI.
     *
     * This redisplays the submit button, in case it has been hidden by
     * the web page.
     *
     * @method renderUI
     */
    renderUI: function() {
        this.submit_button.addClass('js-action');
        this.submit_button.setStyle('display', 'inline');
    },
    /**
     * Ensure that the widget's values are suitable for submission.
     *
     * The contents of the comment field must contain at least one
     * non-whitespace character.
     *
     * @method validate
     */
    validate: function() {
        return trim(this.comment_input.get('value')) !== '';
    },
    /**
     * Make the widget enabled or disabled.
     *
     * @method set_disabled
     * @param disabled A boolean, true if the widget is disabled.
     */
    set_disabled: function(disabled){
        this.comment_input.set('disabled', disabled);
    },
    /**
     * Add the widget's comment as a new comment, updating the display.
     *
     * @method add_comment
     * @param e An event
     */
    add_comment: function(e){
        e.halt();
        /* Don't try to add an empty comment. */
        if (!this.validate()) {
            return;
        }
        this.activateProgressUI('Saving...');
        this.post_comment(bind(function(message_entry) {
            this.get_comment_HTML(
                message_entry, bind(this.insert_comment_HTML, this));
        }, this));
    },
    /**
     * Post the comment to the Launchpad API
     *
     * @method post_comment
     * @param callback A callable to call if the post is successful.
     */
    post_comment: function(callback) {
        var config = {
            on: {
                success: callback,
                failure: this.error_handler.getFailureHandler()
            },
            parameters: {content: this.comment_input.get('value')}
        };
        this.lp_client.named_post(
            LP.client.cache.bug.self_link, 'newMessage', config);
    },
    /**
     * Retrieve the HTML of the specified message entry.
     *
     * @method get_comment_HTML
     * @param message_entry The comment to get the HTML for.
     * @param callback On success, call this with the HTML of the comment.
     */
    get_comment_HTML: function(message_entry, callback){
        var config = {
            on: {
                success: callback
            },
            accept: LP.client.XHTML
        };
        this.lp_client.get(message_entry.get('self_link'), config);
    },
    /**
     * Insert the specified HTML into the page.
     *
     * @method insert_comment_HTML
     * @param message_html The HTML of the comment to insert.
     */
    insert_comment_HTML: function(message_html) {
        var fieldset = Y.one('#add-comment-form');
        var comment = Y.Node.create(message_html);
        fieldset.get('parentNode').insertBefore(comment, fieldset);
        this.reset_contents();
        Y.lazr.anim.green_flash({node: comment}).run();
    },
    /**
     * Reset the widget to a blank state.
     *
     * @method reset_contents
     */
    reset_contents: function() {
          this.clearProgressUI();
          this.comment_input.set('value', '');
          this.syncUI();
    },
    /**
     * Activate indications of an operation in progress.
     *
     * @param message A user message describing the operation in progress.
     */
    activateProgressUI: function(message){
        this.progress_message.set('innerHTML', message);
        this.set_disabled(true);
        this.submit_button.get('parentNode').replaceChild(
            this.progress_message, this.submit_button);
    },
    /**
     * Stop indicating that an operation is in progress.
     *
     * @method clearProgressUI
     */
    clearProgressUI: function(){
          this.progress_message.get('parentNode').replaceChild(
              this.submit_button, this.progress_message);
          this.set_disabled(false);
    },
    /**
     * Implementation of Widget.bindUI: Bind events to methods.
     *
     * Key and mouse presses (e.g. mouse paste) call syncUI, in case the submit
     * button needs to be updated.  Clicking on the submit button invokes
     * add_comment.
     *
     * @method bindUI
     */
    bindUI: function(){
        this.comment_input.on('keyup', bind(this.syncUI, this));
        this.comment_input.on('mouseup', bind(this.syncUI, this));
        this.submit_button.on('click', bind(this.add_comment, this));
    },
    /**
     * Implementation of Widget.syncUI: Update appearance according to state.
     *
     * This just updates the submit button.
     *
     * @method syncUI
     */
    syncUI: function(){
        this.submit_button.set('disabled', !this.validate());
    }
});

Y.lp.Comment = Comment;

var CodeReviewComment = function(){
        CodeReviewComment.superclass.constructor.apply(this, arguments);
};
CodeReviewComment.NAME = 'codereviewcomment';


Y.extend(CodeReviewComment, Comment, {
    /**
     * Initialize the CodeReviewComment
     *
     * @method initializer
     */
    initializer: function() {
        this.vote_input = Y.one('[id="field.vote"]');
        this.review_type = Y.one('[id="field.review_type"]');
        this.in_reply_to = null;
    },
    /**
     * Return the Submit button.
     *
     * @method get_submit
     */
    get_submit: function(){
        return Y.one('[id="field.actions.add"]');
    },
    /**
     * Return the vote value selected, or null if none is selected.
     *
     * @method get_vote
     */
    get_vote: function() {
        var selected_idx = this.vote_input.get('selectedIndex');
        var selected = this.vote_input.get('options').item(selected_idx);
        if (selected.get('value') === ''){
            return null;
        }
        return selected.get('innerHTML');
    },
    /**
     * Ensure that the widget's values are suitable for submission.
     *
     * This allows the vote to be submitted, even when no text is specified
     * for the comment.
     *
     * @method validate
     */
    validate: function(){
        if (this.get_vote() !== null) {
            return true;
        }
        return CodeReviewComment.superclass.validate.apply(this);
    },
    /**
     * Make the widget enabled or disabled.
     *
     * @method set_disabled
     * @param disabled A boolean, true if the widget is disabled.
     */
    set_disabled: function(disabled){
        CodeReviewComment.superclass.set_disabled.call(this, disabled);
        this.vote_input.set('disabled', disabled);
        this.review_type.set('disabled', disabled);
    },
    /**
     * Post the comment to the Launchpad API
     *
     * @method post_comment
     * @param callback A callable to call if the post is successful.
     */
    post_comment: function(callback) {
        var config = {
            on: {
                success: callback,
                failure: this.error_handler.getFailureHandler()
            },
            parameters: {
                content: this.comment_input.get('value'),
                subject: '',
                review_type: this.review_type.get('value'),
                vote: this.get_vote()
            }
        };
        if (this.in_reply_to !== null) {
            config.parameters.parent = this.in_reply_to.get('self_link');
        }
        this.lp_client.named_post(
            LP.client.cache.context.self_link, 'createComment', config);
    },
    /**
     * Retrieve the HTML of the specified message entry.
     *
     * @method get_comment_HTML
     * @param message_entry The comment to get the HTML for.
     * @param callback On success, call this with the HTML of the comment.
     */
    get_comment_HTML: function(comment_entry, callback) {
        fragment_url = 'comments/' + comment_entry.get('id') + '/+fragment';
        Y.io(fragment_url, {
            on: {
                success: function(id, response){
                    callback(response.responseText);
                },
                failure: this.error_handler.getFailureHandler()
            }
        });
    },
    /**
     * Event handler when a "Reply" link is clicked.
     *
     * @param e The Event object representing the click.
     */
    reply_clicked: function(e){
        e.halt();
        var reply_link = LP.client.normalize_uri(e.target.get('href'));
        var root_url = reply_link.substr(0,
            reply_link.length - '+reply'.length);
        var object_url = '/api/beta' + root_url;
        this.activateProgressUI('Loading...');
        window.scrollTo(0, Y.one('label[for=field.vote]').getY());
        this.lp_client.get(object_url, {
            on: {
                success: bind(function(comment){
                    this.set_in_reply_to(comment);
                    this.clearProgressUI();
                    this.syncUI();
                }, this),
                failure: this.error_handler.getFailureHandler()
            }
        });
    },
    /**
     * Set the comment that the new comment will be in reply to.
     *
     * @param comment The comment to be in reply to.
     */
    set_in_reply_to: function(comment) {
        this.in_reply_to = comment;
        this.comment_input.set('value', comment.get('as_quoted_email'));
    },
    /**
     * Reset the widget to a blank state.
     *
     * @method reset_contents
     */
    reset_contents: function() {
          this.review_type.set('value', '');
          this.vote_input.set('selectedIndex', 0);
          this.in_reply_to = null;
          CodeReviewComment.superclass.reset_contents.apply(this);
    },
    /**
     * Insert the specified HTML into the page.
     *
     * @method insert_comment_HTML
     * @param message_html The HTML of the comment to insert.
     */
    insert_comment_HTML: function(message_html){
        var conversation = Y.one('[id=conversation]');
        var comment = Y.Node.create(message_html);
        conversation.appendChild(comment);
        this.reset_contents();
        Y.lazr.anim.green_flash({node: comment}).run();
    },
    renderUI: function() {
        CodeReviewComment.superclass.renderUI.apply(this);
<<<<<<< HEAD
=======
        Y.one('#inline-add-comment').setStyle('display', 'block');
>>>>>>> 9b828350
    },
    /**
     * Implementation of Widget.bindUI: Bind events to methods.
     *
     * In addition to Comment behaviour, mouseups and keyups on the vote and
     * review type cause a sync.
     *
     * @method bindUI
     */
    bindUI: function() {
        CodeReviewComment.superclass.bindUI.apply(this);
        this.vote_input.on('mouseup', bind(this.syncUI, this));
        this.review_type.on('keyup', bind(this.syncUI, this));
        this.review_type.on('mouseup', bind(this.syncUI, this));
        Y.all('a.menu-link-reply').on('click', bind(this.reply_clicked, this));
    },
    /**
     * Implementation of Widget.syncUI: Update appearance according to state.
     *
     * This enables and disables the review type, in addition to Comment
     * behaviour.
     *
     * @method syncUI
     */
    syncUI: function() {
        CodeReviewComment.superclass.syncUI.apply(this);
        var review_type_disabled = (this.get_vote() === null);
        this.review_type.set('disabled', review_type_disabled);
    }
});
Y.lp.CodeReviewComment = CodeReviewComment;

}, "0.1" ,{"requires":["oop", "io", "widget", "node", "lp.client.plugins", "lp.errors"]});<|MERGE_RESOLUTION|>--- conflicted
+++ resolved
@@ -361,10 +361,6 @@
     },
     renderUI: function() {
         CodeReviewComment.superclass.renderUI.apply(this);
-<<<<<<< HEAD
-=======
-        Y.one('#inline-add-comment').setStyle('display', 'block');
->>>>>>> 9b828350
     },
     /**
      * Implementation of Widget.bindUI: Bind events to methods.
