--- conflicted
+++ resolved
@@ -22,12 +22,8 @@
 class CodeReviewCommentMailer(BMPMailer):
     """Send email about creation of a CodeReviewComment."""
 
-<<<<<<< HEAD
-    def __init__(self, code_review_comment, recipients, original_email):
-=======
     def __init__(self, code_review_comment, recipients, original_email,
                  message_id=None):
->>>>>>> 04dfed0a
         """Constructor."""
         self.code_review_comment = code_review_comment
         self.message = code_review_comment.message
@@ -37,11 +33,7 @@
         merge_proposal = code_review_comment.branch_merge_proposal
         BMPMailer.__init__(
             self, self.message.subject, None, recipients, merge_proposal,
-<<<<<<< HEAD
-            from_address)
-=======
             from_address, message_id=message_id)
->>>>>>> 04dfed0a
         self.attachments = []
         if original_email is not None:
             # The attachments for the code review comment are actually
@@ -68,13 +60,9 @@
         merge_proposal = code_review_comment.branch_merge_proposal
         recipients = merge_proposal.getNotificationRecipients(
             CodeReviewNotificationLevel.FULL)
-<<<<<<< HEAD
-        return klass(code_review_comment, recipients, original_email)
-=======
         return klass(
             code_review_comment, recipients, original_email,
             code_review_comment.message.rfc822msgid)
->>>>>>> 04dfed0a
 
     def _getSubject(self, email):
         """Don't do any string template insertions on subjects."""
