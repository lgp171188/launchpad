# Copyright 2008 Canonical Ltd.  All rights reserved.


"""Email notifications related to branch merge proposals."""


__metaclass__ = type


from canonical.launchpad.components.branch import BranchMergeProposalDelta
from canonical.launchpad.mail import get_msgid
from canonical.launchpad.interfaces import CodeReviewNotificationLevel
from canonical.launchpad.mailout.branch import BranchMailer
from canonical.launchpad.webapp import canonical_url


def send_merge_proposal_created_notifications(merge_proposal, event):
    """Notify branch subscribers when merge proposals are created."""
    BMPMailer.forCreation(merge_proposal, merge_proposal.registrant).sendAll()


def send_merge_proposal_modified_notifications(merge_proposal, event):
    """Notify branch subscribers when merge proposals are updated."""
    if event.user is None:
        return
    mailer = BMPMailer.forModification(
        event.object_before_modification, merge_proposal, event.user)
    if mailer is not None:
        mailer.sendAll()


def send_review_requested_notifications(vote_reference, event):
    """Notify the reviewer that they have been requested to review."""
    # XXX: rockstar - 9 Oct 2008 - If the reviewer is a team, don't send
    # email.  This is to stop the abuse of a user spamming all members of
    # a team by requesting them to review a (possibly unrelated) branch.
    # Ideally we'd come up with a better solution, but I can't think of
    # one yet.  In all other places we are emailing subscribers directly
    # rather than people that haven't subscribed.
    # See bug #281056. (affects IBranchMergeProposal)
    if not vote_reference.reviewer.is_team:
        reason = RecipientReason.forReviewer(
            vote_reference, vote_reference.reviewer)
        mailer = BMPMailer.forReviewRequest(
            reason, vote_reference.branch_merge_proposal,
            vote_reference.registrant)
        mailer.sendAll()


class RecipientReason:
    """Reason for sending mail to a recipient."""

    def __init__(self, subscriber, recipient, branch, merge_proposal,
                 mail_header, reason_template):
        self.subscriber = subscriber
        self.recipient = recipient
        self.branch = branch
        self.mail_header = mail_header
        self.reason_template = reason_template
        self.merge_proposal = merge_proposal

    @classmethod
    def forBranchSubscriber(
        klass, subscription, recipient, merge_proposal, rationale):
        """Construct RecipientReason for a branch subscriber."""
        return klass(
            subscription.person, recipient, subscription.branch,
            merge_proposal, rationale,
            '%(entity_is)s subscribed to branch %(branch_name)s.')

    @classmethod
    def forReviewer(klass, vote_reference, recipient):
        """Construct RecipientReason for a reviewer.

        The reviewer will be the sole recipient.
        """
        merge_proposal = vote_reference.branch_merge_proposal
        branch = merge_proposal.source_branch
        return klass(vote_reference.reviewer, recipient, branch,
                     merge_proposal, 'Reviewer',
                     '%(entity_is)s requested to review %(merge_proposal)s.')

    def getReason(self):
        """Return a string explaining why the recipient is a recipient."""
        source = self.merge_proposal.source_branch.bzr_identity
        target = self.merge_proposal.target_branch.bzr_identity
        template_values = {
            'branch_name': self.branch.bzr_identity,
            'entity_is': 'You are',
            'merge_proposal': (
                'the proposed merge of %s into %s' % (source, target))
            }
        if self.recipient != self.subscriber:
            assert self.recipient.hasParticipationEntryFor(self.subscriber), (
                '%s does not participate in team %s.' %
                (self.recipient.displayname, self.subscriber.displayname))
            template_values['entity_is'] = (
                'Your team %s is' % self.subscriber.displayname)
        return (self.reason_template % template_values)


class BMPMailer(BranchMailer):
    """Send mailings related to BranchMergeProposal events."""

    def __init__(self, subject, template_name, recipients, merge_proposal,
                 from_address, delta=None, message_id=None,
<<<<<<< HEAD
                 requested_reviews=None, comment=None):
        BranchMailer.__init__(self, subject, template_name, recipients,
            from_address, delta, message_id)
=======
                 requested_reviews=None, comment=None, review_diff=None):
        BaseMailer.__init__(self, subject, template_name, recipients,
                            from_address, delta, message_id)
>>>>>>> 2d75490f
        self.merge_proposal = merge_proposal
        if requested_reviews is None:
            requested_reviews = []
        self.requested_reviews = requested_reviews
        self.comment = comment
        self.review_diff = review_diff

    def sendAll(self):
        BranchMailer.sendAll(self)
        if self.merge_proposal.root_message_id is None:
            self.merge_proposal.root_message_id = self.message_id

    @classmethod
    def forCreation(klass, merge_proposal, from_user):
        """Return a mailer for BranchMergeProposal creation.

        :param merge_proposal: The BranchMergeProposal that was created.
        :param from_user: The user that the creation notification should
            come from.
        """
        recipients = merge_proposal.getNotificationRecipients(
            CodeReviewNotificationLevel.STATUS)

        assert from_user.preferredemail is not None, (
            'The sender must have an email address.')
        from_address = klass._format_user_address(from_user)

        return klass(
            '%(proposal_title)s',
            'branch-merge-proposal-created.txt', recipients, merge_proposal,
            from_address, message_id=get_msgid(),
            requested_reviews=merge_proposal.votes,
            comment=merge_proposal.root_comment,
            review_diff=merge_proposal.review_diff)

    @classmethod
    def forModification(klass, old_merge_proposal, merge_proposal, from_user):
        """Return a mailer for BranchMergeProposal creation.

        :param merge_proposal: The BranchMergeProposal that was created.
        :param from_user: The user that the creation notification should
            come from.
        """
        recipients = merge_proposal.getNotificationRecipients(
            CodeReviewNotificationLevel.STATUS)
        assert from_user.preferredemail is not None, (
            'The sender must have an email address.')
        from_address = klass._format_user_address(from_user)
        delta = BranchMergeProposalDelta.construct(
                old_merge_proposal, merge_proposal)
        if delta is None:
            return None
        return klass(
            '%(proposal_title)s updated',
            'branch-merge-proposal-updated.txt', recipients,
            merge_proposal, from_address, delta, get_msgid())

    @classmethod
    def forReviewRequest(klass, reason, merge_proposal, from_user):
        """Return a mailer for a request to review a BranchMergeProposal."""
        from_address = klass._format_user_address(from_user)
        recipients = {reason.subscriber: reason}
        return klass(
            'Request to review proposed merge of %(source_branch)s into '
            '%(target_branch)s', 'review-requested.txt', recipients,
            merge_proposal, from_address, message_id=get_msgid())

    def _getReplyToAddress(self):
        """Return the address to use for the reply-to header."""
        return self.merge_proposal.address

    def _getHeaders(self, email):
        """Return the mail headers to use."""
        headers = BranchMailer._getHeaders(self, email)
        reason, rationale = self._recipients.getReason(email)
        headers['X-Launchpad-Branch'] = reason.branch.unique_name
        if reason.branch.product is not None:
            headers['X-Launchpad-Project'] = reason.branch.product.name
        if self.merge_proposal.root_message_id is not None:
            headers['In-Reply-To'] = self.merge_proposal.root_message_id
        return headers

    def _addAttachments(self, ctrl):
        if self.review_diff is not None:
            ctrl.addAttachment(
                self.review_diff.diff.text, content_type='text/x-diff',
                inline=True, filename='review.diff')

    def _getTemplateParams(self, email):
        """Return a dict of values to use in the body and subject."""
        # Expand the requested reviews.
        params = BranchMailer._getTemplateParams(self, email)
        params.update({
            'proposal_registrant': self.merge_proposal.registrant.displayname,
            'source_branch': self.merge_proposal.source_branch.bzr_identity,
            'target_branch': self.merge_proposal.target_branch.bzr_identity,
            'proposal_title': self.merge_proposal.title,
            'proposal_url': canonical_url(self.merge_proposal),
            'edit_subscription': '',
            'comment': '',
            'gap': '',
            'reviews': '',
            'whiteboard': '', # No more whiteboard.
            })

        requested_reviews = []
        for review in self.requested_reviews:
            reviewer = review.reviewer
            if review.review_type is None:
                requested_reviews.append(reviewer.unique_displayname)
            else:
                requested_reviews.append(
                    "%s: %s" % (reviewer.unique_displayname,
                                review.review_type))
        if len(requested_reviews) > 0:
            requested_reviews.insert(0, 'Requested reviews:')
            params['reviews'] = ('\n    '.join(requested_reviews))

        if self.comment is not None:
            params['comment'] = (self.comment.message.text_contents)
            if len(requested_reviews) > 0:
                params['gap'] = '\n\n'

        return params<|MERGE_RESOLUTION|>--- conflicted
+++ resolved
@@ -104,15 +104,9 @@
 
     def __init__(self, subject, template_name, recipients, merge_proposal,
                  from_address, delta=None, message_id=None,
-<<<<<<< HEAD
-                 requested_reviews=None, comment=None):
+                 requested_reviews=None, comment=None, review_diff=None):
         BranchMailer.__init__(self, subject, template_name, recipients,
             from_address, delta, message_id)
-=======
-                 requested_reviews=None, comment=None, review_diff=None):
-        BaseMailer.__init__(self, subject, template_name, recipients,
-                            from_address, delta, message_id)
->>>>>>> 2d75490f
         self.merge_proposal = merge_proposal
         if requested_reviews is None:
             requested_reviews = []
