"""Launchpad Database.

This module provides support for reading and writing manifest information
directly to and from the Launchpad database.


URL scheme
----------

The URL scheme used by the Launchpad Database backend is 'lp:///'.  The
host portion is unusued and should either be ommitted or left empty, it
may be used in future to identify the PostgreSQL server and database to
connect to.

The path portion of the URL specifies the location of the object within
the database schema, and can refer to an abstract object such as a product
or distribution or be resolved to a manifest.

To specify a product, or release of a product the following format should
be used:
| /products/PRODUCT[/RELEASE]

To specify a distribution, release of a distribution or the currently
published version of a source package within that release the following
format should be used:
| /distros/DISTRO[/DISTRORELEASE[+sources/][/PACKAGE]]

(Note that specifying a distribution or distribution release is not
sufficient to retrieve a manifest).

To specify the currently published version of a source package within
the current development release of a distribution, or a particular version
of a source package within that distribution the following format should
be used:
| /distros/DISTRO/PACKAGE[/RELEASE]

The path may also be shortened to simply stating a distribution,
distribution release, source package name (resolved against the default
distribution - ubuntu) or product to jump straight to that part of the
URL provided the name is unique (names are resolved in that order).

Examples:
| lp:///products/netapplet
| lp:///products/netapplet/1.0
| lp:///mozilla-firefox
| lp:///mozilla-firefox/0.9.2
| lp:///distros/ubuntu/hoary/+sources/netapplet
| lp:///distros/ubuntu/hoary/evolution
| lp:///distros/ubuntu/netapplet
| lp:///distros/ubuntu/netapplet/1.0-1
| lp:///ubuntu/hoary/evolution
| lp:///ubuntu/netapplet
| lp:///netapplet/1.0-1
"""

__metaclass__  = type

import urlparse

from psycopg import IntegrityError
from sqlobject.main import SQLObjectNotFound

from zope.exceptions import NotFoundError

import canonical.lp

from pybaz import NameParser
from canonical.lp.dbschema import ManifestEntryType, RevisionControlSystems
from canonical.librarian.db import Library
from canonical.database.sqlbase import ZopelessTransactionManager
from canonical.database.constants import UTC_NOW
from canonical.launchpad.database import (
     Product, ProductSeries, ProductRelease,
     Distribution, DistroRelease, DistroReleaseSet,
     SourcePackageName, SourcePackage, SourcePackageRelease,
     Manifest, ManifestEntry, Archive, ArchNamespace, Branch, Changeset,
     VersionMapper
     )
from hct.url import register_backend, UrlError


# Register this backend against the URL schemes we serve
urlparse.uses_netloc.append("lp")
urlparse.uses_netloc.append("launchpad")
register_backend(__name__, ( "lp", "launchpad" ), 100)

# Default distribution
default_distro = "ubuntu"

# Mapping from ManifestEntryType to typeName
MANIFEST_ENTRY_TYPE_MAP = (
    ( ManifestEntryType.DIR.value,    "dir"   ),
    ( ManifestEntryType.COPY.value,   "copy"  ),
    ( ManifestEntryType.FILE.value,   "file"  ),
    ( ManifestEntryType.TAR.value,    "tar"   ),
    ( ManifestEntryType.ZIP.value,    "zip"   ),
    ( ManifestEntryType.PATCH.value,  "patch" ),
    )


class LaunchpadError(UrlError):
    """URL error caused by the Launchpad backend."""
    pass

class SourcePackageReleaseInDistroRelease:
    """SourcePackageRelease and DistroRelease.

    We use this class instead of a SourcePackageRelease directly as we
    always need to remember which DistroRelease it came from.
    """

    def __init__(self, sourcepackagerelease, distrorelease):
        self.sourcepackagerelease = sourcepackagerelease
        self.distrorelease = distrorelease

    def __repr__(self):
        """Return a debugging representation of the class."""
        text = "<%s %r %r>" % (type(self).__name__,
                               str(self.sourcepackagerelease.name),
                               str(self.distrorelease.name))
        return text

    @property
    def sourcepackage(self):
        """SourcePackage object."""
        return SourcePackage(self.sourcepackagerelease.sourcepackagename,
                             self.distrorelease)


def split_path(url_path):
    """Return the parts of the URL path after canonicalisation.

    Canonicalises the URL path by removing empty parts, /./ and resolving
    /../  etc.  Then splits it and returns the parts as an array.
    """
    parts = []
    for part in url_path.split("/"):
        if not len(part):
            continue
        elif part == ".":
            continue
        elif part == "..":
            if len(parts):
                parts.pop()
        else:
            parts.append(part)

    return parts


def get_ztm():
    """Return ZopelessTransactionManager."""
    if ZopelessTransactionManager._installed is None:
        return canonical.lp.initZopeless()
    else:
        return ZopelessTransactionManager._installed

def begin_transaction():
    """Begin transaction and return ZopelessTransactionManager."""
    ztm = get_ztm()
    ztm.begin()
    return ztm

def end_transaction(commit=False):
    """End current transaction."""
    ztm = get_ztm()
    if commit:
        ztm.commit()
    else:
        ztm.abort()

def get_object(url, resolve=False):
    """Return database object at the given URL.

    This function returns the database object actually referenced by the
    URL, i.e. the Product, ProductSeries, Distro, etc.  To obtain a
    record that can hold a Manifest, call resolve_object() on the return
    value or simply pass resolve=True to this call.

    Returns SQLobject record object.
    """
    (scheme, netloc, url_path, query, fragment) = urlparse.urlsplit(url, "lp")

    parts = split_path(url_path)
    if not len(parts):
        raise LaunchpadError("Malformed URL, path expected: '%s'" % url)

    obj = None
    while len(parts):
        part = parts.pop(0)

        if obj is None:
            # The first part of a URL can be either an explicit starting
            # point in the schema (products or distros) or the name of
            # anything else.  Check for the former first, then go through
            # the tables in precedence order looking for the records.
            if part in ["products", "upstream"]:
                try:
                    product = parts.pop(0)
                    obj = Product.byName(product)
                except IndexError:
                    raise LaunchpadError("Product missing in URL: '%s'" % url)
                except SQLObjectNotFound:
                    raise LaunchpadError("Product '%s' not found in URL: '%s'"
                                         % (product, url))
            elif part == "distros":
                try:
                    distro = parts.pop(0)
                    obj = Distribution.byName(distro)
                except IndexError:
                    raise LaunchpadError("Distribution missing in URL: '%s'"
                                         % url)
                except SQLObjectNotFound:
                    raise LaunchpadError(
                            "Distribution '%s' not found in URL: '%s'" % (
                                distro, url
                                )
                            )
            else:
                try:
                    obj = Distribution.byName(part)
                    continue
                except SQLObjectNotFound:
                    pass

                objs = DistroReleaseSet().findByName(part)
                if objs.count() == 1:
                    obj = objs[0]
                    continue

                objs = DistroReleaseSet().findByVersion(part)
                if objs.count() == 1:
                    # XXX: This code path is not tested.  SteveAlexander,
                    # 2005-07-11
                    obj = objs[0]
                    continue

                try:
                    name = SourcePackageName.byName(part)
                    # FIXME "current" distro?
                    distro = Distribution.byName(default_distro)
                    obj = distro.getSourcePackage(name)
                    continue
                except SQLObjectNotFound:
                    pass
                except IndexError:
                    pass

                try:
                    obj = Product.byName(part)
                    continue
                except SQLObjectNotFound:
                    pass

                raise LaunchpadError("URL not found: '%s'" % url)

        elif isinstance(obj, Product):
            # The part of a URL after a product can be either a release
            # version or a series name, check series first as that's less
            # specific and you can always specify /2.0/2.0 to get to the
            # release.
            series = obj.getSeries(part)
            release = obj.getRelease(part)
            if release is not None:
                obj = release
            if series is not None:
                obj = series
            if release is None and series is None:
                raise LaunchpadError("Product series or release '%s' "
                    "not found in URL: '%s'" % (part, url))

        elif isinstance(obj, ProductSeries):
            # The part of a URL after a product series is always a release
            # version.
            obj = obj.getRelease(part)
            if obj is None:
                raise LaunchpadError("Release '%s' not found in URL: '%s'"
                                     % (part, url))

        elif isinstance(obj, ProductRelease):
            # Nothing is permitted after a release version.
            raise LaunchpadError(
                    "Malformed URL, nothing expected after release: '%s'" % url
                    )

        elif isinstance(obj, Distribution):
            # The part of a URL after a distribution can be either a release
            # name or a source package name, check release name first as that's
            # less specific.
            try:
                obj = obj.getRelease(part)
                continue
            except KeyError:
                pass

            try:
                name = SourcePackageName.byName(part)
                obj = obj.getSourcePackage(name)
                continue
            except SQLObjectNotFound:
                pass
            except IndexError:
                pass

            raise LaunchpadError(
                    "Distribution release or source package '%s' not "
                    "found in URL: '%s'" % (part, url)
                    )

        elif isinstance(obj, DistroRelease):
            # The part of a URL after a distribution release is always a
            # source package name, for which the currently published version
            # is returned.  A +sources part is optional for compatibility
            # with the Launchpad webapp URLs.
            if part == "+sources":
                if len(parts):
                    part = parts.pop(0)
                else:
                    continue

            try:
                name = SourcePackageName.byName(part)
            except SQLObjectNotFound:
                raise LaunchpadError(
                        "Source package '%s' not found in URL: '%s'" % (
                            part, url
                            )
                        )

            objs = obj.getPublishedReleases(name)
            if len(objs) < 1:
                raise LaunchpadError(
                        "Source package '%s' not released in URL: '%s'" % (
                            part, url
                            )
                        )

            spr = objs[-1].sourcepackagerelease
            obj = SourcePackageReleaseInDistroRelease(spr, obj)

        elif isinstance(obj, SourcePackage):
            # The part of the URL after a source package is always a
            # source package release.  FIXME this should use
            # SourcePackageHistory or similar
            rels = [ _r for _r in obj.releases if _r.version == part ]
            if not len(rels):
                raise LaunchpadError(
                        "Source package release '%s' not found "
                        "in URL: '%s'" % (part, url)
                        )

            obj = SourcePackageReleaseInDistroRelease(rels[-1],
                                                      obj.distrorelease)

        else:
            raise LaunchpadError(
                    "Malformed URL, '%s' unexpected in URL: '%s'" % (part, url)
                    )

    if resolve:
        #try:
            return resolve_object(obj)
        #except UrlError:
        #    raise LaunchpadError("URL was not found: '%s'" % url)
    else:
        return obj

def where_am_i(obj):
    """Return URL for the database object given.

    This function accepts SQLObject record objects and returns the full
    URL that will retrieve that object's manifest from the database.
    When given higher-level objects such as Products, the latest release
    etc. are not resolved in order to allow them to be resolved at query
    time.

    This function _does_not_ accept a Manifest object, as they can be
    tied to many different places; you need to hold on to the object that
    gave you the manifest in the first place.

    Returns URL.
    """
    parts = []

    if isinstance(obj, ProductRelease):
        parts.append(obj.version)
        obj = obj.productseries

    if isinstance(obj, ProductSeries):
        parts.append(obj.name)
        obj = obj.product

    if isinstance(obj, Product):
        parts.append(obj.name)
        parts.append("products")
        obj = None


    if isinstance(obj, SourcePackageReleaseInDistroRelease):
        parts.append(obj.sourcepackagerelease.version)
        obj = obj.sourcepackage

    if isinstance(obj, SourcePackageRelease):
        parts.append(obj.version)
        obj = SourcePackage(obj.sourcepackagename, obj.uploaddistrorelease)

    if isinstance(obj, SourcePackage):
        parts.append(obj.name)
        obj = obj.distro


    if isinstance(obj, DistroRelease):
        parts.append(obj.name)
        obj = obj.distribution

    if isinstance(obj, Distribution):
        parts.append(obj.name)
        parts.append("distros")
        obj = None


    if not len(parts):
        raise LaunchpadError("Unable to determine URL for object: %r" % obj)

    parts.reverse()
    url = urlparse.urlunsplit(("lp", None, "/".join(parts), None, None))
    return url

def resolve_object(obj):
    """Resolve database object to one that can hold a manifest.

    Starts at the SQLObject record object given and drills down until it
    reaches a 'latest release' underneath it that can hold a manifest,
    where or not it does.

    Returns new object.
    """
    if isinstance(obj, Product):
        try:
            obj = obj.releases[-1]
        except IndexError:
            raise LaunchpadError("No releases in product: '%s'" % obj.name)

    if isinstance(obj, ProductSeries):
        try:
            obj = obj.releases[-1]
        except IndexError:
            raise LaunchpadError("No releases in series: '%s'" % obj.name)

    if isinstance(obj, ProductRelease):
        return obj

    if isinstance(obj, SourcePackage):
        if obj.currentrelease is None:
            raise LaunchpadError(
                    "No current development release of package: '%s'" % (
                        obj.name,)
                    )

        obj = SourcePackageReleaseInDistroRelease(obj.currentrelease,
                                                  obj.distrorelease)

    if isinstance(obj, SourcePackageReleaseInDistroRelease):
        return obj.sourcepackagerelease

    if isinstance(obj, SourcePackageRelease):
        return obj

    raise LaunchpadError("Unable to resolve object to manifest "
        "holder: %r" % obj)

<<<<<<< TREE
    raise LaunchpadError(
            "Unable to resolve object to manifest holder: %r" % obj
            )
=======
>>>>>>> MERGE-SOURCE

def get_branch_from(obj):
    """Get hct Branch from database object.

    The object should be a database Branch record object, it is converted
    to an HCT object with the same information.

    Returns hct.branch.Branch class.
    """
    if obj is None:
        return None

    # FIXME we don't do anything to use the same branch objects again and
    # again; it's probably not a problem anymore, but still...
    from hct.branch import Branch
    return Branch(obj.getPackageName())

def get_changeset_from(obj):
    """Get hct Changeset from database object.

    The object should be a database Changeset record object, it is converted
    to an HCT object with the same information.

    Returns hct.changeset.Changeset class.
    """
    if obj is None:
        return None

    from hct.branch import Changeset
    return Changeset(obj.getPackageName())

def get_manifest_from(obj):
    """Get hct Manifest from database object.

    The object should be a database Manifest record object, it is
    converted to an HCT object with the same entries.

    Returns hct.manifest.Manifest class.
    """
    if obj is None:
        return None

    from hct.manifest import Manifest, new_manifest_entry
    manifest = Manifest(new_id=str(obj.uuid))

    sequence_map = {}
    patch_on_map = []

    for obj_entry in obj.entries:
        type_map = dict(MANIFEST_ENTRY_TYPE_MAP)
        if obj_entry.entrytype not in type_map:
            raise LaunchpadError(
                    "Unknown manifest entry type from database: %d" % (
                        obj_entry.entrytype,)
                    )

        # Create ManifestEntry and set up properties
        entry = new_manifest_entry(type_map[obj_entry.entrytype],
                                   obj_entry.path)
        entry.dirname = obj_entry.dirname
        entry.branch = get_branch_from(obj_entry.branch)
        entry.changeset = get_changeset_from(obj_entry.changeset)
        manifest.append(entry)

        # Keep track of sequence numbers and patch_on settings
        sequence_map[obj_entry.sequence] = entry
        if obj_entry.patchon is not None:
            patch_on_map.append((obj_entry.patchon, entry))

    # Map patch_on to sequence numbers
    for patch_on, entry in patch_on_map:
        if patch_on not in sequence_map:
            raise LaunchpadError("Manifest entry parent not in sequence: '%s'"
                                 % entry.path)

        entry.patch_on = sequence_map[patch_on]

    return manifest


def get_manifest(url):
    """Retrieve the manifest with the URL given."""
    begin_transaction()
    try:
        obj = get_object(url, resolve=True)
        manifest = get_manifest_from(obj.manifest)
        if manifest is None:
            raise LaunchpadError("No manifest at URL: '%s'" % url)

        return manifest
    finally:
        end_transaction()

def get_release(url, release):
    """Return the URL of the release of the product or package given.

    If the release does not exist, this function returns None.
    """
    begin_transaction()
    try:
        obj = get_object(url)
        if isinstance(obj, Product):
<<<<<<< TREE
            try:
                rel = obj.getRelease(release)
            except NotFoundError:
=======
            rel = obj.getRelease(release)
            if rel is None:
>>>>>>> MERGE-SOURCE
                return None
        elif isinstance(obj, ProductSeries):
            rel = obj.getRelease(release)
            if rel is None:
                return None
        elif isinstance(obj, SourcePackage):
            # FIXME more intelligence for version parsing (using sourcerer.deb)
            # and this should use SourcePackageHistory
            rels = [ _r for _r in obj.releases
                     if (_r.version == release
                         or _r.version.startswith("%s-" % release)) ]
            if not len(rels):
                return None

            rel = SourcePackageReleaseInDistroRelease(
                    rels[-1], obj.distrorelease
                    )
        else:
            raise LaunchpadError(
                    "Unable to determine release for object: %r" % obj
                    )

        return where_am_i(rel)
    finally:
        end_transaction()

def get_package(url, distro_url=None):
    """Return the URL of the package in the given distro.

    Takes the product, source package or release at url and returns the
    equivalent in the distribution or distribution release given.

    If distro_url is omitted or None, the upstream product is returned.

    Returns URL of equivalent package.
    """
    begin_transaction()
    try:
        obj = get_object(url)
        version = None
        productseries = None

        # Locate the productseries
        if isinstance(obj, ProductRelease):
            version = obj.version
            productseries = obj.productseries

        if isinstance(obj, ProductSeries):
            productseries = obj

        if isinstance(obj, SourcePackageReleaseInDistroRelease):
            version = obj.sourcepackagerelease.version
            obj = obj.sourcepackage

        if isinstance(obj, SourcePackageRelease):
            version = obj.version
            obj = SourcePackage(obj.sourcepackagename, obj.uploaddistrorelease)

        if isinstance(obj, SourcePackage):
            productseries = obj.productseries

        if productseries is None:
            raise LaunchpadError(
                    "Unable to resolve URL to product series: '%s'" % url
                    )


        # Return the productseries if no distro was passed
        if distro_url is None:
            return where_am_i(productseries)

        # Locate the distribution
        distro = get_object(distro_url)

        # Find the sourcepackage in the given distrorelease
        if isinstance(distro, DistroRelease):
            package = productseries.getPackage(distro)
            if not package.currentrelease:
                raise LaunchpadError(
                        "Source package '%s' not published in '%s'" % (
                            url, distro_url
                            )
                        )
            return where_am_i(SourcePackageReleaseInDistroRelease(
                package.currentrelease, distro))

        # Or in the distribution
        elif isinstance(distro, Distribution):
            package = productseries.getPackage(distro.currentrelease)
            if version is not None:
                return get_release(where_am_i(package), version)
            else:
                return where_am_i(package)

        else:
            raise LaunchpadError("Not a distribution or distro release: '%s'"
                                 % distro_url)
    finally:
        end_transaction()

def get_branch(url):
    """Return branch associated with URL given.

    Returns a Branch object or None if no branch associated. Note that the
    url should be for a productseries
    """
    begin_transaction()
    try:
        obj = get_object(get_package(url))
        if obj.branch is not None:
            return get_branch_from(obj.branch)
        else:
            return None
    finally:
        end_transaction()

def identify_file(ref_url, size, digest, upstream=False):
    """Return URLs and Manifests for a file with the details given.

    Returns a list of tuples of (url, manifest) for each product and
    source package release that include a file with the same size and
    SHA1 digest given.

    If upstream is True, only 'upstream' products with a manifest will
    be returned.
    """
    begin_transaction()
    try:
        library = Library()
        file_ids = library.lookupBySHA1(digest)
        if not len(file_ids):
            raise LaunchpadError("File not found: '%s' (%d)" % (digest, size))

        results = []
        for file_id in file_ids:
            for alias_id, filename, mime_type in library.getAliases(file_id):
                alias = library.getByAlias(alias_id)

                results.extend([ obj for obj in alias.products ])
                if not upstream:
                    results.extend([ obj for obj in alias.sourcepackages ])

        results = [ (where_am_i(obj), get_manifest_from(obj.manifest))
                    for obj in results if (not upstream
                                           or obj.manifest is not None) ]
        if not len(results):
            raise LaunchpadError("No source for file found: '%s' (%d)"
                                 % (digest, size))

        return results
    finally:
        end_transaction()


def put_manifest(url, manifest):
    """Add new manifest under the URL given."""
    success = False
    begin_transaction()
    try:
        obj = get_object(url)
        if isinstance(obj, SourcePackageReleaseInDistroRelease):
            obj = obj.sourcepackagerelease
        if not (isinstance(obj, ProductRelease)
                or isinstance(obj, SourcePackageRelease)):
            raise LaunchpadError(
                    "Unable to associate a manifest with: '%s'" % url
                    )

        sequence = 0
        sequence_map = {}
        patch_on_map = []

        obj.manifest = Manifest(uuid=manifest.id)
        for entry in manifest:
            type_map = dict([ (_t, _v) for _v, _t in MANIFEST_ENTRY_TYPE_MAP ])
            if entry.typeName() not in type_map:
                raise LaunchpadError(
                        "Unknown manifest entry type from import: %s" % (
                            entry.typeName(),)
                        )

            sequence += 1
            obj_entry = ManifestEntry(manifestID=obj.manifest.id,
                                      sequence=sequence,
                                      entrytype=type_map[entry.typeName()],
                                      path=entry.path,
                                      branchID=None,
                                      changesetID=None,
                                      patchon=None,
                                      dirname=entry.dirname)

            # FIXME this is the "hard" way
            # a lot of the heavy lifting here belongs in Launchpad interfaces
            if entry.branch is not None:
                np = NameParser(entry.branch)

                # Archive table entry
                archive = Archive.selectOneBy(name=np.get_archive())
                if archive is None:
                    archive = Archive(name=np.get_archive(), visible=True,
                                      title="", description="")

                # ArchNamespace table entry
                namespace = ArchNamespace.selectOneBy(
                    archiveID=archive.id,
                    category=np.get_category(),
                    branch=np.get_branch(),
                    version=np.get_version())
                if namespace is None:
                    namespace = ArchNamespace(
                        archiveID=archive.id,
                        visible=True,
                        category=np.get_category(),
                        branch=np.get_branch(),
                        version=np.get_version())

                # Branch table entry
                branch = Branch.selectOneBy(archnamespaceID=namespace.id)
                if branch is None:
                    branch = Branch(archnamespaceID=namespace.id,
                                    title="", description="")

                obj_entry.branch = branch

            if entry.changeset is not None:
                np = NameParser(entry.changeset)

                changeset = Changeset.selectOneBy(
                    branchID=branch.id, name=np.get_patchlevel())
                if changeset is None:
                    changeset = Changeset(branchID=branch.id,
                                          name=np.get_patchlevel(),
                                          datecreated=UTC_NOW,
                                          logmessage="")

                obj_entry.changeset = changeset

            # Keep track of sequence numbers and patchon settings
            sequence_map[entry] = sequence
            if hasattr(entry, "patch_on") and entry.patch_on is not None:
                patch_on_map.append((entry.patch_on, obj_entry))

        # Map patch_on to sequence numbers
        for patch_on, obj_entry in patch_on_map:
            if patch_on not in sequence_map:
                raise LaunchpadError(
                        "Manifest entry parent not in sequence: '%s'" % (
                            obj_entry.path,
                            )
                        )

            obj_entry.patchon = sequence_map[patch_on]

        success = True
    finally:
        end_transaction(commit=success)<|MERGE_RESOLUTION|>--- conflicted
+++ resolved
@@ -469,12 +469,6 @@
     raise LaunchpadError("Unable to resolve object to manifest "
         "holder: %r" % obj)
 
-<<<<<<< TREE
-    raise LaunchpadError(
-            "Unable to resolve object to manifest holder: %r" % obj
-            )
-=======
->>>>>>> MERGE-SOURCE
 
 def get_branch_from(obj):
     """Get hct Branch from database object.
@@ -577,14 +571,8 @@
     try:
         obj = get_object(url)
         if isinstance(obj, Product):
-<<<<<<< TREE
-            try:
-                rel = obj.getRelease(release)
-            except NotFoundError:
-=======
             rel = obj.getRelease(release)
             if rel is None:
->>>>>>> MERGE-SOURCE
                 return None
         elif isinstance(obj, ProductSeries):
             rel = obj.getRelease(release)
