# Copyright 2004-2008 Canonical Ltd.  All rights reserved.

"""Security policies for using content objects."""

__metaclass__ = type
__all__ = ['AuthorizationBase']

from zope.app.error.interfaces import IErrorReportingUtility
from zope.interface import implements, Interface
from zope.component import getAdapter, getUtility

from canonical.launchpad.interfaces.account import IAccount
from lp.registry.interfaces.announcement import IAnnouncement
from lp.soyuz.interfaces.archive import IArchive
from lp.soyuz.interfaces.archivepermission import (
    IArchivePermissionSet)
from lp.soyuz.interfaces.archiveauthtoken import IArchiveAuthToken
from lp.soyuz.interfaces.archivesubscriber import (
    IArchiveSubscriber, IPersonalArchiveSubscription)
from lp.code.interfaces.branch import (
    IBranch, user_has_special_branch_access)
from lp.code.interfaces.branchmergeproposal import (
    IBranchMergeProposal)
from lp.code.interfaces.branchsubscription import (
    IBranchSubscription)
from lp.bugs.interfaces.bug import IBug
from lp.bugs.interfaces.bugattachment import IBugAttachment
from lp.bugs.interfaces.bugbranch import IBugBranch
from lp.bugs.interfaces.bugnomination import IBugNomination
from lp.bugs.interfaces.bugtracker import IBugTracker
from lp.soyuz.interfaces.build import IBuild
from lp.soyuz.interfaces.builder import IBuilder, IBuilderSet
from lp.code.interfaces.codeimport import ICodeImport
from lp.code.interfaces.codeimportjob import (
    ICodeImportJobSet, ICodeImportJobWorkflow)
from lp.code.interfaces.codeimportmachine import (
    ICodeImportMachine)
from lp.code.interfaces.codereviewcomment import (
    ICodeReviewComment, ICodeReviewCommentDeletion)
from lp.registry.interfaces.distribution import IDistribution
from lp.registry.interfaces.distributionmirror import (
    IDistributionMirror)
from lp.registry.interfaces.distributionsourcepackage import (
    IDistributionSourcePackage)
from lp.registry.interfaces.distroseries import IDistroSeries
from lp.translations.interfaces.distroserieslanguage import (
    IDistroSeriesLanguage)
from canonical.launchpad.interfaces.emailaddress import IEmailAddress
from lp.registry.interfaces.entitlement import IEntitlement
from canonical.launchpad.interfaces.hwdb import IHWSubmission
from lp.services.worlddata.interfaces.language import ILanguage, ILanguageSet
from lp.translations.interfaces.languagepack import ILanguagePack
from canonical.launchpad.interfaces.launchpad import (
    IBazaarApplication, IHasBug, IHasDrivers, ILaunchpadCelebrities)
from lp.registry.interfaces.role import IHasOwner
from lp.registry.interfaces.location import IPersonLocation
from lp.registry.interfaces.mailinglist import IMailingListSet
from lp.registry.interfaces.milestone import (
    IMilestone, IProjectMilestone)
from canonical.launchpad.interfaces.oauth import (
    IOAuthAccessToken, IOAuthRequestToken)
from lp.soyuz.interfaces.packageset import IPackagesetSet
from lp.translations.interfaces.pofile import IPOFile
from lp.translations.interfaces.potemplate import (
    IPOTemplate, IPOTemplateSubset)
from lp.soyuz.interfaces.publishing import (
    IBinaryPackagePublishingHistory, ISourcePackagePublishingHistory)
from lp.soyuz.interfaces.queue import (
    IPackageUpload, IPackageUploadQueue)
from canonical.launchpad.interfaces.packaging import IPackaging
from lp.registry.interfaces.person import (
    IPerson, IPersonSet, ITeam, PersonVisibility)
from lp.registry.interfaces.pillar import IPillar
from lp.registry.interfaces.poll import (
    IPoll, IPollOption, IPollSubset)
from lp.registry.interfaces.product import IProduct
from lp.registry.interfaces.productrelease import (
    IProductRelease, IProductReleaseFile)
from lp.registry.interfaces.productseries import IProductSeries
from lp.code.interfaces.seriessourcepackagebranch import (
    ISeriesSourcePackageBranch, IMakeOfficialBranchLinks)
from lp.registry.interfaces.sourcepackage import ISourcePackage
from lp.soyuz.interfaces.sourcepackagerelease import (
    ISourcePackageRelease)
from lp.blueprints.interfaces.specification import ISpecification
from lp.blueprints.interfaces.specificationbranch import (
    ISpecificationBranch)
from lp.blueprints.interfaces.specificationsubscription import (
    ISpecificationSubscription)
from lp.blueprints.interfaces.sprint import ISprint
from lp.blueprints.interfaces.sprintspecification import (
    ISprintSpecification)
from lp.registry.interfaces.teammembership import ITeamMembership
from lp.translations.interfaces.translationgroup import (
    ITranslationGroup, ITranslationGroupSet)
from lp.translations.interfaces.translationimportqueue import (
    ITranslationImportQueue, ITranslationImportQueueEntry)
from lp.translations.interfaces.translationsperson import (
    ITranslationsPerson)
from lp.translations.interfaces.translator import (
    ITranslator, IEditTranslator)

from canonical.launchpad.webapp.authorization import check_permission
from canonical.launchpad.webapp.interfaces import IAuthorization

from lp.answers.interfaces.faq import IFAQ
from lp.answers.interfaces.faqtarget import IFAQTarget
from lp.answers.interfaces.question import IQuestion
from lp.answers.interfaces.questiontarget import IQuestionTarget


class AuthorizationBase:
    implements(IAuthorization)
    permission = None
    usedfor = None

    def __init__(self, obj):
        self.obj = obj

    def checkUnauthenticated(self):
        """See `IAuthorization.checkUnauthenticated`.

        :return: True or False.
        """
        return False

    def checkAuthenticated(self, user):
        """Return True if the given person has the given permission.

        This method is implemented by security adapters that have not
        been updated to work in terms of IAccount.

        :return: True or False.
        """
        return False

    def checkAccountAuthenticated(self, account):
        """See `IAuthorization.checkAccountAuthenticated`.

        :return: True or False.
        """
        # For backward compatibility, delegate to one of
        # checkAuthenticated() or checkUnauthenticated().
        person = IPerson(account, None)
        if person is None:
            return self.checkUnauthenticated()
        else:
            return self.checkAuthenticated(person)


class ViewByLoggedInUser(AuthorizationBase):
    """The default ruleset for the launchpad.View permission.

    By default, any logged-in user can see anything. More restrictive
    rulesets are defined in other IAuthorization implementations.
    """
    permission = 'launchpad.View'
    usedfor = Interface

    def checkAuthenticated(self, user):
        """Any authenticated user can see this object."""
        return True


class AdminByAdminsTeam(AuthorizationBase):
    permission = 'launchpad.Admin'
    usedfor = Interface

    def checkAuthenticated(self, user):
        admins = getUtility(ILaunchpadCelebrities).admin
        return user.inTeam(admins)


class AdminByCommercialTeamOrAdmins(AuthorizationBase):
    permission = 'launchpad.Commercial'
    usedfor = Interface

    def checkAuthenticated(self, user):
        celebrities = getUtility(ILaunchpadCelebrities)
        return (user.inTeam(celebrities.commercial_admin)
                or user.inTeam(celebrities.admin))


class AdminByProjectReviewersOrAdmins(AuthorizationBase):
    permission = 'launchpad.ProjectReview'
    usedfor = Interface

    def checkAuthenticated(self, user):
        celebrities = getUtility(ILaunchpadCelebrities)
        return (user.inTeam(celebrities.registry_experts)
                or user.inTeam(celebrities.admin))


class ViewPillar(AuthorizationBase):
    usedfor = IPillar
    permission = 'launchpad.View'

    def checkUnauthenticated(self):
        return self.obj.active

    def checkAuthenticated(self, user):
        """The Admins & Commercial Admins can see inactive pillars."""
        if self.obj.active:
            return True
        else:
            celebrities = getUtility(ILaunchpadCelebrities)
            return (user.inTeam(celebrities.commercial_admin)
                    or user.inTeam(celebrities.launchpad_developers)
                    or user.inTeam(celebrities.registry_experts)
                    or user.inTeam(celebrities.admin))


class EditAccount(AuthorizationBase):
    permission = 'launchpad.Edit'
    usedfor = IAccount

    def checkAccountAuthenticated(self, account):
        if account == self.obj:
            return True
        user = IPerson(account, None)
        return (user is not None and
                user.inTeam(getUtility(ILaunchpadCelebrities).admin))


class ViewAccount(EditAccount):
    permission = 'launchpad.View'


class EditOAuthAccessToken(AuthorizationBase):
    permission = 'launchpad.Edit'
    usedfor = IOAuthAccessToken

    def checkAuthenticated(self, user):
        return (self.obj.person == user
                or user.inTeam(getUtility(ILaunchpadCelebrities).admin))


class EditOAuthRequestToken(EditOAuthAccessToken):
    permission = 'launchpad.Edit'
    usedfor = IOAuthRequestToken


class EditBugNominationStatus(AuthorizationBase):
    permission = 'launchpad.Driver'
    usedfor = IBugNomination

    def checkAuthenticated(self, user):
        return self.obj.canApprove(user)


class EditByOwnersOrAdmins(AuthorizationBase):
    permission = 'launchpad.Edit'
    usedfor = IHasOwner

    def checkAuthenticated(self, user):
        return (user.inTeam(self.obj.owner)
                or user.inTeam(getUtility(ILaunchpadCelebrities).admin))


class EditByRegistryExpertsOrOwnersOrAdmins(EditByOwnersOrAdmins):
    usedfor = None
    def checkAuthenticated(self, user):
        if user.inTeam(getUtility(ILaunchpadCelebrities).registry_experts):
            return True
        return EditByOwnersOrAdmins.checkAuthenticated(self, user)


class EditProduct(EditByRegistryExpertsOrOwnersOrAdmins):
    usedfor = IProduct


class EditPackaging(EditByRegistryExpertsOrOwnersOrAdmins):
    usedfor = IPackaging


class EditProductReleaseFile(AuthorizationBase):
    permission = 'launchpad.Edit'
    usedfor = IProductReleaseFile

    def checkAuthenticated(self, user):
        return EditProductRelease(self.obj.productrelease).checkAuthenticated(
            user)


class AdminDistributionMirrorByDistroOwnerOrMirrorAdminsOrAdmins(
        AuthorizationBase):
    permission = 'launchpad.Admin'
    usedfor = IDistributionMirror

    def checkAuthenticated(self, user):
        admins = getUtility(ILaunchpadCelebrities).admin
        return (user.inTeam(self.obj.distribution.owner) or
                user.inTeam(admins) or
                user.inTeam(self.obj.distribution.mirror_admin))


class EditDistributionMirrorByOwnerOrDistroOwnerOrMirrorAdminsOrAdmins(
        AuthorizationBase):
    permission = 'launchpad.Edit'
    usedfor = IDistributionMirror

    def checkAuthenticated(self, user):
        admins = getUtility(ILaunchpadCelebrities).admin
        return (user.inTeam(self.obj.owner) or user.inTeam(admins) or
                user.inTeam(self.obj.distribution.owner) or
                user.inTeam(self.obj.distribution.mirror_admin))


class EditSpecificationBranch(AuthorizationBase):

    usedfor = ISpecificationBranch
    permission = 'launchpad.Edit'

    def checkAuthenticated(self, user):
        """See `IAuthorization.checkAuthenticated`.

        :return: True or False.
        """
        return True


class ViewSpecificationBranch(EditSpecificationBranch):

    permission = 'launchpad.View'

    def checkUnauthenticated(self):
        """See `IAuthorization.checkUnauthenticated`.

        :return: True or False.
        """
        return True


class EditSpecificationByTargetOwnerOrOwnersOrAdmins(AuthorizationBase):
    """We want everybody "related" to a specification to be able to edit it.
    You are related if you have a role on the spec, or if you have a role on
    the spec target (distro/product) or goal (distroseries/productseries).
    """

    permission = 'launchpad.Edit'
    usedfor = ISpecification

    def checkAuthenticated(self, user):
        assert self.obj.target
        admins = getUtility(ILaunchpadCelebrities).admin
        goaldrivers = []
        goalowner = None
        if self.obj.goal is not None:
            goalowner = self.obj.goal.owner
            goaldrivers = self.obj.goal.drivers
        for driver in goaldrivers:
            if user.inTeam(driver):
                return True
        return (user.inTeam(self.obj.target.owner) or
                user.inTeam(goalowner) or
                user.inTeam(self.obj.owner) or
                user.inTeam(self.obj.drafter) or
                user.inTeam(self.obj.assignee) or
                user.inTeam(self.obj.approver) or
                user.inTeam(admins))


class AdminSpecification(AuthorizationBase):
    permission = 'launchpad.Admin'
    usedfor = ISpecification

    def checkAuthenticated(self, user):
        assert self.obj.target
        targetowner = self.obj.target.owner
        targetdrivers = self.obj.target.drivers
        for driver in targetdrivers:
            if user.inTeam(driver):
                return True
        admins = getUtility(ILaunchpadCelebrities).admin
        return (user.inTeam(self.obj.target.owner) or
                user.inTeam(admins))


class DriverSpecification(AuthorizationBase):
    permission = 'launchpad.Driver'
    usedfor = ISpecification

    def checkAuthenticated(self, user):
        # If no goal is proposed for the spec then there can be no
        # drivers for it - we use launchpad.Driver on a spec to decide
        # if the person can see the page which lets you decide whether
        # to accept the goal, and if there is no goal then this is
        # extremely difficult to do :-)
        return (
            self.obj.goal and
            check_permission("launchpad.Driver", self.obj.goal))


class EditSprintSpecification(AuthorizationBase):
    """The sprint owner or driver can say what makes it onto the agenda for
    the sprint.
    """
    permission = 'launchpad.Driver'
    usedfor = ISprintSpecification

    def checkAuthenticated(self, user):
        admins = getUtility(ILaunchpadCelebrities).admin
        return (user.inTeam(self.obj.sprint.owner) or
                user.inTeam(self.obj.sprint.driver) or
                user.inTeam(admins))


class DriveSprint(AuthorizationBase):
    """The sprint owner or driver can say what makes it onto the agenda for
    the sprint.
    """
    permission = 'launchpad.Driver'
    usedfor = ISprint

    def checkAuthenticated(self, user):
        admins = getUtility(ILaunchpadCelebrities).admin
        return (user.inTeam(self.obj.owner) or
                user.inTeam(self.obj.driver) or
                user.inTeam(admins))


class Sprint(AuthorizationBase):
    """An attendee, owner, or driver of a sprint."""
    permission = 'launchpad.View'
    usedfor = ISprint

    def checkAuthenticated(self, user):
        admins = getUtility(ILaunchpadCelebrities).admin
        return (user.inTeam(self.obj.owner) or
                user.inTeam(self.obj.driver) or
                user in [attendance.attendee
                         for attendance in self.obj.attendances] or
                user.inTeam(admins))


class EditSpecificationSubscription(AuthorizationBase):
    """The subscriber, and people related to the spec or the target of the
    spec can determine who is essential."""
    permission = 'launchpad.Edit'
    usedfor = ISpecificationSubscription

    def checkAuthenticated(self, user):
        admins = getUtility(ILaunchpadCelebrities).admin
        if self.obj.specification.goal is not None:
            for driver in self.obj.specification.goal.drivers:
                if user.inTeam(driver):
                    return True
        else:
            for driver in self.obj.specification.target.drivers:
                if user.inTeam(driver):
                    return True
        return (user.inTeam(self.obj.person) or
                user.inTeam(self.obj.specification.owner) or
                user.inTeam(self.obj.specification.assignee) or
                user.inTeam(self.obj.specification.drafter) or
                user.inTeam(self.obj.specification.approver) or
                user.inTeam(admins))


class OnlyRosettaExpertsAndAdmins(AuthorizationBase):
    """Base class that allow access to Rosetta experts and Launchpad admins.
    """

    def checkAuthenticated(self, user):
        """Allow Launchpad's admins and Rosetta experts edit all fields."""
        celebrities = getUtility(ILaunchpadCelebrities)
        return (user.inTeam(celebrities.admin) or
                user.inTeam(celebrities.rosetta_experts))


class AdminProductTranslations(AuthorizationBase):
    permission = 'launchpad.TranslationsAdmin'
    usedfor = IProduct

    def checkAuthenticated(self, user):
        """Is the user able to manage `IProduct` translations settings?

        Any Launchpad/Launchpad Translations administrator or owners are
        able to change translation settings for a product.
        """
        celebrities = getUtility(ILaunchpadCelebrities)
        return (user.inTeam(self.obj.owner) or
                user.inTeam(celebrities.admin) or
                user.inTeam(celebrities.rosetta_experts))


class AdminSeriesByVCSImports(AuthorizationBase):
    permission = 'launchpad.Admin'
    usedfor = IProductSeries

    def checkAuthenticated(self, user):
        vcs_imports = getUtility(ILaunchpadCelebrities).vcs_imports
        return user.inTeam(vcs_imports)


class EditProjectMilestoneNever(AuthorizationBase):
    permission = 'launchpad.Edit'
    usedfor = IProjectMilestone

    def checkAuthenticated(self, user):
        """IProjectMilestone is a fake content object."""
        return False

class EditMilestoneByTargetOwnerOrAdmins(AuthorizationBase):
    permission = 'launchpad.Edit'
    usedfor = IMilestone

    def checkAuthenticated(self, user):
        """Authorize the product or distribution owner."""
        celebrities = getUtility(ILaunchpadCelebrities)
        if user.inTeam(celebrities.admin):
            return True
        if user.inTeam(celebrities.registry_experts):
            return True
        return user.inTeam(self.obj.target.owner)


class AdminMilestoneByLaunchpadAdmins(AuthorizationBase):
    permission = 'launchpad.Admin'
    usedfor = IMilestone

    def checkAuthenticated(self, user):
        """Only the Launchpad admins need this, we are only going to use it
        for connecting up series and distroseriess where we did not have
        them."""
        admins = getUtility(ILaunchpadCelebrities).admin
        return user.inTeam(admins)


class EditTeamByTeamOwnerOrLaunchpadAdmins(AuthorizationBase):
    permission = 'launchpad.Owner'
    usedfor = ITeam

    def checkAuthenticated(self, user):
        """Only the team owner and Launchpad admins need this.
        """
        admins = getUtility(ILaunchpadCelebrities).admin
        return user.inTeam(self.obj.teamowner) or user.inTeam(admins)


class EditTeamByTeamOwnerOrTeamAdminsOrAdmins(AuthorizationBase):
    permission = 'launchpad.Edit'
    usedfor = ITeam

    def checkAuthenticated(self, user):
        """The team owner and team admins have launchpad.Edit on that team.

        The Launchpad admins also have launchpad.Edit on all teams.
        """
        return can_edit_team(self.obj, user)


class EditTeamMembershipByTeamOwnerOrTeamAdminsOrAdmins(AuthorizationBase):
    permission = 'launchpad.Edit'
    usedfor = ITeamMembership

    def checkAuthenticated(self, user):
        return can_edit_team(self.obj.team, user)


# XXX: 2008-08-01, salgado: At some point we should protect ITeamMembership
# with launchpad.View so that this adapter is used.  For now, though, it's
# going to be used only on the webservice (which explicitly checks for
# launchpad.View) so that we don't leak memberships of private teams.
class ViewTeamMembership(AuthorizationBase):
    permission = 'launchpad.View'
    usedfor = ITeamMembership

    def checkUnauthenticated(self):
        """Unauthenticated users can only view public memberships."""
        return self.obj.team.visibility == PersonVisibility.PUBLIC

    def checkAuthenticated(self, user):
        """Verify that the user can view the team's membership.

        Anyone can see a public team's membership. Only a team member or
        a Launchpad admin can view a private membership.
        """
        if self.obj.team.visibility == PersonVisibility.PUBLIC:
            return True
        admins = getUtility(ILaunchpadCelebrities).admin
        if user.inTeam(admins) or user.inTeam(self.obj.team):
            return True
        return False


class EditPersonBySelfOrAdmins(AuthorizationBase):
    permission = 'launchpad.Edit'
    usedfor = IPerson

    def checkAuthenticated(self, user):
        """A user can edit the Person who is herself.

        The admin team can also edit any Person.
        """
        admins = getUtility(ILaunchpadCelebrities).admin
        return self.obj.id == user.id or user.inTeam(admins)


class EditTranslationsPersonByPerson(AuthorizationBase):
    permission = 'launchpad.Edit'
    usedfor = ITranslationsPerson

    def checkAuthenticated(self, user):
        person = self.obj.person
        admins = getUtility(ILaunchpadCelebrities).admin
        return person == user or user.inTeam(admins)


class EditPersonLocation(AuthorizationBase):
    permission = 'launchpad.EditLocation'
    usedfor = IPerson

    def checkAuthenticated(self, user):
        """Anybody can edit a person's location until that person sets it.

        Once a person sets his own location that information can only be
        changed by the person himself or admins.
        """
        location = self.obj.location
        if location is None:
            # No PersonLocation entry exists for this person, so anybody can
            # change this person's location.
            return True

        # There is a PersonLocation entry for this person, so we'll check its
        # details to find out whether or not the user can edit them.
        if (location.visible
            and (location.latitude is None
                 or location.last_modified_by != self.obj)):
            # No location has been specified yet or it has been specified
            # by a non-authoritative source (not the person himself), so
            # anybody can change it.
            return True
        else:
            admins = getUtility(ILaunchpadCelebrities).admin
            # The person himself and LP admins can always change that person's
            # location.
            return user == self.obj or user.inTeam(admins)


class ViewPersonLocation(AuthorizationBase):
    permission = 'launchpad.View'
    usedfor = IPersonLocation

    def checkUnauthenticated(self):
        return self.obj.visible

    def checkAuthenticated(self, user):
        if self.obj.visible:
            return True
        else:
            admins = getUtility(ILaunchpadCelebrities).admin
            return user == self.obj.person or user.inTeam(admins)


class EditPersonBySelf(AuthorizationBase):
    permission = 'launchpad.Special'
    usedfor = IPerson

    def checkAuthenticated(self, user):
        """A user can edit the Person who is herself."""
        return self.obj.id == user.id


class EditAccountBySelf(AuthorizationBase):
    permission = 'launchpad.Special'
    usedfor = IAccount

    def checkAccountAuthenticated(self, account):
        """A user can edit the Account who is herself."""
        return self.obj == account


class ViewPublicOrPrivateTeamMembers(AuthorizationBase):
    """Restrict viewing of private memberships of teams.

    Only members of a team with a private membership can view the
    membership list.
    """
    permission = 'launchpad.View'
    usedfor = IPerson

    def checkUnauthenticated(self):
        """Unauthenticated users can only view public memberships."""
        if self.obj.visibility == PersonVisibility.PUBLIC:
            return True
        return False

    def checkAccountAuthenticated(self, account):
        """See `IAuthorization.checkAccountAuthenticated`.

        Verify that the user can view the team's membership.

        Anyone can see a public team's membership. Only a team member
        or a Launchpad admin can view a private membership.
        """
        if self.obj.visibility == PersonVisibility.PUBLIC:
            return True
        user = IPerson(account, None)
        if user is None:
            return False
        admins = getUtility(ILaunchpadCelebrities).admin
        if user.inTeam(admins) or user.inTeam(self.obj):
            return True
        return False


class EditPollByTeamOwnerOrTeamAdminsOrAdmins(
        EditTeamMembershipByTeamOwnerOrTeamAdminsOrAdmins):
    permission = 'launchpad.Edit'
    usedfor = IPoll


class EditPollSubsetByTeamOwnerOrTeamAdminsOrAdmins(
        EditPollByTeamOwnerOrTeamAdminsOrAdmins):
    permission = 'launchpad.Edit'
    usedfor = IPollSubset


class EditPollOptionByTeamOwnerOrTeamAdminsOrAdmins(AuthorizationBase):
    permission = 'launchpad.Edit'
    usedfor = IPollOption

    def checkAuthenticated(self, user):
        return can_edit_team(self.obj.poll.team, user)


class AdminDistribution(AdminByAdminsTeam):
    """Soyuz involves huge chunks of data in the archive and librarian,
    so for the moment we are locking down admin and edit on distributions
    and distroseriess to the Launchpad admin team."""
    permission = 'launchpad.Admin'
    usedfor = IDistribution


class EditDistributionByDistroOwnersOrAdmins(AuthorizationBase):
    """The owner of a distribution should be able to edit its
    information; it is mainly administrative data, such as bug
    contacts. Note that creation of new distributions and distribution
    series is still protected with launchpad.Admin"""
    permission = 'launchpad.Edit'
    usedfor = IDistribution

    def checkAuthenticated(self, user):
        admins = getUtility(ILaunchpadCelebrities).admin
        return (user.inTeam(self.obj.owner) or
                user.inTeam(admins))


class EditDistributionSourcePackageByDistroOwnersOrAdmins(AuthorizationBase):
    """The owner of a distribution should be able to edit its source
    package information"""
    permission = 'launchpad.Edit'
    usedfor = IDistributionSourcePackage

    def checkAuthenticated(self, user):
        admins = getUtility(ILaunchpadCelebrities).admin
        return (user.inTeam(self.obj.distribution.owner) or
                user.inTeam(admins))


class AdminDistroSeries(AdminByAdminsTeam):
    """Soyuz involves huge chunks of data in the archive and librarian,
    so for the moment we are locking down admin and edit on distributions
    and distroseriess to the Launchpad admin team.

    NB: Please consult with SABDFL before modifying this permission because
        changing it could cause the archive to get rearranged, with tons of
        files moved to the new namespace, and mirrors would get very very
        upset. Then James T would be on your case.
    """
    permission = 'launchpad.Admin'
    usedfor = IDistroSeries


class EditDistroSeriesByOwnersOrDistroOwnersOrAdmins(AuthorizationBase):
    """The owner of the distro series should be able to modify some of the
    fields on the IDistroSeries

    NB: there is potential for a great mess if this is not done correctly so
    please consult with Kiko and MDZ on the mailing list before modifying
    these permissions.
    """
    permission = 'launchpad.Edit'
    usedfor = IDistroSeries

    def checkAuthenticated(self, user):
        admins = getUtility(ILaunchpadCelebrities).admin
        return (user.inTeam(self.obj.owner) or
                user.inTeam(self.obj.distribution.owner) or
                user.inTeam(admins))


class SeriesDrivers(AuthorizationBase):
    """Drivers can approve or decline features and target bugs.

    Drivers exist for distribution and product series.  Distribution and
    product owners are implicitly drivers too.
    """
    permission = 'launchpad.Driver'
    usedfor = IHasDrivers

    def checkAuthenticated(self, user):
        for driver in self.obj.drivers:
            if user.inTeam(driver):
                return True
        admins = getUtility(ILaunchpadCelebrities).admin
        return user.inTeam(self.obj.owner) or user.inTeam(admins)


class ViewProductSeries(AuthorizationBase):

    usedfor = IProductSeries
    permision = 'launchpad.View'

    def checkUnauthenticated(self):
        """See `IAuthorization.checkUnauthenticated`.

        :return: True or False.
        """
        return True

    def checkAuthenticated(self, user):
        """See `IAuthorization.checkAuthenticated`.

        :return: True or False.
        """
        return True


class EditProductSeries(EditByRegistryExpertsOrOwnersOrAdmins):
    usedfor = IProductSeries

    def checkAuthenticated(self, user):
        """Allow product owner, Rosetta Experts, or admins."""
        if user.inTeam(self.obj.product.owner):
            # The user is the owner of the product.
            return True
        # Rosetta experts need to be able to upload translations.
        rosetta_experts = getUtility(ILaunchpadCelebrities).rosetta_experts
        if user.inTeam(rosetta_experts):
            return True
        return EditByRegistryExpertsOrOwnersOrAdmins.checkAuthenticated(
            self, user)


class EditBugTask(AuthorizationBase):
    """Permission checker for editing objects linked to a bug.

    Allow any logged-in user to edit objects linked to public
    bugs. Allow only explicit subscribers to edit objects linked to
    private bugs.
    """
    permission = 'launchpad.Edit'
    usedfor = IHasBug

    def checkAuthenticated(self, user):
        admins = getUtility(ILaunchpadCelebrities).admin

        if user.inTeam(admins):
            # Admins can always edit bugtasks, whether they're reported on a
            # private bug or not.
            return True

        if not self.obj.bug.private:
            # This is a public bug, so anyone can edit it.
            return True
        else:
            # This is a private bug, and we know the user isn't an admin, so
            # we'll only allow editing if the user is explicitly subscribed to
            # this bug.
            for subscription in self.obj.bug.subscriptions:
                if user.inTeam(subscription.person):
                    return True

            return False


class PublicToAllOrPrivateToExplicitSubscribersForBugTask(AuthorizationBase):
    permission = 'launchpad.View'
    usedfor = IHasBug

    def checkAuthenticated(self, user):
        return self.obj.bug.userCanView(user)

    def checkUnauthenticated(self):
        """Allow anonymous users to see non-private bugs only."""
        return not self.obj.bug.private


class EditPublicByLoggedInUserAndPrivateByExplicitSubscribers(
    AuthorizationBase):
    permission = 'launchpad.Edit'
    usedfor = IBug

    def checkAuthenticated(self, user):
        """Allow any logged in user to edit a public bug, and only
        explicit subscribers to edit private bugs.
        """
        admins = getUtility(ILaunchpadCelebrities).admin
        if not self.obj.private:
            # This is a public bug.
            return True
        elif user.inTeam(admins):
            # Admins can edit all bugs.
            return True
        else:
            # This is a private bug. Only explicit subscribers may edit it.
            for subscription in self.obj.subscriptions:
                if user.inTeam(subscription.person):
                    return True

        return False

    def checkUnauthenticated(self):
        """Never allow unauthenticated users to edit a bug."""
        return False


class PublicToAllOrPrivateToExplicitSubscribersForBug(AuthorizationBase):
    permission = 'launchpad.View'
    usedfor = IBug

    def checkAuthenticated(self, user):
        """Allow any user to see non-private bugs, but only explicit
        subscribers to see private bugs.
        """
        return self.obj.userCanView(user)

    def checkUnauthenticated(self):
        """Allow anonymous users to see non-private bugs only."""
        return not self.obj.private


class EditBugBranch(EditPublicByLoggedInUserAndPrivateByExplicitSubscribers):
    permission = 'launchpad.Edit'
    usedfor = IBugBranch

    def __init__(self, bug_branch):
        # The same permissions as for the BugBranch's bug should apply
        # to the BugBranch itself.
        EditPublicByLoggedInUserAndPrivateByExplicitSubscribers.__init__(
            self, bug_branch.bug)


class ViewBugAttachment(PublicToAllOrPrivateToExplicitSubscribersForBug):
    """Security adapter for viewing a bug attachment.

    If the user is authorized to view the bug, he's allowed to view the
    attachment.
    """
    permission = 'launchpad.View'
    usedfor = IBugAttachment

    def __init__(self, bugattachment):
        PublicToAllOrPrivateToExplicitSubscribersForBug.__init__(
            self, bugattachment.bug)


class EditBugAttachment(
    EditPublicByLoggedInUserAndPrivateByExplicitSubscribers):
    """Security adapter for editing a bug attachment.

    If the user is authorized to view the bug, he's allowed to edit the
    attachment.
    """
    permission = 'launchpad.Edit'
    usedfor = IBugAttachment

    def __init__(self, bugattachment):
        EditPublicByLoggedInUserAndPrivateByExplicitSubscribers.__init__(
            self, bugattachment.bug)


class ViewAnnouncement(AuthorizationBase):
    permission = 'launchpad.View'
    usedfor = IAnnouncement

    def checkUnauthenticated(self):
        """Let anonymous users see published announcements."""
        if self.obj.published:
            return True
        return False

    def checkAuthenticated(self, user):
        """Keep project news invisible to end-users unless they are project
        admins, until the announcements are published."""

        # Every user can view published announcements.
        if self.obj.published:
            return True

        # Project drivers can view any project announcements.
        assert self.obj.target
        if self.obj.target.drivers:
            for driver in self.obj.target.drivers:
                if user.inTeam(driver):
                    return True
        if user.inTeam(self.obj.target.owner):
            return True

        # Launchpad admins can view any announcement.
        admins = getUtility(ILaunchpadCelebrities).admin
        return user.inTeam(admins)


class EditAnnouncement(AuthorizationBase):
    permission = 'launchpad.Edit'
    usedfor = IAnnouncement

    def checkAuthenticated(self, user):
        """Allow the project owner and drivers to edit any project news."""

        assert self.obj.target
        if self.obj.target.drivers:
            for driver in self.obj.target.drivers:
                if user.inTeam(driver):
                    return True
        if user.inTeam(self.obj.target.owner):
            return True

        admins = getUtility(ILaunchpadCelebrities).admin
        return user.inTeam(admins)


class UseApiDoc(AuthorizationBase):
    permission = 'zope.app.apidoc.UseAPIDoc'
    usedfor = Interface

    def checkAuthenticated(self, user):
        return True


class OnlyBazaarExpertsAndAdmins(AuthorizationBase):
    """Base class that allows only the Launchpad admins and Bazaar
    experts."""

    def checkAuthenticated(self, user):
        bzrexperts = getUtility(ILaunchpadCelebrities).bazaar_experts
        admins = getUtility(ILaunchpadCelebrities).admin
        return user.inTeam(admins) or user.inTeam(bzrexperts)


class OnlyVcsImportsAndAdmins(AuthorizationBase):
    """Base class that allows only the Launchpad admins and VCS Imports
    experts."""

    def checkAuthenticated(self, user):
        vcsexpert = getUtility(ILaunchpadCelebrities).vcs_imports
        admins = getUtility(ILaunchpadCelebrities).admin
        return user.inTeam(admins) or user.inTeam(vcsexpert)


class AdminTheBazaar(OnlyVcsImportsAndAdmins):
    permission = 'launchpad.Admin'
    usedfor = IBazaarApplication


class EditCodeImport(OnlyVcsImportsAndAdmins):
    """Control who can edit the object view of a CodeImport.

    Currently, we restrict the visibility of the new code import
    system to members of ~vcs-imports and Launchpad admins.
    """
    permission = 'launchpad.Edit'
    usedfor = ICodeImport


class SeeCodeImportJobSet(OnlyVcsImportsAndAdmins):
    """Control who can see the CodeImportJobSet utility.

    Currently, we restrict the visibility of the new code import
    system to members of ~vcs-imports and Launchpad admins.
    """
    permission = 'launchpad.View'
    usedfor = ICodeImportJobSet


class EditCodeImportJobWorkflow(OnlyVcsImportsAndAdmins):
    """Control who can use the CodeImportJobWorkflow utility.

    Currently, we restrict the visibility of the new code import
    system to members of ~vcs-imports and Launchpad admins.
    """
    permission = 'launchpad.Edit'
    usedfor = ICodeImportJobWorkflow


class EditCodeImportMachine(OnlyVcsImportsAndAdmins):
    """Control who can edit the object view of a CodeImportMachine.

    Access is restricted to members of ~vcs-imports and Launchpad admins.
    """
    permission = 'launchpad.Edit'
    usedfor = ICodeImportMachine


class AdminPOTemplateDetails(OnlyRosettaExpertsAndAdmins):
    permission = 'launchpad.Admin'
    usedfor = IPOTemplate

    def checkAuthenticated(self, user):
        """Allow LP/Translations admins, and for distros, owners and
        translation group owners.
        """
        if OnlyRosettaExpertsAndAdmins.checkAuthenticated(self, user):
            return True

        template = self.obj
        if template.distroseries is not None:
            distro = template.distroseries.distribution
            if user.inTeam(distro.owner):
                return True
            translation_group = distro.translationgroup
            if translation_group and user.inTeam(translation_group.owner):
                return True

        return False


class EditPOTemplateDetails(AdminPOTemplateDetails, EditByOwnersOrAdmins):
    permission = 'launchpad.Edit'
    usedfor = IPOTemplate

    def checkAuthenticated(self, user):
        """Allow anyone with admin rights; owners, product owners and
        distribution owners; and for distros, translation group owners.
        """
        if (self.obj.productseries is not None and
            user.inTeam(self.obj.productseries.product.owner)):
            # The user is the owner of the product.
            return True

        return (
            AdminPOTemplateDetails.checkAuthenticated(self, user) or
            EditByOwnersOrAdmins.checkAuthenticated(self, user))


# XXX: Carlos Perello Marin 2005-05-24 bug=753:
# This should be using SuperSpecialPermissions when implemented.
class AddPOTemplate(OnlyRosettaExpertsAndAdmins):
    permission = 'launchpad.Append'
    usedfor = IProductSeries


class EditPOFileDetails(EditByOwnersOrAdmins):
    usedfor = IPOFile

    def checkAuthenticated(self, user):
        """Allow anyone that can edit translations, owner, experts and admis.
        """
        rosetta_experts = getUtility(ILaunchpadCelebrities).rosetta_experts

        return (EditByOwnersOrAdmins.checkAuthenticated(self, user) or
                self.obj.canEditTranslations(user) or
                user.inTeam(rosetta_experts))


class AdminTranslator(OnlyRosettaExpertsAndAdmins):
    permission = 'launchpad.Admin'
    usedfor = ITranslator

    def checkAuthenticated(self, user):
        """Allow the owner of a translation group to edit the translator
        of any language in the group."""
        return (user.inTeam(self.obj.translationgroup.owner) or
                OnlyRosettaExpertsAndAdmins.checkAuthenticated(self, user))


class EditTranslator(OnlyRosettaExpertsAndAdmins):
    permission = 'launchpad.Edit'
    usedfor = IEditTranslator

    def checkAuthenticated(self, user):
        """Allow the translator and the group owner to edit parts of
        the translator entry."""
        return (user.inTeam(self.obj.translator) or
                user.inTeam(self.obj.translationgroup.owner) or
                OnlyRosettaExpertsAndAdmins.checkAuthenticated(self, user))


class EditTranslationGroup(OnlyRosettaExpertsAndAdmins):
    permission = 'launchpad.Edit'
    usedfor = ITranslationGroup

    def checkAuthenticated(self, user):
        """Allow the owner of a translation group to edit the translator
        of any language in the group."""
        return (user.inTeam(self.obj.owner) or
                OnlyRosettaExpertsAndAdmins.checkAuthenticated(self, user))


class EditTranslationGroupSet(OnlyRosettaExpertsAndAdmins):
    permission = 'launchpad.Admin'
    usedfor = ITranslationGroupSet


class DownloadFullSourcePackageTranslations(OnlyRosettaExpertsAndAdmins):
    """Restrict full `SourcePackage` translation downloads.

    Experience shows that the export queue can easily get swamped by
    large export requests.  Email leads us to believe that many of the
    users making these requests are looking for language packs, or for
    individual translations rather than the whole package.  That's why
    this class defines who is allowed to make those requests.
    """

    permission = 'launchpad.ExpensiveRequest'
    usedfor = ISourcePackage

    def _userInAnyOfTheTeams(self, user, archive_permissions):
        if archive_permissions is None or len(archive_permissions) == 0:
            return False
        for permission in archive_permissions:
            if user.inTeam(permission.person):
                return True
        return False

    def checkAuthenticated(self, user):
        """Define who may download these translations.

        Admins and Translations admins have access, as does the owner of
        the translation group (if applicable) and distribution uploaders.
        """
        distribution = self.obj.distribution
        translation_group = distribution.translationgroup
        return (
            # User is admin of some relevant kind.
            OnlyRosettaExpertsAndAdmins.checkAuthenticated(self, user) or
            # User is part of the 'driver' team for the distribution.
            (self._userInAnyOfTheTeams(user, distribution.uploaders)) or
            # User is owner of applicable translation group.
            (translation_group is not None and
             user.inTeam(translation_group.owner)))


class EditBugTracker(AuthorizationBase):
    permission = 'launchpad.Edit'
    usedfor = IBugTracker

    def checkAuthenticated(self, user):
        """Any logged-in user can edit a bug tracker."""
        return True


class EditProductRelease(EditByRegistryExpertsOrOwnersOrAdmins):
    permission = 'launchpad.Edit'
    usedfor = IProductRelease

    def checkAuthenticated(self, user):
        if (user.inTeam(self.obj.productseries.owner) or
            user.inTeam(self.obj.productseries.product.owner)):
            return True
        return EditByRegistryExpertsOrOwnersOrAdmins.checkAuthenticated(
            self, user)


class AdminTranslationImportQueueEntry(OnlyRosettaExpertsAndAdmins):
    permission = 'launchpad.Admin'
    usedfor = ITranslationImportQueueEntry

    def checkAuthenticated(self, user):
        if OnlyRosettaExpertsAndAdmins.checkAuthenticated(self, user):
            return True

        # As a special case, the Ubuntu translation group owners can
        # manage Ubuntu uploads.
        if self.obj.is_targeted_to_ubuntu:
            group = self.obj.distroseries.distribution.translationgroup
            if group is not None and user.inTeam(group.owner):
                return True

        return False


class EditTranslationImportQueueEntry(AdminTranslationImportQueueEntry):
    permission = 'launchpad.Edit'
    usedfor = ITranslationImportQueueEntry

    def checkAuthenticated(self, user):
        """Anyone who can admin an entry, plus its owner, can edit it.
        """
        if AdminTranslationImportQueueEntry.checkAuthenticated(self, user):
            return True
        if user.inTeam(self.obj.importer):
            return True

        return False


class AdminTranslationImportQueue(OnlyRosettaExpertsAndAdmins):
    permission = 'launchpad.Admin'
    usedfor = ITranslationImportQueue


class EditPackageUploadQueue(AdminByAdminsTeam):
    permission = 'launchpad.Edit'
    usedfor = IPackageUploadQueue

    def checkAuthenticated(self, user):
        """Check user presence in admins or distroseries upload admin team."""
        if AdminByAdminsTeam.checkAuthenticated(self, user):
            return True

        permission_set = getUtility(IArchivePermissionSet)
        permissions = permission_set.componentsForQueueAdmin(
            self.obj.distroseries.main_archive, user)
        return permissions.count() > 0


class EditPackageUpload(AdminByAdminsTeam):
    permission = 'launchpad.Edit'
    usedfor = IPackageUpload

    def checkAuthenticated(self, user):
        """Return True if user has an ArchivePermission or is an admin."""
        if AdminByAdminsTeam.checkAuthenticated(self, user):
            return True

        permission_set = getUtility(IArchivePermissionSet)
        permissions = permission_set.componentsForQueueAdmin(
            self.obj.archive, user)
        if permissions.count() == 0:
            return False
        allowed_components = set(
            permission.component for permission in permissions)
        existing_components = self.obj.components
        # The intersection of allowed_components and
        # existing_components must be equal to existing_components
        # to allow the operation to go ahead.
        return (allowed_components.intersection(existing_components)
                == existing_components)


class AdminByBuilddAdmin(AuthorizationBase):
    permission = 'launchpad.Admin'

    def checkAuthenticated(self, user):
        """Allow admins and buildd_admins."""
        lp_admin = getUtility(ILaunchpadCelebrities).admin
        if user.inTeam(lp_admin):
            return True
        buildd_admin = getUtility(ILaunchpadCelebrities).buildd_admin
        return user.inTeam(buildd_admin)


class AdminBuilderSet(AdminByBuilddAdmin):
    usedfor = IBuilderSet


class AdminBuilder(AdminByBuilddAdmin):
    usedfor = IBuilder


# XXX cprov 2006-07-31: As soon as we have external builders, as presumed
# in the original plan, we should grant some rights to the owners and
# that's what Edit is for.
class EditBuilder(AdminByBuilddAdmin):
    permission = 'launchpad.Edit'
    usedfor = IBuilder


class AdminBuildRecord(AdminByBuilddAdmin):
    usedfor = IBuild


class EditBuildRecord(AdminByBuilddAdmin):
    permission = 'launchpad.Edit'
    usedfor = IBuild

    def checkAuthenticated(self, user):
        """Check write access for user and different kinds of archives.

        Allow
            * BuilddAdmins, for any archive.
            * The PPA owner for PPAs
            * users with upload permissions (for the respective distribution)
              otherwise.
        """
        if AdminByBuilddAdmin.checkAuthenticated(self, user):
            return True

        # If it's a PPA or a copy archive only allow its owner.
        if self.obj.archive.is_ppa or self.obj.archive.is_copy:
            return (self.obj.archive.owner and
                    user.inTeam(self.obj.archive.owner))

        # Primary or partner section here: is the user in question allowed
        # to upload to the respective component? Allow user to retry build
        # if so.
        if self.obj.archive.canUpload(user, self.obj.current_component):
            return True
        else:
            return self.obj.archive.canUpload(
                user, self.obj.sourcepackagerelease.sourcepackagename)


class ViewBuildRecord(EditBuildRecord):
    permission = 'launchpad.View'

    # This code MUST match the logic in IBuildSet.getBuildsForBuilder()
    # otherwise users are likely to get 403 errors, or worse.

    def checkAuthenticated(self, user):
        """Private restricts to admins and archive members."""
        if not self.obj.archive.private:
            # Anyone can see non-private archives.
            return True

        if user.inTeam(self.obj.archive.owner):
            # Anyone in the PPA team gets the nod.
            return True

        # LP admins may also see it.
        lp_admin = getUtility(ILaunchpadCelebrities).admin
        if user.inTeam(lp_admin):
            return True

        # If the permission check on the sourcepackagerelease for this
        # build passes then it means the build can be released from
        # privacy since the source package is published publicly.
        # This happens when copy-package is used to re-publish a private
        # package in the primary archive.
        auth_spr = ViewSourcePackageRelease(self.obj.sourcepackagerelease)
        if auth_spr.checkAuthenticated(user):
            return True

        # You're not a celebrity, get out of here.
        return False

    def checkUnauthenticated(self):
        """Unauthenticated users can see the build if it's not private."""
        if not self.obj.archive.private:
            return True

        # See comment above.
        auth_spr = ViewSourcePackageRelease(self.obj.sourcepackagerelease)
        return auth_spr.checkUnauthenticated()


class AdminQuestion(AdminByAdminsTeam):
    permission = 'launchpad.Admin'
    usedfor = IQuestion

    def checkAuthenticated(self, user):
        """Allow only admins and owners of the question pillar target."""
        context = self.obj.product or self.obj.distribution
        return (AdminByAdminsTeam.checkAuthenticated(self, user) or
                user.inTeam(context.owner))


class ModerateQuestion(AdminQuestion):
    permission = 'launchpad.Moderate'
    usedfor = IQuestion

    def checkAuthenticated(self, user):
        """Allow user who can administer the question and answer contacts."""
        if AdminQuestion.checkAuthenticated(self, user):
            return True
        for answer_contact in self.obj.target.answer_contacts:
            if user.inTeam(answer_contact):
                return True
        return False


class QuestionOwner(AuthorizationBase):
    permission = 'launchpad.Owner'
    usedfor = IQuestion

    def checkAuthenticated(self, user):
        """Allow the question's owner."""
        return user.inTeam(self.obj.owner)


class ModerateFAQTarget(EditByOwnersOrAdmins):
    permission = 'launchpad.Moderate'
    usedfor = IFAQTarget

    def checkAuthenticated(self, user):
        """Allow people with launchpad.Edit or an answer contact."""
        if EditByOwnersOrAdmins.checkAuthenticated(self, user):
            return True
        if IQuestionTarget.providedBy(self.obj):
            for answer_contact in self.obj.answer_contacts:
                if user.inTeam(answer_contact):
                    return True
        return False


class EditFAQ(AuthorizationBase):
    permission = 'launchpad.Edit'
    usedfor = IFAQ

    def checkAuthenticated(self, user):
        """Everybody who has launchpad.Moderate on the FAQ target is allowed.
        """
        return ModerateFAQTarget(self.obj.target).checkAuthenticated(user)


def can_edit_team(team, user):
    """Return True if the given user has edit rights for the given team."""
    if user.inTeam(getUtility(ILaunchpadCelebrities).admin):
        return True
    else:
        return team in user.getAdministratedTeams()


class AdminLanguageSet(OnlyRosettaExpertsAndAdmins):
    permission = 'launchpad.Admin'
    usedfor = ILanguageSet


class AdminLanguage(OnlyRosettaExpertsAndAdmins):
    permission = 'launchpad.Admin'
    usedfor = ILanguage


class AccessBranch(AuthorizationBase):
    """Controls visibility of branches.

    A person can see the branch if the branch is public, they are the owner
    of the branch, they are in the team that owns the branch, subscribed to
    the branch, or a launchpad administrator.
    """
    permission = 'launchpad.View'
    usedfor = IBranch

    def _checkBranchAuthenticated(self, branch, user):
        if not branch.private:
            return True
        if user.inTeam(branch.owner):
            return True
        for subscriber in branch.subscribers:
            if user.inTeam(subscriber):
                return True
        return user_has_special_branch_access(user)

    def checkAuthenticated(self, user, checked_branches=None):
        if checked_branches is None:
            checked_branches = []
        if self.obj in checked_branches:
            return True
        can_access = self._checkBranchAuthenticated(self.obj, user)
        if can_access and self.obj.stacked_on is not None:
            checked_branches.append(self.obj)
            access = getAdapter(
                self.obj.stacked_on, IAuthorization, name='launchpad.View')
            can_access = access.checkAuthenticated(user, checked_branches)
        return can_access

    def checkUnauthenticated(self, checked_branches=None):
        if checked_branches is None:
            checked_branches = []
        if self.obj in checked_branches:
            return True
        can_access = not self.obj.private
        if can_access and self.obj.stacked_on is not None:
            checked_branches.append(self.obj)
            access = getAdapter(
                self.obj.stacked_on, IAuthorization, name='launchpad.View')
            can_access = access.checkUnauthenticated(checked_branches)
        return can_access


class EditBranch(AuthorizationBase):
    """The owner, bazaar experts or admins can edit branches."""
    permission = 'launchpad.Edit'
    usedfor = IBranch

    def checkAuthenticated(self, user):
        return (user.inTeam(self.obj.owner) or
                user_has_special_branch_access(user))


class AdminBranch(AuthorizationBase):
    """The bazaar experts or admins can administer branches."""
    permission = 'launchpad.Admin'
    usedfor = IBranch

    def checkAuthenticated(self, user):
        celebs = getUtility(ILaunchpadCelebrities)
        return (user.inTeam(celebs.admin) or
                user.inTeam(celebs.bazaar_experts))


class AdminPOTemplateSubset(OnlyRosettaExpertsAndAdmins):
    permission = 'launchpad.Admin'
    usedfor = IPOTemplateSubset


class AdminDistroSeriesLanguage(OnlyRosettaExpertsAndAdmins):
    permission = 'launchpad.Admin'
    usedfor = IDistroSeriesLanguage


class AdminDistroSeriesTranslations(OnlyRosettaExpertsAndAdmins):
    permission = 'launchpad.TranslationsAdmin'
    usedfor = IDistroSeries


class BranchSubscriptionEdit(AuthorizationBase):
    permission = 'launchpad.Edit'
    usedfor = IBranchSubscription

    def checkAuthenticated(self, user):
        """Is the user able to edit a branch subscription?

        Any team member can edit a branch subscription for their team.
        Launchpad Admins can also edit any branch subscription.
        """
        celebs = getUtility(ILaunchpadCelebrities)
        return (user.inTeam(self.obj.person) or
                user.inTeam(celebs.admin) or
                user.inTeam(celebs.bazaar_experts))


class BranchSubscriptionView(BranchSubscriptionEdit):
    permission = 'launchpad.View'


class BranchMergeProposalView(AuthorizationBase):
    permission = 'launchpad.View'
    usedfor = IBranchMergeProposal

    def checkAuthenticated(self, user):
        """Is the user able to view the branch merge proposal?

        The user can see a merge proposal between two branches
        that the user can see.
        """
        return (AccessBranch(self.obj.source_branch).checkAuthenticated(user)
                and
                AccessBranch(self.obj.target_branch).checkAuthenticated(user))

    def checkUnauthenticated(self):
        """Is anyone able to view the branch merge proposal?

        Anyone can see a merge proposal between two public branches.
        """
        return (AccessBranch(self.obj.source_branch).checkUnauthenticated()
                and
                AccessBranch(self.obj.target_branch).checkUnauthenticated())


class CodeReviewCommentView(AuthorizationBase):
    permission = 'launchpad.View'
    usedfor = ICodeReviewComment

    def checkAuthenticated(self, user):
        """Is the user able to view the code review comment?

        The user can see a code review comment if they can see the branch
        merge proposal.
        """
        bmp_checker = BranchMergeProposalView(self.obj.branch_merge_proposal)
        return bmp_checker.checkAuthenticated(user)

    def checkUnauthenticated(self):
        """Are not-logged-in people able to view the code review comment?

        They can see a code review comment if they can see the branch merge
        proposal.
        """
        bmp_checker = BranchMergeProposalView(self.obj.branch_merge_proposal)
        return bmp_checker.checkUnauthenticated()


class CodeReviewCommentDelete(AuthorizationBase):
    permission = 'launchpad.Edit'
    usedfor = ICodeReviewCommentDeletion

    def checkAuthenticated(self, user):
        """Is the user able to view the code review message?

        The user can see a code review message if they can see the branch
        merge proposal.
        """
        bmp_checker = BranchMergeProposalEdit(self.obj.branch_merge_proposal)
        return bmp_checker.checkAuthenticated(user)

    def checkUnauthenticated(self):
        """Are not-logged-in people able to view the code review message?

        They can see a code review message if they can see the branch merge
        proposal.
        """
        bmp_checker = BranchMergeProposalEdit(self.obj.branch_merge_proposal)
        return bmp_checker.checkUnauthenticated()


class BranchMergeProposalEdit(AuthorizationBase):
    permission = 'launchpad.Edit'
    usedfor = IBranchMergeProposal

    def checkAuthenticated(self, user):
        """Is the user able to edit the branch merge request?

        The user is able to edit if they are:
          * the registrant of the merge proposal
          * the owner of the source_branch
          * the owner of the target_branch
          * the reviewer for the target_branch
          * an administrator
        """
        celebs = getUtility(ILaunchpadCelebrities)
        return (user.inTeam(self.obj.registrant) or
                user.inTeam(self.obj.source_branch.owner) or
                user.inTeam(self.obj.target_branch.owner) or
                user.inTeam(self.obj.target_branch.reviewer) or
                user.inTeam(celebs.admin) or
                user.inTeam(celebs.bazaar_experts))


class ViewEntitlement(AuthorizationBase):
    """Permissions to view IEntitlement objects.

    Allow the owner of the entitlement, the entitlement registrant,
    or any member of the team or any admin to view the entitlement.
    """
    permission = 'launchpad.View'
    usedfor = IEntitlement

    def checkAuthenticated(self, user):
        """Is the user able to view an Entitlement attribute?

        Any team member can edit a branch subscription for their team.
        Launchpad Admins can also edit any branch subscription.
        """
        admins = getUtility(ILaunchpadCelebrities).admin
        return (user.inTeam(self.obj.person) or
                user.inTeam(self.obj.registrant) or
                user.inTeam(admins))


class AdminDistroSeriesLanguagePacks(
    OnlyRosettaExpertsAndAdmins,
    EditDistroSeriesByOwnersOrDistroOwnersOrAdmins):
    permission = 'launchpad.LanguagePacksAdmin'
    usedfor = IDistroSeries

    def checkAuthenticated(self, user):
        """Is the user able to manage `IDistroSeries` language packs?

        Any Launchpad/Launchpad Translations administrator, people allowed to
        edit distroseries or members of IDistribution.language_pack_admin team
        are able to change the language packs available.
        """
        return (
            OnlyRosettaExpertsAndAdmins.checkAuthenticated(self, user) or
            EditDistroSeriesByOwnersOrDistroOwnersOrAdmins.checkAuthenticated(
                self, user) or
            user.inTeam(self.obj.distribution.language_pack_admin))


class AdminDistributionTranslations(OnlyRosettaExpertsAndAdmins,
                                    EditDistributionByDistroOwnersOrAdmins):
    permission = 'launchpad.TranslationsAdmin'
    usedfor = IDistribution

    def checkAuthenticated(self, user):
        """Is the user able to manage `IDistribution` translations settings?

        Any Launchpad/Launchpad Translations administrator or people allowed
        to edit distribution details are able to change translation settings
        for a distribution.
        """
        return (
            OnlyRosettaExpertsAndAdmins.checkAuthenticated(self, user) or
            EditDistributionByDistroOwnersOrAdmins.checkAuthenticated(
                self, user))


class AdminLanguagePack(OnlyRosettaExpertsAndAdmins):
    permission = 'launchpad.LanguagePacksAdmin'
    usedfor = ILanguagePack


class ViewHWSubmission(AuthorizationBase):
    permission = 'launchpad.View'
    usedfor = IHWSubmission

    def checkAuthenticated(self, user):
        """Can the user view the submission details?

        Submissions that not marked private are publicly visible,
        private submissions may only be accessed by their owner and by
        admins.
        """
        if not self.obj.private:
            return True

        admins = getUtility(ILaunchpadCelebrities).admin
        return user.inTeam(self.obj.owner) or user.inTeam(admins)

    def checkUnauthenticated(self):
        return not self.obj.private


class EditHWSubmission(AdminByAdminsTeam):
    permission = 'launchpad.Edit'
    usedfor = IHWSubmission


class ViewArchive(AuthorizationBase):
    """Restrict viewing of private archives.

    Only admins or members of a team with a private membership can
    view the archive.
    """
    permission = 'launchpad.View'
    usedfor = IArchive

    def checkAuthenticated(self, user):
        """Verify that the user can view the archive.

        Anyone can see a public archive.

        Only Launchpad admins and uploaders can view private archives.
        """
        # No further checks are required if the archive is not private.
        if not self.obj.private:
            return True

<<<<<<< HEAD
        # Admins and this archive's owner or team members are allowed.
        celebrities = getUtility(ILaunchpadCelebrities)
        if (user.inTeam(celebrities.admin)
            or user.inTeam(celebrities.commercial_admin)):
=======
        # Administrator are allowed to view private archives.
        admins = getUtility(ILaunchpadCelebrities).admin
        if user.inTeam(admins):
>>>>>>> 2d42fe21
            return True

        # Uploaders can view private PPAs.
        if self.obj.is_ppa and self.obj.canUpload(user):
            return True

        return False

    def checkUnauthenticated(self):
        """Unauthenticated users can see the PPA if it's not private."""
        return not self.obj.private


class AppendArchive(AuthorizationBase):
    """Restrict appending (upload and copy) operations on archives.

    PPA upload rights are managed via `IArchive.canUpload`;

    Appending to PRIMARY, PARTNER or COPY archives is restricted to owners.
    """
    permission = 'launchpad.Append'
    usedfor = IArchive

    def checkAuthenticated(self, user):
        if user.inTeam(self.obj.owner):
            return True

        if self.obj.is_ppa and self.obj.canUpload(user):
            return True

        return False


class ViewArchiveAuthToken(AuthorizationBase):
    """Restrict viewing of archive tokens.

    The user just needs to be mentioned in the token, have append privilege
    to the archive or be an admin.
    """
    permission = "launchpad.View"
    usedfor = IArchiveAuthToken

    def checkAuthenticated(self, user):
        if user == self.obj.person:
            return True
        auth_edit = EditArchiveAuthToken(self.obj)
        return auth_edit.checkAuthenticated(user)


class EditArchiveAuthToken(AuthorizationBase):
    """Restrict editing of archive tokens.

    The user should have append privileges to the context archive, or be an
    admin.
    """
    permission = "launchpad.Edit"
    usedfor = IArchiveAuthToken

    def checkAuthenticated(self, user):
        auth_append = AppendArchive(self.obj.archive)
        if auth_append.checkAuthenticated(user):
            return True
        admins = getUtility(ILaunchpadCelebrities).admin
        return user.inTeam(admins)


class ViewPersonalArchiveSubscription(AuthorizationBase):
    """Restrict viewing of personal archive subscriptions (non-db class).

    The user should be the subscriber, have append privilege to the archive
    or be an admin.
    """
    permission = "launchpad.View"
    usedfor = IPersonalArchiveSubscription

    def checkAuthenticated(self, user):
        if user == self.obj.subscriber:
            return True
        append_archive = AppendArchive(self.obj.archive)

        if append_archive.checkAuthenticated(user):
            return True

        admins = getUtility(ILaunchpadCelebrities).admin
        return user.inTeam(admins)


class ViewArchiveSubscriber(AuthorizationBase):
    """Restrict viewing of archive subscribers.

    The user should be the subscriber, have append privilege to the
    archive or be an admin.
    """
    permission = "launchpad.View"
    usedfor = IArchiveSubscriber

    def checkAuthenticated(self, user):
        if user.inTeam(self.obj.subscriber):
            return True
        auth_edit = EditArchiveSubscriber(self.obj)
        return auth_edit.checkAuthenticated(user)


class EditArchiveSubscriber(AuthorizationBase):
    """Restrict editing of archive subscribers.

    The user should have append privilege to the archive or be an admin.
    """
    permission = "launchpad.Edit"
    usedfor = IArchiveSubscriber

    def checkAuthenticated(self, user):
        auth_append = AppendArchive(self.obj.archive)
        if auth_append.checkAuthenticated(user):
            return True
        admins = getUtility(ILaunchpadCelebrities).admin
        return user.inTeam(admins)


class ViewSourcePackagePublishingHistory(AuthorizationBase):
    """Restrict viewing of source publications."""
    permission = "launchpad.View"
    usedfor = ISourcePackagePublishingHistory

    def checkAuthenticated(self, user):
        view_archive = ViewArchive(self.obj.archive)
        if view_archive.checkAuthenticated(user):
            return True
        admins = getUtility(ILaunchpadCelebrities).admin
        return user.inTeam(admins)

    def checkUnauthenticated(self):
        return not self.obj.archive.private


class ViewBinaryPackagePublishingHistory(ViewSourcePackagePublishingHistory):
    """Restrict viewing of binary publications."""
    usedfor = IBinaryPackagePublishingHistory


class ViewSourcePackageRelease(AuthorizationBase):
    """Restrict viewing of source packages.

    Packages that are only published in private archives are subject to the
    same viewing rules as the archive (see class ViewArchive).

    If the package is published in any non-private archive, then it is
    automatically viewable even if the package is also published in
    a private archive.
    """
    permission = 'launchpad.View'
    usedfor = ISourcePackageRelease

    def checkAuthenticated(self, user):
        """Verify that the user can view the sourcepackagerelease."""
        for archive in self.obj.published_archives:
            auth_archive = ViewArchive(archive)
            if auth_archive.checkAuthenticated(user):
                return True
        return False

    def checkUnauthenticated(self):
        """Check unauthenticated users.

        Unauthenticated users can see the package as long as it's published
        in a non-private archive.
        """
        for archive in self.obj.published_archives:
            if not archive.private:
                return True
        return False


class MailingListApprovalByExperts(AuthorizationBase):
    permission = 'launchpad.Admin'
    usedfor = IMailingListSet

    def checkAuthenticated(self, user):
        experts = getUtility(ILaunchpadCelebrities).mailing_list_experts
        return user.inTeam(experts)


class ConfigureTeamMailingList(AuthorizationBase):
    permission = 'launchpad.MailingListManager'
    usedfor = ITeam

    def checkAuthenticated(self, user):
        """Check to see if the user can manage a mailing list.

        A team's owner or administrator, the Launchpad administrators, and
        Launchpad mailing list experts can all manage a team's mailing list
        through its +mailinglist page.

        :param user: The user whose permission is being checked.
        :type user: `IPerson`
        :return: True if the user can manage a mailing list, otherwise False.
        :rtype: boolean
        """
        # The team owner, the Launchpad mailing list experts and the Launchpad
        # administrators can all view a team's +mailinglist page.
        celebrities = getUtility(ILaunchpadCelebrities)
        team = ITeam(self.obj)
        return (
            (team is not None and team in user.getAdministratedTeams()) or
            user.inTeam(celebrities.admin) or
            user.inTeam(celebrities.mailing_list_experts))


class ViewEmailAddress(AuthorizationBase):
    permission = 'launchpad.View'
    usedfor = IEmailAddress

    def checkUnauthenticated(self):
        """See `AuthorizationBase`."""
        # Email addresses without an associated Person cannot be seen by
        # anonymous users.
        if self.obj.person is None:
            return False
        return not self.obj.person.hide_email_addresses

    def checkAccountAuthenticated(self, account):
        """Can the user see the details of this email address?

        If the email address' owner doesn't want his email addresses to be
        hidden, anyone can see them.  Otherwise only the owner himself or
        admins can see them.
        """
        # Always allow users to see their own email addresses.
        if self.obj.account == account:
            return True

        if not (self.obj.person is None or
                self.obj.person.hide_email_addresses):
            return True

        user = IPerson(account, None)
        if user is None:
            return False

        celebrities = getUtility(ILaunchpadCelebrities)
        return (self.obj.person is not None and user.inTeam(self.obj.person)
                or user.inTeam(celebrities.commercial_admin)
                or user.inTeam(celebrities.launchpad_developers)
                or user.inTeam(celebrities.registry_experts)
                or user.inTeam(celebrities.admin))


class EditEmailAddress(EditByOwnersOrAdmins):
    permission = 'launchpad.Edit'
    usedfor = IEmailAddress

    def checkAccountAuthenticated(self, account):
        # Always allow users to see their own email addresses.
        if self.obj.account == account:
            return True
        return super(EditEmailAddress, self).checkAccountAuthenticated(
            account)


class EditArchivePermissionSet(AuthorizationBase):
    permission = 'launchpad.Edit'
    usedfor = IArchivePermissionSet

    def checkAuthenticated(self, user):
        """Users must be an admin or a member of the tech board."""
        celebrities = getUtility(ILaunchpadCelebrities)
        if user.inTeam(celebrities.admin):
            return True

        techboard = getUtility(IPersonSet).getByName("techboard")
        if techboard is None:
            # We expect techboard to be present but it's not.  Log an
            # OOPS.
            error = AssertionError(
                "'techboard' team is missing, has it been renamed?")
            info = (error.__class__, error, None)
            globalErrorUtility = getUtility(IErrorReportingUtility)
            globalErrorUtility.raising(info)
            return False
        return user.inTeam(techboard)


class LinkOfficialSourcePackageBranches(AuthorizationBase):
    """Who can source packages to their official branches?

    Only members of the ~ubuntu-branches celebrity team! Or admins.
    """

    permission = 'launchpad.Edit'
    usedfor = IMakeOfficialBranchLinks

    def checkUnauthenticated(self):
        return False

    def checkAuthenticated(self, user):
        celebrities = getUtility(ILaunchpadCelebrities)
        return (
            user.inTeam(celebrities.ubuntu_branches)
            or user.inTeam(celebrities.admin))


class ChangeOfficialSourcePackageBranchLinks(AuthorizationBase):
    """Who can change the links from source packages to their branches?

    Only members of the ~ubuntu-branches celebrity team! Or admins.
    """

    permission = 'launchpad.Edit'
    usedfor = ISeriesSourcePackageBranch

    def checkUnauthenticated(self):
        return False

    def checkAuthenticated(self, user):
        celebrities = getUtility(ILaunchpadCelebrities)
        return (
            user.inTeam(celebrities.ubuntu_branches)
            or user.inTeam(celebrities.admin))


class EditPackagesetSet(AuthorizationBase):
    permission = 'launchpad.Edit'
    usedfor = IPackagesetSet

    def checkAuthenticated(self, user):
        """Users must be an admin or a member of the tech board."""
        celebrities = getUtility(ILaunchpadCelebrities)
        if user.inTeam(celebrities.admin):
            return True

        techboard = getUtility(IPersonSet).getByName("techboard")
        if techboard is None:
            # We expect techboard to be present but it's not.  Log an
            # OOPS.
            error = AssertionError(
                "'techboard' team is missing, has it been renamed?")
            info = (error.__class__, error, None)
            global_error_utility = getUtility(IErrorReportingUtility)
            global_error_utility.raising(info)
            return False
        return user.inTeam(techboard)<|MERGE_RESOLUTION|>--- conflicted
+++ resolved
@@ -1822,16 +1822,10 @@
         if not self.obj.private:
             return True
 
-<<<<<<< HEAD
-        # Admins and this archive's owner or team members are allowed.
+        # Administrator are allowed to view private archives.
         celebrities = getUtility(ILaunchpadCelebrities)
         if (user.inTeam(celebrities.admin)
             or user.inTeam(celebrities.commercial_admin)):
-=======
-        # Administrator are allowed to view private archives.
-        admins = getUtility(ILaunchpadCelebrities).admin
-        if user.inTeam(admins):
->>>>>>> 2d42fe21
             return True
 
         # Uploaders can view private PPAs.
