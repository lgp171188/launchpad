# Copyright 2004-2007 Canonical Ltd.  All rights reserved.
"""Security policies for using content objects.

"""
__metaclass__ = type

from zope.interface import implements, Interface
from zope.component import getUtility

from canonical.launchpad.interfaces import (
    ArchivePurpose, IAnnouncement, IArchive, IArchivePermissionSet,
    IBazaarApplication, IBranch, IBranchMergeProposal, IBranchSubscription,
    IBug, IBugAttachment, IBugBranch, IBugNomination, IBugTracker, IBuild,
    IBuilder, IBuilderSet, ICodeImport, ICodeImportJobSet,
<<<<<<< HEAD
    ICodeImportJobWorkflow, ICodeImportMachine, ICodeImportResult,
    ICodeImportResultSet, ICodeImportSet, IDistribution, IDistributionMirror,
=======
    ICodeImportJobWorkflow, ICodeImportMachine, ICodeImportSet,
    IDistribution, IDistributionMirror,
>>>>>>> 3435f795
    IDistroSeries, IDistroSeriesLanguage, IEntitlement, IFAQ, IFAQTarget,
    IHWSubmission, IHasBug, IHasDrivers, IHasOwner, ILanguage, ILanguagePack,
    ILanguageSet, ILaunchpadCelebrities, IMailingListSet, IMilestone,
    IOAuthAccessToken, IPOFile, IPOTemplate, IPOTemplateSubset,
    IPackageUpload, IPackageUploadQueue, IPackaging, IPerson,
    IPillar, IPoll,
    IPollOption, IPollSubset, IProduct, IProductRelease, IProductReleaseFile,
    IProductSeries, IQuestion, IQuestionTarget, IRequestedCDs,
    IShipItApplication, IShippingRequest, IShippingRequestSet, IShippingRun,
    ISourcePackage, ISourcePackageRelease, ISpecification,
    ISpecificationBranch, ISpecificationSubscription, ISprint,
    ISprintSpecification, IStandardShipItRequest, IStandardShipItRequestSet,
    ITeam, ITeamMembership, ITranslationGroup, ITranslationGroupSet,
    ITranslationImportQueue, ITranslationImportQueueEntry, ITranslator,
    PersonVisibility)

from canonical.launchpad.webapp.authorization import check_permission
from canonical.launchpad.webapp.interfaces import IAuthorization


class AuthorizationBase:
    implements(IAuthorization)
    permission = None
    usedfor = None

    def __init__(self, obj):
        self.obj = obj

    def checkUnauthenticated(self):
        """See `IAuthorization.checkUnauthenticated`.

        :return: True or False.
        """
        return False

    def checkAuthenticated(self, user):
        """See `IAuthorization.checkAuthenticated`.

        :return: True or False.
        """
        return False


class AdminByAdminsTeam(AuthorizationBase):
    permission = 'launchpad.Admin'
    usedfor = Interface

    def checkAuthenticated(self, user):
        admins = getUtility(ILaunchpadCelebrities).admin
        return user.inTeam(admins)


class AdminByCommercialTeamOrAdmins(AuthorizationBase):
    permission = 'launchpad.Commercial'
    usedfor = Interface

    def checkAuthenticated(self, user):
        celebrities = getUtility(ILaunchpadCelebrities)
        return (user.inTeam(celebrities.commercial_admin)
                or user.inTeam(celebrities.admin))


class ViewPillar(AuthorizationBase):
    usedfor = IPillar
    permission = 'launchpad.View'

    def checkUnauthenticated(self):
        return self.obj.active

    def checkAuthenticated(self, user):
        """The Admins & Commercial Admins can see inactive pillars."""
        if self.obj.active:
            return True
        else:
            celebrities = getUtility(ILaunchpadCelebrities)
            return (user.inTeam(celebrities.commercial_admin)
                    or user.inTeam(celebrities.admin))


class EditOAuthAccessToken(AuthorizationBase):
    permission = 'launchpad.Edit'
    usedfor = IOAuthAccessToken

    def checkAuthenticated(self, user):
        return (self.obj.person == user
                or user.inTeam(getUtility(ILaunchpadCelebrities).admin))


class EditBugNominationStatus(AuthorizationBase):
    permission = 'launchpad.Driver'
    usedfor = IBugNomination

    def checkAuthenticated(self, user):
        return self.obj.canApprove(user)


class EditByOwnersOrAdmins(AuthorizationBase):
    permission = 'launchpad.Edit'
    usedfor = IHasOwner

    def checkAuthenticated(self, user):
        return (user.inTeam(self.obj.owner)
                or user.inTeam(getUtility(ILaunchpadCelebrities).admin))


class EditByRegistryExpertsOrOwnersOrAdmins(EditByOwnersOrAdmins):
    usedfor = None
    def checkAuthenticated(self, user):
        if user.inTeam(getUtility(ILaunchpadCelebrities).registry_experts):
            return True
        return EditByOwnersOrAdmins.checkAuthenticated(self, user)


class EditProduct(EditByRegistryExpertsOrOwnersOrAdmins):
    usedfor = IProduct


class EditPackaging(EditByRegistryExpertsOrOwnersOrAdmins):
    usedfor = IPackaging


class EditProductReleaseFile(AuthorizationBase):
    permission = 'launchpad.Edit'
    usedfor = IProductReleaseFile
    def checkAuthenticated(self, user):
        if (user.inTeam(getUtility(ILaunchpadCelebrities).registry_experts) or
            user.inTeam(self.obj.productrelease.productseries.owner) or
            user.inTeam(self.obj.productrelease.productseries.product.owner)):
            return True
        return False


class AdminDistributionMirrorByDistroOwnerOrMirrorAdminsOrAdmins(
        AuthorizationBase):
    permission = 'launchpad.Admin'
    usedfor = IDistributionMirror

    def checkAuthenticated(self, user):
        admins = getUtility(ILaunchpadCelebrities).admin
        return (user.inTeam(self.obj.distribution.owner) or
                user.inTeam(admins) or
                user.inTeam(self.obj.distribution.mirror_admin))


class EditDistributionMirrorByOwnerOrDistroOwnerOrMirrorAdminsOrAdmins(
        AuthorizationBase):
    permission = 'launchpad.Edit'
    usedfor = IDistributionMirror

    def checkAuthenticated(self, user):
        admins = getUtility(ILaunchpadCelebrities).admin
        return (user.inTeam(self.obj.owner) or user.inTeam(admins) or
                user.inTeam(self.obj.distribution.owner) or
                user.inTeam(self.obj.distribution.mirror_admin))


class EditSpecificationBranch(AuthorizationBase):

    usedfor = ISpecificationBranch
    permission = 'launchpad.Edit'

    def checkAuthenticated(self, user):
        """See `IAuthorization.checkAuthenticated`.

        :return: True or False.
        """
        return True


class ViewSpecificationBranch(EditSpecificationBranch):

    permission = 'launchpad.View'

    def checkUnauthenticated(self):
        """See `IAuthorization.checkUnauthenticated`.

        :return: True or False.
        """
        return True


class EditSpecificationByTargetOwnerOrOwnersOrAdmins(AuthorizationBase):
    """We want everybody "related" to a specification to be able to edit it.
    You are related if you have a role on the spec, or if you have a role on
    the spec target (distro/product) or goal (distroseries/productseries).
    """

    permission = 'launchpad.Edit'
    usedfor = ISpecification

    def checkAuthenticated(self, user):
        assert self.obj.target
        admins = getUtility(ILaunchpadCelebrities).admin
        goaldrivers = []
        goalowner = None
        if self.obj.goal is not None:
            goalowner = self.obj.goal.owner
            goaldrivers = self.obj.goal.drivers
        for driver in goaldrivers:
            if user.inTeam(driver):
                return True
        return (user.inTeam(self.obj.target.owner) or
                user.inTeam(goalowner) or
                user.inTeam(self.obj.owner) or
                user.inTeam(self.obj.drafter) or
                user.inTeam(self.obj.assignee) or
                user.inTeam(self.obj.approver) or
                user.inTeam(admins))


class AdminSpecification(AuthorizationBase):
    permission = 'launchpad.Admin'
    usedfor = ISpecification

    def checkAuthenticated(self, user):
        assert self.obj.target
        targetowner = self.obj.target.owner
        targetdrivers = self.obj.target.drivers
        for driver in targetdrivers:
            if user.inTeam(driver):
                return True
        admins = getUtility(ILaunchpadCelebrities).admin
        return (user.inTeam(self.obj.target.owner) or
                user.inTeam(admins))


class DriverSpecification(AuthorizationBase):
    permission = 'launchpad.Driver'
    usedfor = ISpecification

    def checkAuthenticated(self, user):
        # If no goal is proposed for the spec then there can be no
        # drivers for it - we use launchpad.Driver on a spec to decide
        # if the person can see the page which lets you decide whether
        # to accept the goal, and if there is no goal then this is
        # extremely difficult to do :-)
        return (
            self.obj.goal and
            check_permission("launchpad.Driver", self.obj.goal))


class EditSprintSpecification(AuthorizationBase):
    """The sprint owner or driver can say what makes it onto the agenda for
    the sprint.
    """
    permission = 'launchpad.Driver'
    usedfor = ISprintSpecification

    def checkAuthenticated(self, user):
        admins = getUtility(ILaunchpadCelebrities).admin
        return (user.inTeam(self.obj.sprint.owner) or
                user.inTeam(self.obj.sprint.driver) or
                user.inTeam(admins))


class DriveSprint(AuthorizationBase):
    """The sprint owner or driver can say what makes it onto the agenda for
    the sprint.
    """
    permission = 'launchpad.Driver'
    usedfor = ISprint

    def checkAuthenticated(self, user):
        admins = getUtility(ILaunchpadCelebrities).admin
        return (user.inTeam(self.obj.owner) or
                user.inTeam(self.obj.driver) or
                user.inTeam(admins))


class Sprint(AuthorizationBase):
    """An attendee, owner, or driver of a sprint."""
    permission = 'launchpad.View'
    usedfor = ISprint

    def checkAuthenticated(self, user):
        admins = getUtility(ILaunchpadCelebrities).admin
        return (user.inTeam(self.obj.owner) or
                user.inTeam(self.obj.driver) or
                user in [attendance.attendee
                         for attendance in self.obj.attendances] or
                user.inTeam(admins))


class EditSpecificationSubscription(AuthorizationBase):
    """The subscriber, and people related to the spec or the target of the
    spec can determine who is essential."""
    permission = 'launchpad.Edit'
    usedfor = ISpecificationSubscription

    def checkAuthenticated(self, user):
        admins = getUtility(ILaunchpadCelebrities).admin
        if self.obj.specification.goal is not None:
            for driver in self.obj.specification.goal.drivers:
                if user.inTeam(driver):
                    return True
        else:
            for driver in self.obj.specification.target.drivers:
                if user.inTeam(driver):
                    return True
        return (user.inTeam(self.obj.person) or
                user.inTeam(self.obj.specification.owner) or
                user.inTeam(self.obj.specification.assignee) or
                user.inTeam(self.obj.specification.drafter) or
                user.inTeam(self.obj.specification.approver) or
                user.inTeam(admins))


class OnlyRosettaExpertsAndAdmins(AuthorizationBase):
    """Base class that allow access to Rosetta experts and Launchpad admins.
    """

    def checkAuthenticated(self, user):
        """Allow Launchpad's admins and Rosetta experts edit all fields."""
        celebrities = getUtility(ILaunchpadCelebrities)
        return (user.inTeam(celebrities.admin) or
                user.inTeam(celebrities.rosetta_experts))


class AdminProductTranslations(AuthorizationBase):
    permission = 'launchpad.TranslationsAdmin'
    usedfor = IProduct

    def checkAuthenticated(self, user):
        """Is the user able to manage `IProduct` translations settings?

        Any Launchpad/Launchpad Translations administrator or owners are
        able to change translation settings for a product.
        """
        celebrities = getUtility(ILaunchpadCelebrities)
        return (user.inTeam(self.obj.owner) or
                user.inTeam(celebrities.admin) or
                user.inTeam(celebrities.rosetta_experts))


class AdminSeriesByVCSImports(AuthorizationBase):
    permission = 'launchpad.Admin'
    usedfor = IProductSeries

    def checkAuthenticated(self, user):
        vcs_imports = getUtility(ILaunchpadCelebrities).vcs_imports
        return user.inTeam(vcs_imports)


class EditRequestedCDsByRecipientOrShipItAdmins(AuthorizationBase):
    permission = 'launchpad.Edit'
    usedfor = IRequestedCDs

    def checkAuthenticated(self, user):
        shipitadmins = getUtility(ILaunchpadCelebrities).shipit_admin
        return user == self.obj.request.recipient or user.inTeam(shipitadmins)


class EditShippingRequestByRecipientOrShipItAdmins(AuthorizationBase):
    permission = 'launchpad.Edit'
    usedfor = IShippingRequest

    def checkAuthenticated(self, user):
        shipitadmins = getUtility(ILaunchpadCelebrities).shipit_admin
        return user == self.obj.recipient or user.inTeam(shipitadmins)


class AdminShippingRequestByShipItAdmins(AuthorizationBase):
    permission = 'launchpad.Admin'
    usedfor = IShippingRequest

    def checkAuthenticated(self, user):
        shipitadmins = getUtility(ILaunchpadCelebrities).shipit_admin
        return user.inTeam(shipitadmins)


class AdminShippingRunByShipItAdmins(AdminShippingRequestByShipItAdmins):
    usedfor = IShippingRun


class AdminStandardShipItOrderSetByShipItAdmins(
        AdminShippingRequestByShipItAdmins):
    usedfor = IStandardShipItRequestSet


class AdminStandardShipItOrderByShipItAdmins(
        AdminShippingRequestByShipItAdmins):
    usedfor = IStandardShipItRequest


class AdminShipItApplicationByShipItAdmins(
        AdminShippingRequestByShipItAdmins):
    usedfor = IShipItApplication


class AdminShippingRequestSetByShipItAdmins(
        AdminShippingRequestByShipItAdmins):
    permission = 'launchpad.Admin'
    usedfor = IShippingRequestSet


class EditSeriesSourceByVCSImports(AuthorizationBase):
    permission = 'launchpad.EditSource'
    usedfor = IProductSeries

    def checkAuthenticated(self, user):
        vcs_imports = getUtility(ILaunchpadCelebrities).vcs_imports
        if user.inTeam(vcs_imports):
            return True
        elif not self.obj.syncCertified():
            return True
        return False


class EditMilestoneByTargetOwnerOrAdmins(AuthorizationBase):
    permission = 'launchpad.Edit'
    usedfor = IMilestone

    def checkAuthenticated(self, user):
        """Authorize the product or distribution owner."""
        celebrities = getUtility(ILaunchpadCelebrities)
        if user.inTeam(celebrities.admin):
            return True
        if user.inTeam(celebrities.registry_experts):
            return True
        return user.inTeam(self.obj.target.owner)


class AdminMilestoneByLaunchpadAdmins(AuthorizationBase):
    permission = 'launchpad.Admin'
    usedfor = IMilestone

    def checkAuthenticated(self, user):
        """Only the Launchpad admins need this, we are only going to use it
        for connecting up series and distroseriess where we did not have
        them."""
        admins = getUtility(ILaunchpadCelebrities).admin
        return user.inTeam(admins)


class EditTeamByTeamOwnerOrLaunchpadAdmins(AuthorizationBase):
    permission = 'launchpad.Owner'
    usedfor = ITeam

    def checkAuthenticated(self, user):
        """Only the team owner and Launchpad admins need this.
        """
        admins = getUtility(ILaunchpadCelebrities).admin
        return user.inTeam(self.obj.teamowner) or user.inTeam(admins)


class EditTeamByTeamOwnerOrTeamAdminsOrAdmins(AuthorizationBase):
    permission = 'launchpad.Edit'
    usedfor = ITeam

    def checkAuthenticated(self, user):
        """The team owner and team admins have launchpad.Edit on that team.

        The Launchpad admins also have launchpad.Edit on all teams.
        """
        return can_edit_team(self.obj, user)


class EditTeamMembershipByTeamOwnerOrTeamAdminsOrAdmins(AuthorizationBase):
    permission = 'launchpad.Edit'
    usedfor = ITeamMembership

    def checkAuthenticated(self, user):
        return can_edit_team(self.obj.team, user)


class EditPersonBySelfOrAdmins(AuthorizationBase):
    permission = 'launchpad.Edit'
    usedfor = IPerson

    def checkAuthenticated(self, user):
        """A user can edit the Person who is herself.

        The admin team can also edit any Person.
        """
        admins = getUtility(ILaunchpadCelebrities).admin
        return self.obj.id == user.id or user.inTeam(admins)


class EditPersonBySelf(AuthorizationBase):
    permission = 'launchpad.Special'
    usedfor = IPerson

    def checkAuthenticated(self, user):
        """A user can edit the Person who is herself."""
        return self.obj.id == user.id


class ViewPublicOrPrivateTeamMembers(AuthorizationBase):
    """Restrict viewing of private memberships of teams.

    Only members of a team with a private membership can view the
    membership list.
    """
    permission = 'launchpad.View'
    usedfor = IPerson

    def checkUnauthenticated(self):
        """Unauthenticated users can only view public memberships."""
        if self.obj.visibility == PersonVisibility.PUBLIC:
            return True
        return False

    def checkAuthenticated(self, user):
        """Verify that the user can view the team's membership.

        Anyone can see a public team's membership.
        Only a team member or a Launchpad admin can view a
        private membership.
        """
        if self.obj.visibility == PersonVisibility.PUBLIC:
            return True
        admins = getUtility(ILaunchpadCelebrities).admin
        if user.inTeam(admins) or user.inTeam(self.obj):
            return True
        return False


class EditPollByTeamOwnerOrTeamAdminsOrAdmins(
        EditTeamMembershipByTeamOwnerOrTeamAdminsOrAdmins):
    permission = 'launchpad.Edit'
    usedfor = IPoll


class EditPollSubsetByTeamOwnerOrTeamAdminsOrAdmins(
        EditPollByTeamOwnerOrTeamAdminsOrAdmins):
    permission = 'launchpad.Edit'
    usedfor = IPollSubset


class EditPollOptionByTeamOwnerOrTeamAdminsOrAdmins(AuthorizationBase):
    permission = 'launchpad.Edit'
    usedfor = IPollOption

    def checkAuthenticated(self, user):
        return can_edit_team(self.obj.poll.team, user)


class AdminDistribution(AdminByAdminsTeam):
    """Soyuz involves huge chunks of data in the archive and librarian,
    so for the moment we are locking down admin and edit on distributions
    and distroseriess to the Launchpad admin team."""
    permission = 'launchpad.Admin'
    usedfor = IDistribution


class EditDistributionByDistroOwnersOrAdmins(AuthorizationBase):
    """The owner of a distribution should be able to edit its
    information; it is mainly administrative data, such as bug
    contacts. Note that creation of new distributions and distribution
    series is still protected with launchpad.Admin"""
    permission = 'launchpad.Edit'
    usedfor = IDistribution

    def checkAuthenticated(self, user):
        admins = getUtility(ILaunchpadCelebrities).admin
        return (user.inTeam(self.obj.owner) or
                user.inTeam(admins))


class AdminDistroSeries(AdminByAdminsTeam):
    """Soyuz involves huge chunks of data in the archive and librarian,
    so for the moment we are locking down admin and edit on distributions
    and distroseriess to the Launchpad admin team.

    NB: Please consult with SABDFL before modifying this permission because
        changing it could cause the archive to get rearranged, with tons of
        files moved to the new namespace, and mirrors would get very very
        upset. Then James T would be on your case.
    """
    permission = 'launchpad.Admin'
    usedfor = IDistroSeries


class EditDistroSeriesByOwnersOrDistroOwnersOrAdmins(AuthorizationBase):
    """The owner of the distro series should be able to modify some of the
    fields on the IDistroSeries

    NB: there is potential for a great mess if this is not done correctly so
    please consult with SABDFL before modifying these permissions.
    """
    permission = 'launchpad.Edit'
    usedfor = IDistroSeries

    def checkAuthenticated(self, user):
        admins = getUtility(ILaunchpadCelebrities).admin
        return (user.inTeam(self.obj.owner) or
                user.inTeam(self.obj.distribution.owner) or
                user.inTeam(admins))


class SeriesDrivers(AuthorizationBase):
    """Drivers can approve or decline features and target bugs.

    Drivers exist for distribution and product series.
    """
    permission = 'launchpad.Driver'
    usedfor = IHasDrivers

    def checkAuthenticated(self, user):
        for driver in self.obj.drivers:
            if user.inTeam(driver):
                return True
        admins = getUtility(ILaunchpadCelebrities).admin
        return user.inTeam(admins)


class ViewProductSeries(AuthorizationBase):

    usedfor = IProductSeries
    permision = 'launchpad.View'

    def checkUnauthenticated(self):
        """See `IAuthorization.checkUnauthenticated`.

        :return: True or False.
        """
        return True

    def checkAuthenticated(self, user):
        """See `IAuthorization.checkAuthenticated`.

        :return: True or False.
        """
        return True


class EditProductSeries(EditByRegistryExpertsOrOwnersOrAdmins):
    usedfor = IProductSeries

    def checkAuthenticated(self, user):
        """Allow product owner, Rosetta Experts, or admins."""
        if user.inTeam(self.obj.product.owner):
            # The user is the owner of the product.
            return True
        # Rosetta experts need to be able to upload translations.
        rosetta_experts = getUtility(ILaunchpadCelebrities).rosetta_experts
        if user.inTeam(rosetta_experts):
            return True
        return EditByRegistryExpertsOrOwnersOrAdmins.checkAuthenticated(
            self, user)


class EditBugTask(AuthorizationBase):
    """Permission checker for editing objects linked to a bug.

    Allow any logged-in user to edit objects linked to public
    bugs. Allow only explicit subscribers to edit objects linked to
    private bugs.
    """
    permission = 'launchpad.Edit'
    usedfor = IHasBug

    def checkAuthenticated(self, user):
        admins = getUtility(ILaunchpadCelebrities).admin

        if user.inTeam(admins):
            # Admins can always edit bugtasks, whether they're reported on a
            # private bug or not.
            return True

        if not self.obj.bug.private:
            # This is a public bug, so anyone can edit it.
            return True
        else:
            # This is a private bug, and we know the user isn't an admin, so
            # we'll only allow editing if the user is explicitly subscribed to
            # this bug.
            for subscription in self.obj.bug.subscriptions:
                if user.inTeam(subscription.person):
                    return True

            return False


class PublicToAllOrPrivateToExplicitSubscribersForBugTask(AuthorizationBase):
    permission = 'launchpad.View'
    usedfor = IHasBug

    def checkAuthenticated(self, user):
        admins = getUtility(ILaunchpadCelebrities).admin

        if user.inTeam(admins):
            # Admins can always edit bugs, whether they're public or
            # private.
            return True

        if not self.obj.bug.private:
            # This is a public bug.
            return True
        else:
            # This is a private bug.
            for subscription in self.obj.bug.subscriptions:
                if user.inTeam(subscription.person):
                    return True

            return False

    def checkUnauthenticated(self):
        """Allow anonymous users to see non-private bugs only."""
        return not self.obj.bug.private


class EditPublicByLoggedInUserAndPrivateByExplicitSubscribers(
    AuthorizationBase):
    permission = 'launchpad.Edit'
    usedfor = IBug

    def checkAuthenticated(self, user):
        """Allow any logged in user to edit a public bug, and only
        explicit subscribers to edit private bugs.
        """
        admins = getUtility(ILaunchpadCelebrities).admin
        if not self.obj.private:
            # This is a public bug.
            return True
        elif user.inTeam(admins):
            # Admins can edit all bugs.
            return True
        else:
            # This is a private bug. Only explicit subscribers may edit it.
            for subscription in self.obj.subscriptions:
                if user.inTeam(subscription.person):
                    return True

        return False

    def checkUnauthenticated(self):
        """Never allow unauthenticated users to edit a bug."""
        return False


class PublicToAllOrPrivateToExplicitSubscribersForBug(AuthorizationBase):
    permission = 'launchpad.View'
    usedfor = IBug

    def checkAuthenticated(self, user):
        """Allow any user to see non-private bugs, but only explicit
        subscribers to see private bugs.
        """
        admins = getUtility(ILaunchpadCelebrities).admin
        if not self.obj.private:
            # This is a public bug.
            return True
        elif user.inTeam(admins):
            # Admins can view all bugs.
            return True
        else:
            # This is a private bug. Only explicit subscribers may view it.
            for subscription in self.obj.subscriptions:
                if user.inTeam(subscription.person):
                    return True

        return False

    def checkUnauthenticated(self):
        """Allow anonymous users to see non-private bugs only."""
        return not self.obj.private


class EditBugBranch(EditPublicByLoggedInUserAndPrivateByExplicitSubscribers):
    permission = 'launchpad.Edit'
    usedfor = IBugBranch

    def __init__(self, bug_branch):
        # The same permissions as for the BugBranch's bug should apply
        # to the BugBranch itself.
        EditPublicByLoggedInUserAndPrivateByExplicitSubscribers.__init__(
            self, bug_branch.bug)


class ViewBugAttachment(PublicToAllOrPrivateToExplicitSubscribersForBug):
    """Security adapter for viewing a bug attachment.

    If the user is authorized to view the bug, he's allowed to view the
    attachment.
    """
    permission = 'launchpad.View'
    usedfor = IBugAttachment

    def __init__(self, bugattachment):
        PublicToAllOrPrivateToExplicitSubscribersForBug.__init__(
            self, bugattachment.bug)


class EditBugAttachment(
    EditPublicByLoggedInUserAndPrivateByExplicitSubscribers):
    """Security adapter for editing a bug attachment.

    If the user is authorized to view the bug, he's allowed to edit the
    attachment.
    """
    permission = 'launchpad.Edit'
    usedfor = IBugAttachment

    def __init__(self, bugattachment):
        EditPublicByLoggedInUserAndPrivateByExplicitSubscribers.__init__(
            self, bugattachment.bug)


class ViewAnnouncement(AuthorizationBase):
    permission = 'launchpad.View'
    usedfor = IAnnouncement

    def checkUnauthenticated(self):
        """Let anonymous users see published announcements."""
        if self.obj.published:
            return True
        return False

    def checkAuthenticated(self, user):
        """Keep project news invisible to end-users unless they are project
        admins, until the announcements are published."""

        # Every user can view published announcements.
        if self.obj.published:
            return True

        # Project drivers can view any project announcements.
        assert self.obj.target
        if self.obj.target.drivers:
            for driver in self.obj.target.drivers:
                if user.inTeam(driver):
                    return True
        if user.inTeam(self.obj.target.owner):
            return True

        # Launchpad admins can view any announcement.
        admins = getUtility(ILaunchpadCelebrities).admin
        return user.inTeam(admins)


class EditAnnouncement(AuthorizationBase):
    permission = 'launchpad.Edit'
    usedfor = IAnnouncement

    def checkAuthenticated(self, user):
        """Allow the project owner and drivers to edit any project news."""

        assert self.obj.target
        if self.obj.target.drivers:
            for driver in self.obj.target.drivers:
                if user.inTeam(driver):
                    return True
        if user.inTeam(self.obj.target.owner):
            return True

        admins = getUtility(ILaunchpadCelebrities).admin
        return user.inTeam(admins)


class UseApiDoc(AuthorizationBase):
    permission = 'zope.app.apidoc.UseAPIDoc'
    usedfor = Interface

    def checkAuthenticated(self, user):
        return True


class OnlyBazaarExpertsAndAdmins(AuthorizationBase):
    """Base class that allows only the Launchpad admins and Bazaar
    experts."""

    def checkAuthenticated(self, user):
        bzrexperts = getUtility(ILaunchpadCelebrities).bazaar_experts
        admins = getUtility(ILaunchpadCelebrities).admin
        return user.inTeam(admins) or user.inTeam(bzrexperts)


class OnlyVcsImportsAndAdmins(AuthorizationBase):
    """Base class that allows only the Launchpad admins and VCS Imports
    experts."""

    def checkAuthenticated(self, user):
        vcsexpert = getUtility(ILaunchpadCelebrities).vcs_imports
        admins = getUtility(ILaunchpadCelebrities).admin
        return user.inTeam(admins) or user.inTeam(vcsexpert)


class AdminTheBazaar(OnlyVcsImportsAndAdmins):
    permission = 'launchpad.Admin'
    usedfor = IBazaarApplication


class SeeCodeImportSet(OnlyVcsImportsAndAdmins):
    """Control who can see the CodeImport listing page.

    Currently, we restrict the visibility of the new code import
    system to members of ~vcs-imports and Launchpad admins.
    """

    permission = 'launchpad.View'
    usedfor = ICodeImportSet


class EditCodeImport(OnlyVcsImportsAndAdmins):
    """Control who can edit the object view of a CodeImport.

    Currently, we restrict the visibility of the new code import
    system to members of ~vcs-imports and Launchpad admins.
    """
    permission = 'launchpad.Edit'
    usedfor = ICodeImport


class SeeCodeImportJobSet(OnlyVcsImportsAndAdmins):
    """Control who can see the CodeImportJobSet utility.

    Currently, we restrict the visibility of the new code import
    system to members of ~vcs-imports and Launchpad admins.
    """
    permission = 'launchpad.View'
    usedfor = ICodeImportJobSet


class EditCodeImportJobWorkflow(OnlyVcsImportsAndAdmins):
    """Control who can use the CodeImportJobWorkflow utility.

    Currently, we restrict the visibility of the new code import
    system to members of ~vcs-imports and Launchpad admins.
    """
    permission = 'launchpad.Edit'
    usedfor = ICodeImportJobWorkflow


class EditCodeImportMachine(OnlyVcsImportsAndAdmins):
    """Control who can edit the object view of a CodeImportMachine.

    Access is restricted to members of ~vcs-imports and Launchpad admins.
    """
    permission = 'launchpad.Edit'
    usedfor = ICodeImportMachine


class EditPOTemplateDetails(EditByOwnersOrAdmins):
    usedfor = IPOTemplate

    def checkAuthenticated(self, user):
        """Allow product/sourcepackage/potemplate owner, experts and admis.
        """
        if (self.obj.productseries is not None and
            user.inTeam(self.obj.productseries.product.owner)):
            # The user is the owner of the product.
            return True

        rosetta_experts = getUtility(ILaunchpadCelebrities).rosetta_experts

        return (EditByOwnersOrAdmins.checkAuthenticated(self, user) or
                user.inTeam(rosetta_experts))


class AdminPOTemplateDetails(OnlyRosettaExpertsAndAdmins):
    """Permissions to edit all aspects of an IPOTemplate."""
    permission = 'launchpad.Admin'
    usedfor = IPOTemplate


# XXX: Carlos Perello Marin 2005-05-24 bug=753:
# This should be using SuperSpecialPermissions when implemented.
class AddPOTemplate(OnlyRosettaExpertsAndAdmins):
    permission = 'launchpad.Append'
    usedfor = IProductSeries


class EditPOFileDetails(EditByOwnersOrAdmins):
    usedfor = IPOFile

    def checkAuthenticated(self, user):
        """Allow anyone that can edit translations, owner, experts and admis.
        """
        rosetta_experts = getUtility(ILaunchpadCelebrities).rosetta_experts

        return (EditByOwnersOrAdmins.checkAuthenticated(self, user) or
                self.obj.canEditTranslations(user) or
                user.inTeam(rosetta_experts))


class ChangeTranslatorInGroup(OnlyRosettaExpertsAndAdmins):
    permission = 'launchpad.Edit'
    usedfor = ITranslator

    def checkAuthenticated(self, user):
        """Allow the owner of a translation group to edit the translator
        of any language in the group."""
        return (user.inTeam(self.obj.translationgroup.owner) or
                OnlyRosettaExpertsAndAdmins.checkAuthenticated(self, user))


class EditTranslationGroup(OnlyRosettaExpertsAndAdmins):
    permission = 'launchpad.Edit'
    usedfor = ITranslationGroup

    def checkAuthenticated(self, user):
        """Allow the owner of a translation group to edit the translator
        of any language in the group."""
        return (user.inTeam(self.obj.owner) or
                OnlyRosettaExpertsAndAdmins.checkAuthenticated(self, user))


class EditTranslationGroupSet(OnlyRosettaExpertsAndAdmins):
    permission = 'launchpad.Admin'
    usedfor = ITranslationGroupSet


class DownloadFullSourcePackageTranslations(OnlyRosettaExpertsAndAdmins):
    """Restrict full `SourcePackage` translation downloads.

    Experience shows that the export queue can easily get swamped by
    large export requests.  Email leads us to believe that many of the
    users making these requests are looking for language packs, or for
    individual translations rather than the whole package.  That's why
    this class defines who is allowed to make those requests.
    """

    permission = 'launchpad.ExpensiveRequest'
    usedfor = ISourcePackage

    def checkAuthenticated(self, user):
        """Define who may download these translations.

        Admins and Translations admins have access, as does the owner of
        the translation group (if applicable).
        """
        translation_group = self.obj.distribution.translationgroup
        return (
            # User is admin of some relevant kind.
            OnlyRosettaExpertsAndAdmins.checkAuthenticated(self, user) or
            # User is owner of applicable translation group.
            (translation_group is not None and
             user.inTeam(translation_group.owner)))


class EditBugTracker(EditByRegistryExpertsOrOwnersOrAdmins):
    permission = 'launchpad.Edit'
    usedfor = IBugTracker


class EditProductRelease(EditByRegistryExpertsOrOwnersOrAdmins):
    permission = 'launchpad.Edit'
    usedfor = IProductRelease

    def checkAuthenticated(self, user):
        if (user.inTeam(self.obj.productseries.owner) or
            user.inTeam(self.obj.productseries.product.owner)):
            return True
        return EditByRegistryExpertsOrOwnersOrAdmins.checkAuthenticated(
            self, user)


class EditTranslationImportQueueEntry(OnlyRosettaExpertsAndAdmins):
    permission = 'launchpad.Edit'
    usedfor = ITranslationImportQueueEntry

    def checkAuthenticated(self, user):
        """Allow who added the entry, experts and admis.
        """
        rosetta_experts = getUtility(ILaunchpadCelebrities).rosetta_experts

        return (OnlyRosettaExpertsAndAdmins.checkAuthenticated(self, user) or
                user.inTeam(self.obj.importer))

class AdminTranslationImportQueueEntry(OnlyRosettaExpertsAndAdmins):
    permission = 'launchpad.Admin'
    usedfor = ITranslationImportQueueEntry

class AdminTranslationImportQueue(OnlyRosettaExpertsAndAdmins):
    permission = 'launchpad.Admin'
    usedfor = ITranslationImportQueue


class EditPackageUploadQueue(AdminByAdminsTeam):
    permission = 'launchpad.Edit'
    usedfor = IPackageUploadQueue

    def checkAuthenticated(self, user):
        """Check user presence in admins or distroseries upload admin team."""
        if AdminByAdminsTeam.checkAuthenticated(self, user):
            return True

        permission_set = getUtility(IArchivePermissionSet)
        permissions = permission_set.componentsForQueueAdmin(
            self.obj.distroseries.main_archive, user)
        return permissions.count() > 0


class EditPackageUpload(AdminByAdminsTeam):
    permission = 'launchpad.Edit'
    usedfor = IPackageUpload

    def checkAuthenticated(self, user):
        """Return True if user has an ArchivePermission or is an admin."""
        if AdminByAdminsTeam.checkAuthenticated(self, user):
            return True

        permission_set = getUtility(IArchivePermissionSet)
        permissions = permission_set.componentsForQueueAdmin(
            self.obj.archive, user)
        if permissions.count() == 0:
            return False
        allowed_components = set(
            permission.component for permission in permissions)
        existing_components = self.obj.components
        # The intersection of allowed_components and
        # existing_components must be equal to existing_components
        # to allow the operation to go ahead.
        return (allowed_components.intersection(existing_components)
                == existing_components)


class AdminByBuilddAdmin(AuthorizationBase):
    permission = 'launchpad.Admin'

    def checkAuthenticated(self, user):
        """Allow admins and buildd_admins."""
        lp_admin = getUtility(ILaunchpadCelebrities).admin
        if user.inTeam(lp_admin):
            return True
        buildd_admin = getUtility(ILaunchpadCelebrities).buildd_admin
        return user.inTeam(buildd_admin)


class AdminBuilderSet(AdminByBuilddAdmin):
    usedfor = IBuilderSet


class AdminBuilder(AdminByBuilddAdmin):
    usedfor = IBuilder


# XXX cprov 2006-07-31: As soon as we have external builders, as presumed
# in the original plan, we should grant some rights to the owners and
# that's what Edit is for.
class EditBuilder(AdminByBuilddAdmin):
    permission = 'launchpad.Edit'
    usedfor = IBuilder


class AdminBuildRecord(AdminByBuilddAdmin):
    usedfor = IBuild


class EditBuildRecord(AdminByBuilddAdmin):
    permission = 'launchpad.Edit'
    usedfor = IBuild

    def _ppaCheckAuthenticated(self, user):
        """Allow only BuilddAdmins and PPA owner."""
        if AdminByBuilddAdmin.checkAuthenticated(self, user):
            return True

        if self.obj.archive.owner and user.inTeam(self.obj.archive.owner):
            return True

        return False

    def checkAuthenticated(self, user):
        """Check write access for user and different kinds of archives.

        Allow
        
            * BuilddAdmins and PPA owner for PPAs
            * users with upload permissions (for the respective distribution)
              otherwise.
        """
        # Is this a PPA? Call the respective method if so.
        if self.obj.archive.purpose == ArchivePurpose.PPA:
            return self._ppaCheckAuthenticated(user)

        # Primary or partner section here: is the user in question allowed
        # to upload to the respective component? Allow user to retry build
        # if so.
        if self.obj.archive.canUpload(user, self.obj.current_component):
            return True
        else:
            return self.obj.archive.canUpload(
                user, self.obj.sourcepackagerelease.sourcepackagename)


class ViewBuildRecord(EditBuildRecord):
    permission = 'launchpad.View'

    def checkAuthenticated(self, user):
        """Private restricts to admins, BuilddAdmins, archive members."""
        if not self.obj.archive.private:
            # Anyone can see non-private archives.
            return True

        # If the permission check on the sourcepackagerelease for this
        # build passes then it means the build can be released from
        # privacy since the source package is published publicly.
        # This happens when copy-package is used to re-publish a private
        # package in the primary archive.
        auth_spr = ViewSourcePackageRelease(self.obj.sourcepackagerelease)
        if auth_spr.checkAuthenticated(user):
            return True

        return EditBuildRecord.checkAuthenticated(self, user)

    def checkUnauthenticated(self):
        """Unauthenticated users can see the build if it's not private."""
        if not self.obj.archive.private:
            return True

        # See comment above.
        auth_spr = ViewSourcePackageRelease(self.obj.sourcepackagerelease)
        return auth_spr.checkUnauthenticated()


class AdminQuestion(AdminByAdminsTeam):
    permission = 'launchpad.Admin'
    usedfor = IQuestion

    def checkAuthenticated(self, user):
        """Allow only admins and owners of the question pillar target."""
        context = self.obj.product or self.obj.distribution
        return (AdminByAdminsTeam.checkAuthenticated(self, user) or
                user.inTeam(context.owner))


class ModerateQuestion(AdminQuestion):
    permission = 'launchpad.Moderate'
    usedfor = IQuestion

    def checkAuthenticated(self, user):
        """Allow user who can administer the question and answer contacts."""
        if AdminQuestion.checkAuthenticated(self, user):
            return True
        for answer_contact in self.obj.target.answer_contacts:
            if user.inTeam(answer_contact):
                return True
        return False


class QuestionOwner(AuthorizationBase):
    permission = 'launchpad.Owner'
    usedfor = IQuestion

    def checkAuthenticated(self, user):
        """Allow the question's owner."""
        return user.inTeam(self.obj.owner)


class ModerateFAQTarget(EditByOwnersOrAdmins):
    permission = 'launchpad.Moderate'
    usedfor = IFAQTarget

    def checkAuthenticated(self, user):
        """Allow people with launchpad.Edit or an answer contact."""
        if EditByOwnersOrAdmins.checkAuthenticated(self, user):
            return True
        if IQuestionTarget.providedBy(self.obj):
            for answer_contact in self.obj.answer_contacts:
                if user.inTeam(answer_contact):
                    return True
        return False


class EditFAQ(AuthorizationBase):
    permission = 'launchpad.Edit'
    usedfor = IFAQ

    def checkAuthenticated(self, user):
        """Everybody who has launchpad.Moderate on the FAQ target is allowed.
        """
        return ModerateFAQTarget(self.obj.target).checkAuthenticated(user)


def can_edit_team(team, user):
    """Return True if the given user has edit rights for the given team."""
    if user.inTeam(getUtility(ILaunchpadCelebrities).admin):
        return True
    else:
        return team in user.getAdministratedTeams()


class AdminLanguageSet(OnlyRosettaExpertsAndAdmins):
    permission = 'launchpad.Admin'
    usedfor = ILanguageSet


class AdminLanguage(OnlyRosettaExpertsAndAdmins):
    permission = 'launchpad.Admin'
    usedfor = ILanguage


class AccessBranch(AuthorizationBase):
    """Controls visibility of branches.

    A person can see the branch if the branch is public, they are the owner
    of the branch, they are in the team that owns the branch, subscribed to
    the branch, or a launchpad administrator.
    """
    permission = 'launchpad.View'
    usedfor = IBranch

    def checkAuthenticated(self, user):
        if not self.obj.private:
            return True
        if user.inTeam(self.obj.owner):
            return True
        for subscriber in self.obj.subscribers:
            if user.inTeam(subscriber):
                return True
        celebs = getUtility(ILaunchpadCelebrities)
        return user.inTeam(celebs.admin) or user.inTeam(celebs.bazaar_experts)

    def checkUnauthenticated(self):
        return not self.obj.private


class EditBranch(AuthorizationBase):
    """The owner, bazaar experts or admins can edit branches."""
    permission = 'launchpad.Edit'
    usedfor = IBranch

    def checkAuthenticated(self, user):
        celebs = getUtility(ILaunchpadCelebrities)
        return (user.inTeam(self.obj.owner) or
                user.inTeam(celebs.admin) or
                user.inTeam(celebs.bazaar_experts))


class AdminBranch(AuthorizationBase):
    """The bazaar experts or admins can administer branches."""
    permission = 'launchpad.Admin'
    usedfor = IBranch

    def checkAuthenticated(self, user):
        celebs = getUtility(ILaunchpadCelebrities)
        return (user.inTeam(celebs.admin) or
                user.inTeam(celebs.bazaar_experts))


class AdminPOTemplateSubset(OnlyRosettaExpertsAndAdmins):
    permission = 'launchpad.Admin'
    usedfor = IPOTemplateSubset


class AdminDistroSeriesLanguage(OnlyRosettaExpertsAndAdmins):
    permission = 'launchpad.Admin'
    usedfor = IDistroSeriesLanguage


class AdminDistroSeriesTranslations(OnlyRosettaExpertsAndAdmins):
    permission = 'launchpad.TranslationsAdmin'
    usedfor = IDistroSeries


class BranchSubscriptionEdit(AuthorizationBase):
    permission = 'launchpad.Edit'
    usedfor = IBranchSubscription

    def checkAuthenticated(self, user):
        """Is the user able to edit a branch subscription?

        Any team member can edit a branch subscription for their team.
        Launchpad Admins can also edit any branch subscription.
        """
        celebs = getUtility(ILaunchpadCelebrities)
        return (user.inTeam(self.obj.person) or
                user.inTeam(celebs.admin) or
                user.inTeam(celebs.bazaar_experts))


class BranchSubscriptionView(BranchSubscriptionEdit):
    permission = 'launchpad.View'


class BranchMergeProposalView(AuthorizationBase):
    permission = 'launchpad.View'
    usedfor = IBranchMergeProposal

    def checkAuthenticated(self, user):
        """Is the user able to view the branch merge proposal?

        The user can see a merge proposal between two branches
        that the user can see.
        """
        return (AccessBranch(self.obj.source_branch).checkAuthenticated(user)
                and
                AccessBranch(self.obj.target_branch).checkAuthenticated(user))

    def checkUnauthenticated(self):
        """Is anyone able to view the branch merge proposal?

        Anyone can see a merge proposal between two public branches.
        """
        return (AccessBranch(self.obj.source_branch).checkUnauthenticated()
                and
                AccessBranch(self.obj.target_branch).checkUnauthenticated())


class BranchMergeProposalEdit(AuthorizationBase):
    permission = 'launchpad.Edit'
    usedfor = IBranchMergeProposal

    def checkAuthenticated(self, user):
        """Is the user able to edit the branch merge request?

        The user is able to edit if they are:
          * the registrant of the merge proposal
          * the owner of the source_branch
          * the owner of the target_branch
          * the reviewer for the target_branch
          * an administrator
        """
        celebs = getUtility(ILaunchpadCelebrities)
        return (user.inTeam(self.obj.registrant) or
                user.inTeam(self.obj.source_branch.owner) or
                user.inTeam(self.obj.target_branch.owner) or
                user.inTeam(self.obj.target_branch.reviewer) or
                user.inTeam(celebs.admin) or
                user.inTeam(celebs.bazaar_experts))


class ViewEntitlement(AuthorizationBase):
    """Permissions to view IEntitlement objects.

    Allow the owner of the entitlement, the entitlement registrant,
    or any member of the team or any admin to view the entitlement.
    """
    permission = 'launchpad.View'
    usedfor = IEntitlement

    def checkAuthenticated(self, user):
        """Is the user able to view an Entitlement attribute?

        Any team member can edit a branch subscription for their team.
        Launchpad Admins can also edit any branch subscription.
        """
        admins = getUtility(ILaunchpadCelebrities).admin
        return (user.inTeam(self.obj.person) or
                user.inTeam(self.obj.registrant) or
                user.inTeam(admins))


class AdminDistroSeriesLanguagePacks(
    OnlyRosettaExpertsAndAdmins,
    EditDistroSeriesByOwnersOrDistroOwnersOrAdmins):
    permission = 'launchpad.LanguagePacksAdmin'
    usedfor = IDistroSeries

    def checkAuthenticated(self, user):
        """Is the user able to manage `IDistroSeries` language packs?

        Any Launchpad/Launchpad Translations administrator, people allowed to
        edit distroseries or members of IDistribution.language_pack_admin team
        are able to change the language packs available.
        """
        return (
            OnlyRosettaExpertsAndAdmins.checkAuthenticated(self, user) or
            EditDistroSeriesByOwnersOrDistroOwnersOrAdmins.checkAuthenticated(
                self, user) or
            user.inTeam(self.obj.distribution.language_pack_admin))


class AdminDistributionTranslations(OnlyRosettaExpertsAndAdmins,
                                    EditDistributionByDistroOwnersOrAdmins):
    permission = 'launchpad.TranslationsAdmin'
    usedfor = IDistribution

    def checkAuthenticated(self, user):
        """Is the user able to manage `IDistribution` translations settings?

        Any Launchpad/Launchpad Translations administrator or people allowed
        to edit distribution details are able to change translation settings
        for a distribution.
        """
        return (
            OnlyRosettaExpertsAndAdmins.checkAuthenticated(self, user) or
            EditDistributionByDistroOwnersOrAdmins.checkAuthenticated(
                self, user))


class AdminLanguagePack(OnlyRosettaExpertsAndAdmins):
    permission = 'launchpad.LanguagePacksAdmin'
    usedfor = ILanguagePack


class ViewHWSubmission(AuthorizationBase):
    permission = 'launchpad.View'
    usedfor = IHWSubmission

    def checkAuthenticated(self, user):
        """Can the user view the submission details?

        Submissions that not marked private are publicly visible,
        private submissions may only be accessed by their owner and by
        admins.
        """
        if not self.obj.private:
            return True

        admins = getUtility(ILaunchpadCelebrities).admin
        return user.inTeam(self.obj.owner) or user.inTeam(admins)

    def checkUnauthenticated(self):
        return not self.obj.private


class ViewArchive(AuthorizationBase):
    """Restrict viewing of private archives.

    Only admins or members of a team with a private membership can
    view the archive.
    """
    permission = 'launchpad.View'
    usedfor = IArchive

    def checkAuthenticated(self, user):
        """Verify that the user can view the archive.

        Anyone can see a public archive.

        Only a team member or a Launchpad admin can view a
        private archive.
        """
        # No further checks are required if the archive is not private.
        if not self.obj.private:
            return True

        # Admins and this archive's owner or team members are allowed.
        admins = getUtility(ILaunchpadCelebrities).admin
        if user.inTeam(admins):
            return True

        if self.obj.owner and user.inTeam(self.obj.owner):
            return True

        return False

    def checkUnauthenticated(self):
        """Unauthenticated users can see the PPA if it's not private."""
        return not self.obj.private


class ViewSourcePackageRelease(AuthorizationBase):
    """Restrict viewing of source packages.

    Packages that are only published in private archives are subject to the
    same viewing rules as the archive (see class ViewArchive).

    If the package is published in any non-private archive, then it is
    automatically viewable even if the package is also published in
    a private archive.
    """
    permission = 'launchpad.View'
    userfor = ISourcePackageRelease

    def checkAuthenticated(self, user):
        """Verify that the user can view the sourcepackagerelease."""
        for archive in self.obj.published_archives:
            if check_permission('launchpad.View', archive):
                return True
        return False

    def checkUnauthenticated(self):
        """Check unauthenticated users.

        Unauthenticated users can see the package as long as it's published
        in a non-private archive.
        """
        for archive in self.obj.published_archives:
            if not archive.private:
                return True
        return False


class MailingListApprovalByExperts(AuthorizationBase):
    permission = 'launchpad.Admin'
    usedfor = IMailingListSet

    def checkAuthenticated(self, user):
        experts = getUtility(ILaunchpadCelebrities).mailing_list_experts
        return user.inTeam(experts)<|MERGE_RESOLUTION|>--- conflicted
+++ resolved
@@ -12,13 +12,8 @@
     IBazaarApplication, IBranch, IBranchMergeProposal, IBranchSubscription,
     IBug, IBugAttachment, IBugBranch, IBugNomination, IBugTracker, IBuild,
     IBuilder, IBuilderSet, ICodeImport, ICodeImportJobSet,
-<<<<<<< HEAD
-    ICodeImportJobWorkflow, ICodeImportMachine, ICodeImportResult,
-    ICodeImportResultSet, ICodeImportSet, IDistribution, IDistributionMirror,
-=======
     ICodeImportJobWorkflow, ICodeImportMachine, ICodeImportSet,
     IDistribution, IDistributionMirror,
->>>>>>> 3435f795
     IDistroSeries, IDistroSeriesLanguage, IEntitlement, IFAQ, IFAQTarget,
     IHWSubmission, IHasBug, IHasDrivers, IHasOwner, ILanguage, ILanguagePack,
     ILanguageSet, ILaunchpadCelebrities, IMailingListSet, IMilestone,
