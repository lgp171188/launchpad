--- conflicted
+++ resolved
@@ -16,22 +16,15 @@
     IDistributionMirror, IDistroSeries, IDistroSeriesLanguage, IEntitlement,
     IFAQ, IFAQTarget, IHasBug, IHasDrivers, IHasOwner, IHWSubmission,
     ILanguage, ILanguagePack, ILanguageSet, ILaunchpadCelebrities, IMilestone,
-    IPackageUpload, IPackageUploadQueue, IPerson, IPOFile, IPoll, IPollSubset,
-    IPollOption, IPOTemplate, IPOTemplateSubset, IProduct, IProductRelease,
-    IProductSeries, IQuestion, IQuestionTarget, IRequestedCDs,
-    IShipItApplication, IShippingRequest, IShippingRequestSet, IShippingRun,
-<<<<<<< HEAD
-    ISpecification, ISpecificationSubscription, ISprint,
-    ISprintSpecification, IStandardShipItRequest, IStandardShipItRequestSet,
-    ITeam, ITeamMembership, ITranslationGroup, ITranslationGroupSet,
-    ITranslationImportQueue, ITranslationImportQueueEntry, ITranslator,
-=======
-    ISpecification, ISpecificationSubscription, ISprint, ISprintSpecification,
+    IPackageUpload, IPackageUploadQueue, IPackaging, IPerson, IPOFile, IPoll,
+    IPollSubset, IPollOption, IPOTemplate, IPOTemplateSubset, IProduct,
+    IProductRelease, IProductReleaseFile, IProductSeries, IQuestion,
+    IQuestionTarget, IRequestedCDs, IShipItApplication, IShippingRequest,
+    IShippingRequestSet, IShippingRun, ISpecification,
+    ISpecificationSubscription, ISprint, ISprintSpecification,
     IStandardShipItRequest, IStandardShipItRequestSet, ITeam, ITeamMembership,
     ITranslationGroup, ITranslationGroupSet, ITranslationImportQueue,
-    ITranslationImportQueueEntry, ITranslator, PackageUploadStatus,
->>>>>>> 0c139faf
-    IPackaging, IProductReleaseFile, PersonVisibility)
+    ITranslationImportQueueEntry, ITranslator, PersonVisibility)
 
 from canonical.launchpad.webapp.authorization import check_permission
 from canonical.launchpad.webapp.interfaces import IAuthorization
