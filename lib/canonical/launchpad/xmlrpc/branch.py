# Copyright 2006 Canonical Ltd.  All rights reserved.

# Disable pylint 'should have "self" as first argument' warnings.
# pylint: disable-msg=E0213

"""Branch XMLRPC API."""

__metaclass__ = type
__all__ = [
    'BranchSetAPI', 'IBranchSetAPI', 'IPublicCodehostingAPI',
    'PublicCodehostingAPI']

import os

from zope.component import getUtility
from zope.interface import Interface, implements

from canonical.config import config
from canonical.launchpad.interfaces import (
    BranchCreationException, BranchCreationForbidden, BranchType, IBranch,
<<<<<<< HEAD
    IBugSet, ILaunchBag, IPersonSet, IProductSet, NotFoundError)
from canonical.launchpad.interfaces.branch import IBranchSet, NoSuchBranch
from canonical.launchpad.interfaces.branchlookup import IBranchLookup
=======
    IBranchSet, IBugSet, ILaunchBag, IPersonSet, IProductSet, NotFoundError)
from canonical.launchpad.interfaces.branch import NoSuchBranch
from canonical.launchpad.interfaces.branchnamespace import (
    get_branch_namespace)
>>>>>>> 8a1c7d1a
from canonical.launchpad.interfaces.distribution import IDistribution
from canonical.launchpad.interfaces.person import NoSuchPerson
from canonical.launchpad.interfaces.pillar import IPillarNameSet
from canonical.launchpad.interfaces.product import NoSuchProduct
from canonical.launchpad.interfaces.project import IProject
from canonical.launchpad.validators import LaunchpadValidationError
from canonical.launchpad.webapp import LaunchpadXMLRPCView, canonical_url
from canonical.launchpad.webapp.authorization import check_permission
from lazr.uri import URI
from canonical.launchpad.xmlrpc import faults


class IBranchSetAPI(Interface):
    """An XMLRPC interface for dealing with branches.

    This XML-RPC interface was introduced to support Bazaar 0.8-2, which is
    included in Ubuntu 6.06. This interface cannot be removed until Ubuntu
    6.06 is end-of-lifed.
    """

    def register_branch(branch_url, branch_name, branch_title,
                        branch_description, author_email, product_name,
                        owner_name=''):
        """Register a new branch in Launchpad."""

    def link_branch_to_bug(branch_url, bug_id, whiteboard):
        """Link the branch to the bug."""


class BranchSetAPI(LaunchpadXMLRPCView):

    implements(IBranchSetAPI)

    def register_branch(self, branch_url, branch_name, branch_title,
                        branch_description, author_email, product_name,
                        owner_name=''):
        """See IBranchSetAPI."""
        registrant = getUtility(ILaunchBag).user
        assert registrant is not None, (
            "register_branch shouldn't be accessible to unauthenicated"
            " requests.")

        person_set = getUtility(IPersonSet)
        if owner_name:
            owner = person_set.getByName(owner_name)
            if owner is None:
                return faults.NoSuchPersonWithName(owner_name)
            if not registrant.inTeam(owner):
                return faults.NotInTeam(registrant.name, owner_name)
        else:
            owner = registrant

        if product_name:
            product = getUtility(IProductSet).getByName(product_name)
            if product is None:
                return faults.NoSuchProduct(product_name)
        else:
            product = None

        # Branch URLs in Launchpad do not end in a slash, so strip any
        # slashes from the end of the URL.
        branch_url = branch_url.rstrip('/')

        branch_lookup = getUtility(IBranchLookup)
        existing_branch = branch_lookup.getByUrl(branch_url)
        if existing_branch is not None:
            return faults.BranchAlreadyRegistered(branch_url)

        try:
            unicode_branch_url = branch_url.decode('utf-8')
            url = IBranch['url'].validate(unicode_branch_url)
        except LaunchpadValidationError, exc:
            return faults.InvalidBranchUrl(branch_url, exc)

        # We want it to be None in the database, not ''.
        if not branch_description:
            branch_description = None
        if not branch_title:
            branch_title = None

        if not branch_name:
            branch_name = unicode_branch_url.split('/')[-1]

        try:
            if branch_url:
                branch_type = BranchType.MIRRORED
            else:
                branch_type = BranchType.HOSTED
<<<<<<< HEAD
            branch = getUtility(IBranchSet).new(
=======
            namespace = get_branch_namespace(owner, product)
            branch = namespace.createBranch(
>>>>>>> 8a1c7d1a
                branch_type=branch_type,
                name=branch_name, registrant=registrant,
                url=branch_url, title=branch_title,
                summary=branch_description)
            if branch_type == BranchType.MIRRORED:
                branch.requestMirror()
        except BranchCreationForbidden:
            return faults.BranchCreationForbidden(product.displayname)
        except BranchCreationException, err:
            return faults.BranchNameInUse(err)
        except LaunchpadValidationError, err:
            return faults.InvalidBranchName(err)

        return canonical_url(branch)

    def link_branch_to_bug(self, branch_url, bug_id, whiteboard):
        """See IBranchSetAPI."""
        branch = getUtility(IBranchLookup).getByUrl(url=branch_url)
        if branch is None:
            return faults.NoSuchBranch(branch_url)
        try:
            bug = getUtility(IBugSet).get(bug_id)
        except NotFoundError:
            return faults.NoSuchBug(bug_id)
        if not whiteboard:
            whiteboard = None

        # Since this API is controlled using launchpad.AnyPerson there must be
        # an authenticated person, so use this person as the registrant.
        registrant = getUtility(ILaunchBag).user
        bug.addBranch(branch, registrant=registrant, whiteboard=whiteboard)
        return canonical_url(bug)


class IPublicCodehostingAPI(Interface):
    """The public codehosting API."""

    def resolve_lp_path(path):
        """Expand the path segment of an lp: URL into a list of branch URLs.

        This method is added to support Bazaar 0.93. It cannot be removed
        until we stop supporting Bazaar 0.93.

        :return: A dict containing a single 'urls' key that maps to a list of
            URLs. Clients should use the first URL in the list that they can
            support.  Returns a Fault if the path does not resolve to a
            branch.
        """


class _NonexistentBranch:
    """Used to represent a branch that was requested but doesn't exist."""

    def __init__(self, unique_name):
        self.unique_name = unique_name
        self.branch_type = None


class PublicCodehostingAPI(LaunchpadXMLRPCView):
    """See `IPublicCodehostingAPI`."""

    implements(IPublicCodehostingAPI)

    supported_schemes = 'bzr+ssh', 'http'

    def _getBazaarHost(self):
        """Return the hostname for the codehosting server."""
        return URI(config.codehosting.supermirror_root).host

    def _getResultDict(self, branch, suffix=None):
        """Return a result dict with a list of URLs for the given branch.

        :param branch: A Branch object.
        :param suffix: The section of the path that follows the branch
            specification.
        :return: {'urls': [list_of_branch_urls]}.
        """
        if branch.branch_type == BranchType.REMOTE:
            if branch.url is None:
                return faults.NoUrlForBranch(branch.unique_name)
            return dict(urls=[branch.url])
        else:
            return self._getUniqueNameResultDict(branch.unique_name, suffix)

    def _getUniqueNameResultDict(self, unique_name, suffix=None):
        result = dict(urls=[])
        host = self._getBazaarHost()
        path = '/' + unique_name
        if suffix is not None:
            path = os.path.join(path, suffix)
        for scheme in self.supported_schemes:
            result['urls'].append(
                str(URI(host=host, scheme=scheme, path=path)))
        return result

    # XXX: Use the returns_fault decorator.
    def resolve_lp_path(self, path):
        """See `IPublicCodehostingAPI`."""
        strip_path = path.strip('/')
        if strip_path == '':
            return faults.InvalidBranchIdentifier(path)
        branch_set = getUtility(IBranchLookup)
        try:
            branch, suffix, series = branch_set.getByLPPath(strip_path)
            # XXX: Manually checking the permission kind of blows.
            if not check_permission('launchpad.View', branch):
                if series is None:
                    raise NoSuchBranch(strip_path)
                else:
                    raise faults.NoBranchForSeries(series)
        except NoSuchBranch:
            return self._getUniqueNameResultDict(strip_path)
        except NoSuchProduct, e:
            product_name = e.name
            pillar = getUtility(IPillarNameSet).getByName(product_name)
            if pillar:
                if IProject.providedBy(pillar):
                    pillar_type = 'project group'
                elif IDistribution.providedBy(pillar):
                    # XXX: We actually want to support matching against this!
                    pillar_type = 'distribution'
                else:
                    raise AssertionError(
                        "pillar of unknown type %s" % pillar)
                return faults.NoDefaultBranchForPillar(
                    product_name, pillar_type)
            else:
                return faults.NoSuchProduct(product_name)
        except NoSuchPerson, e:
            return faults.NoSuchPersonWithName(e.name)
        except faults.LaunchpadFault, e:
            return e
        return self._getResultDict(branch, suffix)<|MERGE_RESOLUTION|>--- conflicted
+++ resolved
@@ -18,16 +18,11 @@
 from canonical.config import config
 from canonical.launchpad.interfaces import (
     BranchCreationException, BranchCreationForbidden, BranchType, IBranch,
-<<<<<<< HEAD
     IBugSet, ILaunchBag, IPersonSet, IProductSet, NotFoundError)
-from canonical.launchpad.interfaces.branch import IBranchSet, NoSuchBranch
+from canonical.launchpad.interfaces.branch import NoSuchBranch
 from canonical.launchpad.interfaces.branchlookup import IBranchLookup
-=======
-    IBranchSet, IBugSet, ILaunchBag, IPersonSet, IProductSet, NotFoundError)
-from canonical.launchpad.interfaces.branch import NoSuchBranch
 from canonical.launchpad.interfaces.branchnamespace import (
     get_branch_namespace)
->>>>>>> 8a1c7d1a
 from canonical.launchpad.interfaces.distribution import IDistribution
 from canonical.launchpad.interfaces.person import NoSuchPerson
 from canonical.launchpad.interfaces.pillar import IPillarNameSet
@@ -116,12 +111,8 @@
                 branch_type = BranchType.MIRRORED
             else:
                 branch_type = BranchType.HOSTED
-<<<<<<< HEAD
-            branch = getUtility(IBranchSet).new(
-=======
             namespace = get_branch_namespace(owner, product)
             branch = namespace.createBranch(
->>>>>>> 8a1c7d1a
                 branch_type=branch_type,
                 name=branch_name, registrant=registrant,
                 url=branch_url, title=branch_title,
