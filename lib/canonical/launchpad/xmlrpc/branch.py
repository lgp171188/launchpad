--- conflicted
+++ resolved
@@ -11,12 +11,8 @@
 from zope.interface import Interface, implements
 
 from canonical.launchpad.interfaces import (
-<<<<<<< HEAD
-    IBranchSet, IBugSet, ILaunchBag, IPersonSet, IProductSet, NotFoundError)
-=======
-    BranchCreationForbidden, IBranchSet, IBugSet, ILaunchBag, IProductSet,
-    IPersonSet, NotFoundError)
->>>>>>> cb04dbf0
+    BranchCreationForbidden, IBranchSet, IBugSet, ILaunchBag, IPersonSet,
+    IProductSet, NotFoundError)
 from canonical.launchpad.webapp import LaunchpadXMLRPCView, canonical_url
 from canonical.launchpad.webapp.uri import URI, InvalidURIError
 from canonical.launchpad.xmlrpc import faults
