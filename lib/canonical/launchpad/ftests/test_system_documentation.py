# Copyright 2004-2007 Canonical Ltd.  All rights reserved.
"""
Test the examples included in the system documentation in
lib/canonical/launchpad/doc.
"""

import unittest
import logging
import os

import transaction

from zope.component import getUtility, getView
from zope.security.management import getSecurityPolicy, setSecurityPolicy
from zope.testing.doctest import REPORT_NDIFF, NORMALIZE_WHITESPACE, ELLIPSIS
from zope.testing.doctest import DocFileSuite

from canonical.authserver.tests.harness import AuthserverTacTestSetup
from canonical.config import config
from canonical.database.sqlbase import (
    flush_database_updates, READ_COMMITTED_ISOLATION)
from canonical.functional import FunctionalDocFileSuite, StdoutHandler
from canonical.launchpad.ftests import login, ANONYMOUS, logout
from canonical.launchpad.ftests.xmlrpc_helper import (
    fault_catcher, mailingListNewTeam, mailingListPrintActions)
from canonical.launchpad.interfaces import (
<<<<<<< HEAD
    CreateBugParams, IBugTaskSet, IDistributionSet, ILanguageSet, ILaunchBag,
    IPersonSet)
=======
    CreateBugParams, IBugTaskSet, IDistributionSet, IEmailAddressSet,
    ILanguageSet, ILaunchBag, IMailingListSet, IPersonSet, MailingListStatus,
    PersonCreationRationale, TeamSubscriptionPolicy)
>>>>>>> db5903a9
from canonical.launchpad.layers import setFirstLayer
from canonical.launchpad.webapp.authorization import LaunchpadSecurityPolicy
from canonical.launchpad.webapp.servers import LaunchpadTestRequest
from canonical.testing import (
        LaunchpadZopelessLayer, LaunchpadFunctionalLayer,DatabaseLayer,
        FunctionalLayer)


here = os.path.dirname(os.path.realpath(__file__))

default_optionflags = REPORT_NDIFF | NORMALIZE_WHITESPACE | ELLIPSIS


def create_view(context, name, form=None, layer=None, server_url=None):
    """Return a view based on the given arguments.

    :param context: The context for the view.
    :param name: The web page the view should handle.
    :param form: A dictionary with the form keys.
    :param layer: The layer where the page we are interested in is located.
    :param server_url: The URL from where this request was done.
    :return: The view class for the given context and the name.
    """
    request = LaunchpadTestRequest(form=form, SERVER_URL=server_url)
    if layer is not None:
        setFirstLayer(request, layer)
    return getView(context, name, request)


def setGlobs(test):
    test.globs['ANONYMOUS'] = ANONYMOUS
    test.globs['login'] = login
    test.globs['logout'] = logout
    test.globs['ILaunchBag'] = ILaunchBag
    test.globs['getUtility'] = getUtility
    test.globs['transaction'] = transaction
    test.globs['flush_database_updates'] = flush_database_updates
    test.globs['create_view'] = create_view


def setUp(test):
    setGlobs(test)
    # Set up an anonymous interaction.
    login(ANONYMOUS)


def tearDown(test):
    logout()

def poExportSetUp(test):
    LaunchpadZopelessLayer.switchDbUser('poexport')
    setUp(test)

def poExportTearDown(test):
    tearDown(test)

def uploaderSetUp(test):
    setUp(test)
    LaunchpadZopelessLayer.switchDbUser('uploader')

def uploaderTearDown(test):
    tearDown(test)

def builddmasterSetUp(test):
    LaunchpadZopelessLayer.alterConnection(
        dbuser=config.builddmaster.dbuser,
        isolation=READ_COMMITTED_ISOLATION)
    setGlobs(test)

def branchscannerSetUp(test):
    LaunchpadZopelessLayer.switchDbUser('branchscanner')
    setUp(test)

def branchscannerTearDown(test):
    tearDown(test)

def answerTrackerSetUp(test):
    setGlobs(test)
    # The Zopeless environment usually runs using the PermissivePolicy
    # but the process-mail.py script in which the tested code runs
    # use the regular web policy.
    test.old_security_policy = getSecurityPolicy()
    setSecurityPolicy(LaunchpadSecurityPolicy)

def answerTrackerTearDown(test):
    setSecurityPolicy(test.old_security_policy)

def peopleKarmaTearDown(test):
    # We can't detect db changes made by the subprocess (yet).
    DatabaseLayer.force_dirty_database()
    tearDown(test)

def branchStatusSetUp(test):
    test._authserver = AuthserverTacTestSetup()
    test._authserver.setUp()

def branchStatusTearDown(test):
    test._authserver.tearDown()

def bugNotificationSendingSetUp(test):
    LaunchpadZopelessLayer.switchDbUser(config.malone.bugnotification_dbuser)
    setUp(test)

def bugNotificationSendingTearDown(test):
    tearDown(test)

def statisticianSetUp(test):
    setUp(test)
    LaunchpadZopelessLayer.switchDbUser(config.statistician.dbuser)

def statisticianTearDown(test):
    tearDown(test)

def distroseriesqueueSetUp(test):
    setUp(test)
    # The test requires that the umask be set to 022, and in fact this comment
    # was made in irc on 13-Apr-2007:
    #
    # (04:29:18 PM) kiko: barry, cprov says that the local umask is controlled
    # enough for us to rely on it
    #
    # Setting it here reproduces the environment that the doctest expects.
    # Save the old umask so we can reset it in the tearDown().
    test.old_umask = os.umask(022)

def distroseriesqueueTearDown(test):
    os.umask(test.old_umask)
    tearDown(test)

def uploadQueueSetUp(test):
    test_dbuser = config.uploadqueue.dbuser
    LaunchpadZopelessLayer.switchDbUser(test_dbuser)
    setUp(test)
    test.globs['test_dbuser'] = test_dbuser

def uploadQueueTearDown(test):
    logout()

def noPrivSetUp(test):
    """Set up a test logged in as no-priv."""
    setUp(test)
    login('no-priv@canonical.com')

def _createUbuntuBugTaskLinkedToQuestion():
    """Get the id of an Ubuntu bugtask linked to a question.

    The Ubuntu team is set as the answer contact for Ubuntu, and no-priv
    is used as the submitter..
    """
    login('test@canonical.com')
    sample_person = getUtility(IPersonSet).getByEmail('test@canonical.com')
    ubuntu_team = getUtility(IPersonSet).getByName('ubuntu-team')
    ubuntu_team.addLanguage(getUtility(ILanguageSet)['en'])
    ubuntu = getUtility(IDistributionSet).getByName('ubuntu')
    ubuntu.addAnswerContact(ubuntu_team)
    ubuntu_question = ubuntu.newQuestion(
        sample_person, "Can't install Ubuntu",
        "I insert the install CD in the CD-ROM drive, but it won't boot.")
    no_priv = getUtility(IPersonSet).getByEmail('no-priv@canonical.com')
    params = CreateBugParams(
        owner=no_priv, title="Installer fails on a Mac PPC",
        comment=ubuntu_question.description)
    bug = ubuntu.createBug(params)
    ubuntu_question.linkBug(bug)
    [ubuntu_bugtask] = bug.bugtasks
    login(ANONYMOUS)
    return ubuntu_bugtask.id

def bugLinkedToQuestionSetUp(test):
    def get_bugtask_linked_to_question():
        return getUtility(IBugTaskSet).get(bugtask_id)
    setUp(test)
    bugtask_id = _createUbuntuBugTaskLinkedToQuestion()
    test.globs['get_bugtask_linked_to_question'] = (
        get_bugtask_linked_to_question)
    # Log in here, since we don't want to set up an non-anonymous
    # interaction in the test.
    login('no-priv@canonical.com')

def uploaderBugLinkedToQuestionSetUp(test):
    LaunchpadZopelessLayer.switchDbUser('launchpad')
    bugLinkedToQuestionSetUp(test)
    LaunchpadZopelessLayer.commit()
    uploaderSetUp(test)
    login(ANONYMOUS)

def uploadQueueBugLinkedToQuestionSetUp(test):
    LaunchpadZopelessLayer.switchDbUser('launchpad')
    bugLinkedToQuestionSetUp(test)
    LaunchpadZopelessLayer.commit()
    uploadQueueSetUp(test)
    login(ANONYMOUS)


<<<<<<< HEAD
=======
def mailingListPrintActions(pending_actions):
    """A helper function for the mailinglist-xmlrpc.txt doctest.

    This helps print the data structure returned from .getPendingActions() in
    a more succinct way so as to produce a more readable doctest.  It also
    eliminates trivial representational differences caused by the doctest
    being run both with an internal view and via an XMLRPC proxy.

    The problem is that the types of the values in the pending_actions
    dictionary will be different depending on which way the doctest is run.
    The contents will be the same but when run via an XMLRPC proxy, the values
    will be strs, and when run via the internal view, they will be unicodes.
    If you don't coerce the values, they'll print differently, superficially
    breaking the doctest.  For example, unicodes will print with a u-prefix
    (e.g. u'Welcome to Team One') while the strs will print without a prefix
    (e.g. 'Welcome to Team One').

    The only way to write a doctest so that both correct results will pass is
    to coerce one string type to the other, and coercing to unicodes seems
    like the most straightforward thing to do.  The keys of the dictionary do
    not need to be coerced because they will be strs in both cases.
    """
    for action in sorted(pending_actions):
        for team in sorted(pending_actions[action]):
            if action in ('create', 'modify'):
                team, modification = team
                modification = dict((k, unicode(v))
                                    for k, v in modification.items())
                print team, '-->', action, modification
            else:
                print team, '-->', action


def mailingListNewTeam(team_name, with_list=False):
    """A helper function for the mailinglist-xmlrpc.txt doctest.

    This just provides a convenience function for creating the kinds of teams
    we need to use in the doctest.
    """
    displayname = ' '.join(word.capitalize() for word in team_name.split('-'))
    # XXX BarryWarsaw Set the team's subscription policy to OPEN because of
    # bug 125505.
    policy = TeamSubscriptionPolicy.OPEN
    personset = getUtility(IPersonSet)
    ddaa = personset.getByName('ddaa')
    team = personset.newTeam(ddaa, team_name, displayname,
                             subscriptionpolicy=policy)
    if not with_list:
        return team
    carlos = personset.getByName('carlos')
    list_set = getUtility(IMailingListSet)
    team_list = list_set.new(team)
    team_list.review(carlos, MailingListStatus.APPROVED)
    team_list.startConstructing()
    team_list.transitionToStatus(MailingListStatus.ACTIVE)
    return team, team_list


def mailingListNewPerson(first_name):
    """Create a new person with the given first name.

    The person will be given two email addresses, with the 'long form'
    (e.g. anne.person@example.com) as the preferred address.  Return the new
    person object.
    """
    variable_name = first_name.lower()
    full_name = first_name + ' Person'
    # E.g. firstname.person@example.com will be an alternative address.
    preferred_address = variable_name + '.person@example.com'
    # E.g. aperson@example.org will be the preferred address.
    alternative_address = variable_name[0] + 'person@example.org'
    person, email = getUtility(IPersonSet).createPersonAndEmail(
        preferred_address,
        PersonCreationRationale.OWNER_CREATED_LAUNCHPAD,
        name=variable_name, displayname=full_name)
    person.setPreferredEmail(email)
    getUtility(IEmailAddressSet).new(alternative_address, person)
    return person


>>>>>>> db5903a9
# XXX BarryWarsaw 15-Aug-2007: See bug 132784 as a placeholder for improving
# the harness for the mailinglist-xmlrpc.txt tests, or improving things so
# that all this cruft isn't necessary.

def mailingListXMLRPCInternalSetUp(test):
    setUp(test)
    # Use the direct API view instance, not retrieved through the component
    # architecture.  Don't use ServerProxy.  We do this because it's easier to
    # debug because when things go horribly wrong, you see the errors on
    # stdout instead of in an OOPS report living in some log file somewhere.
    from canonical.launchpad.xmlrpc import MailingListAPIView
    class ImpedenceMatchingView(MailingListAPIView):
        @fault_catcher
        def getPendingActions(self):
            return super(ImpedenceMatchingView, self).getPendingActions()
        @fault_catcher
        def reportStatus(self, statuses):
            return super(ImpedenceMatchingView, self).reportStatus(statuses)
        @fault_catcher
        def getMembershipInformation(self, teams):
            return super(ImpedenceMatchingView, self).getMembershipInformation(
                teams)
        @fault_catcher
        def isLaunchpadMember(self, address):
            return super(ImpedenceMatchingView, self).isLaunchpadMember(
                address)
    # Expose in the doctest's globals, the view as the thing with the
    # IMailingListAPI interface.  Also expose the helper functions.
    mailinglist_api = ImpedenceMatchingView(context=None, request=None)
    test.globs['mailinglist_api'] = mailinglist_api
    test.globs['print_actions'] = mailingListPrintActions
    test.globs['new_team'] = mailingListNewTeam
    # Expose different commit() functions to handle the 'external' case below
    # where there is more than one connection.  The 'internal' case here has
    # just one coneection so the flush is all we need.
    test.globs['commit'] = flush_database_updates


def mailingListXMLRPCExternalSetUp(test):
    setUp(test)
    # Use a real XMLRPC server proxy so that the same test is run through the
    # full security machinery.  This is more representative of the real-world,
    # but more difficult to debug.
    from canonical.functional import XMLRPCTestTransport
    from xmlrpclib import ServerProxy
    mailinglist_api = ServerProxy(
        'http://xmlrpc.launchpad.dev:8087/mailinglists/',
        transport=XMLRPCTestTransport())
    test.globs['mailinglist_api'] = mailinglist_api
    # See above; right now this is the same for both the internal and external
    # tests, but if we're able to resolve the big XXX above the
    # mailinglist-xmlrpc.txt-external declaration below, I suspect that these
    # two globals will end up being different functions.
    test.globs['print_actions'] = mailingListPrintActions
    test.globs['new_team'] = mailingListNewTeam
    test.globs['commit'] = flush_database_updates


def mailingListSubscriptionSetUp(test):
    setUp(test)
    test.globs['new_team'] = mailingListNewTeam
    test.globs['new_person'] = mailingListNewPerson


def LayeredDocFileSuite(*args, **kw):
    '''Create a DocFileSuite with a layer.'''
    # Set stdout_logging keyword argument to True to make
    # logging output be sent to stdout, forcing doctests to deal with it.
    stdout_logging = kw.pop('stdout_logging', True)
    stdout_logging_level = kw.pop('stdout_logging_level', logging.INFO)

    kw_setUp = kw.get('setUp')
    def setUp(test):
        if kw_setUp is not None:
            kw_setUp(test)
        if stdout_logging:
            log = StdoutHandler('')
            log.setLoggerLevel(stdout_logging_level)
            log.install()
            test.globs['log'] = log
            # Store as instance attribute so we can uninstall it.
            test._stdout_logger = log
    kw['setUp'] = setUp

    kw_tearDown = kw.get('tearDown')
    def tearDown(test):
        if kw_tearDown is not None:
            kw_tearDown(test)
        if stdout_logging:
            test._stdout_logger.uninstall()
    kw['tearDown'] = tearDown

    layer = kw.pop('layer')
    suite = DocFileSuite(*args, **kw)
    suite.layer = layer
    return suite


# Files that have special needs can construct their own suite
special = {
    # No setup or teardown at all, since it is demonstrating these features.
    'old-testing.txt': LayeredDocFileSuite(
            '../doc/old-testing.txt', optionflags=default_optionflags,
            layer=FunctionalLayer
            ),

    'remove-upstream-translations-script.txt': DocFileSuite(
            '../doc/remove-upstream-translations-script.txt',
            optionflags=default_optionflags, setUp=setGlobs
            ),

    # And this test want minimal environment too.
    'package-relationship.txt': DocFileSuite(
            '../doc/package-relationship.txt',
            optionflags=default_optionflags
            ),

    # POExport stuff is Zopeless and connects as a different database user.
    # poexport-distroseries-(date-)tarball.txt is excluded, since they add
    # data to the database as well.
    'poexport-queue.txt': FunctionalDocFileSuite(
            '../doc/poexport-queue.txt',
            setUp=setUp, tearDown=tearDown, layer=LaunchpadFunctionalLayer
            ),
    'librarian.txt': FunctionalDocFileSuite(
            '../doc/librarian.txt',
            setUp=setUp, tearDown=tearDown, layer=LaunchpadFunctionalLayer
            ),
    'message.txt': FunctionalDocFileSuite(
            '../doc/message.txt',
            setUp=setUp, tearDown=tearDown, layer=LaunchpadFunctionalLayer
            ),
    'cve-update.txt': FunctionalDocFileSuite(
            '../doc/cve-update.txt',
            setUp=setUp, tearDown=tearDown, layer=LaunchpadFunctionalLayer
            ),
    'nascentupload.txt': LayeredDocFileSuite(
            '../doc/nascentupload.txt',
            setUp=uploaderSetUp, tearDown=uploaderTearDown,
            layer=LaunchpadZopelessLayer, optionflags=default_optionflags
            ),
    'build-notification.txt': LayeredDocFileSuite(
            '../doc/build-notification.txt',
            setUp=builddmasterSetUp,
            layer=LaunchpadZopelessLayer, optionflags=default_optionflags
            ),
    'buildd-slavescanner.txt': LayeredDocFileSuite(
            '../doc/buildd-slavescanner.txt',
            setUp=builddmasterSetUp,
            layer=LaunchpadZopelessLayer, optionflags=default_optionflags,
            stdout_logging_level=logging.WARNING
            ),
    'buildd-scoring.txt': LayeredDocFileSuite(
            '../doc/buildd-scoring.txt',
            setUp=builddmasterSetUp,
            layer=LaunchpadZopelessLayer, optionflags=default_optionflags,
            stdout_logging_level=logging.DEBUG
            ),
    'revision.txt': LayeredDocFileSuite(
            '../doc/revision.txt',
            setUp=branchscannerSetUp, tearDown=branchscannerTearDown,
            optionflags=default_optionflags, layer=LaunchpadZopelessLayer
            ),
    'answer-tracker-emailinterface.txt': LayeredDocFileSuite(
            '../doc/answer-tracker-emailinterface.txt',
            setUp=answerTrackerSetUp, tearDown=answerTrackerTearDown,
            optionflags=default_optionflags, layer=LaunchpadZopelessLayer,
            stdout_logging=False
            ),
    'person-karma.txt': FunctionalDocFileSuite(
            '../doc/person-karma.txt',
            setUp=setUp, tearDown=peopleKarmaTearDown,
            optionflags=default_optionflags, layer=LaunchpadFunctionalLayer,
            stdout_logging_level=logging.WARNING
            ),
    'bugnotification-sending.txt': LayeredDocFileSuite(
            '../doc/bugnotification-sending.txt',
            optionflags=default_optionflags,
            layer=LaunchpadZopelessLayer, setUp=bugNotificationSendingSetUp,
            tearDown=bugNotificationSendingTearDown
            ),
    'bugmail-headers.txt': LayeredDocFileSuite(
            '../doc/bugmail-headers.txt',
            optionflags=default_optionflags, layer=LaunchpadZopelessLayer,
            setUp=bugNotificationSendingSetUp,
            tearDown=bugNotificationSendingTearDown),
    'branch-status-client.txt': LayeredDocFileSuite(
            '../doc/branch-status-client.txt',
            setUp=branchStatusSetUp, tearDown=branchStatusTearDown,
            layer=LaunchpadZopelessLayer
            ),
    'translationimportqueue.txt': FunctionalDocFileSuite(
            '../doc/translationimportqueue.txt',
            setUp=setUp, tearDown=tearDown, layer=LaunchpadFunctionalLayer
            ),
    'pofile-pages.txt': FunctionalDocFileSuite(
            '../doc/pofile-pages.txt',
            setUp=setUp, tearDown=tearDown, layer=LaunchpadFunctionalLayer
            ),
    'rosetta-karma.txt': FunctionalDocFileSuite(
            '../doc/rosetta-karma.txt',
            setUp=setUp, tearDown=tearDown, layer=LaunchpadFunctionalLayer
            ),
    'incomingmail.txt': FunctionalDocFileSuite(
            '../doc/incomingmail.txt',
            setUp=setUp, tearDown=tearDown, layer=LaunchpadFunctionalLayer,
            stdout_logging_level=logging.WARNING
            ),
    'launchpadform.txt': FunctionalDocFileSuite(
            '../doc/launchpadform.txt',
            setUp=setUp, tearDown=tearDown, optionflags=default_optionflags,
            layer=FunctionalLayer
            ),
    'launchpadformharness.txt': FunctionalDocFileSuite(
            '../doc/launchpadformharness.txt',
            setUp=setUp, tearDown=tearDown, optionflags=default_optionflags,
            layer=FunctionalLayer
            ),
    'bug-export.txt': LayeredDocFileSuite(
            '../doc/bug-export.txt',
            setUp=setUp, tearDown=tearDown, optionflags=default_optionflags,
            layer=LaunchpadZopelessLayer
            ),
    'uri.txt': FunctionalDocFileSuite(
            '../doc/uri.txt',
            setUp=setUp, tearDown=tearDown, optionflags=default_optionflags,
            layer=FunctionalLayer
            ),
    'package-cache.txt': LayeredDocFileSuite(
            '../doc/package-cache.txt',
            setUp=statisticianSetUp, tearDown=statisticianTearDown,
            optionflags=default_optionflags, layer=LaunchpadZopelessLayer
            ),
    'script-monitoring.txt': LayeredDocFileSuite(
            '../doc/script-monitoring.txt',
            setUp=setUp, tearDown=tearDown, optionflags=default_optionflags,
            layer=LaunchpadZopelessLayer
            ),
    'distroseriesqueue-debian-installer.txt': FunctionalDocFileSuite(
            '../doc/distroseriesqueue-debian-installer.txt',
            setUp=distroseriesqueueSetUp, tearDown=distroseriesqueueTearDown,
            optionflags=default_optionflags,
            layer=LaunchpadFunctionalLayer
            ),
    'bug-set-status.txt': LayeredDocFileSuite(
            '../doc/bug-set-status.txt',
            setUp=uploadQueueSetUp,
            tearDown=uploadQueueTearDown,
            optionflags=default_optionflags, layer=LaunchpadZopelessLayer
            ),
    'closing-bugs-from-changelogs.txt': LayeredDocFileSuite(
            '../doc/closing-bugs-from-changelogs.txt',
            setUp=uploadQueueSetUp,
            tearDown=uploadQueueTearDown,
            optionflags=default_optionflags, layer=LaunchpadZopelessLayer
            ),
    'bugtask-expiration.txt': LayeredDocFileSuite(
            '../doc/bugtask-expiration.txt',
            setUp=uploadQueueSetUp,
            tearDown=uploadQueueTearDown,
            optionflags=default_optionflags, layer=LaunchpadZopelessLayer
            ),
    'bugmessage.txt': LayeredDocFileSuite(
            '../doc/bugmessage.txt',
            setUp=noPrivSetUp, tearDown=tearDown,
            optionflags=default_optionflags, layer=LaunchpadFunctionalLayer
            ),
    'bugmessage.txt-queued': LayeredDocFileSuite(
            '../doc/bugmessage.txt',
            setUp=uploadQueueSetUp,
            tearDown=uploadQueueTearDown,
            optionflags=default_optionflags, layer=LaunchpadZopelessLayer
            ),
    'bugmessage.txt-uploader': LayeredDocFileSuite(
            '../doc/bugmessage.txt',
            setUp=uploaderSetUp,
            tearDown=uploaderTearDown,
            optionflags=default_optionflags, layer=LaunchpadZopelessLayer
            ),
    'bug-private-by-default.txt': LayeredDocFileSuite(
            '../doc/bug-private-by-default.txt',
            setUp=setUp,
            tearDown=tearDown,
            optionflags=default_optionflags,
            layer=LaunchpadZopelessLayer
            ),
    'answer-tracker-notifications-linked-bug.txt': LayeredDocFileSuite(
            '../doc/answer-tracker-notifications-linked-bug.txt',
            setUp=bugLinkedToQuestionSetUp, tearDown=tearDown,
            optionflags=default_optionflags, layer=LaunchpadFunctionalLayer
            ),
    'answer-tracker-notifications-linked-bug.txt-uploader':
            LayeredDocFileSuite(
                '../doc/answer-tracker-notifications-linked-bug.txt',
                setUp=uploaderBugLinkedToQuestionSetUp,
                tearDown=tearDown,
                optionflags=default_optionflags, layer=LaunchpadZopelessLayer
                ),
    'answer-tracker-notifications-linked-bug.txt-queued': LayeredDocFileSuite(
            '../doc/answer-tracker-notifications-linked-bug.txt',
            setUp=uploadQueueBugLinkedToQuestionSetUp,
            tearDown=tearDown,
            optionflags=default_optionflags, layer=LaunchpadZopelessLayer
            ),
    'mailinglist-xmlrpc.txt': FunctionalDocFileSuite(
            '../doc/mailinglist-xmlrpc.txt',
            setUp=mailingListXMLRPCInternalSetUp,
            tearDown=tearDown,
            optionflags=default_optionflags,
            layer=LaunchpadFunctionalLayer
            ),
    'mailinglist-xmlrpc.txt-external': FunctionalDocFileSuite(
            '../doc/mailinglist-xmlrpc.txt',
            setUp=mailingListXMLRPCExternalSetUp,
            tearDown=tearDown,
            optionflags=default_optionflags,
            layer=LaunchpadFunctionalLayer,
            ),
<<<<<<< HEAD
    'mailinglist-subscriptions-xmlrpc.txt': FunctionalDocFileSuite(
            '../doc/mailinglist-subscriptions-xmlrpc.txt',
            setUp=mailingListXMLRPCInternalSetUp,
            tearDown=tearDown,
            optionflags=default_optionflags,
            layer=LaunchpadFunctionalLayer
            ),
    'mailinglist-subscriptions-xmlrpc.txt-external': FunctionalDocFileSuite(
            '../doc/mailinglist-subscriptions-xmlrpc.txt',
            setUp=mailingListXMLRPCExternalSetUp,
=======
    'mailinglist-subscriptions.txt': FunctionalDocFileSuite(
            '../doc/mailinglist-subscriptions.txt',
            setUp=mailingListSubscriptionSetUp,
>>>>>>> db5903a9
            tearDown=tearDown,
            optionflags=default_optionflags,
            layer=LaunchpadFunctionalLayer,
            ),
    }


def test_suite():
    suite = unittest.TestSuite()

    # Add special needs tests
    keys = special.keys()
    keys.sort()
    for key in keys:
        special_suite = special[key]
        suite.addTest(special_suite)

    testsdir = os.path.abspath(
            os.path.normpath(os.path.join(here, '..', 'doc'))
            )

    # Add tests using default setup/teardown
    filenames = [filename
                 for filename in os.listdir(testsdir)
                 if filename.lower().endswith('.txt')
                    and filename not in special
                 ]
    # Sort the list to give a predictable order.  We do this because when
    # tests interfere with each other, the varying orderings that os.listdir
    # gives on different people's systems make reproducing and debugging
    # problems difficult.  Ideally the test harness would stop the tests from
    # being able to interfere with each other in the first place.
    #   -- Andrew Bennetts, 2005-03-01.
    filenames.sort()
    for filename in filenames:
        path = os.path.join('../doc/', filename)
        one_test = FunctionalDocFileSuite(
            path, setUp=setUp, tearDown=tearDown,
            layer=LaunchpadFunctionalLayer, optionflags=default_optionflags,
            stdout_logging_level=logging.WARNING
            )
        suite.addTest(one_test)

    return suite

if __name__ == '__main__':
    unittest.main(test_suite())<|MERGE_RESOLUTION|>--- conflicted
+++ resolved
@@ -22,16 +22,11 @@
 from canonical.functional import FunctionalDocFileSuite, StdoutHandler
 from canonical.launchpad.ftests import login, ANONYMOUS, logout
 from canonical.launchpad.ftests.xmlrpc_helper import (
-    fault_catcher, mailingListNewTeam, mailingListPrintActions)
+    fault_catcher, mailingListPrintActions, mailingListPrintInfo)
 from canonical.launchpad.interfaces import (
-<<<<<<< HEAD
-    CreateBugParams, IBugTaskSet, IDistributionSet, ILanguageSet, ILaunchBag,
-    IPersonSet)
-=======
     CreateBugParams, IBugTaskSet, IDistributionSet, IEmailAddressSet,
     ILanguageSet, ILaunchBag, IMailingListSet, IPersonSet, MailingListStatus,
     PersonCreationRationale, TeamSubscriptionPolicy)
->>>>>>> db5903a9
 from canonical.launchpad.layers import setFirstLayer
 from canonical.launchpad.webapp.authorization import LaunchpadSecurityPolicy
 from canonical.launchpad.webapp.servers import LaunchpadTestRequest
@@ -226,43 +221,8 @@
     login(ANONYMOUS)
 
 
-<<<<<<< HEAD
-=======
-def mailingListPrintActions(pending_actions):
-    """A helper function for the mailinglist-xmlrpc.txt doctest.
-
-    This helps print the data structure returned from .getPendingActions() in
-    a more succinct way so as to produce a more readable doctest.  It also
-    eliminates trivial representational differences caused by the doctest
-    being run both with an internal view and via an XMLRPC proxy.
-
-    The problem is that the types of the values in the pending_actions
-    dictionary will be different depending on which way the doctest is run.
-    The contents will be the same but when run via an XMLRPC proxy, the values
-    will be strs, and when run via the internal view, they will be unicodes.
-    If you don't coerce the values, they'll print differently, superficially
-    breaking the doctest.  For example, unicodes will print with a u-prefix
-    (e.g. u'Welcome to Team One') while the strs will print without a prefix
-    (e.g. 'Welcome to Team One').
-
-    The only way to write a doctest so that both correct results will pass is
-    to coerce one string type to the other, and coercing to unicodes seems
-    like the most straightforward thing to do.  The keys of the dictionary do
-    not need to be coerced because they will be strs in both cases.
-    """
-    for action in sorted(pending_actions):
-        for team in sorted(pending_actions[action]):
-            if action in ('create', 'modify'):
-                team, modification = team
-                modification = dict((k, unicode(v))
-                                    for k, v in modification.items())
-                print team, '-->', action, modification
-            else:
-                print team, '-->', action
-
-
 def mailingListNewTeam(team_name, with_list=False):
-    """A helper function for the mailinglist-xmlrpc.txt doctest.
+    """A helper function for the mailinglist doctests.
 
     This just provides a convenience function for creating the kinds of teams
     we need to use in the doctest.
@@ -308,7 +268,6 @@
     return person
 
 
->>>>>>> db5903a9
 # XXX BarryWarsaw 15-Aug-2007: See bug 132784 as a placeholder for improving
 # the harness for the mailinglist-xmlrpc.txt tests, or improving things so
 # that all this cruft isn't necessary.
@@ -339,8 +298,10 @@
     # IMailingListAPI interface.  Also expose the helper functions.
     mailinglist_api = ImpedenceMatchingView(context=None, request=None)
     test.globs['mailinglist_api'] = mailinglist_api
+    test.globs['new_person'] = mailingListNewPerson
+    test.globs['new_team'] = mailingListNewTeam
     test.globs['print_actions'] = mailingListPrintActions
-    test.globs['new_team'] = mailingListNewTeam
+    test.globs['print_info'] = mailingListPrintInfo
     # Expose different commit() functions to handle the 'external' case below
     # where there is more than one connection.  The 'internal' case here has
     # just one coneection so the flush is all we need.
@@ -362,8 +323,11 @@
     # tests, but if we're able to resolve the big XXX above the
     # mailinglist-xmlrpc.txt-external declaration below, I suspect that these
     # two globals will end up being different functions.
+    test.globs['mailinglist_api'] = mailinglist_api
+    test.globs['new_person'] = mailingListNewPerson
+    test.globs['new_team'] = mailingListNewTeam
     test.globs['print_actions'] = mailingListPrintActions
-    test.globs['new_team'] = mailingListNewTeam
+    test.globs['print_info'] = mailingListPrintInfo
     test.globs['commit'] = flush_database_updates
 
 
@@ -627,7 +591,6 @@
             optionflags=default_optionflags,
             layer=LaunchpadFunctionalLayer,
             ),
-<<<<<<< HEAD
     'mailinglist-subscriptions-xmlrpc.txt': FunctionalDocFileSuite(
             '../doc/mailinglist-subscriptions-xmlrpc.txt',
             setUp=mailingListXMLRPCInternalSetUp,
@@ -638,11 +601,13 @@
     'mailinglist-subscriptions-xmlrpc.txt-external': FunctionalDocFileSuite(
             '../doc/mailinglist-subscriptions-xmlrpc.txt',
             setUp=mailingListXMLRPCExternalSetUp,
-=======
+            tearDown=tearDown,
+            optionflags=default_optionflags,
+            layer=LaunchpadFunctionalLayer,
+            ),
     'mailinglist-subscriptions.txt': FunctionalDocFileSuite(
             '../doc/mailinglist-subscriptions.txt',
             setUp=mailingListSubscriptionSetUp,
->>>>>>> db5903a9
             tearDown=tearDown,
             optionflags=default_optionflags,
             layer=LaunchpadFunctionalLayer,
@@ -688,5 +653,6 @@
 
     return suite
 
+
 if __name__ == '__main__':
     unittest.main(test_suite())