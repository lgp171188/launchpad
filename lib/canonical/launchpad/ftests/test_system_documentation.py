# Copyright 2004-2008 Canonical Ltd.  All rights reserved.
"""
Test the examples included in the system documentation in
lib/canonical/launchpad/doc.
"""
# pylint: disable-msg=C0103

import logging
import os
import unittest

from zope.component import getUtility
from zope.security.management import setSecurityPolicy

from canonical.authserver.tests.harness import AuthserverTacTestSetup
from canonical.config import config
from canonical.database.sqlbase import (
    commit, flush_database_updates, ISOLATION_LEVEL_READ_COMMITTED)
from canonical.launchpad.ftests import ANONYMOUS, login, logout
from canonical.launchpad.ftests import mailinglists_helper
from canonical.launchpad.ftests.bug import (
    create_old_bug, summarize_bugtasks, sync_bugtasks)
from canonical.launchpad.interfaces import (
    CreateBugParams, IBugTaskSet, IDistributionSet, ILanguageSet,
    IPersonSet)
from canonical.launchpad.testing import appserver
from canonical.launchpad.testing.systemdocs import (
    LayeredDocFileSuite, setUp, setGlobs, tearDown)
from canonical.launchpad.tests.mail_helpers import pop_notifications
from canonical.launchpad.webapp.authorization import LaunchpadSecurityPolicy
from canonical.launchpad.webapp.tests import test_notifications
from canonical.testing import (
    AppServerLayer, DatabaseLayer, FunctionalLayer, LaunchpadFunctionalLayer,
    LaunchpadZopelessLayer)


here = os.path.dirname(os.path.realpath(__file__))


def checkwatchesSetUp(test):
    """Setup the check watches script tests."""
    setUp(test)
    LaunchpadZopelessLayer.switchDbUser(config.checkwatches.dbuser)

def poExportSetUp(test):
    """Setup the PO export script tests."""
    LaunchpadZopelessLayer.switchDbUser('poexport')
    setUp(test)

def poExportTearDown(test):
    """Tear down the PO export script tests."""
    # XXX sinzui 2007-11-14:
    # This function is not needed. The test should be switched to tearDown.
    tearDown(test)

def uploaderSetUp(test):
    """setup the package uploader script tests."""
    setUp(test)
    LaunchpadZopelessLayer.switchDbUser('uploader')

def uploaderTearDown(test):
    """Tear down the package uploader script tests."""
    # XXX sinzui 2007-11-14:
    # This function is not needed. The test should be switched to tearDown.
    tearDown(test)

def builddmasterSetUp(test):
    """Setup the connection for the build master tests."""
    test_dbuser = config.builddmaster.dbuser
    test.globs['test_dbuser'] = test_dbuser
    LaunchpadZopelessLayer.alterConnection(
        dbuser=test_dbuser, isolation=ISOLATION_LEVEL_READ_COMMITTED)
    setGlobs(test)

def branchscannerSetUp(test):
    """Setup the user for the branch scanner tests."""
    LaunchpadZopelessLayer.switchDbUser('branchscanner')
    setUp(test)

def branchscannerTearDown(test):
    """Tear down the branch scanner tests."""
    # XXX sinzui 2007-11-14:
    # This function is not needed. The test should be switched to tearDown.
    tearDown(test)


def peopleKarmaTearDown(test):
    """Restore the database after testing karma."""
    # We can't detect db changes made by the subprocess (yet).
    DatabaseLayer.force_dirty_database()
    tearDown(test)

def branchStatusSetUp(test):
    test._authserver = AuthserverTacTestSetup()
    test._authserver.setUp()

def branchStatusTearDown(test):
    test._authserver.tearDown()

def bugNotificationSendingSetUp(test):
    LaunchpadZopelessLayer.switchDbUser(config.malone.bugnotification_dbuser)
    setUp(test)

def bugNotificationSendingTearDown(test):
    tearDown(test)

def statisticianSetUp(test):
    setUp(test)
    LaunchpadZopelessLayer.switchDbUser(config.statistician.dbuser)

def statisticianTearDown(test):
    tearDown(test)

def distroseriesqueueSetUp(test):
    setUp(test)
    # The test requires that the umask be set to 022, and in fact this comment
    # was made in irc on 13-Apr-2007:
    #
    # (04:29:18 PM) kiko: barry, cprov says that the local umask is controlled
    # enough for us to rely on it
    #
    # Setting it here reproduces the environment that the doctest expects.
    # Save the old umask so we can reset it in the tearDown().
    test.old_umask = os.umask(022)

def distroseriesqueueTearDown(test):
    os.umask(test.old_umask)
    tearDown(test)

def uploadQueueSetUp(test):
    test_dbuser = config.uploadqueue.dbuser
    LaunchpadZopelessLayer.switchDbUser(test_dbuser)
    setUp(test)
    test.globs['test_dbuser'] = test_dbuser

def uploaderBugsSetUp(test):
    """Set up a test suite using the 'uploader' db user.

    Some aspects of the bug tracker are being used by the Soyuz uploader.
    In order to test that these functions work as expected from the uploader,
    we run them using the same db user used by the uploader.
    """
    test_dbuser = config.uploader.dbuser
    LaunchpadZopelessLayer.switchDbUser(test_dbuser)
    setUp(test)
    test.globs['test_dbuser'] = test_dbuser

def uploaderBugsTearDown(test):
    logout()

def uploadQueueTearDown(test):
    logout()

def noPrivSetUp(test):
    """Set up a test logged in as no-priv."""
    setUp(test)
    login('no-priv@canonical.com')

def _createUbuntuBugTaskLinkedToQuestion():
    """Get the id of an Ubuntu bugtask linked to a question.

    The Ubuntu team is set as the answer contact for Ubuntu, and no-priv
    is used as the submitter..
    """
    login('test@canonical.com')
    sample_person = getUtility(IPersonSet).getByEmail('test@canonical.com')
    ubuntu_team = getUtility(IPersonSet).getByName('ubuntu-team')
    ubuntu_team.addLanguage(getUtility(ILanguageSet)['en'])
    ubuntu = getUtility(IDistributionSet).getByName('ubuntu')
    ubuntu.addAnswerContact(ubuntu_team)
    ubuntu_question = ubuntu.newQuestion(
        sample_person, "Can't install Ubuntu",
        "I insert the install CD in the CD-ROM drive, but it won't boot.")
    no_priv = getUtility(IPersonSet).getByEmail('no-priv@canonical.com')
    params = CreateBugParams(
        owner=no_priv, title="Installer fails on a Mac PPC",
        comment=ubuntu_question.description)
    bug = ubuntu.createBug(params)
    ubuntu_question.linkBug(bug)
    [ubuntu_bugtask] = bug.bugtasks
    login(ANONYMOUS)
    # Remove the notifcations for the newly created question.
    notifications = pop_notifications()
    return ubuntu_bugtask.id

def bugLinkedToQuestionSetUp(test):
    """Setup the question and linked bug for testing."""
    def get_bugtask_linked_to_question():
        return getUtility(IBugTaskSet).get(bugtask_id)
    setUp(test)
    bugtask_id = _createUbuntuBugTaskLinkedToQuestion()
    test.globs['get_bugtask_linked_to_question'] = (
        get_bugtask_linked_to_question)
    # Log in here, since we don't want to set up an non-anonymous
    # interaction in the test.
    login('no-priv@canonical.com')


def bugtaskExpirationSetUp(test):
    """Setup globs for bug expiration."""
    setUp(test)
    test.globs['create_old_bug'] = create_old_bug
    test.globs['summarize_bugtasks'] = summarize_bugtasks
    test.globs['sync_bugtasks'] = sync_bugtasks
    test.globs['commit'] = commit
    login('test@canonical.com')


def uploaderBugLinkedToQuestionSetUp(test):
    LaunchpadZopelessLayer.switchDbUser('launchpad')
    bugLinkedToQuestionSetUp(test)
    LaunchpadZopelessLayer.commit()
    uploaderSetUp(test)
    login(ANONYMOUS)

def uploadQueueBugLinkedToQuestionSetUp(test):
    LaunchpadZopelessLayer.switchDbUser('launchpad')
    bugLinkedToQuestionSetUp(test)
    LaunchpadZopelessLayer.commit()
    uploadQueueSetUp(test)
    login(ANONYMOUS)

def translationMessageDestroySetUp(test):
    """Set up the TranslationMessage.destroySelf() test."""
    LaunchpadZopelessLayer.switchDbUser('rosettaadmin')
    setUp(test)

def translationMessageDestroyTearDown(test):
    """Tear down the TranslationMessage.destroySelf() test."""
    tearDown(test)

def manageChrootSetup(test):
    """Set up the manage-chroot.txt test."""
    setUp(test)
    LaunchpadZopelessLayer.switchDbUser("fiera")


# XXX BarryWarsaw 15-Aug-2007: See bug 132784 as a placeholder for improving
# the harness for the mailinglist-xmlrpc.txt tests, or improving things so
# that all this cruft isn't necessary.

def mailingListXMLRPCInternalSetUp(test):
    setUp(test)
    # Use the direct API view instance, not retrieved through the component
    # architecture.  Don't use ServerProxy.  We do this because it's easier to
    # debug because when things go horribly wrong, you see the errors on
    # stdout instead of in an OOPS report living in some log file somewhere.
    from canonical.launchpad.xmlrpc import MailingListAPIView
    class ImpedenceMatchingView(MailingListAPIView):
        @mailinglists_helper.fault_catcher
        def getPendingActions(self):
            return super(ImpedenceMatchingView, self).getPendingActions()
        @mailinglists_helper.fault_catcher
        def reportStatus(self, statuses):
            return super(ImpedenceMatchingView, self).reportStatus(statuses)
        @mailinglists_helper.fault_catcher
        def getMembershipInformation(self, teams):
            return super(
                ImpedenceMatchingView, self).getMembershipInformation(teams)
        @mailinglists_helper.fault_catcher
        def isLaunchpadMember(self, address):
            return super(ImpedenceMatchingView, self).isLaunchpadMember(
                address)
    # Expose in the doctest's globals, the view as the thing with the
    # IMailingListAPI interface.  Also expose the helper functions.
    mailinglist_api = ImpedenceMatchingView(context=None, request=None)
    test.globs['mailinglist_api'] = mailinglist_api
    # Expose different commit() functions to handle the 'external' case below
    # where there is more than one connection.  The 'internal' case here has
    # just one coneection so the flush is all we need.
    test.globs['commit'] = flush_database_updates


def mailingListXMLRPCExternalSetUp(test):
    setUp(test)
    # Use a real XMLRPC server proxy so that the same test is run through the
    # full security machinery.  This is more representative of the real-world,
    # but more difficult to debug.
    from canonical.functional import XMLRPCTestTransport
    from xmlrpclib import ServerProxy
    mailinglist_api = ServerProxy(
        'http://xmlrpc-private.launchpad.dev:8087/mailinglists/',
        transport=XMLRPCTestTransport())
    test.globs['mailinglist_api'] = mailinglist_api
    # See above; right now this is the same for both the internal and external
    # tests, but if we're able to resolve the big XXX above the
    # mailinglist-xmlrpc.txt-external declaration below, I suspect that these
    # two globals will end up being different functions.
    test.globs['mailinglist_api'] = mailinglist_api
    test.globs['commit'] = flush_database_updates


def zopelessLaunchpadSecuritySetUp(test):
    """Set up a LaunchpadZopelessLayer test to use LaunchpadSecurityPolicy.

    To be able to use LaunchpadZopelessLayer.switchDbUser in a test, we need
    to run in the Zopeless environment. The Zopeless environment normally runs
    using the PermissiveSecurityPolicy. If we want the test to cover
    functionality used in the webapp, it needs to use the
    LaunchpadSecurityPolicy.
    """
    setGlobs(test)
    test.old_security_policy = setSecurityPolicy(LaunchpadSecurityPolicy)


def zopelessLaunchpadSecurityTearDown(test):
    setSecurityPolicy(test.old_security_policy)


def hwdbDeviceTablesSetup(test):
    setUp(test)
    LaunchpadZopelessLayer.switchDbUser('hwdb-submission-processor')


# Files that have special needs can construct their own suite
special = {
    # No setup or teardown at all, since it is demonstrating these features.
    'old-testing.txt': LayeredDocFileSuite(
            '../doc/old-testing.txt', layer=FunctionalLayer
            ),

    'remove-upstream-translations-script.txt': LayeredDocFileSuite(
            '../doc/remove-upstream-translations-script.txt',
            setUp=setGlobs, stdout_logging=False, layer=None
            ),

    # And this test want minimal environment too.
    'package-relationship.txt': LayeredDocFileSuite(
            '../doc/package-relationship.txt',
            stdout_logging=False, layer=None
            ),

    # POExport stuff is Zopeless and connects as a different database user.
    # poexport-distroseries-(date-)tarball.txt is excluded, since they add
    # data to the database as well.
    'poexport-queue.txt': LayeredDocFileSuite(
            '../doc/poexport-queue.txt',
            setUp=setUp, tearDown=tearDown, layer=LaunchpadFunctionalLayer
            ),
    'librarian.txt': LayeredDocFileSuite(
            '../doc/librarian.txt',
            setUp=setUp, tearDown=tearDown, layer=LaunchpadFunctionalLayer
            ),
    'message.txt': LayeredDocFileSuite(
            '../doc/message.txt',
            setUp=setUp, tearDown=tearDown, layer=LaunchpadFunctionalLayer
            ),
    'cve-update.txt': LayeredDocFileSuite(
            '../doc/cve-update.txt',
            setUp=setUp, tearDown=tearDown, layer=LaunchpadFunctionalLayer
            ),
    'nascentupload.txt': LayeredDocFileSuite(
            '../doc/nascentupload.txt',
            setUp=uploaderSetUp, tearDown=uploaderTearDown,
            layer=LaunchpadZopelessLayer,
            ),
    'build-notification.txt': LayeredDocFileSuite(
            '../doc/build-notification.txt',
            setUp=builddmasterSetUp,
            layer=LaunchpadZopelessLayer,
            ),
    'buildd-slavescanner.txt': LayeredDocFileSuite(
            '../doc/buildd-slavescanner.txt',
            setUp=builddmasterSetUp,
            layer=LaunchpadZopelessLayer,
            stdout_logging_level=logging.WARNING
            ),
    'buildd-scoring.txt': LayeredDocFileSuite(
            '../doc/buildd-scoring.txt',
            setUp=builddmasterSetUp,
            layer=LaunchpadZopelessLayer,
            ),
    'buildd-queuebuilder.txt': LayeredDocFileSuite(
            '../doc/buildd-queuebuilder.txt',
            setUp=builddmasterSetUp,
            layer=LaunchpadZopelessLayer,
            stdout_logging_level=logging.WARNING
            ),
    'revision.txt': LayeredDocFileSuite(
            '../doc/revision.txt',
            setUp=branchscannerSetUp, tearDown=branchscannerTearDown,
            layer=LaunchpadZopelessLayer
            ),
    'person-karma.txt': LayeredDocFileSuite(
            '../doc/person-karma.txt',
            setUp=setUp, tearDown=peopleKarmaTearDown,
            layer=LaunchpadFunctionalLayer,
            stdout_logging_level=logging.WARNING
            ),
    'bugnotificationrecipients.txt-uploader': LayeredDocFileSuite(
            '../doc/bugnotificationrecipients.txt',
            setUp=uploaderBugsSetUp,
            tearDown=uploaderBugsTearDown,
            layer=LaunchpadZopelessLayer
            ),
     'bugnotificationrecipients.txt-queued': LayeredDocFileSuite(
            '../doc/bugnotificationrecipients.txt',
            setUp=uploadQueueSetUp,
            tearDown=uploadQueueTearDown,
            layer=LaunchpadZopelessLayer
            ),
    'bugnotification-sending.txt': LayeredDocFileSuite(
            '../doc/bugnotification-sending.txt',
            layer=LaunchpadZopelessLayer, setUp=bugNotificationSendingSetUp,
            tearDown=bugNotificationSendingTearDown
            ),
    'bugmail-headers.txt': LayeredDocFileSuite(
            '../doc/bugmail-headers.txt',
            layer=LaunchpadZopelessLayer,
            setUp=bugNotificationSendingSetUp,
            tearDown=bugNotificationSendingTearDown),
    'translationimportqueue.txt': LayeredDocFileSuite(
            '../doc/translationimportqueue.txt',
            setUp=setUp, tearDown=tearDown, layer=LaunchpadFunctionalLayer
            ),
    'pofile-pages.txt': LayeredDocFileSuite(
            '../doc/pofile-pages.txt',
            setUp=setUp, tearDown=tearDown, layer=LaunchpadFunctionalLayer
            ),
    'rosetta-karma.txt': LayeredDocFileSuite(
            '../doc/rosetta-karma.txt',
            setUp=setUp, tearDown=tearDown, layer=LaunchpadFunctionalLayer
            ),
    'launchpadform.txt': LayeredDocFileSuite(
            '../doc/launchpadform.txt',
            setUp=setUp, tearDown=tearDown,
            layer=FunctionalLayer
            ),
    'launchpadformharness.txt': LayeredDocFileSuite(
            '../doc/launchpadformharness.txt',
            setUp=setUp, tearDown=tearDown,
            layer=FunctionalLayer
            ),
    'bug-export.txt': LayeredDocFileSuite(
            '../doc/bug-export.txt',
            setUp=setUp, tearDown=tearDown,
            layer=LaunchpadZopelessLayer
            ),
    'uri.txt': LayeredDocFileSuite(
            '../doc/uri.txt',
            setUp=setUp, tearDown=tearDown,
            layer=FunctionalLayer
            ),
    'package-cache.txt': LayeredDocFileSuite(
            '../doc/package-cache.txt',
            setUp=statisticianSetUp, tearDown=statisticianTearDown,
            layer=LaunchpadZopelessLayer
            ),
    'distroarchseriesbinarypackage.txt': LayeredDocFileSuite(
            '../doc/distroarchseriesbinarypackage.txt',
            setUp=setUp, tearDown=tearDown,
            layer=LaunchpadZopelessLayer
            ),
    'script-monitoring.txt': LayeredDocFileSuite(
            '../doc/script-monitoring.txt',
            setUp=setUp, tearDown=tearDown,
            layer=LaunchpadZopelessLayer
            ),
    'distroseriesqueue-debian-installer.txt': LayeredDocFileSuite(
            '../doc/distroseriesqueue-debian-installer.txt',
            setUp=distroseriesqueueSetUp, tearDown=distroseriesqueueTearDown,
            layer=LaunchpadFunctionalLayer
            ),
    'bug-set-status.txt': LayeredDocFileSuite(
            '../doc/bug-set-status.txt',
            setUp=uploadQueueSetUp,
            tearDown=uploadQueueTearDown,
            layer=LaunchpadZopelessLayer
            ),
    'bug-set-status.txt-uploader': LayeredDocFileSuite(
            '../doc/bug-set-status.txt',
            setUp=uploaderBugsSetUp,
            tearDown=uploaderBugsTearDown,
            layer=LaunchpadZopelessLayer
            ),
    'closing-bugs-from-changelogs.txt': LayeredDocFileSuite(
            '../doc/closing-bugs-from-changelogs.txt',
            setUp=uploadQueueSetUp,
            tearDown=uploadQueueTearDown,
            layer=LaunchpadZopelessLayer
            ),
    'closing-bugs-from-changelogs.txt-uploader': LayeredDocFileSuite(
            '../doc/closing-bugs-from-changelogs.txt',
            setUp=uploaderBugsSetUp,
            tearDown=uploaderBugsTearDown,
            layer=LaunchpadZopelessLayer
            ),
    'bugtask-expiration.txt': LayeredDocFileSuite(
            '../doc/bugtask-expiration.txt',
            setUp=bugtaskExpirationSetUp,
            tearDown=tearDown,
            layer=LaunchpadZopelessLayer
            ),
    'bugmessage.txt': LayeredDocFileSuite(
            '../doc/bugmessage.txt',
            setUp=noPrivSetUp, tearDown=tearDown,
            layer=LaunchpadFunctionalLayer
            ),
    'bugmessage.txt-queued': LayeredDocFileSuite(
            '../doc/bugmessage.txt',
            setUp=uploadQueueSetUp,
            tearDown=uploadQueueTearDown,
            layer=LaunchpadZopelessLayer
            ),
    'bugmessage.txt-uploader': LayeredDocFileSuite(
            '../doc/bugmessage.txt',
            setUp=uploaderSetUp,
            tearDown=uploaderTearDown,
            layer=LaunchpadZopelessLayer
            ),
    'bugmessage.txt-checkwatches': LayeredDocFileSuite(
            '../doc/bugmessage.txt',
            setUp=checkwatchesSetUp,
            tearDown=uploaderTearDown,
            layer=LaunchpadZopelessLayer
            ),
    'bug-private-by-default.txt': LayeredDocFileSuite(
            '../doc/bug-private-by-default.txt',
            setUp=setUp,
            tearDown=tearDown,
            layer=LaunchpadZopelessLayer
            ),
    'answer-tracker-notifications-linked-bug.txt': LayeredDocFileSuite(
            '../doc/answer-tracker-notifications-linked-bug.txt',
            setUp=bugLinkedToQuestionSetUp, tearDown=tearDown,
            layer=LaunchpadFunctionalLayer
            ),
    'answer-tracker-notifications-linked-bug.txt-uploader':
            LayeredDocFileSuite(
                '../doc/answer-tracker-notifications-linked-bug.txt',
                setUp=uploaderBugLinkedToQuestionSetUp,
                tearDown=tearDown,
                layer=LaunchpadZopelessLayer
                ),
    'answer-tracker-notifications-linked-bug.txt-queued': LayeredDocFileSuite(
            '../doc/answer-tracker-notifications-linked-bug.txt',
            setUp=uploadQueueBugLinkedToQuestionSetUp,
            tearDown=tearDown,
            layer=LaunchpadZopelessLayer
            ),
    'mailinglist-xmlrpc.txt': LayeredDocFileSuite(
            '../doc/mailinglist-xmlrpc.txt',
            setUp=mailingListXMLRPCInternalSetUp,
            tearDown=tearDown,
            layer=LaunchpadFunctionalLayer
            ),
    'mailinglist-xmlrpc.txt-external': LayeredDocFileSuite(
            '../doc/mailinglist-xmlrpc.txt',
            setUp=mailingListXMLRPCExternalSetUp,
            tearDown=tearDown,
            layer=LaunchpadFunctionalLayer,
            ),
    'checkwatches-cli-switches.txt':
            LayeredDocFileSuite(
                '../doc/checkwatches-cli-switches.txt',
                setUp=checkwatchesSetUp,
                tearDown=tearDown,
                layer=LaunchpadZopelessLayer
                ),
    'externalbugtracker-bug-imports.txt':
            LayeredDocFileSuite(
                '../doc/externalbugtracker-bug-imports.txt',
                setUp=checkwatchesSetUp,
                tearDown=tearDown,
                layer=LaunchpadZopelessLayer
                ),
    'externalbugtracker-bugzilla.txt':
            LayeredDocFileSuite(
                '../doc/externalbugtracker-bugzilla.txt',
                setUp=checkwatchesSetUp,
                tearDown=tearDown,
                layer=LaunchpadZopelessLayer
                ),
    'externalbugtracker-bugzilla-oddities.txt':
            LayeredDocFileSuite(
                '../doc/externalbugtracker-bugzilla-oddities.txt',
                setUp=checkwatchesSetUp,
                tearDown=tearDown,
                layer=LaunchpadZopelessLayer
                ),
    'externalbugtracker-checkwatches.txt':
            LayeredDocFileSuite(
                '../doc/externalbugtracker-checkwatches.txt',
                setUp=checkwatchesSetUp,
                tearDown=tearDown,
                layer=LaunchpadZopelessLayer
                ),
    'externalbugtracker-comment-imports.txt':
            LayeredDocFileSuite(
                '../doc/externalbugtracker-comment-imports.txt',
                setUp=checkwatchesSetUp,
                tearDown=tearDown,
                layer=LaunchpadZopelessLayer
                ),
    'externalbugtracker-comment-pushing.txt':
            LayeredDocFileSuite(
                '../doc/externalbugtracker-comment-pushing.txt',
                setUp=checkwatchesSetUp,
                tearDown=tearDown,
                layer=LaunchpadZopelessLayer
                ),
    'externalbugtracker-debbugs.txt':
            LayeredDocFileSuite(
                '../doc/externalbugtracker-debbugs.txt',
                setUp=checkwatchesSetUp,
                tearDown=tearDown,
                layer=LaunchpadZopelessLayer
                ),
    'externalbugtracker-emailaddress.txt':
            LayeredDocFileSuite(
                '../doc/externalbugtracker-emailaddress.txt',
                setUp=checkwatchesSetUp,
                tearDown=tearDown,
                layer=LaunchpadZopelessLayer
                ),
    'externalbugtracker-mantis-csv.txt':
            LayeredDocFileSuite(
                '../doc/externalbugtracker-mantis-csv.txt',
                setUp=checkwatchesSetUp,
                tearDown=tearDown,
                layer=LaunchpadZopelessLayer
                ),
    'externalbugtracker-mantis.txt':
            LayeredDocFileSuite(
                '../doc/externalbugtracker-mantis.txt',
                setUp=checkwatchesSetUp,
                tearDown=tearDown,
                layer=LaunchpadZopelessLayer
                ),
    'externalbugtracker-python.txt':
            LayeredDocFileSuite(
                '../doc/externalbugtracker-python.txt',
                setUp=checkwatchesSetUp,
                tearDown=tearDown,
                layer=LaunchpadZopelessLayer
                ),
    'externalbugtracker-roundup.txt':
            LayeredDocFileSuite(
                '../doc/externalbugtracker-roundup.txt',
                setUp=checkwatchesSetUp,
                tearDown=tearDown,
                layer=LaunchpadZopelessLayer
                ),
    'externalbugtracker-rt.txt':
            LayeredDocFileSuite(
                '../doc/externalbugtracker-rt.txt',
                setUp=checkwatchesSetUp,
                tearDown=tearDown,
                layer=LaunchpadZopelessLayer
                ),
    'externalbugtracker-sourceforge.txt':
            LayeredDocFileSuite(
                '../doc/externalbugtracker-sourceforge.txt',
                setUp=checkwatchesSetUp,
                tearDown=tearDown,
                layer=LaunchpadZopelessLayer
                ),
    'externalbugtracker-trac.txt':
            LayeredDocFileSuite(
                '../doc/externalbugtracker-trac.txt',
                setUp=checkwatchesSetUp,
                tearDown=tearDown,
                layer=LaunchpadZopelessLayer
                ),
    'externalbugtracker-trac-lp-plugin.txt':
            LayeredDocFileSuite(
                '../doc/externalbugtracker-trac-lp-plugin.txt',
                setUp=checkwatchesSetUp,
                tearDown=tearDown,
                layer=LaunchpadZopelessLayer
                ),
    'mailinglist-subscriptions-xmlrpc.txt': LayeredDocFileSuite(
            '../doc/mailinglist-subscriptions-xmlrpc.txt',
            setUp=mailingListXMLRPCInternalSetUp,
            tearDown=tearDown,
            layer=LaunchpadFunctionalLayer
            ),
    'mailinglist-subscriptions-xmlrpc.txt-external': LayeredDocFileSuite(
            '../doc/mailinglist-subscriptions-xmlrpc.txt',
            setUp=mailingListXMLRPCExternalSetUp,
            tearDown=tearDown,
            layer=LaunchpadFunctionalLayer,
            ),
    'message-holds-xmlrpc.txt': LayeredDocFileSuite(
            '../doc/message-holds-xmlrpc.txt',
            setUp=mailingListXMLRPCInternalSetUp,
            tearDown=tearDown,
            layer=LaunchpadFunctionalLayer
            ),
    'message-holds-xmlrpc.txt-external': LayeredDocFileSuite(
            '../doc/message-holds-xmlrpc.txt',
            setUp=mailingListXMLRPCExternalSetUp,
            tearDown=tearDown,
            layer=LaunchpadFunctionalLayer,
            ),
    'codeimport-machine.txt': LayeredDocFileSuite(
            '../doc/codeimport-machine.txt',
            setUp=zopelessLaunchpadSecuritySetUp,
            tearDown=zopelessLaunchpadSecurityTearDown,
            layer=LaunchpadZopelessLayer,
            ),
    # Also run the pillar.txt doctest under the Zopeless layer.
    # This exposed bug #149632.
    'pillar.txt-zopeless': LayeredDocFileSuite(
            '../doc/pillar.txt',
            setUp=setUp, tearDown=tearDown,
            #layer=ExperimentalLaunchpadZopelessLayer
            layer=LaunchpadZopelessLayer
            ),
    'openid-fetcher.txt': LayeredDocFileSuite(
            '../doc/openid-fetcher.txt',
            stdout_logging=False,
            layer=LaunchpadFunctionalLayer
            ),
    'branch-merge-proposals.txt': LayeredDocFileSuite(
            '../doc/branch-merge-proposals.txt',
            setUp=zopelessLaunchpadSecuritySetUp,
            tearDown=zopelessLaunchpadSecurityTearDown,
            layer=LaunchpadZopelessLayer,
            ),
    'soyuz-set-of-uploads.txt': LayeredDocFileSuite(
            '../doc/soyuz-set-of-uploads.txt',
            layer=LaunchpadZopelessLayer,
            ),
    'publishing.txt': LayeredDocFileSuite(
            '../doc/publishing.txt',
            layer=LaunchpadZopelessLayer,
            ),
    'sourcepackagerelease-build-lookup.txt': LayeredDocFileSuite(
            '../doc/sourcepackagerelease-build-lookup.txt',
            layer=LaunchpadZopelessLayer,
            ),
    'notification-text-escape.txt': LayeredDocFileSuite(
            '../doc/notification-text-escape.txt',
            setUp=test_notifications.setUp,
            tearDown=test_notifications.tearDown,
            stdout_logging=False, layer=None
            ),
    'translationmessage-destroy.txt': LayeredDocFileSuite(
            '../doc/translationmessage-destroy.txt',
            setUp=translationMessageDestroySetUp,
            tearDown=translationMessageDestroyTearDown,
            layer=LaunchpadZopelessLayer
            ),
    'manage-chroot.txt': LayeredDocFileSuite(
            '../doc/manage-chroot.txt',
            setUp=manageChrootSetup,
            layer=LaunchpadZopelessLayer,
            ),
    'build-estimated-dispatch-time.txt': LayeredDocFileSuite(
            '../doc/build-estimated-dispatch-time.txt',
            setUp=builddmasterSetUp,
            layer=LaunchpadZopelessLayer,
            ),
    'hwdb-device-tables.txt': LayeredDocFileSuite(
            '../doc/hwdb-device-tables.txt',
            setUp=hwdbDeviceTablesSetup, tearDown=tearDown,
            layer=LaunchpadZopelessLayer,
            ),
    'standing.txt': LayeredDocFileSuite(
            '../doc/standing.txt',
            layer=LaunchpadZopelessLayer,
            setUp=setUp, tearDown=tearDown,
            ),
<<<<<<< HEAD
=======
    # This test is actually run twice to prove that the AppServerLayer
    # properly isolates the database between tests.
    'launchpadlib.txt': LayeredDocFileSuite(
        '../doc/launchpadlib.txt',
        layer=AppServerLayer,
        setUp=appserver.setUp, tearDown=appserver.tearDown,
        ),
    'launchpadlib2.txt': LayeredDocFileSuite(
        '../doc/launchpadlib.txt',
        layer=AppServerLayer,
        setUp=appserver.setUp, tearDown=appserver.tearDown,
        ),
>>>>>>> 442bff63
    }


class ProcessMailLayer(LaunchpadZopelessLayer):
    """Layer containing the tests running inside process-mail.py."""


    @classmethod
    def testSetUp(cls):
        """Fixture replicating the process-mail.py environment.

        This zopeless script uses the regular security policy and
        connects as a specific DB user.
        """
        cls._old_policy = setSecurityPolicy(LaunchpadSecurityPolicy)
        LaunchpadZopelessLayer.switchDbUser(config.processmail.dbuser)

    @classmethod
    def testTearDown(cls):
        """Tear down the test fixture."""
        setSecurityPolicy(cls._old_policy)

    doctests_without_logging = [
        'answer-tracker-emailinterface.txt',
        'bugs-emailinterface.txt',
        'bugs-email-affects-path.txt',
        'emailauthentication.txt',
        ]

    doctests_with_logging = [
        'incomingmail.txt',
        'spec-mail-exploder.txt'
        ]

    @classmethod
    def addTestsToSpecial(cls):
        """Adds all the tests related to process-mail.py to special"""
        for filename in cls.doctests_without_logging:
            special[filename] = cls.createLayeredDocFileSuite(filename)

        for filename in cls.doctests_with_logging:
            special[filename] = cls.createLayeredDocFileSuite(
                filename, stdout_logging=True)

        # Adds a copy of some bug doctests that will be run with
        # the processmail user.
        def bugSetStatusSetUp(test):
            setUp(test)
            test.globs['test_dbuser'] = config.processmail.dbuser

        special['bug-set-status.txt-processmail'] = LayeredDocFileSuite(
                '../doc/bug-set-status.txt',
                setUp=bugSetStatusSetUp, tearDown=tearDown,
                layer=cls,
                stdout_logging=False)

        def bugmessageSetUp(test):
            setUp(test)
            login('no-priv@canonical.com')

        special['bugmessage.txt-processmail'] = LayeredDocFileSuite(
                '../doc/bugmessage.txt',
                setUp=bugmessageSetUp, tearDown=tearDown,
                layer=cls,
                stdout_logging=False)

    @classmethod
    def createLayeredDocFileSuite(cls, filename, stdout_logging=False):
        """Helper to create a doctest using this layer."""
        return LayeredDocFileSuite(
            "../doc/%s" % filename,
            setUp=setUp, tearDown=tearDown,
            layer=cls,
            stdout_logging=stdout_logging,
            stdout_logging_level=logging.WARNING)


ProcessMailLayer.addTestsToSpecial()


def test_suite():
    suite = unittest.TestSuite()

    # Add special needs tests
    for key in sorted(special):
        special_suite = special[key]
        suite.addTest(special_suite)

    testsdir = os.path.abspath(
            os.path.normpath(os.path.join(here, '..', 'doc'))
            )

    # Add tests using default setup/teardown
    filenames = [filename
                 for filename in os.listdir(testsdir)
                 if filename.lower().endswith('.txt')
                    and filename not in special
                 ]
    # Sort the list to give a predictable order.  We do this because when
    # tests interfere with each other, the varying orderings that os.listdir
    # gives on different people's systems make reproducing and debugging
    # problems difficult.  Ideally the test harness would stop the tests from
    # being able to interfere with each other in the first place.
    #   -- Andrew Bennetts, 2005-03-01.
    filenames.sort()
    for filename in filenames:
        path = os.path.join('../doc/', filename)
        one_test = LayeredDocFileSuite(
            path, setUp=setUp, tearDown=tearDown,
            layer=LaunchpadFunctionalLayer,
            stdout_logging_level=logging.WARNING
            )
        suite.addTest(one_test)

    return suite


if __name__ == '__main__':
    unittest.main(test_suite())<|MERGE_RESOLUTION|>--- conflicted
+++ resolved
@@ -762,8 +762,6 @@
             layer=LaunchpadZopelessLayer,
             setUp=setUp, tearDown=tearDown,
             ),
-<<<<<<< HEAD
-=======
     # This test is actually run twice to prove that the AppServerLayer
     # properly isolates the database between tests.
     'launchpadlib.txt': LayeredDocFileSuite(
@@ -776,7 +774,6 @@
         layer=AppServerLayer,
         setUp=appserver.setUp, tearDown=appserver.tearDown,
         ),
->>>>>>> 442bff63
     }
 
 
