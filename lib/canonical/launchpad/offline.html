--- conflicted
+++ resolved
@@ -16,12 +16,6 @@
           <div>
           <h1 class="exception">Sorry, you can't do this right now</h1>
             <p id="application-summary">
-<<<<<<< HEAD
-            Launchpad is currently offline for maintenance. We're sorry that this means you can't use it right now. The good news is that it will be back online soon.<br />
-            You can find out more about why Launchpad is offline at:<br />
-            <a href="http://news.launchpad.net/maintenance">http://news.launchpad.net/maintenance</a><br />
-            You can also receive notification of scheduled downtime by <a href="https://lists.canonical.com/mailman/listinfo/launchpad-users">signing up</a> to the Launchpad Users mailing list.<br />
-=======
             Launchpad is currently offline for maintenance. We're sorry that 
             this means you can't use it right now. The good news is that it 
             will be back online soon.<br />
@@ -33,7 +27,6 @@
             <a href="https://lists.canonical.com/mailman/listinfo/launchpad-users">signing 
             up</a> to the Launchpad Users mailing list.<br />
             <br />
->>>>>>> 88930dfc
             Thanks for your patience while we work to improve Launchpad.
             <address>The Launchpad team</address>
             </p>
