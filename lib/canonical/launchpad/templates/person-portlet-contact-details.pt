--- conflicted
+++ resolved
@@ -120,11 +120,7 @@
 	  <tr tal:condition="context/is_openid_enabled">
 	    <th>OpenID login:<br/>
 	      <span style="font-weight:normal">
-<<<<<<< HEAD
-		(<a href="https://help.launchpad.net/openid"
-=======
 		(<a href="https://help.launchpad.net/OpenID"
->>>>>>> ea616461
 		    >What's&nbsp;this?</a>)</span>
 	    </th>
             <td title="This URL is not disclosed to others.">
