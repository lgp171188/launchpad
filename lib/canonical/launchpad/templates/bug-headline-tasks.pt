--- conflicted
+++ resolved
@@ -52,61 +52,6 @@
             />
           </td>
 
-<<<<<<< HEAD
-          <td style="margin: 0; padding: 0">
-            <a style="display: block; text-decoration: none; padding: 3px"
-               tal:attributes="href tasklink;
-                               class string:status${bugtask/status/title}"
-               tal:content="bugtask/status/title">
-              $BugTask.status
-            <img tal:condition="bugtask/statusexplanation"
-                 src="/@@/text"
-                 />
-            </a>
-          </td>
-
-          <td style="margin: 0; padding: 0"
-              tal:attributes="class string:severity${bugtask/severity/title}">
-            <a style="display: block; text-decoration: none; padding: 3px"
-               tal:attributes="href tasklink;
-                               class string:status${bugtask/status/title}"
-               tal:content="bugtask/severity/title">
-              Critical
-            </a>
-          </td>
-
-          <td style="margin: 0; padding: 0; vertical-align: middle">
-            <tal:has_watch condition="bugtask/bugwatch">
-              <a style="display: block; text-decoration: none; padding: 3px"
-                 tal:attributes="href tasklink">
-                <img tal:condition="bugtask/assignee"
-                     src="/@@/user.gif" alt="" />
-                <img
-                  alt="Linked to "
-                  src="/@@/arrowRight.gif"
-                />
-                <span tal:replace="bugtask/bugwatch/bugtracker/name">Zilla</span>
-                #<span tal:replace="bugtask/bugwatch/remotebug">123</span>
-              </a>
-            </tal:has_watch>
-
-            <tal:has_no_watch condition="not: bugtask/bugwatch">
-              <a style="display: block; text-decoration: none;"
-                 tal:attributes="href tasklink">
-                <tal:has_assignee condition="bugtask/assignee">
-                  <img src="/@@/user.gif"
-                       style="padding-bottom: 2px"
-                       alt="" />
-                  <span tal:replace="bugtask/assignee/browsername">
-                    assignee.browsername
-                  </span>
-                </tal:has_assignee>
-                <tal:no_assignee condition="not: bugtask/assignee">
-                  &mdash;
-                </tal:no_assignee>
-              </a>
-            </tal:has_no_watch>
-=======
       <td tal:attributes="class string:status${bugtask/status/title}"
            tal:content="bugtask/status/title">
           $BugTask.status
@@ -149,7 +94,6 @@
             &mdash;
           </tal:no_assignee>
         </tal:has_no_watch>
->>>>>>> 3f7d0fc2
 
           </td>
 
