<tr class="noted"
    tal:attributes="title context/description/fmt:shorten/320">
  <td class="icon left">
    <img alt="" src="/@@/question" />
  </td>
  <td>
    <a
      tal:attributes="
        href context/fmt:url;
        class string:${context/status/title}
      "
      tal:content="context/title"
    />
    (<span tal:replace="context/status/title">Approved</span>)
<<<<<<< HEAD
    <div class="lesser">
      posted
      <span tal:replace="context/datecreated/fmt:date">2005-10-05</span> by
      <a
        tal:attributes="href context/owner/fmt:url"
        tal:content="context/owner/browsername"
        >Foo Bar
      </a><tal:assignee condition="context/assignee">,
      assigned to
      <a
        tal:attributes="href context/assignee/fmt:url"
        tal:content="context/assignee/browsername"
      >Foo Bar</a></tal:assignee><tal:answerer condition="context/answerer">,
      answered by
      <a
        tal:attributes="href string:${context/answerer/fmt:url}/+tickets"
        tal:content="context/answerer/browsername">Foo Bar
      </a>
      </tal:answerer>
      in
      <span tal:replace="context/target/title">SmegConf</span>
      (<span tal:replace="context/priority/title">High</span>)
    </div>
=======
  </td>
</tr>
<tr class="note">
  <td class="lesser">
    posted <span tal:replace="context/datecreated/fmt:date">2005-10-05</span> by
    <a tal:replace="structure context/owner/fmt:link"
       >Foo Bar</a><tal:assignee condition="context/assignee">,
    assigned to
    <a tal:replace="structure context/assignee/fmt:link"
       >Foo Bar</a></tal:assignee><tal:answerer condition="context/answerer">,
    answered by
    <a tal:replace="structure context/answerer/fmt:link">Foo Bar</a>
    </tal:answerer>
    in
    <span tal:replace="context/target/title">SmegConf</span>
    (<span tal:replace="context/priority/title">High</span>)
>>>>>>> 1c26e930
  </td>
</tr>



<|MERGE_RESOLUTION|>--- conflicted
+++ resolved
@@ -1,3 +1,4 @@
+
 <tr class="noted"
     tal:attributes="title context/description/fmt:shorten/320">
   <td class="icon left">
@@ -12,31 +13,6 @@
       tal:content="context/title"
     />
     (<span tal:replace="context/status/title">Approved</span>)
-<<<<<<< HEAD
-    <div class="lesser">
-      posted
-      <span tal:replace="context/datecreated/fmt:date">2005-10-05</span> by
-      <a
-        tal:attributes="href context/owner/fmt:url"
-        tal:content="context/owner/browsername"
-        >Foo Bar
-      </a><tal:assignee condition="context/assignee">,
-      assigned to
-      <a
-        tal:attributes="href context/assignee/fmt:url"
-        tal:content="context/assignee/browsername"
-      >Foo Bar</a></tal:assignee><tal:answerer condition="context/answerer">,
-      answered by
-      <a
-        tal:attributes="href string:${context/answerer/fmt:url}/+tickets"
-        tal:content="context/answerer/browsername">Foo Bar
-      </a>
-      </tal:answerer>
-      in
-      <span tal:replace="context/target/title">SmegConf</span>
-      (<span tal:replace="context/priority/title">High</span>)
-    </div>
-=======
   </td>
 </tr>
 <tr class="note">
@@ -53,9 +29,5 @@
     in
     <span tal:replace="context/target/title">SmegConf</span>
     (<span tal:replace="context/priority/title">High</span>)
->>>>>>> 1c26e930
   </td>
-</tr>
-
-
-
+</tr>