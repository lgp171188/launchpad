<<<<<<< HEAD
<tal:row
  xmlns:tal="http://xml.zope.org/namespaces/tal"
  xmlns:metal="http://xml.zope.org/namespaces/metal"
  xmlns:i18n="http://xml.zope.org/namespaces/i18n">
  <tal:user condition="view/user">
    <tal:description
      define="global description context/description/fmt:shorten/320" />
  </tal:user>
  <tal:not-user condition="not:view/user">
    <tal:description
      define="global description context/description/fmt:obfuscate-email/fmt:shorten/320" />
  </tal:not-user>
=======
<tal:root
  xmlns:tal="http://xml.zope.org/namespaces/tal"
  xmlns:metal="http://xml.zope.org/namespaces/metal"
  xmlns:i18n="http://xml.zope.org/namespaces/i18n"
  omit-tag="">
>>>>>>> 0529ab35

<tr class="noted"
    tal:attributes="title description">
  <td class="icon left">
    <img alt="" src="/@@/question" />
  </td>
  <td>
    <div>
      <a
        tal:attributes="
          href context/fmt:url;
          class string:${context/status/title}
        "
        tal:content="context/title"
      />
      (<span tal:replace="context/status/title">Approved</span>)
    </div>
    <div class="lesser">
      posted
      <span
        tal:attributes="title context/datecreated/fmt:datetime"
        tal:replace="context/datecreated/fmt:displaydate">2005-10-05</span>
      by
      <a tal:replace="structure context/owner/fmt:link"
         >Foo Bar</a><tal:assignee condition="context/assignee">,
      assigned to
      <a tal:replace="structure context/assignee/fmt:link"
         >Foo Bar</a></tal:assignee><tal:answerer condition="context/answerer">,
      answered by
      <a tal:replace="structure context/answerer/fmt:link">Foo Bar</a>
      </tal:answerer>
      in
      <span tal:replace="context/target/title">SmegConf</span>
    </div>
  </td>
</tr>
<<<<<<< HEAD
</tal:row>
=======
</tal:root>
>>>>>>> 0529ab35
<|MERGE_RESOLUTION|>--- conflicted
+++ resolved
@@ -1,5 +1,4 @@
-<<<<<<< HEAD
-<tal:row
+<tal:root
   xmlns:tal="http://xml.zope.org/namespaces/tal"
   xmlns:metal="http://xml.zope.org/namespaces/metal"
   xmlns:i18n="http://xml.zope.org/namespaces/i18n">
@@ -11,14 +10,6 @@
     <tal:description
       define="global description context/description/fmt:obfuscate-email/fmt:shorten/320" />
   </tal:not-user>
-=======
-<tal:root
-  xmlns:tal="http://xml.zope.org/namespaces/tal"
-  xmlns:metal="http://xml.zope.org/namespaces/metal"
-  xmlns:i18n="http://xml.zope.org/namespaces/i18n"
-  omit-tag="">
->>>>>>> 0529ab35
-
 <tr class="noted"
     tal:attributes="title description">
   <td class="icon left">
@@ -54,8 +45,4 @@
     </div>
   </td>
 </tr>
-<<<<<<< HEAD
-</tal:row>
-=======
 </tal:root>
->>>>>>> 0529ab35
