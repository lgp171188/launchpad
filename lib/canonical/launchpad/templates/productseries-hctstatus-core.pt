
<tal:block condition="not: context/rcstype">
<tal:block condition="not: context/user_branch">
  <p class="error message">
    No revision control details recorded for <span
    tal:replace="context/displayname">evolution MAIN</span>
  </p>

  <p>If upstream is maintained in CVS or SVN, then you will need to
  provide us with the location of the upstream branch so that it can be
  imported into the Bazaar. Please do so
  <a tal:attributes="href
  string:/${context/product/name}/${context/name}/+source">
    here
  </a>. Once you have provided us with revision control details for this
  upstream branch, we can import that branch into
  <a href="/+code/">The Bazaar</a>, and HCT will be able to work with
  packages based on it.</p>

</tal:block>
</tal:block>

<tal:block tal:condition="context/user_branch">
  <p>The following branch has been registered as the mainline branch
  for this product series:</p>

  <ul class="branch"
      tal:content="structure context/user_branch/@@+product-summary-listing" />
</tal:block>

<tal:block tal:condition="context/rcstype">

  <table class="listing">
    <thead class="lesser">
      <tr>
        <th colspan="2">Revision Control</th>
      </tr>
    </thead>
    <tbody class="lesser">
        <tal:block condition="context/rcstype/enumvalue:CVS">
          <tr>
<<<<<<< HEAD
            <td><b>CVS</b></td>
	  </tr>
	  <tr>
            <td>Root:</td>
=======
            <th>CVS</th>
	  </tr>
	  <tr>
            <th>Root:</th>
>>>>>>> 5c767154
            <td tal:content="context/cvsroot">
              :pserver:anonymous@anoncvs.gnome.org:/cvs/gnome</td>
	  </tr>
	  <tr>
<<<<<<< HEAD
	    <td>Module:</td>
	    <td tal:content="context/cvsmodule">evolution</td>
          </tr>
          <tr>
            <td>Branch:</td>
=======
	    <th>Module:</th>
	    <td tal:content="context/cvsmodule">evolution</td>
          </tr>
          <tr>
            <th>Branch:</th>
>>>>>>> 5c767154
            <td tal:content="context/cvsbranch">MAIN</td>
          </tr>
        </tal:block>
        <tal:block condition="context/rcstype/enumvalue:SVN">
          <tr>
<<<<<<< HEAD
            <td><b>Subversion:</b></td>
=======
            <th>Subversion:</th>
>>>>>>> 5c767154
            <td tal:content="context/svnrepository">http://svn.gnome.org/evolution/trunk</td>
          </tr>
        </tal:block>
        <tr>
<<<<<<< HEAD
          <td><b>Import Status:</b></td>
=======
          <th>Import status:</th>
>>>>>>> 5c767154
          <td tal:content="context/importstatus/title">Syncing</td>
        </tr>
        <tr class="secondary">
          <td colspan="2" tal:content="context/importstatus/description">
            This upstream branch is being imported every day to Bazaar.
          </td>
        </tr>
        <tal:block condition="context/import_branch"
            replace="structure context/import_branch/@@+series-reference" />
    </tbody>
  </table>
</tal:block><|MERGE_RESOLUTION|>--- conflicted
+++ resolved
@@ -39,53 +39,30 @@
     <tbody class="lesser">
         <tal:block condition="context/rcstype/enumvalue:CVS">
           <tr>
-<<<<<<< HEAD
-            <td><b>CVS</b></td>
-	  </tr>
-	  <tr>
-            <td>Root:</td>
-=======
             <th>CVS</th>
 	  </tr>
 	  <tr>
             <th>Root:</th>
->>>>>>> 5c767154
             <td tal:content="context/cvsroot">
               :pserver:anonymous@anoncvs.gnome.org:/cvs/gnome</td>
 	  </tr>
 	  <tr>
-<<<<<<< HEAD
-	    <td>Module:</td>
-	    <td tal:content="context/cvsmodule">evolution</td>
-          </tr>
-          <tr>
-            <td>Branch:</td>
-=======
 	    <th>Module:</th>
 	    <td tal:content="context/cvsmodule">evolution</td>
           </tr>
           <tr>
             <th>Branch:</th>
->>>>>>> 5c767154
             <td tal:content="context/cvsbranch">MAIN</td>
           </tr>
         </tal:block>
         <tal:block condition="context/rcstype/enumvalue:SVN">
           <tr>
-<<<<<<< HEAD
-            <td><b>Subversion:</b></td>
-=======
             <th>Subversion:</th>
->>>>>>> 5c767154
             <td tal:content="context/svnrepository">http://svn.gnome.org/evolution/trunk</td>
           </tr>
         </tal:block>
         <tr>
-<<<<<<< HEAD
-          <td><b>Import Status:</b></td>
-=======
           <th>Import status:</th>
->>>>>>> 5c767154
           <td tal:content="context/importstatus/title">Syncing</td>
         </tr>
         <tr class="secondary">
