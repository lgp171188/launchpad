<html metal:use-macro="view/macro:page/applicationhome" i18n:domain="rosetta">
  <body>
    <h1 metal:fill-slot="heading">Questions and answers</h1>
    <div metal:fill-slot="main">

                        <ul class="rollover buttons">
                          <li>
                            <a href="/+tour">
                              <img
                                alt="Take a tour"
                                src="/+icing/but-lrg-takeatour.gif"
                              />
                            </a>
                          </li>
                        </ul>
                        <form class="central" action="" method="get"
                              tal:attributes="action request/URL">
                          <table>
                            <tbody>
                              <tr>
                                <td style="text-align: right;">
                                  <input
                                    id="text"
                                    type="text"
                                    name="field.search_text"
                                    size="50"
                                  />
                                </td>
                                <td>
                                  <input
                                    tal:replace="structure view/search_action/render"
                                    type="submit"
                                    value="Find Answers"
                                  />
                                </td>
                              </tr>
                              <tr tal:define="target_widget nocall:view/widgets/scope/target_widget">
                                <td tal:attributes="class view/scope_css_class"
                                    style="text-align: right;">

                                  <tal:scope
                                    replace="structure view/widgets/scope/renderScopeOptions" />

                                    <tal:input replace="structure target_widget/inputField" />

                                  <tal:sort
                                    replace="structure view/widgets/sort/hidden" />
                                  <tal:status
                                    replace="structure view/widgets/status/hidden" />
                                  <div class="message"
                                    tal:condition="view/scope_error"
                                    tal:content="structure view/scope_error">
                                    Error message
                                  </div>
                                </td>
                                <td tal:content="structure target_widget/chooseLink" />
                              </tr>
                            </tbody>
                          </table>
                          <div>
                        </form>
                        <p id="application-summary">
<<<<<<< HEAD
                          Launchpad&rsquo;s Answers system helps you build a
                          community support network for your project.
=======
                          Launchpad Answers helps you build a
                          community support network and knowledge base for
                          your project. Encourage new users to ask questions
                          rather than file bugs!
>>>>>>> 74a66078
                          <a href="/+tour">Learn more&#8230;</a>
                        </p>
                        <div id="latest-questions-asked" class="left">

      <h2 i18n:translate="">Latest questions asked</h2>
      <table>
        <tal:question
          repeat="question view/latest_questions_asked"
          content="structure question/@@+listing-detailed"
        />
      </table>

                        </div>
                        <div id="latest-questions-solved" class="right">

      <h2 i18n:translate="">Latest questions solved</h2>
      <table>
        <tal:question
          repeat="question view/latest_questions_solved"
          content="structure question/@@+listing-detailed"
        />
      </table>

                        </div>
                        <div id="application-footer" i18n:translate="">
                          <div>
                            <strong
                              i18n:name="answered_question_count"
                              tal:content="view/answered_question_count"
                            >52</strong>
                            questions answered and
                            <strong
                              i18n:name="solved_question_count"
                              tal:content="view/solved_question_count"
                            >52</strong>
                            questions solved out of
                          </div>
                          <div>
                            <strong
                              i18n:name="question_count"
                              tal:content="view/question_count"
                            >318</strong>
                            questions asked across
                            <strong
                              i18n:name="projects_with_questions_count"
                              tal:content="view/projects_with_questions_count"
                            >28</strong>
                            projects
                          </div>
                        </div>
<<<<<<< HEAD
                      </div><!--container-->
                    </div><!--z-->
                  </div><!--y-->
                </div><!--x-->
              </div><!--w-->
            </div><!--v-->
          </div><!--u-->
        </div><!--t-->
      </div><!--mainarea-->
=======

>>>>>>> 74a66078
    </div><!--main-->

  <metal:help fill-slot="help">
    <p>This page gives you a quick overview of the recent
    activity in the Launchpad Answer Tracker.
    </p>
    <p>To post a new question, navigate to the project
      you are having a problem with and use the <emph>Ask a Question</emph>
      button.
    </p>
    <p><a href="https://help.launchpad.net/AnswerTrackerDocumentation">Extensive
        documention</a> for the Answer Tracker application is available in the
      Help wiki.</p>
  </metal:help>

  </body>
</html>
<!-- 1-0 inprogress needs search of all answers --><|MERGE_RESOLUTION|>--- conflicted
+++ resolved
@@ -60,15 +60,10 @@
                           <div>
                         </form>
                         <p id="application-summary">
-<<<<<<< HEAD
-                          Launchpad&rsquo;s Answers system helps you build a
-                          community support network for your project.
-=======
                           Launchpad Answers helps you build a
                           community support network and knowledge base for
                           your project. Encourage new users to ask questions
                           rather than file bugs!
->>>>>>> 74a66078
                           <a href="/+tour">Learn more&#8230;</a>
                         </p>
                         <div id="latest-questions-asked" class="left">
@@ -119,19 +114,7 @@
                             projects
                           </div>
                         </div>
-<<<<<<< HEAD
-                      </div><!--container-->
-                    </div><!--z-->
-                  </div><!--y-->
-                </div><!--x-->
-              </div><!--w-->
-            </div><!--v-->
-          </div><!--u-->
-        </div><!--t-->
-      </div><!--mainarea-->
-=======
 
->>>>>>> 74a66078
     </div><!--main-->
 
   <metal:help fill-slot="help">
