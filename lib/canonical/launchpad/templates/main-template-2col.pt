<metal:page define-macro="master"><metal:doctype define-slot="doctype"><!DOCTYPE html PUBLIC "-//W3C//DTD XHTML 1.0 Transitional//EN" "http://www.w3.org/TR/xhtml1/DTD/xhtml1-transitional.dtd"></metal:doctype>
<metal:block define-slot="top_slot" />
<html xmlns="http://www.w3.org/1999/xhtml" xml:lang="en" lang="en"
    tal:attributes="lang default_language|default;
                    xml:lang default_language|default;">
  <head>
    <title tal:content="CONTEXTS/fmt:pagetitle">Launchpad</title>
    <!-- Launchpad JS code -->
    <script type="text/javascript" src="/@@/launchpad.js"></script>
    <script type="text/javascript" src="/@@/sorttable.js"></script>
    <style type="text/css">
      @import url("/@@/dynarch/skin-aqua.css");
    </style>
    <script type="text/javascript" src="/@@/dynarch/hmenu.js"></script>
    <!-- Launchpad style sheet -->
    <style type="text/css"
        media="screen">@import url(/@@/launchpad.css);</style>
    <link rel="shortcut icon" href="/@@/launchpad_favicon.png" />
    <metal:block define-slot="head_epilogue"></metal:block>
  </head>
  <body onload="DynarchMenu.setup('menu', {electric: true});" id="document">
    <ul id="menu" class="hierarchy">
      <tal:hierarchy content="structure context/@@+breadcrumbs" />
    </ul>
    <div class="userLog">
      <tal:login tal:content="structure context/@@login_status" />
    </div>
    <div class="body">
      <tal:replace tal:replace="structure context/@@+maintenancemessage" />
        <div id="portal-columns">
          <div id="layout2col-main">
<<<<<<< HEAD
            <h2 class="lpcontext">
              <metal:block
                define-slot="titleheader"
                tal:content="context/title | default"
              >Launchpad</metal:block>
            </h2>
=======
            <div class="pageheading">
              <metal:block define-slot="pageheading">
              </metal:block>
            </div>
>>>>>>> f19d3b70
            <div id="region-content">
              <tal:block
                define="notifications request/notifications"
                condition="notifications"
              >
                <metal:notifications
                  use-macro="context/@@+main-template-macros/notifications" />
              </tal:block>

              <metal:main define-slot="main" tal:condition="nothing">
                <p>Main content area.</p>
              </metal:main>
            </div>
          </div>
<<<<<<< HEAD
          <div id="layout2col-portlets" metal:define-slot="column_two">
            <metal:macro define-macro="action-menu">
              <tal:notlogin condition="python: '+login' not in request.getURL()">
=======
          <div id="layout2col-portlets">
            <div tal:replace="structure context/@@+sitemap" />
            <tal:notlogin condition="python: '+login' not in request.getURL()">
>>>>>>> f19d3b70
                <ul
                  tal:define="facetmenu CONTEXTS/menu:facet"
                  tal:condition="facetmenu"
                  class="facets"
                >
                  <tal:facet repeat="link facetmenu">
                    <tal:available condition="link/enabled">
                      <li
                        tal:condition="link/selected"
                        tal:attributes="title link/summary"
                        class="current"
                      >
                        <a tal:condition="link/linked"
                          tal:attributes="href link/url"
                          tal:content="structure link/escapedtext"
                        >abc</a>
                        <span
                          tal:condition="not: link/linked"
                          tal:replace="structure link/escapedtext"
                        >def</span>
                        <tal:menu
                          condition="not:exists:body"
                          replace="structure CONTEXTS/@@+menubox"
                        />
                      </li>
                      <li
                        tal:condition="not: link/selected"
                        tal:attributes="title link/summary"
                      ><a
                          tal:attributes="href link/url"
                          tal:content="structure link/escapedtext"
                        >ghi</a><span
                          class="disabled"
                          tal:condition="not: link/linked"
                          tal:content="structure link/escapedtext"
                      >jkl</span></li>
                    </tal:available>
                    <li
                      tal:condition="not: link/enabled"
                      tal:attributes="title link/summary"
                      tal:content="structure link/escapedtext"
                      class="unavailable"
                    />
                  </tal:facet>
                </ul>
            </tal:notlogin>
            <metal:portlets define-slot="portlets_two">
            </metal:portlets>
            <metal:portlets define-slot="portlets_one">
            </metal:portlets>
          </div>
        </div>
        <div class="visualClear">&nbsp;</div>
      </div><!-- class="body" -->
    <div class="footer">
        Copyright 2004-2006 Canonical Ltd. &ndash;  <a
        href="/legal">Copyright&nbsp;terms</a> &ndash;
        <a href="/feedback">Help&nbsp;us&nbsp;improve</a> &ndash;
        <a href="/faq">FAQ</a>
    </div>
  </body>
</html>
</metal:page><|MERGE_RESOLUTION|>--- conflicted
+++ resolved
@@ -29,19 +29,10 @@
       <tal:replace tal:replace="structure context/@@+maintenancemessage" />
         <div id="portal-columns">
           <div id="layout2col-main">
-<<<<<<< HEAD
-            <h2 class="lpcontext">
-              <metal:block
-                define-slot="titleheader"
-                tal:content="context/title | default"
-              >Launchpad</metal:block>
-            </h2>
-=======
             <div class="pageheading">
               <metal:block define-slot="pageheading">
               </metal:block>
             </div>
->>>>>>> f19d3b70
             <div id="region-content">
               <tal:block
                 define="notifications request/notifications"
@@ -56,15 +47,8 @@
               </metal:main>
             </div>
           </div>
-<<<<<<< HEAD
-          <div id="layout2col-portlets" metal:define-slot="column_two">
-            <metal:macro define-macro="action-menu">
-              <tal:notlogin condition="python: '+login' not in request.getURL()">
-=======
           <div id="layout2col-portlets">
-            <div tal:replace="structure context/@@+sitemap" />
             <tal:notlogin condition="python: '+login' not in request.getURL()">
->>>>>>> f19d3b70
                 <ul
                   tal:define="facetmenu CONTEXTS/menu:facet"
                   tal:condition="facetmenu"
