<html xmlns="http://www.w3.org/1999/xhtml" xml:lang="en"
      lang="en"
      metal:use-macro="context/@@main_template/master"
    i18n:domain="launchpad"
>
  <body>
    <metal:heading fill-slot="pageheading">
      <h1>Code of conduct signatures</h1>
    </metal:heading>


  <metal:leftportlets fill-slot="portlets_one">
      <div tal:replace="structure context/@@+portlet-details" />
  </metal:leftportlets>

  <metal:rightportlets fill-slot="portlets_two">
      <div tal:replace="structure context/@@+portlet-calendar" />
  </metal:rightportlets>


<div metal:fill-slot="main">

<<<<<<< HEAD
  <tal:dummy tal:condition="view/performCoCChanges"/>

  <p>The Ubuntu Code of Conduct is a commitment
=======
      <h1>Code of Conduct signatures</h1>

  <tal:dummy tal:condition="view/performCoCChanges"/>

      <p>Launchpad records codes of conduct you sign as commitments
>>>>>>> a45951b0
  to the principles of collaboration, tolerance and open communication that
  drive the open source community.</p>

  <p tal:condition="not: view/signedcocsCount">
        <tal:name replace="context/displayname"/> has never signed a
        code of conduct.
      </p>

  <div tal:condition="context/activesignatures">
    <form name="coc" action="" method="POST">

      <h2>Active signatures</h2>
          <p>
            If you change your mind about agreeing to a code of conduct, 
        you can deactivate your signature.</p>
          <table>
            <tbody>
              <tr tal:repeat="sig context/activesignatures">
                <td class="icon left">
                  <input
                    type="checkbox"
                    name="DEACTIVATE_SIGNATURE"
                    tal:attributes="value sig/id; id string:code${sig/id}"
                  />
                </td>
                <td>
                  <div>
                    <label
                      tal:attributes="for string:code${sig/id}"
                      tal:content="sig/signedcode"
                    >blah</label>
                  </div>
                  <div
                    class="discreet"
                    tal:content="sig/displayname"
                  >SIGNATURE</div>
                </td>
              </tr>
            <tbody>
          </table>
          <input type="submit" value="Deactivate"/>
        </form>
      </div>


  <div tal:condition="context/inactivesignatures">

    <h2>Inactive signatures</h2>

        <p>
          Once <dfn>Inactive</dfn>, a signature can only be reactivated by a
          <a href="/people/admins">Launchpad Administrator<a>.
        </p>
      <ul> 
         <li tal:repeat="sig context/inactivesignatures"
             tal:content="sig/displayname"/>
      </ul>
  </div>

  <p><a href="/codeofconduct">See or sign new code of conduct releases</a></p>

</div>
</body>
</html><|MERGE_RESOLUTION|>--- conflicted
+++ resolved
@@ -20,17 +20,9 @@
 
 <div metal:fill-slot="main">
 
-<<<<<<< HEAD
-  <tal:dummy tal:condition="view/performCoCChanges"/>
-
-  <p>The Ubuntu Code of Conduct is a commitment
-=======
-      <h1>Code of Conduct signatures</h1>
-
-  <tal:dummy tal:condition="view/performCoCChanges"/>
+      <tal:changes condition="view/performCoCChanges" />
 
       <p>Launchpad records codes of conduct you sign as commitments
->>>>>>> a45951b0
   to the principles of collaboration, tolerance and open communication that
   drive the open source community.</p>
 
