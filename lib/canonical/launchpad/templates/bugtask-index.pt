<html xmlns="http://www.w3.org/1999/xhtml" xml:lang="en"
      lang="en"
      metal:use-macro="context/@@main_template/master"
      i18n:domain="launchpad">

<body>

<metal:leftportlets fill-slot="portlets_one">
    <div tal:replace="structure context/@@+portlet-details" />
    <div tal:replace="structure context/@@+portlet-subscribers" />
    <div tal:replace="structure context/@@+portlet-tickets" />
    <div tal:replace="structure context/@@+portlet-duplicates" />
</metal:leftportlets>

<metal:rightportlets fill-slot="portlets_two">
    <div tal:replace="structure context/@@+portlet-search" />
    <div tal:condition="context/bug/specifications"
         tal:replace="structure context/@@+portlet-specs" />
    <div tal:replace="structure context/@@+portlet-attachments" />
    <div tal:replace="structure context/@@+portlet-cve" />
    <div tal:replace="structure context/@@+portlet-reference" />
    <div tal:replace="structure context/@@+portlet-watch" />
    <div tal:replace="structure context/target/@@+portlet-latestbugs" />
</metal:rightportlets>

<div metal:fill-slot="main">

  <tal:block condition="view/process" />
  <tal:block condition="view/reportBugInContext" />
  <tal:block condition="view/handleSubscriptionRequest" />

<<<<<<< HEAD
  <p class="informational message"
=======
  <div class="notice-notification"
>>>>>>> 40961b67
     tal:condition="view/notices"
     tal:repeat="notice view/notices"
     tal:content="notice">
     Reported this bug as also occurring in upstream firefox
  </div>

  <p tal:condition="context/bug/duplicateof" class="informational message">
    This report is a duplicate of
    <a href="#"
       tal:attributes="href context/bug/duplicateof/fmt:url;
                       title context/bug/duplicateof/title"
       tal:content="string:bug #${context/bug/duplicateof/id}">bug 42</a>
  </p>

<<<<<<< HEAD
  <div class="error message" tal:condition="not:view/isReportedInContext" 
=======
  <div class="portalMessage"
       tal:condition="not:view/isReportedInContext"
>>>>>>> 40961b67
       style="margin-bottom: 1em">

        <form name="alsooccursin" method="POST">

    This bug is not recorded as needing to be fixed in the
    <a tal:attributes="href string:${context/target/fmt:url}/+bugs"
       tal:content="context/targetname">upstream firefox</a>
    <tal:product condition="context/product">product.</tal:product>
    <tal:package condition="context/sourcepackagename">package.</tal:package>
    <tal:distribution
      condition="python: (not context.product) and (not context.sourcepackagename)"
    >distribution.</tal:distribution>

    <tal:loggedin condition="request/lp:person">

        <input
          type="submit"
          name="reportbug"
          value="Also Needs Fixing Here"
        />
    </tal:loggedin>
    <tal:notloggedin condition="not:request/lp:person">
      If you wish report it in <tal:block content="context/targetname" />,
      you must <a href="+login">log in</a> first.
    </tal:notloggedin>

        </form>

  </div>

  <div tal:replace="structure context/@@+headline-tasks" />

  <tal:description
    content="structure context/bug/description/fmt:text-to-html">
    $Bug.description
  </tal:description>

  <form action="."
      tal:attributes="action request/URL"
      method="POST">

  <tal:branches define="bug_branches context/bug/bug_branches"
                condition="bug_branches">
    <strong>Related Branches</strong>
    <div tal:condition="context/bug/private"
         class="portalMessage">
      This bug is private. All branches below should be private.
    </div>

    <table class="listing">
      <thead>
        <tr>
          <th>Bugfix Status</th>
          <th>Developer</th>
          <th>Fix Revision</th>
        </tr>
      </thead>
      <tbody>
        <tr tal:repeat="bug_branch bug_branches">
          <td>
            <a href="#"
               tal:attributes="href string:${bug_branch/fmt:url}/+status"
               tal:content="bug_branch/status/title">
              Under Development
            </a>
          </td>
          <td tal:content="bug_branch/branch/owner/displayname"></td>
          <td tal:content="bug_branch/fixed_in_revision"></td>
        </tr>
      </tbody>
    </table>
  </tal:branches>

  <tal:message repeat="message context/bug/messages">
    <div class="boardComment"
         tal:condition="python:context.bug.description != message.text_contents">

      <div class="boardCommentDetails">
        <strong tal:content="message/title">$Bugmessage.title</strong>

        Posted by <a href="#" tal:attributes="href message/owner/fmt:url"
                              tal:content="message/owner/browsername|string:(none)">
          $Person.browsername</a>
        at <span tal:replace="message/datecreated/fmt:datetime">Thursday
        13:21</span>
      </div>

      <div class="boardCommentBody">
        <ul tal:condition="message/bugattachments">
          <li tal:repeat="attachment message/bugattachments"
              class="download">
            <a tal:attributes="href attachment/libraryfile/url"
               tal:content="attachment/title">foo.txt</a>
          </li>
        </ul>

        <tal:comment
          content="structure message/text_contents/fmt:text-to-html">
          Comment text.
        </tal:comment>
      </div>

    </div>
  </tal:message>

  <tal:logged-in condition="request/lp:person">
    <fieldset class="collapsible collapsed">
      <legend>Add comment to this bug</legend>
          <b>Subject:</b>
          <input name="subject" type="text" size="50"
                 tal:attributes="value context/bug/followup_subject" /><br />
          <b>Comment:</b> <textarea name="comment" rows="10"></textarea>
          <input type="submit" name="save" value="Add Comment" />
    </fieldset>
  </tal:logged-in>
  <tal:not-logged-in condition="not: request/lp:person">
    <div align="center">
      To post a comment you must <a href="+login">log in</a>.
    </div>
  </tal:not-logged-in>
  </form>

</div>
</body>
</html><|MERGE_RESOLUTION|>--- conflicted
+++ resolved
@@ -29,16 +29,12 @@
   <tal:block condition="view/reportBugInContext" />
   <tal:block condition="view/handleSubscriptionRequest" />
 
-<<<<<<< HEAD
   <p class="informational message"
-=======
-  <div class="notice-notification"
->>>>>>> 40961b67
      tal:condition="view/notices"
      tal:repeat="notice view/notices"
      tal:content="notice">
      Reported this bug as also occurring in upstream firefox
-  </div>
+  </p>
 
   <p tal:condition="context/bug/duplicateof" class="informational message">
     This report is a duplicate of
@@ -48,13 +44,7 @@
        tal:content="string:bug #${context/bug/duplicateof/id}">bug 42</a>
   </p>
 
-<<<<<<< HEAD
-  <div class="error message" tal:condition="not:view/isReportedInContext" 
-=======
-  <div class="portalMessage"
-       tal:condition="not:view/isReportedInContext"
->>>>>>> 40961b67
-       style="margin-bottom: 1em">
+  <p class="error message" tal:condition="not:view/isReportedInContext">
 
         <form name="alsooccursin" method="POST">
 
@@ -82,7 +72,7 @@
 
         </form>
 
-  </div>
+  </p>
 
   <div tal:replace="structure context/@@+headline-tasks" />
 
