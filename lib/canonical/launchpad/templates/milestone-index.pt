--- conflicted
+++ resolved
@@ -92,11 +92,7 @@
         <tr tal:repeat="bugtask bugtasks">
           <td class="icon left">
             <span class="sortkey" tal:content="bugtask/bug/id" />
-<<<<<<< HEAD
-            <span tal:content="structure bugtask/fmt:icon" />
-=======
             <span tal:content="structure bugtask/image:icon" />
->>>>>>> 74a66078
           </td>
           <td tal:content="bugtask/bug/id" class="amount">12345</td>
           <td>
