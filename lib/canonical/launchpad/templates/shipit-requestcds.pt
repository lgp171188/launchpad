<html xmlns="http://www.w3.org/1999/xhtml" xml:lang="en"
      lang="en"
      metal:use-macro="context/@@main_template/master"
      i18n:domain="launchpad">

<body>

<div metal:fill-slot="body">

  <table>
  <tbody>
  <tr>
  <td width="80%">
  
  <tal:shipit-is-open condition="view/standardShipItRequests">

    <p class="informational message"
       tal:define="status view/process_status"
       tal:condition="status"
       tal:content="status" />

    <div class="error message"
      tal:repeat="top_of_page_error view/top_of_page_errors"
      tal:content="structure top_of_page_error">
      Schema validation errors.
    </div>

    <tal:current_request condition="view/current_order">
      <h1>Current Request Details</h1>
      <ul>
        <tal:block repeat="requested_cds view/current_order/getAllRequestedCDs">
          <li tal:condition="requested_cds/quantity">
            <strong tal:content="requested_cds/description" />
          </li>
        </tal:block>
      </ul>
      <div>
        <form name="cancelrequest" action="" method="POST">
          <input type="hidden" name="order" 
                 tal:attributes="value view/current_order/id" />

          <input type="submit" value="Cancel Request" name="cancel"
                 class="formControls"/>
        </form>
      </div>
    </tal:current_request>

    <tal:pastrequests condition="view/user/pastShipItRequests"
                      define="user view/user">
      <h1>Shipped/Cancelled requests</h1>

      <metal:pastrequests use-macro="context/@@+shipit-macros/previous_requests" />
    </tal:pastrequests>

    <h1 tal:condition="not: view/current_order">Request CDs</h1>
    <h1 tal:condition="view/current_order">Change your current request</h1>

    <p>
      CDs for <span tal:replace="view/flavour/title" />
      6.06 LTS will begin shipping in <strong>early June</strong>.
      Once shipping starts, delivery can take up to six weeks.
    </p>

      <p tal:condition="view/is_edubuntu">
        Edubuntu CDs are available only in the <strong>PC</strong> Edition. 
        This runs on x86-based systems like Intel Pentium and AMD Athlon.
      </p>

    <tal:not-edubuntu condition="not: view/is_edubuntu">
      <p>
        Different <span tal:replace="view/flavour/title" /> CDs are made
        for different types of computer:
      </p>

      <ul>
        <li>
          <strong>PC</strong> Edition, for almost all PCs,
          including x86-based systems like Intel Pentium and AMD
          Athlon. Choose this if you are unsure.
        </li>

        <li>
          <strong>64-bit PC</strong> Edition, for computers
          based on the AMD64 or EM64T architecture (e.g., Athlon64, Opteron,
          EM64T Xeon).
        </li>

        <li tal:condition="not: view/is_kubuntu">
          <strong>Mac</strong> Edition, for Apple Macintosh
          G3, G4, and G5 computers, including iBooks and PowerBooks.
        </li> 
      </ul>
    </tal:not-edubuntu>

<<<<<<< HEAD
    <form name="shipit" action="" method="POST">
=======
    <br />

    <!-- Without using setTimeout() to disable the submit button it'll be
    disabled before the browser generates the request, which will cause the
    request to not contain the name/value of the button.
    -->
    <form name="shipit" action="" method="POST"
          onsubmit="javascript: window.setTimeout('disableSubmitButton()', 1);">
>>>>>>> a87b5be1


        <table style="margin: 0 auto;">
          <tbody>
            <tr>
              <th>I would like:</th>
              <td

         tal:define="selected_id view/selected_standardrequest">
      <div tal:repeat="request_type view/standardShipItRequests">
        <label>
          <input type="radio" name="ordertype"
            tal:attributes="value request_type/id;
                            checked python:request_type.id == selected_id">
          <span tal:content="request_type/description" />
        </label>
      </div>

              </td>
            </tr>
            <metal:shipping_details
              use-macro="context/@@+shipit-macros/shipping_details"
            />
            <tr>
              <td colspan="2">
                <p>
                  Please double-check your address
                  before submitting your request.
                </p>
              </td>
            </tr>
            <tr>
              <td></td>
              <td>

      <tal:current_request condition="view/current_order">
        <input type="submit" value="Change Request" name="FORM_SUBMIT"
               class="formControls"/>
      </tal:current_request>

      <tal:no_current_request condition="not: view/current_order">
        <input type="submit" value="Request CDs" name="FORM_SUBMIT"
               class="formControls"/>
      </tal:no_current_request>

              </td>
            </tr>
          </tbody>
        </table>

    </form>

  </tal:shipit-is-open>

  <tal:shipit-is-closed condition="not: view/standardShipItRequests">
    <h1>ShipIt is currently closed</h1>

    <tal:pastrequests condition="view/user/pastShipItRequests"
                      define="user view/user">
      <h2>Shipped/Cancelled requests</h2>

      <metal:pastrequests use-macro="context/@@+shipit-macros/previous_requests" />
    </tal:pastrequests>
  </tal:shipit-is-closed>

  </td>
  </tr>
  </table>  

  <script type="text/javascript">
    function disableSubmitButton() {
      var form = document.forms['shipit'];
      form.FORM_SUBMIT.disabled = true;
    }
    function updateWidgets() {
      var form = document.forms['shipit'];
      state = (form.extracds.checked == false);
      document.getElementById("field.reason").disabled = state;
    }
  updateWidgets();
  //</script>

</div>

</body>
</html>
<|MERGE_RESOLUTION|>--- conflicted
+++ resolved
@@ -92,19 +92,12 @@
       </ul>
     </tal:not-edubuntu>
 
-<<<<<<< HEAD
-    <form name="shipit" action="" method="POST">
-=======
-    <br />
-
     <!-- Without using setTimeout() to disable the submit button it'll be
     disabled before the browser generates the request, which will cause the
     request to not contain the name/value of the button.
     -->
-    <form name="shipit" action="" method="POST"
+    <form name="shipit" action="" method="post"
           onsubmit="javascript: window.setTimeout('disableSubmitButton()', 1);">
->>>>>>> a87b5be1
-
 
         <table style="margin: 0 auto;">
           <tbody>
