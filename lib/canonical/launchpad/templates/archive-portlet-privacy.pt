<div
  xmlns:tal="http://xml.zope.org/namespaces/tal"
  xmlns:metal="http://xml.zope.org/namespaces/metal"
  xmlns:i18n="http://xml.zope.org/namespaces/i18n"
  id="privacy"
  tal:attributes="
    class python: path('context/private') and 'aside private' or 'aside public'
  "
  tal:define="link context/menu:context/admin"
>
  <div tal:define="public_private
<<<<<<< HEAD
    python:context.private and '<strong>private</strong>' or 'public'"
=======
    python:context.private and '&lt;strong&gt;private&lt;/strong&gt;' or 'public'"
>>>>>>> 7a85c1c8
  >
    <a
      tal:condition="link/enabled"
      tal:attributes="href link/url; title link/text"
      style="
        padding-left: 18px; background: url(/@@/edit) center left no-repeat;
      "
    >This archive is <tal:status replace="structure public_private" /></a>
    <tal:unchangeable condition="not:link/enabled">
      This archive is <tal:privacy content="structure public_private" />
    </tal:unchangeable>
  </div>
</div><|MERGE_RESOLUTION|>--- conflicted
+++ resolved
@@ -9,11 +9,7 @@
   tal:define="link context/menu:context/admin"
 >
   <div tal:define="public_private
-<<<<<<< HEAD
-    python:context.private and '<strong>private</strong>' or 'public'"
-=======
     python:context.private and '&lt;strong&gt;private&lt;/strong&gt;' or 'public'"
->>>>>>> 7a85c1c8
   >
     <a
       tal:condition="link/enabled"
