--- conflicted
+++ resolved
@@ -51,24 +51,9 @@
     Use this to plan your development roadmap.
   </p>
 
-<<<<<<< HEAD
-  <ul class="info"
-    <li>
-      <a href="https://help.launchpad.net/BlueprintDocumentation"
-      >Blueprint documentation</a>
-    </li>
-  </ul>
-  <p>
-    If you have further questions, join us in #launchpad on
-    irc.freenode.net.
-  </p>
-
-  <h2>Recent specifications</h2>
-=======
   <tal:searching condition="view/searchrequested" define="specs view/specs">
 
     <h3>Specification search results:</h3>
->>>>>>> 6f754b74
 
     <tal:nomatches condition="not: specs"
                    replace="structure context/@@+nomatches" />
@@ -81,14 +66,14 @@
 
   <tal:no_search condition="not: view/searchrequested">
 
+    <ul class="info"
+      <li>
+        <a href="https://help.launchpad.net/BlueprintDocumentation"
+        >Blueprint documentation</a>
+      </li>
+    </ul>
     <p>
-      If you want to learn more about Blueprint, take a look at this
-      <img src="/@@/link" />
-      <a href="http://help.launchpad.net/BlueprintDocumentation">
-        Official Blueprint Documentation
-      </a> in the Launchpad wiki. It includes an overview of the system, and
-      will tell you how you can use Blueprint to keep track of your own
-      feature goals. If you have further questions, join us in #launchpad on
+      If you have further questions, join us in #launchpad on
       irc.freenode.net.
     </p>
 
