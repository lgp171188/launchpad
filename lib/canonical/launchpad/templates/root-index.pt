--- conflicted
+++ resolved
@@ -49,7 +49,6 @@
         <input id="text" type="text" name="field.text" size="50" />
         <input type="submit" value="Search Launchpad" />
       </form>
-<<<<<<< HEAD
       <div id="home-stats">
         <strong tal:content="view/project_count">123</strong>&nbsp;projects,
         <strong tal:content="view/bug_count">123</strong>&nbsp;bugs,
@@ -58,30 +57,6 @@
         <strong tal:content="view/answer_count">123</strong>&nbsp;answers,
         <strong tal:content="view/blueprint_count">123</strong>&nbsp;blueprints,
         and&nbsp;counting...
-=======
-
-      <div class="three column left">
-
-        <h2>What is Launchpad?</h2>
-        <p id="application-summary">
-          Launchpad is a hosting service for open source projects that's
-          big on collaboration.
-          <a href="/+tour">Take a tour...</a>
-            <span style="font-size: small; color: red">(new!)</span>
-        </p>
-
-        <h2>Start here:</h2>
-        <p>
-          Are you looking for something, or do you want to register a
-          new project, distribution, person, or team?
-        </p>
-        <ul style="font-size: larger">
-          <li><a href="/projects">Open Source Projects</a></li>
-          <li><a href="/distros">Distributions</a></li>
-          <li><a href="/people">People and Teams</a></li>
-        </ul>
-
->>>>>>> 26259f3f
       </div>
 
       <div class="three column left" id="featured-projects">
@@ -123,18 +98,24 @@
       <div class="three column middle">
         <h2>What&#8217;s new?</h2>
         <ul style="padding: 0; margin: 0;">
-         <li class="news">
-            <a href="http://news.launchpad.net/?p=242">
-              <strong>OpenID with Launchpad</strong><br />
-              Log into hundreds of other websites using your
-              Launchpad identity!
+          <li class="news">
+            <a href="http://news.launchpad.net/cool-new-stuff/announcing-the-launchpad-plugin-api-spec">
+              <strong>New bug plugin API</strong><br />          
+              Create your own plugin for direct communication between Launchpad
+              and your favourite bug tracker.
             </a>
          </li>
          <li class="news">
-            <a href="http://news.launchpad.net/?p=214">
-              <strong>Contact any Launchpad user</strong><br />
-              Get in touch with other Launchpad users without knowing
-              their email address.
+            <a href="http://news.launchpad.net/cool-new-stuff/new-launchpad-plugins-for-drupal">
+              <strong>Drupal integration</strong><br />          
+              Authenticate visitors to your Drupal site using Launchpad
+              and assign roles based on their team memberships.
+            </a>
+         </li>
+         <li class="news">
+            <a href="http://news.launchpad.net/general/launchpad-now-on-twitter-and-identica">
+              <strong>We're on Twitter and identi.ca</strong><br />          
+              Follow Launchpad news and bug reports. Also, microblog your project using Launchpad feeds!
             </a>
          </li>
          <li class="news">
