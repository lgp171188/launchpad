--- conflicted
+++ resolved
@@ -45,15 +45,20 @@
           <h2>What&#8217;s new</h2>
           <ul class="news">
             <li>
-<<<<<<< HEAD
-                <a href="https://help.launchpad.net/FrequentlyAskedQuestions"
-                 ><strong>Frequently Asked Questions</strong>: manage your project FAQs
-                in the Answer Tracker</a>
+              <a href="https://help.launchpad.net/PPAQuickStart"
+                 ><strong>Personal Package Archives:</strong>
+                 beta of Launchpad's new package
+                 build and repository hosting service.</a>
             </li>
             <li>
-              <a href="https://help.launchpad.net/Mantis"><strong>Mantis
-              support:</strong> Watch remote bugs
-                in Mantis bug trackers</a>
+              <a href="https://help.launchpad.net/BranchMergeProposals">
+                <strong>Code submissions:</strong> Specify
+                the branch you intend to land your own branch on.</a>
+            </li>
+            <li>
+              <a href="https://help.launchpad.net/BugStatuses#trac">
+                <strong>Support for Trac:</strong> Trac bug
+                statuses are now captured in bug watches.</a>
             </li>
             <li>
               <a href="https://help.launchpad.net/FileDownloadsOverview">
@@ -62,26 +67,9 @@
                 available from your project's overview page</a>
             </li>
             <li>
-             <a href="https://help.launchpad.net/BugStatuses">
-               <strong>Bug status names:</strong> clarifications and
-               additions</a>
-=======
-              <a href="https://help.launchpad.net/PPAQuickStart"
-                 >Personal Package Archives: beta of Launchpad's new Ubuntu
-                 build and repository hosting service.</a>
-            </li>
-            <li>
-              <a href="https://help.launchpad.net/BranchMergeProposals">Specify
-                the branch you intend to land your branch on.</a>
-            </li>
-            <li>
-              <a href="https://help.launchpad.net/BugStatuses#trac">Trac bug
-                statuses are now captured in bug watches.</a>
-            </li>
-            <li>
-             <a href="https://translations.launchpad.net/people/+me/+imports">Individuals
+             <a href="https://translations.launchpad.net/people/+me/+imports">
+               <strong>Translation imports:</strong> Individuals
              now have their own translations import queue page.</a>
->>>>>>> df554d03
             </li>
           </ul>
         </div>
