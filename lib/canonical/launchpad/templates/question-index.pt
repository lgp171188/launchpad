--- conflicted
+++ resolved
@@ -1,12 +1,10 @@
-<html xmlns="http://www.w3.org/1999/xhtml" xml:lang="en"
-      lang="en"
-<<<<<<< HEAD
+<html xmlns="http://www.w3.org/1999/xhtml" 
       xmlns:tal="http://xml.zope.org/namespaces/tal"
       xmlns:metal="http://xml.zope.org/namespaces/metal"
       xmlns:i18n="http://xml.zope.org/namespaces/i18n"
-=======
+      xml:lang="en"
+      lang="en"
       dir="ltr"
->>>>>>> 559af137
       metal:use-macro="context/@@main_template/master"
       i18n:domain="launchpad"
       tal:attributes="xml:lang view/lang; lang view/lang; dir view/lang"
