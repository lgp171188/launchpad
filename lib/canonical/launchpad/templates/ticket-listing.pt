<html xmlns="http://www.w3.org/1999/xhtml" xml:lang="en"
      lang="en"
      metal:use-macro="context/@@main_template_2col/master"
      i18n:domain="launchpad">

<body>

<metal:leftportlets fill-slot="portlets_one">
  <div tal:replace="structure context/@@+portlet-supportcontacts|nothing" />
  <div tal:replace="structure context/@@+portlet-details" />
  <div tal:condition="context/distribution|nothing"
       tal:replace="structure context/distribution/@@+portlet-supportcontacts" />
</metal:leftportlets>

<metal:css fill-slot="head_epilogue">
  <style type="text/css">
    div.inlined-widget {
      display: inline;
    }

    div.inlined-widget div {
      display: inline;
    }
  </style>
</metal:css>

<metal:heading fill-slot="pageheading">
  <h1 i18n:translate="" tal:content="view/pageheading">Support Requests</h1>
</metal:heading>

<div metal:fill-slot="main"
     tal:define="tickets view/searchResults">

  <div id="ticket-search-form">
    <form method="get" id="ticket-search-form" action="">
      <tal:searchbox replace="structure view/widgets/search_text" />

      <tal:sort replace="structure view/widgets/sort" />

      <input tal:replace="structure view/search_action/render" />

      <tal:status define="widget nocall:view/widgets/status|nothing"
                  condition="nocall: widget">
        <metal:widget use-macro="widget/@@launchpad_widget_macros/launchpad_widget_row" />
      </tal:status>

      <label tal:attributes="for view/widgets/languages/name"
             tal:content="view/widgets/languages/label">
        Languages:
      </label>
      <tal:languages replace="structure view/widgets/languages" />
    </form>
  </div>
  <br />

<<<<<<< HEAD
  <tal:no-results
    condition="not: tickets/batch"
    define="search_text view/search_params/search_text|nothing;
            languages view/search_params/languages|nothing">
    <p tal:condition="search_text"
       i18n:translate="">
      No results for search
        <strong i18n:name="search_text"
                tal:content="search_text">Search Text</strong>.
    </p>
    <p tal:condition="not: search_text"
       i18n:translate="">
      No active support requests
      <strong tal:condition="languages">
        in
        <tal:block repeat="language languages">
          <tal:block condition="not: repeat/language/end">
            <span tal:condition="not: repeat/language/start">,</span>
          </tal:block>
          <tal:block condition="repeat/language/end">
            <span tal:condition="repeat/language/index">or</span>
          </tal:block>
          <span tal:replace="language/englishname">Portuguese</span>
        </tal:block>
      </strong>
      
      for
      <span i18n:name="tickettarget"
            tal:replace="context/displayname">Ubuntu 5.04</span>.
=======
  <tal:no-results condition="not: tickets/batch">
    <p i18n:translate=""
       tal:content="view/empty_listing_message">
      No support requests.
>>>>>>> b813597f
    </p>
  </tal:no-results>

  <tal:block condition="tickets/batch">
    <div class="lesser" tal:content="structure tickets/@@+navigation-links" />
    <table class="listing" id="ticket-listing">
      <thead>
        <tr>
          <th colspan="3" i18n:translate="">Summary</th>
          <th i18n:translate="">Created</th>
          <th i18n:translate="">Submitter</th>
          <th tal:condition="view/displayTargetColumn"
              i18n:translate="">In</th>
          <th tal:condition="view/displaySourcePackageColumn"
              i18n:translate="">Source Package</th>
          <th i18n:translate="">Status</th>
        </tr>
      </thead>
      <tbody>
        <tr tal:repeat="ticket tickets/batch">
          <td class="icon right">
            <img alt="Open" title="Open" src="/@@/ticket"
                 tal:attributes="alt ticket/status/title;
                                 title ticket/status/title;" />
          </td>
          <td class="amount"
              tal:content="ticket/id"
              >42</td>
          <td class="ticket">
            <a href="#"
               tal:content="ticket/title"
               tal:attributes="href ticket/fmt:url">
              Firefox is too slow for my laptop
            </a>
          </td>
          <td tal:content="ticket/datecreated/fmt:date">2006-07-17</td>
          <td><img src="/@@/user" />
            <a tal:attributes="href string:${ticket/owner/fmt:url}/+tickets"
               tal:content="ticket/owner/browsername"
              >Foo Bar</a>
          </td>
          <td class="ticket-target"
              tal:condition="view/displayTargetColumn"
              tal:content="structure python:view.formatTarget(ticket)"
              >Firefox</td>
          <td tal:condition="view/displaySourcePackageColumn"
              tal:content="structure python:view.formatSourcePackageName(ticket)"
              >mozilla-firefox</td>
          <td class="ticketstatus"
              tal:content="ticket/status/title"
              tal:attributes="class string:ticketstatus${ticket/status/name}"
              >Open</td>
        </tr>
      </tbody>
    </table>
    <div class="lesser" tal:content="structure tickets/@@+navigation-links" />
  </tal:block>
</div>
</body>
</html><|MERGE_RESOLUTION|>--- conflicted
+++ resolved
@@ -53,42 +53,10 @@
   </div>
   <br />
 
-<<<<<<< HEAD
-  <tal:no-results
-    condition="not: tickets/batch"
-    define="search_text view/search_params/search_text|nothing;
-            languages view/search_params/languages|nothing">
-    <p tal:condition="search_text"
-       i18n:translate="">
-      No results for search
-        <strong i18n:name="search_text"
-                tal:content="search_text">Search Text</strong>.
-    </p>
-    <p tal:condition="not: search_text"
-       i18n:translate="">
-      No active support requests
-      <strong tal:condition="languages">
-        in
-        <tal:block repeat="language languages">
-          <tal:block condition="not: repeat/language/end">
-            <span tal:condition="not: repeat/language/start">,</span>
-          </tal:block>
-          <tal:block condition="repeat/language/end">
-            <span tal:condition="repeat/language/index">or</span>
-          </tal:block>
-          <span tal:replace="language/englishname">Portuguese</span>
-        </tal:block>
-      </strong>
-      
-      for
-      <span i18n:name="tickettarget"
-            tal:replace="context/displayname">Ubuntu 5.04</span>.
-=======
   <tal:no-results condition="not: tickets/batch">
     <p i18n:translate=""
        tal:content="view/empty_listing_message">
       No support requests.
->>>>>>> b813597f
     </p>
   </tal:no-results>
 
