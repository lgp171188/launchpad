<html xmlns="http://www.w3.org/1999/xhtml" xml:lang="en"
      lang="en"
      metal:use-macro="context/@@main_template/master"
      i18n:domain="launchpad">

<body>

<<<<<<< HEAD
<metal:portlets fill-slot="portlets">
  <div tal:replace="structure context/@@+portlet-latestspecs" />
</metal:portlets>
=======
    <metal:portlets fill-slot="portlets">
      <div tal:replace="structure context/@@+portlet-latestspecs" />
    </metal:portlets>
>>>>>>> 746c179e

<div metal:fill-slot="main"
     tal:define="specs view/specs;
                 has_any_specs view/has_any_specifications">

  <h1 tal:condition="view/is_person"
     >Blueprints involving <tal:person replace="context/title" /></h1>
  <h1 tal:condition="not:view/is_person"
     >Blueprints for <tal:software replace="context/displayname" /></h1>

  <div style="float: right;">
    <a href="+addspec">
    	<img alt="Register a blueprint" 
    	     src="/+icing/but-sml-registerablueprint.gif"/>
    </a>
  </div>

  <tal:no_specs condition="not: has_any_specs">

    <p>
      Launchpad lets projects track the features they intend to implement over
      the next few releases. We call each feature proposal a "blueprint",
      and it can be a single paragraph placeholder for the idea, or a
      full-blown development specification. Once a blueprint is in
      Launchpad, we can generate reports of the project roadmap, as
      well as notifying interested developers of blueprint status changes.
      It's a great way to build a small community around an idea, feature or
      proposal.
    </p>
    <p tal:condition="view/is_series">
      You can also use this sytem for <strong>release management</strong>,
      identifying the specific feature goals of any major release and then
      tracking your progress towards completion of all of those goals.
      Currently, no blueprints have been proposed as feature goals
      for <tal:context replace="context/displayname" />. You can invite
      members of your community to nominate blueprints as feature goals for 
      <tal:context replace="context/displayname" /> and then your project
      drivers can decide if they will accept those goals.
    </p>

    <p tal:condition="view/is_pillar">
      Examples of projects that use this system include
      <a href="/ubuntu">Ubuntu</a>,
      <a href="/zope">Zope</a> and
      <a href="/bzr">Bazaar</a>.
    </p>
    <p tal:condition="view/is_series">
      For example, you can see the planned goals and the final (or current)
      status of those goals for each of these Ubuntu releases:
        <a href="/ubuntu/dapper">Ubuntu 6.06 LTS</a>,
        <a href="/ubuntu/edgy">Ubuntu 6.10</a> and
        <a href="/ubuntu/feisty">Ubuntu 7.04</a>.
    </p>
    <p tal:condition="view/is_sprint">
      The Ubuntu distribution uses Launchpad to organise its developer
      summits, for example
      <a href="/sprints/uds-sevilla">UDS-Sevilla</a> and
      <a href="/sprints/uds-mtv">UDS-Mountain View</a>.
    </p>
    <p tal:condition="view/is_person">
      This is also a good way to keep track of the features a particular
      person is interested in.
    </p>

    <p tal:condition="view/is_pillar">
      <strong>Register the first blueprint in this project!</strong> If you
      have a proposal for a feature that you want to implement, or you want
      to gather together people to discuss a proposal, then
      <a href="+addspec">register it here as a blueprint</a>.
    </p>

    <p tal:condition="view/is_pillar">
      Once you have a few blueprints in the system you can plan releases,
      and keep track of who is responsible for what. You can approve
      blueprints as goals for a particular release, and then
      generate a simple report of progress towards feature
      completion for that release.
    </p>

    <tal:has_drivers condition="view/has_drivers">
      <p>
        Anybody can register a blueprint, but only the drivers can make the
        decision as to whether that proposal is accepted for a meeting or a
        release.
      </p>

      <tal:not_driver condition="not: context/required:launchpad.Driver">
        <p>
          In this case, the drivers are:
        </p>

        <blockquote>
          <ul>
            <li tal:repeat="driver context/drivers" class="person">
              <a tal:attributes="href driver/fmt:url"
                 tal:content="driver/browsername">Foo Bar</a>
            </li>
          </ul>
        </blockquote>
      </tal:not_driver>
      <tal:is_driver condition="context/required:launchpad.Driver">
        Since you are a driver of
        <span tal:replace="context/displayname">1.0</span>, any items you
        propose will be accepted automatically.
      </tal:is_driver>
    </tal:has_drivers>

    <p>
      If you are interested in understanding the Blueprints tracker in more
      detail then you should take a look at the system documentation, where
      you can learn the best practices for effective community building and
      release management with Launchpad.
    </p>

    <blockquote>
      <ul class="menu">
        <li class="info">
          <a href="https://help.launchpad.net/BlueprintDocumentation"
          >Read more about tracking blueprints</a>
        </li>
      </ul>
    </blockquote>

  </tal:no_specs>
  <tal:has_specs condition="has_any_specs">
    <div>
      <form name="spec_search" class="primary search" method="GET">

        Show only blueprints containing:

        <input type="text" name="searchtext"
               tal:attributes="value view/searchtext" />
        <input tal:condition="view/searchrequested"
          type="submit"
          value="Search again"
          />
        <input tal:condition="not: view/searchrequested"
          type="submit"
          value="Search blueprints"
          />
      </form>
    </div>
    <table class="listing sortable" id="speclisting"
          tal:condition="view/specs">
      <thead>
        <tr>
          <th tal:condition="view/show_priority">Priority</th>
          <th>Specification</th>
          <th tal:condition="view/show_design">Design</th>
          <th tal:condition="view/show_implementation">Delivery</th>
          <th tal:condition="view/show_assignee">Assignee</th>
          <th tal:condition="view/show_target">Project</th>
          <th tal:condition="view/show_series">Series</th>
          <th tal:condition="view/show_milestone">Milestone</th>
        </tr>
      </thead>
      <tbody>
        <tr tal:repeat="spec view/specs">
          <td tal:condition="view/show_priority">
            <span class="sortkey" tal:content="spec/priority/sortkey" />
            <span tal:content="spec/priority/title"
                  tal:attributes="
                  class string:specpriority${spec/priority/name}">High</span>
          </td>
          <td>
            <a tal:content="spec/name/fmt:shorten/35"
               tal:attributes="
                 href spec/fmt:url;
                 title spec/title">foo-bar-baz</a>
            <img src="/@@/alert"
                 tal:replace="structure spec/image:badges" />
          </td>
          <td tal:condition="view/show_design">
            <span class="sortkey" tal:content="spec/status/sortkey" />
            <span tal:content="spec/status/title"
                  tal:attributes="
                  class string:specstatus${spec/status/name}">Approved</span>
          </td>
          <td tal:condition="view/show_implementation">
            <span class="sortkey" tal:content="spec/delivery/sortkey" />
            <span
              tal:attributes="class string:specdelivery${spec/delivery/name}"
              tal:content="spec/delivery/title">Deployed</span>
          </td>
          <td tal:condition="view/show_assignee">
            <a tal:condition="spec/assignee"
               tal:attributes="href spec/assignee/fmt:url"
               tal:content="spec/assignee/browsername">
              Carlos Perello Marin
            </a>
          </td>
          <td tal:condition="view/show_target">
            <a tal:content="spec/target/name"
               tal:attributes="href spec/product/fmt:url">Firefox</a
              >
          </td>
          <td tal:condition="view/show_series">
            <tal:series condition="spec/productseries">
              <a tal:attributes="href spec/productseries/fmt:url"
                 tal:content="spec/productseries/name">1.0</a>
            </tal:series>
            <tal:distroseries condition="spec/distroseries">
              <a tal:attributes="href spec/distroseries/fmt:url"
                 tal:content="spec/distroseries/name">1.0</a>
            </tal:distroseries>
          </td>
        </tr>
      </tbody>
    </table>

    <tal:nomatches condition="not: view/specs"
                   replace="structure context/@@+nomatches" />

    <p tal:condition="view/specs">
      <span tal:replace="view/specs/count:len">7</span> specification(s) listed.
    </p>

    <p tal:condition="view/is_series">
      You can
      <a href="+specs?acceptance=declined">show declined feature goals</a>,
      and if you are a driver of
      <span tal:replace="context/displayname">1.0</span>
      then you can accept goals that
      <a href="+setgoals">have been proposed</a>.
    </p>
    <p tal:condition="view/is_sprint">
      You can
      <a href="+specs?acceptance=declined">show topics that have been
      declined</a><tal:is_driver condition="context/required:launchpad.Driver">
      and since you are a driver of
      <span tal:replace="context/displayname">1.0</span>
      you can also
      <a href="+settopics">accept sessions or topics that have been
      proposed</a></tal:is_driver>.
    </p>

  </tal:has_specs>

</div>
</body>
</html><|MERGE_RESOLUTION|>--- conflicted
+++ resolved
@@ -5,15 +5,9 @@
 
 <body>
 
-<<<<<<< HEAD
-<metal:portlets fill-slot="portlets">
-  <div tal:replace="structure context/@@+portlet-latestspecs" />
-</metal:portlets>
-=======
     <metal:portlets fill-slot="portlets">
       <div tal:replace="structure context/@@+portlet-latestspecs" />
     </metal:portlets>
->>>>>>> 746c179e
 
 <div metal:fill-slot="main"
      tal:define="specs view/specs;
