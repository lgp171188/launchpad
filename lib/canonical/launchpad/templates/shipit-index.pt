--- conflicted
+++ resolved
@@ -23,21 +23,16 @@
           <p>ShipIt lets you request Ubuntu 5.10 (Breezy Badger) CDs that will
           be posted to you free of charge.</p>
 
-<<<<<<< HEAD
           <p><strong>Unfortunately, we are currently not taking any requests for our
           next release. So, if you would like to request Ubuntu 6.06 
           (Dapper Drake) CDs, please check back with us again at the beginning
           of May 2006.<strong></p>
 
-          <p class="portalMessage" tal:condition="view/announcement|nothing"
-             tal:content="view/announcement" />
-=======
           <p
             tal:condition="view/announcement|nothing"
             tal:content="view/announcement"
             class="informational message"
           />
->>>>>>> a20d3855
 
           <p>To make requests, or view or change existing requests, you need to
           sign in using your <a href="https://launchpad.net">Launchpad</a>
