--- conflicted
+++ resolved
@@ -6,11 +6,7 @@
     <tal:navigation replace="structure batch/@@+navigation-links-upper" />
     <div tal:repeat="product batch/currentBatch"
          tal:replace="structure product/@@+listing-detailed" />
-<<<<<<< HEAD
-    <tal:navigation replace="structure batch/@@+navigation-links-upper" />
-=======
     <tal:navigation replace="structure batch/@@+navigation-links-lower" />
->>>>>>> 41f1e0fd
   </div>
 </body>
 </html>