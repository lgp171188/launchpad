<html xmlns="http://www.w3.org/1999/xhtml" xml:lang="en"
      lang="en"
      metal:use-macro="context/@@main_template/master"
      xmlns:i18n="http://xml.zope.org/namespaces/i18n"
      i18n:domain="launchpad" >

  <body>
    <metal:portlets fill-slot="portlets">
<<<<<<< HEAD
      <div tal:replace="structure context/@@+portlet-preflangs" />
    </metal:portlets>

    <div metal:fill-slot="main"
         tal:define="uses_translations view/uses_translations;
                     admin_user context/required:launchpad.TranslationsAdmin">
      <tal:uses-translations condition="uses_translations">
        <h1>Translation overview</h1>
      </tal:uses-translations>
      <tal:not-uses-translations condition="not: uses_translations">
        <h1 tal:condition="admin_user">
          How to start using Launchpad Translations
        </h1>
        <h1 tal:condition="not: admin_user">
          Translation setup needed
        </h1>
      </tal:not-uses-translations>
      <tal:uses-translations condition="uses_translations">
        <tal:translatable define="target context/primary_translatable">
          <p>
            For <tal:product replace="context/displayname" />,
            Launchpad currently recommends translating
            &#8220;<span tal:replace="target/displayname">main</span>&#8221;.
          </p>
          <div tal:replace="structure target/@@+potlist" />
          <div tal:replace="structure context/@@+portlet-translatables" />
        </tal:translatable>
      </tal:uses-translations>
      <tal:not-uses-translations condition="not: uses_translations">
        <tal:registrantoradmin
          condition="admin_user">
=======
      <tal:portlet
        condition="context/official_rosetta"
        replace="structure context/@@+portlet-translation-groups-and-permission"
      />
      <tal:portlet replace="structure context/@@+portlet-preflangs" />
    </metal:portlets>

    <metal:heading fill-slot="pageheading">
      <h1 tal:condition="context/primary_translatable">Translation overview</h1>
      <tal:untranslatable condition="not: context/primary_translatable">
        <h1 tal:condition="context/required:launchpad.Edit"
        >How to set up translations</h1>
        <h1 tal:condition="not: context/required:launchpad.Edit"
        >Translation setup needed</h1>
      </tal:untranslatable>
    </metal:heading>
    <div metal:fill-slot="main">
      <tal:translatable
        condition="context/primary_translatable"
        define="target context/primary_translatable"
      >
        <p>
          For <tal:product replace="context/displayname" />,
          Launchpad currently recommends translating
          &#8220;<span tal:replace="target/displayname">main</span>&#8221;.
        </p>
        <div tal:replace="structure target/@@+potlist" />
        <div tal:replace="structure context/@@+portlet-translatables" />
      </tal:translatable>
      <tal:untranslatable condition="not: context/primary_translatable">
        <tal:registrantoradmin condition="context/required:launchpad.Edit">
>>>>>>> 26e8178b
          <p>
            To set up <tal:product replace="context/displayname" /> for
            translation in Launchpad, you need to
            <tal:official condition="not: context/official_rosetta">set the
            flag that stats that <tal:product replace="context/displayname" />
            uses Launchpad to handle Translations and</tal:official> upload a
            translation template for one of its release series.
          </p>
          <ul>
            <li tal:repeat="series context/serieses">
              <a tal:attributes="
                   href string:${series/fmt:url}/+translations-upload"
                 tal:content="series/title">main</a>
            </li>
          </ul>
          <p>
            Or you may want to
            <a tal:attributes="href string:${context/fmt:url}/+packages">
              link the project to a distribution package
            </a> set up for translation, if there is one, so their
            translations can be shared.
          </p>
        </tal:registrantoradmin>
        <tal:other
          condition="not: admin_user">
          <p>
            The <tal:product replace="context/displayname" /> project is not
            set up for translation in Launchpad.
          </p>
          <p tal:condition="not:request/lp:person">
            If you&#8217;re
            <tal:person replace="context/owner/displayname" />,
            <a href="+login">log in</a> to begin the setup process.
          </p>
          <p>
            Otherwise, you might want to talk with
            <a tal:attributes="href context/owner/fmt:url"
               tal:content="context/owner/displayname">
              Foo Bar
            </a>, the project registrant, about using Launchpad for
            translations.
          </p>
          <p tal:condition="request/lp:person">
            You might want to talk with
            <a tal:attributes="href context/owner/fmt:url"
               tal:content="context/owner/displayname">
              Foo Bar
            </a>, the project registrant, about using Launchpad for
            translations.
          </p>
        </tal:other>
      </tal:not-uses-translations>
      <tal:registrant-or-admin
        condition="admin_user">
        <tal:has-obsolete-entries
          condition="context/obsolete_translatable_series">
          <div
            tal:replace="structure context/@@+portlet-obsolete-translatables" />
        </tal:has-obsolete-entries>
      </tal:registrant-or-admin>
    </div>
  </body>
</html><|MERGE_RESOLUTION|>--- conflicted
+++ resolved
@@ -6,8 +6,11 @@
 
   <body>
     <metal:portlets fill-slot="portlets">
-<<<<<<< HEAD
-      <div tal:replace="structure context/@@+portlet-preflangs" />
+      <tal:portlet
+        condition="context/official_rosetta"
+        replace="structure context/@@+portlet-translation-groups-and-permission"
+      />
+      <tal:portlet replace="structure context/@@+portlet-preflangs" />
     </metal:portlets>
 
     <div metal:fill-slot="main"
@@ -38,39 +41,6 @@
       <tal:not-uses-translations condition="not: uses_translations">
         <tal:registrantoradmin
           condition="admin_user">
-=======
-      <tal:portlet
-        condition="context/official_rosetta"
-        replace="structure context/@@+portlet-translation-groups-and-permission"
-      />
-      <tal:portlet replace="structure context/@@+portlet-preflangs" />
-    </metal:portlets>
-
-    <metal:heading fill-slot="pageheading">
-      <h1 tal:condition="context/primary_translatable">Translation overview</h1>
-      <tal:untranslatable condition="not: context/primary_translatable">
-        <h1 tal:condition="context/required:launchpad.Edit"
-        >How to set up translations</h1>
-        <h1 tal:condition="not: context/required:launchpad.Edit"
-        >Translation setup needed</h1>
-      </tal:untranslatable>
-    </metal:heading>
-    <div metal:fill-slot="main">
-      <tal:translatable
-        condition="context/primary_translatable"
-        define="target context/primary_translatable"
-      >
-        <p>
-          For <tal:product replace="context/displayname" />,
-          Launchpad currently recommends translating
-          &#8220;<span tal:replace="target/displayname">main</span>&#8221;.
-        </p>
-        <div tal:replace="structure target/@@+potlist" />
-        <div tal:replace="structure context/@@+portlet-translatables" />
-      </tal:translatable>
-      <tal:untranslatable condition="not: context/primary_translatable">
-        <tal:registrantoradmin condition="context/required:launchpad.Edit">
->>>>>>> 26e8178b
           <p>
             To set up <tal:product replace="context/displayname" /> for
             translation in Launchpad, you need to
