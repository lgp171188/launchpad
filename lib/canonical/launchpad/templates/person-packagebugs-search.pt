--- conflicted
+++ resolved
@@ -2,44 +2,9 @@
 <html xmlns="http://www.w3.org/1999/xhtml" xml:lang="en"
       lang="en"
       metal:use-macro="context/@@main_template/master"
-<<<<<<< HEAD
       i18n:domain="malone"
 >
   <body>
-=======
-      i18n:domain="launchpad">
-
-<body>
-
-  <metal:block fill-slot="head_epilogue">
-    <!-- CSS rules local to this page -->
-    <style>
-      .results th {
-        color: #828282;
-        border: 1px solid #cfcfcf;
-        background-color: #E0E0E0;
-        text-align: left;
-      }
-
-      .results td {
-        border: 1px solid #cfcfcf;
-      }
-
-      .odd {
-        background-color: #ededed;
-      }
-
-      .even {
-        background-color: #ffffff;
-      }
-
-      #portal-column-content {
-        margin-left: 0;
-        width: 74%;
-      }
-    </style>
-  </metal:block>
->>>>>>> 590b32b2
 
   <div metal:fill-slot="main">
     <div id="portal-column-content" style="margin-left: 0; width: 74%;">
@@ -68,42 +33,6 @@
               document.forms["search"].elements['field.searchtext'].focus();
             -->
         </script>
-<<<<<<< HEAD
-        <div style="margin-top: 1em;">Filter:</div>
-        <ul style="margin-top: 0; margin-bottom: 1em;">
-                <li tal:repeat="search_link view/getSearchFilterLinks">
-                  <a href="#"
-                     tal:content="search_link/title"
-                     tal:attributes="href search_link/url">
-                    mozilla-firefox (Ubuntu)</a><span tal:condition="not:repeat/search_link/end"></span>
-                </li>
-                <li tal:condition="view/getStatusFilterLinks">
-                  <span tal:repeat="status_filter_link view/getStatusFilterLinks">
-                    <span tal:condition="repeat/status_filter_link/end">
-                      <span tal:condition="python:repeat['status_filter_link'].length() > 1">
-                        or
-                      </span>
-                    </span>
-                    <a href="#"
-                       tal:content="status_filter_link/title"
-                       tal:attributes="href status_filter_link/url">
-                      in progress
-                    </a><span tal:condition="not:repeat/status_filter_link/end">,</span></span>
-                </li>
-                <li tal:condition="view/getSearchTextFilterLink">contains
-                  <span tal:define="searchtext_filter_link view/getSearchTextFilterLink">
-                    <a href="#"
-                       tal:content="searchtext_filter_link/title"
-                       tal:attributes="href searchtext_filter_link/url">
-                      foobar
-                    </a>
-                  </span>
-                  in the title or description
-                </li>
-        </ul>
-=======
-        <br />
->>>>>>> 590b32b2
         <div>
           <small tal:content="structure batch_navigator/@@+navigation-links" />
         </div>
