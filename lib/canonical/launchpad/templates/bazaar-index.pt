<html xmlns="http://www.w3.org/1999/xhtml" xml:lang="en"
    lang="en"
    metal:use-macro="context/@@main_template/master"
    i18n:domain="bazaar"
>
  <body>
    <metal:heading fill-slot="pageheading">    
      <h1>Welcome to the Bazaar</h1>
    </metal:heading>

<metal:leftportlets fill-slot="portlets_one">
    <div tal:replace="structure context/@@+portlet-importstats" />
</metal:leftportlets>

<div metal:fill-slot="main">

    <p>
      The Bazaar tracks all the upstream and distribution code registered
      with Launchpad, publishing it in a format usable by the
      <img src="/@@/link" />
      <a href="http://www.bazaar-vcs.org/">Bazaar
      revision control system</a>, giving you a global distributed
      revision control infrastructure.
    </p>

<<<<<<< HEAD
    <ul>
        <li><a href="series">Manage Upstream Bazaar Imports</a></li>
    </ul>

    </div>
  </body>
=======
</div>
</body>
>>>>>>> 771ee1b6
</html>
<|MERGE_RESOLUTION|>--- conflicted
+++ resolved
@@ -23,15 +23,6 @@
       revision control infrastructure.
     </p>
 
-<<<<<<< HEAD
-    <ul>
-        <li><a href="series">Manage Upstream Bazaar Imports</a></li>
-    </ul>
-
     </div>
   </body>
-=======
-</div>
-</body>
->>>>>>> 771ee1b6
 </html>
