<tal:layout define="columns1 default">
<html xmlns="http://www.w3.org/1999/xhtml" xml:lang="en"
    lang="en"
    metal:use-macro="context/@@main_template/master"
    i18n:domain="bazaar"
>
  <body>
    <div metal:fill-slot="main">
      <div
        id="applications"
        tal:content="structure context/@@+applicationbuttons/code"
      />
      <div id="mainarea" class="tab-code">
        <h1>Code</h1>
        <div class="t">
          <div class="u">
            <div class="v">
              <div class="w">
                <div class="x">
                  <div class="y">
                    <div class="z">
                      <div id="container">
<<<<<<< HEAD
                        <h1>Code</h1>
                        <form class="central" action="/products" method="get">
                          <p
                              xtal:condition="view/error_message"
                              xtal:content="view/error_message"
                              class="error message"
                              ><!-- Error message. --></p>
                          <input
                              id="text"
                              type="text"
                              name="text"
                              size="50"
                              />
                          <input
                              type="submit"
                              value="Find a Project"
                              />
                        </form>
=======
>>>>>>> b0893978
                        <p id="application-summary">
                          Launchpad lets you track branches of any product that
                          uses the <a href="http://bazaar-vcs.org/">Bazaar</a>
                          version control system &mdash; and imports many
                          <abbr>CVS</abbr>, <abbr>SVN</abbr>, and git projects,
                          so you can use Bazaar with those too.
                        </p>
                        <ul class="buttons">
                          <li>
                            <a href="/+tour">
                              <img
                                  alt="Take a tour"
                                  src="/+icing/but_lrg_takeatour.gif"
                                  />
                            </a>
                          </li>
                          <li>
                            <a href="/+addbranch">
                              <img
                                  alt="Register a branch"
                                  src="/+icing/but_lrg_registerabranch.gif"
                                  />
                            </a>
                          </li>
                          <li>
                            <a href="/+import">
                              <img
                                  alt="Import your project"
                                  src="/+icing/but_lrg_importyourproject.gif"
                                  />
                            </a>
                          </li>
                        </ul>
                        <div class="columns">
                          <div class="three column left">
                            <h2>Recent imports</h2>
                            <ul>
                              <li tal:repeat="branch view/recentlyImportedBranches">
                                <a tal:attributes="href branch/fmt:url"
                                   tal:content="branch/displayname/fmt:shorten/40">
                                Title Goes Here!</a>
                              </li>
                            </ul>
                          </div>
                          <div class="three column middle">
                            <h2>Recently registered</h2>
                            <ul>
                              <li tal:repeat="branch view/recentlyRegisteredBranches">
                                <a tal:attributes="href branch/fmt:url"
                                   tal:content="branch/displayname/fmt:shorten/40">
                                Title Goes Here!</a>
                              </li>
                            </ul>
                          </div>
                          <div class="three column right">
                            <h2>Recently changed</h2>
                            <ul>
                              <li tal:repeat="branch view/recentlyChangedBranches">
                                <a tal:attributes="href branch/fmt:url"
                                   tal:content="branch/displayname/fmt:shorten/40">
                                Title Goes Here!</a>
                              </li>
                            </ul>
                          </div>
                        </div>
                        <form class="central" action="/products" method="get">
                          <p
                            xtal:condition="view/error_message"
                            xtal:content="view/error_message"
                            class="error message"
                          ><!-- Error message. --></p>
                          <input
                            id="text"
                            type="text"
                            name="text"
                            size="50"
                          />
                          <input
                            type="submit"
                            value="Find a Project"
                          />
                        </form>
                        <div class="clear"></div>
                        <div id="application-footer">
                          <div>
                            <strong tal:content="view/branch_count">123</strong>
                            branches registered in
                            <strong tal:content="view/product_count">1234</strong>
                            products
                          </div>
                          <div>
                            <strong tal:content="view/import_count">123</strong>
                            imported branches
                          </div>
                          <div>
                            <strong tal:content="view/branches_with_bugs_count">12</strong>
                            branches associated with bug reports
                          </div>
                        </div>
                      </div>
                    </div>
                  </div>
                </div>
              </div>
            </div>
          </div>
        </div>
      </div><!--mainarea-->
    </div><!--main-->
    <div metal:fill-slot="help">
      <p>
        Launchpad is integrated with the
        <a href="http://bazaar-vcs.org/">Bazaar</a> version control system.
        (<a href="http://bazaar-vcs.org/WhyUseBzr">Why use Bazaar?</a>)
      </p>
      <p>
        To register a branch so other people can find it,
        go to the page of the product the branch belongs to,
        and click &ldquo;Register Bazaar Branch&rdquo;.
        Launchpad will automatically maintain a mirror of the branch.
      </p>
      <p>
        You can register a branch on behalf someone else from that
        person&rsquo;s page,
        or by setting the author field when registering a branch on a product.
        (The URL of the branch mirror is based on the nickname of
        the registrant, not the author.)
      </p>
      <p>
        If the project you are working on uses CVS or Subversion, Launchpad can
        produce a Bazaar branch that is synchronised daily with the HEAD or
        trunk of the project, so you can use Bazaar to manage your own changes
        even if the project leaders do not.
        To set up a VCS import, edit the source details of the trunk release
        series of the product.
      </p>
      <p>
        Launchpad also provides hosting for Bazaar branches.
        First, you need to register a SSH key from your person's page. Click on
        your name at the top of any Launchpad page when logged in to go to your
        person's page.
        To create a hosted branch, use the <code>bzr push</code> command. When
        registering the first branch for a product, you may have to use the
        <code>--create-prefix</code> option. The destination URL must be of the
        form <code>sftp://<var>user</var>@bazaar.<wbr></wbr>launchpad.net/<wbr></wbr>~<var>registrant</var>/<wbr></wbr><var>product</var>/<wbr></wbr><var>branch</var></code>
        where <var>user</var> is your short name in Launchpad
        (omitted if it is the same as your system login or is specified in
        <code>ssh</code> configuration),
        <var>registrant</var> is your short name in Launchpad
        (which can be a team name for shared branches),
        <var>product</var> is the Launchpad product the branch belongs to,
        and <var>name</var> is the short name of the branch.
      </p>
      <p>
        To create a shared branch to which multiple people can commit and push,
        as with CVS or Subversion, use the name of a team you belong to as the
        <i>registrant</i>. All the members of that team will be able to edit the
        branch details and to push to that branch.
      </p>
    </div>
  </body>
</html>
</tal:layout>
<!-- 1-0 inprogress Needs lists of recent imports (bug 79036), registered branches (bug 79038), and changed branches (bug 79041). --><|MERGE_RESOLUTION|>--- conflicted
+++ resolved
@@ -20,27 +20,6 @@
                   <div class="y">
                     <div class="z">
                       <div id="container">
-<<<<<<< HEAD
-                        <h1>Code</h1>
-                        <form class="central" action="/products" method="get">
-                          <p
-                              xtal:condition="view/error_message"
-                              xtal:content="view/error_message"
-                              class="error message"
-                              ><!-- Error message. --></p>
-                          <input
-                              id="text"
-                              type="text"
-                              name="text"
-                              size="50"
-                              />
-                          <input
-                              type="submit"
-                              value="Find a Project"
-                              />
-                        </form>
-=======
->>>>>>> b0893978
                         <p id="application-summary">
                           Launchpad lets you track branches of any product that
                           uses the <a href="http://bazaar-vcs.org/">Bazaar</a>
