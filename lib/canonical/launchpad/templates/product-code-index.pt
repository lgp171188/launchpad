<<<<<<< HEAD
<tal:layout define="columns1 default">
<html xmlns="http://www.w3.org/1999/xhtml" xml:lang="en"
      lang="en"
      metal:use-macro="context/@@main_template/master"
      i18n:domain="launchpad"
>
  <body>
    <div metal:fill-slot="main">
      <table id="applications">
        <tbody>
          <tr>
            <th><h1>Projects with active branches</h1></th>
            <td tal:content="structure context/@@+applicationbuttons/code" />
          </tr>
        </tbody>
      </table>
      <div id="mainarea" class="tab-code">
        <div class="t">
          <div class="u">
            <div class="v">
              <div class="w">
                <div class="x">
                  <div class="y">
                    <div class="z">
                      <div id="container">
=======
<html metal:use-macro="view/macro:page/applicationhome" i18n:domain="bazaar">
  <body>
    <h1 metal:fill-slot="heading">Code in branches</h1>
    <div metal:fill-slot="main">
      <h2>Projects with active branches</h2>
>>>>>>> 74a66078

                        <div><strong><a href="/">&laquo; Back</a></strong></div>

                        <a tal:repeat="product view/products"
                           tal:attributes="href product/fmt:url;
                                           class product/html_class;
                                           title product/html_title"
                           tal:content="product/name">project</a>

<<<<<<< HEAD
                      </div>
                    </div>
                  </div>
                </div>
              </div>
            </div>
          </div>
        </div>
      </div><!--mainarea-->
=======
>>>>>>> 74a66078
    </div><!--main-->
    <div metal:fill-slot="help">
      <p>
        All projects that have active hosted or mirrored branches
        are shown here.
      </p>
        
      <p>
        The size of the tag in the cloud is defined by the number of
        branches that the project has.
      </p>

      <p>
        The colour of the tag in the cloud is determined by how
        recent the last commit to any active branch is.
      </p>
    </div>
  </body>
</html>
</tal:layout><|MERGE_RESOLUTION|>--- conflicted
+++ resolved
@@ -1,36 +1,8 @@
-<<<<<<< HEAD
-<tal:layout define="columns1 default">
-<html xmlns="http://www.w3.org/1999/xhtml" xml:lang="en"
-      lang="en"
-      metal:use-macro="context/@@main_template/master"
-      i18n:domain="launchpad"
->
-  <body>
-    <div metal:fill-slot="main">
-      <table id="applications">
-        <tbody>
-          <tr>
-            <th><h1>Projects with active branches</h1></th>
-            <td tal:content="structure context/@@+applicationbuttons/code" />
-          </tr>
-        </tbody>
-      </table>
-      <div id="mainarea" class="tab-code">
-        <div class="t">
-          <div class="u">
-            <div class="v">
-              <div class="w">
-                <div class="x">
-                  <div class="y">
-                    <div class="z">
-                      <div id="container">
-=======
 <html metal:use-macro="view/macro:page/applicationhome" i18n:domain="bazaar">
   <body>
     <h1 metal:fill-slot="heading">Code in branches</h1>
     <div metal:fill-slot="main">
       <h2>Projects with active branches</h2>
->>>>>>> 74a66078
 
                         <div><strong><a href="/">&laquo; Back</a></strong></div>
 
@@ -40,18 +12,6 @@
                                            title product/html_title"
                            tal:content="product/name">project</a>
 
-<<<<<<< HEAD
-                      </div>
-                    </div>
-                  </div>
-                </div>
-              </div>
-            </div>
-          </div>
-        </div>
-      </div><!--mainarea-->
-=======
->>>>>>> 74a66078
     </div><!--main-->
     <div metal:fill-slot="help">
       <p>
@@ -70,5 +30,4 @@
       </p>
     </div>
   </body>
-</html>
-</tal:layout>+</html>