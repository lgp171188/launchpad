<div class="portlet"
     tal:condition="context/externalrefs"
     tal:define="bug_url string:/malone/bugs/${context/id}">

  <h4>Related Web Links</h4>

  <div class="portletBody">
    <div class="portletContent">
      <ul>
        <li class="webref"
            tal:repeat="ref context/externalrefs">
<<<<<<< HEAD
          <a tal:attributes="href ref/url"
             tal:content="ref/title">http://www.wizardzz.com/path/to/data.html
          </a>
          <small>(<a tal:attributes="href string:$bug_url/references/${ref/id}/+edit">edit</a>)</small>
        </li>
      </ul>

      <ul>
        <li class="add">
          <a tal:attributes="href string:$bug_url/references/+new">Add web link</a>
        </li>
      </ul>
=======
          <a tal:attributes="href ref/url;
                             title ref/title"
             tal:content="ref/url">http://www.wizardzz.com/path/to/data.html
          </a>&nbsp;[<a tal:attributes="href string:$bug_url/references/${ref/id}/+edit">Edit</a>]
        </li>
      </ul>

      <div style="text-align: right;">
        <img src="/++resource++add.gif" alt="Add">
        <a tal:attributes="href string:$bug_url/references/+new">Add</a>
      </div>
>>>>>>> 2c2ccf24
    </div>
  </div>
</div><|MERGE_RESOLUTION|>--- conflicted
+++ resolved
@@ -9,7 +9,6 @@
       <ul>
         <li class="webref"
             tal:repeat="ref context/externalrefs">
-<<<<<<< HEAD
           <a tal:attributes="href ref/url"
              tal:content="ref/title">http://www.wizardzz.com/path/to/data.html
           </a>
@@ -17,24 +16,11 @@
         </li>
       </ul>
 
-      <ul>
+      <ul style="text-align: right">
         <li class="add">
-          <a tal:attributes="href string:$bug_url/references/+new">Add web link</a>
+          <a tal:attributes="href string:$bug_url/references/+new">Add</a>
         </li>
       </ul>
-=======
-          <a tal:attributes="href ref/url;
-                             title ref/title"
-             tal:content="ref/url">http://www.wizardzz.com/path/to/data.html
-          </a>&nbsp;[<a tal:attributes="href string:$bug_url/references/${ref/id}/+edit">Edit</a>]
-        </li>
-      </ul>
-
-      <div style="text-align: right;">
-        <img src="/++resource++add.gif" alt="Add">
-        <a tal:attributes="href string:$bug_url/references/+new">Add</a>
-      </div>
->>>>>>> 2c2ccf24
     </div>
   </div>
 </div>