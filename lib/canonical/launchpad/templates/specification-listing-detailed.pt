--- conflicted
+++ resolved
@@ -16,13 +16,7 @@
      tal:content="context/milestone/name">colony3</a>
 </tal:block>
 <tal:block condition="context/assignee">
-<<<<<<< HEAD
-  (<img src="/@@/person-mini" />&nbsp;<a
-      tal:attributes="href context/assignee/fmt:url"
-      tal:content="context/assignee/browsername">Foo Bar</a>)
-=======
   (<a tal:replace="structure context/assignee/fmt:link">Foo Bar</a>)
->>>>>>> bb06d86a
 </tal:block>
 <div class="lesser" style="margin-left: 25px;">
   Definition status:
