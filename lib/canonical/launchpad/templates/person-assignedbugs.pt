--- conflicted
+++ resolved
@@ -1,23 +1,18 @@
 <html xmlns="http://www.w3.org/1999/xhtml" xml:lang="en"
       lang="en"
-<<<<<<< HEAD
-      metal:use-macro="context/@@main_template/master"
+      metal:use-macro="context/@@main_template_2col/master"
       i18n:domain="malone"
 >
   <body>
-=======
-      metal:use-macro="context/@@main_template_2col/master"
-      i18n:domain="launchpad">
+    <metal:heading fill-slot="pageheading">    
+      <h1>Bugs assigned to <span tal:replace="context/browsername" /></h1>
+    </metal:heading>
 
-<body>
   <metal:leftportlets fill-slot="portlets_one">
     <div tal:content="structure context/@@+portlet-team-assignedbugs" />
   </metal:leftportlets>
 
->>>>>>> d40cf85b
   <div metal:fill-slot="main">
-
-      <h1>Bugs assigned to <span tal:replace="context/browsername" /></h1>
 
       <div tal:define="batch_navigator view/search">
         <form method="GET" name="search" action="">
