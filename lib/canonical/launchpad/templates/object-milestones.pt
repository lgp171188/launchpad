<html
  xmlns="http://www.w3.org/1999/xhtml"
  xmlns:tal="http://xml.zope.org/namespaces/tal"
  xmlns:metal="http://xml.zope.org/namespaces/metal"
  xmlns:i18n="http://xml.zope.org/namespaces/i18n"
  xml:lang="en"
  lang="en"
  dir="ltr"
  metal:use-macro="context/@@main_template/master"
  i18n:domain="launchpad"
>

<body>

<div metal:fill-slot="main">

  <h1>Milestones</h1>

  <tal:milestones define="milestones context/all_milestones">
    <table tal:condition="milestones" class="listing">
      <thead>
        <th colspan="2">Milestone</th>
        <th>Date Targeted</th>
        <th>Series Target</th>
        <th>Summary</th>
      </thead>
      <tbody>
        <tr tal:attributes="id string:milestone-${milestone/name}"
            tal:repeat="milestone context/all_milestones">
          <td><img src="/@@/milestone" alt="" /></td>
          <td class="milestone">
            <strong tal:condition="milestone/visible">
              <a tal:content="milestone/name"
                 tal:attributes="href milestone/fmt:url"
                 title="Active">
                milestone name
              </a>
            </strong>
            <a tal:condition="not: milestone/visible"
              tal:content="milestone/name"
              tal:attributes="href milestone/fmt:url"
              title="Inactive">
                milestone name
            </a>
<<<<<<< HEAD
          </strong>
        </td>
        <td tal:content="milestone/dateexpected/fmt:date" />
        <td><strong tal:condition="not: milestone/active"
               >(Inactive)</strong>
        </td>
        <td>
          <a tal:condition="milestone/series_target"
             tal:attributes="href milestone/series_target/fmt:url"
             tal:replace="milestone/series_target/displayname">Feisty</a>
        </td>
        <td tal:content="structure milestone/summary/fmt:shorten/40"
            />
      </tr>
=======
          </td>
          <td>
            <tal:date condition="milestone/dateexpected"
                      replace="milestone/dateexpected/fmt:date" />
            <tal:empty-date condition="not: milestone/dateexpected">
              <a tal:condition="milestone/required:launchpad.Edit"
                 tal:attributes="href milestone/fmt:url/+edit">
                 <img src="/@@/edit"/>
                 Set date
              </a>
              <tal:cannot-edit
                condition="not: milestone/required:launchpad.Edit">
                None
              </tal:cannot-edit>
            </tal:empty-date>
          </td>
          <td>
            <a tal:condition="milestone/series_target"
              tal:attributes="href milestone/series_target/fmt:url"
              tal:replace="milestone/series_target/displayname">Feisty</a>
          </td>
          <td>
            <span
              tal:replace="structure milestone/description/fmt:shorten/80"/>
            <a tal:condition="python: milestone.description and len(milestone.description) > 80"
               tal:attributes="href milestone/fmt:url">(See more)</a>
          </td>
        </tr>
      </tbody>
>>>>>>> fc916a4a
    </table>

    <tal:no-milestones condition="not: milestones">
      <p>There are no milestones associated with
        <span tal:replace="context/title" />
      </p>
    </tal:no-milestones>
  </tal:milestones>

</div>
</body>
</html><|MERGE_RESOLUTION|>--- conflicted
+++ resolved
@@ -29,35 +29,19 @@
             tal:repeat="milestone context/all_milestones">
           <td><img src="/@@/milestone" alt="" /></td>
           <td class="milestone">
-            <strong tal:condition="milestone/visible">
+            <strong tal:condition="milestone/active">
               <a tal:content="milestone/name"
                  tal:attributes="href milestone/fmt:url"
                  title="Active">
                 milestone name
               </a>
             </strong>
-            <a tal:condition="not: milestone/visible"
+            <a tal:condition="not: milestone/active"
               tal:content="milestone/name"
               tal:attributes="href milestone/fmt:url"
               title="Inactive">
                 milestone name
             </a>
-<<<<<<< HEAD
-          </strong>
-        </td>
-        <td tal:content="milestone/dateexpected/fmt:date" />
-        <td><strong tal:condition="not: milestone/active"
-               >(Inactive)</strong>
-        </td>
-        <td>
-          <a tal:condition="milestone/series_target"
-             tal:attributes="href milestone/series_target/fmt:url"
-             tal:replace="milestone/series_target/displayname">Feisty</a>
-        </td>
-        <td tal:content="structure milestone/summary/fmt:shorten/40"
-            />
-      </tr>
-=======
           </td>
           <td>
             <tal:date condition="milestone/dateexpected"
@@ -81,13 +65,12 @@
           </td>
           <td>
             <span
-              tal:replace="structure milestone/description/fmt:shorten/80"/>
-            <a tal:condition="python: milestone.description and len(milestone.description) > 80"
+              tal:replace="structure milestone/summary/fmt:shorten/80"/>
+            <a tal:condition="python: milestone.summary and len(milestone.summary) > 80"
                tal:attributes="href milestone/fmt:url">(See more)</a>
           </td>
         </tr>
       </tbody>
->>>>>>> fc916a4a
     </table>
 
     <tal:no-milestones condition="not: milestones">
