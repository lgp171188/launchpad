<html xmlns="http://www.w3.org/1999/xhtml" xml:lang="en"
      lang="en"
      metal:use-macro="context/@@main_template/master"
      i18n:domain="launchpad"
>
  <body>
    <metal:heading fill-slot="pageheading">
      <h1>Linking to upstream</h1>
    </metal:heading>

<metal:leftportlets fill-slot="portlets_one">
  <div class="portlet">
    <div class="portletBody portletContent">
      <img src="/@@/info_icon.gif" />
      Links from distribution packages to upstream branches let
      distribution and upstream maintainers share bugs, patches, and
      translations efficiently.
    </div>
  </div>
</metal:leftportlets>


<div metal:fill-slot="main"
     tal:define="packagings view/cached_packagings;
                 unlinked_translatables view/unlinked_translatables">
<<<<<<< HEAD

  <h1>Linking to upstream</h1>
=======
>>>>>>> 46779544

  <p>
    <abbr>HCT</abbr>, the Hypothetical Changeset Tool, uses packaging
    information to link a source package in a distribution to an upstream
    product series.
  </p>
<<<<<<< HEAD
  <p class="portalMessage" tal:condition="not: packagings">
=======
  <p tal:condition="not: packagings" class="informational message">
>>>>>>> 46779544
    There are no links between packages in <span
    tal:replace="context/displayname">Hoary</span> and upstream.
    By adding packaging information for specific packages in this release that
    are different to previous distribution releases,
    you can help the distribution developers collaborate with upstream.
  </p>

  <tal:unlinked_translatables condition="unlinked_translatables">
    <h2>Unlinked translatable packages</h2>

      <a tal:repeat="sp unlinked_translatables"
            tal:content="sp/sourcepackagename/name"
            tal:attributes="href string:${sp/fmt:url}/+packaging">evolution</a>

  </tal:unlinked_translatables>

  <tal:known_links condition="packagings">
    <h2>
      Known upstream links for
      <span tal:replace="context/title">Ubuntu Hoary</span>
      source packages
    </h2>

    <table class="listing">
      <thead>
        <tr>
          <th>Source Package</th>
          <th>Upstream Product Series</th>
        </tr>
      </thead>

      <tbody>
        <tr tal:repeat="packaging packagings">
          <td><a tal:attributes="href
                     string:${packaging/sourcepackage/fmt:url}/+packaging"
                 tal:content="packaging/sourcepackagename/name">
            evolution</a>
          </td>
          <td tal:content="packaging/productseries/title">
            evolution main
          </td>
        </tr>
      </tbody>

    </table>

    <p>
      These are the packaging details for only those packages that have been
      specifically modified inside this release.
      The distribution will also inherit packaging data from previous releases,
      as well as its parent distribution.
    </p>
  </tal:known_links>

</div>
</body>
</html><|MERGE_RESOLUTION|>--- conflicted
+++ resolved
@@ -23,22 +23,13 @@
 <div metal:fill-slot="main"
      tal:define="packagings view/cached_packagings;
                  unlinked_translatables view/unlinked_translatables">
-<<<<<<< HEAD
-
-  <h1>Linking to upstream</h1>
-=======
->>>>>>> 46779544
 
   <p>
     <abbr>HCT</abbr>, the Hypothetical Changeset Tool, uses packaging
     information to link a source package in a distribution to an upstream
     product series.
   </p>
-<<<<<<< HEAD
-  <p class="portalMessage" tal:condition="not: packagings">
-=======
   <p tal:condition="not: packagings" class="informational message">
->>>>>>> 46779544
     There are no links between packages in <span
     tal:replace="context/displayname">Hoary</span> and upstream.
     By adding packaging information for specific packages in this release that
