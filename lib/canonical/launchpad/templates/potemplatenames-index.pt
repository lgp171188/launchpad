<html metal:use-macro="view/macro:page/applicationhome" i18n:domain="rosetta">

<body>

<h1 metal:fill-slot="heading">PO Template Name Admin</h1>

<div metal:fill-slot="main">

  <ul>
    <li class="add"><a href="+add">New Template Name</li>
  </ul>

  <form method="post">
    <table>
      <tr>
        <th>
          <label for="text">
            Search PO template names:
          </label>
        </th>
        <td>
          <input name="text" size="30" tal:attributes="value view/text" />
        </td>
      </tr>
      <tr>
        <td></td>
        <td>
          <div class="actions">
            <input
              tal:condition="view/searchrequested"
              type="submit"
              value="Search Again"
            />
            <input
              tal:condition="not: view/searchrequested"
              type="submit"
              value="Search Names"
            />
          </div>
        </td>
      </tr>
    </table>
    <p class="formHelp">
        Enter any part of the PO Template Name name, title or description.
    </p>

  </form>

<<<<<<< HEAD
    <form method="post">
        <table>
          <tr>
            <th>
              <label for="template-name">
                Search PO template names:
              </label>
            </th>
            <td>
              <input id="template-name" name="text" size="30"
                     tal:attributes="value view/text" />
=======

  <div tal:condition="view/searchrequested">

    <tal:block tal:define="results view/searchresults">
      <table class="listing">
        <thead>
          <tr class="results">
            <td colspan="0">
              <span tal:replace="view/matches">3</span>
              <span tal:condition="python: view.matches == 1">result</span>
              <span tal:condition="python: view.matches != 1">results</span>
>>>>>>> f0394e3f
            </td>
          </tr>
        </thead>
        <tbody>
          <tr>
            <td>
              <dl condition="view/matches" class="potemplatenames">
                <tal:block repeat="potemplatename results">
                  <dt>
                    <a tal:attributes="href potemplatename/id"
                      ><dfn
                        tal:content="potemplatename/title"
                      >$POTemplateName.title</dfn>
                      (<span
                        tal:replace="potemplatename/name"
                      >$POTemplateName.name
                    </span>)</a>
                  </dt>
                  <dd tal:content="potemplatename/description">
                    $POTemplateName.description
                  </dd>
                </tal:block>
              </dl>
              <p tal:condition="not: view/matches">
                <strong>No PO Template Names matching
                  &#8220;<span tal:replace="view/text">moz</span>&#8221;
                were found.</strong>
                You can <a href="+add">register a new PO Template Name</a>.
              </p>
            </td>
          </tr>
        </tbody>
      </table>
    </tal:block>


  </div>

</div>

</body>
</html><|MERGE_RESOLUTION|>--- conflicted
+++ resolved
@@ -14,12 +14,13 @@
     <table>
       <tr>
         <th>
-          <label for="text">
+          <label for="template-name">
             Search PO template names:
           </label>
         </th>
         <td>
-          <input name="text" size="30" tal:attributes="value view/text" />
+          <input id="template-name" name="text" size="30"
+                 tal:attributes="value view/text" />
         </td>
       </tr>
       <tr>
@@ -46,19 +47,6 @@
 
   </form>
 
-<<<<<<< HEAD
-    <form method="post">
-        <table>
-          <tr>
-            <th>
-              <label for="template-name">
-                Search PO template names:
-              </label>
-            </th>
-            <td>
-              <input id="template-name" name="text" size="30"
-                     tal:attributes="value view/text" />
-=======
 
   <div tal:condition="view/searchrequested">
 
@@ -70,7 +58,6 @@
               <span tal:replace="view/matches">3</span>
               <span tal:condition="python: view.matches == 1">result</span>
               <span tal:condition="python: view.matches != 1">results</span>
->>>>>>> f0394e3f
             </td>
           </tr>
         </thead>
