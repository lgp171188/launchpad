<div id="structuralobjectheading">
  <div tal:content="structure context/fmt:heading_icon|nothing" />
  <tal:comment condition="nothing">
    XXX: This is a hack because we don't have a heading_icon for pages like
    /people, /distros, /products, etc.
  </tal:comment>
<<<<<<< HEAD
  <img tal:condition="not: context/fmt:heading_icon|nothing"
       alt="" src="/@@/nyet-gotchi" />
=======
  <img tal:replace="structure context/image:logo"
       alt="" src="/@@/nyet-logo" />
>>>>>>> 74a66078
  <div class="intro" tal:define="intro view/getIntroHeading">
    <span tal:condition="not: intro"
          tal:replace="structure string:&nbsp;">&nbsp;
    </span><tal:intro condition="intro" replace="intro">Ubuntu
    specification:</tal:intro>
  </div>
  <div class="main" tal:content="view/getMainHeading">Use more foobar's</div>
</div><|MERGE_RESOLUTION|>--- conflicted
+++ resolved
@@ -4,13 +4,8 @@
     XXX: This is a hack because we don't have a heading_icon for pages like
     /people, /distros, /products, etc.
   </tal:comment>
-<<<<<<< HEAD
-  <img tal:condition="not: context/fmt:heading_icon|nothing"
-       alt="" src="/@@/nyet-gotchi" />
-=======
   <img tal:replace="structure context/image:logo"
        alt="" src="/@@/nyet-logo" />
->>>>>>> 74a66078
   <div class="intro" tal:define="intro view/getIntroHeading">
     <span tal:condition="not: intro"
           tal:replace="structure string:&nbsp;">&nbsp;
