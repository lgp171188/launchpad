--- conflicted
+++ resolved
@@ -164,13 +164,11 @@
       <script type="text/javascript"
               tal:attributes="src string:${lazr_js}/overlay/overlay.js"></script>
       <script type="text/javascript"
-<<<<<<< HEAD
               tal:attributes="src string:${lazr_js}/activator/activator.js"></script>
       <script type="text/javascript"
               tal:attributes="src string:${lazr_js}/picker/picker.js"></script>
-=======
+      <script type="text/javascript"
               tal:attributes="src string:${lazr_js}/formoverlay/formoverlay.js"></script>
->>>>>>> 66a6b08c
       <script type="text/javascript"
               tal:attributes="src string:${lp_js}/lp/lp.js"></script>
       <script type="text/javascript"
