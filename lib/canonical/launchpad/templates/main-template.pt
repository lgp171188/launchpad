--- conflicted
+++ resolved
@@ -4,11 +4,7 @@
     tal:attributes="lang default_language|default;
                     xml:lang default_language|default;"
     tal:define="
-<<<<<<< HEAD
-        icingrev string:3;
-=======
         icingrev string:5;
->>>>>>> 2d02a519
         rooturl modules/canonical.launchpad.webapp.vhosts/allvhosts/configs/mainsite/rooturl;
         icingroot string:${rooturl}+icing/rev${icingrev};
         site_message modules/canonical.config/config/launchpad/site_message;
