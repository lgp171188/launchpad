--- conflicted
+++ resolved
@@ -246,32 +246,6 @@
         <ul style="clear: both;" tal:condition="nothing">
           <li>Page type: <tal:pagetype replace="view/macro:pagetype" /></li>
 
-<<<<<<< HEAD
-        <a tal:attributes="href vhosts/answers/rooturl">Answers</a>
-      </div>
-      <div id="colophon">
-        <a href="/legal">Conditions&nbsp;of&nbsp;Use</a> |
-        <a href="/feedback">Help&nbsp;improve&nbsp;Launchpad</a> |
-        <a href="/faq">FAQ</a>
-      </div>
-      <div id="copyright">
-        Copyright&nbsp;2004-2007&nbsp;<a href="http://canonical.com/">Canonical&nbsp;Ltd.</a>
-        <tal:block define="revno modules/canonical.launchpad.versioninfo/revno">
-            | build
-            <tal:block condition="revno" replace="revno" />
-            <tal:block condition="not: revno">unknown</tal:block>
-        </tal:block> |
-        <tal:block tal:replace="CONTEXTS/menu:selectedfacetname" />
-      </div>
-      <br class="clear" />
-      <div tal:condition="nothing">
-        <ul>
-            <li>Page facet:
-                <tal:span replace="CONTEXTS/menu:selectedfacetname" />
-            <li>Page type:
-                <tal:pagetype replace="view/macro:pagetype" />
-=======
->>>>>>> 4d3cf398
             <li>Has portlet column:
                 <span tal:replace="view/macro:pagehas/portlets" />
             </li>
@@ -301,10 +275,7 @@
         <a href="#" class="open-close">Help</a>
         <br class="clear" />
       </div>
-<<<<<<< HEAD
-=======
       <div class="bottom">&nbsp;</div>
->>>>>>> 4d3cf398
     </div>
     <div id="menupreload" style="visibility:hidden">
       <ul class="menu" lpm:mid="root" lpm:midbase="/$$/+menudata">
