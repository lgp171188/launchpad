--- conflicted
+++ resolved
@@ -88,7 +88,6 @@
       }
       registerLaunchpadFunction(onLoadFunction);
     </script>
-<<<<<<< HEAD
     <tal:needs_json tal:condition="request/needs_json">
       <script type="text/javascript"
         tal:attributes="src string:${icingroot_contrib}/json2.js"></script>
@@ -104,10 +103,7 @@
             type="text/javascript"
             tal:attributes="src string:http://maps.google.com/maps?file=api&amp;v=2.121&amp;key=${modules/canonical.config/config/google/maps_api_key};"
             ></script>
-    <link rel="shortcut icon" tal:attributes="href string:${icingroot}/launchpad.png" />
-=======
     <link rel="shortcut icon" href="/@@/launchpad.png" />
->>>>>>> 1e7f5780
     <metal:block define-slot="head_epilogue"></metal:block>
   </head>
   <body
