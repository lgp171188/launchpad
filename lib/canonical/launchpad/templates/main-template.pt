--- conflicted
+++ resolved
@@ -67,8 +67,6 @@
     <div id="singlecolumn" tal:condition="columns1|nothing">
       <metal:heading define-slot="pageheading" />
       <tal:XXX condition="nothing">20061025 mpt: pageheading deprecated</tal:XXX>
-<<<<<<< HEAD
-=======
       <tal:notifications
         define="notifications request/notifications"
         condition="notifications"
@@ -77,7 +75,6 @@
          use-macro="context/@@+main-template-macros/notifications"
         />
       </tal:notifications>
->>>>>>> bb19019c
       <metal:block define-slot="main" />
     </div>
     <tal:layout condition="not:columns1|nothing">
@@ -160,7 +157,6 @@
                     <br class="clear" />
 
                     <div id="container">
-<<<<<<< HEAD
 
                     <div id="maincontent">
                       <div id="contentareaheading">
@@ -174,21 +170,6 @@
                         </div>
                       </div>
 
-=======
-
-                    <div id="maincontent">
-                      <div id="contentareaheading">
-                        <div class="secondary">
-                          <metal:block define-slot="contentareaheadingsecondary"
-                          >contentareaheading secondary</metal:block>
-                        </div>
-                        <div class="primary">
-                          <metal:block define-slot="contentareaheadingprimary"
-                          >contentareaheading primary</metal:block>
-                        </div>
-                      </div>
-
->>>>>>> bb19019c
                       <div class="pageheading"><!-- XXX obsolete -->
                         <metal:block define-slot="pageheading">
                         </metal:block>
@@ -220,16 +201,8 @@
                       <metal:portlets define-slot="portlets_two" />
                       <metal:portlets define-slot="portlets_one" />
                     </div>
-<<<<<<< HEAD
                     <div class="clear"></div>
                     </div>
-=======
-
-                    <div class="clear"></div>
-
-                    </div>
-
->>>>>>> bb19019c
                   </div>
                 </div>
               </div>
@@ -250,7 +223,6 @@
         </div>
         <a href="#" class="open-close">Help</a>
         <br class="clear" />
-<<<<<<< HEAD
       </div>
       <div class="bottom">&nbsp;</div>
     </div>
@@ -270,27 +242,6 @@
         <a href="/feedback">Help&nbsp;us&nbsp;improve</a> |
         <a href="/faq">FAQ</a>
       </div>
-=======
-      </div>
-      <div class="bottom">&nbsp;</div>
-    </div>
-    <div id="globalfooter">
-      <div id="applications-footer">
-        <a href="/malone">Malone</a> |
-        <a href="/specs">Blueprint</a> |
-        <a href="/rosetta">Rosetta</a> |
-        <a href="/support">Tech&nbsp;support</a> |
-        <a href="/bazaar">Bazaar</a>
-      </div>
-      <div id="copyright">
-        Copyright&nbsp;2004-2006&nbsp;<a href="http://canonical.com/">Canonical&nbsp;Ltd.</a>
-      </div>
-      <div id="colophon">
-        <a href="/legal">Copyright&nbsp;terms</a> |
-        <a href="/feedback">Help&nbsp;us&nbsp;improve</a> |
-        <a href="/faq">FAQ</a>
-      </div>
->>>>>>> bb19019c
     <div id="menupreload">
       <ul class="menu" lpm:mid="root" lpm:midbase="/$$/+menudata">
         <li class="item"><a href="/products">Products</a></li>
