<metal:page
  xmlns:metal="http://xml.zope.org/namespaces/metal"
  xmlns:tal="http://xml.zope.org/namespaces/tal"
  define-macro="master"
  tal:define="
    revno modules/canonical.launchpad.versioninfo/revno | string:unknown;
    version string:Launchpad 2.2.3 (r${revno});
  "
><metal:doctype define-slot="doctype"><!DOCTYPE html PUBLIC "-//W3C//DTD XHTML 1.0 Transitional//EN" "http://www.w3.org/TR/xhtml1/DTD/xhtml1-transitional.dtd"></metal:doctype>
<metal:block define-slot="top_slot" />
<html
  xmlns="http://www.w3.org/1999/xhtml"
  xmlns:tal="http://xml.zope.org/namespaces/tal"
  xmlns:metal="http://xml.zope.org/namespaces/metal"
  xmlns:i18n="http://xml.zope.org/namespaces/i18n"
  xml:lang="en"
  lang="en"
  dir="ltr"
  tal:attributes="lang view/lang|default_language|default;
                  xml:lang view/lang|default_language|default;
                  dir view/dir|string:ltr"
  tal:define="
      rooturl modules/canonical.launchpad.webapp.vhosts/allvhosts/configs/mainsite/rooturl;
      icingroot string:${rooturl}+icing/rev${revno};
      icingroot_contrib string:${rooturl}+icing-contrib/rev${revno};
      devmode modules/canonical.config/config/devmode;
      is_demo modules/canonical.config/config/launchpad/is_demo;
      is_edge modules/canonical.config/config/launchpad/is_edge;
      is_lpnet modules/canonical.config/config/launchpad/is_lpnet;
  "
>
  <head tal:define="yui string:${icingroot}/yui/3.0.0pr2/build;
                lazr_js string:${icingroot}/lazr/build;
                lp_js string:${icingroot}/build"
  >
    <title tal:content="CONTEXTS/fmt:pagetitle">Launchpad</title>
    <tal:atomfeeds condition="view/feed_links | nothing">
      <tal:loop repeat="link view/feed_links">
        <link rel="alternate" type="application/atom+xml"
              tal:attributes="title link/title;
                              href link/href"/>
      </tal:loop>
    </tal:atomfeeds>

    <!-- Launchpad style sheet -->
    <style
      type="text/css"
      media="screen, print"
      tal:condition="not: devmode"
      tal:content="string:@import url(${icingroot}/+style-slimmer.css);"/>
    <style
      type="text/css"
      media="screen, print"
      tal:condition="devmode"
      tal:content="string:@import url(${icingroot}/style.css);"/>
    <style tal:condition="is_demo" type="text/css"
    >html, body {background-image: url(/@@/demo) !important;}</style>
    <tal:comment condition="nothing">
      Internet Explorer apparently doubles the horizontal margins of the
      application tabs, which causes the 'Answers' tab to wrap onto a second
      row. To work around this, we give IE some speshul CSS:
    </tal:comment>
    <!--[if lte IE 7]>
      <style type="text/css">#lp-apps span {margin: 0 0.125%;}</style>
    <![endif]-->
    <tal:comment condition="nothing">
      This CSS collapses the contents of collapsible fieldsets,
      without the flashing that would result from doing it in JavaScript.
      activateCollapsibles() removes the class="collapsed" from fieldsets, to
      re-show their divs, once the children themselves have been collapsed.
    </tal:comment>
    <style type="text/css">
      fieldset.collapsed div, fieldset div.collapsed {display: none;}
    </style>
    <noscript>
      <style type="text/css">
        fieldset.collapsible div, fieldset div.collapsed {display: block;}
      </style>
    </noscript>

    <link rel="stylesheet" type="text/css"
        tal:attributes="href
        string:${icingroot}/lazr/build/lazr/assets/skins/sam/lazr.css"
        />
    <link rel="stylesheet" type="text/css"
        tal:attributes="href
        string:${icingroot}/lazr/build/inlineedit/assets/skins/sam/editor.css"
        />
    <link rel="stylesheet" type="text/css"
        tal:attributes="href
        string:${icingroot}/lazr/build/overlay/assets/skins/sam/pretty-overlay.css"
        />
    <link rel="stylesheet" type="text/css"
        tal:attributes="href
<<<<<<< HEAD
        string:${icingroot}/lazr/build/formoverlay/assets/formoverlay.css"
=======
        string:${icingroot}/lazr/build/picker/assets/skins/sam/picker.css"
        />
    <link rel="stylesheet" type="text/css"
        tal:attributes="href
        string:${icingroot}/lazr/build/activator/assets/skins/sam/activator.css"
>>>>>>> 88147280
        />

    <tal:devmode condition="devmode">
      <script type="text/javascript"
              tal:attributes="src string:${yui}/yui/yui.js"></script>
      <script type="text/javascript"
              tal:attributes="src string:${yui}/oop/oop.js"></script>
      <script type="text/javascript"
              tal:attributes="src string:${yui}/event/event.js"></script>
      <script type="text/javascript"
              tal:attributes="src string:${yui}/dom/dom.js"></script>
      <script type="text/javascript"
              tal:attributes="src string:${yui}/node/node.js"></script>
      <script type="text/javascript"
              tal:attributes="src string:${yui}/io/io-base.js"></script>
      <script type="text/javascript"
              tal:attributes="src string:${yui}/io/io-form.js"></script>
      <script type="text/javascript"
              tal:attributes="src string:${yui}/json/json.js"></script>
      <script type="text/javascript"
              tal:attributes="src string:${yui}/attribute/attribute.js"></script>
      <script type="text/javascript"
              tal:attributes="src string:${yui}/base/base.js"></script>
      <script type="text/javascript"
              tal:attributes="src string:${yui}/substitute/substitute.js"></script>
      <script type="text/javascript"
              tal:attributes="src string:${yui}/anim/anim.js"></script>
      <script type="text/javascript"
              tal:attributes="src string:${yui}/classnamemanager/classnamemanager.js"></script>
      <script type="text/javascript"
              tal:attributes="src string:${yui}/plugin/plugin.js"></script>
      <script type="text/javascript"
              tal:attributes="src string:${yui}/widget/widget.js"></script>
      <script type="text/javascript"
              tal:attributes="src string:${yui}/widget/widget-position-ext.js"></script>
      <script type="text/javascript"
              tal:attributes="src string:${yui}/cookie/cookie.js"></script>
      <script type="text/javascript"
              tal:attributes="src string:${yui}/widget/widget-position.js"></script>
      <script type="text/javascript"
              tal:attributes="src string:${yui}/widget/widget-position-ext.js"></script>
      <script type="text/javascript"
              tal:attributes="src string:${yui}/widget/widget-stack.js"></script>
      <script type="text/javascript"
              tal:attributes="src string:${yui}/widget/widget-stdmod.js"></script>
      <script type="text/javascript"
              tal:attributes="src string:${yui}/overlay/overlay.js"></script>

      <script type="text/javascript"
              tal:attributes="src string:${icingroot}/MochiKit.js"></script>
      <script type="text/javascript"
              tal:attributes="src string:${lazr_js}/lazr/lazr.js"></script>
      <script type="text/javascript"
              tal:attributes="src string:${lazr_js}/anim/anim.js"></script>
      <script type="text/javascript"
              tal:attributes="src string:${lazr_js}/inlineedit/editor.js"></script>
      <script type="text/javascript"
              tal:attributes="src string:${lazr_js}/overlay/overlay.js"></script>
      <script type="text/javascript"
              tal:attributes="src string:${lazr_js}/activator/activator.js"></script>
      <script type="text/javascript"
              tal:attributes="src string:${lazr_js}/picker/picker.js"></script>
      <script type="text/javascript"
              tal:attributes="src string:${lazr_js}/formoverlay/formoverlay.js"></script>
      <script type="text/javascript"
              tal:attributes="src string:${lp_js}/lp/lp.js"></script>
      <script type="text/javascript"
              tal:attributes="src string:${lp_js}/lp/picker.js"></script>
      <script type="text/javascript"
              tal:attributes="src string:${lp_js}/sorttable/sorttable.js"></script>
      <script type="text/javascript"
              tal:attributes="src string:${lp_js}/inlinehelp/inlinehelp.js"></script>
      <script type="text/javascript"
              tal:attributes="src string:${lp_js}/client/client.js"></script>
    </tal:devmode>
    <tal:production condition="not:devmode">
      <script type="text/javascript"
              tal:attributes="src string:${icingroot}/build/launchpad.js"></script>
    </tal:production>

    <script type="text/javascript"
        tal:content="string:var cookie_scope = '${request/lp:cookie_scope}';"></script>
    <script type="text/javascript">
      function onLoadFunction() {
        sortables_init();
        initInlineHelp();
      }
      registerLaunchpadFunction(onLoadFunction);
    </script>

    <tal:needs_json tal:condition="request/needs_json">
      <script type="text/javascript"
        tal:attributes="src string:${icingroot_contrib}/json2.js"></script>
      <script type="text/javascript"
        tal:attributes="src string:${icingroot_contrib}/JSONScriptRequest.js"></script>
    </tal:needs_json>
    <tal:needs-gmap2 condition="request/needs_gmap2">
      <tal:devmode condition="devmode">
        <script type="text/javascript"
                tal:attributes="src string:http://maps.google.com/maps?file=api&amp;v=2&amp;key=${modules/canonical.config/config/google/maps_api_key};"
                ></script>
      </tal:devmode>
      <tal:not-devmode condition="not: devmode">
        <script type="text/javascript"
                tal:attributes="src string:https://maps-api-ssl.google.com/maps?oe=utf-8&amp;client=gme-canonical&amp;file=api&amp;v=2&amp;key=${modules/canonical.config/config/google/maps_api_key};"
                ></script>
      </tal:not-devmode>
    </tal:needs-gmap2>
    <script type="text/javascript"
            tal:define="lp_js string:${icingroot}/build"
            tal:attributes="src string:${lp_js}/lp/mapping.js"></script>
    <link rel="shortcut icon" href="/@@/launchpad.png" />
    <metal:block define-slot="head_epilogue"></metal:block>
  </head>
  <body
    id="document"
    tal:attributes="class string:tab-${view/menu:selectedfacetname} ${view/macro:pagetype} yui-skin-sam"
  >
    <div id="locationbar">
      <tal:login replace="structure context/@@login_status" />
      <form
        tal:condition="view/macro:pagehas/globalsearch"
        id="globalsearch"
        action=""
        xml:lang="en" lang="en" dir="ltr"
        method="get"
        accept-charset="UTF-8"
        tal:attributes="action string:${rooturl}+search"
      >
        <img src="/@@/search.png" style="margin-bottom: -4px"
             alt="Search launchpad:" />
        <input type="search" id="search-text" name="field.text" />
      </form>
      <tal:hierarchy replace="structure context/@@+hierarchy" />

    <div
      tal:condition="view/macro:pagehas/applicationtabs"
      tal:define="facetmenu view/menu:facet"
      id="lp-apps"
      class="clearfix"
    >
      <tal:XXX replace="nothing">
        # XXX mpt 2008-07-02 bug=229931: The HTML comment works.
      </tal:XXX>
      <!-- :-) --><tal:facet repeat="link facetmenu">
        <span
          tal:condition="python: link.enabled and link.selected"
          tal:attributes="title link/summary; class string:${link/name} active"
          ><strong
            tal:condition="not:link/linked"
            tal:content="structure link/escapedtext"
          /><a
            tal:condition="link/linked"
            tal:attributes="href link/url"
            tal:content="structure link/escapedtext"
        /></span><span
          tal:condition="python: link.enabled and not link.selected"
          tal:attributes="title link/summary; class link/name"
          ><a
            tal:condition="link/enabled"
            tal:attributes="href link/url"
            tal:content="structure link/escapedtext"
        /></span><span
          tal:condition="not:link/enabled"
          tal:attributes="class string:${link/name} disabled-tab"
          ><strong
            tal:content="structure link/escapedtext"
        /></span><small tal:condition="not:repeat/link/end"
        > / </small></tal:facet>
    </div>

    </div><!--id="locationbar"-->

      <tal:maintenance replace="structure context/@@+maintenancemessage" />
      <h1 metal:define-slot="heading"
          tal:condition="view/macro:pagehas/applicationbuttons" />
      <div tal:condition="view/macro:pagehas/applicationborder" id="mainarea">
        <div id="container">
          <!--[if IE 7]>&nbsp;<![endif]-->
          <tal:XXX condition="nothing">
            # XXX mpt 2008-07-16 bug=249032: This conditional comment should
            # not be necessary.
          </tal:XXX>

                        <tal:noportlets
                          condition="not: view/macro:pagehas/portlets"
                        >
                          <tal:notifications
                            define="notifications request/notifications"
                            condition="notifications"
                          >
                            <metal:notifications
                              use-macro=
                                "context/@@+main-template-macros/notifications"
                            />
                          </tal:notifications>
                        </tal:noportlets>
                        <metal:block define-slot="before_nav_menu"/>
                        <div id="navigation-tabs"
                             tal:condition="view/macro:pagehas/navigationtabs">
                          <div id="context-navigation-tabs"
                               tal:condition="context/menu:navigation">
                            <tal:menu
                              replace="structure context/@@+navigationmenutabs"
                              />
                          </div>
                          <div id="view-navigation-tabs"
                               tal:condition="view/menu:navigation">
                            <tal:menu
                              replace="structure view/@@+navigationmenutabs"
                              />
                          </div>
                        </div>
                        <tal:noportlets condition="not: view/macro:pagehas/portlets">
                          <metal:block define-slot="main" />
                        </tal:noportlets>
                        <div
                          id="maincontent"
                          tal:condition="view/macro:pagehas/portlets"
                        >
                          <div id="nonportlets">

                           <div class="pageheading"
                                tal:condition="view/macro:pagehas/pageheading">
                            <metal:block define-slot="pageheading">
                             <tal:XXX condition="nothing">
                              # XXX Mark Shuttleworth 2007-04-30: Obsolete
                             </tal:XXX>
                            </metal:block>
                          </div>
                          <tal:notifications
                            define="notifications request/notifications"
                            condition="notifications"
                          ><metal:notifications
                              use-macro="context/@@+main-template-macros/notifications" />
                          </tal:notifications>
                          <metal:block define-slot="main" />

                          </div>
                        </div>
                        <div
                          id="portlets" xml:lang="en" lang="en" dir="ltr"
                          tal:condition="view/macro:pagehas/portlets"
                        >
                          <tal:menu condition="view/macro:pagehas/actionsmenu"
                                    replace="structure view/@@+menubox" />
                          <metal:portlets define-slot="portlets" />
                          <metal:portlets define-slot="portlets_two" />
                          <metal:portlets define-slot="portlets_one" />
                        </div>
                        <div class="clear"></div>

         </div><!--id="container"-->
      </div><!--id="mainarea"-->
      <tal:noborder condition="not:view/macro:pagehas/applicationborder">
        <tal:notifications
          define="notifications request/notifications"
          condition="notifications"
        ><metal:notifications
            use-macro="context/@@+main-template-macros/notifications" />
        </tal:notifications>
        <metal:block define-slot="main" />
      </tal:noborder>
     <div id="globalfooter" class="clearfix" xml:lang="en" lang="en" dir="ltr">
        <div id="colophon">
          <a tal:condition="not:request/lp:person" href="/+tour"
          >What is Launchpad?</a>
          <a tal:condition="request/lp:person" href="/feedback"
          >Contact us</a> | <a href="https://help.launchpad.net/">Get help with Launchpad</a>
        </div>
        <div id="lp-arcana">
            &copy;&nbsp;2004-2009&nbsp;<a
                href="http://canonical.com/">Canonical&nbsp;Ltd.</a>
          |
          <a href="/legal">Terms of use</a>
          <span tal:condition="not:is_lpnet" id="lp-version">
            |
            <a
              href="https://help.launchpad.net/LaunchpadReleases"
              tal:content="version"
            />
            <tal:devmode condition="devmode">devmode</tal:devmode>
            <tal:demo condition="is_demo">demo site</tal:demo>
            <tal:edge condition="is_edge">beta site</tal:edge>
          </span>
        </div>
        <ul style="clear: both; margin-top:20px;" tal:condition="nothing">
            <li>Facet name:
              <tal:block tal:replace="view/menu:selectedfacetname" />
            </li>
            <li>Page type:
               <tal:pagetype replace="view/macro:pagetype" />
            </li>
            <li>Has portlet column:
               <span tal:replace="view/macro:pagehas/portlets" />
            </li>
            <li>Has application tabs:
               <span tal:replace="view/macro:pagehas/applicationtabs" />
            </li>
            <li>Has application border:
               <span tal:replace="view/macro:pagehas/applicationborder" />
            </li>
            <li>Has application buttons:
               <span tal:replace="view/macro:pagehas/applicationbuttons" />
            </li>
            <li>Has heading:
               <span tal:replace="view/macro:pagehas/heading" />
            </li>
        </ul>
      </div><!--id="globalfooter"-->

    <div id="help-pane" class="invisible">
      <div id="help-body">
        <tal:XXX condition="nothing">
          # XXX mars 2008-11-07 bug=295254:
          # We use this ugly src="" hack to get rid of an IE6 security
          # warning.  See bug #295234.
        </tal:XXX>
        <iframe
          id="help-pane-content"
          class="invisible"
          src="javascript:void(0);"></iframe>
      </div>
      <div id="help-footer">
        <span id="help-close"></span>
      </div>
    </div>
    <tal:datetimepicker condition="request/needs_datetimepicker_iframe">
      <script language="Javascript" type="text/javascript">
          function pickDateTime(field, range) {
              e = document.getElementById(field);
              if (e == null) {
                  alert(field);
              }
              if(self.DateTimePicker) {
                  DateTimePicker.fPopCalendar(e, range);
                  return false;
              }
          }
      </script>
      <iframe
          width="174" height="189"
          name="gToday:datetimepicker:agenda.js:DateTimePicker:plugins_time.js"
          id="gToday:datetimepicker:agenda.js:DateTimePicker:plugins_time.js"
          src="/+popcalxp/ipopeng.htm"
          scrolling="no"
          frameborder="0"
          style="visibility:visible; z-index:9999; position:absolute;
                 top:-500px; left:-500px;">
      </iframe>
    </tal:datetimepicker>
    <tal:datepicker condition="request/needs_datepicker_iframe">
      <script language="Javascript" type="text/javascript">
          function pickDate(field, range) {
              e = document.getElementById(field);
              if (e == null) {
                  alert(field);
              }
              if(self.DatePicker) {
                  DatePicker.fPopCalendar(e, range);
                  return false;
              }
          }
      </script>
      <iframe
          width="174" height="189"
          name="gToday:datepicker:agenda.js:DatePicker:plugins.js"
          id="gToday:datepicker:agenda.js:DatePicker:plugins.js"
          src="/+popcalxp/ipopeng.htm"
          scrolling="no"
          frameborder="0"
          style="visibility:visible; z-index:9999; position:absolute;
                 top:-500px; left:-500px;">
      </iframe>
    </tal:datepicker>

    <tal:cache condition="view/user|nothing"
               define="cache request/webservicerequest:cache;
                       links cache/links;
                       objects cache/objects;">
      <script tal:repeat="key links"
        tal:content="structure string:LP.client.links['${key}'] =
                        '${links/?key/fmt:api_url}';">
      </script>
      <script tal:repeat="key objects"
        tal:content="structure string:LP.client.cache['${key}'] =
         ${objects/?key/webservice:json};">
      </script>
    </tal:cache>

    <script tal:condition="context/webservice:is_entry"
     tal:content="structure string:LP.client.cache['context'] =
       ${context/webservice:json};">
    </script>

  </body>
</html>
<tal:requestlog
    define="log modules/canonical.launchpad.webapp.adapter/summarize_requests"
    replace="structure string:&lt;!-- at least ${log} --&gt;" />
<tal:version replace="structure string:&lt;!-- ${version} -->" />
</metal:page>
<!-- 1-0 inprogress portlets wrong in IE/Mac --><|MERGE_RESOLUTION|>--- conflicted
+++ resolved
@@ -92,15 +92,15 @@
         />
     <link rel="stylesheet" type="text/css"
         tal:attributes="href
-<<<<<<< HEAD
         string:${icingroot}/lazr/build/formoverlay/assets/formoverlay.css"
-=======
+        />
+    <link rel="stylesheet" type="text/css"
+        tal:attributes="href
         string:${icingroot}/lazr/build/picker/assets/skins/sam/picker.css"
         />
     <link rel="stylesheet" type="text/css"
         tal:attributes="href
         string:${icingroot}/lazr/build/activator/assets/skins/sam/activator.css"
->>>>>>> 88147280
         />
 
     <tal:devmode condition="devmode">
