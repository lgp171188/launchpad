<tr class="translation">
  <td>
    <a tal:attributes="href view/zoom_url"><img tal:attributes="
          alt view/zoom_alt;
          title view/zoom_alt;
          src view/zoom_icon;" /></a>
  </td>
  <td style="text-align: right;">
    <span tal:replace="view/sequence">1</span>.
    <input
      type="hidden"
      tal:attributes="
      name string:msgset_${context/potmsgset/id}"
      />
  </td>
  <th style="border-style: dotted; border-width: 1px 0 0;">
    <label class="language-code" tal:condition="not:view/is_plural">
      English:
    </label>
    <label class="language-code" tal:condition="view/is_plural">
      English singular:
    </label>
  </th>
  <td class="icon left right">
    <input type="image" src="/@@/copy" title="Copy text"
      tal:condition="request/lp:person"
      tal:attributes="
        name string:msgset_${context/potmsgset/id}_singular_copy"
      />
  </td>
  <td tal:content="structure view/msgid">
    The original text.
  </td>
</tr>
<tr class="secondary translation" tal:condition="view/is_plural">
  <th colspan="3">
    <label>English plural:</label>
  </th>
  <td class="icon left right">
    <input type="image" src="/@@/copy" title="Copy text"
      tal:condition="request/lp:person"
      tal:attributes="
        name string:msgset_${context/potmsgset/id}_plural_copy"
    />
  </td>
  <td tal:content="structure view/msgid_plural">
    plural source
  </td>
</tr>
<tr
  tal:condition="view/msgid_has_tab"
  class="discreet secondary translation">
  <td colspan="3" />
  <th>
    <img alt="Note:" src="/@@/info" title="This is a note to translators" />
  </th>
  <td>
    <code>[tab]</code> represents a tab character.
    Please write it exactly the same way, <code>[tab]</code>, in your
    translation.
  </td>
</tr>
<tr
  tal:condition="view/msgid_has_newline"
  class="discreet secondary translation"
>
  <td colspan="3" />
  <th>
    <img alt="Note:" src="/@@/info" title="This is a note to translators" />
  </th>
  <td>
    <img
      alt="There are line breaks here. Each one"
      src="/@@/translation-newline"
    />
    represents a line break.
    Start a new line in the equivalent position in the translation.
  </td>
</tr>
<tr
  tal:condition="view/msgid_has_leading_or_trailing_space"
  class="discreet secondary translation"
>
  <td colspan="3" />
  <th>
    <img alt="Note:" src="/@@/info" title="This is a note to translators" />
  </th>
  <td>
    <img
      alt="There are leading/trailing spaces here. Each one"
      src="/@@/translation-space"
    />
    represents a space character.
    Enter a space in the equivalent position in the translation.
  </td>
</tr>
<tr
  tal:condition="view/source_comment"
  class="discreet secondary translation"
>
  <td colspan="3" />
  <th>
    <img alt="Developer note:" src="/@@/info"
         title="This is a note to translators by the software developer" />
  </th>
  <td tal:content="view/source_comment">
      This refers to the content type.
  </td>
</tr>
<tr class="error translation" tal:condition="view/error">
  <th colspan="3" >
    <strong>Error in Translation:</strong>
  </th>
  <td />
  <td>
    <div>
        <span tal:replace="view/error" />
      </div>
  </td>
</tr>
<tal:language-code
  define="language_code context/pofile/language/code">
  <tal:translation-dictionaries
       repeat="translation_dictionary view/translation_dictionaries">
  <tal:plural-form define="plural_index translation_dictionary/plural_index">
    <tr class="secondary translation">
      <th colspan="3">
        <label class="language-code">Current
          <span tal:replace="context/pofile/language/englishname">
            Welsh
          </span><span tal:replace="string:[${plural_index}]"
                       tal:condition="view/is_plural">[0]</span>:
        </label>
      </th>
      <tal:with-content
           condition="translation_dictionary/active_translation">
        <td>
          <input type="image" src="/@@/copy" title="Copy text"
            tal:condition="request/lp:person"
            tal:attributes="
              name string:msgset_${context/potmsgset/id}_${language_code}_translation_${plural_index}_copy"
          />
        </td>
        <td>
          <div tal:content="structure translation_dictionary/active_translation"
               tal:attributes="
                 lang context/pofile/language/dashedcode;
                 dir context/pofile/language/abbreviated_text_dir">
            current translation
          </div>
        </td>
      </tal:with-content>
      <tal:without-content
        condition="not: translation_dictionary/active_translation">
        <td />
        <td>
          (no translation yet)
        </td>
      </tal:without-content>
    </tr>
    <tal:selection
      define="selection translation_dictionary/selection"
      condition="selection">
      <tr class="discreet secondary translation"
          tal:condition="selection/activesubmission">
        <th colspan="3">
          Translated by:
        </th>
        <td class="icon left right" />
        <td style="overflow: auto;">
          <a tal:content="selection/activesubmission/person/browsername"
             tal:attributes="href selection/activesubmission/person/fmt:url">Foo Bar</a> on
          <span tal:content="selection/activesubmission/datecreated/fmt:datetime">
            2006-08-05 01:04 UTC
          </span>
        </td>
      </tr>
      <tr class="discreet secondary translation"
          tal:condition="selection/reviewer">
        <th colspan="3">
          Reviewed by:
        </th>
        <td class="icon left right" />
        <td style="overflow: auto;">
          <a tal:content="selection/reviewer/browsername"
             tal:attributes="href selection/reviewer/fmt:url">Foo Bar</a> on
          <span tal:content="selection/date_reviewed/fmt:datetime">
            2006-08-05 01:04 UTC
          </span>
        </td>
      </tr>
    </tal:selection>
    <tal:suggestion_block
         define="suggestion_block translation_dictionary/suggestion_block">
      <tal:suggestions repeat="suggestions suggestion_block">
        <div tal:replace="structure suggestions/@@+display" />
      </tal:suggestions>
    </tal:suggestion_block>
<<<<<<< HEAD
    <tr class="discreet secondary" tal:condition="request/lp:person">
=======
    <tr class="discreet secondary translation">
>>>>>>> c220e6d7
      <th colspan="3">
        <label
         tal:attributes="
            for string:msgset_${context/potmsgset/id}_${language_code}_translation_${plural_index}_new_checkbox;
            " >New suggestion:</label>
      </th>
      <td>
        <input
          type="checkbox"
          tal:attributes="
            checked translation_dictionary/store_flag;
            name string:msgset_${context/potmsgset/id}_${language_code}_translation_${plural_index}_new_checkbox;
            id string:msgset_${context/potmsgset/id}_${language_code}_translation_${plural_index}_new_checkbox;
            onClick string:javascript:setFocusByName('msgset_${context/potmsgset/id}_${language_code}_translation_${plural_index}_new');
            " />
      </td>
      <td>
        <tal:with-content
          condition="translation_dictionary/translation">
          <textarea
            style="width: 100%;"
            rows=6
            tal:attributes="
              name string:msgset_${context/potmsgset/id}_${language_code}_translation_${plural_index}_new;
              lang context/pofile/language/dashedcode;
              dir context/pofile/language/abbreviated_text_dir;
              onKeyPress string:javascript:selectWidget('msgset_${context/potmsgset/id}_${language_code}_translation_${plural_index}_new_checkbox', event);
              onChange string:javascript:selectWidget('msgset_${context/potmsgset/id}_${language_code}_translation_${plural_index}_new_checkbox', event);
            ">
<tal:content replace="translation_dictionary/translation" /></textarea>
        </tal:with-content>
        <tal:without-content
          condition="not: translation_dictionary/translation">
          <textarea
            style="width: 100%;"
            rows=6
            tal:attributes="
              name string:msgset_${context/potmsgset/id}_${language_code}_translation_${plural_index}_new;
              lang context/pofile/language/dashedcode;
              dir context/pofile/language/abbreviated_text_dir;
              onKeyPress string:javascript:selectWidget('msgset_${context/potmsgset/id}_${language_code}_translation_${plural_index}_new_checkbox', event);
              onChange string:javascript:selectWidget('msgset_${context/potmsgset/id}_${language_code}_translation_${plural_index}_new_checkbox', event);
            "></textarea>
        </tal:without-content>
      </td>
    </tr>
  </tal:plural-form>
  </tal:translation-dictionaries>
  <tr class="secondary">
    <td colspan="4" />
    <td>
      <div>
        <label class="fuzzy-checkbox">
          <input
            type="checkbox"
            value="fuzzy"
            tal:attributes="
              checked view/is_fuzzy;
              name string:msgset_${context/potmsgset/id}_${language_code}_needsreview;
              disabled view/is_fuzzy_disabled
              " />
          <tal:block condition="not:view/is_plural">
            Someone should review this translation
          </tal:block>
          <tal:block condition="view/is_plural">
            Someone should review these translations
          </tal:block>
        </label>
      </div>
    </td>
  </tr>
</tal:language-code>
<tr tal:condition="view/comment" class="secondary">
  <th colspan="3"><label>Translator note:</label></th>
  <td />
  <td tal:content="view/comment">
    Translator comment.
  </td>
</tr>
<tr class="discreet secondary">
  <th colspan="3" style="padding-bottom: 1em;">
    Located in:
  </th>
  <td class="icon left right" />
  <td style="overflow: auto;" tal:content="view/file_references">
    ./plone_forms/discussion_reply_form.pt
  </td>
</tr><|MERGE_RESOLUTION|>--- conflicted
+++ resolved
@@ -196,11 +196,8 @@
         <div tal:replace="structure suggestions/@@+display" />
       </tal:suggestions>
     </tal:suggestion_block>
-<<<<<<< HEAD
-    <tr class="discreet secondary" tal:condition="request/lp:person">
-=======
-    <tr class="discreet secondary translation">
->>>>>>> c220e6d7
+    <tr class="discreet secondary translation"
+        tal:condition="request/lp:person">
       <th colspan="3">
         <label
          tal:attributes="
