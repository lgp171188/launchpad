--- conflicted
+++ resolved
@@ -1,11 +1,6 @@
-<<<<<<< HEAD
 <div tal:attributes="id string:queue${context/id}-iconlist"
      style="white-space: nowrap">
-  <img tal:condition="context/containsSource"
-=======
-<div tal:attributes="id string:queue${context/id}-iconlist">
   <img tal:condition="context/contains_source"
->>>>>>> 241fd9b3
        alt="[Source]" src="/@@/package-source" title="Source"/>
   <img tal:condition="context/contains_build"
        alt="[Build]" src="/@@/package-binary" title="Binary"/>
