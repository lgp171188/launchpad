<html xmlns="http://www.w3.org/1999/xhtml" xml:lang="en" lang="en"
      xmlns:tal="http://xml.zope.org/namespaces/tal"
      xmlns:metal="http://xml.zope.org/namespaces/metal"
      xmlns:i18n="http://xml.zope.org/namespaces/i18n"
      metal:use-macro="context/@@main_template/master"
      i18n:domain="launchpad">
<body>

<metal:leftportlets fill-slot="portlets_one">
  <div tal:replace="structure context/@@+portlet-details" />
  <div tal:replace="structure context/@@+portlet-subscribers" />
  <div tal:replace="structure context/@@+portlet-specifications" />
</metal:leftportlets>

<div metal:fill-slot="main">

      <div style="float: right">
        <img
          tal:condition="context/private"
          alt="(Private branch)"
          id="privatebadge"
          src="/@@/private-large"
          title="This branch is private"
        />
      </div>

  <h1>
    <img src="/@@/branch-large" alt="" />
    <tal:branch replace="context/displayname" />
  </h1>

  <p tal:repeat="notice view/notices" tal:content="notice"
     class="informational message">
    notice goes here
  </p>

  <table id="branch-details-table">
    <caption style="margin-top:1ex" class="discreet">
      These URLs are intended for use with the
      <a href="http://www.bazaar-vcs.org/">Bazaar</a> version control system.
    </caption>
    <tbody>
      <tal:not-junk-branch tal:condition="context/product">
        <tr>
          <th>Project:</th>
          <td>
            <img src="/@@/project"
                 tal:replace="structure context/product/image:icon" />
            <a tal:attributes="href context/product/fmt:url"
               tal:content="context/product/displayname" />
          </td>
        </tr>
      </tal:not-junk-branch>
    <tal:mirrored-branch tal:condition="context/branch_type/enumvalue:MIRRORED">
      <tal:comment condition="nothing">
        <!-- This is a mirror branch, display two URLs -->
      </tal:comment>
        <tr><th>Location:</th><td tal:content="context/url" /></tr>
        <tr><th>Mirror:</th><td tal:content="view/supermirror_url" /></tr>
        <tal:mirrored-yet tal:condition="context/last_mirrored">
          <tr>
            <th>Last mirrored:</th>
            <td tal:attributes="title context/last_mirrored/fmt:datetime"
                tal:content="context/last_mirrored/fmt:approximatedate"/></tr>
        </tal:mirrored-yet>
        <tr><th>Next mirror:</th>
          <tal:mirror-disabled tal:condition="view/mirror_disabled">
            <td>Disabled</td>
          </tal:mirror-disabled>
          <tal:mirror-enabled tal:condition="not:view/mirror_disabled">
            <tal:mirror-in-future tal:condition="view/mirror_in_future">
              <td tal:attributes="title context/last_mirrored/fmt:datetime"
                  tal:content="context/mirror_request_time/fmt:approximatedate"/>
            </tal:mirror-in-future>
            <tal:mirror-in-past tal:condition="not:view/mirror_in_future">
              <td>As soon as possible</td>
            </tal:mirror-in-past>
          </tal:mirror-enabled>
        </tr>
    </tal:mirrored-branch>
    <tal:hosted-or-imported-branch 
        tal:condition="not: context/branch_type/enumvalue:MIRRORED">
      <tal:comment condition="nothing">
        <!-- This is a hosted or import branch, one URL -->
      </tal:comment>
      <tr>
        <th>Hosted on Launchpad:</th>
        <td tal:content="view/supermirror_url" />
      </tr>
    </tal:hosted-or-imported-branch>
    </tbody>
  </table>

  <p tal:condition="context/summary"
     tal:content="structure context/summary/fmt:text-to-html">
    $Branch.summary goes here. This should be quite short, just a single
    paragraph of text really, giving the branch highlights.
  </p>

  <tal:hosted-branch condition="view/is_hosted_branch">
    <tal:comment condition="nothing">
      <!-- This is a hosted branch, display upload directions -->
    </tal:comment>
    <tal:not-logged-in condition="not:view/user">
      <tal:comment condition="nothing">
        <!-- The user is not logged in -->
      </tal:comment>
      <p id="upload-directions" tal:condition="not:context/owner/isTeam">
        Only
        <a tal:attributes="href context/owner/fmt:url"
           tal:content="context/owner/browsername">Person</a>
        can upload to this branch. If this is you,
        <a href="+login">log in</a> for directions.
      </p>
      <p id="upload-directions" tal:condition="context/owner/isTeam">
        Members of
        <a tal:attributes="href context/owner/fmt:url"
           tal:content="context/owner/browsername">Team</a>
        can upload to this branch. <a href="+login">Log in</a> for directions.
      </p>
    </tal:not-logged-in>

    <tal:logged-in condition="view/user">
      <tal:cannot-upload condition="not:view/user_can_upload">
        <tal:comment condition="nothing">
          <!-- The user is logged in but cannot upload to the branch -->
        </tal:comment>
        <p id="upload-directions" tal:condition="not:context/owner/isTeam">
          You cannot upload to this branch. Only
          <a tal:attributes="href context/owner/fmt:url"
             tal:content="context/owner/browsername">Person</a>
          can upload to this branch.
        </p>
        <p id="upload-directions" tal:condition="context/owner/isTeam">
          You cannot upload to this branch. Members of
          <a tal:attributes="href context/owner/fmt:url"
             tal:content="context/owner/browsername">Team</a>
          can upload to this branch.
          <a tal:attributes="href string:${context/owner/fmt:url}/+join">Join
            the team</a>.
        </p>
      </tal:cannot-upload>

      <tal:can-upload condition="view/user_can_upload">
        <tal:comment condition="nothing">
          <!-- The user is logged in and can upload to the branch -->
        </tal:comment>
        <p id="upload-directions">
          You can <b>upload</b> to this branch at:
          <span tal:content="view/upload_url">
            sftp://name12@bazaar.launchpad.net/~name12/gnome-terminal/pushed
          </span>
        </p>
        <tal:comment condition="nothing">
          <!-- Directions to set the SSH key -->
        </tal:comment>
        <p tal:condition="not:view/user/sshkeys" id="ssh-key-directions">
          To authenticate with the Launchpad branch upload service, you need
          to <a tal:attributes="href string:${view/user/fmt:url}/+editsshkeys">
            register a SSH key </a>.
        </p>
      </tal:can-upload>
    </tal:logged-in>
    <tal:comment condition="nothing">
      <!-- End of upload directions -->
    </tal:comment>
  </tal:hosted-branch>

  <tal:comment condition="nothing">
    <!-- XXX This David Allouche 2006-04-09
         Style attribute is evil, but bold text makes the mirror error
         difficult to read. Checked with mpt about that. -->
  </tal:comment>
  <p tal:condition="view/mirror_of_ssh" id="mirror-of-ssh"
       class="warning message" style="font-weight: normal">
    Launchpad cannot mirror this branch because its URL uses sftp or bzr+ssh.
  </p>
  <p tal:condition="view/show_mirror_failure" id="mirror-failure"
       class="warning message" style="font-weight: normal">
    Launchpad could not mirror this branch
    <span
      tal:attributes="title context/last_mirror_attempt/fmt:datetime"
      tal:content="context/last_mirror_attempt/fmt:displaydate" />.
    <span tal:condition="context/mirror_status_message">
      The error was:
      <span tal:replace="view/mirror_status_message">Error 1</span>
    </span>
    <span tal:condition="not:context/mirror_status_message">
      No error message was recorded.
    </span>
  </p>

  <tal:whiteboard condition="context/whiteboard">
    <h2>Whiteboard</h2>
    <div id="branch-whiteboard-value"
      tal:content="structure context/whiteboard/fmt:text-to-html">
      Whiteboard text goes here.
    </div>
  </tal:whiteboard>

  <div id="dependent-branches" tal:condition="context/dependent_branches">
    <h2>Dependent branches</h2>

    <tal:proposals repeat="mergeproposal context/dependent_branches">
      <tal:dependent-branch
          define="branch mergeproposal/source_branch;
                  ">
        <metal:landing-target use-macro="context/@@+macros/merge-proposal"/>
      </tal:dependent-branch>
    </tal:proposals>
  </div>

  <div id="landing-targets" tal:condition="view/landing_targets">
    <h2>This branch is proposed for merging into</h2>

    <tal:proposals repeat="mergeproposal view/landing_targets">
      <tal:landing-target
          define="branch mergeproposal/target_branch;
                  dependent_branch mergeproposal/dependent_branch;
                  ">
        <metal:landing-target use-macro="context/@@+macros/merge-proposal"/>
      </tal:landing-target>
    </tal:proposals>
  </div>

  <div id="landing-candidates" tal:condition="view/latest_landing_candidates">
    <h2>Branches proposed to be merged into this one</h2>

    <tal:proposals repeat="mergeproposal view/latest_landing_candidates">
      <tal:landing-candidate
          define="branch mergeproposal/source_branch;
                  show_associations python:True;
                  show_lifecycle python:True;
                  ">
        <metal:landing-target use-macro="context/@@+macros/merge-proposal"/>
      </tal:landing-candidate>
    </tal:proposals>
    <a href="+landing-candidates">more&#8230;</a>
  </div>

  <h2 style="clear: both;">Recent revisions</h2>

  <div id="recent-revisions">
  <p tal:condition="not:context/revision_count">
    <tal:not-mirrored condition="not:context/last_mirrored">
      <tal:mirror condition="context/url">
        This branch has not been mirrored yet.
      </tal:mirror>
      <tal:no-mirror condition="not:context/url">
        This branch has not been published yet.
      </tal:no-mirror>
    </tal:not-mirrored>
    <tal:mirrored condition="context/last_mirrored">
      <tal:not-scanned condition="not:context/last_scanned">
        This branch has not been scanned yet.
      </tal:not-scanned>
      <tal:scanned condition="context/last_scanned">
        This branch is empty.
      </tal:scanned>
    </tal:mirrored>
  </p>

  <tal:history-available condition="context/revision_count">
  <ol>
    <li tal:repeat="rev_no context/latest_revisions"
        tal:attributes="value rev_no/sequence; id string:rev${rev_no/sequence}">
      <div>
        By
        <strong>
          <tal:not-anonymous condition="view/user">
            <span tal:replace="rev_no/revision/revision_author/name">
              John Doe &lt;john.doe@example.com&gt;
            </span>
          </tal:not-anonymous>
          <tal:anonymous condition="not:view/user">
            <span
               tal:replace="rev_no/revision/revision_author/name_without_email">
              John Doe
            </span>
            &lt;email address hidden&gt;
          </tal:anonymous>
        </strong>
        <span
            tal:attributes="title rev_no/revision/revision_date/fmt:datetime"
            tal:content="rev_no/revision/revision_date/fmt:displaydate"
            >2005-10-05 14:34:22 WST</span>
      </div>
      <p tal:replace="structure rev_no/revision/log_body/fmt:text-to-html">
        The revision commit message.
      </p>
    </li>
  </ol>
  </tal:history-available>
  </div>

  <div id="related-bugs" tal:condition="context/related_bugs">
    <h2>Related Bugs</h2>
<<<<<<< HEAD
    <div class="indented" tal:define="branch context">
      <metal:branch-link use-macro="context/@@+macros/bug-branch-links"/>
    </div>
  </div>
=======
    <tal:bugs tal:define="branch context">
        <metal:bug-branch-links use-macro="context/@@+macros/bug-branch-links"/>
    </tal:bugs>
  </tal:related-bugs>
>>>>>>> a4d53821

      <div class="related">

  <h2>Nearby</h2>
  <ul>
    <li tal:condition="context/product">
      <a tal:attributes="href string:${context/product/fmt:url}/+branches">
        Other <tal:product replace="context/product/displayname" /> branches
      </a>
    </li>
    <li>
      <tal:author condition="context/author">
        <a tal:attributes="href string:${context/author/fmt:url}/+authoredbranches">
          Other branches authored by <tal:person
          replace="context/author/displayname">Author</tal:person>
        </a>
      </tal:author>
      <tal:no-author condition="not:context/author">
        <a tal:attributes="href string:${context/owner/fmt:url}/+registeredbranches">
          Other branches registered (and not authored) by <tal:person
          replace="context/owner/displayname">Owner</tal:person>
        </a>
      </tal:no-author>
    </li>
  </ul>

      </div>

</div><tal:comment condition="nothing"><!-- end main slot --></tal:comment>

<metal:block fill-slot="help">

  <p>Launchpad is integrated with the <a
    href="http://bazaar-vcs.org/">Bazaar</a> version control system. (<a
    href="http://bazaar-vcs.org/WhyUseBzr">Why use Bazaar?</a>).</p>

  <ul>
    <li>Mirror branches are primarily hosted somewhere else on the internet.
      You can register a mirror branch from the page of a person or of a
      project. Launchpad will create a mirror of this branch and pull changes
      every day from the URL provided in the branch details.</li>

    <li>Upload branches are primarily hosted on Launchpad. You can create an
      upload branch using <code>bzr push</code> with an URL on
      <code>sftp://bazaar.launchpad.net</code>. There is a latency of up to 10
      minutes between the time branch data is uploaded to Launchpad and the
      time when it is published.</li>
   </ul>

  <p>Only the registrant of a branch is allowed to edit the registry details.
    Upload branches can only be written to by the registrant. But the
    registrant can be a team. If you wish to allow other people to edit details
    or upload data, you can reassign a branch to a team.</p>

  <p>The URL of the branch on <code>bazaar.launchpad.net</code> is based on the
    short name of the registrant, project and branch. If you change any of
    those short names or assign the branch to a different project or person or
    team, the URL will change.</p>

  <p>Subscribing to a branch will make it appear in your personal branch
    listings.</p>

  <p>Once you have registered or uploaded a branch, it cannot be deleted. But
    you can set its status to &ldquo;Abandoned&rdquo;.</p>

  <p>A mirror branch cannot be converted to an upload branch, and conversely,
    you cannot convert an upload branch to a mirror branch. However you can
    rename a branch and create a new one in its place.<p>

  <p>There no browsable web content on <code>bazaar.launchpad.net<code>. This
    host only serves data for use with the Bazaar version control system.</p>

</metal:block><tal:comment condition="nothing"><!-- end help slot --></tal:comment>

</body>
</html>
<!-- 1-0 done --><|MERGE_RESOLUTION|>--- conflicted
+++ resolved
@@ -295,17 +295,11 @@
 
   <div id="related-bugs" tal:condition="context/related_bugs">
     <h2>Related Bugs</h2>
-<<<<<<< HEAD
-    <div class="indented" tal:define="branch context">
-      <metal:branch-link use-macro="context/@@+macros/bug-branch-links"/>
-    </div>
-  </div>
-=======
     <tal:bugs tal:define="branch context">
         <metal:bug-branch-links use-macro="context/@@+macros/bug-branch-links"/>
     </tal:bugs>
   </tal:related-bugs>
->>>>>>> a4d53821
+  </div>
 
       <div class="related">
 
