--- conflicted
+++ resolved
@@ -56,26 +56,6 @@
       <tal:mirrored-branch tal:condition="context/branch_type/enumvalue:MIRRORED">
         <tr><th>Location:</th><td tal:content="context/url" /></tr>
         <tr><th>Mirror:</th><td tal:content="view/supermirror_url" /></tr>
-<<<<<<< HEAD
-      </tal:mirrored-branch>
-      <tal:remote-branch tal:condition="context/branch_type/enumvalue:REMOTE">
-        <tr>
-          <th>Location:</th>
-          <td tal:condition="context/url" tal:content="context/url" />
-          <td tal:condition="not: context/url" >Not specified</td>
-        </tr>
-      </tal:remote-branch>
-      <tal:hosted-branch tal:condition="context/branch_type/enumvalue:HOSTED">
-        <tr>
-          <th>Hosted on Launchpad:</th><td tal:content="view/supermirror_url" />
-        </tr>
-      </tal:hosted-branch>
-      <tal:imported-branch tal:condition="context/branch_type/enumvalue:IMPORTED">
-        <tr>
-          <th>Hosted on Launchpad:</th><td tal:content="view/supermirror_url" />
-        </tr>
-      </tal:imported-branch>
-=======
         <tal:mirrored-yet tal:condition="context/last_mirrored">
           <tr>
             <th>Last mirrored:</th>
@@ -96,18 +76,24 @@
             </tal:mirror-in-past>
           </tal:mirror-enabled>
         </tr>
-    </tal:mirrored-branch>
-    <tal:hosted-or-imported-branch 
-        tal:condition="not: context/branch_type/enumvalue:MIRRORED">
-      <tal:comment condition="nothing">
-        <!-- This is a hosted or import branch, one URL -->
-      </tal:comment>
-      <tr>
-        <th>Hosted on Launchpad:</th>
-        <td tal:content="view/supermirror_url" />
-      </tr>
-    </tal:hosted-or-imported-branch>
->>>>>>> b6a5f78d
+      </tal:mirrored-branch>
+      <tal:remote-branch tal:condition="context/branch_type/enumvalue:REMOTE">
+        <tr>
+          <th>Location:</th>
+          <td tal:condition="context/url" tal:content="context/url" />
+          <td tal:condition="not: context/url" >Not specified</td>
+        </tr>
+      </tal:remote-branch>
+      <tal:hosted-branch tal:condition="context/branch_type/enumvalue:HOSTED">
+        <tr>
+          <th>Hosted on Launchpad:</th><td tal:content="view/supermirror_url" />
+        </tr>
+      </tal:hosted-branch>
+      <tal:imported-branch tal:condition="context/branch_type/enumvalue:IMPORTED">
+        <tr>
+          <th>Hosted on Launchpad:</th><td tal:content="view/supermirror_url" />
+        </tr>
+      </tal:imported-branch>
     </tbody>
   </table>
 
