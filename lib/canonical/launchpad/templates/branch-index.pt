<html xmlns="http://www.w3.org/1999/xhtml" xml:lang="en"
      lang="en"
      metal:use-macro="context/@@main_template/master"
<<<<<<< HEAD
      i18n:domain="launchpad"
>
  <body>
    <metal:heading fill-slot="pageheading">
      <h1>
        &ldquo;<tal:branch replace="view/display_name">Name</tal:branch>&rdquo;
        branch
      </h1>
    </metal:heading>
=======
      i18n:domain="launchpad">

<body>

<metal:main_template fill-slot="titleheader">
   <tal:display_name replace="context/displayname" />
</metal:main_template>
>>>>>>> 87f8fb1a

<metal:leftportlets fill-slot="portlets_one">
  <div tal:replace="structure context/@@+portlet-details" />
  <div tal:replace="structure context/@@+portlet-subscribers" />
</metal:leftportlets>

<div metal:fill-slot="main">

  <p tal:repeat="notice view/notices" tal:content="notice"
     class="portalMessage">
    notice goes here
  </p>

  <p tal:condition="context/summary"
     tal:content="context/summary">
    $Branch.summary goes here. This should be quite short, just a single
    paragraph of text really, giving the branch highlights.
  </p>
  <p tal:condition="not:context/summary">
    <tal:comment condition="nothing">
      <!-- XXX: That duplicates the 'edit' link from the action portlet and
           should be changed when bug #5313 is fixed to comply with DNRY.
           -- DavidAllouche 2005-12-02 -->
    </tal:comment>
    <img src="/++resource++edit.gif" />
    <a tal:attributes="href view/edit_link_url">Edit branch details</a>.
    This branch has no summary. 
  </p>

  <table>
    <tbody>
      <tr>
        <th>URL:</th>
        <td><tt><a tal:attributes="href view/url"
                   tal:content="view/url"
          >http://example.com/software/hello.devel</a></tt></td>
      </tr>
      <tr>
        <th>Status:</th>
        <td tal:content="context/lifecycle_status/title">Stable</td>
      </tr>
      <tr tal:condition="context/whiteboard">
        <td><b>Whiteboard:</b></td>
        <td tal:content="context/whiteboard">whiteboard</td>
      </tr>
    </tbody>
  </table>

  <h2>Recent revisions</h2>

  <p tal:condition="not:context/revision_count">
    This branch has not been scanned for revisions yet, or no revisions were
    found on the last scan. Branches are scanned at least once a day.
  </p>

  <tal:history_available condition="context/revision_count">
  <table class="listing">
    <thead>
      <tr>
        <th colspan="2">Revision</th>
        <th tal:condition="view/user">Author</th>
        <th>Message</th>
      </tr>
    </thead>
    <tbody>
      <tr tal:repeat="rev_no context/latest_revisions">
        <td tal:content="rev_no/sequence">1</td>
        <td tal:content="rev_no/revision/revision_date/fmt:date">2005-10-05</td>
        <td tal:condition="view/user" tal:content="rev_no/revision/revision_author/name">John Doe &lt;jdoe@example.com&gt;</td>
        <td tal:content="rev_no/revision/log_body">The revision commit message.</td>
      </tr>
    </tbody>
  </table>
  </tal:history_available>

      <h1>Nearby</h1>
      <ul>
        <li tal:condition="context/product">
          <a tal:attributes="href string:${context/product/fmt:url}/+branches">
            Other <tal:product replace="context/product/displayname" />
            branches
          </a>
        </li>
        <li>
          <tal:author condition="context/author">
            <a tal:attributes="href string:${context/owner/fmt:url}/+authoredbranches">
              Other branches authored by
              <tal:person replace="context/author/displayname">Author</tal:person>
            </a>
          </tal:author>
          <tal:no-author condition="not:context/author">
            <a tal:attributes="href string:${context/owner/fmt:url}/+registeredbranches">
              Other branches registered (and not authored) by
              <tal:person replace="context/owner/displayname">Owner</tal:person>
            </a>
          </tal:no-author>
        </li>
      </ul>
</div>
</body>
</html><|MERGE_RESOLUTION|>--- conflicted
+++ resolved
@@ -1,25 +1,15 @@
 <html xmlns="http://www.w3.org/1999/xhtml" xml:lang="en"
       lang="en"
       metal:use-macro="context/@@main_template/master"
-<<<<<<< HEAD
       i18n:domain="launchpad"
 >
   <body>
     <metal:heading fill-slot="pageheading">
       <h1>
-        &ldquo;<tal:branch replace="view/display_name">Name</tal:branch>&rdquo;
+        &ldquo;<tal:branch replace="context/display_name">Name</tal:branch>&rdquo;
         branch
       </h1>
     </metal:heading>
-=======
-      i18n:domain="launchpad">
-
-<body>
-
-<metal:main_template fill-slot="titleheader">
-   <tal:display_name replace="context/displayname" />
-</metal:main_template>
->>>>>>> 87f8fb1a
 
 <metal:leftportlets fill-slot="portlets_one">
   <div tal:replace="structure context/@@+portlet-details" />
