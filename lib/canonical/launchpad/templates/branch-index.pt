<html
  xmlns="http://www.w3.org/1999/xhtml"
  xmlns:tal="http://xml.zope.org/namespaces/tal"
  xmlns:metal="http://xml.zope.org/namespaces/metal"
  xmlns:i18n="http://xml.zope.org/namespaces/i18n"
  xml:lang="en"
  lang="en"
  dir="ltr"
  metal:use-macro="context/@@main_template/master"
  i18n:domain="launchpad"
>
<body>

<metal:leftportlets fill-slot="portlets">
  <div tal:replace="structure context/@@+portlet-details" />
  <div tal:replace="structure context/@@+portlet-subscribers" />
  <div tal:replace="structure context/@@+portlet-specifications" />
</metal:leftportlets>

<div metal:fill-slot="main">

      <div style="float: right">
        <tal:big-badges replace="structure context/badges:large"/>
      </div>

  <h1>
    <img src="/@@/branch-large" alt="" />
    <tal:branch replace="context/displayname" />
  </h1>

  <p tal:repeat="notice view/notices" tal:content="notice"
     class="informational message">
    notice goes here
  </p>

  <table id="branch-details-table">
    <tbody>
      <tal:not-junk-branch tal:condition="context/product">
        <tr>
          <th>Project:</th>
          <td>
            <img src="/@@/project"
                 tal:replace="structure context/product/image:icon" />
            <a tal:attributes="href context/product/fmt:url"
               tal:content="context/product/displayname" />
          </td>
        </tr>
      </tal:not-junk-branch>
      <tal:mirrored-branch tal:condition="context/branch_type/enumvalue:MIRRORED">
        <tr><th>Location:</th><td tal:content="context/url" /></tr>
        <tr>
          <th>Last mirrored:</th>
          <tal:mirrored-yet tal:condition="context/last_mirrored">
            <td tal:attributes="title context/last_mirrored/fmt:datetime"
                tal:content="context/last_mirrored/fmt:approximatedate"/>
          </tal:mirrored-yet>
          <tal:not-mirror-yet tal:condition="not:context/last_mirrored">
            <td>Not mirrored yet</td>
          </tal:not-mirror-yet>
        </tr>
        <tal:mirror-failures tal:replace="structure context/@@+mirror-status" />
      </tal:mirrored-branch>
      <tal:remote-branch tal:condition="context/branch_type/enumvalue:REMOTE">
        <tr>
          <th>Location:</th>
          <td tal:condition="context/url" tal:content="context/url" />
          <td tal:condition="not: context/url" >Not specified</td>
        </tr>
      </tal:remote-branch>
      <tal:show-download-url condition="view/bzr_download_url">
        <tr>
          <th>Download URL:</th>
          <td tal:content="view/bzr_download_url"/>
        </tr>
        <tr class="lesser">
          <th>Example:</th>
          <td>bzr branch <tal:url replace="view/bzr_user_download_url"/></td>
        </tr>
      </tal:show-download-url>

      <tal:hosted-branch condition="view/is_hosted_branch">
        <tal:comment condition="nothing">
          <!-- This is a hosted branch, display upload directions -->
        </tal:comment>

        <tal:not-logged-in condition="not:view/user">
          <tal:comment condition="nothing">
            <!-- The user is not logged in -->
          </tal:comment>
          <tr>
            <th>Upload URL:</th>
            <td id="upload-directions" tal:condition="not:context/owner/isTeam">
              Only
              <a tal:attributes="href context/owner/fmt:url"
                 tal:content="context/owner/browsername">Person</a>
              can upload to this branch. If you are
              <tal:branch-owner replace="context/owner/browsername"/>
              please <a href="+login">log in</a> for upload directions.
            </td>
            <td id="upload-directions" tal:condition="context/owner/isTeam">
              Members of
              <a tal:attributes="href context/owner/fmt:url"
                 tal:content="context/owner/browsername">Team</a>
              can upload to this branch. <a href="+login">Log in</a> for directions.
            </td>
          </tr>
        </tal:not-logged-in>

        <tal:logged-in condition="view/user">
          <tal:cannot-upload condition="not:view/user_can_upload">
            <tal:comment condition="nothing">
              <!-- The user is logged in but cannot upload to the branch -->
            </tal:comment>
            <tr>
              <th>Upload URL:</th>
              <td id="upload-directions" tal:condition="not:context/owner/isTeam">
                You cannot upload to this branch. Only
                <a tal:attributes="href context/owner/fmt:url"
                   tal:content="context/owner/browsername">Person</a>
                can upload to this branch.
              </td>
              <td id="upload-directions" tal:condition="context/owner/isTeam">
                You cannot upload to this branch. Members of
                <a tal:attributes="href context/owner/fmt:url"
                   tal:content="context/owner/browsername">Team</a>
                can upload to this branch. You may want to
                <a tal:attributes="href string:${context/owner/fmt:url}/+join">join
                the team</a>.
              </td>
            </tr>
          </tal:cannot-upload>

          <tal:can-upload condition="view/user_can_upload">
            <tal:comment condition="nothing">
              <!-- The user is logged in and can upload to the branch -->
            </tal:comment>

            <tr>
              <th>Upload URL:</th>
              <td>
                <tal:url replace="view/bzr_upload_url"/>
                <tal:comment condition="nothing">
                  <!-- Directions to set the SSH key -->
                </tal:comment>
                <p tal:condition="not:view/user/sshkeys" id="ssh-key-directions">
                  To authenticate with the Launchpad branch upload service, you need
                  to <a tal:attributes="href string:${view/user/fmt:url}/+editsshkeys">
                  register a SSH key </a>.
                </p>
              </td>
            </tr>
            <tr class="lesser">
              <th>Example:</th>
              <td id="upload-directions">
                bzr push <tal:url replace="view/bzr_user_upload_url"/>
              </td>
            </tr>
            </tal:can-upload>
          </tal:logged-in>
      </tal:hosted-branch>

    </tbody>
  </table>

  <p tal:condition="context/summary"
     tal:content="structure context/summary/fmt:text-to-html">
    $Branch.summary goes here. This should be quite short, just a single
    paragraph of text really, giving the branch highlights.
  </p>

  <tal:comment condition="nothing">
    <!-- XXX This David Allouche 2006-04-09
         Style attribute is evil, but bold text makes the mirror error
         difficult to read. Checked with mpt about that. -->
  </tal:comment>
  <p tal:condition="view/mirror_of_ssh" id="mirror-of-ssh"
       class="warning message" style="font-weight: normal">
    Launchpad cannot mirror this branch because its URL uses sftp or bzr+ssh.
  </p>

  <tal:whiteboard condition="context/whiteboard">
    <h2>Whiteboard</h2>
    <div id="branch-whiteboard-value"
      tal:content="structure context/whiteboard/fmt:text-to-html">
      Whiteboard text goes here.
    </div>
  </tal:whiteboard>

  <div id="dependent-branches" tal:condition="context/dependent_branches">
    <h2>Dependent branches</h2>

    <tal:proposals repeat="mergeproposal context/dependent_branches">
      <tal:dependent-branch
          define="branch mergeproposal/source_branch;
                  ">
        <metal:landing-target use-macro="context/@@+macros/merge-proposal"/>
      </tal:dependent-branch>
    </tal:proposals>
  </div>

  <div id="landing-targets" tal:condition="view/landing_targets">
    <h2>This branch is proposed for merging into</h2>

    <tal:proposals repeat="mergeproposal view/landing_targets">
      <tal:landing-target
          define="branch mergeproposal/target_branch;
                  dependent_branch mergeproposal/dependent_branch;
                  ">
        <metal:landing-target use-macro="context/@@+macros/merge-proposal"/>
      </tal:landing-target>
    </tal:proposals>
  </div>

  <div id="landing-candidates" tal:condition="view/latest_landing_candidates">
    <h2>Branches proposed to be merged into this one</h2>

    <tal:proposals repeat="mergeproposal view/latest_landing_candidates">
      <tal:landing-candidate
          define="branch mergeproposal/source_branch;
                  show_associations python:True;
                  show_lifecycle python:True;
                  ">
        <metal:landing-target use-macro="context/@@+macros/merge-proposal"/>
      </tal:landing-candidate>
    </tal:proposals>
    <a href="+landing-candidates">more&#8230;</a>
  </div>

  <div id="recent-revisions">
  <h2 style="clear: both">Recent revisions</h2>

  <p tal:condition="not:context/revision_count">
    <tal:not-mirrored condition="not:context/last_mirrored">
      <tal:mirror condition="context/url">
        This branch has not been mirrored yet.
      </tal:mirror>
      <tal:no-mirror condition="not:context/url">
        This branch has not been published yet.
      </tal:no-mirror>
    </tal:not-mirrored>
    <tal:mirrored condition="context/last_mirrored">
      <tal:not-scanned condition="not:context/last_scanned">
        This branch has not been scanned yet.
      </tal:not-scanned>
      <tal:scanned condition="context/last_scanned">
        This branch is empty.
      </tal:scanned>
    </tal:mirrored>
  </p>

<<<<<<< HEAD
  <tal:history-available condition="context/revision_count"
                         define="branch context;
                                 revisions branch/latest_revisions">
    <metal:landing-target use-macro="branch/@@+macros/branch-revisions"/>
=======
  <tal:history-available condition="context/revision_count">
    <div class="revision"
         tal:repeat="rev_no context/latest_revisions"
         tal:define="codebrowse view/codebrowse_url"
         tal:attributes="id string:rev${rev_no/sequence}">

      <metal:landing-target use-macro="context/@@+macros/revision-text"/>
    </div>
>>>>>>> 99f20d52
  </tal:history-available>
  </div>

  <tal:has-related-bugs condition="context/related_bugs">
    <div id="related-bugs">
      <h2>Related bugs</h2>
      <tal:bugs tal:define="branch context;
                            show_edit python:True;
                            show_whiteboard python:True;">
        <metal:bug-branch-links use-macro="context/@@+macros/bug-branch-links"/>
      </tal:bugs>
    </div>
  </tal:has-related-bugs>

      <div class="related">

  <h2>Nearby</h2>
  <ul>
    <li tal:condition="context/product">
      <a tal:attributes="href string:${context/product/fmt:url}/+branches">
        Other <tal:product replace="context/product/displayname" /> branches
      </a>
    </li>
    <li>
      <tal:author condition="context/author">
        <a tal:attributes="href string:${context/author/fmt:url}/+authoredbranches">
          Other branches authored by <tal:person
          replace="context/author/displayname">Author</tal:person>
        </a>
      </tal:author>
      <tal:no-author condition="not:context/author">
        <a tal:attributes="href string:${context/owner/fmt:url}/+registeredbranches">
          Other branches registered (and not authored) by <tal:person
          replace="context/owner/displayname">Owner</tal:person>
        </a>
      </tal:no-author>
    </li>
  </ul>

      </div>

</div><tal:comment condition="nothing"><!-- end main slot --></tal:comment>

<metal:block fill-slot="help">

  <p>Launchpad is integrated with the <a
    href="http://bazaar-vcs.org/">Bazaar</a> version control system. (<a
    href="http://bazaar-vcs.org/WhyUseBzr">Why use Bazaar?</a>).</p>

  <ul>
    <li>Mirror branches are primarily hosted somewhere else on the internet.
      You can register a mirror branch from the page of a person or of a
      project. Launchpad will create a mirror of this branch and pull changes
      every day from the URL provided in the branch details.</li>

    <li>Upload branches are primarily hosted on Launchpad. You can create an
      upload branch using <code>bzr push</code> with an URL on
      <code>sftp://bazaar.launchpad.net</code>. There is a latency of up to 10
      minutes between the time branch data is uploaded to Launchpad and the
      time when it is published.</li>
   </ul>

  <p>Only the registrant of a branch is allowed to edit the registry details.
    Upload branches can only be written to by the registrant. But the
    registrant can be a team. If you wish to allow other people to edit details
    or upload data, you can reassign a branch to a team.</p>

  <p>The URL of the branch on <code>bazaar.launchpad.net</code> is based on the
    short name of the registrant, project and branch. If you change any of
    those short names or assign the branch to a different project or person or
    team, the URL will change.</p>

  <p>Subscribing to a branch will make it appear in your personal branch
    listings, and if you choose to, Launchpad will email you when the branch
    is updated.</p>

  <p>A branch that has no revisions, and is not linked to any other branches,
    bugs or blueprints, and has no subscribers may be deleted.  If the branch
    cannot be deleted, you can set its status to
    &ldquo;<strong><span class="branchstatusABANDONED">Abandoned</span></strong>&rdquo;,
    and this will stop the branch appearing by default in listing views.</p>

  <p>A mirror branch cannot be converted to an upload branch, and conversely,
    you cannot convert an upload branch to a mirror branch. However you can
    rename a branch and create a new one in its place.</p>

  <p>There is no browsable web content on <code>bazaar.launchpad.net</code>.
    This host only serves data for use with the Bazaar version control system.
  </p>

</metal:block><tal:comment condition="nothing"><!-- end help slot --></tal:comment>

</body>
</html>
<!-- 1-0 done --><|MERGE_RESOLUTION|>--- conflicted
+++ resolved
@@ -248,12 +248,11 @@
     </tal:mirrored>
   </p>
 
-<<<<<<< HEAD
   <tal:history-available condition="context/revision_count"
                          define="branch context;
                                  revisions branch/latest_revisions">
     <metal:landing-target use-macro="branch/@@+macros/branch-revisions"/>
-=======
+  </tal:history-available>
   <tal:history-available condition="context/revision_count">
     <div class="revision"
          tal:repeat="rev_no context/latest_revisions"
@@ -262,7 +261,6 @@
 
       <metal:landing-target use-macro="context/@@+macros/revision-text"/>
     </div>
->>>>>>> 99f20d52
   </tal:history-available>
   </div>
 
