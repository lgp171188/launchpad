<html xmlns="http://www.w3.org/1999/xhtml" xml:lang="en"
      lang="en"
      metal:use-macro="context/@@main_template/master"
<<<<<<< HEAD
      i18n:domain="launchpad">

<body>

<metal:main_template fill-slot="titleheader">
   <tal:display_name replace="context/displayname" />
</metal:main_template>
=======
      i18n:domain="launchpad"
>
  <body>
    <metal:heading fill-slot="pageheading">
      <h1>
        &ldquo;<tal:branch replace="context/displayname">Name</tal:branch>&rdquo;
        branch
      </h1>
    </metal:heading>
>>>>>>> 46779544

<metal:leftportlets fill-slot="portlets_one">
  <div tal:replace="structure context/@@+portlet-details" />
  <div tal:replace="structure context/@@+portlet-subscribers" />
</metal:leftportlets>

<div metal:fill-slot="main">

  <p tal:repeat="notice view/notices" tal:content="notice"
     class="error message">
    notice goes here
  </p>

  <p tal:condition="context/summary"
     tal:content="context/summary">
    $Branch.summary goes here. This should be quite short, just a single
    paragraph of text really, giving the branch highlights.
  </p>
  <p tal:condition="not:context/summary">
    <tal:comment condition="nothing">
      <!-- XXX: That duplicates the 'edit' link from the action portlet and
           should be changed when bug #5313 is fixed to comply with DNRY.
           -- DavidAllouche 2005-12-02 -->
    </tal:comment>
    <img src="/@@/edit.gif" />
    <a tal:attributes="href view/edit_link_url">Edit branch details</a>.
    This branch has no summary. 
  </p>

  <table>
    <tbody>
      <tr>
        <th>URL:</th>
        <td><tt><a tal:attributes="href view/url"
                   tal:content="view/url"
          >http://example.com/software/hello.devel</a></tt></td>
      </tr>
      <tr>
        <th>Status:</th>
        <td tal:content="context/lifecycle_status/title">Stable</td>
      </tr>
      <tr tal:condition="context/mirror_failures">
        <th>Failures:</th>
        <td>
          This branch failed to mirror 
          <span tal:replace="context/mirror_failures" /> times.
        </td>
      </tr>
      <tr tal:condition="context/mirror_status_message">
        <th>Last Failure:</th>
        <td tal:content="context/mirror_status_message">
        </td>
      </tr>
      <tr tal:condition="context/whiteboard">
        <th>Whiteboard:</th>
        <td tal:content="context/whiteboard">whiteboard</td>
      </tr>
    </tbody>
  </table>

  <h2>Recent revisions</h2>

  <p tal:condition="not:context/revision_count">
    This branch has not been scanned for revisions yet, or no revisions were
    found on the last scan. Branches are scanned at least once a day.
  </p>

  <tal:history_available condition="context/revision_count">
  <table class="listing">
    <thead>
      <tr>
        <th colspan="2">Revision</th>
        <th tal:condition="view/user">Author</th>
        <th>Message</th>
      </tr>
    </thead>
    <tbody>
      <tr tal:repeat="rev_no context/latest_revisions">
        <td tal:content="rev_no/sequence">1</td>
        <td tal:content="rev_no/revision/revision_date/fmt:date">2005-10-05</td>
        <td tal:condition="view/user" tal:content="rev_no/revision/revision_author/name">John Doe &lt;jdoe@example.com&gt;</td>
        <td tal:content="rev_no/revision/log_body">The revision commit message.</td>
      </tr>
    </tbody>
  </table>
  </tal:history_available>

  <tal:related_bugs condition="context/related_bugs">
    <h2>Related Bugs</h2>
    <ul style="list-style: none">
      <span tal:repeat="bug context/related_bugs"
            tal:omit-tag="">
        <li tal:condition="bug/required:launchpad.View">
          <a href="#"
             tal:content="string:${bug/id}. ${bug/title}"
             tal:attributes="href bug/fmt:url">Foo is Broken</a>
        </li>
      </span>
    </ul>
  </tal:related_bugs>

      <h2>Nearby</h2>
      <ul style="list-style: none">
        <li tal:condition="context/product">
          <a tal:attributes="href string:${context/product/fmt:url}/+branches">
            Other <tal:product replace="context/product/displayname" />
            branches
          </a>
        </li>
        <li>
          <tal:author condition="context/author">
            <a tal:attributes="href string:${context/owner/fmt:url}/+authoredbranches">
              Other branches authored by
              <tal:person replace="context/author/displayname">Author</tal:person>
            </a>
          </tal:author>
          <tal:no-author condition="not:context/author">
            <a tal:attributes="href string:${context/owner/fmt:url}/+registeredbranches">
              Other branches registered (and not authored) by
              <tal:person replace="context/owner/displayname">Owner</tal:person>
            </a>
          </tal:no-author>
        </li>
      </ul>
</div>
</body>
</html><|MERGE_RESOLUTION|>--- conflicted
+++ resolved
@@ -1,15 +1,6 @@
 <html xmlns="http://www.w3.org/1999/xhtml" xml:lang="en"
       lang="en"
       metal:use-macro="context/@@main_template/master"
-<<<<<<< HEAD
-      i18n:domain="launchpad">
-
-<body>
-
-<metal:main_template fill-slot="titleheader">
-   <tal:display_name replace="context/displayname" />
-</metal:main_template>
-=======
       i18n:domain="launchpad"
 >
   <body>
@@ -19,7 +10,6 @@
         branch
       </h1>
     </metal:heading>
->>>>>>> 46779544
 
 <metal:leftportlets fill-slot="portlets_one">
   <div tal:replace="structure context/@@+portlet-details" />
