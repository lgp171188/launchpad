<html
  xmlns="http://www.w3.org/1999/xhtml"
  xmlns:tal="http://xml.zope.org/namespaces/tal"
  xmlns:metal="http://xml.zope.org/namespaces/metal"
  xmlns:i18n="http://xml.zope.org/namespaces/i18n"
  xml:lang="en"
  lang="en"
  dir="ltr"
  metal:use-macro="view/macro:page/onecolumn"
  i18n:domain="malone"
>
  <body>

  <div metal:fill-slot="main">
    <h1 tal:content="CONTEXTS/fmt:pagetitle">Manage Official Bug Tags</h1>
<<<<<<< HEAD

    <noscript>
        <div metal:use-macro="context/@@launchpad_form/form" />
    </noscript>
=======
    <div metal:use-macro="context/@@launchpad_form/form" />
  </div>
>>>>>>> 9e811f16

    <script type="text/javascript"
            tal:define="lp_js string:${icingroot}/build"
            tal:attributes="src string:${lp_js}/bugs/offical_bug_tags.js">
    </script>
    <script tal:replace="structure view/tags_js_data" />
    <script type="text/javascript">
        YUI().use('event', 'bugs.official_bug_tag_management', function(Y) {
            Y.on('domready', function(e) {
                Y.bugs.setup_official_bug_tag_management();
            });
        });
    </script>

    <table id="layout-table" class="official-tags-layout-table" style="display:none">
      <tr>
        <th>Official Tags</th>
        <th />
        <th>Other Tags</th>
      </tr>
      <tr>
        <td id="left-column">
          <table class="input-field-layout-table">
            <tr>
              <td style="width: 100%">
                <input type="text" id="new-tag-text" style="width: 100%" />
              </td>
              <td>
                <a href="#" id="new-tag-add"><img src="/@@/add" /></a>
              </td>
            </tr>
          </table>
          <div id="field-error-message" class="error" style="display: none">
            <div class="message">
              This is not a valid tag name.
              Tags must start with a letter or number and be lowercase.
              The characters "+", "-" and "." are also allowed after the first character.
            </div>
          </div>
          <ul id="official-tags-list">
          </ul>
        </td>
        <td id="middle-column">
          <input type="submit" value="&larr;" id="add-official-tags" class="arrow-button" />
          <br />
          <input type="submit" value="&rarr;" id="remove-official-tags" class="arrow-button" />
          <br />
          <br />
          <input type="submit" value="Save" id="save-button" />
          <form action="+manage-official-tags" method="post" id="save-form">
            <input type="hidden" id="field-official_bug_tags" name="field.official_bug_tags" />
            <input type="hidden" name="field.actions.save" value="Save" />
          </form>
        </td>
        <td id="right-column">
          <ul id="other-tags-list">
          </ul>
        </td>
      </tr>
    </table>
  </div>
  </body>
</html><|MERGE_RESOLUTION|>--- conflicted
+++ resolved
@@ -13,15 +13,10 @@
 
   <div metal:fill-slot="main">
     <h1 tal:content="CONTEXTS/fmt:pagetitle">Manage Official Bug Tags</h1>
-<<<<<<< HEAD
 
     <noscript>
         <div metal:use-macro="context/@@launchpad_form/form" />
     </noscript>
-=======
-    <div metal:use-macro="context/@@launchpad_form/form" />
-  </div>
->>>>>>> 9e811f16
 
     <script type="text/javascript"
             tal:define="lp_js string:${icingroot}/build"
