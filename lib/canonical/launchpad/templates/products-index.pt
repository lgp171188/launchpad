<html xmlns="http://www.w3.org/1999/xhtml" xml:lang="en"
      lang="en"
      metal:use-macro="context/@@main_template/master"
<<<<<<< HEAD
      i18n:domain="launchpad">

<body>

<metal:leftportlets fill-slot="portlets_one">
</metal:leftportlets>

<metal:rightportlets fill-slot="portlets_two">
  <div tal:replace="structure context/@@+portlet-details" />
</metal:rightportlets>

<div metal:fill-slot="main">

  <h1>Products in Launchpad</h1>
=======
      i18n:domain="launchpad"
>
  <body>
    <metal:heading fill-slot="pageheading">
      <h1>Products registered in Launchpad</h1>
    </metal:heading>
    <div metal:fill-slot="main">
      <tal:notsearching condition="not:view/searchrequested">
        <p>
          In Launchpad, <dfn>products</dfn> are computer programs, libraries,
          and documents that are developed as software.
        </p>
        <p>
          There are <span tal:replace="context/count_all">5</span>
          products registered in Launchpad, of which
          <span tal:replace="context/count_buggy">5</span> have bugs reported,
          <span tal:replace="context/count_translatable">5</span> 
          have translations,
          <span tal:replace="context/count_bounties">5</span> have bounties,
          and <span tal:replace="context/count_reviewed">5</span>
          have been reviewed.
        </p>
      </tal:notsearching>
>>>>>>> aadf26e4

  <form method="get">
  
          <input name="text" tal:attributes="value view/text" />
          <input tal:condition="view/searchrequested"
            type="submit"
            value="Search Again"
            />
          <input tal:condition="not: view/searchrequested"
            type="submit"
            value="Search Products"
            />

  </form>

  <tal:searching condition="view/searchrequested">

    <table
      tal:condition="view/matches"
      tal:define="results view/searchresults"
    >
      <thead>
        <tr class="results">
          <td>
            <span tal:replace="view/matches">3</span>
            <span tal:condition="python: view.matches == 1">result</span>
            <span tal:condition="python: view.matches != 1">results</span>
          </td>
        </tr>
      </thead>
      <tbody>
        <tr tal:repeat="product results">
          <td tal:content="structure product/@@+listing-detailed" />
        </tr>
      </tbody>
    </table>
        <p tal:condition="not: view/matches">
          No products matching
          &#8220;<span tal:replace="view/text">moz</span>&#8221;
          were found.
        </p>

  </tal:searching>
  <tal:no_search condition="not: view/searchrequested">

    <h2>Most recently registered</h2>

    <div tal:repeat="product context/latest"
         tal:replace="structure product/@@+listing-detailed" />

  </tal:no_search>

</div>

</body>
</html><|MERGE_RESOLUTION|>--- conflicted
+++ resolved
@@ -1,22 +1,6 @@
 <html xmlns="http://www.w3.org/1999/xhtml" xml:lang="en"
       lang="en"
       metal:use-macro="context/@@main_template/master"
-<<<<<<< HEAD
-      i18n:domain="launchpad">
-
-<body>
-
-<metal:leftportlets fill-slot="portlets_one">
-</metal:leftportlets>
-
-<metal:rightportlets fill-slot="portlets_two">
-  <div tal:replace="structure context/@@+portlet-details" />
-</metal:rightportlets>
-
-<div metal:fill-slot="main">
-
-  <h1>Products in Launchpad</h1>
-=======
       i18n:domain="launchpad"
 >
   <body>
@@ -40,7 +24,6 @@
           have been reviewed.
         </p>
       </tal:notsearching>
->>>>>>> aadf26e4
 
   <form method="get">
   
