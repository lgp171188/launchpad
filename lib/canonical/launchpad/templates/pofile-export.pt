--- conflicted
+++ resolved
@@ -6,25 +6,19 @@
 
   <body>
     <div metal:fill-slot="main">
-
-<<<<<<< HEAD
-    <div>
-      <a tal:attributes="href context/potemplate/fmt:url"
-         tal:content="context/potemplate/title">
-        evolution 2.10 template
-      </a>
-    </div>
-    <h1>
-      Download
-      <tal:language replace="context/language/englishname">
-        Spanish
-      </tal:language>
-      translation
-    </h1>
-=======
-      <h1>Translations download</h1>
->>>>>>> ae514888
-
+      <div>
+        <a tal:attributes="href context/potemplate/fmt:url"
+           tal:content="context/potemplate/title">
+          evolution 2.10 template
+        </a>
+      </div>
+      <h1>
+        Download
+        <tal:language replace="context/language/englishname">
+          Spanish
+        </tal:language>
+        translation
+      </h1>
       <form action="" method="post">
         <div class="field" tal:repeat="format view/formats">
           <label>
