<div class="portlet">

  <h2>Bug details</h2>


  <div class="portletBody portletContent"
       tal:define="bugtask view/currentBugTask">
    <img alt="" src="/@@/bug" />
    <a tal:attributes="href bugtask/fmt:url">
       Bug #<span tal:replace="context/id">3252543</span></a><br />

    <span tal:condition="context/security_related"
          style="color: red; font-weight: bold"><b>Security vulnerability</b></span>

    <tal:nickname tal:condition="context/name">
      <b>Nickname:</b><br />
      <span tal:replace="context/name" /><br />
    </tal:nickname>

    <b>Initial Reporter:</b><br />
    <span tal:replace="structure context/owner/fmt:link" />
    <br />

<<<<<<< HEAD
    <b>Reported on:</b><br />
    <span tal:replace="context/datecreated/fmt:datetime">
      2004-12-12 12:12:12
=======
    <b>Reported:</b><br />
    <span
      tal:attributes="title context/datecreated/fmt:datetime"
      tal:content="context/datecreated/fmt:approximatedate">
      2004-12-17
>>>>>>> 18446ad9
    </span><br />

    <div title="Can be seen only by the bug subscribers"
        tal:condition="context/private">
      <img src="/@@/locked" alt="" />
      <span style="color: red; font-weight: bold">Marked Private</span>
      <br />

  </div>

</div><|MERGE_RESOLUTION|>--- conflicted
+++ resolved
@@ -21,17 +21,11 @@
     <span tal:replace="structure context/owner/fmt:link" />
     <br />
 
-<<<<<<< HEAD
-    <b>Reported on:</b><br />
-    <span tal:replace="context/datecreated/fmt:datetime">
-      2004-12-12 12:12:12
-=======
     <b>Reported:</b><br />
     <span
       tal:attributes="title context/datecreated/fmt:datetime"
       tal:content="context/datecreated/fmt:approximatedate">
       2004-12-17
->>>>>>> 18446ad9
     </span><br />
 
     <div title="Can be seen only by the bug subscribers"
