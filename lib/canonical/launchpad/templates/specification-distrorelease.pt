--- conflicted
+++ resolved
@@ -8,15 +8,6 @@
 
 <body>
 
-<<<<<<< HEAD
-<metal:heading fill-slot="pageheading">
-  <h4><span tal:replace="context/target/displayname">Firefox</span>
-      Feature Specification:</h4>
-  <h2 tal:content="context/title">Spec Title</h2>
-</metal:heading>
-
-=======
->>>>>>> 26056d66
   <div metal:fill-slot="main">
 
     <div metal:use-macro="context/@@launchpad_generalform/generalform">
