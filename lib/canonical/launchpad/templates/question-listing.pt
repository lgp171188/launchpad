--- conflicted
+++ resolved
@@ -112,13 +112,6 @@
               Firefox is too slow for my laptop
             </a>
           </td>
-<<<<<<< HEAD
-          <td tal:content="question/datecreated/fmt:date">2006-07-17</td>
-          <td><img src="/@@/user" />
-            <a tal:attributes="href string:${question/owner/fmt:url}/+questions"
-               tal:content="question/owner/browsername"
-              >Foo Bar</a>
-=======
           <td>
             <span class="sortkey"
               tal:content="question/datecreated/fmt:datetime" />
@@ -127,7 +120,6 @@
               tal:content="question/datecreated/fmt:approximatedate">
               2006-07-17
             </span>
->>>>>>> d3160652
           </td>
           <td><a tal:replace="structure question/owner/fmt:link">Foo Bar</a></td>
           <td class="question-target"
