Snapshots of results set
------------------------

<<<<<<< HEAD
In Launchpad adds special Snapshot support for attributes that are results
=======
Launchpad adds special Snapshot support for attributes that are result
>>>>>>> b38c4993
set. Since for comparison purpose we are actually interested in the actual
result set before the modifciation, we snapshot these as a shortlist.

    >>> from lazr.lifecycle.snapshot import Snapshot

    >>> from canonical.launchpad.database.product import Product
    >>> class SQLFoo:
    ...     active_products= True
    ...
    ...     @property
    ...     def products(self):
    ...         if self.active_products:
    ...             return Product.selectBy(active=True, orderBy='id')
    ...         else:
    ...             return Product.select(orderBy='id')

    >>> sqlfoo = SQLFoo()
    >>> snapshot = Snapshot(sqlfoo, names=['products'])
    >>> products = sqlfoo.products
    >>> snapshot.products == list(products)
    True

You can still effectively compare snapshot and real object. We use the
active_products gimmick here to change the results dynamically, and then
check to see that the diff we get is actually sane:

    >>> sqlfoo.active_products = False
    >>> products = sqlfoo.products
    >>> snapshot.products == list(products)
    False
    >>> diff = set(products) - set(snapshot.products)
    >>> diff == set(Product.selectBy(active=False, orderBy='id'))
    True

<|MERGE_RESOLUTION|>--- conflicted
+++ resolved
@@ -1,11 +1,7 @@
 Snapshots of results set
 ------------------------
 
-<<<<<<< HEAD
-In Launchpad adds special Snapshot support for attributes that are results
-=======
 Launchpad adds special Snapshot support for attributes that are result
->>>>>>> b38c4993
 set. Since for comparison purpose we are actually interested in the actual
 result set before the modifciation, we snapshot these as a shortlist.
 
