--- conflicted
+++ resolved
@@ -522,7 +522,6 @@
     >>> from canonical.database.sqlbase import commit
     >>> commit()
 
-<<<<<<< HEAD
 If a comment contains a CVE reference, that CVE reference will be
 imported and linked to the bug.
 
@@ -581,8 +580,6 @@
     WARNING:...:Unable to import comments for DebBugs bug #1234.
     Could not parse comment log.
 
-=======
->>>>>>> 36ba665d
 Comments for bugs in the archive can also be imported:
 
     >>> archive_bug_watch = bug.addWatch(debbugs, '563', no_priv)
