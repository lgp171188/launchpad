--- conflicted
+++ resolved
@@ -526,14 +526,13 @@
    >>> def get_diffable_lines(file):
    ...     """Get lines in file worth diffing (but omit date)."""
    ...     return [
-   ...         line for line in file.split('\n')
-   ...         if not line.startswith('"X-Rosetta-Export-Date:')]
+   ...         line for line in file.splitlines()
+   ...         if not line.startswith('"X-Launchpad-Export-Date:')]
 
    >>> def get_diff(old_file, new_file):
    ...     from canonical.launchpad.helpers import test_diff
    ...     # Get content as list of lines, removing X-Launchpad-Export-Date
    ...     # lines to prevent time bombs in tests.
-<<<<<<< HEAD
    ...     old_file_lines = get_diffable_lines(old_file)
    ...     new_file_lines = get_diffable_lines(new_file)
    ...
@@ -541,32 +540,14 @@
    ...         if old_file_lines[i] != new_file_lines[i]:
    ...             # The old and new files differ.
    ...             return u"Output doesn't match:\n\n %s\n" % test_diff(
-=======
-   ...     old_file_lines = [
-   ...         line for line in old_file.splitlines()
-   ...         if not line.startswith('"X-Launchpad-Export-Date:')
-   ...         ]
-   ...     new_file_lines = [
-   ...         line for line in new_file.splitlines()
-   ...         if not line.startswith('"X-Launchpad-Export-Date:')
-   ...         ]
-   ...
-   ...     for i in range(len(old_file_lines)):
-   ...         if old_file_lines[i] != new_file_lines[i]:
-   ...             # The output is different.
-   ...             return "Output doesn't match:\n\n %s\n" % test_diff(
->>>>>>> b375d8cb
    ...                 old_file_lines, new_file_lines)
    ...     return ''
 
    >>> def compare_translations(orig_distroseries, dest_distroseries):
    ...
-<<<<<<< HEAD
    ...     sortkey = lambda template: (
    ...         template.potemplatename.name, template.sourcepackagename.name)
    ...
-=======
->>>>>>> b375d8cb
    ...     orig_templates = sorted(
    ...         orig_distroseries.currentpotemplates,
    ...         key=sortkey)
