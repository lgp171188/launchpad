--- conflicted
+++ resolved
@@ -114,7 +114,6 @@
     >>> selection = ComponentSelection(
     ...     distroseries=hoary, component=universe)
 
-<<<<<<< HEAD
 `FakePackager` (see fakepackager.txt) handles the packaging and upload
 of a new source series for us. We can use this to avoid messing with
 sampledata to create valid packages.
@@ -122,15 +121,6 @@
     >>> from canonical.launchpad.testing.fakepackager import FakePackager
     >>> login('foo.bar@canonical.com')
     >>> packager = FakePackager(
-=======
-We will use `StubPackager` (see stubpackager.txt) to do the package
-and perform the upload of a new series of source. This way we will
-avoid to mess with sampledata to create valid packages.
-
-    >>> from canonical.launchpad.testing.stubpackager import StubPackager
-    >>> login('foo.bar@canonical.com')
-    >>> packager = StubPackager(
->>>>>>> 8ed14d68
     ...     'biscuit', '1.0', 'foo.bar@canonical.com-passwordless.sec')
 
 And setup the test_keys in order to build and upload signed packages.
@@ -138,13 +128,8 @@
     >>> from canonical.launchpad.ftests import import_public_test_keys
     >>> import_public_test_keys()
 
-<<<<<<< HEAD
-When the first version of 'biscuit' is uploaded no diff is requested,
-since there is no suitable ancestry.
-=======
 When the first version of 'biscuit' is uploaded, since there is no
 suitable ancentry, no diff is requested.
->>>>>>> 8ed14d68
 
     >>> packager.buildUpstream()
     >>> packager.buildSource(signed=False)
@@ -155,11 +140,7 @@
     0
 
 When 1.0-8 is uploaded and 1.0-1 is published, the upload-processor
-<<<<<<< HEAD
 requests a diff, since there is a suitable ancestry.
-=======
-request a diff, since there is a suitable ancestry
->>>>>>> 8ed14d68
 
     >>> packager.buildVersion('1.0-8', changelog_text="cookies")
     >>> packager.buildSource(signed=False)
@@ -182,7 +163,6 @@
     >>> packager.buildSource(signed=False)
     >>> biscuit_nine_pub = packager.uploadSourceVersion(
     ...     '1.0-9', policy='sync', suite='hoary-updates')
-<<<<<<< HEAD
 
     >>> [diff] = biscuit_nine_pub.sourcepackagerelease.package_diffs
     >>> print diff.title
@@ -214,72 +194,6 @@
 
 For testing diffs in the PPA context we need to activate the PPA for
 Foo Bar.
-
-    >>> from canonical.launchpad.interfaces import (
-    ...     ArchivePurpose, IArchiveSet, IPersonSet)
-    >>> foobar = getUtility(IPersonSet).getByName('name16')
-    >>> ppa = getUtility(IArchiveSet).new(
-    ...     owner=foobar, distribution=ubuntu, purpose=ArchivePurpose.PPA)
-
-We will upload version 1.0-2 to Foo Bar's PPA and since it was never
-published in the PPA context it will get a diff against the last
-version in the PRIMARY archive in the RELEASE pocket.
-
-    >>> packager.buildVersion('1.0-2', changelog_text="unterzeichnet")
-    >>> packager.buildSource()
-    >>> biscuit_two_pub = packager.uploadSourceVersion(
-    ...     '1.0-2', archive=foobar.archive)
-
-    >>> [diff] = biscuit_two_pub.sourcepackagerelease.package_diffs
-    >>> print diff.title
-    Package diff from biscuit - 1.0-2 to biscuit - 1.0-8
-
-A subsequent upload in the PPA context will get a diff against 1.0-2,
-the version found in its context.
-
-    >>> packager.buildVersion('1.0-3', changelog_text="unterzeichnet")
-    >>> packager.buildSource()
-    >>> biscuit_three_pub = packager.uploadSourceVersion(
-    ...     '1.0-3', archive=foobar.archive)
-
-    >>> [diff] = biscuit_three_pub.sourcepackagerelease.package_diffs
-    >>> print diff.title
-    Package diff from biscuit - 1.0-3 to biscuit - 1.0-2
-
-
-== Performing a Diff ==
-=======
->>>>>>> 8ed14d68
-
-    >>> [diff] = biscuit_nine_pub.sourcepackagerelease.package_diffs
-    >>> print diff.title
-    Package diff from biscuit - 1.0-9 to biscuit - 1.0-8
-
-The subsequent version uploaded to UPDATES will get a diff against
-1.0-9.
-
-    >>> packager.buildVersion('1.0-10', changelog_text="cookies")
-    >>> packager.buildSource(signed=False)
-    >>> biscuit_ten_pub = packager.uploadSourceVersion(
-    ...     '1.0-10', policy='sync', suite='hoary-updates')
-
-    >>> [diff] = biscuit_ten_pub.sourcepackagerelease.package_diffs
-    >>> print diff.title
-    Package diff from biscuit - 1.0-10 to biscuit - 1.0-9
-
-An upload to other pocket, let's go with PROPOSED, will get a diff
-against the last version in RELEASE pocket.
-
-    >>> packager.buildVersion('1.0-11', changelog_text="cookies")
-    >>> packager.buildSource(signed=False)
-    >>> biscuit_eleven_pub = packager.uploadSourceVersion(
-    ...     '1.0-11', policy='sync', suite='hoary-proposed')
-
-    >>> [diff] = biscuit_eleven_pub.sourcepackagerelease.package_diffs
-    >>> print diff.title
-    Package diff from biscuit - 1.0-11 to biscuit - 1.0-8
-
-For testing diffs in the PPA context we will activate Foo bar PPA.
 
     >>> from canonical.launchpad.interfaces import (
     ...     ArchivePurpose, IArchiveSet, IPersonSet)
