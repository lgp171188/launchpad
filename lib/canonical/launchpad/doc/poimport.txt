--- conflicted
+++ resolved
@@ -401,9 +401,6 @@
     ...
 
 Now, is time to test a .pot import when we don't have any header.
-XXX: doRawImport is emitting log messages, but they were not being tested
-for and it appears that passing in a FakeLogger isn't doing anything
--- StuartBishop 20060302
 
     >>> potemplate_contents = r'''
     ... msgid "foo"
@@ -413,10 +410,6 @@
     ...     potemplate.path, potemplate_contents, True, person,
     ...     productseries=series, potemplate=potemplate)
     >>> transaction.commit()
-<<<<<<< HEAD
-    >>> potemplate.doRawImport(FakeLogger())
-    WARNING:root:No header found in this pofile
-=======
     >>> entry.status = RosettaImportStatus.APPROVED
     >>> flush_database_updates()
     >>> potemplate.importFromQueue(FakeLogger())
@@ -428,7 +421,6 @@
 
     >>> entry.status == RosettaImportStatus.FAILED
     True
->>>>>>> c22e0be0
 
 And the number of activities performed is...
 
