--- conflicted
+++ resolved
@@ -393,7 +393,8 @@
   >>> [notification] = pop_notifications()
   >>> notification['To']
   'Daniel Silverstone <daniel.silverstone@canonical.com>'
-<<<<<<< HEAD
+  >>> notification['Subject']
+  'Accepted bar 1.0-2 (i386)'
 
 
 Dry run uploads should not generate any emails.  Call do_accept with
@@ -422,7 +423,3 @@
   >>> msgs = pop_notifications()
   >>> len(msgs)
   0
-=======
-  >>> notification['Subject']
-  'Accepted bar 1.0-2 (i386)'
->>>>>>> c7f8214d
