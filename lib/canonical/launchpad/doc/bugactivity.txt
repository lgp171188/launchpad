--- conflicted
+++ resolved
@@ -251,37 +251,3 @@
     None
     >>> print latest_activity.newvalue
     1.0
-
-
-<<<<<<< HEAD
-== Bug security changed ==
-
-    >>> owner = factory.makePerson(displayname='Slartibartfast')
-    >>> login(owner.preferredemail.email)
-
-    >>> bug = factory.makeBug(owner=owner)
-    >>> bug_snap = Snapshot(bug, providing=IBug)
-    >>> bug.security_related = True
-
-    >>> notify(ObjectModifiedEvent(
-    ...     bug, bug_snap, ['security_related'], user=owner))
-    >>> latest_activity = bug.activity[-1]
-    >>> print latest_activity.whatchanged
-    security
-
-    >>> print latest_activity.oldvalue, '==>', latest_activity.newvalue
-    not security vulnerability ==> security vulnerability
-
-    >>> print latest_activity.person.displayname
-    Slartibartfast
-=======
-== Subscribe someone to a bug ==
-
-    >>> bug_one = getUtility(IBugSet).get(1)
-    >>> thumper = getUtility(IPersonSet).getByName('thumper')
-    >>> bug_subscription = bug_one.subscribe(thumper, user)
-    >>> notify(ObjectCreatedEvent(bug_subscription))
-    >>> latest_activity = bug_one.activity[-1]
-    >>> latest_activity.message
-    u'added subscriber Tim Penhey'
->>>>>>> 932c8d6c
