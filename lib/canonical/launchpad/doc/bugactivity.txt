--- conflicted
+++ resolved
@@ -16,268 +16,6 @@
 Bug activity tracking is done using event subscribers. The handlers
 are simple little functions.
 
-<<<<<<< HEAD
-  >>> from datetime import datetime
-  >>> from zope.event import notify
-  >>> from canonical.database.constants import UTC_NOW
-  >>> from canonical.launchpad.event.sqlobjectevent import (
-  ...     SQLObjectCreatedEvent, SQLObjectModifiedEvent)
-  >>> from canonical.launchpad.database import (
-  ...     BugPackageInfestation, BugProductInfestation)
-  >>> from canonical.launchpad.interfaces import (
-  ...     IUpstreamBugTask, IDistroBugTask, IProductSet, IBugTaskSet)
-  >>> from canonical.launchpad.webapp.snapshot import Snapshot
-
-Here's a list of events that happen, and the resulting activity
-logged:
-
-  >>> user = getUtility(ILaunchBag).user
-
-EVENT: user files a bug
-
-  >>> from canonical.launchpad.interfaces import CreateBugParams
-  >>> firefox = getUtility(IProductSet)['firefox']
-  >>> params = CreateBugParams(
-  ...     title="a test bug", comment="this is only a test bug\nplease ignore",
-  ...     owner=user)
-  >>> bug = firefox.createBug(params)
-  >>> bug.activity.count()
-  0
-  >>> object_created = SQLObjectCreatedEvent(bug)
-  >>> notify(object_created)
-  >>> latest_activity = bug.activity[-1]
-  >>> latest_activity.person == user
-  True
-  >>> latest_activity.whatchanged
-  u'bug'
-  >>> latest_activity.message
-  u'added bug'
-
-EVENT: bug edited
-
-  >>> from canonical.launchpad.interfaces import IBug
-  >>> old_state = Snapshot(bug, providing=IBug)
-  >>> bug.title = "new bug title"
-  >>> bug_edited = SQLObjectModifiedEvent(
-  ...     bug, old_state, ["title", "description"])
-  >>> notify(bug_edited)
-  >>> latest_activity = bug.activity[-1]
-  >>> latest_activity.whatchanged
-  u'title'
-  >>> latest_activity.oldvalue
-  u'a test bug'
-  >>> latest_activity.newvalue
-  u'new bug title'
-
-EVENT: bug gets assigned to a source package
-
-  >>> from canonical.launchpad.interfaces import (
-  ...     ISourcePackageNameSet, IDistributionSet)
-  >>> mozilla_firefox = getUtility(ISourcePackageNameSet)['mozilla-firefox']
-  >>> ubuntu = getUtility(IDistributionSet).getByName('ubuntu')
-  >>> source_package_assignment = getUtility(IBugTaskSet).createTask(
-  ...     bug=bug, sourcepackagename=mozilla_firefox,
-  ...     distribution=ubuntu,owner=user)
-  >>> source_package_assignment_added = SQLObjectCreatedEvent(
-  ...     source_package_assignment)
-  >>> notify(source_package_assignment_added)
-  >>> latest_activity = bug.activity[-1]
-  >>> latest_activity.whatchanged
-  u'bug'
-  >>> latest_activity.message
-  u'assigned to mozilla-firefox (Ubuntu)'
-
-EVENT: source package assignment edited
-
-  >>> from canonical.launchpad.webapp.snapshot import Snapshot
-  >>> from canonical.launchpad.interfaces import BugTaskStatus, IBugTask
-  >>> edit_fields = [
-  ...     "distribution", "sourcepackagename", "milestone", "status",
-  ...     "importance", "assignee", "bugwatch"]
-  >>> old_source_package_assignment = Snapshot(
-  ...   source_package_assignment, providing=IDistroBugTask)
-  >>> source_package_assignment.transitionToStatus(
-  ...     BugTaskStatus.CONFIRMED, getUtility(ILaunchBag).user)
-  >>> source_package_assignment_edited = SQLObjectModifiedEvent(
-  ...     source_package_assignment, old_source_package_assignment, edit_fields)
-  >>> notify(source_package_assignment_edited)
-  >>> latest_activity = bug.activity[-1]
-  >>> latest_activity.whatchanged
-  u'mozilla-firefox: status'
-  >>> latest_activity.oldvalue == BugTaskStatus.NEW.title
-  True
-  >>> latest_activity.newvalue == BugTaskStatus.CONFIRMED.title
-  True
-
-EVENT: bug gets assigned to an upstream product
-
-  >>> product_assignment = getUtility(IBugTaskSet).createTask(
-  ...   bug=bug, product=getUtility(IProductSet)['thunderbird'], owner=user)
-  >>> product_assignment_added = SQLObjectCreatedEvent(product_assignment)
-  >>> notify(product_assignment_added)
-  >>> latest_activity = bug.activity[-1]
-  >>> latest_activity.whatchanged
-  u'bug'
-  >>> latest_activity.message
-  u'assigned to thunderbird'
-
-EVENT: upstream product assignment edited
-
-  >>> edit_fields = [
-  ...     "product", "milestone", "status", "assignee", "bugwatch",
-  ...     "importance"]
-  >>> old_product_assignment = Snapshot(
-  ...     product_assignment, providing=IUpstreamBugTask)
-  >>> product_assignment.transitionToStatus(
-  ...     BugTaskStatus.INVALID, getUtility(ILaunchBag).user)
-  >>> product_assignment_edited = SQLObjectModifiedEvent(
-  ...     product_assignment, old_product_assignment, edit_fields)
-  >>> notify(product_assignment_edited)
-  >>> latest_activity = bug.activity[-1]
-  >>> latest_activity.whatchanged
-  u'thunderbird: status'
-  >>> latest_activity.oldvalue == BugTaskStatus.NEW.title
-  True
-  >>> latest_activity.newvalue == BugTaskStatus.INVALID.title
-  True
-
-EVENT: source package infestation gets documented
-
-  >>> from canonical.launchpad.interfaces import BugInfestationStatus
-  >>> right_now = UTC_NOW
-  >>> package_infestation = BugPackageInfestation(
-  ...     bug=bug.id, explicit=True, datecreated=right_now,
-  ...     creatorID=user.id, dateverified=right_now,
-  ...     verifiedbyID=user.id, lastmodified=right_now,
-  ...     lastmodifiedbyID=user.id, sourcepackagerelease=14,
-  ...     infestationstatus=BugInfestationStatus.AFFECTED)
-  >>> package_infesation_added = SQLObjectCreatedEvent(package_infestation)
-  >>> notify(package_infesation_added)
-  >>> latest_activity = bug.activity[-1]
-  >>> latest_activity.whatchanged
-  u'bug'
-  >>> latest_activity.message
-  u'added infestation of package release mozilla-firefox 0.9'
-
-EVENT: source package infestation edited
-
-  >>> edit_fields = ["sourcepackagerelease", "infestationstatus"]
-  >>> old_package_infestation = Snapshot(
-  ...     package_infestation, names=edit_fields)
-  >>> package_infestation.infestationstatus = BugInfestationStatus.VICTIMIZED
-  >>> package_infestation_edited = SQLObjectModifiedEvent(
-  ...     package_infestation, old_package_infestation, edit_fields)
-  >>> notify(package_infestation_edited)
-  >>> latest_activity = bug.activity[-1]
-  >>> latest_activity.whatchanged
-  u'mozilla-firefox 0.9: infestationstatus'
-  >>> latest_activity.oldvalue == BugInfestationStatus.AFFECTED.title
-  True
-  >>> latest_activity.newvalue == BugInfestationStatus.VICTIMIZED.title
-  True
-
-EVENT: product infestation gets documented
-
-  >>> right_now = UTC_NOW
-  >>> product_infestation = BugProductInfestation(
-  ...     bug=bug.id, explicit=True, datecreated=right_now,
-  ...     creatorID=user.id, dateverified=right_now,
-  ...     verifiedbyID=user.id, lastmodified=right_now,
-  ...     lastmodifiedbyID=user.id, productrelease=4,
-  ...     infestationstatus=BugInfestationStatus.AFFECTED)
-  >>> product_infesation_added = SQLObjectCreatedEvent(
-  ...     product_infestation)
-  >>> notify(product_infesation_added)
-  >>> latest_activity = bug.activity[-1]
-  >>> latest_activity.whatchanged
-  u'bug'
-  >>> latest_activity.message
-  u'added infestation of product release firefox 0.9.1'
-
-EVENT: product infestation edited
-
-  >>> edit_fields = ["productrelease", "infestationstatus"]
-  >>> old_product_infestation = Snapshot(
-  ...     product_infestation, names=edit_fields)
-  >>> product_infestation.infestationstatus = BugInfestationStatus.UNKNOWN
-  >>> product_infestation_edited = SQLObjectModifiedEvent(
-  ...     product_infestation, old_product_infestation, edit_fields)
-  >>> notify(product_infestation_edited)
-  >>> latest_activity = bug.activity[-1]
-  >>> latest_activity.whatchanged
-  u'firefox 0.9.1: infestationstatus'
-  >>> latest_activity.oldvalue == BugInfestationStatus.AFFECTED.title
-  True
-  >>> latest_activity.newvalue == BugInfestationStatus.UNKNOWN.title
-  True
-
-EVENT: this bug report is marked as a duplicate of another bug report
-
-  >>> edit_fields = [
-  ...     "id", "title", "description", "name",
-  ...     "private", "duplicateof", "security_related"]
-  >>> old_bug = Snapshot(bug, providing=IBug)
-  >>> bug.duplicateof = 1
-  >>> bug_edited = SQLObjectModifiedEvent(bug, old_bug, edit_fields)
-  >>> notify(bug_edited)
-  >>> latest_activity = bug.activity[-1]
-  >>> latest_activity.whatchanged
-  u'marked as duplicate'
-  >>> latest_activity.oldvalue is None
-  True
-  >>> latest_activity.newvalue == u'1'
-  True
-
-EVENT: the same bug report has his duplicate marker changed to another
-bug report
-
-  >>> edit_fields = [
-  ...     "id", "title", "description", "name", "private", "duplicateof",
-  ...     "security_related"]
-  >>> old_bug = Snapshot(bug, providing=IBug)
-  >>> bug.duplicateof = 2
-  >>> bug_edited = SQLObjectModifiedEvent(bug, old_bug, edit_fields)
-  >>> notify(bug_edited)
-  >>> latest_activity = bug.activity[-1]
-  >>> latest_activity.whatchanged
-  u'changed duplicate marker'
-  >>> latest_activity.oldvalue == u'1'
-  True
-  >>> latest_activity.newvalue == u'2'
-  True
-
-EVENT: the bug report is now un-duplicated
-
-  >>> edit_fields = [
-  ...     "id", "title", "description", "name", "private", "duplicateof",
-  ...     "security_related"]
-  >>> old_bug = Snapshot(bug, providing=IBug)
-  >>> bug.duplicateof = None
-  >>> bug_edited = SQLObjectModifiedEvent(bug, old_bug, edit_fields)
-  >>> notify(bug_edited)
-  >>> latest_activity = bug.activity[-1]
-  >>> latest_activity.whatchanged
-  u'removed duplicate marker'
-  >>> latest_activity.oldvalue == u'2'
-  True
-  >>> latest_activity.newvalue is None
-  True
-
-EVENT: add a subscriber to this bug
-
-  >>> from canonical.launchpad.database import BugSubscription
-  >>> from canonical.launchpad.interfaces import IPersonSet
-  >>> foo_bar = getUtility(IPersonSet).getByEmail('foo.bar@canonical.com')
-  >>> bug_subscription = BugSubscription(bug=bug, person=foo_bar)
-  >>> notify(SQLObjectCreatedEvent(bug_subscription))
-  >>> latest_activity = bug.activity[-1]
-  >>> latest_activity.whatchanged
-  u'bug'
-  >>> latest_activity.message
-  u'added subscriber Foo Bar'
-
-EVENT: add an attachment to this bug
-=======
     >>> from datetime import datetime
     >>> from zope.event import notify
     >>> from canonical.database.constants import UTC_NOW
@@ -550,7 +288,6 @@
 
 
 == Add an attachment to the bug ==
->>>>>>> edd9b3ce
 
 First we have to create the file itself, and upload it to the Librarian:
 
