--- conflicted
+++ resolved
@@ -88,11 +88,7 @@
    >>> verifyObject(IBinaryPackageReleaseSet, binset)
    True
 
-<<<<<<< HEAD
-   >>> ret = binset.findByNameInDistroRelease(warty.id, 'cdr')
-=======
-   >>> ret = binset.findByNameInDistroRelease(warty, 'fire')
->>>>>>> 23e7d97f
+   >>> ret = binset.findByNameInDistroRelease(warty, 'cdr')
    >>> for item in ret:
    ...     print item.name
    cdrkit
@@ -108,13 +104,8 @@
 
    >>> result = binset.findByNameInDistroRelease(warty, 'moz')
    >>> print len(list(result))
-<<<<<<< HEAD
    2
-   >>> result = binset.findByNameInDistroRelease(warty.id, 'nosuchpackage')
-=======
-   1
    >>> result = binset.findByNameInDistroRelease(warty, 'nosuchpackage')
->>>>>>> 23e7d97f
    >>> print len(list(result))
    0
    >>> result = binset.findByNameInDistroRelease(warty, 'Web Browser',
@@ -136,19 +127,11 @@
 
    >>> result = binset.getByNameInDistroRelease(warty)
    >>> print len(list(result))
-<<<<<<< HEAD
    7
-   >>> result = binset.getByNameInDistroRelease(warty.id, 'mozilla-firefox')
+   >>> result = binset.getByNameInDistroRelease(warty, 'mozilla-firefox')
    >>> print len(list(result))
    2
-   >>> result = binset.getByNameInDistroRelease(warty.id, 'nosuchpackage')
-=======
-   6
-   >>> result = binset.getByNameInDistroRelease(warty, 'mozilla-firefox')
-   >>> print len(list(result))
-   1
    >>> result = binset.getByNameInDistroRelease(warty, 'nosuchpackage')
->>>>>>> 23e7d97f
    >>> print len(list(result))
    0
    >>> result = binset.getByNameInDistroRelease(warty, 'mozilla-firefox',
@@ -162,13 +145,8 @@
    >>> result = binset.getByNameInDistroRelease(warty, 'mozilla-firefox',
    ...                                          archtag='i386')
    >>> print len(list(result))
-<<<<<<< HEAD
    2
-   >>> result = binset.getByNameInDistroRelease(warty.id, 'mozilla-firefox',
-=======
-   1
    >>> result = binset.getByNameInDistroRelease(warty, 'mozilla-firefox',
->>>>>>> 23e7d97f
    ...                                          archtag='nosucharch')
    >>> print len(list(result))
    0
