= Package Bug Contact =

The package bug contact is zero, one, or more people or teams that get
explicitly Cc'd to all public bugs filed on a package.

The package bug contacts are obtained from looking at the
PackageBugContact table.

The list of package bug contacts are accessed through the
IDistributionSourcePackage.bugcontacts attribute. When there are no
contacts associated with a package, an empty list is returned:

    >>> from zope.component import getUtility
    >>> from canonical.launchpad.interfaces import (
    ...     IDistributionSet, IDistributionSourcePackage)

    >>> debian = getUtility(IDistributionSet).getByName("debian")
    >>> debian_firefox = debian.getSourcePackage("mozilla-firefox")

    >>> debian_firefox.bugcontacts
    []

Adding a package bug contact is done with the
IDistributionSourcePackage.addBugContact method. You have to be logged
in to call this method:

    >>> from canonical.launchpad.interfaces import IPersonSet
    >>> personset = getUtility(IPersonSet)
    >>> sample_person = personset.getByName("name12")

    >>> debian_firefox.addBugContact(sample_person)
    Traceback (most recent call last):
      ...
    Unauthorized: ...

Let's login then to add a bugcontact:

    >>> from canonical.launchpad.ftests import login
    >>> login("foo.bar@canonical.com")

    >>> debian_firefox.addBugContact(sample_person)
    >>> [pbc.bugcontact.name for pbc in debian_firefox.bugcontacts]
    [u'name12']

Trying to add a bug contact to a package when that person or team is
already one of the bug contacts on that package will raise a
DuplicateBugContactError.

    >>> debian_firefox.addBugContact(sample_person)
    Traceback (most recent call last):
      ...
    DuplicateBugContactError: ...

Let's add an ITeam as one of the bug contacts:

    >>> ubuntu_team = personset.getByName("ubuntu-team")
    >>> debian_firefox.addBugContact(ubuntu_team)

    >>> sorted([pbc.bugcontact.name for pbc in debian_firefox.bugcontacts])
    [u'name12', u'ubuntu-team']

To remove a bug contact, use IDistributionSourcePackage.removeBugContact:

    >>> debian_firefox.removeBugContact(sample_person)
    >>> sorted([pbc.bugcontact.id for pbc in debian_firefox.bugcontacts])
    [17]

Trying to remove a bug contact that doesn't exist on a source package raises a
DeleteBugContactError.

    >>> foobar = personset.getByName("name16")
    >>> debian_firefox.removeBugContact(foobar)
    Traceback (most recent call last):
      ...
    DeleteBugContactError: ...

To find out if an IPerson or ITeam is bug contact, use
IDistributionSourcePackage.isBugContact. For pragmatic reasons (in particular,
it makes the implementation of some of IDistributionSourcePackage's other
methods simpler) IDistributionSourcePackage.isBugContact will return either the
appropriate PackageBugContact record or False:

    >>> debian_firefox.isBugContact(ubuntu_team)
    <PackageBugContact ...>
    >>> debian_firefox.isBugContact(foobar)
    False


== Package Bug Contacts and Bug Tasks ==

Often a bug gets reported on package foo, when it should have been
reported on bar. When a user, likely a bug triager or developer, changes
the source package, the bug contacts for the new package get
subscribed. The bug contacts of the previous package also remain
subscribed.

To demonstrate, let's change the source package for bug #1 in
mozilla-firefox in Ubuntu to be pmount in Ubuntu, and see how the
subscribers list changes.

    >>> from canonical.launchpad.interfaces import IBugTaskSet

    >>> ubuntu = getUtility(IDistributionSet).getByName("ubuntu")

    >>> ubuntu_firefox = ubuntu.getSourcePackage("mozilla-firefox")
    >>> ubuntu_pmount = ubuntu.getSourcePackage("pmount")

    >>> bug_one_in_ubuntu_firefox = getUtility(IBugTaskSet).get(17)

Foo Bar, a package bug contact for ubuntu mozilla-firefox and ubuntu
pmount is currently not subscribed to bug 1.

    >>> def subscriber_names(bug):
    ...     subscribers = (
    ...         bug.getDirectSubscribers() + bug.getIndirectSubscribers())
    ...     return sorted(subscriber.displayname for subscriber in subscribers)

    >>> subscriber_names(bug_one_in_ubuntu_firefox.bug)
    [u'Foo Bar', u'Mark Shuttleworth', u'Sample Person', u'Steve Alexander',
     u'Ubuntu Team']

Changing the package for bug_one_in_ubuntu_firefox to pmount will
implicitly subscribe the new package's bug contacts to the bug. In
demonstrating this, we'll also make Sample Person a bug contact for
ubuntu pmount, to show that the subscription changes behave correctly
when a bug contact for the new package is already subscribed to the bug:

    >>> from zope.event import notify

    >>> import transaction
    >>> from canonical.launchpad.event import SQLObjectModifiedEvent
    >>> from canonical.launchpad.webapp.snapshot import Snapshot
    >>> from canonical.launchpad.interfaces import (
    ...     IDistroBugTask, IDistroSeriesBugTask)
    >>> from canonical.launchpad.mail import stub

    >>> ubuntu_pmount.addBugContact(personset.getByName("daf"))
    >>> ubuntu_pmount.addBugContact(sample_person)

    >>> old_state = Snapshot(
    ...     bug_one_in_ubuntu_firefox, providing=IDistroBugTask)

    >>> bug_one_in_ubuntu_firefox.sourcepackagename = (
    ...     ubuntu_pmount.sourcepackagename)

    >>> source_package_changed = SQLObjectModifiedEvent(
    ...     bug_one_in_ubuntu_firefox, old_state,
    ...     ["id", "title", "sourcepackagename"])

    >>> notify(source_package_changed)
    >>> transaction.commit()

With the source package changed, we can see that daf is now subscribed:

    >>> subscriber_names(bug_one_in_ubuntu_firefox.bug)
    [u'Dafydd Harries', u'Foo Bar', u'Mark Shuttleworth',
     u'Sample Person', u'Steve Alexander', u'Ubuntu Team']

daf is sent an email giving him complete information about the bug that
has just been retargeted, including the title, description, status,
importance, etc. The References header of the email contains the
msgid of the initial bug report (as if daf was a original recipient of
the bug notification). The email has the X-Launchpad-Message-Rationale
header to track why daf received the email. The rational is repeated
in the footer of the email with the bug title and URL.

    >>> import email

    >>> def by_to_addrs(a, b):
    ...     return cmp(a[1], b[1])

    >>> test_emails = list(stub.test_emails)
    >>> test_emails.sort(by_to_addrs)

    >>> len(test_emails)
    1
    >>> from_addr, to_addr, raw_message = test_emails.pop()
    >>> print from_addr
    bounces@canonical.com
    >>> print to_addr
    ['daf@canonical.com']

    >>> msg = email.message_from_string(raw_message)
    >>> msg['References'] == (
    ...     bug_one_in_ubuntu_firefox.bug.initial_message.rfc822msgid)
    True
    >>> msg['X-Launchpad-Message-Rationale']
    'Bug Contact (pmount in ubuntu)'
    >>> msg['Subject']
    '[Bug 1] Firefox does not support SVG'
    >>> print msg.get_payload(decode=True)
    You have been subscribed to a public bug:
    <BLANKLINE>
    Firefox needs to support embedded SVG images, now that the standard has
    been finalised.
    <BLANKLINE>
    The SVG standard 1.0 is complete, and draft implementations for Firefox
    exist. One of these implementations needs to be integrated with the base
    install of Firefox. Ideally, the implementation needs to include support
    for the manipulation of SVG objects from JavaScript to enable
    interactive and dynamic SVG drawings.
    <BLANKLINE>
    ** Affects: firefox
         Importance: Low
           Assignee: Mark Shuttleworth (sabdfl)
             Status: New
    <BLANKLINE>
    ** Affects: pmount (Ubuntu)
         Importance: Medium
             Status: New
    <BLANKLINE>
    ** Affects: mozilla-firefox (Debian)
         Importance: Low
             Status: Confirmed
    <BLANKLINE>
    --
    Firefox does not support SVG
    http://bugs.launchpad.dev/bugs/1
    You received this bug notification because you
    are a bug contact for pmount in ubuntu.

Since the reporter didn't do anything to trigger this change, the bug
address is used as the From address.

    >>> print msg['From']
    Launchpad Bug Tracker <1@bugs.launchpad.net>

    >>> stub.test_emails = []

Let's see that nothing unexpected happens when we set the source
package to None.

    >>> old_state = Snapshot(
    ...     bug_one_in_ubuntu_firefox, providing=IDistroBugTask)

    >>> bug_one_in_ubuntu_firefox.sourcepackagename = None

    >>> source_package_changed = SQLObjectModifiedEvent(
    ...     bug_one_in_ubuntu_firefox, old_state, ["sourcepackagename"])

    >>> notify(source_package_changed)
    >>> transaction.commit()
    >>> stub.test_emails = []

The package bug contacts, Daf and Foo Bar, are implicitly unsubscribed:

    >>> subscriber_names(bug_one_in_ubuntu_firefox.bug)
    [u'Mark Shuttleworth', u'Sample Person', u'Steve Alexander', u'Ubuntu Team']

This also works with distroseries tasks. For example, bug #5 in Ubuntu
warty current has no subscribers:

    >>> bug_five_in_warty_firefox = getUtility(IBugTaskSet).get(16)
    >>> print bug_five_in_warty_firefox.distroseries.name
    warty
    >>> list(bug_five_in_warty_firefox.bug.subscriptions)
    []

Reassigning this task to pmount will subscribe pmount's bug contacts:
Sample Person and daf.

    >>> old_state = Snapshot(
    ...     bug_five_in_warty_firefox, providing=IDistroSeriesBugTask)

    >>> bug_five_in_warty_firefox.sourcepackagename = (
    ...     ubuntu_pmount.sourcepackagename)

    >>> source_package_changed = SQLObjectModifiedEvent(
    ...     bug_five_in_warty_firefox, old_state, ["sourcepackagename"])

    >>> notify(source_package_changed)
    >>> transaction.commit()

    >>> subscriber_names(bug_five_in_warty_firefox.bug)
    [u'Dafydd Harries', u'Foo Bar', u'Sample Person']

Bug contacts are not limited to persons; teams are also allowed. Teams
are a bit different, since they might not have a contact address. Let's
add such a team as a bug contact.

    >>> ubuntu_gnome = personset.getByName("name18")
    >>> ubuntu_gnome.preferredemail is None
    True
    >>> ubuntu_pmount.addBugContact(ubuntu_gnome)

    >>> old_state = Snapshot(
    ...     bug_one_in_ubuntu_firefox, providing=IDistroBugTask)

    >>> bug_one_in_ubuntu_firefox.sourcepackagename = (
    ...     ubuntu_pmount.sourcepackagename)

    >>> source_package_changed = SQLObjectModifiedEvent(
    ...     bug_one_in_ubuntu_firefox, old_state, ["sourcepackagename"])

    >>> notify(source_package_changed)
    >>> transaction.commit()

The Ubuntu Gnome team was subscribed to the bug:

    >>> subscriber_names(bug_one_in_ubuntu_firefox.bug)
    [u'Dafydd Harries', u'Foo Bar', u'Mark Shuttleworth',
     u'Sample Person', u'Steve Alexander', u'Ubuntu Gnome Team',
     u'Ubuntu Team']

If a bug is private, no changes are made to the subscriber list when a
bug is reassigned to a different package.

<<<<<<< HEAD
    >>> bug_one_in_ubuntu_firefox.bug.private = True
=======
    >>> notify(
    ...     SQLObjectToBeModifiedEvent(
    ...         bug_one_in_ubuntu_firefox.bug, {"private": True}))

    >>> bug_one_in_ubuntu_firefox.bug.setPrivate(
    ...     True, getUtility(ILaunchBag).user)
    True
>>>>>>> b778c184

So, if Martin Pitt becomes a bug contact for ubuntu mozilla-firefox:

    >>> pitti = personset.getByName("martin-pitt")
    >>> ubuntu_firefox.addBugContact(pitti)

and then the bug gets reassigned to mozilla firefox:

    >>> old_state = Snapshot(
    ...     bug_one_in_ubuntu_firefox, providing=IDistroBugTask)

    >>> bug_one_in_ubuntu_firefox.sourcepackagename = (
    ...     ubuntu_firefox.sourcepackagename)

    >>> source_package_changed = SQLObjectModifiedEvent(
    ...     bug_one_in_ubuntu_firefox, old_state,
    ...     ["id", "title", "sourcepackagename"])

    >>> notify(source_package_changed)
    >>> transaction.commit()
    >>> stub.test_emails = []

the bug contacts remain unchanged:

    >>> subscriber_names(bug_one_in_ubuntu_firefox.bug)
    [u'Dafydd Harries', u'Foo Bar', u'Mark Shuttleworth',
     u'Sample Person', u'Steve Alexander', u'Ubuntu Gnome Team',
     u'Ubuntu Team']


== Product Bug Contacts and Bug Tasks ==

Like reassigning a bug task to another package, reassigning a bug task
to another product will subscribe any new product bug contacts to the
bug that aren't already subscribed.

    >>> from canonical.launchpad.interfaces import IProductSet

    >>> mozilla_firefox = getUtility(IProductSet).get(4)

Let's make Foo Bar a bug contact for upstream firefox:

    >>> mozilla_firefox.bugcontact = foobar

Then we'll reassign bug #2 in Ubuntu to be in Firefox, noting that Foo
Bar gets subscribed to the bug in the process:

    >>> from canonical.launchpad.interfaces import IUpstreamBugTask

    >>> bug_two_in_ubuntu = getUtility(IBugTaskSet).get(3)
    >>> print bug_two_in_ubuntu.bug.id
    2
    >>> print bug_two_in_ubuntu.product.name
    tomcat

    >>> sorted(
    ...     [subscription.person.displayname for subscription in
    ...      bug_two_in_ubuntu.bug.subscriptions])
    [u'Steve Alexander']

    >>> old_state = Snapshot(
    ...     bug_two_in_ubuntu, providing=IUpstreamBugTask)

    >>> bug_two_in_ubuntu.product = mozilla_firefox

    >>> product_changed = SQLObjectModifiedEvent(
    ...     bug_two_in_ubuntu, old_state, ["id", "title", "product"])

    >>> notify(product_changed)
    >>> transaction.commit()

With the product changed, we can see that Foo Bar is now subscribed:

    >>> subscriber_names(bug_two_in_ubuntu.bug)
    [u'Foo Bar', u'Sample Person', u'Steve Alexander', u'Ubuntu Team']

And Foo Bar gets an email containing complete information about the bug
report. It states that he received the email because he is the bug
contact for Mozilla Firefox.

    >>> test_emails = list(stub.test_emails)
    >>> test_emails.sort(by_to_addrs)

    >>> len(test_emails)
    1
    >>> from_addr, to_addr, raw_message = test_emails.pop()
    >>> print from_addr
    bounces@canonical.com
    >>> print to_addr
    ['foo.bar@canonical.com']

    >>> msg = email.message_from_string(raw_message)
    >>> msg['Subject']
    '[Bug 2] Blackhole Trash folder'
    >>> print msg.get_payload(decode=True)
    You have been subscribed to a public bug:
    ...
    ** Affects: firefox
    ...
    --
    Blackhole Trash folder
    http://bugs.launchpad.dev/bugs/2
    You received this bug notification because you
    are the bug contact for Mozilla Firefox.


== Teams as bug contacts ==

The list of teams that a user may add to a package as a bug contact will
only contain those teams of which the user is an administrator.

    >>> from canonical.launchpad.interfaces import IDistributionSet
    >>> from zope.component import getMultiAdapter
    >>> from canonical.launchpad.webapp.servers import LaunchpadTestRequest

    >>> ubuntu = getUtility(IDistributionSet).getByName('ubuntu')
    >>> package = ubuntu.getSourcePackage('mozilla-firefox')

    >>> login('test@canonical.com')
    >>> request = LaunchpadTestRequest()
    >>> view = getMultiAdapter((package, request), name='+subscribe') 

Sample person is a member of two teams:

    >>> sample_person = view.user
    >>> ["%s: %s" % (membership.team.displayname, membership.status.name)
    ...  for membership in sample_person.myactivememberships]
    [u'Landscape Developers: ADMIN', u'Warty Security Team: APPROVED']

But is only an administrator of Landscape Developers, so that is the only
team that will be listed when the user is changing a package bug contact:

    >>> for team in view.user.getAdministratedTeams():
    ...     print team.displayname
    Landscape Developers
<|MERGE_RESOLUTION|>--- conflicted
+++ resolved
@@ -305,17 +305,9 @@
 If a bug is private, no changes are made to the subscriber list when a
 bug is reassigned to a different package.
 
-<<<<<<< HEAD
-    >>> bug_one_in_ubuntu_firefox.bug.private = True
-=======
-    >>> notify(
-    ...     SQLObjectToBeModifiedEvent(
-    ...         bug_one_in_ubuntu_firefox.bug, {"private": True}))
-
     >>> bug_one_in_ubuntu_firefox.bug.setPrivate(
     ...     True, getUtility(ILaunchBag).user)
     True
->>>>>>> b778c184
 
 So, if Martin Pitt becomes a bug contact for ubuntu mozilla-firefox:
 
