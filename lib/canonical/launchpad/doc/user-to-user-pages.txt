--- conflicted
+++ resolved
@@ -332,13 +332,8 @@
     --
     This message was sent from Launchpad by the user
     Foo Bar (http://launchpad.dev/~name16)
-<<<<<<< HEAD
-    using the "Contact this team" link on the GuadaMen team page to each
-    member directly.
-=======
     using the "Contact this team" link on the GuadaMen
     team page to each member directly.
->>>>>>> 04dfed0a
     For more information see
     https://help.launchpad.net/YourAccount/ContactingPeople
     # of Message-IDs: 10
@@ -356,19 +351,6 @@
 
 The Guadamen team creates a mailing list but does not set it to be the
 contact address. The mailing list will not be used.
-<<<<<<< HEAD
-
-    >>> team, mailing_list = factory.makeTeamAndMailingList(
-    ...     guadamen.name, guadamen.teamowner.name)
-
-    # Ignore the 'new mailing list message'
-    >>> transaction.commit()
-    >>> del stub.test_emails[:]
-
-Foo Bar now contacts them again, which he can do because his quota is still
-not met.
-
-=======
 
     >>> team, mailing_list = factory.makeTeamAndMailingList(
     ...     guadamen.name, guadamen.teamowner.name)
@@ -381,16 +363,11 @@
 not met. This message includes a "%s" combination; it is not a interpolation
 instruction.
 
->>>>>>> 04dfed0a
     >>> view = create_view(
     ...     foo_bar, guadamen, {
     ...         'field.field.from_': 'foo.bar@canonical.com',
     ...         'field.subject': 'My last question for Guadamen',
-<<<<<<< HEAD
-    ...         'field.message': 'Really, can one of you help me!',
-=======
     ...         'field.message': 'Can one of you help me with "%s" usage!',
->>>>>>> 04dfed0a
     ...         'field.actions.send': 'Send',
     ...         })
     >>> print_notifications(view)
@@ -403,21 +380,12 @@
     Senders: set(['Foo Bar <foo.bar@canonical.com>'])
     Subjects: set(['My last question for Guadamen'])
     Bodies:
-<<<<<<< HEAD
-    Really, can one of you help me!
-    --
-    This message was sent from Launchpad by the user
-    Foo Bar (http://launchpad.dev/~name16)
-    using the "Contact this team" link on the GuadaMen team page to each
-    member directly.
-=======
     Can one of you help me with "%s" usage!
     --
     This message was sent from Launchpad by the user
     Foo Bar (http://launchpad.dev/~name16)
     using the "Contact this team" link on the GuadaMen
     team page to each member directly.
->>>>>>> 04dfed0a
     For more information see
     https://help.launchpad.net/YourAccount/ContactingPeople
     # of Message-IDs: 10
@@ -547,18 +515,11 @@
     ...
     <BLANKLINE>
     Can you help me?
-<<<<<<< HEAD
-    <BLANKLINE>
-=======
->>>>>>> 04dfed0a
     --
     This message was sent from Launchpad by the user
     Cris (http://launchpad.dev/~cris)
     using the "Contact this user" link on your profile page.
     For more information see
-<<<<<<< HEAD
-    https://help.launchpad.net/YourAccount/ContactingPeople
-=======
     https://help.launchpad.net/YourAccount/ContactingPeople
 
 
@@ -592,4 +553,3 @@
     team page to each member directly. \
     For more information see \
     https://help.launchpad.net/YourAccount/ContactingPeople \
->>>>>>> 04dfed0a
