= User-to-user direct email contact =

A Launchpad user can contact another Launchpad user directly, even if the
recipient is hiding their email addresses.

    >>> def create_view(sender, recipient, form=None):
    ...     if form is None:
    ...         method = 'GET'
    ...     else:
    ...         method = 'POST'
    ...     return create_initialized_view(
    ...         recipient, '+contactuser',
    ...         form=form, method=method, principal=sender)

For example, let's say No Privileges Person wants to contact Salgado...

    >>> from zope.component import getUtility
    >>> from canonical.launchpad.interfaces.person import IPersonSet
    >>> person_set = getUtility(IPersonSet)
    >>> no_priv = person_set.getByName('no-priv')
    >>> salgado = person_set.getByName('salgado')

...No Priv would start by going to Salgado's +contactuser page.

    >>> from canonical.launchpad.ftests import login
    >>> login(no_priv.preferredemail.email)
    >>> view = create_view(no_priv, salgado)

This contact is allowed.

    >>> print view.label
    Contact Guilherme Salgado
    >>> view.contact_is_allowed
    True

No Priv changes her mind though.

    >>> print view.cancel_url
    http://launchpad.dev/~salgado

No Priv decides, what the heck, let's contact Salgado after all.

    >>> view = create_view(
    ...     no_priv, salgado, {
    ...     'field.field.from_': 'no-priv@canonical.com',
    ...     'field.subject': 'Hello Salgado',
    ...     'field.message': 'Can you tell me about your project?',
    ...     'field.actions.send': 'Send',
    ...     })
    >>> for notification in view.request.notifications:
    ...     print notification.message
    Message sent to Guilherme Salgado

    # Capture the date of the last contact for later.
    >>> from canonical.config import config
    >>> from canonical.launchpad.database.message import UserToUserEmail
    >>> from canonical.lazr.config import as_timedelta
    >>> from storm.locals import Store
    >>> first_contact = Store.of(no_priv).find(
    ...     UserToUserEmail,
    ...     UserToUserEmail.sender == no_priv).one()
    >>> expires = first_contact.date_sent + as_timedelta(
    ...     config.launchpad.user_to_user_throttle_interval)

No Priv sends two more messages to Salgado.  Each of these are allowed too.

    >>> view = create_view(
    ...     no_priv, salgado, {
    ...     'field.field.from_': 'no-priv@canonical.com',
    ...     'field.subject': 'Hello Salgado',
    ...     'field.message': 'Can you tell me about your project?',
    ...     'field.actions.send': 'Send',
    ...     })
    >>> for notification in view.request.notifications:
    ...     print notification.message
    Message sent to Guilherme Salgado

    >>> view = create_view(
    ...     no_priv, salgado, {
    ...     'field.field.from_': 'no-priv@canonical.com',
    ...     'field.subject': 'Hello Salgado',
    ...     'field.message': 'Can you tell me about your project?',
    ...     'field.actions.send': 'Send',
    ...     })
    >>> for notification in view.request.notifications:
    ...     print notification.message
    Message sent to Guilherme Salgado

Now however, No Priv had reached her quota for direct user-to-user contact and
is not allowed to send a fourth message today.

    >>> view = create_view(no_priv, salgado)
    >>> view.contact_is_allowed
    False

No Priv can try again later.

    >>> view.next_try == expires
    True

As a corner case, let's say the number of notifications allowed was greater
yesterday than it was today.

    >>> config.push('seven_allowed', """\
    ... [launchpad]
    ... user_to_user_max_messages: 7
    ... """)

No Priv can actually try again right now.

    >>> from datetime import datetime
    >>> import pytz
    >>> view.next_try <= datetime.now(pytz.timezone('UTC'))
    True

So, No Priv sends four more emails.

    >>> for i in range(4):
    ...     assert create_view(no_priv, salgado).contact_is_allowed, (
    ...         'Contact was not allowed? %s' % i)
    ...     view = create_view(
    ...         no_priv, salgado, {
    ...         'field.field.from_': 'no-priv@canonical.com',
    ...         'field.subject': 'Hello Salgado',
    ...         'field.message': 'Can you tell me about your project?',
    ...         'field.actions.send': 'Send',
    ...         })
    ...     for notification in view.request.notifications:
    ...         print notification.message
    Message sent to Guilherme Salgado
    Message sent to Guilherme Salgado
    Message sent to Guilherme Salgado
    Message sent to Guilherme Salgado

No Priv has once again reached her limit of emails.

    >>> view = create_view(no_priv, salgado)
    >>> view.contact_is_allowed
    False
    >>> view.next_try == expires
    True

The configuration changes back to allow only three emails.

    >>> config.pop('seven_allowed')
    (...)
    >>> contacts = Store.of(no_priv).find(
    ...     UserToUserEmail,
    ...     UserToUserEmail.sender == no_priv)
    >>> contact = list(contacts)[4]
    >>> expires = contact.date_sent + as_timedelta(
    ...     config.launchpad.user_to_user_throttle_interval)


<<<<<<< HEAD
== Non-ASCII names ==

Carlos has non-ASCII characters in his name.  When he sends a message to a
user, his real name will be properly RFC 2047 encoded.

    >>> transaction.abort()
    >>> from canonical.launchpad.mail import stub
    >>> del stub.test_emails[:]
    >>> len(stub.test_emails)
    0

    >>> carlos = person_set.getByName('carlos')
    >>> login('carlos@canonical.com')
    >>> view = create_view(
    ...     carlos, no_priv, {
    ...     'field.field.from_': 'carlos@canonical.com',
    ...     'field.subject': 'Hello No Priv',
    ...     'field.message': 'I see funny characters',
    ...     'field.actions.send': 'Send',
    ...     })
    >>> transaction.commit()

    >>> len(stub.test_emails)
    1
    >>> from_addr, to_addrs, raw_msg = stub.test_emails.pop()
    >>> print raw_msg
    Content-Type: text/plain; charset="us-ascii"
    ...
    From: =?utf-8?q?Carlos_Perell=C3=B3_Mar=C3=ADn?= <carlos@canonical.com>
    To: No Privileges Person <no-priv@canonical.com>
    ...

Similarly, if Carlos is the recipient of a message, his real name will be
properly RFC 2047 encoded as well.

    >>> del stub.test_emails[:]

    >>> login('no-priv@canonical.com')
    >>> view = create_view(
    ...     no_priv, carlos, {
    ...     'field.field.from_': 'no-priv@canonical.com',
    ...     'field.subject': 'Hello Carlos',
    ...     'field.message': 'I see funny characters',
    ...     'field.actions.send': 'Send',
    ...     })
    >>> transaction.commit()

    >>> len(stub.test_emails)
    1
    >>> from_addr, to_addrs, raw_msg = stub.test_emails.pop()
    >>> print raw_msg
    Content-Type: text/plain; charset="us-ascii"
    ...
    From: No Privileges Person <no-priv@canonical.com>
    To: =?utf-8?q?Carlos_Perell=C3=B3_Mar=C3=ADn?= <carlos@canonical.com>
    ...
=======
== Hidden addresses ==

Salgado decides to hide his email addresses.

    >>> login_person(salgado)
    >>> salgado.hide_email_addresses = True

Anne contacts Salgado even though his email addresses are hidden.

    >>> anne = factory.makePerson(email='anne@example.com', name='anne')
    >>> logout()
    >>> login_person(anne)

    >>> view = create_view(
    ...     anne, salgado, {
    ...         'field.field.from_': 'anne@example.com',
    ...         'field.subject': 'Hello Salgado',
    ...         'field.message': 'It is nice to meet you',
    ...         'field.actions.send': 'Send',
    ...         })
    >>> for notification in view.request.notifications:
    ...     print notification.message
    Message sent to Guilherme Salgado
>>>>>>> 09964600
<|MERGE_RESOLUTION|>--- conflicted
+++ resolved
@@ -152,7 +152,6 @@
     ...     config.launchpad.user_to_user_throttle_interval)
 
 
-<<<<<<< HEAD
 == Non-ASCII names ==
 
 Carlos has non-ASCII characters in his name.  When he sends a message to a
@@ -209,7 +208,8 @@
     From: No Privileges Person <no-priv@canonical.com>
     To: =?utf-8?q?Carlos_Perell=C3=B3_Mar=C3=ADn?= <carlos@canonical.com>
     ...
-=======
+
+
 == Hidden addresses ==
 
 Salgado decides to hide his email addresses.
@@ -232,5 +232,4 @@
     ...         })
     >>> for notification in view.request.notifications:
     ...     print notification.message
-    Message sent to Guilherme Salgado
->>>>>>> 09964600
+    Message sent to Guilherme Salgado