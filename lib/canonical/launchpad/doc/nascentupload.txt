== NascentUpload ==

Import the test keys so we have them ready for verification

  >>> from canonical.launchpad.ftests import import_public_test_keys
  >>> import_public_test_keys()

We need to be logged into the security model in order to get any further

  >>> login('foo.bar@canonical.com')

For the purpose of this test, hoary needs to be an open (development)
distroseries so that we can upload to it.  It also needs to allow uploads
to the universe component.

This test normally runs as the "uploader" db user but it does not have
permission to add a new ComponentSelection, so we temporarily switch to
"launchpad" to handle this.

  >>> from canonical.launchpad.interfaces import (
  ...     DistroSeriesStatus, IComponentSet, IDistributionSet)
  >>> from canonical.launchpad.database import ComponentSelection
  >>> ubuntu = getUtility(IDistributionSet)['ubuntu']
  >>> hoary = ubuntu['hoary']
  >>> hoary.status = DistroSeriesStatus.DEVELOPMENT
  >>> universe = getUtility(IComponentSet)['universe']
  >>> from canonical.testing import LaunchpadZopelessLayer
  >>> from canonical.database.sqlbase import commit
  >>> commit()
  >>> LaunchpadZopelessLayer.switchDbUser('launchpad')
  >>> trash = ComponentSelection(distroseries=hoary, component=universe)
  >>> commit()
  >>> LaunchpadZopelessLayer.switchDbUser('uploader')

A NascentUpload is a collection of files in a directory. They
represent what may turn out to be an acceptable upload to a launchpad
managed archive.

  >>> from canonical.archiveuploader.nascentupload import NascentUpload
  >>> from canonical.archiveuploader.tests import (
  ...    datadir, getPolicy, mock_logger, mock_logger_quiet)

  >>> buildd_policy = getPolicy(
  ...     name='buildd', distro='ubuntu', distroseries='hoary', buildid=1)

  >>> sync_policy = getPolicy(
  ...     name='sync', distro='ubuntu', distroseries='hoary')

  >>> insecure_policy = getPolicy(
  ...     name='insecure', distro='ubuntu', distroseries='hoary')

  >>> anything_policy = getPolicy(
  ...     name='anything', distro='ubuntu', distroseries='hoary')

== Constructing a NascentUpload object ==

Constructing a NascentUpload instance verifies that the changes file
specified exists and tries to build a ChangesFile (see
doc/nascentuploadfile.txt) object based on that. If anything goes
wrong during this process FatalUploadError is raised:

  >>> NascentUpload(datadir("DOES-NOT-EXIST"), buildd_policy, mock_logger)
  Traceback (most recent call last):
  ...
  FatalUploadError:...

Otherwise a ChangesFile object is ready to use.

  >>> quodlibet = NascentUpload(
  ...     datadir("quodlibet_0.13.1-1_i386.changes"),
  ...     anything_policy, mock_logger_quiet)

  >>> quodlibet.changes
  <canonical.archiveuploader.changesfile.ChangesFile ...>


== NascentUpload Processing ==

Processing a NascentUpload consists of building files objects for each
specified file in the upload, executing all their specific checks and
collect all errors that may be generated. (see doc/nascentuploadfile.txt)

  >>> quodlibet.process()
  >>> for f in quodlibet.changes.files:
  ...     print f.filename, f
  quodlibet_0.13.1-1_all.deb <...DebBinaryUploadFile...>
  quodlibet-ext_0.13.1-1_i386.deb <...DebBinaryUploadFile...>

After that there are also some overall_checks which helps to
investigate if the files contained in the uploads have a sane
relationship.

Now, the upload of quodlibet was signed, and the "anything" policy
verifies the signer. When we do signature verification, we parse the
maintainer field of the changes file, and ensure that a Person record
exists for it:

  >>> quodlibet.changes.signer is not None
  True
  >>> p = quodlibet.changes.maintainer['person']
  >>> p.name, p.displayname
  (u'buildd', u'Ubuntu/i386 Build Daemon')


=== Sourceful Uploads ===

We can check if the uploads contents are 'sourceful' (contains source
files) or 'binaryful' (contain binary files):

  >>> quodlibet.sourceful
  False
  >>> quodlibet.binaryful
  True

We can distinguish between the arch-indep and arch-dep binary uploads
and therefore check if it matches what is described in the changesfiles:

  >>> quodlibet.archdep
  True
  >>> quodlibet.archindep
  True

The same happens for source uploads, where we can identify if a source
is 'native' (only a TARBALL, no diff + orig) or 'has_orig' (uses ORIG
+ DIFF source form).

  >>> ed_source_upload = NascentUpload(
  ...     datadir("ed_0.2-20_i386.changes.source-only-unsigned"),
  ...     sync_policy, mock_logger_quiet)

  >>> ed_source_upload.process()
  >>> for f in ed_source_upload.changes.files:
  ...     print f.filename, f
  ed_0.2-20.dsc <...DSCFile...>
  ed_0.2-20.diff.gz <...SourceUploadFile...>
  ed_0.2.orig.tar.gz <...SourceUploadFile...>

Since the sync_policy doesn't require the upload to be signed, we don't
try and parse the maintainer for it:

  >>> ed_source_upload.changes.signer is None
  True
  >>> print ed_source_upload.changes.maintainer
  None

ed_source upload is *sourceful*:

  >>> ed_source_upload.sourceful
  True
  >>> ed_source_upload.binaryful
  False

ed_source is uses ORIG + DIFF form:

  >>> ed_source_upload.native
  False
  >>> ed_source_upload.hasorig
  True

For *sourceful* uploads 'archdep' and 'archindep' are always False:

  >>> ed_source_upload.archdep
  False
  >>> ed_source_upload.archindep
  False


=== Binaryful Uploads ===

Let's try a simple binary upload:

  >>> ed_binary_upload = NascentUpload(
  ...     datadir("ed_0.2-20_i386.changes.binary-only-unsigned"),
  ...     buildd_policy, mock_logger_quiet)

  >>> ed_binary_upload.process()
  >>> for f in ed_binary_upload.changes.files:
  ...     print f.filename, f
  ed_0.2-20_i386.deb <...DebBinaryUploadFile...>

ed_binary is *binaryful*:

  >>> ed_binary_upload.sourceful
  False
  >>> ed_binary_upload.binaryful
  True

ed_binary contains only one 'architecture dependent binary':

  >>> ed_binary_upload.archdep
  True
  >>> ed_binary_upload.archindep
  False
  >>> ed_binary_upload.is_ppa
  False

As expected 'native' and 'hasorig' doesn't make any sense for binary
uploads, so they are alway False:

  >>> ed_binary_upload.native
  False
  >>> ed_binary_upload.hasorig
  False

Since the binary policy lets things through unsigned, we don't try and
parse the maintainer for them either:

  >>> ed_binary_upload.changes.signer is None
  True
  >>> print ed_binary_upload.changes.maintainer
  None

Other ChangesFile information are also checked across the uploads
files specified. For instance, the changesfile Architecture list line
should match the files target architectures:

XXX cprov 20070404: we need to a policy that accepts unsigned
changesfiles and binary, source and mixed uploads ...

  >>> modified_buildd_policy = getPolicy(
  ...     name='buildd', distro='ubuntu', distroseries='hoary', buildid=1)
  >>> modified_buildd_policy.can_upload_source = True
  >>> modified_buildd_policy.can_upload_mixed = True

  >>> ed_mismatched_upload = NascentUpload(
  ...     datadir("ed_0.2-20_i386.changes.mismatched-arch-unsigned"),
  ...     modified_buildd_policy, mock_logger_quiet)

  >>> ed_mismatched_upload.process()

  >>> for f in ed_mismatched_upload.changes.files:
  ...     print f.filename, f
  ed_0.2-20.dsc <...DSCFile...>
  ed_0.2-20.diff.gz <...SourceUploadFile...>
  ed_0.2-20_i386.deb <...DebBinaryUploadFile...>

  >>> [a for a in ed_mismatched_upload.changes.architectures]
  ['source', 'amd64']

Since the changesfile specify that only 'source' (pseudo-architecture
to represent source in debian format) and 'amd64' will be used and
there is a file that depends on 'i386' the upload is rejected:

  >>> print ed_mismatched_upload.rejection_message
  ed_0.2-20_i386.deb: control file lists arch as 'i386' which isn't in the changes file.


=== Mixed Uploads ===

Uploads can also contain sources and binaries together and we call it
'mixed' mode. This feature is specially useful for uploading security
fixed into ubuntu since they are assembled and built in a external
system.

XXX cprov 20070404: we need a policy that accepts mixed uploads to
RELEASE pocket ...

  >>> modified_insecure_policy = getPolicy(
  ...     name='insecure', distro='ubuntu', distroseries='hoary')
  >>> modified_insecure_policy.can_upload_binaries = True
  >>> modified_insecure_policy.can_upload_mixed = True

  >>> ed_mixed_upload = NascentUpload(
  ...     datadir("ed_0.2-20_i386.changes"),
  ...     modified_insecure_policy, mock_logger_quiet)

  >>> ed_mixed_upload.process()
  >>> ed_mixed_upload.is_rejected
  False

The NascentUpload can tell us if it is sourceful or not, (ditto binaryful)

  >>> ed_mixed_upload.sourceful
  True
  >>> ed_mixed_upload.binaryful
  True

Also provide architecture dependent status:

  >>> ed_mixed_upload.archindep
  False
  >>> ed_mixed_upload.archdep
  True

This mixed upload explores another feature in Soyuz, it does not
upload the ORIG files assuming it is already published by its
ancestries (it saves a lot of bandwidth). So, the upload is not
'native', neither 'hasorig':

  >>> ed_mixed_upload.native
  False
  >>> ed_mixed_upload.hasorig
  False

But if we check the DSC we will find the reference to the already
known ORIG file:

  >>> [f.filename for f in ed_mixed_upload.changes.dsc.files]
  ['ed_0.2.orig.tar.gz', 'ed_0.2-20.diff.gz']

  >>> success = ed_mixed_upload.do_accept()
  >>> success
  True

The notification message generated is described in more detail in
doc/nascentupload-announcements.txt.

Roll back everything related with ed_mixed_upload:

  >>> transaction.abort()


== Acceptance Work-flow ==

The NascentUpload.do_accept method is the code which effectivelly adds
information to the database. Respective PackageUploadQueue,
SourcePackageRelease, Build and BinaryPackageRelease will only exist
after calling this method.

First up, construct an upload of just the ed source...

  >>> ed_src = NascentUpload(
  ...     datadir('split-upload-test/ed_0.2-20_source.changes'),
  ...     sync_policy, mock_logger_quiet)
  >>> ed_src.process()
  >>> ed_src.is_rejected
  False
  >>> success = ed_src.do_accept()
  >>> success
  True


=== SourcePackageRelease Details ===

Retrive the just-inserted SourcePackageRelease correspondent to 'ed'

  >>> ed_spr = ed_src.queue_root.sources[0].sourcepackagerelease

Check if we have rebuid the change's author line properly (as
mentioned in bug # 30621)

  >>> print ed_spr.changelog_entry
  ed (0.2-20) unstable; urgency=low
  ...
   -- James Troup <james@nocrew.org>  Wed,  2 Apr 2003 17:19:47 +0100

Some new fields required for NoMoreAptFtparchive implementation are
present in SourcePackageRelease. They are cached from the DSC and used
for the archive index generation:

The 'Maintainer:' identity in RFC-822 format, as it was in DSC:

  >>> ed_spr.dsc_maintainer_rfc822
  u'James Troup <james@nocrew.org>'

Version of debian policy/standards used to build this source package:

  >>> ed_spr.dsc_standards_version
  u'3.5.8.0'

Format of the included DSC (.dsc) file:

  >>> ed_spr.dsc_format
  u'1.0'

Binaries names claimed to be resulted of this source, line with names
separated by space:

  >>> ed_spr.dsc_binaries
  u'ed'

Other DSC fields are also stored in the SourcePackageRelease record.

  >>> ed_spr.builddepends
  u'dpatch'

  >>> ed_spr.builddependsindep
  u''

  >>> ed_spr.build_conflicts
  u'foo-bar'

  >>> ed_spr.build_conflicts_indep
  u'biscuit'

The content of 'debian/copyright' is stored as the 'copyright'
attribute of SourcePackageRelease (note that its content is filtered
with encoding.guess()).

  >>> print ed_spr.copyright
  This is Debian GNU's prepackaged version of the FSF's GNU ed
  ...
  by the Foundation.

The ed source would be in NEW, so punt it into accepted.

  >>> ed_src.queue_root.setAccepted()
  >>> from canonical.launchpad.ftests import syncUpdate
  >>> syncUpdate(ed_src.queue_root)


=== Allow uploads missing debian/copyright file ===

Some source uploads use a fancy approach to build debian/copyright
on-the-fly for each binary they generate, sometimes using templates or
another similar feature.

Soyuz is prepared to accept those uploads (and avoid extra work on
maintainer's side), however it cannot store a proper
SourcePackageRelease.copyright content. See bug #134567.

  >>> nocopyright_src = NascentUpload(
  ...     datadir('suite/nocopyright_1.0-1/nocopyright_1.0-1_source.changes'),
  ...     sync_policy, mock_logger_quiet)
  >>> nocopyright_src.process()

  >>> nocopyright_src.is_rejected
  False
  >>> success = nocopyright_src.do_accept()
  >>> success
  True

On the absence of debian/copyright a warning is issued in the upload
processing log messages, then it can be further checked in Soyuz
production mailbox.

  >>> print nocopyright_src.warning_message
  <BLANKLINE>
  Upload Warnings:
  No copyright file found.

Nothing is stored in the SPR.copyright field.

  >>> nocopyright_queue = nocopyright_src.queue_root
  >>> nocopyright_spr = nocopyright_queue.sources[0].sourcepackagerelease

  >>> nocopyright_spr.copyright is None
  True

Let's reject the upload to avoid confusion during the next tests:

  >>> nocopyright_queue.setRejected()
  >>> syncUpdate(nocopyright_queue)


=== Refuse to ACCEPT duplicated sources ===

Check if we refuse duplicated uploads even before publishing (bug #31038)
The uploaded source will be considered okay, since it still passing
all the consistency checks.

However there is another candidate, submitted before and not yet
published in the archive, which provides the same source package name
and source package version for the distroseries in question.

  >>> ed_src_dup = NascentUpload(
  ...     datadir('split-upload-test/ed_0.2-20_source.changes'),
  ...     sync_policy, mock_logger_quiet)
  >>> ed_src_dup.process()
  >>> ed_src_dup.is_rejected
  False

This is a special trick to make do_accept() consider this upload OLD
(publication already present in the archive), so it will try to
automatically promote the queue entry to ACCEPTED.

  >>> for upload_file in ed_src_dup.changes.files:
  ...     upload_file.new = False

The we invoke do_accept() normally, since the upload is consistent.
but since the uniqueness check in IUpload.setAccepted() has detected
another accepted candidate that conflicts with the proposed one.
The upload will be rejected.

  >>> success = ed_src_dup.do_accept()
  ERROR: Exception while accepting:
  The source ed - 0.2-20 is already accepted in ubuntu/hoary and you
  cannot upload the same version within the same distribution. You
  have to modify the source version and re-upload.
  <BLANKLINE>
  Traceback...
  ...
  >>> success
  False
  >>> ed_src_dup.is_rejected
  True

  >>> print ed_src_dup.rejection_message
  The source ed - 0.2-20 is already accepted in ubuntu/hoary and you
  cannot upload the same version within the same distribution. You
  have to modify the source version and re-upload.

We rely on process-upload transaction rollback to not store bogus
queue entry in the database.

  >>> from canonical.launchpad.interfaces import PackageUploadStatus
  >>> hoary.getQueueItems(PackageUploadStatus.NEW).count()
  1


=== Building From ACCEPTED queue ===

XXX cprov 20060728: Building from ACCEPTED is special condition, not
really used in production. We should remove the support for this use
case, see further info in bug #55774.

Next we send in the binaries, since the source should be in ACCEPTED the
binary should go straight there too. Note that we are not specifying
any build, so it should be created appropriately, it is what happens
with staged security uploads:

XXX cprov 20070404: we are using a modified sync policy because we
need unsigned changes and binaries uploads (same as security, but also
accepts non-security uploads)

  >>> modified_sync_policy = getPolicy(
  ...     name='sync', distro='ubuntu', distroseries='hoary')
  >>> modified_sync_policy.can_upload_binaries = True

  >>> ed_bin = NascentUpload(
  ...      datadir('split-upload-test/ed_0.2-20_i386.changes'),
  ...      modified_sync_policy, mock_logger_quiet)

  >>> ed_bin.process()
  >>> ed_bin.is_rejected
  False

  >>> success = ed_bin.do_accept()

  >>> ed_bin.queue_root.status.name
  'NEW'

A build was created to represent the relationship between ed_src
(waiting in ACCEPTED queue) and the just uploaded ed_bin:

  >>> ed_build = ed_bin.queue_root.builds[0].build

  >>> ed_spr.id  == ed_build.sourcepackagerelease.id
  True

  >>> ed_build.title
  u'i386 build of ed 0.2-20 in ubuntu hoary RELEASE'

  >>> ed_build.buildstate.name
  'FULLYBUILT'

Binary control file attributes are stored as text in the
BinaryPackageRelease record.

  >>> ed_bpr = ed_build.binarypackages[0]

  >>> ed_bpr.depends
  u'libc6 (>= 2.6-1)'

  >>> ed_bpr.suggests
  u'emacs'

  >>> ed_bpr.conflicts
  u'vi'

  >>> ed_bpr.replaces
  u'vim'

  >>> ed_bpr.provides
  u'ed'

  >>> ed_bpr.essential
  False

  >>> ed_bpr.pre_depends
  u'dpkg'

  >>> ed_bpr.enhances
  u'bash'

  >>> ed_bpr.breaks
  u'emacs'


=== Staged Source and Binary upload with multiple binaries ===

As we could see both, sources and binaries, get into Launchpad via
nascent-upload infrastructure, i.e., both are processed as 'uploads'.

However in Launchpad the package life-cycle can be described in 10
different stages:

  1. Source upload                     DRQ->DRQS->SPR
  2  Queue review (approval/rejection) DRQ ACCEPTED or REJECTED
  3. Source queue acceptance           pending SSPPH
  4. Source publication                published SSPPH
  5. Build creation                    needsbuild Build
  6. Build dispatching                 building Build
  7. Build gathering & Binary upload   fullybuilt Build + DRQ->DRQB->BPR
  8  Queue review (approval/rejection) DRQ ACCEPTED or REJECTED
  9. Binary queue acceptance          pending SBPPH
 10. Binary publication               published SBPPH

We will try to simulate this procedure for a source upload that
produces multiple binaries using sync policy:

  >>> sync_policy = getPolicy(
  ...     name='sync', distro='ubuntu', distroseries='hoary')

Upload new source 'multibar', step 1:

  >>> multibar_src_upload = NascentUpload(
  ...     datadir('suite/multibar_1.0-1/multibar_1.0-1_source.changes'),
  ...     sync_policy, mock_logger_quiet)
  >>> multibar_src_upload.process()
  >>> success = multibar_src_upload.do_accept()
  >>> multibar_src_queue = multibar_src_upload.queue_root
  >>> multibar_src_queue.status.name
  'NEW'

  >>> multibar_src_queue.sources.count()
  1
  >>> multibar_spr = multibar_src_queue.sources[0].sourcepackagerelease
  >>> multibar_spr.title
  u'multibar - 1.0-1'

Once we have a new queue entry we are able to accept it, step 2:

  >>> multibar_src_queue.setAccepted()
  >>> syncUpdate(multibar_src_queue)
  >>> multibar_src_queue.status.name
  'ACCEPTED'

We can just assume the source was published by step 3 and 4 for
simplicity and claim 'build from ACCEPTED' feature.

Build creation is done based on the SourcePackageRelease object, step 5:

  >>> from canonical.launchpad.interfaces import PackagePublishingPocket
  >>> multibar_build = multibar_spr.createBuild(
  ...     hoary['i386'], PackagePublishingPocket.RELEASE,
  ...     multibar_src_queue.archive)

  >>> multibar_build.buildstate.name
  'NEEDSBUILD'

We have just created a pending build record for hoary/i386.

Now we also assume that the build was dispatched by the slave-scanner
script, step 6.

On step 7, the slave-scanner collects the files generated on builders
and organises them as an ordinary binary upload having a changesfile
and the collection of DEB files produced.

At this point slave-scanner moves the upload to the appropriate path
(/srv/launchpad.net/builddmaster) and invokes process-upload.py with
the 'buildd' upload policy and the build record id.

  >>> buildd_policy = getPolicy(
  ...     name='buildd', distro='ubuntu', distroseries='hoary',
  ...     buildid=multibar_build.id)

  >>> multibar_bin_upload = NascentUpload(
  ...     datadir('suite/multibar_1.0-1/multibar_1.0-1_i386.changes'),
  ...     buildd_policy, mock_logger_quiet)
  >>> multibar_bin_upload.process()
  >>> success = multibar_bin_upload.do_accept()

Now that we have successfully processed the binaries coming from a
builder, step 8, we can check the status of the database entities
related to it.

We have a NEW queue entry, containing the Build results:

  >>> multibar_bin_queue = multibar_bin_upload.queue_root
  >>> multibar_bin_queue.status.name
  'NEW'
  >>> multibar_bin_queue.builds.count()
  1

The build considered as 'producer' of the upload binaries is the same
that we have created in step 5:

  >>> build = multibar_bin_queue.builds[0].build
  >>> build.id == multibar_build.id
  True

Also the build record was updated to FULLYBUILT in nascentupload domain.

  >>> build.buildstate.name
  'FULLYBUILT'

After certifying that the build record is marked as FULLYBUILT the
slave-scanner can safely update the build information (buildlog,
duration, etc) and clean the builder for anther job.

If the build record was not marked as FULLYBUILT during the
upload-time, it means that the slave should be hold with the builds
results for later processing.

Updating the build record as part of the upload processing avoids possible
inconsistencies when a binary upload was not processed correctly, then
was not stored in Launchpad database. The slave-scanner has no way to
recognise such situations easily, since process-upload exits with
success even when the upload is rejected. See bug #32261 for further info.

Chuck it all away again:

  >>> transaction.abort()


== Post-Release pockets uploads ==

And this time, try an upload to -updates, it'll have to be signed etc because
we're using the insecure policy to check everything in it end-to-end. We have
to set hoary to CURRENT in order to do this because we're not allowed
to upload to -UPDATES in a DEVELOPMENT series.

  >>> LaunchpadZopelessLayer.switchDbUser('launchpad')
  >>> hoary.status = DistroSeriesStatus.CURRENT
  >>> commit()
  >>> LaunchpadZopelessLayer.switchDbUser('uploader')

Note that the policy do not have fixed distroseries, it will be
overridden by the changesfile:

  >>> norelease_sync_policy = getPolicy(
  ...     name='sync', distro='ubuntu')

  >>> ed_src = NascentUpload(
  ...     datadir('updates-upload-test/ed_0.2-20_source.changes'),
  ...     norelease_sync_policy, mock_logger_quiet)
  >>> ed_src.process()
  >>> ed_src.is_rejected
  False

  >>> success = ed_src.do_accept()

  >>> print ed_src.queue_root.pocket.name
  UPDATES

Even though this went to a pocket and thus would be unapproved rather
than accepted, the ed upload ought still make it to NEW instead of
unapproved.

  >>> print ed_src.queue_root.status.name
  NEW

And pop it back to development now that we're done

  >>> hoary.status = DistroSeriesStatus.DEVELOPMENT

Check the uploader behaviour against a missing orig.tar.gz file,
      bug # 30741.

  >>> ed21_src = NascentUpload(
  ...     datadir('ed-0.2-21/ed_0.2-21_source.changes'),
  ...     sync_policy, mock_logger_quiet)
  >>> ed21_src.process()
  >>> ed21_src.is_rejected
  True
  >>> print ed21_src.rejection_message+"\nEND"
  Unable to find ed_0.2.orig.tar.gz in upload or distribution.
  Files specified in DSC are broken or missing, skipping package unpack verification.
  END


== Installer source uploads doesn't contain 'Standards-Version' ==

Check if we can accept a installer-source upload which doesn't have
'Standards-Version' field in DSC. See bug #75874 for further
information.

  >>> inst_src = NascentUpload(
  ...     datadir('test75874_0.1_source.changes'),
  ...     sync_policy, mock_logger_quiet)
  >>> inst_src.process()

  >>> inst_src.is_rejected
  False

  >>> success = inst_src.do_accept()
  >>> success
  True

Look for the respective SourcePackageRelease entry and inspect its
content, it should have all the required fields except the
'dsc_standards_version':

  >>> inst_queue = hoary.getQueueItems(PackageUploadStatus.NEW,
  ...                                  name='test75874', exact_match=True)[0]
  >>> inst_spr = inst_queue.sources[0].sourcepackagerelease

  >>> inst_spr.dsc_maintainer_rfc822
  u'Colin Watson <cjwatson@ubuntu.com>'

  >>> inst_spr.dsc_binaries
  u'test75874'

  >>> inst_spr.dsc_standards_version is None
  True

Chuck it all away again

  >>> transaction.abort()


== Insecure Policy ==

'insecure' upload policy forces NascentUpload to perform ACLs over the
DSC signature. It only allows 'source' upload where both, changesfile
and DSC, should be signed.

Import the test keys again since the transaction was aborted before.

  >>> from canonical.launchpad.ftests import import_public_test_keys
  >>> import_public_test_keys()

When using 'insecure' policy, NascentUpload instace stores the DSC
sigining key reference as an IGPGKey:

  >>> bar_ok = NascentUpload(
  ...     datadir('suite/bar_1.0-1/bar_1.0-1_source.changes'),
  ...     insecure_policy, mock_logger_quiet)
  >>> bar_ok.process()
  >>> bar_ok.is_rejected
  False

  >>> from canonical.launchpad.webapp.testing import verifyObject
  >>> from canonical.launchpad.interfaces import (
  ...    IGPGKey, IPersonSet)

  >>> verifyObject(IGPGKey, bar_ok.changes.dsc.signingkey)
  True

  >>> verifyObject(IGPGKey, bar_ok.changes.signingkey)
  True

The second key of name16 person is used to sign uploads (the first gpgkey
record is a placeholder one, we used the second key):

  >>> name16 = getUtility(IPersonSet).getByName('name16')
  >>> uploader_key = name16.gpgkeys[1]
  >>> print uploader_key.fingerprint
  340CA3BB270E2716C9EE0B768E7EB7086C64A8C5

Both, DSC and changesfile are signed with Name16's second key.

  >>> print bar_ok.changes.dsc.signingkey.fingerprint
  340CA3BB270E2716C9EE0B768E7EB7086C64A8C5

  >>> print bar_ok.changes.signingkey.fingerprint
  340CA3BB270E2716C9EE0B768E7EB7086C64A8C5

Let's modify the current ACL rules for ubuntu, moving the upload
rights to all components from 'ubuntu-team' to 'sabdfl':

  >>> commit()
  >>> LaunchpadZopelessLayer.switchDbUser('launchpad')
  >>> from canonical.launchpad.database import ArchivePermission
  >>> new_uploader = getUtility(IPersonSet).getByName('sabdfl')
  >>> for permission in ArchivePermission.select():
  ...     permission.person = new_uploader
  ...     permission.syncUpdate()
  >>> commit()
  >>> LaunchpadZopelessLayer.switchDbUser('uploader')

This time the upload will fail because the ACLs don't let
"name16", the key owner, upload a package.

  >>> bar_failed = NascentUpload(
  ...     datadir('suite/bar_1.0-1/bar_1.0-1_source.changes'),
  ...     insecure_policy, mock_logger_quiet)

  >>> bar_failed.process()
  >>> bar_failed.is_rejected
  True
  >>> print bar_failed.rejection_message
  Signer has no upload rights at all to this distribution.

Even in a rejected upload using 'insecure' policy, the DSC signing key
and the changesfile sigining key are stored in NascentUpload instance
for further checks:

  >>> verifyObject(IGPGKey, bar_failed.changes.dsc.signingkey)
  True
  >>> verifyObject(IGPGKey, bar_failed.changes.signingkey)
  True

<<<<<<< HEAD
  >>> bar_failed.changes.dsc.signingkey.fingerprint == uploader_key.fingerprint
  True
  >>> bar_failed.changes.signingkey.fingerprint == uploader_key.fingerprint
  True

The ACL rules also enable us to specify that a user has a
package-specific upload right.  In the test package data, bar_1.0-2 is
signed by "Foo Bar" who is name16 in the sample data.  As shown above,
he currently has no upload rights at all to Ubuntu.  However, we can add
an ArchivePermission record to permit him to upload "bar" specifically.

    >>> commit()
    >>> LaunchpadZopelessLayer.switchDbUser('launchpad')
    >>> from canonical.launchpad.interfaces import (
    ...     ArchivePermissionType, ISourcePackageNameSet)
    >>> bar_name = getUtility(ISourcePackageNameSet).getOrCreateByName("bar")
    >>> discard = ArchivePermission(
    ...     archive=ubuntu.main_archive, person=name16,
    ...     permission=ArchivePermissionType.UPLOAD,
    ...     sourcepackagename=bar_name, component=None)
    >>> commit()
    >>> LaunchpadZopelessLayer.switchDbUser('uploader')

Now try the "bar" upload:

    >>> bar2 = NascentUpload(
    ...     datadir('suite/bar_1.0-2/bar_1.0-2_source.changes'),
    ...     insecure_policy, mock_logger_quiet)
    >>> bar2.process()
    >>> bar2.is_rejected
    False
=======
  >>> print bar_failed.changes.dsc.signingkey.fingerprint
  340CA3BB270E2716C9EE0B768E7EB7086C64A8C5

  >>> print bar_failed.changes.signingkey.fingerprint
  340CA3BB270E2716C9EE0B768E7EB7086C64A8C5
>>>>>>> a0a1f925
<|MERGE_RESOLUTION|>--- conflicted
+++ resolved
@@ -883,11 +883,11 @@
   >>> verifyObject(IGPGKey, bar_failed.changes.signingkey)
   True
 
-<<<<<<< HEAD
-  >>> bar_failed.changes.dsc.signingkey.fingerprint == uploader_key.fingerprint
-  True
-  >>> bar_failed.changes.signingkey.fingerprint == uploader_key.fingerprint
-  True
+  >>> print bar_failed.changes.dsc.signingkey.fingerprint
+  340CA3BB270E2716C9EE0B768E7EB7086C64A8C5
+
+  >>> print bar_failed.changes.signingkey.fingerprint
+  340CA3BB270E2716C9EE0B768E7EB7086C64A8C5
 
 The ACL rules also enable us to specify that a user has a
 package-specific upload right.  In the test package data, bar_1.0-2 is
@@ -914,11 +914,4 @@
     ...     insecure_policy, mock_logger_quiet)
     >>> bar2.process()
     >>> bar2.is_rejected
-    False
-=======
-  >>> print bar_failed.changes.dsc.signingkey.fingerprint
-  340CA3BB270E2716C9EE0B768E7EB7086C64A8C5
-
-  >>> print bar_failed.changes.signingkey.fingerprint
-  340CA3BB270E2716C9EE0B768E7EB7086C64A8C5
->>>>>>> a0a1f925
+    False