--- conflicted
+++ resolved
@@ -264,11 +264,7 @@
   DEBUG: Building recipients list.
   DEBUG: Attempting to decide if James Troup is in the keyring.
   DEBUG: Decision: False
-<<<<<<< HEAD
-  DEBUG: Build 13 created
-=======
   DEBUG: Build 14 created
->>>>>>> 46779544
   DEBUG: Creating a New queue entry
   >>> print success
   True
