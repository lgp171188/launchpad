--- conflicted
+++ resolved
@@ -216,11 +216,7 @@
     # Sample data is not complete for this test, so we need to note that
     # another Spanish translator expressed its interest on doing Spanish
     # translations.  That other person is Foo Bar (name16).
-<<<<<<< HEAD
-    >>> from canonical.launchpad.interfaces.person import IPersonSet
-=======
     >>> from lp.registry.interfaces.person import IPersonSet
->>>>>>> f3c1e32b
     >>> foo_bar = getUtility(IPersonSet).getByName('name16')
     >>> print foo_bar.displayname
     Foo Bar
