Person
======

The Person class is overloaded to represent both people and teams. Let's
log in as Robert Collins to ensure we have the privileges to do what
we're going to demonstrate.

>>> from zope.component import getUtility
>>> from zope.interface.verify import verifyObject
>>> from canonical.database.sqlbase import sqlvalues, flush_database_updates
>>> from canonical.launchpad.interfaces import (
...     IPersonSet, IPerson, IEmailAddressSet)
>>> from canonical.launchpad.ftests import login, ANONYMOUS
>>> from canonical.launchpad.helpers import contactEmailAddresses
>>> from canonical.lp.dbschema import EmailAddressStatus

>>> login(ANONYMOUS)

>>> personset = getUtility(IPersonSet)
>>> emailset = getUtility(IEmailAddressSet)


Verify that foobar (a Person object) correctly implements IPerson.

>>> foobar = personset.getByName('name16')
>>> verifyObject(IPerson, foobar)
True


Access to people (Persons or Teams) is done through the IPersonSet
utility:

You can create a new person using the createPersonAndEmail method of
IPersonSet. All you need for that is a valid email address. You can also 
hide the user email addresses.
>>> p, email = personset.createPersonAndEmail(
...     'randomuser@randomhost.com', hide_email_addresses=True)
>>> p.teamowner is None
True
>>> email.status == EmailAddressStatus.NEW
True
>>> p.is_valid_person # Not valid because no preferred email address
False
>>> p.hide_email_addresses
True

In case of failure of creating a new person or email the method returns 
(None, None). Let's demonstrate this trying to create a person with 
an invalid email.
>>> p2, invalid_email = personset.createPersonAndEmail(
...     'test#canonical.com')
>>> p2, invalid_email
(None, None)

And now with the same name of a existing account
>>> p3, invalid_email = personset.createPersonAndEmail(
...     'randomemail@randomhost.com', name='name12')
>>> p3, invalid_email
(None, None)

>>> vcs_imports = personset.getByName('vcs-imports')
>>> vcs_imports.teamowner is None
False
>>> vcs_imports.is_valid_person # Not valid person because it is a team
False
>>> lifeless = personset.getByName('lifeless')
>>> lifeless.teamowner is None
True

An IPerson has an inTeam method to allow us to easily check if a
person is a member of a team. It accepts an object implementing
IPerson, which is the common use case when checking permissions.

>>> ddaa = personset.getByName('ddaa')
>>> ddaa.is_valid_person
True
>>> lifeless.inTeam(vcs_imports) and ddaa.inTeam(vcs_imports)
True

The inTeam method is cached to avoid unnecessary database lookups - this
was a cause of a number of timeouts

>>> from zope.security.proxy import removeSecurityProxy
>>> naked_lifeless = removeSecurityProxy(lifeless)
>>> naked_lifeless._inTeam_cache[vcs_imports.id]
True
>>> naked_lifeless._inTeam_cache[vcs_imports.id] = False
>>> lifeless.inTeam(vcs_imports)
False
>>> naked_lifeless._inTeam_cache[vcs_imports.id] = True
>>> lifeless.inTeam(vcs_imports)
True

If a Person is not a Team then the Person object will not provide the
ITeam interface.

>>> from canonical.launchpad.interfaces import ITeam
>>> ITeam.providedBy(lifeless)
False

If a Person is a Team then the Person will provide the ITeam interface.

>>> ITeam.providedBy(vcs_imports)
True

If a team doesn't have a contact email address, all notifications we send to
the team will go to the preferred email of each member.

>>> contactEmailAddresses(vcs_imports)
set(['david.allouche@canonical.com', 'robertc@robertcollins.net',
     'foo.bar@canonical.com'])


Renaming
--------

All persons have a unique name in launchpad, so to allow them to change their
names, we must make sure that name is not already in use by someone else.

>>> from canonical.launchpad.interfaces.person import PersonNameField
>>> field = PersonNameField(__name__='name', title=u'Unique name',
...                         description=u'', readonly=False, required=True)
>>> field = field.bind(lifeless)
>>> field.context == lifeless
True

You can always use your own name.
>>> field.validate(lifeless.name)

Or a name that is not already in use.
>>> field.validate(u'namenotinuse')

But you can't use Mark's name, of course. ;)
>>> field.validate(u'sabdfl')
Traceback (most recent call last):
  ...
LaunchpadValidationError: ...sabdfl is already in use by another person/team...


<<<<<<< HEAD
Merging
-------

The method to perform the low level merging of two Persons
should only be used by the one true account merge workflow.

>>> name16 = personset.getByName('name16')
>>> sample = personset.getByName('name12')
>>> admins = personset.getByName('admins')
>>> marilize = personset.getByName('marilize')

We can't merge teams

>>> personset.merge(admins, name16)
Traceback (most recent call last):
...
TypeError: ...

>>> personset.merge(name16, admins)
Traceback (most recent call last):
...
TypeError: ...

Nor can we merge an account that still has email addresses attached to it

>>> personset.merge(marilize, sample)
Traceback (most recent call last):
...
ValueError: ...

Merging persons involves updating the merged person assignments. Let's
assign some relations to the person we will merge.  

(To assign marilize as the ubuntu team owner, we must logon as the
previous owner.)
>>> login('mark@hbd.com')

>>> ubuntu_team = personset.getByName('ubuntu-team')
>>> ubuntu_team.teamowner = marilize

>>> ubuntu_translators = personset.getByName('ubuntu-translators')
>>> ubuntu_translators.addMember(marilize)
>>> rosetta_admins = personset.getByName('rosetta-admins')
>>> rosetta_admins.addMember(marilize)

>>> marilize_karma = marilize.assignKarma('bugfixed')
>>> marilize_karma.id, marilize_karma.person.name
(44L, u'marilize')

(Now we remove the only email address marilize had, so that we can merge
it)
>>> marilize.preferredemail.destroySelf()
>>> flush_database_updates()

'Sample Person' is a deactivated member of the 'Ubuntu Translators' team,
while marilize is an active member. After the merge, 'Sample Person' will be an
active member of that team.

>>> sample in ubuntu_translators.inactivemembers
True
>>> marilize in ubuntu_translators.activemembers
True

Branches whose owner is being merged are uniquified by appending '-N' where N
is a unique integer. We create "peoplemerge" and "peoplemerge-1" branches owned
by marilize, and a "peoplemerge" and "peoplemerge-1" branches owned by 'Sample
Person' to test that branch name uniquifying works.

Branches with smaller IDs will be processed first, so we create "peoplemerge"
first, and it will be renamed "peoplemerge-2". The extant "peoplemerge-1"
branch will be renamed "peoplemerge-1-1". The "peoplemerge-0" branch will not
be renamed since it will not conflict.

That is not a particularly sensible way of renaming branches, but it is simple
to implement, and it be should extremely rare for the case to occur.

>>> from canonical.launchpad.interfaces import IProductSet, IBranchSet
>>> branchset = getUtility(IBranchSet)
>>> peoplemerge = branchset.new('peoplemerge', sample, None, None)
>>> peoplemerge1 = branchset.new('peoplemerge-1', sample, None, None)
>>> peoplemerge0 = branchset.new('peoplemerge-0', marilize, None, None)
>>> peoplemerge2 = branchset.new('peoplemerge', marilize, None, None)
>>> peoplemerge11 = branchset.new('peoplemerge-1', marilize, None, None)

>>> personset.merge(marilize, sample)

Check that 'Sample Person' has indeed become an active member of 'Ubuntu
Translators'

>>> sample in ubuntu_translators.activemembers
True
>>> sample.inTeam(ubuntu_translators)
True

Check that the branches have been renamed properly.

>>> sample.getBranch(None, 'peoplemerge') == peoplemerge
True
>>> sample.getBranch(None, 'peoplemerge-0') == peoplemerge0
True
>>> sample.getBranch(None, 'peoplemerge-1') == peoplemerge1
True
>>> sample.getBranch(None, 'peoplemerge-2') == peoplemerge2
True
>>> sample.getBranch(None, 'peoplemerge-1-1') == peoplemerge11
True

Note that we don't bother migrating karma - it will just be reset next
time the caches are rebuilt.

>>> from canonical.database.sqlbase import flush_database_caches
>>> flush_database_caches()
>>> marilize_karma.id, marilize_karma.person.name
(44L, u'name12')

>>> from canonical.launchpad.database import Person
>>> cur = Person._connection._connection.cursor()

A merged account gets a -merged suffix on its name.

>>> cur.execute("SELECT id FROM Person WHERE name='marilize-merged'")
>>> cur.fetchone()[0] == marilize.id
True


>>> cur.execute("select person, team, status from teammembership where "
...             "person = %s and team = %s"
...             % sqlvalues(sample.id, rosetta_admins.id))
>>> cur.fetchone()
[12, 30, 2]

>>> sample.inTeam(rosetta_admins)
True

>>> cur.execute("select p1.name from person as p1, person as p2 where "
...             "p1.id = p2.teamowner and p2.name = 'ubuntu-team'")
>>> cur.fetchone()[0]
u'name12'

The account that has been merged is flagged. We can use this to eliminate
merged accounts from lists etc.

>>> cur.execute("SELECT merged FROM Person WHERE name='marilize-merged'")
>>> cur.fetchone()[0]
12

>>> cur.execute("SELECT merged FROM Person WHERE name='name12'")
>>> cur.fetchone()[0] is None
True

After the merging we could test the topPeople() method of the PersonSet
class. This methods returns a sliced list of 5 valid person accounts,
ordered by karma. A valid person account is any non-merged person with a
preferred email address.

>>> [(person.name, person.karma) for person in personset.topPeople()]
[(u'name12', 91), (u'name16', 40), (u'launchpad', 0), (u'jordi', 0),
 (u'marilize-merged', 0)]
=======
People can have karma in Launchpad
----------------------------------

Depending on the action a given person performs in Launchpad, that person can
earn some karma points. This is useful to know how active a user is in
Launchpad.

Salgado wrote the karma framework. Let's give him some karma points.

>>> salgado = personset.getByName('salgado')
>>> dummy = salgado.assignKarma('bugfixed')
>>> salgado.karma
0

The assignKarma() method will trigger a KarmaAssignedEvent, to notify clients
that karma was assigned to a given person. We're going to test this by adding
a listener for IKarmaAssignedEvents which prints the event.

>>> from canonical.launchpad.ftests.event import TestEventListener
>>> from canonical.launchpad.event.interfaces import IKarmaAssignedEvent
>>> def on_assigned_event(person, event):
...     print "IKarmaAssignedEvent: %r" % event

>>> on_assigned_listener = TestEventListener(
...     IPerson, IKarmaAssignedEvent, on_assigned_event)

>>> dummy = salgado.assignKarma('bugfixed')
IKarmaAssignedEvent: <canonical.launchpad.event.karma.KarmaAssignedEvent...

>>> on_assigned_listener.unregister()

The value that you get through IPerson.karma is a cached value that's
calculated daily. That's why it still 0.
>>>>>>> c4fcc55a


Searching
---------

You can search based on a person's name or displayname, or any of the email
addresses that belongs to a person using the methods provided by IPersonSet.

While we don't have Full Text Indexes in the emailaddress table, we'll be
trying to match the text only against the beginning of an email address:

>>> results = personset.find('ubuntu')
>>> for person in results:
...     emails = [email.email for email in emailset.getByPerson(person)]
...     (person.displayname, person.name, emails)
(u'Mirror Administrators', u'ubuntu-mirror-admins', [])
(u'Sigurd Gartmann', u'sigurd-ubuntu', [u'sigurd-ubuntu@brogar.org'])
(u'Ubuntu Gnome Team', u'name18', [])
(u'Ubuntu Team', u'ubuntu-team', [u'support@ubuntu.com'])
(u'Ubuntu Translators', u'ubuntu-translators', [])

>>> results = personset.find('steve.alexander')
>>> for person in results:
...     emails = [email.email for email in emailset.getByPerson(person)]
...     (person.displayname, person.name, emails)
(u'Steve Alexander', u'stevea', [u'steve.alexander@ubuntulinux.com'])


Searching only for People based on their names or email addresses:

>>> results = personset.findPerson('james.blackwell')
>>> for person in results:
...     emails = [email.email for email in emailset.getByPerson(person)]
...     (person.displayname, person.name, emails)
(u'James Blackwell', u'jblack', [u'james.blackwell@ubuntulinux.com'])

>>> results = personset.findPerson('dave')
>>> for person in results:
...     emails = [email.email for email in emailset.getByPerson(person)]
...     (person.displayname, person.name, emails)
(u'Dave Miller', u'justdave', [u'dave.miller@ubuntulinux.com', u'justdave@bugzilla.org'])


Searching only for Teams based on their names or email addresses:

>>> results = personset.findTeam('support')
>>> for person in results:
...     emails = [email.email for email in emailset.getByPerson(person)]
...     (person.displayname, person.name, emails)
(u'Ubuntu Team', u'ubuntu-team', [u'support@ubuntu.com'])

>>> results = personset.findTeam('translators')
>>> for person in results:
...     emails = [email.email for email in emailset.getByPerson(person)]
...     (person.displayname, person.name, emails)
(u'Ubuntu Translators', u'ubuntu-translators', [])


Packages related to a person
----------------------------

To obtain the packages a person is related to, we can use the
latestMaintainedPackages() and latestUploadedButNotMaintainedPackages()
methods of IPersonSet. The former will return the latest
SourcePackageReleases a person uploaded in which he is listed as the
Maintainer. The latter will return the latest SourcePackageReleases a
person uploaded (where he isn't the maintainer).

>>> sabdfl = personset.getByName('sabdfl')
>>> for sprelease in sabdfl.latestMaintainedPackages():
...     print (sprelease.name, sprelease.uploaddistrorelease.fullreleasename,
...            sprelease.version)
(u'alsa-utils', u'Debian Sid', u'1.0.9a-4')
(u'pmount', u'Ubuntu Hoary', u'0.1-2')
(u'netapplet', u'Ubuntu Warty', u'0.99.6-1')
(u'netapplet', u'Ubuntu Hoary', u'1.0-1')
(u'alsa-utils', u'Ubuntu Warty', u'1.0.8-1ubuntu1')
(u'mozilla-firefox', u'Ubuntu Hoary', u'0.9')
(u'evolution', u'Ubuntu Hoary', u'1.0')

>>> for sprelease in sabdfl.latestUploadedButNotMaintainedPackages():
...     print (sprelease.name, sprelease.uploaddistrorelease.fullreleasename,
...            sprelease.version)
(u'libstdc++', u'Ubuntu Hoary', u'b8p')
(u'cnews', u'Ubuntu Hoary', u'cr.g7-37')
(u'linux-source-2.6.15', u'Ubuntu Hoary', u'2.6.15.3')
(u'at', u'Ubuntu Hoary', u'0.00')
(u'alsa-utils', u'Ubuntu Hoary', u'1.0.9a-4ubuntu1')


Bug contact packages
--------------------

A person who chooses to receive all bugmail for a package is said to be
a "bug contact" for that package. A package may have zero, one, or more
bug contacts.

IPerson.getBugContactPackages returns this list of packages, sorted
alphabetically (A to Z) by package name.

>>> [package.name for package in foobar.getBugContactPackages()]
[u'mozilla-firefox', u'pmount']


Specification Lists
-------------------

We should be able to generate lists of specifications for people based on
certain criteria:

First, Carlos does not have any completed specifications assigned to him:

 >>> carlos = getUtility(IPersonSet).getByName('carlos')
 >>> from canonical.lp.dbschema import SpecificationFilter
 >>> carlos.specifications(filter=[
 ...     SpecificationFilter.ASSIGNEE, SpecificationFilter.COMPLETE]).count()
 0


Next, Carlos has three incomplete specs *related* to him:

 >>> filter = []
 >>> for spec in carlos.specifications(filter=filter):
 ...     print spec.name, spec.is_complete, spec.informational
 svg-support False False
 extension-manager-upgrades False True
 media-integrity-check False False

Carlos has 2 specifications assigned to him:

 >>> filter = [SpecificationFilter.ASSIGNEE]
 >>> for spec in carlos.specifications(filter=filter):
 ...     print spec.name
 svg-support
 extension-manager-upgrades

Just for fun, lets check the SAB. He should have one spec for which he
is the approver.

 >>> sabdfl = getUtility(IPersonSet).getByName('sabdfl')
 >>> filter = [SpecificationFilter.APPROVER]
 >>> for spec in sabdfl.specifications(filter=filter):
 ...     print spec.name
 extension-manager-upgrades


The Foo Bar person has a single spec which has feedback requested:

 >>> filter = [SpecificationFilter.FEEDBACK]
 >>> for spec in foobar.specifications(filter=filter):
 ...     print spec.name
 e4x


But has registered 5 of them:

 >>> filter = [SpecificationFilter.CREATOR]
 >>> print foobar.specifications(filter=filter).count()
 5


Now Celso, on the other hand, has 2 specs related to him:

 >>> cprov = personset.getByName('cprov')
 >>> cprov.specifications().count()
 2


On one of those, he is the approver:

 >>> filter = [SpecificationFilter.APPROVER]
 >>> for spec in cprov.specifications(filter=filter):
 ...     print spec.name
 svg-support


And on another one, he is the drafter

 >>> filter = [SpecificationFilter.DRAFTER]
 >>> for spec in cprov.specifications(filter=filter):
 ...     print spec.name
 e4x

<|MERGE_RESOLUTION|>--- conflicted
+++ resolved
@@ -135,202 +135,6 @@
 Traceback (most recent call last):
   ...
 LaunchpadValidationError: ...sabdfl is already in use by another person/team...
-
-
-<<<<<<< HEAD
-Merging
--------
-
-The method to perform the low level merging of two Persons
-should only be used by the one true account merge workflow.
-
->>> name16 = personset.getByName('name16')
->>> sample = personset.getByName('name12')
->>> admins = personset.getByName('admins')
->>> marilize = personset.getByName('marilize')
-
-We can't merge teams
-
->>> personset.merge(admins, name16)
-Traceback (most recent call last):
-...
-TypeError: ...
-
->>> personset.merge(name16, admins)
-Traceback (most recent call last):
-...
-TypeError: ...
-
-Nor can we merge an account that still has email addresses attached to it
-
->>> personset.merge(marilize, sample)
-Traceback (most recent call last):
-...
-ValueError: ...
-
-Merging persons involves updating the merged person assignments. Let's
-assign some relations to the person we will merge.  
-
-(To assign marilize as the ubuntu team owner, we must logon as the
-previous owner.)
->>> login('mark@hbd.com')
-
->>> ubuntu_team = personset.getByName('ubuntu-team')
->>> ubuntu_team.teamowner = marilize
-
->>> ubuntu_translators = personset.getByName('ubuntu-translators')
->>> ubuntu_translators.addMember(marilize)
->>> rosetta_admins = personset.getByName('rosetta-admins')
->>> rosetta_admins.addMember(marilize)
-
->>> marilize_karma = marilize.assignKarma('bugfixed')
->>> marilize_karma.id, marilize_karma.person.name
-(44L, u'marilize')
-
-(Now we remove the only email address marilize had, so that we can merge
-it)
->>> marilize.preferredemail.destroySelf()
->>> flush_database_updates()
-
-'Sample Person' is a deactivated member of the 'Ubuntu Translators' team,
-while marilize is an active member. After the merge, 'Sample Person' will be an
-active member of that team.
-
->>> sample in ubuntu_translators.inactivemembers
-True
->>> marilize in ubuntu_translators.activemembers
-True
-
-Branches whose owner is being merged are uniquified by appending '-N' where N
-is a unique integer. We create "peoplemerge" and "peoplemerge-1" branches owned
-by marilize, and a "peoplemerge" and "peoplemerge-1" branches owned by 'Sample
-Person' to test that branch name uniquifying works.
-
-Branches with smaller IDs will be processed first, so we create "peoplemerge"
-first, and it will be renamed "peoplemerge-2". The extant "peoplemerge-1"
-branch will be renamed "peoplemerge-1-1". The "peoplemerge-0" branch will not
-be renamed since it will not conflict.
-
-That is not a particularly sensible way of renaming branches, but it is simple
-to implement, and it be should extremely rare for the case to occur.
-
->>> from canonical.launchpad.interfaces import IProductSet, IBranchSet
->>> branchset = getUtility(IBranchSet)
->>> peoplemerge = branchset.new('peoplemerge', sample, None, None)
->>> peoplemerge1 = branchset.new('peoplemerge-1', sample, None, None)
->>> peoplemerge0 = branchset.new('peoplemerge-0', marilize, None, None)
->>> peoplemerge2 = branchset.new('peoplemerge', marilize, None, None)
->>> peoplemerge11 = branchset.new('peoplemerge-1', marilize, None, None)
-
->>> personset.merge(marilize, sample)
-
-Check that 'Sample Person' has indeed become an active member of 'Ubuntu
-Translators'
-
->>> sample in ubuntu_translators.activemembers
-True
->>> sample.inTeam(ubuntu_translators)
-True
-
-Check that the branches have been renamed properly.
-
->>> sample.getBranch(None, 'peoplemerge') == peoplemerge
-True
->>> sample.getBranch(None, 'peoplemerge-0') == peoplemerge0
-True
->>> sample.getBranch(None, 'peoplemerge-1') == peoplemerge1
-True
->>> sample.getBranch(None, 'peoplemerge-2') == peoplemerge2
-True
->>> sample.getBranch(None, 'peoplemerge-1-1') == peoplemerge11
-True
-
-Note that we don't bother migrating karma - it will just be reset next
-time the caches are rebuilt.
-
->>> from canonical.database.sqlbase import flush_database_caches
->>> flush_database_caches()
->>> marilize_karma.id, marilize_karma.person.name
-(44L, u'name12')
-
->>> from canonical.launchpad.database import Person
->>> cur = Person._connection._connection.cursor()
-
-A merged account gets a -merged suffix on its name.
-
->>> cur.execute("SELECT id FROM Person WHERE name='marilize-merged'")
->>> cur.fetchone()[0] == marilize.id
-True
-
-
->>> cur.execute("select person, team, status from teammembership where "
-...             "person = %s and team = %s"
-...             % sqlvalues(sample.id, rosetta_admins.id))
->>> cur.fetchone()
-[12, 30, 2]
-
->>> sample.inTeam(rosetta_admins)
-True
-
->>> cur.execute("select p1.name from person as p1, person as p2 where "
-...             "p1.id = p2.teamowner and p2.name = 'ubuntu-team'")
->>> cur.fetchone()[0]
-u'name12'
-
-The account that has been merged is flagged. We can use this to eliminate
-merged accounts from lists etc.
-
->>> cur.execute("SELECT merged FROM Person WHERE name='marilize-merged'")
->>> cur.fetchone()[0]
-12
-
->>> cur.execute("SELECT merged FROM Person WHERE name='name12'")
->>> cur.fetchone()[0] is None
-True
-
-After the merging we could test the topPeople() method of the PersonSet
-class. This methods returns a sliced list of 5 valid person accounts,
-ordered by karma. A valid person account is any non-merged person with a
-preferred email address.
-
->>> [(person.name, person.karma) for person in personset.topPeople()]
-[(u'name12', 91), (u'name16', 40), (u'launchpad', 0), (u'jordi', 0),
- (u'marilize-merged', 0)]
-=======
-People can have karma in Launchpad
-----------------------------------
-
-Depending on the action a given person performs in Launchpad, that person can
-earn some karma points. This is useful to know how active a user is in
-Launchpad.
-
-Salgado wrote the karma framework. Let's give him some karma points.
-
->>> salgado = personset.getByName('salgado')
->>> dummy = salgado.assignKarma('bugfixed')
->>> salgado.karma
-0
-
-The assignKarma() method will trigger a KarmaAssignedEvent, to notify clients
-that karma was assigned to a given person. We're going to test this by adding
-a listener for IKarmaAssignedEvents which prints the event.
-
->>> from canonical.launchpad.ftests.event import TestEventListener
->>> from canonical.launchpad.event.interfaces import IKarmaAssignedEvent
->>> def on_assigned_event(person, event):
-...     print "IKarmaAssignedEvent: %r" % event
-
->>> on_assigned_listener = TestEventListener(
-...     IPerson, IKarmaAssignedEvent, on_assigned_event)
-
->>> dummy = salgado.assignKarma('bugfixed')
-IKarmaAssignedEvent: <canonical.launchpad.event.karma.KarmaAssignedEvent...
-
->>> on_assigned_listener.unregister()
-
-The value that you get through IPerson.karma is a cached value that's
-calculated daily. That's why it still 0.
->>>>>>> c4fcc55a
 
 
 Searching
