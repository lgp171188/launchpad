Person
======

The Person class is overloaded to represent both people and teams. Let's
log in as Robert Collins to ensure we have the privileges to do what
we're going to demonstrate.

    >>> from zope.component import getUtility
    >>> from zope.interface.verify import verifyObject
    >>> from canonical.database.sqlbase import sqlvalues, flush_database_updates
    >>> from canonical.launchpad.interfaces import (
    ...     IPersonSet, IPerson, IEmailAddressSet)
    >>> from canonical.launchpad.ftests import login, ANONYMOUS
    >>> from canonical.launchpad.helpers import contactEmailAddresses
    >>> from canonical.lp.dbschema import EmailAddressStatus

    >>> login(ANONYMOUS)

<<<<<<< HEAD
=======
    >>> personset = getUtility(IPersonSet)
    >>> emailset = getUtility(IEmailAddressSet)

>>>>>>> 6837ffae
Verify that foobar (a Person object) correctly implements IPerson.

    >>> foobar = personset.getByName('name16')
    >>> verifyObject(IPerson, foobar)
    True

The IPersonSet component
------------------------

Access to people (Persons or Teams) is done through the IPersonSet
utility:

You can create a new person using the createPersonAndEmail method of
IPersonSet. All you need for that is a valid email address. You can also 
hide the user email addresses.

    >>> p, email = personset.createPersonAndEmail(
    ...     'randomuser@randomhost.com', hide_email_addresses=True)
    >>> p.teamowner is None
    True
    >>> email.status == EmailAddressStatus.NEW
    True
    >>> p.is_valid_person # Not valid because no preferred email address
    False
    >>> p.hide_email_addresses
    True

In case of failure of creating a new person or email the method returns 
(None, None). Let's demonstrate this trying to create a person with 
an invalid email.

    >>> p2, invalid_email = personset.createPersonAndEmail(
    ...     'test#canonical.com')
    >>> p2, invalid_email
    (None, None)

And now with the same name of a existing account

    >>> p3, invalid_email = personset.createPersonAndEmail(
    ...     'randomemail@randomhost.com', name='name12')
    >>> p3, invalid_email
    (None, None)

    >>> vcs_imports = personset.getByName('vcs-imports')
    >>> vcs_imports.teamowner is None
    False
    >>> vcs_imports.is_valid_person # Not valid person because it is a team
    False
    >>> lifeless = personset.getByName('lifeless')
    >>> lifeless.teamowner is None
    True

An IPerson has an inTeam method to allow us to easily check if a
person is a member of a team. It accepts an object implementing
IPerson, which is the common use case when checking permissions.

    >>> ddaa = personset.getByName('ddaa')
    >>> ddaa.is_valid_person
    True
    >>> lifeless.inTeam(vcs_imports) and ddaa.inTeam(vcs_imports)
    True

The inTeam method is cached to avoid unnecessary database lookups - this
was a cause of a number of timeouts

    >>> from zope.security.proxy import removeSecurityProxy
    >>> naked_lifeless = removeSecurityProxy(lifeless)
    >>> naked_lifeless._inTeam_cache[vcs_imports.id]
    True
    >>> naked_lifeless._inTeam_cache[vcs_imports.id] = False
    >>> lifeless.inTeam(vcs_imports)
    False
    >>> naked_lifeless._inTeam_cache[vcs_imports.id] = True
    >>> lifeless.inTeam(vcs_imports)
    True

If a Person is not a Team then the Person object will not provide the
ITeam interface.

    >>> from canonical.launchpad.interfaces import ITeam
    >>> ITeam.providedBy(lifeless)
    False

If a Person is a Team then the Person will provide the ITeam interface.

    >>> ITeam.providedBy(vcs_imports)
    True

If a team doesn't have a contact email address, all notifications we send to
the team will go to the preferred email of each member.

    >>> contactEmailAddresses(vcs_imports)
    set(['david.allouche@canonical.com', 'robertc@robertcollins.net',
         'foo.bar@canonical.com'])


Renaming persons
----------------

All persons have a unique name in launchpad, so to allow them to change their
names, we must make sure that name is not already in use by someone else.

    >>> from canonical.launchpad.interfaces.person import PersonNameField
    >>> field = PersonNameField(__name__='name', title=u'Unique name',
    ...                         description=u'', readonly=False, required=True)
    >>> field = field.bind(lifeless)
    >>> field.context == lifeless
    True

You can always use your own name.

    >>> field.validate(lifeless.name)

Or a name that is not already in use.

    >>> field.validate(u'namenotinuse')

But you can't use Mark's name, of course. ;)

    >>> field.validate(u'sabdfl')
    Traceback (most recent call last):
      ...
    LaunchpadValidationError: ...sabdfl is already in use by another person/team...


Searching
---------

You can search based on a person's name or displayname, or any of the email
addresses that belongs to a person using the methods provided by IPersonSet.

While we don't have Full Text Indexes in the emailaddress table, we'll be
trying to match the text only against the beginning of an email address:

    >>> results = personset.find('ubuntu')
    >>> for person in results:
    ...     emails = [email.email for email in emailset.getByPerson(person)]
    ...     (person.displayname, person.name, emails)
    (u'Mirror Administrators', u'ubuntu-mirror-admins', [])
    (u'Sigurd Gartmann', u'sigurd-ubuntu', [u'sigurd-ubuntu@brogar.org'])
    (u'Ubuntu Gnome Team', u'name18', [])
    (u'Ubuntu Team', u'ubuntu-team', [u'support@ubuntu.com'])
    (u'Ubuntu Translators', u'ubuntu-translators', [])

    >>> results = personset.find('steve.alexander')
    >>> for person in results:
    ...     emails = [email.email for email in emailset.getByPerson(person)]
    ...     (person.displayname, person.name, emails)
    (u'Steve Alexander', u'stevea', [u'steve.alexander@ubuntulinux.com'])

Searching only for People based on their names or email addresses:

    >>> results = personset.findPerson('james.blackwell')
    >>> for person in results:
    ...     emails = [email.email for email in emailset.getByPerson(person)]
    ...     (person.displayname, person.name, emails)
    (u'James Blackwell', u'jblack', [u'james.blackwell@ubuntulinux.com'])

    >>> results = personset.findPerson('dave')
    >>> for person in results:
    ...     emails = [email.email for email in emailset.getByPerson(person)]
    ...     (person.displayname, person.name, emails)
    (u'Dave Miller', u'justdave', [u'dave.miller@ubuntulinux.com', u'justdave@bugzilla.org'])

Searching only for Teams based on their names or email addresses:

    >>> results = personset.findTeam('support')
    >>> for person in results:
    ...     emails = [email.email for email in emailset.getByPerson(person)]
    ...     (person.displayname, person.name, emails)
    (u'Ubuntu Team', u'ubuntu-team', [u'support@ubuntu.com'])

    >>> results = personset.findTeam('translators')
    >>> for person in results:
    ...     emails = [email.email for email in emailset.getByPerson(person)]
    ...     (person.displayname, person.name, emails)
    (u'Ubuntu Translators', u'ubuntu-translators', [])


Packages related to a person
----------------------------

To obtain the packages a person is related to, we can use the
latestMaintainedPackages() and latestUploadedButNotMaintainedPackages()
methods of IPersonSet. The former will return the latest
SourcePackageReleases a person uploaded in which he is listed as the
Maintainer. The latter will return the latest SourcePackageReleases a
person uploaded (where he isn't the maintainer).

    >>> sabdfl = personset.getByName('sabdfl')
    >>> for sprelease in sabdfl.latestMaintainedPackages():
    ...     print (sprelease.name, sprelease.uploaddistrorelease.fullreleasename,
    ...            sprelease.version)
    (u'alsa-utils', u'Debian Sid', u'1.0.9a-4')
    (u'pmount', u'Ubuntu Hoary', u'0.1-2')
    (u'netapplet', u'Ubuntu Warty', u'0.99.6-1')
    (u'netapplet', u'Ubuntu Hoary', u'1.0-1')
    (u'alsa-utils', u'Ubuntu Warty', u'1.0.8-1ubuntu1')
    (u'mozilla-firefox', u'Ubuntu Hoary', u'0.9')
    (u'evolution', u'Ubuntu Hoary', u'1.0')

    >>> for sprelease in sabdfl.latestUploadedButNotMaintainedPackages():
    ...     print (sprelease.name, sprelease.uploaddistrorelease.fullreleasename,
    ...            sprelease.version)
    (u'libstdc++', u'Ubuntu Hoary', u'b8p')
    (u'cnews', u'Ubuntu Hoary', u'cr.g7-37')
    (u'linux-source-2.6.15', u'Ubuntu Hoary', u'2.6.15.3')
    (u'at', u'Ubuntu Hoary', u'0.00')
    (u'alsa-utils', u'Ubuntu Hoary', u'1.0.9a-4ubuntu1')


Bug contact packages
--------------------

A person who chooses to receive all bugmail for a package is said to be
a "bug contact" for that package. A package may have zero, one, or more
bug contacts.

IPerson.getBugContactPackages returns this list of packages, sorted
alphabetically (A to Z) by package name.

    >>> [package.name for package in foobar.getBugContactPackages()]
    [u'mozilla-firefox', u'pmount']


Translations
------------

The IPerson interface offers a way of returning POFileTranslator records
for a Person:

  >>> carlos = getUtility(IPersonSet).getByName('carlos')
  >>> [pt.pofile.title for pt in carlos.translation_history]
  [u'Spanish (es) translation of evolution-2.2 in Ubuntu Hoary package "evolution"',
   u'Spanish (es) translation of evolution-2.2 in Evolution trunk',
   u'Japanese (ja) translation of evolution-2.2 in Ubuntu Hoary package "evolution"']

The IPersonSet component contains a few convenience methods to return
Person objects that have contributed translations.

  >>> from canonical.launchpad.database import POFile
  >>> pofile = POFile.get(12)
  >>> [p.name for p in personset.getPOFileContributors(pofile)]
  [u'carlos', u'name16', u'tsukimi']

  >>> from canonical.launchpad.database import DistroRelease, Language
  >>> hoary = DistroRelease.selectOneBy(name="hoary")
  >>> spanish = Language.selectOneBy(code="es")
  >>> [p.name for p in personset.getPOFileContributorsByDistroRelease(hoary, spanish)]
  [u'jorge-gonzalez-gonzalez', u'carlos', u'valyag', u'danner', u'name16', u'tsukimi']


Specification Lists
-------------------

We should be able to generate lists of specifications for people based on
certain criteria:

First, Carlos does not have any completed specifications assigned to him:

<<<<<<< HEAD
 >>> from canonical.lp.dbschema import SpecificationFilter
 >>> carlos.specifications(filter=[
 ...     SpecificationFilter.ASSIGNEE, SpecificationFilter.COMPLETE]).count()
 0

=======
    >>> carlos = getUtility(IPersonSet).getByName('carlos')
    >>> from canonical.lp.dbschema import SpecificationFilter
    >>> carlos.specifications(filter=[
    ...     SpecificationFilter.ASSIGNEE, SpecificationFilter.COMPLETE]).count()
    0
>>>>>>> 6837ffae

Next, Carlos has three incomplete specs *related* to him:

    >>> filter = []
    >>> for spec in carlos.specifications(filter=filter):
    ...     print spec.name, spec.is_complete, spec.informational
    svg-support False False
    extension-manager-upgrades False True
    media-integrity-check False False

Carlos has 2 specifications assigned to him:

    >>> filter = [SpecificationFilter.ASSIGNEE]
    >>> for spec in carlos.specifications(filter=filter):
    ...     print spec.name
    svg-support
    extension-manager-upgrades

Just for fun, lets check the SAB. He should have one spec for which he
is the approver.

    >>> sabdfl = getUtility(IPersonSet).getByName('sabdfl')
    >>> filter = [SpecificationFilter.APPROVER]
    >>> for spec in sabdfl.specifications(filter=filter):
    ...     print spec.name
    extension-manager-upgrades

The Foo Bar person has a single spec which has feedback requested:

    >>> filter = [SpecificationFilter.FEEDBACK]
    >>> for spec in foobar.specifications(filter=filter):
    ...     print spec.name
    e4x

But has registered 5 of them:

    >>> filter = [SpecificationFilter.CREATOR]
    >>> print foobar.specifications(filter=filter).count()
    5

Now Celso, on the other hand, has 2 specs related to him:

    >>> cprov = personset.getByName('cprov')
    >>> cprov.specifications().count()
    2

On one of those, he is the approver:

    >>> filter = [SpecificationFilter.APPROVER]
    >>> for spec in cprov.specifications(filter=filter):
    ...     print spec.name
    svg-support

And on another one, he is the drafter

    >>> filter = [SpecificationFilter.DRAFTER]
    >>> for spec in cprov.specifications(filter=filter):
    ...     print spec.name
    e4x

We can filter for specifications that contain specific text:

    >>> for spec in cprov.specifications(filter=['svg']):
    ...     print spec.name
    svg-support

Inactive products are excluded from the listings.

    >>> from canonical.database.sqlbase import flush_database_updates
    >>> from canonical.launchpad.interfaces import IProductSet
    >>> from canonical.launchpad.ftests import login
    >>> firefox = getUtility(IProductSet).getByName('firefox')
    >>> login("foo.bar@canonical.com")
    >>> firefox.active = False
    >>> flush_database_updates()
    >>> cprov.specifications(filter=['svg']).count()
    0

Reset firefox so we don't mess up later tests.

    >>> firefox.active = True
    >>> flush_database_updates()


Ticket API
----------

It's easy to find out what tickets a person is related to:

    >>> name12 = personset.getByName('name16')
    >>> [(t.title, t.status.title) for t in name12.tickets()]
    [(u'mailto: problem in webpage', 'Answered'),
     (u'Slow system', 'Open'),
     (u'Firefox loses focus and gets stuck', 'Open'),
     (u'Firefox is slow and consumes too much RAM', 'Rejected')]

    >>> [(t.title, t.status.title) for t in name12.answered_tickets]
    [(u'mailto: problem in webpage', 'Answered'),
     (u'Firefox is slow and consumes too much RAM', 'Rejected')]

    >>> [(t.title, t.status.title) for t in name12.assigned_tickets]
    []

    >>> [(t.title, t.status.title) for t in name12.subscribed_tickets]
    [(u'Slow system', 'Open'),
     (u'Firefox is slow and consumes too much RAM', 'Rejected')]

Ubunteros
---------

To list all Ubunteros, use IPersonSet.getUbunteros():

    >>> [p.name for p in personset.getUbunteros()]
    [u'name16']

To check if a person is an Ubuntero, use IPerson.is_ubuntero:

    >>> foobar.is_ubuntero
    True

Branches
--------

** See branch.txt for API related to branches.
<|MERGE_RESOLUTION|>--- conflicted
+++ resolved
@@ -16,12 +16,9 @@
 
     >>> login(ANONYMOUS)
 
-<<<<<<< HEAD
-=======
     >>> personset = getUtility(IPersonSet)
     >>> emailset = getUtility(IEmailAddressSet)
 
->>>>>>> 6837ffae
 Verify that foobar (a Person object) correctly implements IPerson.
 
     >>> foobar = personset.getByName('name16')
@@ -282,19 +279,10 @@
 
 First, Carlos does not have any completed specifications assigned to him:
 
-<<<<<<< HEAD
- >>> from canonical.lp.dbschema import SpecificationFilter
- >>> carlos.specifications(filter=[
- ...     SpecificationFilter.ASSIGNEE, SpecificationFilter.COMPLETE]).count()
- 0
-
-=======
-    >>> carlos = getUtility(IPersonSet).getByName('carlos')
     >>> from canonical.lp.dbschema import SpecificationFilter
     >>> carlos.specifications(filter=[
     ...     SpecificationFilter.ASSIGNEE, SpecificationFilter.COMPLETE]).count()
     0
->>>>>>> 6837ffae
 
 Next, Carlos has three incomplete specs *related* to him:
 
