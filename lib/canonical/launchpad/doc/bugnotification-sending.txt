= Sending the Bug Notifications =

As explained in bugnotifications.txt, a change to a bug causes a bug
notification to be added. These notifications should be assembled into
an email notification, and sent to the appropriate people.

Before we start, let's ensure that there are no pending notifications to
be sent:

    >>> import pytz
    >>> from datetime import datetime, timedelta
    >>> now = datetime.now(pytz.timezone('UTC'))
    >>> ten_minutes_ago = now - timedelta(minutes=10)
    >>> from canonical.launchpad.interfaces import IBugNotificationSet
    >>> len(getUtility(IBugNotificationSet).getNotificationsToSend())
    0

And let's define functions to make printing out the notifications
easier.

    >>> def print_notification_headers(email_notification):
    ...     for header in ['To', 'From', 'Subject',
    ...                    'X-Launchpad-Message-Rationale']:
    ...         print "%s: %s" % (header, email_notification[header])

    >>> def print_notification(email_notification):
    ...     print_notification_headers(email_notification)
    ...     print
    ...     print email_notification.get_payload(decode=True)
    ...     print "-" * 70

You'll note that we are printing out an X-Launchpad-Message-Rationale
header. This header is a simple string that allows people to filter
bugmail according to the reason they are getting emailed. For instance,
the person may want to specially filter mail for bugs which they are
assigned to.

Anyway, let's start our demonstration by adding a comment to a bug:

    >>> login('test@canonical.com')
    >>> from canonical.launchpad.interfaces import IBugSet, IMessageSet
    >>> bug_one = getUtility(IBugSet).get(1)
    >>> sample_person = getUtility(ILaunchBag).user
    >>> comment = getUtility(IMessageSet).fromText(
    ...     'subject', 'a comment.', sample_person,
    ...     datecreated=ten_minutes_ago)
    >>> bug_one.addCommentNotification(comment)

    >>> notifications = getUtility(IBugNotificationSet).getNotificationsToSend()
    >>> len(notifications)
    1

If we pass these notifications to get_email_notifications, we get a
list of emails to send:

    >>> from canonical.launchpad.scripts.bugnotification import (
    ...     get_email_notifications)
    >>> email_notifications = get_email_notifications(notifications)
    >>> for bug_notifications, messages in email_notifications:
    ...     for message in messages:
    ...         print_notification(message)
    To: support@ubuntu.com
    From: Sample Person <test@canonical.com>
    Subject: [Bug 1] subject
    X-Launchpad-Message-Rationale: Registrant (Ubuntu) @ubuntu-team
    <BLANKLINE>
    a comment.
    <BLANKLINE>
    --
    Firefox does not support SVG
    http://bugs.launchpad.dev/bugs/1
    You received this bug notification because you are a member of Ubuntu
    Team, which is the registrant for Ubuntu.
    <BLANKLINE>
    ----------------------------------------------------------------------
    To: mark@hbd.com
    From: Sample Person <test@canonical.com>
    Subject: [Bug 1] subject
    X-Launchpad-Message-Rationale: Assignee
    <BLANKLINE>
    a comment.
    <BLANKLINE>
    ...
    Firefox does not support SVG
    http://bugs.launchpad.dev/bugs/1
    You received this bug notification because you are a bug assignee.
    <BLANKLINE>
    ----------------------------------------------------------------------
    To: test@canonical.com
    From: Sample Person <test@canonical.com>
    Subject: [Bug 1] subject
    X-Launchpad-Message-Rationale: Subscriber
    <BLANKLINE>
    a comment.
    <BLANKLINE>
    ...
    Firefox does not support SVG
    http://bugs.launchpad.dev/bugs/1
    You received this bug notification because you are a direct subscriber
    of the bug.
    <BLANKLINE>
    ----------------------------------------------------------------------
    To: foo.bar@canonical.com
    From: Sample Person <test@canonical.com>
    Subject: [Bug 1] subject
    X-Launchpad-Message-Rationale: Subscriber (mozilla-firefox in ubuntu)
    <BLANKLINE>
    a comment.
    <BLANKLINE>
    ...
    Firefox does not support SVG
    http://bugs.launchpad.dev/bugs/1
    You received this bug notification because you are subscribed to
    mozilla-firefox in ubuntu.
    <BLANKLINE>
    ----------------------------------------------------------------------

You can see that the message above contains the bug's initial comment's
message id as its reference, in order to make it thread properly in the
email client.

    >>> print bug_one.initial_message.rfc822msgid
    sdsdfsfd

The notification is still pending to be sent, since date_emailed is
still None:

    >>> notifications[0].date_emailed is None
    True
    >>> pending_notifications = getUtility(
    ...     IBugNotificationSet).getNotificationsToSend()
    >>> list(pending_notifications) == list(notifications)
    True

Setting date_emailed to some date causes it not to be pending anymore:

    >>> from canonical.database.sqlbase import flush_database_updates
    >>> notifications[0].date_emailed = datetime.now(pytz.timezone('UTC'))
    >>> flush_database_updates()
    >>> pending_notifications = getUtility(
    ...     IBugNotificationSet).getNotificationsToSend()
    >>> len(pending_notifications)
    0

Let's define a helper function to do that for all pending notifications:

    >>> def flush_notifications():
    ...     utc_now = datetime.now(pytz.timezone('UTC'))
    ...     pending_notifications = getUtility(
    ...         IBugNotificationSet).getNotificationsToSend()
    ...     for notification in pending_notifications:
    ...         notification.date_emailed = utc_now
    ...     flush_database_updates()


To every message that get sent out, [Bug $bugid] is prefixed to the
subject. It gets prefixed only if it's not already present in the
subject, though, which is often the case when someone replies via email.

    >>> comment = getUtility(IMessageSet).fromText(
    ...     'Re: [Bug 1] subject', 'a new comment.', sample_person,
    ...     datecreated=ten_minutes_ago)
    >>> bug_one.addCommentNotification(comment)
    >>> pending_notifications = getUtility(
    ...     IBugNotificationSet).getNotificationsToSend()
    >>> email_notifications = get_email_notifications(pending_notifications)
    >>> for bug_notifications, messages in email_notifications:
    ...     for message in messages:
    ...         print_notification(message)
    To: support@ubuntu.com
    From: Sample Person <test@canonical.com>
    Subject: Re: [Bug 1] subject
    X-Launchpad-Message-Rationale: Registrant (Ubuntu) @ubuntu-team
    <BLANKLINE>
    a new comment.
    <BLANKLINE>
    --
    Firefox does not support SVG
    http://bugs.launchpad.dev/bugs/1
    You received this bug notification because you are a member of Ubuntu
    Team, which is the registrant for Ubuntu.
    <BLANKLINE>
    ----------------------------------------------------------------------
    To: mark@hbd.com
    ...
    To: test@canonical.com
    ...
    To: foo.bar@canonical.com
    ...

    >>> flush_notifications()

Let's add a few changes and see how it looks like:

    >>> bug_one.addChangeNotification(
    ...     '** Summary changed to: New summary.', sample_person,
    ...     when=ten_minutes_ago)
    >>> bug_one.addChangeNotification(
    ...     '** Visibility changed to: Private.', sample_person,
    ...     when=ten_minutes_ago)
    >>> pending_notifications = getUtility(
    ...     IBugNotificationSet).getNotificationsToSend()
    >>> len(pending_notifications)
    2

    >>> email_notifications = get_email_notifications(pending_notifications)
    >>> for bug_notifications, messages in email_notifications:
    ...     for message in messages:
    ...         print_notification(message)
    To: support@ubuntu.com
    From: Sample Person <test@canonical.com>
    Subject: [Bug 1] Re: Firefox does not support SVG
    X-Launchpad-Message-Rationale: Registrant (Ubuntu) @ubuntu-team
    <BLANKLINE>
    ** Summary changed to: New summary.
    <BLANKLINE>
    ** Visibility changed to: Private.
    <BLANKLINE>
    ...
    Firefox does not support SVG
    http://bugs.launchpad.dev/bugs/1
    You received this bug notification because you are a member of Ubuntu
    Team, which is the registrant for Ubuntu.
    <BLANKLINE>
    ----------------------------------------------------------------------
    To: mark@hbd.com
    ...
    To: test@canonical.com
    ...
    To: foo.bar@canonical.com
    ...

If we insert a comment and some more changes, they will be included in
the constructed email:

    >>> comment = getUtility(IMessageSet).fromText(
    ...     'subject', 'a new comment.', sample_person,
    ...     datecreated=ten_minutes_ago)
    >>> bug_one.addCommentNotification(comment)
    >>> bug_one.addChangeNotification(
    ...     '** Summary changed to: Another summary.', sample_person,
    ...     when=ten_minutes_ago)
    >>> bug_one.addChangeNotification(
    ...     '** Visibility changed to: Public.', sample_person,
    ...     when=ten_minutes_ago)
    >>> pending_notifications = getUtility(
    ...     IBugNotificationSet).getNotificationsToSend()
    >>> len(pending_notifications)
    5

Notice how the comment is in the top of the email, and the changes are
in the order they were added:

    >>> email_notifications = get_email_notifications(pending_notifications)
    >>> for bug_notifications, messages in email_notifications:
    ...     for message in messages:
    ...         print_notification(message)
    To: support@ubuntu.com
    From: Sample Person <test@canonical.com>
    Subject: [Bug 1] Re: Firefox does not support SVG
    X-Launchpad-Message-Rationale: Registrant (Ubuntu) @ubuntu-team
    <BLANKLINE>
    a new comment.
    <BLANKLINE>
    ** Summary changed to: New summary.
    <BLANKLINE>
    ** Visibility changed to: Private.
    <BLANKLINE>
    ** Summary changed to: Another summary.
    <BLANKLINE>
    ** Visibility changed to: Public.
    <BLANKLINE>
    --
    Firefox does not support SVG
    http://bugs.launchpad.dev/bugs/1
    You received this bug notification because you are a member of Ubuntu
    Team, which is the registrant for Ubuntu.
    ----------------------------------------------------------------------
    To: mark@hbd.com
    ...
    To: test@canonical.com
    ...
    To: foo.bar@canonical.com
    ...

If we insert yet another comment, it will be sent as a separate email.

    >>> new_comment = getUtility(IMessageSet).fromText(
    ...     'subject', 'another comment.', sample_person,
    ...     datecreated=ten_minutes_ago)
    >>> bug_one.addCommentNotification(new_comment)
    >>> pending_notifications = getUtility(
    ...     IBugNotificationSet).getNotificationsToSend()
    >>> len(pending_notifications)
    6

    >>> email_notifications = get_email_notifications(pending_notifications)
    >>> for bug_notifications, messages in email_notifications:
    ...     for message in messages:
    ...         print_notification(message)
    To: support@ubuntu.com
    From: Sample Person <test@canonical.com>
    Subject: [Bug 1] Re: Firefox does not support SVG
    X-Launchpad-Message-Rationale: Registrant (Ubuntu) @ubuntu-team
    <BLANKLINE>
    a new comment.
    <BLANKLINE>
    ** Summary changed to: New summary.
    <BLANKLINE>
    ** Visibility changed to: Private.
    <BLANKLINE>
    ** Summary changed to: Another summary.
    <BLANKLINE>
    ** Visibility changed to: Public.
    <BLANKLINE>
    --
    Firefox does not support SVG
    http://bugs.launchpad.dev/bugs/1
    You received this bug notification because you are a member of Ubuntu
    Team, which is the registrant for Ubuntu.
    <BLANKLINE>
    ----------------------------------------------------------------------
    To: mark@hbd.com
    ...
    To: test@canonical.com
    ...
    To: foo.bar@canonical.com
    ...
    To: support@ubuntu.com
    From: Sample Person <test@canonical.com>
    Subject: [Bug 1] subject
    X-Launchpad-Message-Rationale: Registrant (Ubuntu) @ubuntu-team
    <BLANKLINE>
    another comment.
    <BLANKLINE>
    --
    Firefox does not support SVG
    http://bugs.launchpad.dev/bugs/1
    You received this bug notification because you are a member of Ubuntu
    Team, which is the registrant for Ubuntu.
    <BLANKLINE>
    ----------------------------------------------------------------------
    To: mark@hbd.com
    ...
    To: test@canonical.com
    ...
    To: foo.bar@canonical.com
    ...

    >>> flush_notifications()

If we add three comments, three notifications will be sent:

    >>> new_comment = getUtility(IMessageSet).fromText(
    ...     'subject', 'a comment.', sample_person,
    ...     datecreated=ten_minutes_ago)
    >>> bug_one.addCommentNotification(new_comment)
    >>> new_comment = getUtility(IMessageSet).fromText(
    ...     'subject', 'another comment.', sample_person,
    ...     datecreated=ten_minutes_ago)
    >>> bug_one.addCommentNotification(new_comment)
    >>> new_comment = getUtility(IMessageSet).fromText(
    ...     'subject', 'yet another comment.', sample_person,
    ...     datecreated=ten_minutes_ago)
    >>> bug_one.addCommentNotification(new_comment)
    >>> pending_notifications = getUtility(
    ...     IBugNotificationSet).getNotificationsToSend()
    >>> len(pending_notifications)
    3

    >>> email_notifications = get_email_notifications(pending_notifications)
    >>> for bug_notifications, messages in email_notifications:
    ...     for message in messages:
    ...         print_notification(message)
    To: support@ubuntu.com
    From: Sample Person <test@canonical.com>
    Subject: [Bug 1] subject
    X-Launchpad-Message-Rationale: Registrant (Ubuntu) @ubuntu-team
    <BLANKLINE>
    a comment.
    <BLANKLINE>
    --
    Firefox does not support SVG
    http://bugs.launchpad.dev/bugs/1
    You received this bug notification because you are a member of Ubuntu
    Team, which is the registrant for Ubuntu.
    <BLANKLINE>
    ----------------------------------------------------------------------
    To: mark@hbd.com
    ...
    To: test@canonical.com
    ...
    To: foo.bar@canonical.com
    ...
    To: support@ubuntu.com
    From: Sample Person <test@canonical.com>
    Subject: [Bug 1] subject
    X-Launchpad-Message-Rationale: Registrant (Ubuntu) @ubuntu-team
    <BLANKLINE>
    another comment.
    <BLANKLINE>
    --
    Firefox does not support SVG
    http://bugs.launchpad.dev/bugs/1
    You received this bug notification because you are a member of Ubuntu
    Team, which is the registrant for Ubuntu.
    <BLANKLINE>
    ----------------------------------------------------------------------
    To: mark@hbd.com
    ...
    To: test@canonical.com
    ...
    To: foo.bar@canonical.com
    ...
    To: support@ubuntu.com
    From: Sample Person <test@canonical.com>
    Subject: [Bug 1] subject
    X-Launchpad-Message-Rationale: Registrant (Ubuntu) @ubuntu-team
    <BLANKLINE>
    yet another comment.
    <BLANKLINE>
    --
    Firefox does not support SVG
    http://bugs.launchpad.dev/bugs/1
    You received this bug notification because you are a member of Ubuntu
    Team, which is the registrant for Ubuntu.
    <BLANKLINE>
    ----------------------------------------------------------------------
    To: mark@hbd.com
    ...
    To: test@canonical.com
    ...
    To: foo.bar@canonical.com
    ...

    >>> flush_notifications()

If Sample Person does a few changes, and Foo Bar steps in a does a
change in between, three notifications will be sent:

    >>> from canonical.launchpad.interfaces import IPersonSet
    >>> foo_bar = getUtility(IPersonSet).getByEmail('foo.bar@canonical.com')
    >>> comment = getUtility(IMessageSet).fromText(
    ...     'subject', 'a comment.', sample_person,
    ...     datecreated=ten_minutes_ago)
    >>> bug_one.addCommentNotification(comment)
    >>> bug_one.addChangeNotification(
    ...     '** Summary changed to: New summary.', foo_bar,
    ...     when=ten_minutes_ago)
    >>> bug_one.addChangeNotification(
    ...     '** Visibility changed to: Private.', sample_person,
    ...     when=ten_minutes_ago)

    >>> pending_notifications = getUtility(
    ...     IBugNotificationSet).getNotificationsToSend()
    >>> len(pending_notifications)
    3

    >>> email_notifications = get_email_notifications(pending_notifications)
    >>> for bug_notifications, messages in email_notifications:
    ...     for message in messages:
    ...         print_notification(message)
    To: support@ubuntu.com
    From: Sample Person <test@canonical.com>
    Subject: [Bug 1] subject
    X-Launchpad-Message-Rationale: Registrant (Ubuntu) @ubuntu-team
    <BLANKLINE>
    a comment.
    <BLANKLINE>
    --
    Firefox does not support SVG
    http://bugs.launchpad.dev/bugs/1
    You received this bug notification because you are a member of Ubuntu
    Team, which is the registrant for Ubuntu.
    <BLANKLINE>
    ----------------------------------------------------------------------
    To: mark@hbd.com
    ...
    To: test@canonical.com
    ...
    To: foo.bar@canonical.com
    ...
    To: support@ubuntu.com
    From: Foo Bar <foo.bar@canonical.com>
    Subject: [Bug 1] Re: Firefox does not support SVG
    X-Launchpad-Message-Rationale: Registrant (Ubuntu) @ubuntu-team
    <BLANKLINE>
    ** Summary changed to: New summary.
    <BLANKLINE>
    --
    Firefox does not support SVG
    http://bugs.launchpad.dev/bugs/1
    You received this bug notification because you are a member of Ubuntu
    Team, which is the registrant for Ubuntu.
    <BLANKLINE>
    ----------------------------------------------------------------------
    To: mark@hbd.com
    ...
    To: test@canonical.com
    ...
    To: foo.bar@canonical.com
    ...
    To: support@ubuntu.com
    From: Sample Person <test@canonical.com>
    Subject: [Bug 1] Re: Firefox does not support SVG
    X-Launchpad-Message-Rationale: Registrant (Ubuntu) @ubuntu-team
    <BLANKLINE>
    ** Visibility changed to: Private.
    <BLANKLINE>
    --
    Firefox does not support SVG
    http://bugs.launchpad.dev/bugs/1
    You received this bug notification because you are a member of Ubuntu
    Team, which is the registrant for Ubuntu.
    <BLANKLINE>
    ----------------------------------------------------------------------
    To: mark@hbd.com
    ...
    To: test@canonical.com
    ...
    To: foo.bar@canonical.com
    ...

    >>> flush_notifications()

We send the notification only if the user hasn't done any other changes
for the last 5 minutes:

    >>> now = datetime.now(pytz.timezone('UTC'))
    >>> for minutes_ago in reversed(range(10)):
    ...     bug_one.addChangeNotification(
    ...         '** Visibility changed to: Private.', sample_person,
    ...         when=now - timedelta(minutes=minutes_ago))
    >>> pending_notifications = getUtility(
    ...     IBugNotificationSet).getNotificationsToSend()
    >>> len(pending_notifications)
    0

    >>> flush_notifications()

A more complicated example, Sample Person does a change every minute,
but Foo Bar does a change in between:

    >>> now = datetime.now(pytz.timezone('UTC'))
    >>> for minutes_ago in reversed(range(10)):
    ...     if minutes_ago == 6:
    ...         bug_one.addChangeNotification(
    ...             '** Visibility changed to: Public.', foo_bar,
    ...             when=now - timedelta(minutes=minutes_ago))
    ...     bug_one.addChangeNotification(
    ...         '** Visibility changed to: Private.', sample_person,
    ...         when=now - timedelta(minutes=minutes_ago))
    >>> pending_notifications = getUtility(
    ...     IBugNotificationSet).getNotificationsToSend()
    >>> len(pending_notifications)
    4
    >>> for notification in pending_notifications:
    ...     print notification.id, notification.message.owner.displayname
    25 Sample Person
    26 Sample Person
    27 Sample Person
    28 Foo Bar

    >>> flush_notifications()

Let's take a more complete example, where we edit different bugs as
well:

    >>> bug_two = getUtility(IBugSet).get(2)
    >>> long_comment = getUtility(IMessageSet).fromText(
    ...     'subject',
    ...     'This is a long comment, which is longer than 72 characters.'
    ...     ' This should result in the lined being wrapped, so that it'
    ...     " won't be displayed as a single long line. Let's add another"
    ...     ' sentence just to make it longer.'
    ...     '\r\n\r\n'
    ...     "Let's add another paragraph to the comment as well, separating"
    ...     " it with dos-style line endings.",
    ...     foo_bar, datecreated=now - timedelta(minutes=6))
    >>> for minutes_ago in reversed(range(10)):
    ...     if minutes_ago == 6:
    ...         bug_one.addChangeNotification(
    ...             '** Visibility changed to: Public.', foo_bar,
    ...             when=now - timedelta(minutes=minutes_ago))
    ...         bug_one.addCommentNotification(long_comment)
    ...         bug_two.addChangeNotification(
    ...             '** Visibility changed to: Public.', foo_bar,
    ...             when=now - timedelta(minutes=minutes_ago))
    ...     bug_one.addChangeNotification(
    ...         '** Visibility changed to: Private.', sample_person,
    ...         when=now - timedelta(minutes=minutes_ago))
    ...     bug_two.addChangeNotification(
    ...         '** Visibility changed to: Private.', sample_person,
    ...         when=now - timedelta(minutes=minutes_ago))
    >>> pending_notifications = getUtility(
    ...     IBugNotificationSet).getNotificationsToSend()
    >>> len(pending_notifications)
    9

    >>> email_notifications = get_email_notifications(pending_notifications)
    >>> for bug_notifications, messages in email_notifications:
    ...     for message in messages:
    ...         print_notification_headers(message)
    ...         print
    To: support@ubuntu.com
    From: Sample Person <test@canonical.com>
    Subject: [Bug 2] Re: Blackhole Trash folder
    X-Launchpad-Message-Rationale: Registrant (Tomcat) @ubuntu-team
    <BLANKLINE>
    To: mark@hbd.com
    From: Sample Person <test@canonical.com>
    Subject: [Bug 2] Re: Blackhole Trash folder
    X-Launchpad-Message-Rationale: Registrant (Debian)
    <BLANKLINE>
    To: test@canonical.com
    From: Sample Person <test@canonical.com>
    Subject: [Bug 2] Re: Blackhole Trash folder
    X-Launchpad-Message-Rationale: Assignee
    <BLANKLINE>
    To: support@ubuntu.com
    From: Foo Bar <foo.bar@canonical.com>
    Subject: [Bug 2] Re: Blackhole Trash folder
    X-Launchpad-Message-Rationale: Registrant (Tomcat) @ubuntu-team
    <BLANKLINE>
    To: mark@hbd.com
    From: Foo Bar <foo.bar@canonical.com>
    Subject: [Bug 2] Re: Blackhole Trash folder
    X-Launchpad-Message-Rationale: Registrant (Debian)
    <BLANKLINE>
    To: test@canonical.com
    From: Foo Bar <foo.bar@canonical.com>
    Subject: [Bug 2] Re: Blackhole Trash folder
    X-Launchpad-Message-Rationale: Assignee
    <BLANKLINE>
    To: support@ubuntu.com
    From: Sample Person <test@canonical.com>
    Subject: [Bug 1] Re: Firefox does not support SVG
    X-Launchpad-Message-Rationale: Registrant (Ubuntu) @ubuntu-team
    <BLANKLINE>
    To: mark@hbd.com
    From: Sample Person <test@canonical.com>
    Subject: [Bug 1] Re: Firefox does not support SVG
    X-Launchpad-Message-Rationale: Assignee
    <BLANKLINE>
    To: test@canonical.com
    From: Sample Person <test@canonical.com>
    Subject: [Bug 1] Re: Firefox does not support SVG
    X-Launchpad-Message-Rationale: Subscriber
    <BLANKLINE>
    To: foo.bar@canonical.com
    From: Sample Person <test@canonical.com>
    Subject: [Bug 1] Re: Firefox does not support SVG
    X-Launchpad-Message-Rationale: Subscriber (mozilla-firefox in ubuntu)
    <BLANKLINE>
    To: support@ubuntu.com
    From: Foo Bar <foo.bar@canonical.com>
    Subject: [Bug 1] Re: Firefox does not support SVG
    X-Launchpad-Message-Rationale: Registrant (Ubuntu) @ubuntu-team
    <BLANKLINE>
    To: mark@hbd.com
    From: Foo Bar <foo.bar@canonical.com>
    Subject: [Bug 1] Re: Firefox does not support SVG
    X-Launchpad-Message-Rationale: Assignee
    <BLANKLINE>
    To: test@canonical.com
    From: Foo Bar <foo.bar@canonical.com>
    Subject: [Bug 1] Re: Firefox does not support SVG
    X-Launchpad-Message-Rationale: Subscriber
    <BLANKLINE>
    To: foo.bar@canonical.com
    From: Foo Bar <foo.bar@canonical.com>
    Subject: [Bug 1] Re: Firefox does not support SVG
    X-Launchpad-Message-Rationale: Subscriber (mozilla-firefox in ubuntu)
    <BLANKLINE>

There's a blank line before the signature, and the signature marker has
a trailing space.

    >>> message.get_payload(decode=True).splitlines()
    ['This is a long comment, which is longer than 72 characters. This should',
     "result in the lined being wrapped, so that it won't be displayed as a",
     "single long line. Let's add another sentence just to make it longer.",
     '',
     "Let's add another paragraph to the comment as well, separating it with",
     'dos-style line endings.',
     '',
     '** Visibility changed to: Public.',
     '',
     '-- ',
     'Firefox does not support SVG',
     'http://bugs.launchpad.dev/bugs/1',
     'You received this bug notification because you are subscribed to',
     'mozilla-firefox in ubuntu.']

    >>> flush_notifications()

If a team without a contact address is subscribed to the bug, the
notification will be sent to all members individually.

    >>> shipit_admins = getUtility(IPersonSet).getByName('shipit-admins')
    >>> shipit_admins.preferredemail is None
    True
    >>> for member in shipit_admins.activemembers:
    ...     print member.preferredemail.email
    marilize@hbd.com

    >>> bug_one.subscribe(shipit_admins, shipit_admins)
    <...>

    >>> comment = getUtility(IMessageSet).fromText(
    ...     'subject', 'a comment.', sample_person,
    ...     datecreated=ten_minutes_ago)
    >>> bug_one.addCommentNotification(comment)
    >>> pending_notifications = getUtility(
    ...     IBugNotificationSet).getNotificationsToSend()
    >>> len(pending_notifications)
    1

    >>> email_notifications = get_email_notifications(pending_notifications)
    >>> for bug_notifications, messages in email_notifications:
    ...     for message in messages:
    ...         print message['To']
    marilize@hbd.com
    mark@hbd.com
    test@canonical.com
    support@ubuntu.com
    foo.bar@canonical.com

    >>> flush_notifications()


== Bug Filed Notification ==

Generating notifications when a new bug is filed is just a special case
of a comment notification. If we add a comment notification for the
initial message of the bug, it will result in a bug filed notification:

    >>> from canonical.launchpad.interfaces import (
    ...     IDistributionSet, CreateBugParams)
    >>> ubuntu = getUtility(IDistributionSet).getByName('ubuntu')
    >>> description = getUtility(IMessageSet).fromText(
    ...     'subject', 'a description of the bug.', sample_person,
    ...     datecreated=ten_minutes_ago)
    >>> params = CreateBugParams(
    ...     msg=description, owner=sample_person, title='new bug')
    >>> new_bug = ubuntu.createBug(params)
    >>> new_bug.addCommentNotification(description)
    >>> description == new_bug.initial_message
    True

    >>> notifications = getUtility(IBugNotificationSet).getNotificationsToSend()
    >>> len(notifications)
    1

    >>> for bug_notifications, messages in get_email_notifications(notifications):
    ...     for message in messages:
    ...         print_notification_headers(message)
    ...         print
    To: support@ubuntu.com
    From: Sample Person <test@canonical.com>
    Subject: [Bug ...] [NEW] new bug
    X-Launchpad-Message-Rationale: Registrant (Ubuntu) @ubuntu-team
    <BLANKLINE>
    To: test@canonical.com
    From: Sample Person <test@canonical.com>
    Subject: [Bug ...] [NEW] new bug
    X-Launchpad-Message-Rationale: Subscriber
    <BLANKLINE>

    >>> flush_notifications()


== Duplicates ==

If the bug is a duplicate of another bug, a marker gets inserted at the
top of the email:

    >>> new_bug.duplicateof = bug_one
    >>> comment = getUtility(IMessageSet).fromText(
    ...     'subject', 'a comment.', sample_person,
    ...     datecreated=ten_minutes_ago)
    >>> new_bug.addCommentNotification(comment)
    >>> notifications = getUtility(IBugNotificationSet).getNotificationsToSend()
    >>> len(notifications)
    1

    >>> for bug_notifications, messages in get_email_notifications(notifications):
    ...     for message in messages:
    ...         print_notification(message)
    To: marilize@hbd.com
    From: Sample Person <test@canonical.com>
    Subject: [Bug 16] subject
    X-Launchpad-Message-Rationale: Subscriber @shipit-admins via Bug 1
    <BLANKLINE>
    *** This bug is a duplicate of bug 1 ***
        http://bugs.launchpad.dev/bugs/1
    <BLANKLINE>
    a comment.
    <BLANKLINE>
    --
    new bug
    http://bugs.launchpad.dev/bugs/16
    You received this bug notification because you are a member of ShipIt
    Administrators, which is a direct subscriber (via bug 1).
    <BLANKLINE>
    ----------------------------------------------------------------------
    To: mark@hbd.com
    From: Sample Person <test@canonical.com>
    Subject: [Bug 16] subject
    X-Launchpad-Message-Rationale: Assignee via Bug 1
    <BLANKLINE>
    *** This bug is a duplicate of bug 1 ***
        http://bugs.launchpad.dev/bugs/1
    <BLANKLINE>
    a comment.
    <BLANKLINE>
    --
    new bug
    http://bugs.launchpad.dev/bugs/16
    You received this bug notification because you are a bug assignee (via
    bug 1).
    <BLANKLINE>
    ----------------------------------------------------------------------
    To: test@canonical.com
    From: Sample Person <test@canonical.com>
    Subject: [Bug 16] subject
    X-Launchpad-Message-Rationale: Subscriber
    <BLANKLINE>
    *** This bug is a duplicate of bug 1 ***
        http://bugs.launchpad.dev/bugs/1
    <BLANKLINE>
    a comment.
    <BLANKLINE>
    --
    new bug
    http://bugs.launchpad.dev/bugs/16
    You received this bug notification because you are a direct subscriber
    of the bug.
    <BLANKLINE>
    ----------------------------------------------------------------------
    To: support@ubuntu.com
    From: Sample Person <test@canonical.com>
    Subject: [Bug 16] subject
    X-Launchpad-Message-Rationale: Registrant (Ubuntu) @ubuntu-team
    <BLANKLINE>
    *** This bug is a duplicate of bug 1 ***
        http://bugs.launchpad.dev/bugs/1
    <BLANKLINE>
    a comment.
    <BLANKLINE>
    --
    new bug
    http://bugs.launchpad.dev/bugs/16
    You received this bug notification because you are a member of Ubuntu
    Team, which is the registrant for Ubuntu.
    <BLANKLINE>
    ----------------------------------------------------------------------
    To: foo.bar@canonical.com
    From: Sample Person <test@canonical.com>
    Subject: [Bug 16] subject
    X-Launchpad-Message-Rationale: Subscriber (mozilla-firefox in ubuntu) via Bug 1
    <BLANKLINE>
    *** This bug is a duplicate of bug 1 ***
        http://bugs.launchpad.dev/bugs/1
    <BLANKLINE>
    a comment.
    <BLANKLINE>
    --
    new bug
    http://bugs.launchpad.dev/bugs/16
    You received this bug notification because you are subscribed to
    mozilla-firefox in ubuntu (via bug 1).
    <BLANKLINE>
    ----------------------------------------------------------------------

Also note that notification was sent to Mark as well, since he's a
subscriber of bug one.

    >>> flush_notifications()


== Security Vulnerabilities ==

When a new security related bug is filed, a small notification is
inserted at the top of the message body.

    >>> sec_vuln_description = getUtility(IMessageSet).fromText(
    ...     'Zero-day on Frobulator', 'Woah.', sample_person,
    ...     datecreated=ten_minutes_ago)
    >>> sec_vuln_bug = ubuntu.createBug(CreateBugParams(
    ...         msg=sec_vuln_description, owner=sample_person,
    ...         title='Zero-day on Frobulator',
    ...         security_related=True, private=True))
    >>> sec_vuln_bug.addCommentNotification(sec_vuln_description)

    >>> sec_vuln_bug.security_related
    True
    >>> sec_vuln_bug.private
    True

    >>> notifications = (
    ...     getUtility(IBugNotificationSet).getNotificationsToSend())
    >>> email_notifications = get_email_notifications(notifications)
    >>> for bug_notifications, messages in email_notifications:
    ...     for message in messages:
    ...         print_notification(message)
    To: support@ubuntu.com
    From: Sample Person <test@canonical.com>
    Subject: [Bug ...] [NEW] Zero-day on Frobulator
    X-Launchpad-Message-Rationale: Subscriber @ubuntu-team
    <BLANKLINE>
    *** This bug is a security vulnerability ***
    <BLANKLINE>
    ...

    >>> flush_notifications()

The message is only inserted for new bugs, not for modified bugs:

    >>> comment = getUtility(IMessageSet).fromText(
    ...     'subject', 'a comment.', sample_person,
    ...     datecreated=ten_minutes_ago)
    >>> sec_vuln_bug.addCommentNotification(comment)

    >>> notifications = (
    ...     getUtility(IBugNotificationSet).getNotificationsToSend())
    >>> email_notifications = get_email_notifications(notifications)
    >>> for bug_notifications, messages in email_notifications:
    ...     for message in messages:
    ...         print_notification(message)
    To: support@ubuntu.com
    From: Sample Person <test@canonical.com>
    Subject: [Bug ...] subject
    X-Launchpad-Message-Rationale: Subscriber @ubuntu-team
    <BLANKLINE>
    a comment.
    <BLANKLINE>
    ...

    >>> flush_notifications()


== The cronscript ==

There's a cronsript which does the sending of the email. Let's add a
few notifications to show that it works.

    >>> comment = getUtility(IMessageSet).fromText(
    ...     'subject', 'a comment.', sample_person,
    ...     datecreated=ten_minutes_ago)
    >>> bug_one.addCommentNotification(comment)
    >>> bug_one.addChangeNotification(
    ...     '** Summary changed to: New summary.', sample_person,
    ...     when=ten_minutes_ago)
    >>> comment = getUtility(IMessageSet).fromText(
    ...     'subject', 'another comment.', sample_person,
    ...     datecreated=ten_minutes_ago)
    >>> bug_one.addCommentNotification(comment)
    >>> bug_one.addChangeNotification(
    ...     '** Summary changed to: Old summary.', sample_person,
    ...     when=ten_minutes_ago)

    >>> bug_two = getUtility(IBugSet).get(2)
    >>> comment = getUtility(IMessageSet).fromText(
    ...     'subject', 'a comment.', sample_person,
    ...     datecreated=ten_minutes_ago)
    >>> bug_two.addCommentNotification(comment)
    >>> bug_two.addChangeNotification(
    ...     '** Summary changed to: New summary.', sample_person,
    ...     when=ten_minutes_ago)

    >>> notifications = getUtility(IBugNotificationSet).getNotificationsToSend()
    >>> len(notifications)
    6

We need to commit the transaction so that the cronscript will see the
notifications.

    >>> import transaction
    >>> transaction.commit()

Now, let's run the cronscript and look at the output. Passing -v to it
makes it write out the emails it sends.

    >>> import subprocess
    >>> process = subprocess.Popen(
    ...     'cronscripts/send-bug-notifications.py -v', shell=True,
    ...     stdin=subprocess.PIPE, stdout=subprocess.PIPE,
    ...     stderr=subprocess.PIPE)
    >>> (out, err) = process.communicate()
    >>> process.returncode
    0
    >>> print err
    INFO    creating lockfile
    INFO    Notifying support@ubuntu.com about bug 2.
    ...
    INFO    Notifying mark@hbd.com about bug 2.
    ...
    INFO    Notifying test@canonical.com about bug 2.
    ...
    From: Sample Person <test@canonical.com>
    To: test@canonical.com
    Reply-To: Bug 2 <2@bugs.launchpad.net>
    ...
    References: foo@example.com-332342--1231
    ...
    X-Launchpad-Message-Rationale: Assignee
    ...
    INFO    Notifying marilize@hbd.com about bug 1.
    ...
    INFO    Notifying mark@hbd.com about bug 1.
    ...
    INFO    Notifying test@canonical.com about bug 1.
    ...
    INFO    Notifying support@ubuntu.com about bug 1.
    ...
    INFO    Notifying foo.bar@canonical.com about bug 1.
    ...
    From: Sample Person <test@canonical.com>
    To: foo.bar@canonical.com
    Reply-To: Bug 1 <1@bugs.launchpad.net>
    ...
    References: sdsdfsfd
    ...
    X-Launchpad-Message-Rationale: Subscriber (mozilla-firefox in ubuntu)
    ...
    INFO    Notifying marilize@hbd.com about bug 1.
    ...
    INFO    Notifying mark@hbd.com about bug 1.
    ...
    INFO    Notifying test@canonical.com about bug 1.
    ...
    INFO    Notifying support@ubuntu.com about bug 1.
    ...
    INFO    Notifying foo.bar@canonical.com about bug 1.
    ...
    From: Sample Person <test@canonical.com>
    To: foo.bar@canonical.com
    Reply-To: Bug 1 <1@bugs.launchpad.net>
    ...
    References: sdsdfsfd
    ...
    X-Launchpad-Message-Rationale: Subscriber (mozilla-firefox in ubuntu)
    Errors-To: bounces@canonical.com
    Return-Path: bounces@canonical.com
    Precedence: bulk
    ...
    <BLANKLINE>
    another comment.
    <BLANKLINE>
    ** Summary changed to: Old summary.
    <BLANKLINE>
    -- =
    <BLANKLINE>
    Firefox does not support SVG
    http://bugs.launchpad.dev/bugs/1
    You received this bug notification because you are subscribed to
    mozilla-firefox in ubuntu.
    ...

    >>> flush_notifications()


== The X-Launchpad-Bug header ==

When a notification is sent out about a bug, the X-Launchpad-Bug header is
filled with data about that bug:

    >>> bug_three = getUtility(IBugSet).get(3)
    >>> subscription = bug_three.subscribe(sample_person, sample_person)

    >>> comment = getUtility(IMessageSet).fromText(
    ...     'subject', 'a short comment.', sample_person,
    ...     datecreated=ten_minutes_ago)
    >>> bug_three.addCommentNotification(comment)
    >>> notifications = getUtility(
    ...     IBugNotificationSet).getNotificationsToSend()
    >>> len(notifications)
    1

If we take a closer look at a notification, we can see that
X-Launchpad-Bug headers were added:

    >>> email_notifications = get_email_notifications(notifications)
    >>> for bug_notifications, messages in email_notifications:
    ...     for message in messages:
    ...         sorted(message.get_all('X-Launchpad-Bug'))
    [u'distribution=debian; distroseries=sarge;... milestone=3.1;...',
     u'distribution=debian; distroseries=woody;...',
     u'distribution=debian; sourcepackage=mozilla-firefox; component=...']

The milestone field in X-Launchpad-Bug won't be filled where no milestone is
specified:

    >>> for line in sorted(message.get_all('X-Launchpad-Bug')):
    ...     'milestone' in line
    True
    False
    False


== The X-Launchpad-Bug-Tags header ==

First, a helper function that triggers notifications by adding a
comment to a given bug, another that returns a sorted list of new
email messages, and a third that combines the first two.

    >>> def trigger_notifications(bug):
    ...     comment = getUtility(IMessageSet).fromText(
    ...         'subject', 'a short comment.', sample_person,
    ...         datecreated=ten_minutes_ago)
    ...     bug.addCommentNotification(comment)
    ...     return getUtility(
    ...         IBugNotificationSet).getNotificationsToSend()

    >>> def get_email_messages(notifications):
    ...     messages = (message
    ...         for bug_notifications, messages in
    ...             get_email_notifications(notifications)
    ...         for message in messages)
    ...     return sorted(messages, key=lambda message: message['To'])

    >>> def trigger_and_get_email_messages(bug):
    ...     flush_notifications()
    ...     notifications = trigger_notifications(bug)
    ...     return get_email_messages(notifications)

If a bug is tagged, those tags will be included in the message in the
X-Launchpad-Bug-Tags header.

    >>> bug_three.tags
    [u'layout-test']

    >>> for message in trigger_and_get_email_messages(bug_three):
    ...     message.get_all('X-Launchpad-Bug-Tags')
    [u'layout-test']
    [u'layout-test']

If we add a tag to bug three that will also be included in the header.
The tags will be space-separated to allow the list to be wrapped if it
gets over-long.

    >>> from canonical.database.sqlbase import commit
    >>> from canonical.config import config
    >>> from canonical.testing import LaunchpadZopelessLayer

    >>> commit()
    >>> LaunchpadZopelessLayer.switchDbUser('launchpad')

    >>> bug_three.unsubscribe(sample_person, sample_person)
    >>> bug_three.tags = [u'layout-test', u'another-tag', u'yet-another']
    >>> commit()

    >>> LaunchpadZopelessLayer.switchDbUser(
    ...     config.malone.bugnotification_dbuser)

    >>> bug_three = getUtility(IBugSet).get(3)
    >>> for message in trigger_and_get_email_messages(bug_three):
    ...     message.get_all('X-Launchpad-Bug-Tags')
    [u'another-tag layout-test yet-another']

If we remove the tags from the bug, the X-Launchpad-Bug-Tags header
won't be included.

    >>> commit()
    >>> LaunchpadZopelessLayer.switchDbUser('launchpad')

    >>> bug_three.tags = []
    >>> commit()

    >>> LaunchpadZopelessLayer.switchDbUser(
    ...     config.malone.bugnotification_dbuser)

    >>> bug_three = getUtility(IBugSet).get(3)
    >>> for message in trigger_and_get_email_messages(bug_three):
    ...     message.get_all('X-Launchpad-Bug-Tags')


== The X-Launchpad-Bug-Private header ==

When a notification is sent out about a bug, the
X-Launchpad-Bug-Private header shows if the bug is marked as
private. It can have the value "yes" or "no".

    >>> bug_three.private
    False

    >>> for message in trigger_and_get_email_messages(bug_three):
    ...     print message['To'], message.get_all('X-Launchpad-Bug-Private')
    mark@hbd.com ['no']

Predictably, private bugs are sent with a slightly different header:

    >>> bug_three.setPrivate(True, sample_person)
    True
    >>> bug_three.private
    True

    >>> for message in trigger_and_get_email_messages(bug_three):
    ...     print message['To'], message.get_all('X-Launchpad-Bug-Private')
    mark@hbd.com ['yes']


== The X-Launchpad-Bug-Security-Vulnerability header ==

When a notification is sent out about a bug, the
X-Launchpad-Bug-Security-Vulnerability header records if the bug is a
security vulnerability. It can have the value "yes" or "no".

    >>> bug_three.security_related
    False

    >>> for message in trigger_and_get_email_messages(bug_three):
    ...     print message['To'], (
    ...         message.get_all('X-Launchpad-Bug-Security-Vulnerability'))
    mark@hbd.com ['no']

The presence of the security flag on a bug is, surprise, denoted by a
simple "yes":

    >>> bug_three.security_related = True
    >>> bug_three.security_related
    True

    >>> for message in trigger_and_get_email_messages(bug_three):
    ...     print message['To'], (
    ...         message.get_all('X-Launchpad-Bug-Security-Vulnerability'))
    mark@hbd.com ['yes']


== The X-Launchpad-Bug-Commenters header ==

The X-Launchpad-Bug-Recipient-Commented header lists all user IDs of
people who have ever commented on the bug. It's a space-separated
list.

    >>> for message in trigger_and_get_email_messages(bug_three):
    ...     print message.get('X-Launchpad-Bug-Commenters')
    name12

    >>> from canonical.launchpad.interfaces.bugmessage import IBugMessageSet
    >>> getUtility(IBugMessageSet).createMessage(
    ...     'Hungry', bug_three, foo_bar, "Make me a sandwich.")
    <BugMessage ...>

    >>> for message in trigger_and_get_email_messages(bug_three):
    ...     print message.get('X-Launchpad-Bug-Commenters')
    name12 name16

It only lists each user once, no matter how many comments they've
made.

    >>> getUtility(IBugMessageSet).createMessage(
    ...     'Hungry', bug_three, foo_bar, "Make me a sandwich.")
    <BugMessage ...>

    >>> for message in trigger_and_get_email_messages(bug_three):
    ...     print message.get('X-Launchpad-Bug-Commenters')
    name12 name16


== Verbose bug notifications ==

It is possible for users to have all the bug notifications which they
receive include the bug description and status. This helps in those
cases where the user doesn't save bug notifications, which can make
subsequent notifications seem somewhat obscure.

We'll expire all existing notifications since we're not interested in
them:

    >>> notifications = getUtility(
    ...     IBugNotificationSet).getNotificationsToSend()
    >>> len(notifications)
    1

    >>> from canonical.launchpad.ftests import syncUpdate
    >>> for notification in notifications:
    ...     notification.date_emailed = datetime.now(pytz.timezone('UTC'))
    ...     syncUpdate(notification)


To demonstrate verbose notifications, we'll subscribe David Allouche,
who receives verbose bug notifications, to bug 15.

    >>> bug_15 = getUtility(IBugSet).get(15)
    >>> ddaa = getUtility(IPersonSet).getByName('ddaa')
    >>> ddaa.verbose_bugnotifications
    True

    >>> bug_15.subscribe(ddaa, sample_person)
    <...>

If we then add a comment to the bug, ddaa will receieve a notification
containing that comment.

    >>> comment = getUtility(IMessageSet).fromText(
    ...     'subject', 'a really simple comment.', sample_person,
    ...     datecreated=ten_minutes_ago)
    >>> bug_15.addCommentNotification(comment)

    >>> notifications = getUtility(
    ...     IBugNotificationSet).getNotificationsToSend()
    >>> len(notifications)
    1

If we pass this notifcation to get_email_notifications we can see that
ddaa will receieve a notification which contains the bug description and
its status in all of its targets. All other subscribers will receive
standard notifications that don't include the bug description. To help
with demonstrating this, we'll define a helper function.

    >>> def collate_messages_by_recipient(messages):
    ...     messages_by_recipient = {}
    ...     for message in messages:
    ...         recipient = message['To']
    ...         if recipient in messages_by_recipient:
    ...             messages_by_recipient[recipient].append(message)
    ...         else:
    ...             messages_by_recipient[recipient] = [message]
    ...     return messages_by_recipient

    >>> from itertools import chain
    >>> collated_messages = collate_messages_by_recipient(
    ...     chain(*(messages for bug_notifications, messages in
    ...             get_email_notifications(notifications))))

We can see that foo.bar@canonical.com doesn't receive verbose
notifications:

    >>> print_notification(collated_messages['foo.bar@canonical.com'][0])
    To: foo.bar@canonical.com
    From: Sample Person <test@canonical.com>
    Subject: [Bug 15] subject
    X-Launchpad-Message-Rationale: Subscriber
    <BLANKLINE>
    a really simple comment.
    <BLANKLINE>
    --
    Nonsensical bugs are useless
    http://bugs.launchpad.dev/bugs/15
    You received this bug notification because you are a direct subscriber
    of the bug.
    <BLANKLINE>
    ----------------------------------------------------------------------

Whereas ddaa does:

    >>> print_notification(
    ...     collated_messages['david.allouche@canonical.com'][0])
    To: david.allouche@canonical.com
    From: Sample Person <test@canonical.com>
    Subject: [Bug 15] subject
    X-Launchpad-Message-Rationale: Subscriber
    <BLANKLINE>
    a really simple comment.
    <BLANKLINE>
    --
    Nonsensical bugs are useless
    http://bugs.launchpad.dev/bugs/15
    You received this bug notification because you are a direct subscriber
    of the bug.
    <BLANKLINE>
    Status in Redfish: New
    Status in Mozilla Thunderbird: New
    <BLANKLINE>
    Bug description:
    Like this one, natch.
    <BLANKLINE>
    ----------------------------------------------------------------------

== Notification Recipients ==

Bug notifications are sent to direct subscribers of a bug as well as to
structural subscribers. Structural subcribers can select the
notification level of the subscription.

    >>> flush_notifications()
    >>> commit()
    >>> LaunchpadZopelessLayer.switchDbUser('launchpad')

    >>> from canonical.launchpad.interfaces.product import IProductSet
    >>> from canonical.launchpad.interfaces.structuralsubscription import (
    ...     BugNotificationLevel)
    >>> firefox = getUtility(IProductSet).getByName('firefox')
    >>> mr_no_privs = getUtility(IPersonSet).getByName('no-priv')
    >>> subscription_no_priv = firefox.addBugSubscription(
    ...     mr_no_privs, mr_no_privs)
    >>> commit()
    >>> LaunchpadZopelessLayer.switchDbUser(
    ...     config.malone.bugnotification_dbuser)

The notifications generated by addCommentNotification() are sent only to
structural subscribers with the notification level COMMENTS or higher.
The notification level of Sample Person is COMMENTS, hence he receives
these notifications.

    >>> print subscription_no_priv.bug_notification_level.name
    COMMENTS
    >>> comment = getUtility(IMessageSet).fromText(
    ...     'subject', 'another comment.', sample_person,
    ...     datecreated=ten_minutes_ago)
    >>> bug_one.addCommentNotification(comment)
    >>> pending_notifications = getUtility(
    ...     IBugNotificationSet).getNotificationsToSend()
    >>> email_notifications = get_email_notifications(pending_notifications)
    >>> for bug_notifications, messages in email_notifications:
    ...     for message in messages:
    ...         print_notification(message)
    To: support@ubuntu.com
    ...
    You received this bug notification because you are a member of Ubuntu
    Team, which is the registrant for Ubuntu.
    <BLANKLINE>
    ----------------------------------------------------------------------
    To: test@canonical.com
    ...
    You received this bug notification because you are a direct subscriber
    of the bug.
    <BLANKLINE>
    ----------------------------------------------------------------------
    To: no-priv@canonical.com
    From: Sample Person <test@canonical.com>
    Subject: [Bug 1] subject
    X-Launchpad-Message-Rationale: Subscriber (Mozilla Firefox)
    <BLANKLINE>
    another comment.
    <BLANKLINE>
    --
    Firefox does not support SVG
    http://bugs.launchpad.dev/bugs/1
    You received this bug notification because you are subscribed to Mozilla
    Firefox.
    <BLANKLINE>
    ----------------------------------------------------------------------
    To: mark@hbd.com
    ...
    You received this bug notification because you are a bug assignee.
    <BLANKLINE>
    ----------------------------------------------------------------------
    To: foo.bar@canonical.com
    ...
    You received this bug notification because you are subscribed to
    mozilla-firefox in ubuntu.
    <BLANKLINE>
    ----------------------------------------------------------------------
    To: marilize@hbd.com
    ...
    You received this bug notification because you are a member of ShipIt
    Administrators, which is a direct subscriber.
    <BLANKLINE>
    ----------------------------------------------------------------------

If Sample Person's notification level is set to METADATA, he receives
no comment notifications.

    >>> flush_notifications()
    >>> commit()
    >>> LaunchpadZopelessLayer.switchDbUser('launchpad')
    >>> subscription_no_priv.bug_notification_level = (
    ...     BugNotificationLevel.METADATA)
    >>> commit()
    >>> LaunchpadZopelessLayer.switchDbUser(
    ...     config.malone.bugnotification_dbuser)
    >>> comment = getUtility(IMessageSet).fromText(
    ...     'subject', 'no comment for no-priv.', sample_person,
    ...     datecreated=ten_minutes_ago)
    >>> bug_one.addCommentNotification(comment)
    >>> pending_notifications = getUtility(
    ...     IBugNotificationSet).getNotificationsToSend()
    >>> email_notifications = get_email_notifications(pending_notifications)
    >>> for bug_notifications, messages in email_notifications:
    ...     for message in messages:
    ...         print_notification(message)
    To: marilize@hbd.com
    From: Sample Person <test@canonical.com>
    Subject: [Bug 1] subject
    X-Launchpad-Message-Rationale: Subscriber @shipit-admins
    <BLANKLINE>
    no comment for no-priv.
    <BLANKLINE>
    --
    Firefox does not support SVG
    http://bugs.launchpad.dev/bugs/1
    You received this bug notification because you are a member of ShipIt
    Administrators, which is a direct subscriber.
    <BLANKLINE>
    ----------------------------------------------------------------------
    To: mark@hbd.com
    ...
    You received this bug notification because you are a bug assignee.
    <BLANKLINE>
    ----------------------------------------------------------------------
    To: test@canonical.com
    ...
    You received this bug notification because you are a direct subscriber
    of the bug.
    <BLANKLINE>
    ----------------------------------------------------------------------
    To: support@ubuntu.com
    ...
    You received this bug notification because you are a member of Ubuntu
    Team, which is the registrant for Ubuntu.
    <BLANKLINE>
    ----------------------------------------------------------------------
    To: foo.bar@canonical.com
    ...
    You received this bug notification because you are subscribed to
    mozilla-firefox in ubuntu.
    <BLANKLINE>
    ----------------------------------------------------------------------

The notifications generated by addChangeNotification() are sent only to
structural subscribers with the notification level METADATA or higher.
The notification level of Sample Person is currently METADATA, hence he
receives these notifications.

    >>> bug_one.addChangeNotification('** Summary changed to: whatever.',
    ...     sample_person, when=ten_minutes_ago)
    >>> pending_notifications = getUtility(
    ...     IBugNotificationSet).getNotificationsToSend()
    >>> email_notifications = get_email_notifications(pending_notifications)
    >>> for bug_notifications, messages in email_notifications:
    ...     for message in messages:
    ...         print_notification(message)
    To: support@ubuntu.com
    ...
    You received this bug notification because you are a member of Ubuntu
    Team, which is the registrant for Ubuntu.
    <BLANKLINE>
    ----------------------------------------------------------------------
    To: test@canonical.com
    ...
    You received this bug notification because you are a direct subscriber
    of the bug.
    <BLANKLINE>
    ----------------------------------------------------------------------
    To: no-priv@canonical.com
    From: Sample Person <test@canonical.com>
    Subject: [Bug 1] subject
    X-Launchpad-Message-Rationale: Subscriber (Mozilla Firefox)
    <BLANKLINE>
    no comment for no-priv.
    <BLANKLINE>
    ** Summary changed to: whatever.
    <BLANKLINE>
    --
    Firefox does not support SVG
    http://bugs.launchpad.dev/bugs/1
    You received this bug notification because you are subscribed to Mozilla
    Firefox.
    <BLANKLINE>
    ----------------------------------------------------------------------
    To: mark@hbd.com
    ...
    You received this bug notification because you are a bug assignee.
    <BLANKLINE>
    ----------------------------------------------------------------------
    To: foo.bar@canonical.com
    ...
    You received this bug notification because you are subscribed to
    mozilla-firefox in ubuntu.
    <BLANKLINE>
    ----------------------------------------------------------------------
    To: marilize@hbd.com
    ...
    You received this bug notification because you are a member of ShipIt
    Administrators, which is a direct subscriber.
    <BLANKLINE>
    ----------------------------------------------------------------------

If Sample Person sets his notification level to LIFECYCLE, he receives
no notifications created by addChangeNotification().

    >>> flush_notifications()
    >>> commit()
    >>> LaunchpadZopelessLayer.switchDbUser('launchpad')
    >>> subscription_no_priv.bug_notification_level = (
    ...     BugNotificationLevel.LIFECYCLE)
    >>> commit()
    >>> LaunchpadZopelessLayer.switchDbUser(
    ...     config.malone.bugnotification_dbuser)

    >>> bug_one.addChangeNotification('** Summary changed to: something.',
    ...     sample_person, when=ten_minutes_ago)
    >>> pending_notifications = getUtility(
    ...     IBugNotificationSet).getNotificationsToSend()
    >>> email_notifications = get_email_notifications(pending_notifications)
    >>> for bug_notifications, messages in email_notifications:
    ...     for message in messages:
    ...         print_notification(message)
    To: marilize@hbd.com
    From: Sample Person <test@canonical.com>
    Subject: [Bug 1] Re: Firefox does not support SVG
    X-Launchpad-Message-Rationale: Subscriber @shipit-admins
    <BLANKLINE>
    ** Summary changed to: something.
    <BLANKLINE>
    --
    Firefox does not support SVG
    http://bugs.launchpad.dev/bugs/1
    You received this bug notification because you are a member of ShipIt
    Administrators, which is a direct subscriber.
    <BLANKLINE>
    ----------------------------------------------------------------------
    To: mark@hbd.com
    ...
    You received this bug notification because you are a bug assignee.
    <BLANKLINE>
    ----------------------------------------------------------------------
    To: test@canonical.com
    ...
    You received this bug notification because you are a direct subscriber
    of the bug.
    <BLANKLINE>
    ----------------------------------------------------------------------
    To: support@ubuntu.com
    ...
    You received this bug notification because you are a member of Ubuntu
    Team, which is the registrant for Ubuntu.
    <BLANKLINE>
    ----------------------------------------------------------------------
    To: foo.bar@canonical.com
    ...
    You received this bug notification because you are subscribed to
    mozilla-firefox in ubuntu.
    <BLANKLINE>
    ----------------------------------------------------------------------

mailnotification.add_bug_change_notification() is called by several event
handlers. This method adds notifications only for recipients with a
notification level greater or equal to METADATA.

    >>> from canonical.launchpad.components.bug import BugDelta
    >>> from canonical.launchpad.interfaces.bugtask import IUpstreamBugTask
    >>> from canonical.launchpad.mailnotification import (
    ...     add_bug_change_notifications)
    >>> from canonical.launchpad.webapp import canonical_url
    >>> from lazr.lifecycle.snapshot import Snapshot
    >>> commit()
    >>> LaunchpadZopelessLayer.switchDbUser('launchpad')
    >>> subscription_no_priv.bug_notification_level = (
    ...     BugNotificationLevel.METADATA)
    >>> commit()
    >>> LaunchpadZopelessLayer.switchDbUser(
    ...     config.malone.bugnotification_dbuser)
    >>> bug_five = getUtility(IBugSet).get(5)
    >>> bugtask_bug_5_firefox = bug_five.getBugTask(firefox)
    >>> old_bugtask_bug_5_firefox = Snapshot(
    ...     bugtask_bug_5_firefox, providing=IUpstreamBugTask)
    >>> bug_delta = BugDelta(bug_five, bugurl=canonical_url(bug_five),
    ...     user=getUtility(IPersonSet).getByEmail('test@canonical.com'),
    ...     added_bugtasks=bug_five.bugtasks[-2])
    >>> add_bug_change_notifications(bug_delta)
    >>> bugnotification_interval = """
    ...     [malone]
    ...     bugnotification_interval: 0
    ...     """
    >>> config.push('bugnotification_interval', bugnotification_interval)
    >>> pending_notifications = getUtility(
    ...     IBugNotificationSet).getNotificationsToSend()
    >>> bug_five_notifications = [
    ...     notification for notification in pending_notifications
    ...     if notification.bug == bug_five]
    >>> len(bug_five_notifications)
    1
    >>> notification = bug_five_notifications[0]
    >>> for recipient in notification.recipients:
    ...     print recipient.person.displayname
    ...     print recipient.reason_body
    No Privileges Person
    You received this bug notification because you are subscribed to
    Mozilla Firefox.
    Sample Person
    You received this bug notification because you are a bug assignee.
    Ubuntu Team
    You received this bug notification because you are a member of
    Ubuntu Team, which is the registrant for Ubuntu.

If No Privileges Person sets his notification level to LIFECYCLE, he
will not receive notifications sent by add_bug_change_notification().

    >>> commit()

    # XXX sinzui 2008-09-19 bug=272323:
    # LaunchpadZopelessLayer.switchDbUser() restores the config using pop().
    # Remove the test overlay to be clear about what config state is.
    >>> config_data = config.pop('bugnotification_interval')
    >>> LaunchpadZopelessLayer.switchDbUser('launchpad')
    >>> subscription_no_priv.bug_notification_level = (
    ...     BugNotificationLevel.LIFECYCLE)
    >>> commit()
    >>> LaunchpadZopelessLayer.switchDbUser(
    ...     config.malone.bugnotification_dbuser)
    >>> config.push('bugnotification_interval', bugnotification_interval)
    >>> bugtask_bug_5_firefox = bug_five.getBugTask(firefox)
    >>> old_bugtask_bug_5_firefox = Snapshot(
    ...     bugtask_bug_5_firefox, providing=IUpstreamBugTask)
    >>> bug_delta = BugDelta(bug_five, bugurl=canonical_url(bug_five),
    ...     user=getUtility(IPersonSet).getByEmail('test@canonical.com'),
    ...     added_bugtasks=bug_five.bugtasks[-1])
    >>> add_bug_change_notifications(bug_delta, old_bugtask_bug_5_firefox)
    >>> pending_notifications = getUtility(
    ...     IBugNotificationSet).getNotificationsToSend()
    >>> bug_five_notifications = [
    ...     notification for notification in pending_notifications
    ...     if notification.bug == bug_five]
    >>> len(bug_five_notifications)
    2
    >>> notification = bug_five_notifications[1]
    >>> for recipient in notification.recipients:
    ...     print recipient.person.displayname
    ...     print recipient.reason_body
    Sample Person
    You received this bug notification because you are a bug assignee.
    Ubuntu Team
    You received this bug notification because you are a member of
    Ubuntu Team, which is the registrant for Ubuntu.

    >>> config_data = config.pop('bugnotification_interval')
<<<<<<< HEAD

add_bug_change_notifications() will call bug.addChange() rather than
addChangeNotification() for some bug changes, in accordance with the new
BugChange API. When this happens entries will be made in both the
BugNotification and the BugActivity tables for the bug.

    >>> LaunchpadZopelessLayer.switchDbUser('launchpad')
    >>> example_person = factory.makePerson(displayname="Trillian")
    >>> example_product = factory.makeProduct(owner=example_person)
    >>> example_bug = factory.makeBug(
    ...     product=example_product, owner=example_person,
    ...     title="Marvin", description="Exists")
    >>> commit()
    >>> LaunchpadZopelessLayer.switchDbUser(
    ...     config.malone.bugnotification_dbuser)
    >>> config.push('bugnotification_interval', bugnotification_interval)

    >>> bug_delta = BugDelta(
    ...     example_bug, canonical_url(example_bug),
    ...     user=example_person,
    ...     title={'old': example_bug.title, 'new': 'The world'},
    ...     description={
    ...         'old': example_bug.description,
    ...         'new': "Existential",
    ...         })
    >>> add_bug_change_notifications(bug_delta)

The activity log shows that the description and summary were changed.

    >>> from operator import attrgetter
    >>> activity_list = sorted(
    ...     example_bug.activity, key=attrgetter('whatchanged'))
    >>> for activity in activity_list:
    ...     print "%s: %s => %s (%s)" % (
    ...         activity.whatchanged, activity.oldvalue, activity.newvalue,
    ...         activity.person.displayname)
    description: Exists => Existential (Trillian)
    summary: Marvin => The world (Trillian)

Nicely formatted notifications were sent to all interested
subscribers.

    >>> pending_notifications = getUtility(
    ...     IBugNotificationSet).getNotificationsToSend()
    >>> example_bug_notifications = [
    ...     notification for notification in pending_notifications
    ...     if notification.bug == example_bug]
    >>> len(example_bug_notifications)
    2

    >>> notifications = sorted(
    ...     example_bug_notifications,
    ...     key=lambda notification: notification.message.text_contents)
    >>> for notification in notifications:
    ...     print notification.message.text_contents
    ...     print '--'
    ...     print 'Recipients:', ', '.join(
    ...         recipient.person.displayname
    ...         for recipient in notification.recipients)
    ...     print '-----------------'
    ** Description changed:
    <BLANKLINE>
    - Exists
    + Existential
    --
    Recipients: Trillian
    -----------------
    ** Summary changed:
    <BLANKLINE>
    - Marvin
    + The world
    --
    Recipients: Trillian
    -----------------

Changing the privacy of the bug will also add notification and activity
records.

    >>> bug_delta = BugDelta(
    ...     example_bug, canonical_url(example_bug),
    ...     user=example_person,
    ...     private={'old': False, 'new': True})
    >>> add_bug_change_notifications(bug_delta)
    >>> activity = example_bug.activity[-1]
    >>> print "%s: %s => %s (%s)" % (
    ...     activity.whatchanged, activity.oldvalue, activity.newvalue,
    ...     activity.person.displayname)
    visibility: public => private (Trillian)

    >>> pending_notifications = getUtility(
    ...     IBugNotificationSet).getNotificationsToSend()
    >>> pending_notifications = sorted(
    ...     pending_notifications, key=attrgetter('id'))

    >>> notification = pending_notifications[-1]
    >>> print notification.message.text_contents
    ** Visibility changed to: Private

    >>> print 'Recipients:', ', '.join(
    ...     recipient.person.displayname
    ...     for recipient in notification.recipients)
    Recipients: Trillian

Similarly, marking a bug as a security issue will also add
notification and activity records.

    >>> bug_delta = BugDelta(
    ...     example_bug, canonical_url(example_bug),
    ...     user=example_person,
    ...     security_related={'old': False, 'new': True})
    >>> add_bug_change_notifications(bug_delta)
    >>> activity = example_bug.activity[-1]
    >>> print "%s: %s => %s (%s)" % (
    ...     activity.whatchanged, activity.oldvalue, activity.newvalue,
    ...     activity.person.displayname)
    security issue: no => yes (Trillian)

    >>> pending_notifications = getUtility(
    ...     IBugNotificationSet).getNotificationsToSend()
    >>> pending_notifications = sorted(
    ...     pending_notifications, key=attrgetter('id'))

    >>> notification = pending_notifications[-1]
    >>> print notification.message.text_contents
    ** This bug has been flagged as a security issue

    >>> print 'Recipients:', ', '.join(
    ...     recipient.person.displayname
    ...     for recipient in notification.recipients)
    Recipients: Trillian

Finally, we'll make sure that the bugnotification_interval is reset.

    >>> config_data = config.pop('bugnotification_interval')
=======
>>>>>>> 2c6e0d9d
<|MERGE_RESOLUTION|>--- conflicted
+++ resolved
@@ -1718,109 +1718,6 @@
     Ubuntu Team, which is the registrant for Ubuntu.
 
     >>> config_data = config.pop('bugnotification_interval')
-<<<<<<< HEAD
-
-add_bug_change_notifications() will call bug.addChange() rather than
-addChangeNotification() for some bug changes, in accordance with the new
-BugChange API. When this happens entries will be made in both the
-BugNotification and the BugActivity tables for the bug.
-
-    >>> LaunchpadZopelessLayer.switchDbUser('launchpad')
-    >>> example_person = factory.makePerson(displayname="Trillian")
-    >>> example_product = factory.makeProduct(owner=example_person)
-    >>> example_bug = factory.makeBug(
-    ...     product=example_product, owner=example_person,
-    ...     title="Marvin", description="Exists")
-    >>> commit()
-    >>> LaunchpadZopelessLayer.switchDbUser(
-    ...     config.malone.bugnotification_dbuser)
-    >>> config.push('bugnotification_interval', bugnotification_interval)
-
-    >>> bug_delta = BugDelta(
-    ...     example_bug, canonical_url(example_bug),
-    ...     user=example_person,
-    ...     title={'old': example_bug.title, 'new': 'The world'},
-    ...     description={
-    ...         'old': example_bug.description,
-    ...         'new': "Existential",
-    ...         })
-    >>> add_bug_change_notifications(bug_delta)
-
-The activity log shows that the description and summary were changed.
-
-    >>> from operator import attrgetter
-    >>> activity_list = sorted(
-    ...     example_bug.activity, key=attrgetter('whatchanged'))
-    >>> for activity in activity_list:
-    ...     print "%s: %s => %s (%s)" % (
-    ...         activity.whatchanged, activity.oldvalue, activity.newvalue,
-    ...         activity.person.displayname)
-    description: Exists => Existential (Trillian)
-    summary: Marvin => The world (Trillian)
-
-Nicely formatted notifications were sent to all interested
-subscribers.
-
-    >>> pending_notifications = getUtility(
-    ...     IBugNotificationSet).getNotificationsToSend()
-    >>> example_bug_notifications = [
-    ...     notification for notification in pending_notifications
-    ...     if notification.bug == example_bug]
-    >>> len(example_bug_notifications)
-    2
-
-    >>> notifications = sorted(
-    ...     example_bug_notifications,
-    ...     key=lambda notification: notification.message.text_contents)
-    >>> for notification in notifications:
-    ...     print notification.message.text_contents
-    ...     print '--'
-    ...     print 'Recipients:', ', '.join(
-    ...         recipient.person.displayname
-    ...         for recipient in notification.recipients)
-    ...     print '-----------------'
-    ** Description changed:
-    <BLANKLINE>
-    - Exists
-    + Existential
-    --
-    Recipients: Trillian
-    -----------------
-    ** Summary changed:
-    <BLANKLINE>
-    - Marvin
-    + The world
-    --
-    Recipients: Trillian
-    -----------------
-
-Changing the privacy of the bug will also add notification and activity
-records.
-
-    >>> bug_delta = BugDelta(
-    ...     example_bug, canonical_url(example_bug),
-    ...     user=example_person,
-    ...     private={'old': False, 'new': True})
-    >>> add_bug_change_notifications(bug_delta)
-    >>> activity = example_bug.activity[-1]
-    >>> print "%s: %s => %s (%s)" % (
-    ...     activity.whatchanged, activity.oldvalue, activity.newvalue,
-    ...     activity.person.displayname)
-    visibility: public => private (Trillian)
-
-    >>> pending_notifications = getUtility(
-    ...     IBugNotificationSet).getNotificationsToSend()
-    >>> pending_notifications = sorted(
-    ...     pending_notifications, key=attrgetter('id'))
-
-    >>> notification = pending_notifications[-1]
-    >>> print notification.message.text_contents
-    ** Visibility changed to: Private
-
-    >>> print 'Recipients:', ', '.join(
-    ...     recipient.person.displayname
-    ...     for recipient in notification.recipients)
-    Recipients: Trillian
 
 Similarly, marking a bug as a security issue will also add
 notification and activity records.
@@ -1852,6 +1749,4 @@
 
 Finally, we'll make sure that the bugnotification_interval is reset.
 
-    >>> config_data = config.pop('bugnotification_interval')
-=======
->>>>>>> 2c6e0d9d
+    >>> config_data = config.pop('bugnotification_interval')