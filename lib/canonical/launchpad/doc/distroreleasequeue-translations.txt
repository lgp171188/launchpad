== Upload processing queue with translations ==

This test covers the use case when a package includes translations and is
uploaded into the system.

  >>> from canonical.launchpad.database import (
  ...     ProcessorFamily, Component, GPGKey, Section, Manifest,
  ...     SecureSourcePackagePublishingHistory)
  >>> from canonical.launchpad.interfaces import (
  ...     IDistributionSet, IDistroReleaseSet, ISourcePackageNameSet)
  >>> from canonical.lp.dbschema import PackagePublishingPocket

  >>> from canonical.archivepublisher.nascentupload import NascentUpload
  >>> from canonical.archivepublisher.uploadpolicy import findPolicyByName
  >>> from canonical.archivepublisher.tests import datadir

  >>> class MockLogger:
  ...     def debug(self, s):
  ...         print "DEBUG:", s

  >>> class MockOptions:
  ...     distro = "ubuntu"
  ...     distrorelease = "dapper"

  >>> from canonical.launchpad.ftests import import_public_test_keys
  >>> import_public_test_keys()

  >>> from canonical.lp.dbschema import (
  ... SourcePackageUrgency, PackagePublishingStatus,
  ... PackagePublishingPocket)
  >>> from canonical.database.constants import UTC_NOW

  # Login as an admin.
  >>> login('foo.bar@canonical.com')

  # We need to setup our test environment and create the needed objects.
  >>> distro_release_set = getUtility(IDistroReleaseSet)
  >>> ubuntu = getUtility(IDistributionSet)['ubuntu']
  >>> hoary = distro_release_set.queryByName(ubuntu, 'hoary')

  # Create the Dapper distro release.
  >>> dapper = distro_release_set.new( ubuntu, 'dapper', 'Dapper', 'Dapper',
  ...     'Dapper', 'Dapper', '06.04', hoary, hoary.owner)

  # And an AMD 64 arch release.
  >>> dapper_amd64 = dapper.newArch('amd64', ProcessorFamily.get(3), True,
  ...     dapper.owner)

Only uploads to the the RELEASE, UPDATES, SECURITY and PROPOSED pockets are
considered for import. An upload to the BACKPORT pocket won't appear in the
queue:

  # We are going to import the pmount build into RELEASE pocket.
  >>> pmount_sourcepackagename = getUtility(ISourcePackageNameSet)['pmount']
  >>> source_package_release = dapper.createUploadedSourcePackageRelease(
  ...     pmount_sourcepackagename, "0.9.7-2ubuntu2", dapper.owner, UTC_NOW,
  ...     None, None, 'i386', Component.get(1), dapper.owner,
  ...     SourcePackageUrgency.LOW, None, None, GPGKey.get(1), Section.get(1),
  ...     Manifest.get(1), None, None, None, None)

  >>> publishing_history = SecureSourcePackagePublishingHistory(
  ...     distrorelease=dapper.id,
  ...     sourcepackagerelease=source_package_release.id,
  ...     component=source_package_release.component.id,
  ...     section=source_package_release.section.id,
  ...     status=PackagePublishingStatus.PUBLISHED,
  ...     datecreated=UTC_NOW,
  ...     pocket=PackagePublishingPocket.RELEASE,
  ...     embargo=False,
  ...     archive=dapper.main_archive)

  # Do the upload into the system.
  >>> pmount_upload = NascentUpload(findPolicyByName('buildd'),
  ...     datadir(''), "pmount_0.9.7-2ubuntu2_amd64.changes", MockLogger())
  >>> pmount_upload.changes_filename == datadir("pmount_0.9.7-2ubuntu2_amd64.changes")
  True

  >>> build = source_package_release.createBuild(
  ...      dapper_amd64, PackagePublishingPocket.RELEASE)
  >>> mock_options = MockOptions()
  >>> mock_options.buildid = build.id
  >>> pmount_upload.policy.setOptions(mock_options)
  >>> pmount_upload.policy.can_upload_binaries = True
  >>> pmount_upload.policy.can_upload_mixed = True

  >>> pmount_upload.process()
  DEBUG: Beginning processing.
  DEBUG: Changes file can be unsigned, storing None
  DEBUG: Verifying the changes file.
  DEBUG: Verifying files in upload.
  DEBUG: Verifying binary pmount_0.9.7-2ubuntu2_amd64.deb
  DEBUG: Verifying timestamps in pmount_0.9.7-2ubuntu2_amd64.deb
  DEBUG: Finding and applying overrides.
  DEBUG: getPublishedReleases()
  DEBUG: Checking against amd64 for pmount
  DEBUG: pmount: (binary) NEW
  DEBUG: No signer, therefore ACL not processed
  DEBUG: Finished checking upload.

  # It was not rejected.
  >>> pmount_upload.rejected
  False

  >>> success, msgs = pmount_upload.do_accept()
  DEBUG: Building recipients list.
  DEBUG: Changes file is unsigned, adding changer as recipient
  DEBUG: Build ... found
  DEBUG: Creating a New queue entry

  # And all things worked.
  >>> success
  True

  # Ensure 'deb' is NEW and 'translation' is recognized, i.e., ACCEPTED
  >>> print pmount_upload.build_summary()
  NEW: pmount_0.9.7-2ubuntu2_amd64.deb
  OK: pmount_0.9.7-2ubuntu2_amd64_translations.tar.gz


  # Check the import queue content, it should be empty.
  >>> from canonical.launchpad.interfaces import ITranslationImportQueue
  >>> translation_import_queue = getUtility(ITranslationImportQueue)
  >>> translation_import_queue.getAllEntries(target='distros').count()
  0

  # We need to commit the transaction to be able to use the librarian files.
  >>> import transaction
  >>> transaction.commit()

An upload to the RELEASE pocket will add items to the import queue:

<<<<<<< HEAD
  >>> from canonical.lp.dbschema import PackageUploadStatus
  >>> queue_item = dapper.getQueueItems(status=PackageUploadStatus.NEW)[0]
=======
  >>> from canonical.lp.dbschema import DistroReleaseQueueStatus
  >>> queue_item = dapper.getQueueItems(
  ...     status=DistroReleaseQueueStatus.NEW)[0]
  >>> queue_item.customfiles[0].publish()

  # There are exactly the 10 entries imported by pmount.
  >>> translation_import_queue.getAllEntries(target='distros').count()
  10

  # Let's abort the transaction so we can check the same upload in a different
  # pocket.
  >>> transaction.abort()

  # The import queue content should be empty now that the transaction is
  # reverted.
  >>> translation_import_queue.getAllEntries(target='distros').count()
  0

An upload to the BACKPORTS pocket will not add items to the import queue:

  >>> ubuntu = getUtility(IDistributionSet)['ubuntu']
  >>> dapper = distro_release_set.queryByName(ubuntu, 'dapper')
  >>> queue_item = dapper.getQueueItems(status=DistroReleaseQueueStatus.NEW)[0]
  >>> queue_item.pocket = PackagePublishingPocket.BACKPORTS
>>>>>>> 4a38db60
  >>> queue_item.customfiles[0].publish()

  # And this time, we see that there are no entries imported in the queue.
  >>> translation_import_queue.getAllEntries(target='distros').count()
  0

  # Let's abort the transaction so we can check the same upload in a different
  # pocket.
  >>> transaction.abort()

But an upload to the UPDATE pocket will add items to the import queue:

  >>> ubuntu = getUtility(IDistributionSet)['ubuntu']
  >>> dapper = distro_release_set.queryByName(ubuntu, 'dapper')
  >>> queue_item = dapper.getQueueItems(status=DistroReleaseQueueStatus.NEW)[0]
  >>> queue_item.pocket = PackagePublishingPocket.UPDATES
  >>> queue_item.customfiles[0].publish()

  # And we get 10 new entries imported.
  >>> translation_import_queue.getAllEntries(target='distros').count()
  10<|MERGE_RESOLUTION|>--- conflicted
+++ resolved
@@ -129,10 +129,6 @@
 
 An upload to the RELEASE pocket will add items to the import queue:
 
-<<<<<<< HEAD
-  >>> from canonical.lp.dbschema import PackageUploadStatus
-  >>> queue_item = dapper.getQueueItems(status=PackageUploadStatus.NEW)[0]
-=======
   >>> from canonical.lp.dbschema import DistroReleaseQueueStatus
   >>> queue_item = dapper.getQueueItems(
   ...     status=DistroReleaseQueueStatus.NEW)[0]
@@ -157,7 +153,6 @@
   >>> dapper = distro_release_set.queryByName(ubuntu, 'dapper')
   >>> queue_item = dapper.getQueueItems(status=DistroReleaseQueueStatus.NEW)[0]
   >>> queue_item.pocket = PackagePublishingPocket.BACKPORTS
->>>>>>> 4a38db60
   >>> queue_item.customfiles[0].publish()
 
   # And this time, we see that there are no entries imported in the queue.
