= Generic ExternalBugTracker Tests =

ExternalBugTracker instances are used to communicate with remote bug
trackers. This document tests those features that are common to all
ExternalBugTracker instances.

== Updating bug watches ==

All the ExternalBugTrackers know how to update the status of a bug
watch. The method that updates the bug watches is
BugWatchUpdater.updateBugWatches(), which expects an IExternalBugTracker
and the bug watches to update. Before updating the bug watches, the
initializeRemoteBugDB() method on the ExternalBugTracker is called. It
gets the information for the bug watches from the external bug tracker,
and it's called outside a DB transaction, since it doesn't need DB
access.

    >>> from canonical.launchpad.interfaces import BugTaskStatus
    >>> from canonical.launchpad.components.externalbugtracker import (
    ...     UnknownRemoteStatusError)
    >>> class FakeExternalBugTracker:
    ...     baseurl = 'http://example.com/'
    ...     batch_size = None
    ...     batch_query_threshold = 0
    ...     import_comments = False
    ...
<<<<<<< HEAD
    ...     def _getBugWatchesByRemoteBug(self, foo):
    ...         return {}
=======
>>>>>>> 07a7a241
    ...     def initializeRemoteBugDB(self, remote_bug_ids):
    ...         print "initializeRemoteBugDB() called"
    ...     def convertRemoteStatus(self, remote_status):
    ...         if remote_status == 'new':
    ...             return BugTaskStatus.NEW
    ...         else:
    ...             raise UnknownRemoteStatusError()

    >>> class FakeTransaction:
    ...     """Transaction class to track transaction boundaries."""
    ...     def commit(self):
    ...         print "COMMIT"
    ...     def abort(self):
    ...         print "ABORT"
    ...     def begin(self):
    ...         print "BEGIN"

    >>> from canonical.launchpad.scripts.checkwatches import BugWatchUpdater
    >>> bug_watch_updater = BugWatchUpdater(FakeTransaction())
    >>> bug_watch_updater.updateBugWatches(FakeExternalBugTracker(), [])
    COMMIT
    initializeRemoteBugDB() called
    BEGIN

Once it has retrieved the bugs from the remote server, BugWatchUpdater
attempts to convert their statuses into Launchpad BugTaskStatuses by
calling the convertRemoteStatus() method on the ExternalBugTracker via
its own _convertRemoteStatus() method.

ExternalBugTracker.convertRemoteStatus() will either return a
BugTaskStatus or will raise an UnknownRemoteStatusError.
BugWatchUpdater._convertRemoteStatus() will handle these errors and will
return BugTaskStatus.UNKNOWN when they occur. It will also log a
warning.

    >>> status = bug_watch_updater._convertRemoteStatus(
    ...     FakeExternalBugTracker(), 'new')
    >>> print status.title
    New

    >>> status = bug_watch_updater._convertRemoteStatus(
    ...     FakeExternalBugTracker(), 'spam')
    WARNING...Unknown remote status 'spam'.
    >>> print status.title
    Unknown


== Configuration Options ==

All ExternalBugTrackers have a batch_query_threshold attribute which is
set by configuration options in launchpad.conf. This attribute is used
to decide whether or not bugs are exported from the remote server as a
batch (where possible) or individually.

The batch_query_threshold for a vanilla ExternalBugTracker should be the
same as that specified in launchpad.conf. We use a test version of
ExternalBugTracker here that doesn't actually do anything besides
fulfill the implementation requirements of IExternalBugTracker.

    >>> from canonical.config import config
    >>> from canonical.launchpad.ftests.externalbugtracker import (
    ...     TestExternalBugTracker)
    >>> tracker = TestExternalBugTracker('http://example.com/')
    >>> (tracker.batch_query_threshold ==
    ...     config.checkwatches.batch_query_threshold)
    True


== Error Handling ==

When an error occurs during the updating of bug watches it will be
recorded against the bug watches themselves so that it can be displayed
to users. We can test this by using a test version of
ExternalBugTracker.

    >>> import transaction
    >>> from canonical.launchpad.ftests.externalbugtracker import (
    ...     TestBrokenExternalBugTracker)
    >>> external_bugtracker = TestBrokenExternalBugTracker(
    ...     'http://example.com')
    >>> bug_watch_updater = BugWatchUpdater(transaction)

We'll create an example bug watch with which to test this. This will
be passed to external_bugtracker's updateBugWatches() method and should
have errors recorded against it. We log in as Sample Person to make
these changes since there's no particular need to use one Person over
another.

    >>> from canonical.launchpad.database import BugTracker
    >>> from canonical.launchpad.interfaces import (
    ...     BugTrackerType, IBugSet, IPersonSet)

    >>> sample_person = getUtility(IPersonSet).getByEmail(
    ...     'test@canonical.com')

    >>> example_bug_tracker = BugTracker(
    ...     name="example-bugs",
    ...     title="Example.com Bug Tracker",
    ...     bugtrackertype=BugTrackerType.BUGZILLA,
    ...     baseurl="http://bugs.example.com",
    ...     summary="Contains bugs for Example.com",
    ...     contactdetails="foo.bar@example.com",
    ...     owner=sample_person)

    >>> login('test@canonical.com')

    >>> example_bug = getUtility(IBugSet).get(10)
    >>> example_bugwatch = example_bug.addWatch(
    ...     example_bug_tracker, 1, sample_person)

    >>> from canonical.launchpad.components.externalbugtracker import (
    ...     BugNotFound, BugTrackerConnectError, InvalidBugId,
    ...     UnparseableBugData, UnparseableBugTrackerVersion)

TestBrokenExternalBugTracker allows us to force errors to occur, so we
can use it to check that bug watches' last_error_types are being set
correctly.

We start with those errors that may be raised by
ExternalBugTracker.initializeRemoteBugDB(). We supress exceptions
because the bug watch's last error field will contain the data we need
for this test.

The bug watch's lastchecked field will also be updated, since not doing
so would mean that error-prone bug watches would be checked every time
checkwatches ran instead of just once every 24 hours like any other bug
watch.

    >>> for error in [BugTrackerConnectError, UnparseableBugData,
    ...               UnparseableBugTrackerVersion, Exception]:
    ...     example_bugwatch.lastchecked = None
    ...     external_bugtracker.initialize_remote_bugdb_error = error
    ...     try:
    ...         bug_watch_updater.updateBugWatches(
    ...             external_bugtracker, [example_bugwatch])
    ...     except error:
    ...         pass
    ...     print "%s: %s" % (example_bugwatch.last_error_type.title,
    ...         example_bugwatch.lastchecked is not None)
    Connection Error: True
    Unparsable Bug: True
    Unparsable Bug Tracker Version: True
    Unknown: True

We can run the same test on getRemoteStatus(), which can raise different
errors. We temporarily silence the logging from this function because
we're not interested in it. Again, the watch's lastchecked field also be
updated. Errors in getRemoteStatus() will produce OOPS reports.

    >>> from canonical.launchpad.ftests.externalbugtracker import oops_hook
    >>> oops_hook.install()

    >>> from canonical.launchpad.scripts import log
    >>> loglevel = log._log.level
    >>> external_bugtracker.initialize_remote_bugdb_error = None
    >>> try:
    ...     log._log.setLevel(100)
    ...     for error in [BugNotFound, InvalidBugId, UnparseableBugData,
    ...                   Exception]:
    ...         example_bugwatch.lastchecked = None
    ...         external_bugtracker.get_remote_status_error = error
    ...         bug_watch_updater.updateBugWatches(
    ...             external_bugtracker, [example_bugwatch])
    ...         print "%s: %s (%s)" % (
    ...             example_bugwatch.last_error_type.title,
    ...             example_bugwatch.lastchecked is not None,
    ...             oops_hook.oops_info.oopsid)
    ... finally:
    ...     log._log.setLevel(loglevel)
    Bug Not Found: True (OOPS-...)
    Invalid Bug ID: True (OOPS-...)
    Unparsable Bug: True (OOPS-...)
    Unknown: True (OOPS-...)

    >>> oops_hook.uninstall()<|MERGE_RESOLUTION|>--- conflicted
+++ resolved
@@ -24,11 +24,6 @@
     ...     batch_query_threshold = 0
     ...     import_comments = False
     ...
-<<<<<<< HEAD
-    ...     def _getBugWatchesByRemoteBug(self, foo):
-    ...         return {}
-=======
->>>>>>> 07a7a241
     ...     def initializeRemoteBugDB(self, remote_bug_ids):
     ...         print "initializeRemoteBugDB() called"
     ...     def convertRemoteStatus(self, remote_status):
