= Bazaar Branches =

The Branch table holds information about a Bazaar branch.  It contains
the metadata associated with the branch -- the owner, the whiteboard
and so on.  Where the actual branch data lives depends on the branch.

It has a N-N association to the Revision table through the
BranchRevision table. An associated table is required because the
sequence of revisions listed by "bzr log" is defined by a
"revision-history" file which has some freedom with respect to the
ancestry of revisions, at least in Branch5 and older branches.

  * Distinct revision histories may point to same revision.

  * Revision histories including the same revision may have different
    starting points, they need not trace history back to the initial
    import. Therefore a given revision may have a different order
    number in different branches.

  * A revision history is required to follow the ancestry DAG, but two
    different branches may have histories tracing a different path between two
    shared revisions. This is exercised by the "convergence" feature of "bzr
    pull".


== Interfaces ==

    >>> from canonical.launchpad.webapp.testing import verifyObject
    >>> from canonical.launchpad.interfaces import (
    ...     BranchType, IBranch, IBranchSet, IBranchSubscription)
    >>> from canonical.launchpad.database import (
    ...     Branch, BranchSet, BranchSubscription,)
    >>> verifyObject(IBranchSet, BranchSet())
    True
    >>> verifyObject(IBranch, Branch.get(1))
    True
    >>> verifyObject(IBranchSubscription, BranchSubscription.get(1))
    True


== Branch types ==

There are four different types of branches:

 * Hosted
 * Mirrored
 * Imported
 * Remote

Hosted branches use the Launchpad codehosting as a primary location for
the branch.  The branch (as far as Launchpad is concerned) can be pushed
to and pulled from.

Mirrored branches have a main location outside of Launchpad, and Launchpad
pulls the branch into the codehosting area.  Mirrored branches can be
pulled from but not pushed to.  Launchpad keeps the branch up to date
using the `branch_puller` script.

Imported branches are those where a bazaar branch is built from a CVS or
Subversion repository.  Imported branches have to be requested and go
through a testing and verification process.

Remote branches are registered in Launchpad, but the branch is not stored in
the Launchpad codehosting service, and as such are not accessible using the
anonymous http access, nor through the Launchpad SFTP or smart server.  The
remote branches can still be linked to bugs and blueprints.


== Fetching branches by ID ==

The collection of all branches is represented by IBranchSet, which is
registered as an utility.

    >>> from zope.component import getUtility
    >>> from canonical.launchpad.interfaces import IBranchSet
    >>> from canonical.launchpad.ftests import syncUpdate
    >>> branchset = getUtility(IBranchSet)

The 'get' method on the branch set fetches branches by ID.

    >>> branch = factory.makeAnyBranch(name='foobar')
    >>> print branchset.get(branch.id).name
    foobar

It returns None if there is no branch with the specified ID.

    >>> print branchset.get(-1)
    None

BranchSet's __getitem__ also fetches branches by ID.

    >>> branchset[branch.id].name
    u'foobar'

It differs from .get() by the fact that it raises NotFoundError if
there is no branch with the specified ID.

    >>> branchset[-1]
    Traceback (most recent call last):
      ...
    NotFoundError: ...


== Creating branches ==

Branches can be created with IBranchNamespace.createBranch, which takes
details like the type of the branch -- whether it is mirrored, hosted,
imported or remote, name, and so on.

    >>> from canonical.launchpad.interfaces.person import IPersonSet
    >>> registrant = factory.makePerson(name='registrant')
    >>> from canonical.launchpad.interfaces.branchnamespace import (
    ...     get_branch_namespace)
    >>> namespace = get_branch_namespace(registrant, factory.makeProduct())
    >>> new_branch = namespace.createBranch(
    ...     branch_type=BranchType.MIRRORED, name='dev',
    ...     registrant=registrant, url=factory.getUniqueURL())

    >>> new_branch.name
    u'dev'

The registrant of the branch is the user that originally registered
the branch, whereas the owner is the current owner of the branch.

    >>> print new_branch.registrant.name
    registrant
    >>> print new_branch.owner.name
    registrant

A user can create a branch where the owner is either themselves,
or a team that they are a member of.  The registrant is not writable,
whereas the owner is.

    >>> login('admin@canonical.com')
    >>> new_branch.registrant = factory.makePerson()
    Traceback (most recent call last):
      ...
    ForbiddenAttribute: ('registrant', <Branch ...>)

    >>> new_branch.owner = factory.makePerson(name='new-owner')
    >>> print new_branch.registrant.name
    registrant
    >>> print new_branch.owner.name
    new-owner

Branch names must start with a number or a letter (upper or lower
case) and -, +, _ and @ are allowed after that.

    >>> owner = factory.makePerson()
    >>> namespace.createBranch(
    ...     branch_type=BranchType.HOSTED, name='invalid name!',
    ...     registrant=registrant)
    Traceback (most recent call last):
      ...
    LaunchpadValidationError: Invalid branch name 'invalid name!'.  Branch ...


== Determining the number of branches ==

The IBranchSet can tell us how many public branches there are
registered.  As this, and several other methods documented below,
queries the global state of the system, we just test the difference
creating a branch makes to avoid gratuitous fragility in the test.

    >>> before_count = branchset.count()
    >>> new_branch = factory.makeAnyBranch()
    >>> branchset.count() - before_count
    1
    >>> new_branch = factory.makeAnyBranch(private=True)
    >>> branchset.count() - before_count
    1


== Determing the number of branches with bugs ==

The count of branches that have bugs associated with them is another
useful piece of summary information that is supplied on one of the initial
pages to show that there can be a relationship created between
branches and bugs.

    >>> branchset.countBranchesWithAssociatedBugs()
    2


== Determining the recently changed, registered and imported branches ==

The IBranchSet methods getRecentlyChangedBranches, getRecentlyImportedBranches,
and getRecentlyRegisteredBranches are used to give summary information that
is to be displayed on the code.launchpad.net page to entice the
user to click through.

Changed branches are branches that are owned by real people or groups (as
opposed to vcs-imports), and have recently had new revisions detected by
the branch scanner, either through the branch being pushed to Launchpad
or the branch puller script mirroring a remote branch.

Imported branches are those branches owned by vcs-imports, and are "imported"
from other VCS hosted code bases.  Again recently imported branches are
identified by new revisions detected by the branch scanner.

Branches that have been recently registered have either been created by a user
using the web UI, or by pushing a new branch directly to Launchpad.

In order to determine changes in the branches the last_scanned
timestamp is used.  This is set by the branch scanner when it has
finished scanning the branches and recording the branch data in the
launchpad database.  We don't want any of the branches in the sample
data to mess up our tests, so we clear the last_scanned data in all
existing branches.

    >>> from canonical.launchpad.webapp.interfaces import (
    ...     IStoreSelector, MAIN_STORE, DEFAULT_FLAVOR)
    >>> store = getUtility(IStoreSelector).get(MAIN_STORE, DEFAULT_FLAVOR)
    >>> store.find(Branch).set(last_scanned=None)

    >>> list(branchset.getRecentlyChangedBranches(5))
    []

Now we create a few branches that we pretend were updated in a
definite order.

    >>> from datetime import datetime
    >>> from canonical.launchpad.testing import time_counter
    >>> import pytz
    >>> today = datetime.now(pytz.timezone('UTC'))
    >>> product = factory.makeProduct(name='product')
    >>> user = factory.makePerson(name='user')
    >>> time_generator = time_counter()

    >>> def make_new_scanned_branch(name, owner=user, branch_type=None):
    ...     """Create """
    ...     new_branch = factory.makeProductBranch(
    ...         branch_type=branch_type, owner=owner, product=product,
    ...         name=name, date_created=time_generator.next())
    ...     new_branch.last_scanned = new_branch.date_created

    >>> make_new_scanned_branch('oldest')
    >>> make_new_scanned_branch('middling')
    >>> make_new_scanned_branch('young')
    >>> from canonical.launchpad.interfaces import ILaunchpadCelebrities
    >>> vcs_imports = getUtility(ILaunchpadCelebrities).vcs_imports
    >>> make_new_scanned_branch(
    ...     'imported', owner=vcs_imports, branch_type=BranchType.IMPORTED)

    >>> for branch in branchset.getRecentlyChangedBranches(5):
    ...   print branch.unique_name
    ~user/product/young
    ~user/product/middling
    ~user/product/oldest

    >>> for branch in branchset.getRecentlyImportedBranches(5):
    ...   print branch.unique_name
    ~vcs-imports/product/imported

    >>> for branch in branchset.getRecentlyRegisteredBranches(3):
    ...   print branch.unique_name
    ~vcs-imports/product/imported
    ~user/product/young
    ~user/product/middling


== Finding a branch by URL ==

It is possible to find a branch by URL. Either using the pull URL:

    >>> new_url = factory.getUniqueURL()
    >>> new_mirrored_branch = factory.makeAnyBranch(
    ...     branch_type=BranchType.MIRRORED, url=new_url)
    >>> branchset.getByUrl(new_url) == new_mirrored_branch
    True

Or using the URL of the mirror of the branch on Launchpad:

    >>> new_branch_mirrored = (
    ...     u'http://bazaar.launchpad.dev/' +
    ...     new_mirrored_branch.unique_name)
    >>> branchset.getByUrl(new_branch_mirrored) == new_mirrored_branch
    True
    >>> new_junk_branch = factory.makePersonalBranch()
    >>> junkcode_mirrored = (
    ...     u'http://bazaar.launchpad.dev/' +
    ...     new_junk_branch.unique_name)
    >>> branchset.getByUrl(junkcode_mirrored) == new_junk_branch
    True

The provided URL must not have any trailing slash:

    >>> try: branchset.getByUrl(new_url + '/')
    ... except AssertionError: print 'trailing slash not allowed'
    trailing slash not allowed

If no branch is found for the specified URL, the specified default value is
returned.

    >>> not_there_url = factory.getUniqueURL()
    >>> print branchset.getByUrl(not_there_url)
    None
    >>> print branchset.getByUrl(not_there_url, 123)
    123


== Branch names ==

Branches have a display name that is the Branch.title if it's provided, and the
unique_name otherwise.

    >>> titled_branch = factory.makeAnyBranch(
    ...     title=factory.getUniqueString())
    >>> titled_branch.displayname == titled_branch.title
    True
    >>> untitled_branch = factory.makeAnyBranch(title=None)
    >>> untitled_branch.displayname == untitled_branch.unique_name
    True


== Branch subscriptions ==

Branches can be subscribed to and unsubscribed from by a Person.  An
implicit subscription to the branch is created when the branch is created
so that the branch owner can be informed of merge proposals or code review
messages relating to their branches.

    >>> owner = factory.makePerson()
    >>> branch = factory.makeAnyBranch(owner=owner)
    >>> subscriptions = list(branch.subscriptions)
    >>> print len(subscriptions)
    1
    >>> subscriptions[0].person == owner
    True

Branch subscriptions have attributes associated with them.
The notification_level is used to control what email is sent to the
subscribed user, and max_diff_lines is used to control the size of
any generated diffs between revisions that are emailed out.  The review_level
controls the amount of notification caused by code review activities.

Both of these attributes are contolled through the UI through the use
of the enumerated types: BranchSubscriptionDiffSize, and
BranchSubscriptionNotificationLevel.

    >>> from canonical.launchpad.interfaces import (
    ...     BranchSubscriptionDiffSize, BranchSubscriptionNotificationLevel,
    ...     CodeReviewNotificationLevel, IBranchSubscription)
    >>> subscriber = factory.makePerson(name='subscriber')
    >>> branch = factory.makeProductBranch(
    ...     owner=user, product=product, name='subscribed')
    >>> subscription = branch.subscribe(
    ...     subscriber,
    ...     BranchSubscriptionNotificationLevel.FULL,
    ...     BranchSubscriptionDiffSize.FIVEKLINES,
    ...     CodeReviewNotificationLevel.FULL)
    >>> verifyObject(IBranchSubscription, subscription)
    True
    >>> subscription.branch == branch and subscription.person == subscriber
    True
    >>> subscription.notification_level == BranchSubscriptionNotificationLevel.FULL
    True
    >>> subscription.max_diff_lines == BranchSubscriptionDiffSize.FIVEKLINES
    True
    >>> subscription.review_level == CodeReviewNotificationLevel.FULL
    True
    >>> branch.subscriptions[1] == subscription
    True
    >>> set(branch.subscribers) == set([branch.owner, subscriber])
    True
    >>> from canonical.launchpad.webapp import canonical_url
    >>> print canonical_url(subscription)
    http://code.launchpad.dev/~user/product/subscribed/+subscription/subscriber

The settings for a subscription can be changed by re-subscribing.

    >>> subscription1 = branch.getSubscription(subscriber)
    >>> subscription1.review_level == CodeReviewNotificationLevel.FULL
    True
    >>> subscription2 = branch.subscribe(
    ...     subscriber,
    ...     BranchSubscriptionNotificationLevel.FULL,
    ...     BranchSubscriptionDiffSize.FIVEKLINES,
    ...     CodeReviewNotificationLevel.NOEMAIL)
    >>> subscription == subscription2
    True
    >>> subscription2.review_level == CodeReviewNotificationLevel.NOEMAIL
    True

    Unsubscribing is also supported.

    >>> branch.unsubscribe(subscriber)
    >>> branch.subscribers.count()
    1

We can get the subscribers for a branch based on their level of
subscription.

    >>> branch2 = factory.makeProductBranch(
    ...     owner=user, product=product, name='subscribed2')

    >>> def print_names(persons):
    ...     """Print the name of each person on a new line."""
    ...     for person in persons:
    ...         print person.person.name

    >>> subscription = branch2.subscribe(
    ...     subscriber,
    ...     BranchSubscriptionNotificationLevel.FULL,
    ...     BranchSubscriptionDiffSize.FIVEKLINES,
    ...     CodeReviewNotificationLevel.NOEMAIL)

    >>> print_names(branch2.getSubscriptionsByLevel([
    ...     BranchSubscriptionNotificationLevel.FULL]))
    subscriber

    >>> print_names(branch2.getSubscriptionsByLevel([
    ...     BranchSubscriptionNotificationLevel.DIFFSONLY]))

    >>> print_names(branch2.getSubscriptionsByLevel([
    ...     BranchSubscriptionNotificationLevel.DIFFSONLY,
    ...     BranchSubscriptionNotificationLevel.FULL]))
    subscriber


== Branches and revisions ==

See revision.txt for a doctest covering the creation of revisions and related
objects. Revision data is loaded in the database by a batch job using a
different user, Launchpad code is only concened with using this data.

Let's get a branch with some revisions in it.

    >>> personset = getUtility(IPersonSet)
    >>> sample_person = personset.getByName('name12')
    >>> junk = branchset.getByUniqueName('~name12/+junk/junk.dev')
    >>> print junk.unique_name
    ~name12/+junk/junk.dev


== Revision history of Branch ==

Branch.revision_history gives the sequence of revisions in this branch's
history, latest revisions first. All revision history items must implement the
IBranchRevision interface. The Branch.revision_count attribute gives the length
of the revision_history attribute but without building the list.

    >>> from canonical.launchpad.interfaces import IBranchRevision
    >>> junk.revision_count
    6
    >>> [verifyObject(IBranchRevision, a) for a in junk.revision_history]
    [True, True, True, True, True, True]
    >>> for branch_revision in junk.revision_history:
    ...     print branch_revision.sequence, branch_revision.revision.id
    6 9
    5 8
    4 7
    3 6
    2 5
    1 4

There are two methods for getting only the the latest items of the revision
history.

Branch.latest_revisions give a specific count of BranchRevisions at the end of
the history.

    >>> three_latest = list(junk.revision_history)[:3]
    >>> list(junk.latest_revisions(3)) == three_latest
    True

Branch.revisions_since gives all the BranchRevisions for revisions comitted
since a given timestamp. It may give suprising results if some committers had a
skewed clock.

    >>> from datetime import datetime
    >>> timestamp = datetime(2005, 10, 31, 12, 00, 00)
    >>> two_latest = list(junk.revision_history)[:2]
    >>> list(junk.revisions_since(timestamp)) == two_latest
    True


== Ancestry of Revision ==

The revision-history of a given branch, is only one possible ancestry path in
the ancestry graph. It is also possible to examine the ancestry graph directly.

A Bazaar branch may contains references (by revision_id) to revisions for which
no data is available. Such revisions are called "ghosts".

Initial commits (after a "bzr init") revisions have no parent.

    >>> history = list(junk.revision_history)
    >>> initial = history[-1].revision
    >>> initial.parent_ids
    []

Normal commits (as opposed to merges) have exactly one parent. The first parent
of a revision is always the revision that was current when committing.

    >>> commit = history[-2].revision
    >>> [type(a) for a in commit.parent_ids] == [unicode]
    True

Merges usually have two parents, but they may have more. Though the bzr user
interface discourage such complex merges.

    >>> merge = history[-4].revision
    >>> len(merge.parent_ids)
    2

Parent revisions are identified by their globally unique id, and not by a
foreign key, so existing parents and ghosts can be modelled in the same way.

To try and retrieve a Revision given its globally unique id, you can use the
RevisionSet utility.

    >>> from canonical.launchpad.interfaces import IRevisionSet
    >>> revisionset = getUtility(IRevisionSet)
    >>> [parent_id] = commit.parent_ids
    >>> parent = revisionset.getByRevisionId(parent_id)
    >>> parent == initial
    True

If the parent was a ghost at import time and is not currently available in the
database. getByRevisionId returns None.

    >>> revisionset.getByRevisionId('missing-revision-id') is None
    True


== Getting the tip revision for a Branch ==

The last revision that we have stored in the database for any given branch
is identified by the branch attribute "last_scanned_id".  This is the textual
revision_id for the bzr revision.  The reason that it is a text id rather than
an integer foreign key is so it can easily be compared to the
"last_mirrored_id".  The "last_mirrored_id" is set by the branch puller, and is
used to identify when a scan is needed for a branch.

    >>> branch = branchset.get(1)
    >>> branch.last_scanned_id
    >>> branch.getTipRevision() is None
    True

    >>> branch.last_scanned_id = 'null:'
    >>> branch.getTipRevision() is None
    True

    >>> branch.last_scanned_id = 'test@canonical.com-20051031165248-6f1bb97973c2b4f4'
    >>> rev = branch.getTipRevision()
    >>> print rev.date_created
    2005-10-31 17:21:47.381770+00:00
    >>> print rev.log_body
    initial import (empty)


== Codebrowse and branches ==

Most branches are able to be browsed using the loggerhead codebrowse
instance at http://bazaar.launchpad.net.  Branches that have no
revisions or private branches are not able to be viewed using code
browse.

The link to codebrowse is shown on the action context menu for branches.
The enabling of this link is controlled using the branch property
`code_is_browseable`.

For a public branch with revisions, the link is enabled.

    >>> branch = branchset.getByUniqueName('~name12/+junk/junk.dev')
    >>> print branch.private
    False
    >>> print branch.revision_count
    6
    >>> print branch.code_is_browseable
    True

For a public branch without revisions, the link is disabled.

    >>> branch = branchset.getByUniqueName('~name12/gnome-terminal/main')
    >>> print branch.private
    False
    >>> print branch.revision_count
    0
    >>> print branch.code_is_browseable
    False


== Branch push and branch URLs ==

URLs are shown for a branch to show a user where they can push to and
pull or branch from.  These methods don't check any visibility constraints
for the person passed into the methods, that job is left to the views.
The branch location is shown using the lp: Bazaar lookup names.

    >>> branch = branchset.getByUniqueName(
    ...     '~landscape-developers/landscape/trunk')
    >>> print branch.unique_name
    ~landscape-developers/landscape/trunk
    >>> branch.private
    True
    >>> print branch.bzr_identity
    lp://dev/~landscape-developers/landscape/trunk

Branches associated with product series have shorter identities.  To
show this the landscape trunk branch will be associated as the primary
development focus branch.

    >>> landscape = branch.product
    >>> landscape.development_focus.branch = branch
    >>> syncUpdate(landscape.development_focus)

Private branches still show the full branch name.

    >>> print branch.bzr_identity
    lp://dev/~landscape-developers/landscape/trunk

    >>> branch.private = False
    >>> print branch.bzr_identity
    lp://dev/landscape

If the series is not the main development focus, then the series
name is appended.  The branch will always use the shorter of the
names if possible.

    >>> series = landscape.newSeries(branch.owner, 'experimental', '', branch)
    >>> len(list(branch.associatedProductSeries()))
    2
    >>> print branch.bzr_identity
    lp://dev/landscape
    >>> landscape.development_focus.branch = None
    >>> syncUpdate(landscape.development_focus)
    >>> print branch.bzr_identity
    lp://dev/landscape/experimental

<<<<<<< HEAD
Junk branches associated with a series do not get the short form of
bzr_identity.

    >>> print junkcode.product
    None
    >>> series.branch = junkcode
    >>> syncUpdate(series)
    >>> print junkcode.bzr_identity
    lp://dev/~junkowner/+junk/junkcode

=======
>>>>>>> c08a987d

== Branch Scan List ==

To speed up the branch scanning process, we only want to scan those
branches that have new information available to be scanned.

This accomplished by making the branch puller and branch scanner
record the last revision IDs in the branch that they saw.

If the last mirrored and last scanned revision IDs differ for a
branch, then they will be included in the scan list:

    >>> branch = branchset.get(1)
    >>> branch.last_mirrored_id = 'rev-2'
    >>> branch.last_scanned_id = 'rev-1'
    >>> syncUpdate(branch)
    >>> branch in branchset.getBranchesToScan()
    True

When the branch is scanned, the scanned ID will be updated, and the
branch will no longer appear in the list:

    >>> branch.last_scanned_id = 'rev-2'
    >>> syncUpdate(branch)
    >>> branch in branchset.getBranchesToScan()
    False

If a branch has not been scanned yet, it will have a null scanned ID,
so is included in the branch pull list:

    >>> branch.last_scanned_id = None
    >>> syncUpdate(branch)
    >>> branch in branchset.getBranchesToScan()
    True

Remote branches are not scanned.

    >>> old_type = branch.branch_type
    >>> branch.branch_type = BranchType.REMOTE
    >>> syncUpdate(branch)
    >>> branch in branchset.getBranchesToScan()
    False
    >>> branch.branch_type = old_type
    >>> syncUpdate(branch)

If a branch has not been mirrored, it will have a null mirrored ID.
There is no point in mirroring such branches, whatever the last
scanned ID is.

    >>> branch.last_mirrored_id = None
    >>> branch.last_scanned_id = None
    >>> syncUpdate(branch)
    >>> branch in branchset.getBranchesToScan()
    False

    >>> branch.last_scanned_id = 'rev-1'
    >>> syncUpdate(branch)
    >>> branch in branchset.getBranchesToScan()
    False


== Associated product series ==

A branch is able to return a list of product series that the branch is
associated with through ProductSeries.branch.

    >>> branch = branchset.getByUniqueName('~vcs-imports/evolution/main')
    >>> series = list(branch.associatedProductSeries())
    >>> len(series)
    1
    >>> series = series[0]
    >>> print series.product.name, series.name
    evolution trunk


== Deleting branches ==

If a user creates a branch in error, they should be able to remove that branch.

A branch can be deleted trivially if it is not associated with any bugs or
blueprints, has no subscribers, and hasn't been associated with any product
series.

Deleting the branch is done through Branch.destroySelf.  If the branch is not
deletable then an exception is raised.

More details can be found in the file
canonical/launchpad/database/tests/test_branch.py.


== Branch references ==

When new references to the branch table are added, these need to be
taken into consideration with branch deletion.

The current references to the branch table are shown here.

    >>> from canonical.database import postgresql
    >>> from canonical.database.sqlbase import cursor
    >>> cur = cursor()
    >>> references = list(postgresql.listReferences(cur, 'branch', 'id'))

    >>> for name in sorted([
    ...     '%s.%s' % (src_tab, src_col) for
    ...     src_tab, src_col, ref_tab, ref_col, updact, delact in references]):
    ...     print name
    branch.stacked_on
    branchjob.branch
    branchmergeproposal.dependent_branch
    branchmergeproposal.source_branch
    branchmergeproposal.target_branch
    branchrevision.branch
    branchsubscription.branch
    bugbranch.branch
    codeimport.branch
    productseries.branch
    seriessourcepackagebranch.branch
    specificationbranch.branch

(Unfortunately, references can form a graph-- note that codereviewcomments
 aren't shown.)<|MERGE_RESOLUTION|>--- conflicted
+++ resolved
@@ -629,19 +629,6 @@
     >>> print branch.bzr_identity
     lp://dev/landscape/experimental
 
-<<<<<<< HEAD
-Junk branches associated with a series do not get the short form of
-bzr_identity.
-
-    >>> print junkcode.product
-    None
-    >>> series.branch = junkcode
-    >>> syncUpdate(series)
-    >>> print junkcode.bzr_identity
-    lp://dev/~junkowner/+junk/junkcode
-
-=======
->>>>>>> c08a987d
 
 == Branch Scan List ==
 
