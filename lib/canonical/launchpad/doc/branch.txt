= Bazaar Branches =

The Branch table holds information about an Bazaar Branch. It describes the
Launchpad user model of a branch.

It has a N-N association to the Revision table through the BranchRevision
table. An association table is required because the sequence of revisions
listed by "bzr log" is defined by a "revision-history" file which has some
freedom with respect to the ancestry of revisions.

  * Distinct revision histories may point to same revision.

  * Revision histories including the same revision may have different starting
    points, they need not trace history back to the initial import. Therefore a
    given revision may have a different order number in different branches.

  * A revision history is required to follow the ancestry DAG, but two
    different branches may have histories tracing a different path between two
    shared revisions. This is exercised by the "convergence" feature of "bzr
    pull".

A Branch is not tied to an URL, since a branch may change locations over time.
It's not tied to a specific revision history because each new commit appends to
the history, and it's not restricted to appending to the history because the
Bazaar model does not forbid users from replacing the history of a branch.

== Interfaces ==

>>> from zope.interface.verify import verifyObject
>>> from canonical.launchpad.interfaces import (
...     IBranch, IBranchSet, IBranchSubscription)
>>> from canonical.launchpad.database import (
...     Branch, BranchSet, BranchSubscription,)
>>> verifyObject(IBranch, Branch.get(1))
True
>>> verifyObject(IBranchSet, BranchSet())
True
>>> verifyObject(IBranchSubscription, BranchSubscription.get(1))
True

== Creating branches ==

Branches can be created with IBranchSet.new. IBranchSet can be accessed as an
utility.

>>> from zope.component import getUtility
>>> from canonical.launchpad.interfaces import IBranchSet, NotFoundError
>>> from canonical.launchpad.ftests import syncUpdate
>>> branchset = getUtility(IBranchSet)

>>> from canonical.launchpad.interfaces import IProductSet
>>> productset = getUtility(IProductSet)
>>> gterm_product = productset.get(6)

>>> print branchset.get(-1)
None

A branch is retrievable via BranchSet's __getitem__ 

>>> branchset[24].name
u'launchpad'

If it doesn't exist an exception NotFoundError is raised

>>> try:
...     branchset[-1]
... except NotFoundError:
...     pass

>>> from canonical.launchpad.interfaces import IPersonSet
>>> personset = getUtility(IPersonSet)
>>> ddaa = personset.getByName('ddaa')

>>> from datetime import datetime, timedelta
>>> from pytz import UTC
>>> def timegenerator(origin):
...     now = origin
...     while True:
...         now += timedelta(seconds=5)
...         yield now
>>> now = timegenerator(datetime.now(UTC))

The timegenerator is used to create nicely ordered 'fake' date_created
times for the branches.  This avoids using transaction.commit to get the
date_created values from the database.

>>> gterm_dev_url = 'http://example.com/~ddaa/gterm.dev'
>>> title = "David Allouche's Main GNOME Terminal Branch"
>>> summary = "Main line of development for David Allouche on GNOME Terminal."
>>> home_page = "http://example.com/~ddaa/"
>>> gterm_dev = branchset.new('dev', ddaa, gterm_product, gterm_dev_url,
...     title, summary=summary, home_page=home_page, date_created=now.next())

>>> gterm_dev.name
u'dev'
>>> gterm_dev.product == gterm_product
True
>>> gterm_dev.url
u'http://example.com/~ddaa/gterm.dev'

Branches must implement the IBranch interface.

>>> from zope.interface.verify import verifyObject
>>> from canonical.launchpad.interfaces import IBranch
>>> verifyObject(IBranch, gterm_dev)
True

Branch may or may not be associated to a product, and may have no home_page,
no title, and no summary, and even no URL.

Branches with no URL are primarily hosted on the supermirror.

>>> url = 'http://example.com/~ddaa/junkcode'
>>> junkcode = branchset.new('junkcode', ddaa, None, None,
...                          date_created=now.next())

>>> junkcode.name
u'junkcode'
>>> print repr(junkcode.product)
None
>>> print repr(junkcode.home_page)
None
>>> print repr(junkcode.title)
None
>>> print repr(junkcode.summary)
None
>>> print repr(junkcode.url)
None


== Determining the number of branches ==

The IBranchSet can tell us how many branches there are registered.

>>> branchset.count()
27

(25 in the sample data, and two added above.)

== Determing the number of branches with bugs ==

The count of branches that have bugs associated with them is another
useful piece of summary information that is supplied on one of the initial
pages to show that there can be a relationship created between
branches and bugs.

>>> branchset.countBranchesWithAssociatedBugs()
2

== Determining the recently changed, registered and imported branches ==

The IBranchSet methods getRecentlyChangedBranches, getRecentlyImportedBranches,
and getRecentlyRegisteredBranches are used to give summary information that
is to be displayed on the code.launchpad.net page to entice the 
user to click through.

Changed branches are branches that are owned by real people or groups (as
opposed to vcs-imports), and have recently had new revisions detected by
the branch scanner, either through the branch being pushed to the supermirror
or the branch puller script mirroring a remote branch.

Imported branches are those branches owned by vcs-imports, and are "imported"
from other VCS hosted code bases.  Again recently imported branches are
identified by new revisions detected by the branch scanner.

Branches that have been recently registered have either been created by a user
using the web UI, or by pushing a new branch directly to the supermirror.

In order to determine changes in the branches the last_scanned timestamp
is used.  This is set by the branch scanner when it has finished
scanning the branches and recording the branch data in the launchpad
database.  The sample data doesn't have this value set, so we'll fake
it here to get some interesting results instead of nothing.

>>> list(branchset.getRecentlyChangedBranches(5))
[]
>>> list(branchset.getRecentlyImportedBranches(5))
[]

>>> from datetime import datetime, timedelta
>>> import pytz
>>> today = datetime.now(pytz.timezone('UTC'))
>>> branch = branchset.getByUniqueName('~ddaa/gnome-terminal/dev')
>>> branch.last_scanned = today - timedelta(3)
>>> syncUpdate(branch)
>>> branch = branchset.getByUniqueName('~ddaa/+junk/junkcode')
>>> branch.last_scanned = today - timedelta(2)
>>> syncUpdate(branch)
>>> branch = branchset.getByUniqueName('~vcs-imports/evolution/main')
>>> branch.last_scanned = today - timedelta(1)
>>> syncUpdate(branch)

>>> for branch in branchset.getRecentlyChangedBranches(5):
...   print branch.unique_name
~ddaa/+junk/junkcode
~ddaa/gnome-terminal/dev

>>> for branch in branchset.getRecentlyImportedBranches(5):
...   print branch.unique_name
~vcs-imports/evolution/main

>>> for branch in branchset.getRecentlyRegisteredBranches(2):
...   print branch.unique_name
~ddaa/+junk/junkcode
~ddaa/gnome-terminal/dev


== Finding a branch by URL ==

It is possible to find a branch by URL. Either using the pull URL:

>>> branchset.getByUrl(gterm_dev_url) == gterm_dev
True

Or using the Supermirror URL of the same branch:

>>> gterm_dev_supermirror = \
...     u'http://bazaar.launchpad.net/~ddaa/gnome-terminal/dev'
>>> branchset.getByUrl(gterm_dev_supermirror) == gterm_dev
True
>>> junkcode_supermirror = \
...     u'http://bazaar.launchpad.net/~ddaa/+junk/junkcode'
>>> branchset.getByUrl(junkcode_supermirror) == junkcode or \
...     ('failed', branchset.getByUrl(junkcode_supermirror))
True

The provided URL must not have any trailing slash:

>>> try: branchset.getByUrl(gterm_dev_url + '/')
... except AssertionError: print 'trailing slash not allowed'
trailing slash not allowed

If no branch is found for the specified URL, the specified default value is
returned.

>>> not_there_url = 'http//example.com/not-in-the-sample-data'
>>> print branchset.getByUrl(not_there_url)
None
>>> print branchset.getByUrl(not_there_url, 123)
123

== Branches and products ==

Branch not associated to a product are called "junk" branch and treated for
navigation purposes as if they were associated to a magic product named
"+junk".

>>> junkcode.product_name
'+junk'
>>> gterm_dev.product_name
u'gnome-terminal'

== Branch names ==

Branches have a unique name, that is based on the names of the owner, product
and branch.

>>> pushed = branchset[25]
>>> pushed.unique_name
u'~name12/gnome-terminal/pushed'
>>> junkcode.unique_name
u'~ddaa/+junk/junkcode'

Branches have a display name that is the Branch.title if it's provided, and the
unique_name otherwise.

>>> assert gterm_dev.title is not None
>>> gterm_dev.displayname == gterm_dev.title
True
>>> assert pushed.title is None
>>> pushed.displayname == pushed.unique_name
True

== Branches registered and authored ==

You can get the list of branches for a given Launchpad owner. These are called
the "registered branches", because the owner is initially set to the current
user by the branch creation forms.

>>> def getName(branch):
...     return branch.name
>>> sorted(ddaa.registered_branches, key=getName) == [gterm_dev, junkcode]
True

Branches are associated to an "author" user, which may be different from the
registrant. You can get the branch authored by a given person. Junk branches
should generally have at least an author, but that is not enforced.

>>> list(ddaa.authored_branches)
[]
>>> junkcode.author = ddaa
>>> syncUpdate(junkcode)

>>> list(ddaa.authored_branches) == [junkcode]
True

The list of registered branches does not include branches whose registrant is
also the author. That avoids duplicating the same branch in the registered and
authored branch listings for a person.

>>> list(ddaa.registered_branches) == [gterm_dev]
True

== Branch sort key ==

Branches have a sort_key attribute which is used through Launchpad to order
branch listings in a consistent and predictable way.

The sort key is made of:

  * product name (if applicable)
  * lifecycle status sort key
  * author's browser name (if applicable)
  * branch name
  * owner's nickname

The owner's name is usually not displayed in branch listings, but it is used in
the sort key to guarantee a predictable sort order. This relies on the fact
that (owner, product, name) is unique for all branches.

>>> from canonical.lp.dbschema import BranchLifecycleStatus
>>> gterm_slowness = branchset[19]
>>> gterm_slowness.sort_key
(u'gnome-terminal', ..., u'Sample Person', u'slowness', u'name12')
>>> gterm_slowness.sort_key[1] == BranchLifecycleStatus.MERGED.sortkey
True

If the product or author of a branch is NULL, the corresponding item in the
sort key is None.

Let's demonstrate that on a branch with a NULL product.

>>> junk_dev = branchset[20]
>>> print junk_dev.product
None
>>> junk_dev.sort_key
(None, ..., u'Ubuntu Team', u'junk.dev', u'name12')
>>> junk_dev.sort_key[1] == BranchLifecycleStatus.EXPERIMENTAL.sortkey
True

And on a branch with a NULL author.

>>> gterm_24 = branchset[17]
>>> print gterm_24.author
None
>>> gterm_24.sort_key
(u'gnome-terminal', ..., None, u'2.4', u'name12')
>>> gterm_24.sort_key[1] == BranchLifecycleStatus.ABANDONED.sortkey
True

== Branch subscriptions ==

Branches can be subscribed to and unsubscribed from by a Person.

>>> from canonical.launchpad.interfaces import IPerson, IBranchSubscription
>>> sabdfl = personset.getByName('sabdfl')
>>> sabdfl.subscribed_branches.count()
0
>>> subscription = gterm_dev.subscribe(sabdfl)
>>> verifyObject(IBranchSubscription, subscription)
True
>>> subscription.branch == gterm_dev and subscription.person == sabdfl
True
>>> gterm_dev.subscriptions[0] == subscription
True
>>> list(gterm_dev.subscribers) == [sabdfl]
True
>>> list(sabdfl.subscribed_branches) == [gterm_dev]
True
>>> gterm_dev.unsubscribe(sabdfl)
>>> gterm_dev.subscribers.count()
0

== Branches related to a person ==

Finally, you can get the list of related branches for a person, that includes
the branches registered, authored and subscribed to by this person.

>>> lifeless = personset.getByName('lifeless')
>>> lifeless.branches.count()
0
>>> url = 'http://example.com/~lifeless/mesh-merge'
>>> title = "Experimental mesh merging algorithm."
>>> meshmerge = branchset.new('mesh-merge', lifeless, None, url,
...     title, summary=title, date_created=now.next())
>>> junkcode.author = lifeless
>>> syncUpdate(junkcode)
>>> unused = gterm_dev.subscribe(lifeless)
>>> sorted(lifeless.branches, key=getName) == [gterm_dev, junkcode, meshmerge]
True

== Branches and revisions ==

See revision.txt for a doctest covering the creation of revisions and related
objects. Revision data is loaded in the database by a batch job using a
different user, Launchpad code is only concened with using this data.

Let's get a branch with some revisions in it.

>>> sample_person = personset.getByName('name12')
>>> junk = sample_person.getBranch('+junk', 'junk.dev')
>>> print junk.unique_name
~name12/+junk/junk.dev

== Revision history of Branch ==

Branch.revision_history gives the sequence of revisions in this branch's
history, latest revisions first. All revision history items must implement the
IBranchRevision interface. The Branch.revision_count attribute gives the length
of the revision_history attribute but without building the list.

>>> from canonical.launchpad.interfaces import IBranchRevision
>>> count = junk.revision_count
>>> count
6
>>> [verifyObject(IBranchRevision, a) for a in junk.revision_history]
[True, True, True, True, True, True]
>>> [revno.sequence for revno in junk.revision_history]
[6, 5, 4, 3, 2, 1]

There are two methods for getting only the the latest items of the revision
history.

Branch.latest_revisions give a specific count of BranchRevisions at the end of
the history.

>>> three_latest = list(junk.revision_history)[:3]
>>> list(junk.latest_revisions(3)) == three_latest
True

Branch.revisions_since gives all the BranchRevisions for revisions comitted
since a given timestamp. It may give suprising results if some committers had a
skewed clock.

>>> from datetime import datetime
>>> timestamp = datetime(2005, 10, 31, 12, 00, 00)
>>> two_latest = list(junk.revision_history)[:2]
>>> list(junk.revisions_since(timestamp)) == two_latest
True

== Ancestry of Revision ==

The revision-history of a given branch, is only one possible ancestry path in
the ancestry graph. It is also possible to examine the ancestry graph directly.

A Bazaar branch may contains references (by revision_id) to revisions for which
no data is available. Such revisions are called "ghosts".

Initial commits (after a "bzr init") revisions have no parent.

>>> history = list(junk.revision_history)
>>> initial = history[-1].revision
>>> initial.parent_ids
[]

Normal commits (as opposed to merges) have exactly one parent. The first parent
of a revision is always the revision that was current when committing.

>>> commit = history[-2].revision
>>> [type(a) for a in commit.parent_ids] == [unicode]
True

Merges usually have two parents, but they may have more. Though the bzr user
interface discourage such complex merges.

>>> merge = history[-4].revision
>>> len(merge.parent_ids)
2

Parent revisions are identified by their globally unique id, and not by a
foreign key, so existing parents and ghosts can be modelled in the same way.

To try and retrieve a Revision given its globally unique id, you can use the
RevisionSet utility.

>>> from canonical.launchpad.interfaces import IRevisionSet
>>> revisionset = getUtility(IRevisionSet)
>>> [parent_id] = commit.parent_ids
>>> parent = revisionset.getByRevisionId(parent_id)
>>> parent == initial
True

If the parent was a ghost at import time and is not currently available in the
database. getByRevisionId returns None.

>>> revisionset.getByRevisionId('missing-revision-id') is None
True


== Branch Scan List ==

To speed up the branch scanning process, we only want to scan those
branches that have new information available to be scanned.

This accomplished by making the branch puller and branch scanner
record the last revision IDs in the branch that they saw.

If the last mirrored and last scanned revision IDs differ for a
branch, then they will be included in the scan list:

  >>> branch = branchset.get(1)
  >>> branch.last_mirrored_id = 'rev-2'
  >>> branch.last_scanned_id = 'rev-1'
  >>> syncUpdate(branch)
  >>> branch in branchset.getBranchesToScan()
  True

When the branch is scanned, the scanned ID will be updated, and the
branch will no longer appear in the list:

  >>> branch.last_scanned_id = 'rev-2'
  >>> syncUpdate(branch)
  >>> branch in branchset.getBranchesToScan()
  False

If a branch has not been scanned yet, it will have a null scanned ID,
so is included in the branch pull list:

  >>> branch.last_scanned_id = None
  >>> syncUpdate(branch)
  >>> branch in branchset.getBranchesToScan()
  True

If a branch has not been mirrored, it will have a null mirrored ID.
There is no point in mirroring such branches, whatever the last
scanned ID is.

  >>> branch.last_mirrored_id = None
  >>> branch.last_scanned_id = None
  >>> syncUpdate(branch)
  >>> branch in branchset.getBranchesToScan()
  False

  >>> branch.last_scanned_id = 'rev-1'
  >>> syncUpdate(branch)
  >>> branch in branchset.getBranchesToScan()
  False

<<<<<<< HEAD
=======
== Getting last commit time for branches ==

There is not sufficient correct data in the sample code to make this
right, but we still want to test the corner cases.

  >>> branchset.getLastCommitForBranches([])
  {}
  >>> branch = branchset.get(1)
  >>> branchset.getLastCommitForBranches([branch])
  {<Branch ...>: None}
  >>> another = branchset.get(2)
  >>> branchset.getLastCommitForBranches([branch, another])
  {<Branch ...>: None, <Branch ...>: None}

== Getting the development focus branches for products ==

One of the primary initial code pages will be the "products with code" page.
In order to entice the user to click through, one of the links for each
product will be the development focus branch if there is one.

Lets make gnome terminal have a user branch as the dev focus.

  >>> login('test@canonical.com')
  >>> gterm_main = branchset.getByUniqueName('~name12/gnome-terminal/main')
  >>> gterm_product.development_focus.user_branch = gterm_main
  >>> syncUpdate(gterm_product.development_focus)
  
  >>> products = productset.getProductsWithBranches()
  >>> branches = branchset.getProductDevelopmentBranches(products)
  >>> import operator
  >>> for branch in sorted(branches, key=operator.attrgetter('unique_name')):
  ...     print branch.unique_name
  ~name12/gnome-terminal/main
  ~vcs-imports/evolution/main

== Getting the branch count and last commit for products ==

  >>> summary = branchset.getBranchSummaryForProducts(products)
  >>> for product in products:
  ...     print "%s %s %s" % (
  ...         product.name,
  ...         summary[product]['branch_count'],
  ...         summary[product]['last_commit'])
  evolution      2 None
  firefox        5 2005-03-09 15:50:00
  gnome-terminal 8 None
  iso-codes      1 None
  thunderbird    1 None


>>>>>>> 418bbaec
== Getting branches by owner ==

In order to facilitate getting the branches for all the teams that a 
person is a member of, we need to be able to get branches owned by
arbitrary people.

  >>> branchset.getBranchesForOwners([])
  []
  >>> owners = [personset.getByName('launchpad')]
  >>> branches = branchset.getBranchesForOwners(owners)
  >>> import operator
  >>> for branch in sorted(branches, key=operator.attrgetter('unique_name')):
  ...     print branch.unique_name
  ~launchpad/gnome-terminal/launchpad

  >>> owners.append(personset.getByName('ddaa'))
  >>> branches = branchset.getBranchesForOwners(owners)
  >>> for branch in sorted(branches, key=operator.attrgetter('unique_name')):
  ...     print branch.unique_name
  ~ddaa/+junk/junkcode
  ~ddaa/gnome-terminal/dev
  ~launchpad/gnome-terminal/launchpad
<<<<<<< HEAD
  
=======
 
== Getting all branches for a person ==

Batching of the branch pages relies (ideally) on a quick simple query
that can have the result set limited in order to only return a partial
result set.  The getBranchesForPerson method on IBranchSet will 
return all branches associated with that person:
  - subscribed branches by person or team the person is a member of
  - person is author of the branch
  - owner is person or team the person is a member of

  >>> from canonical.launchpad.interfaces import (
  ...     DEFAULT_BRANCH_STATUS_IN_LISTING)
  >>> branches = branchset.getBranchesForPerson(
  ...     personset.getByName('ddaa'), DEFAULT_BRANCH_STATUS_IN_LISTING)
  >>> for branch in branches:
  ...     print branch.lifecycle_status.title, branch.unique_name
  New ~vcs-imports/evolution/main
  New ~ddaa/gnome-terminal/dev
  New ~ddaa/+junk/junkcode

  >>> sample_person = personset.getByName('name12')
  >>> for branch in branchset.getBranchesForPerson(sample_person):
  ...     print branch.lifecycle_status.title, branch.unique_name
  New ~name12/firefox/main
  Abandoned ~name12/gnome-terminal/2.4
  Merged ~name12/gnome-terminal/slowness
  Mature ~name12/gnome-terminal/2.6
  Development ~name12/gnome-terminal/main
  Experimental ~name12/gnome-terminal/klingon
  New ~launchpad/gnome-terminal/launchpad
  New ~name12/gnome-terminal/pushed
  Experimental ~name12/+junk/junk.dev
  New ~name12/+junk/junk.contrib

  >>> for branch in branchset.getBranchesAuthoredByPerson(sample_person):
  ...     print branch.lifecycle_status.title, branch.unique_name
  New ~name12/firefox/main
  Merged ~name12/gnome-terminal/slowness
  Experimental ~name12/gnome-terminal/klingon
  New ~name12/+junk/junk.contrib

  >>> for branch in branchset.getBranchesRegisteredByPerson(sample_person):
  ...     print branch.lifecycle_status.title, branch.unique_name
  Abandoned ~name12/gnome-terminal/2.4
  Mature ~name12/gnome-terminal/2.6
  Development ~name12/gnome-terminal/main
  New ~name12/gnome-terminal/pushed
  Experimental ~name12/+junk/junk.dev

  >>> for branch in branchset.getBranchesSubscribedByPerson(sample_person):
  ...     print branch.lifecycle_status.title, branch.unique_name
  New ~launchpad/gnome-terminal/launchpad
  Experimental ~name12/+junk/junk.dev


== Getting branches for a product ==

In order to have batched branch listings the database needs to do as much
of the work as possible.  This way there are optimal database queries for
extra display information.

  >>> gnome_terminal = productset.getByName('gnome-terminal')
  >>> branches = branchset.getBranchesForProduct(
  ...     gnome_terminal, DEFAULT_BRANCH_STATUS_IN_LISTING)
  >>> for branch in branches:
  ...     print branch.lifecycle_status.title, branch.unique_name
  Mature ~name12/gnome-terminal/2.6
  Development ~name12/gnome-terminal/main
  Experimental ~name12/gnome-terminal/klingon
  New ~launchpad/gnome-terminal/launchpad
  New ~ddaa/gnome-terminal/dev
  New ~name12/gnome-terminal/pushed

  >>> branches = branchset.getBranchesForProduct(gnome_terminal)
  >>> for branch in branches:
  ...     print branch.lifecycle_status.title, branch.unique_name
  Abandoned ~name12/gnome-terminal/2.4
  Merged ~name12/gnome-terminal/slowness
  Mature ~name12/gnome-terminal/2.6
  Development ~name12/gnome-terminal/main
  Experimental ~name12/gnome-terminal/klingon
  New ~launchpad/gnome-terminal/launchpad
  New ~ddaa/gnome-terminal/dev
  New ~name12/gnome-terminal/pushed

  >>> branches = branchset.getBranchesForProduct(
  ...     gnome_terminal, [BranchLifecycleStatus.DEVELOPMENT])
  >>> for branch in branches:
  ...     print branch.lifecycle_status.title, branch.unique_name
  Development ~name12/gnome-terminal/main

>>>>>>> 418bbaec
<|MERGE_RESOLUTION|>--- conflicted
+++ resolved
@@ -536,8 +536,6 @@
   >>> branch in branchset.getBranchesToScan()
   False
 
-<<<<<<< HEAD
-=======
 == Getting last commit time for branches ==
 
 There is not sufficient correct data in the sample code to make this
@@ -588,7 +586,6 @@
   thunderbird    1 None
 
 
->>>>>>> 418bbaec
 == Getting branches by owner ==
 
 In order to facilitate getting the branches for all the teams that a 
@@ -611,9 +608,6 @@
   ~ddaa/+junk/junkcode
   ~ddaa/gnome-terminal/dev
   ~launchpad/gnome-terminal/launchpad
-<<<<<<< HEAD
-  
-=======
  
 == Getting all branches for a person ==
 
@@ -706,4 +700,3 @@
   ...     print branch.lifecycle_status.title, branch.unique_name
   Development ~name12/gnome-terminal/main
 
->>>>>>> 418bbaec
