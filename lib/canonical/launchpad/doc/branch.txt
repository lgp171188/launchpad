--- conflicted
+++ resolved
@@ -460,11 +460,7 @@
 
     >>> from canonical.launchpad.interfaces import (
     ...     BranchSubscriptionDiffSize, BranchSubscriptionNotificationLevel,
-<<<<<<< HEAD
-    ...     CodeReviewNotificationLevel, IPerson, IBranchSubscription)
-=======
-    ...     IBranchSubscription)
->>>>>>> a4fc26f0
+    ...     CodeReviewNotificationLevel, IBranchSubscription)
     >>> sabdfl = personset.getByName('sabdfl')
     >>> sabdfl.subscribed_branches.count()
     0
