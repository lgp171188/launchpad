--- conflicted
+++ resolved
@@ -569,7 +569,6 @@
   >>> summary = branchset.getBranchSummaryForProducts(products)
   >>> for product in products:
   ...     print "%s %s %s" % (
-<<<<<<< HEAD
   ...         product.name,
   ...         summary[product]['branch_count'],
   ...         summary[product]['last_commit'])
@@ -579,16 +578,6 @@
   iso-codes      1 None
   thunderbird    1 None
 
-=======
-  ...         product.displayname,
-  ...         summary[product]['branch_count'],
-  ...         summary[product]['last_commit'])
-  Evolution             2 None
-  GNOME Terminal        8 None
-  iso-codes             1 None
-  Mozilla Firefox       5 None
-  Mozilla Thunderbird   1 None
->>>>>>> 171029f9
 
 == Getting branches by owner ==
 
