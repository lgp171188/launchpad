--- conflicted
+++ resolved
@@ -8,11 +8,7 @@
 
   >>> from canonical.launchpad.ftests.test_pages import (
   ...     find_tag_by_id, find_tags_by_class, find_portlet,
-<<<<<<< HEAD
-  ...     find_main_content, extract_text)
-=======
   ...     find_main_content, extract_text, parse_relationship_section)
->>>>>>> 692e4f9b
 
 Each of these functions returns a BeautifulSoup "Tag" instance (or a
 list of such instances in the case of find_tags_by_class).  Printing
@@ -194,10 +190,7 @@
   Main content area
   ...
 
-<<<<<<< HEAD
-=======
-
->>>>>>> 692e4f9b
+
 == extract_text ==
 
 Sometimes we are just interested in a portion of text that is displayed
@@ -205,12 +198,6 @@
 is displayed (ie. bold, italics, coloured et al).
 
 The extract_text method is often used in conjunction with the other
-<<<<<<< HEAD
-find_xxx helper methods to identify the text to display.
-
-  >>> print extract_text(find_portlet(content, 'Portlet 2'))
-  Portlet 2 Contents of portlet 2
-=======
 find_xxx helper methods to identify the text to display.  This is due
 to the function taking a BeautifulSoup instance as a parameter rather
 than a plain string.
@@ -253,5 +240,4 @@
   LINK: "linked_item" -> somewhere
   TEXT: "not_linked_item"
   LINK: "linked with spaces" -> somewhereelse
-  TEXT: "text with spaces"
->>>>>>> 692e4f9b
+  TEXT: "text with spaces"