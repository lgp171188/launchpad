ShipIt
======

ShipIt is our application to ship Ubuntu CDs to our users. Any user can
make an request with any number of CDs, and as soon as the request is approved,
these CDs are sent to the user.

  >>> from datetime import date
  >>> from zope.component import getUtility
  >>> from zope.interface.verify import verifyObject
  >>> from canonical.lp.dbschema import ShipItFlavour, ShipItArchitecture
  >>> from canonical.database.sqlbase import flush_database_updates
  >>> from canonical.launchpad.ftests import login
  >>> from canonical.launchpad.database import ShippingRun
  >>> from canonical.launchpad.interfaces import (
  ...    IStandardShipItRequestSet, IShippingRequestSet, IPersonSet,
  ...    IShippingRequest, ILaunchBag, ShippingRequestStatus, IShipmentSet,
  ...    ShippingRequestPriority)
  >>> requestset = getUtility(IShippingRequestSet)
  >>> foobar = getUtility(IPersonSet).getByEmail('foo.bar@canonical.com')

Let's create a new request for foo.bar@canonical.com.

  >>> UBUNTU = ShipItFlavour.UBUNTU
  >>> X86 = ShipItArchitecture.X86
  >>> AMD64 = ShipItArchitecture.AMD64
  >>> PPC = ShipItArchitecture.PPC
  >>> recipient = foobar
  >>> country = 31 # Brazil
  >>> city = 'some city'
  >>> addressline1 = 'address1'
  >>> name = 'the name'
  >>> phone = '+551635015218'
  >>> reason = ("I'm going to give away some CDs in the next meeting of my "
  ...           "city's LUG.")
  >>> request = requestset.new(recipient, name, country, city,
  ...                          addressline1, phone, reason=reason)
  >>> quantities = {UBUNTU: {X86: 30, AMD64: 5, PPC: 2}}
  >>> request.setQuantities(quantities)

A request can be a custom or a standard one; if the request contains custom
quantities for any flavour, then that request is considered custom.

  >>> request.containsCustomQuantitiesOfFlavour(ShipItFlavour.KUBUNTU)
  False
  >>> request.containsCustomQuantitiesOfFlavour(ShipItFlavour.UBUNTU)
  True
  >>> request.isCustom()
  True

We're not allowed to add a second request for the same recipient, while the
existing one is not yet exported.

  >>> request = requestset.new(recipient, name, country, city,
  ...                          addressline1, phone, reason=reason)
  Traceback (most recent call last):
  ...
  AssertionError

  >>> verifyObject(IShippingRequest, request)
  True

  >>> request.getTotalCDs()
  37
  >>> recipient.currentShipItRequest() == request
  True
  
If a request is not approved yet, it'll have approved == None. If it was
approved, then approved will be True.

  >>> request.approved is None
  True

The number of CDs can be altered by the user, if he wants.

  >>> login('foo.bar@canonical.com')
  >>> quantities = {UBUNTU: {X86: 10, AMD64: 3, PPC: 1}}
  >>> request.setQuantities(quantities)
  >>> request.getTotalCDs()
  14

When a request is approved, you must specify the approved quantities.

  >>> login('marilize@hbd.com')
  >>> request.approve(whoapproved=getUtility(ILaunchBag).user)
  >>> request.approved
  True
  >>> request.whoapproved.displayname
  u'Marilize Coetzee'
  >>> quantities = request.getRequestedCDsGroupedByFlavourAndArch()
  >>> quantities[UBUNTU][X86].quantityapproved
  10
  >>> quantities[UBUNTU][AMD64].quantityapproved
  3
  >>> quantities[UBUNTU][PPC].quantityapproved
  1

The approved quantities can be changed only if the request is approved.

  >>> quantities = {UBUNTU: {X86: 5, AMD64: 3, PPC: 2}}
  >>> request.setApprovedQuantities(quantities)
  >>> sorted([
  ...     (reqcds.flavour.name, reqcds.architecture.name,
  ...         reqcds.quantityapproved)
  ...     for reqcds in request.getAllRequestedCDs()
  ...     ])
  [('UBUNTU', 'AMD64', 3), ('UBUNTU', 'PPC', 2), ('UBUNTU', 'X86', 5)]

We can also mark a request as pending approval, automatically cleaning the
approved quantities.

  >>> request.clearApproval()
  >>> request.approved is None
  True
  >>> flush_database_updates()
  >>> sorted([
<<<<<<< HEAD
  ...   (reqcds.flavour.name, reqcds.architecture.name, reqcds.quantityapproved)
  ...   for reqcds in request.getAllRequestedCDs()])
=======
  ...     (reqcds.flavour.name, reqcds.architecture.name,
  ...         reqcds.quantityapproved)
  ...     for reqcds in request.getAllRequestedCDs()
  ...     ])
>>>>>>> 004c711f
  [('UBUNTU', 'AMD64', 0), ('UBUNTU', 'PPC', 0), ('UBUNTU', 'X86', 0)]

If a request hasn't been exported yet, it can still be denied.

  >>> request.deny()
  >>> request.approved
  False

A request can also be cancelled, and this means the approved and
quantity*approved will be set back to None.

  >>> request.cancel(getUtility(ILaunchBag).user)
  >>> request.cancelled
  True
  >>> request.whocancelled.displayname
  u'Marilize Coetzee'
  >>> flush_database_updates()

When a request is cancelled it'll not show up as the recipient's current
request.

  >>> recipient.currentShipItRequest() is None
  True

Instead, it'll be part of the past requests of that recipient.

  >>> request in recipient.pastShipItRequests()
  True


Searching for requests
----------------------

We have 15 requests, and two of them are cancelled

  >>> sorted(shipreq.recipient.name 
  ...        for shipreq in requestset.search(include_cancelled=True))
  [u'cprov', u'ddaa', u'ddaa', u'ddaa', u'debonzi', u'jblack', u'jblack',
   u'jdub', u'jordi', u'kreutzm', u'lifeless', u'name16',
   u'no-priv', u'shipit-admins', u'stub']

  >>> sorted(shipreq.recipient.name for shipreq in requestset.search())
  [u'ddaa', u'ddaa', u'ddaa', u'debonzi', u'jblack', u'jblack', u'jdub',
   u'jordi', u'kreutzm', u'lifeless', u'no-priv', u'shipit-admins', u'stub']

From the thirteen non-cancelled, 2 are pending review, because their
recipients asked for extra CDs.

  >>> pending = ShippingRequestStatus.PENDING
  >>> for request in requestset.search(status=pending):
  ...     print request.id, ":", request.reason
  12 : I want 100 more CDs.
  13 : I need 50 more CDs to give away to my friends.


All other requests are automatically approved.

  >>> approved = ShippingRequestStatus.APPROVED
  >>> sorted((shipreq.id, shipreq.recipient.name) 
  ...         for shipreq in requestset.search(status=approved))
  [(1, u'no-priv'), (2, u'stub'), (3, u'kreutzm'), (4, u'lifeless'),
   (5, u'ddaa'), (7, u'debonzi'), (14, u'jblack'), (15, u'ddaa'),
   (16, u'jordi'), (17, u'jblack'), (18, u'ddaa')]


It's also possible to search for requests containing CDs of a given flavour or
of a given distrorelease (or both, obviously).

  >>> kubuntu = ShipItFlavour.KUBUNTU
  >>> [(shipreq.recipient.displayname , shipreq.id)
  ...  for shipreq in requestset.search(flavour=kubuntu)]
  [(u'David Allouche', 5), (u'Daniel Henrique Debonzi', 7),
   (u'Jordi Mallach', 16), (u'James Blackwell', 17)]

  >>> from canonical.lp.dbschema import ShipItDistroRelease
  >>> dapper = ShipItDistroRelease.DAPPER
  >>> [(shipreq.recipient.displayname , shipreq.id)
  ...  for shipreq in requestset.search(distrorelease=dapper)]
  [(u'Robert Collins', 4), (u'No Privileges Person', 1),
   (u'Helge Kreutzmann', 3), (u'David Allouche', 5),
   (u'Daniel Henrique Debonzi', 7), (u'Jordi Mallach', 16),
   (u'David Allouche', 18), (u'Jeff Waugh', 12),
   (u'ShipIt Administrators', 13), (u'James Blackwell', 17),
   (u'Stuart Bishop', 2)]

  >>> edubuntu = ShipItFlavour.EDUBUNTU
  >>> [(shipreq.recipient.displayname , shipreq.id)
  ...  for shipreq in requestset.search(distrorelease=dapper, flavour=edubuntu)]
  [(u'Jordi Mallach', 16), (u'David Allouche', 18),
   (u'ShipIt Administrators', 13)]


Another way of searching is by using any part of the recipient's name or the
beginning of his email address.

  >>> [shipreq.recipient.displayname 
  ...  for shipreq in requestset.search(recipient_text='Kreutzmann')]
  [u'Helge Kreutzmann']

  >>> [shipreq.recipient_email
  ...  for shipreq in requestset.search(recipient_text='Stuart.Bishop')]
  [u'stuart.bishop@canonical.com']

  >>> [shipreq.recipient_email
  ...  for shipreq in requestset.search(status=ShippingRequestStatus.PENDING,
  ...                                   recipient_text='marilize')]
  ['info@shipit.ubuntu.com']


Exporting requests
------------------

When exporting requests, we'll want to get all approved requests that weren't
approved yet, with a given priority. This is done using the
getUnshippedRequestsIDs method of ShippingRequestSet.

  >>> import transaction
  >>> transaction.commit()
  >>> high = ShippingRequestPriority.HIGH
  >>> unshipped_requests = requestset.getUnshippedRequestsIDs(high)
  >>> len(unshipped_requests)
  1

To actually export the files and upload them to Librarian we use
ShippingRequestSet.exportRequestsToFiles(). Let's do an export of all high
priority requests.

  >>> requestset.exportRequestsToFiles(high, transaction)
  >>> flush_database_updates()
  >>> run = ShippingRun.select(orderBy='-id', limit=1)[0]
  >>> run.requests.count()
  1
  >>> run.requests[0].highpriority
  True
  >>> print run.csvfile.read()
  "recordnr","Ship to company","Ship to name","Ship to addr1","Ship to addr2","Ship to city","Ship to county","Ship to zip","Ship to country","Ship to phone","Ship to email address","ship Ubuntu quantity PC","ship Ubuntu quantity 64-bit PC","ship Ubuntu quantity Mac","ship Kubuntu quantity PC","ship Kubuntu quantity 64-bit PC","ship Kubuntu quantity Mac","ship Edubuntu quantity PC","ship Edubuntu quantity 64-bit PC","ship Edubuntu quantity Mac","token","Ship via","display"
  "16","Something","Jordi Mallach","Somewhere","in this world","whatever","not mandatory","999432423","IO","+55 16 3374-2027","jordi@ubuntu.com","0","0","0","5","0","0","5","0","0","...","TNT","0"
  <BLANKLINE>



Now we do an export of all normal priority requests that are ready to be
shipped, by running the shipit-exports cronscript.

  >>> sorted(requestset.getUnshippedRequestsIDs(ShippingRequestPriority.NORMAL))
  [1, 2, 3, 4, 5, 7]

  >>> import subprocess
  >>> process = subprocess.Popen(
  ...     'cronscripts/shipit-exports.py -q --priority=normal', shell=True,
  ...     stdin=subprocess.PIPE, stdout=subprocess.PIPE, stderr=subprocess.PIPE)
  >>> (out, err) = process.communicate()
  >>> out, err
  ('', '')
  >>> process.returncode
  0

  >>> transaction.commit()
  >>> flush_database_updates()
  >>> len(requestset.getUnshippedRequestsIDs(ShippingRequestPriority.NORMAL))
  0
  >>> run = ShippingRun.select(orderBy='-datecreated', limit=1)[0]
  >>> sorted([request.id for request in run.requests])
  [1, 2, 3, 4, 5, 7]

  >>> run.requests[0].highpriority
  False


Generating reports
------------------

To help Jane with marketing decisions, we need to generate periodic reports
based on shipit data.

One of the reports we can generate gives us information about orders shipped
to each country.

The generateCountryBasedReport() method accepts a current_release_only
argument that, if True, will include only requests of
ShipItConstants.current_distrorelease.

  >>> csv_file = requestset.generateCountryBasedReport(
  ...     current_release_only=False)
  >>> for line in csv_file.readlines():
  ...     line.strip()
  '"Country","Total Shipped Ubuntu","Total Shipped Kubuntu","Total Shipped Edubuntu","Total Shipped","Shipped Ubuntu x86 CDs","Shipped Ubuntu AMD64 CDs","Shipped Ubuntu PPC CDs","Shipped Kubuntu x86 CDs","Shipped Kubuntu AMD64 CDs","Shipped Kubuntu PPC CDs","Shipped Edubuntu x86 CDs","Shipped Edubuntu AMD64 CDs","Shipped Edubuntu PPC CDs","Normal-prio shipments","High-prio shipments","Average request size","Percentage of requested CDs that were approved","Percentage of total shipped CDs","Continent"'
  '"Bermuda","10","0","0","10","8","1","1","0","0","0","0","0","0","1","0","10","100.00%","9.80%","North America"'
  '"British Indian Ocean Territory","25","11","5","41","9","6","10","6","5","0","5","0","0","3","1","10","100.00%","40.20%","Asia"'
  '"Burkina Faso","10","0","0","10","10","0","0","0","0","0","0","0","0","1","0","10","100.00%","9.80%","Africa"'
  '"China","1","0","0","1","0","1","0","0","0","0","0","0","0","1","0","1","100.00%","0.98%","Asia"'
  '"France","0","0","1","1","0","0","0","0","0","0","1","0","0","1","0","1","100.00%","0.98%","Europe"'
  '"Heard Island and McDonald Islands","5","0","0","5","5","0","0","0","0","0","0","0","0","1","0","5","100.00%","4.90%","Antarctica"'
  '"United States","24","0","0","24","9","6","9","0","0","0","0","0","0","1","0","24","100.00%","23.53%","North America"'
  '"\xc3\x85land Islands","0","10","0","10","0","0","0","8","2","0","0","0","0","0","1","10","100.00%","9.80%","Europe"'

  >>> csv_file = requestset.generateCountryBasedReport(
  ...     current_release_only=True)
  >>> for line in csv_file.readlines():
  ...     line.strip()
  '"Country","Total Shipped Ubuntu","Total Shipped Kubuntu","Total Shipped Edubuntu","Total Shipped","Shipped Ubuntu x86 CDs","Shipped Ubuntu AMD64 CDs","Shipped Ubuntu PPC CDs","Shipped Kubuntu x86 CDs","Shipped Kubuntu AMD64 CDs","Shipped Kubuntu PPC CDs","Shipped Edubuntu x86 CDs","Shipped Edubuntu AMD64 CDs","Shipped Edubuntu PPC CDs","Normal-prio shipments","High-prio shipments","Average request size","Percentage of requested CDs that were approved","Percentage of total shipped CDs","Continent"'
  '"Bermuda","10","0","0","10","8","1","1","0","0","0","0","0","0","1","0","10","100.00%","18.52%","North America"'
  '"British Indian Ocean Territory","1","11","5","17","0","0","1","6","5","0","5","0","0","2","1","5","100.00%","31.48%","Asia"'
  '"Burkina Faso","10","0","0","10","10","0","0","0","0","0","0","0","0","1","0","10","100.00%","18.52%","Africa"'
  '"China","1","0","0","1","0","1","0","0","0","0","0","0","0","1","0","1","100.00%","1.85%","Asia"'
  '"France","0","0","1","1","0","0","0","0","0","0","1","0","0","1","0","1","100.00%","1.85%","Europe"'
  '"Heard Island and McDonald Islands","5","0","0","5","5","0","0","0","0","0","0","0","0","1","0","5","100.00%","9.26%","Antarctica"'
  '"\xc3\x85land Islands","0","10","0","10","0","0","0","8","2","0","0","0","0","0","1","10","100.00%","18.52%","Europe"'


There's another report which gives us the number of shipments of all shipment
sizes we had.

The generateShipmentSizeBasedReport() method accepts a current_release_only
argument that, if True, will include only requests of
ShipItConstants.current_distrorelease.

  >>> csv_file = requestset.generateShipmentSizeBasedReport(
  ...     current_release_only=False)
  >>> for line in csv_file.readlines():
  ...     line.strip()
  '"Number of CDs","Number of Shipments"'
  '"1","2"'
  '"2","1"'
  '"5","2"'
  '"10","4"'
  '"24","2"'

  >>> csv_file = requestset.generateShipmentSizeBasedReport(
  ...     current_release_only=True)
  >>> for line in csv_file.readlines():
  ...     line.strip()
  '"Number of CDs","Number of Shipments"'
  '"1","2"'
  '"2","1"'
  '"5","2"'
  '"10","4"'


There's also a report of requests by week, which can be tweaked to report only
requests for CDs of the current distrorelease or all requests.

  >>> start_date = date(2006, 2, 24)
  >>> end_date = date(2006, 4, 3)
  >>> csv_file = requestset.generateWeekBasedReport(
  ...     start_date, end_date, only_current_distrorelease=True)
  >>> for line in csv_file.readlines():
  ...     line.strip()
  '"Year","Week number","Week start","Requests","Ubuntu Total","Kubuntu Total","Edubuntu Total","Grand Total","Ubuntu Requested PC CDs","Ubuntu Requested 64-bit PC CDs","Ubuntu Requested Mac CDs","Kubuntu Requested PC CDs","Kubuntu Requested 64-bit PC CDs","Kubuntu Requested Mac CDs","Edubuntu Requested PC CDs","Edubuntu Requested 64-bit PC CDs","Edubuntu Requested Mac CDs"'
  '"2006","8","2006-02-20","0","0","0","0","0","0","0","0","0","0","0","0","0","0"'
  '"2006","9","2006-02-27","5","11","11","6","28","10","0","1","6","5","0","6","0","0"'
  '"2006","10","2006-03-06","2","10","0","5","15","10","0","0","0","0","0","5","0","0"'
  '"2006","11","2006-03-13","1","0","10","0","10","0","0","0","8","2","0","0","0","0"'
  '"2006","12","2006-03-20","0","0","0","0","0","0","0","0","0","0","0","0","0","0"'
  '"2006","13","2006-03-27","1","5","0","0","5","5","0","0","0","0","0","0","0","0"'

  >>> start_date = date(2005, 5, 1)
  >>> end_date = date(2005, 5, 23)
  >>> csv_file = requestset.generateWeekBasedReport(
  ...     start_date, end_date, only_current_distrorelease=True)
  >>> for line in csv_file.readlines():
  ...     line.strip()
  '"Year","Week number","Week start","Requests","Ubuntu Total","Kubuntu Total","Edubuntu Total","Grand Total","Ubuntu Requested PC CDs","Ubuntu Requested 64-bit PC CDs","Ubuntu Requested Mac CDs","Kubuntu Requested PC CDs","Kubuntu Requested 64-bit PC CDs","Kubuntu Requested Mac CDs","Edubuntu Requested PC CDs","Edubuntu Requested 64-bit PC CDs","Edubuntu Requested Mac CDs"'
  '"2005","17","2005-04-25","0","0","0","0","0","0","0","0","0","0","0","0","0","0"'
  '"2005","18","2005-05-02","0","0","0","0","0","0","0","0","0","0","0","0","0","0"'
  '"2005","19","2005-05-09","0","0","0","0","0","0","0","0","0","0","0","0","0","0"'
  '"2005","20","2005-05-16","0","0","0","0","0","0","0","0","0","0","0","0","0","0"'

  >>> csv_file = requestset.generateWeekBasedReport(
  ...     start_date, end_date, only_current_distrorelease=False)
  >>> for line in csv_file.readlines():
  ...     line.strip()
  '"Year","Week number","Week start","Requests","Ubuntu Total","Kubuntu Total","Edubuntu Total","Grand Total","Ubuntu Requested PC CDs","Ubuntu Requested 64-bit PC CDs","Ubuntu Requested Mac CDs","Kubuntu Requested PC CDs","Kubuntu Requested 64-bit PC CDs","Kubuntu Requested Mac CDs","Edubuntu Requested PC CDs","Edubuntu Requested 64-bit PC CDs","Edubuntu Requested Mac CDs"'
  '"2005","17","2005-04-25","1","24","0","0","24","9","6","9","0","0","0","0","0","0"'    
  '"2005","18","2005-05-02","0","0","0","0","0","0","0","0","0","0","0","0","0","0"'
  '"2005","19","2005-05-09","0","0","0","0","0","0","0","0","0","0","0","0","0","0"'
  '"2005","20","2005-05-16","1","24","0","0","24","9","6","9","0","0","0","0","0","0"'

All these reports are generated periodically and stored in the Librarian by
the shipit-reports cronscript.

  >>> process = subprocess.Popen(
  ...     'cronscripts/shipit-reports.py -q', shell=True,
  ...     stdin=subprocess.PIPE, stdout=subprocess.PIPE, stderr=subprocess.PIPE)
  >>> (out, err) = process.communicate()
  >>> out, err
  ('', '')
  >>> process.returncode
  0
<|MERGE_RESOLUTION|>--- conflicted
+++ resolved
@@ -114,15 +114,10 @@
   True
   >>> flush_database_updates()
   >>> sorted([
-<<<<<<< HEAD
-  ...   (reqcds.flavour.name, reqcds.architecture.name, reqcds.quantityapproved)
-  ...   for reqcds in request.getAllRequestedCDs()])
-=======
   ...     (reqcds.flavour.name, reqcds.architecture.name,
   ...         reqcds.quantityapproved)
   ...     for reqcds in request.getAllRequestedCDs()
   ...     ])
->>>>>>> 004c711f
   [('UBUNTU', 'AMD64', 0), ('UBUNTU', 'PPC', 0), ('UBUNTU', 'X86', 0)]
 
 If a request hasn't been exported yet, it can still be denied.
