= Person Pages =

There are many views that wrap the Person object to display the
person's information.


== Email address disclosure ==

PersonView is the base for many views for Person objects, including the
default view. It provides several properties to help display email
addresses.

Templates may use the state of the email_address_visibility property to
determine which message to show to the user. When the state is PUBLIC or
ALLOWED, the email_addresses property contains a list of the viewable
email addresses and the visible_email_address_description summarises who
can see them

Mark has a registered email address, and he has chosen to disclose it to
the world.

    >>> from canonical.launchpad.interfaces.person import IPersonSet

    >>> person_set = getUtility(IPersonSet)
    >>> mark = person_set.getByEmail('mark@hbd.com')
    >>> mark.preferredemail.email
    u'mark@hbd.com'
    >>> mark.hide_email_addresses
    False

Anonymous users cannot see any Launchpad user's email addresses. The
email addresses state is LOGIN_REQUIRED, there is no description, nor
are there any email addresses.

    >>> view = create_initialized_view(mark, '+index')
    >>> view.email_address_visibility.is_login_required
    True
    >>> print view.visible_email_address_description
    None
    >>> view.visible_email_addresses
    []

Logged in user can see Mark's email addresses. The email addresses
state is PUBLIC. There is a description of who can see the list of
email addresses.

    >>> login('test@canonical.com')
    >>> view = create_initialized_view(mark, '+index')
    >>> view.email_address_visibility.are_public
    True
    >>> view.visible_email_address_description
    'This email address is only visible to Launchpad users.'
    >>> view.visible_email_addresses
    [u'mark@hbd.com']

As for Sample Person, he has chosen not to disclose his email addresses.

    >>> login(ANONYMOUS)
    >>> sample_person = person_set.getByEmail('test@canonical.com')
    >>> sample_person.hide_email_addresses
    True

Anonymous users can't see them because the state is LOGIN_REQUIRED.

    >>> view = create_initialized_view(sample_person, '+index')
    >>> view.email_address_visibility.is_login_required
    True
    >>> view.visible_email_addresses
    []

No Privileges Person cannot see them either because the state is
HIDDEN. There is no description for the email addresses because
he cannot view them.

    >>> login('no-priv@canonical.com')
    >>> view = create_initialized_view(sample_person, '+index')
    >>> view.email_address_visibility.are_hidden
    True
    >>> print view.visible_email_address_description
    None
    >>> view.visible_email_addresses
    []

Admins and commercial admins, like Foo Bar and Commercial Member, can
see Sample Person's email addresses because the state is ALLOWED.
The description states that the email addresses are not disclosed to
others.

    >>> login('foo.bar@canonical.com')
    >>> view = create_initialized_view(sample_person, '+index')
    >>> view.email_address_visibility.are_allowed
    True
    >>> view.visible_email_address_description
    'This email address is not disclosed to others.'
    >>> view.visible_email_addresses
    [u'test@canonical.com', u'testing@canonical.com']

    >>> login('commercial-member@canonical.com')
    >>> view = create_initialized_view(sample_person, '+index')
    >>> view.email_address_visibility.are_allowed
    True
    >>> view.visible_email_addresses
    [u'test@canonical.com', u'testing@canonical.com']

Teams are like Persons. No email address is disclosed when the user is
anonymous.

    >>> login(ANONYMOUS)
    >>> ubuntu_team = person_set.getByName('ubuntu-team')
    >>> view = create_initialized_view(ubuntu_team, '+index')
    >>> view.email_address_visibility.is_login_required
    True
    >>> view.visible_email_addresses
    []

A logged in user can see the team's contact address because it cannot
be hidden.

    >>> login('no-priv@canonical.com')
    >>> view = create_initialized_view(ubuntu_team, '+index')
    >>> view.email_address_visibility.are_public
    True
    >>> view.visible_email_addresses
    [u'support@ubuntu.com']

When the user or team does not have a validated contact address, the
email addresses state is NONE_AVAILABLE.

    >>> landscape_developers = person_set.getByName('landscape-developers')
    >>> view = create_initialized_view(landscape_developers, '+index')
    >>> view.email_address_visibility.are_none_available
    True
    >>> print view.visible_email_address_description
    None
    >>> view.visible_email_addresses
    []


== Things a person is working on ==

PersonView is the base for many views for Person objects. It provides
several properties to help display things the user is working on.

The +portlet-currentfocus view is responsible for rendering the
"Working on..." section in the Person profile page (+index). Nothing
is rendered when the user does not have any assigned bug or specs
that are not in progress.

    >>> user = factory.makePerson(name='ken', password='test')
    >>> view = create_initialized_view(user, name='+portlet-currentfocus')
    >>> view.has_assigned_bugs_or_specs_in_progress
    False
    >>> view.assigned_bugs_in_progress.count()
    0
    >>> view.assigned_specs_in_progress.count()
    0
    >>> print view.render()
    <BLANKLINE>

Assigned specifications that do not display when they are not in an
in progress state.

    >>> from canonical.launchpad.interfaces import (
    ... SpecificationImplementationStatus)

    >>> login(user.preferredemail.email)
    >>> product = factory.makeProduct(name="tool", owner=user)
    >>> spec = factory.makeSpecification(
    ...     product=product, title='Specs need stories')
    >>> spec.assignee = user
    >>> view.has_assigned_bugs_or_specs_in_progress
    False
    >>> view.assigned_bugs_in_progress.count()
    0
    >>> view.assigned_specs_in_progress.count()
    0

The specification is displayed only when it is in a in progress state
(The state may be any from STARTED though DEPLOYMENT). Below the
list of specifications is a link to show all the specifications that
the user is working on.

    >>> from canonical.launchpad.interfaces import (
    ... SpecificationDefinitionStatus)

    >>> spec.definition_status = SpecificationDefinitionStatus.APPROVED
    >>> newstate = spec.updateLifecycleStatus(user)
    >>> spec.implementation_status = SpecificationImplementationStatus.STARTED
    >>> newstate = spec.updateLifecycleStatus(user)
    >>> view = create_initialized_view(user, name='+portlet-currentfocus')
    >>> view.has_assigned_bugs_or_specs_in_progress
    True
    >>> view.assigned_bugs_in_progress.count()
    0
    >>> view.assigned_specs_in_progress.count()
    1
    >>> print view.render()
    <div id="working-on">...
    ...<a href="http://blueprints.launchpad.dev/tool/+spec/..."...>Specs
      need stories</a>...
    <a href="/~ken/+specs?role=assignee">
      &raquo; Show all assigned blueprints </a>...
    </div>...

Assigned bugs do not display when their status is not INPROGRESS.

    >>> bug = factory.makeBug(
    ...     product=product, title='tool does not work')
    >>> bug.bugtasks[0].transitionToAssignee(user)
    >>> view.has_assigned_bugs_or_specs_in_progress
    True
    >>> view.assigned_bugs_in_progress.count()
    0
    >>> view.assigned_specs_in_progress.count()
    1

The assigned bug is displayed in the "Working on..." section when
its status is in INPROGRESS.

    >>> from canonical.launchpad.interfaces import BugTaskStatus

    >>> bug.bugtasks[0].transitionToStatus(BugTaskStatus.INPROGRESS, user)
    >>> view.has_assigned_bugs_or_specs_in_progress
    True
    >>> view.assigned_bugs_in_progress.count()
    1
    >>> view.assigned_specs_in_progress.count()
    1
    >>> print view.render()
    <div id="working-on">...
    ...<a href="http://bugs.launchpad.dev/tool/+bug/..."...>tool
      does not work</a>...
    <a href="http://launchpad.dev/~ken/+assignedbugs?...">
      &raquo; Show all bugs in progress </a>...
    ...<a href="http://blueprints.launchpad.dev/tool/+spec/..."...>Specs
      need stories</a>...
    <a href="/~ken/+specs?role=assignee">
      &raquo; Show all assigned blueprints </a>...
    </div>...

Multiple bugs and specs are displayed.

    >>> another_bug = factory.makeBug(
    ...     product=product, title='tool does is broken')
    >>> another_bug.bugtasks[0].transitionToAssignee(user)
    >>> another_bug.bugtasks[0].transitionToStatus(
    ...     BugTaskStatus.INPROGRESS, user)
    >>> view.has_assigned_bugs_or_specs_in_progress
    True
    >>> view.assigned_bugs_in_progress.count()
    2
    >>> view.assigned_specs_in_progress.count()
    1

But duplicate bugs are never displayed.

    >>> another_bug.duplicateof = bug

    >>> view.has_assigned_bugs_or_specs_in_progress
    True
    >>> view.assigned_bugs_in_progress.count()
    1
    >>> view.assigned_specs_in_progress.count()
    1


== Person Packages ==

The page at ~user/+packages contains three sections,
"Maintained Packages", "Uploaded Packages" and "PPA Packages".

Each section is limited to displaying at most 30 packages so that
the page does not time out before Zope can render it.

Before continuing, create lots of packages that will appear in each
section of Foo Bar's +packages page, such that there's more available
that we're willing to display.

    >>> from canonical.launchpad.interfaces.distribution import (
    ...     IDistributionSet)
    >>> from canonical.launchpad.interfaces.publishing import (
    ...     PackagePublishingStatus)
    >>> name16 = person_set.getByName('name16')
    >>> sabdfl = person_set.getByName('sabdfl')
    >>> ubuntu = getUtility(IDistributionSet)['ubuntu']
    >>> warty = ubuntu['warty']
    >>> from canonical.launchpad.tests.test_publishing import (
    ...     SoyuzTestPublisher)
    >>> test_pub = SoyuzTestPublisher()
    >>> test_pub.person = name16

    >>> view = create_initialized_view(name16, '+related-software')
    >>> for count in range(0, view.SUMMARY_PAGE_PACKAGE_LIMIT + 3):
    ...     source_name = "foo" + str(count)
    ...     # Add the PPA packages.
    ...     discard = test_pub.getPubSource(
    ...         sourcename=source_name,
    ...         status=PackagePublishingStatus.PUBLISHED,
    ...         archive=sabdfl.archive,
    ...         distroseries=warty)
    ...     # Add the maintained packages.
    ...     discard = test_pub.getPubSource(
    ...         sourcename=source_name,
    ...         status=PackagePublishingStatus.PUBLISHED,
    ...         distroseries=warty)
    ...     # Add the uploaded packages.
    ...     discard = test_pub.getPubSource(
    ...         maintainer=sabdfl,
    ...         sourcename=source_name,
    ...         status=PackagePublishingStatus.PUBLISHED,
    ...         distroseries=warty)
    >>> import transaction
    >>> transaction.commit()

There are many more new packages to be displayed on the page now:

    >>> name16.getLatestUploadedPPAPackages().count() > 30
    True

    >>> name16.getLatestMaintainedPackages().count() > 30
    True

    >>> name16.getLatestUploadedButNotMaintainedPackages().count() > 30
    True

The view enforces the limit.

    >>> len(view.get_latest_uploaded_ppa_packages_with_stats)
    30

    >>> len(view.get_latest_maintained_packages_with_stats)
    30

    >>> len(view.get_latest_uploaded_but_not_maintained_packages_with_stats)
    30

The view has a helper method that returns a message that can be used
at the head of each table.

    >>> view._tableHeaderMessage(100)
    'Displaying first 30 packages out of 100 total'

    >>> view._tableHeaderMessage(30)
    '30 packages'

    >>> view._tableHeaderMessage(1)
    '1 package'


== Person contacting another person ==

The PersonView provides information to make the link to contact a user.
No Privileges Person can send a message to Sample Person, even though
Sample Person has hidden his email addresses.

    >>> login('no-priv@canonical.com')
    >>> sample_person.hide_email_addresses
    True

    >>> view = create_initialized_view(sample_person, '+index')
    >>> print view.contact_link_title
    Send an email to this user through Launchpad

The EmailToPersonView provides many properties to the page template
to explain exactly who is being contacted.

    >>> view = create_initialized_view(sample_person, '+contactuser')
    >>> print view.label
    Contact Sample Person
    >>> print view.specific_contact_title_text
    Contact this user
    >>> print view.recipients.to_header_name
    Sample Person (Launchpad.net)
    >>> print view.recipients.description
    You are contacting Sample Person (name12).
    >>> list(view.recipients.email)
    [u'test@canonical.com']


== Person contacting himself ==

For consistency and testing purposes, the "+contactuser" page is available
even when someone is looking at his own profile page.  The wording on the
tooltip is different though. No Privileges Person can send a message to
himself.

    >>> no_priv = person_set.getByEmail('no-priv@canonical.com')
    >>> view = create_initialized_view(no_priv, '+index')
    >>> print view.contact_link_title
    Send an email to yourself through Launchpad

The EmailToPersonView provides the explanation about who is being contacted.

    >>> view = create_initialized_view(no_priv, '+contactuser')
    >>> print view.label
    Contact No Privileges Person
    >>> print view.specific_contact_title_text
    Contact yourself
    >>> print view.recipients.description
    You are contacting No Privileges Person (no-priv).
    >>> list(view.recipients.email)
    [u'no-priv@canonical.com']


== Non-member contacting a Team ==

Users can contact teams, but the behaviour depends upon whether the
user is a member of the team. No Privileges Person is not a member of
the Landscape Developers team.

    >>> view = create_initialized_view(landscape_developers, '+index')
    >>> print view.contact_link_title
    Send an email to this team's owner through Launchpad

The EmailToPersonView can be used by non-members to contact the
team owner.

    >>> view = create_initialized_view(landscape_developers, '+contactuser')
    >>> print view.label
    Contact Landscape Developers
    >>> print view.specific_contact_title_text
    Contact this team
    >>> print view.recipients.to_header_name
    Owner of Landscape Developers team (Launchpad.net)
    >>> print view.recipients.description
    You are contacting the Landscape Developers (landscape-developers) team
    owner, Sample Person (name12).
    >>> list(view.recipients.email)
    [u'test@canonical.com']


== Member contacting a Team ==

Members can contact their team. How they are contacted depends upon
whether the team's contact address is set. Sample Person can contact
his team, Landscape developers, even though they do not have a contact
address.

    >>> login('test@canonical.com')
    >>> view = create_initialized_view(landscape_developers, '+index')
    >>> print view.contact_link_title
    Send an email to your team through Launchpad

The EmailToPersonView can be used by members to contact their team.

    >>> view = create_initialized_view(landscape_developers, '+contactuser')
    >>> print view.label
    Contact Landscape Developers
    >>> print view.specific_contact_title_text
    Contact your team
    >>> print view.recipients.to_header_name
    Landscape Developers team (Launchpad.net)
    >>> print view.recipients.description
    You are contacting 2 members of the Landscape Developers
    (landscape-developers) team directly.
    >>> sorted(view.recipients.email)
    [u'guilherme.salgado@canonical.com', u'test@canonical.com']

If there is only one member of the team, who must therefore be the user
sending the email, and also be the team owner, The view provides a special
message just for him.

    >>> vanity_team = factory.makeTeam(
    ...     sample_person, displayname='Vanity', name='vanity')
    >>> view = create_initialized_view(vanity_team, '+contactuser')
    >>> print view.label
    Contact Vanity
    >>> print view.specific_contact_title_text
    Contact your team
    >>> print view.recipients.description
    You are contacting 1 member of the Vanity (vanity) team directly.
    >>> sorted(view.recipients.email)
    [u'test@canonical.com']

EmailToPersonView will use the contact address when the team has one.

    >>> from canonical.launchpad.interfaces.emailaddress import (
    ...     EmailAddressStatus, IEmailAddressSet)

    >>> email_address_set = getUtility(IEmailAddressSet)
    >>> email_address = email_address_set.new(
    ...     'landscapers@canonical.com',
    ...     person=landscape_developers,
    ...     status=EmailAddressStatus.VALIDATED)
    >>> landscape_developers.setContactAddress(email_address)

    >>> view = create_initialized_view(landscape_developers, '+contactuser')
    >>> print view.label
    Contact Landscape Developers
    >>> print view.specific_contact_title_text
    Contact your team
    >>> print view.recipients.description
<<<<<<< HEAD
    You are contacting the Landscape Developers (landscape-developers) team.
    >>> view.recipients.email
=======
    You are contacting Landscape Developers (landscape-developers).
    >>> list(view.recipients.email)
>>>>>>> 87759da2
    [u'landscapers@canonical.com']


== Contact this user/team valid addresses and quotas ==

<<<<<<< HEAD
The EmailToPersonView has_valid_email_address property is normally
True. The is_possible property is True when contact_is_allowed and
has_valid_email_address are both True.
=======
The EmailToPersonView provides two properties that check that the user
is_allowed to send emails because he has not exceeded the daily quota. The
next_try property is the date when the user will be allowed to send emails
again. The is_possible property is True when both contact_is_allowed and
has_valid_email_address are True.
>>>>>>> 87759da2

    >>> view = create_initialized_view(landscape_developers, '+contactuser')
    >>> view.has_valid_email_address
    True
    >>> view.contact_is_possible
    True

<<<<<<< HEAD
But when the user being contact does not have a valid address, the value
is False. The contact_is_possible property will also be False when
valid_email_address False. Users cannot hack the URL of non-active users
to attempt to send them emails.
=======
The EmailToPersonView has_valid_email_address property that is normally
True, but when the user being contact does not have a valid address,
the value is False. The contact_is_possible property will also be False
if valid_email_address is False.
>>>>>>> 87759da2

    >>> nonactive_user = person_set.getByName('nsv')
    >>> nonactive_user.account.status
    <DBItem AccountStatus.NOACCOUNT, ...>

    >>> view = create_initialized_view(nonactive_user, '+contactuser')
    >>> view.has_valid_email_address
    False
    >>> view.contact_is_possible
    False

The EmailToPersonView provides two properties that check that the user
is_allowed to send emails because he has not exceeded the daily quota. The
next_try property is the date when the user will be allowed to send emails
again. The is_possible property is True when both contact_is_allowed and
as_valid_email_address are True.

The daily quota is set to 3 emails per day. See the "Message quota"
in `doc/user-to-user.txt` to see how these two attributes are used.


== Invalid users and anonymous contacters ==

Invalid users, users without a preferred email address or are not ACTIVE,
cannot be contacted.

    >>> former_user = person_set.getByEmail('former-user@canonical.com')
    >>> view = create_initialized_view(former_user, '+contactuser')
    >>> view.request.response.getStatus()
    302
    >>> print view.request.response.getHeader('Location')
    http://launchpad.dev/~former-user-deactivatedaccount

Anonymous users cannot contact anyone, they are redirect to the person
or team's profile page. This can happen when off-site links point to a
person or team's contact page.

    >>> login(ANONYMOUS)
    >>> view = create_initialized_view(landscape_developers, '+contactuser')
    >>> view.request.response.getStatus()
    302
    >>> print view.request.response.getHeader('Location')
    http://launchpad.dev/~landscape-developers
<|MERGE_RESOLUTION|>--- conflicted
+++ resolved
@@ -370,7 +370,8 @@
     >>> print view.specific_contact_title_text
     Contact this user
     >>> print view.recipients.to_header_name
-    Sample Person (Launchpad.net)
+    ('the "Contact this user" link on your profile page',
+     'ContactViaWeb user')
     >>> print view.recipients.description
     You are contacting Sample Person (name12).
     >>> list(view.recipients.email)
@@ -421,7 +422,8 @@
     >>> print view.specific_contact_title_text
     Contact this team
     >>> print view.recipients.to_header_name
-    Owner of Landscape Developers team (Launchpad.net)
+    (u'the "Contact this team" owner link on the Landscape Developers team page',
+     u'ContactViaWeb owner (landscape-developers team)')
     >>> print view.recipients.description
     You are contacting the Landscape Developers (landscape-developers) team
     owner, Sample Person (name12).
@@ -449,7 +451,8 @@
     >>> print view.specific_contact_title_text
     Contact your team
     >>> print view.recipients.to_header_name
-    Landscape Developers team (Launchpad.net)
+    (u'the "Contact this team" link to 2 members on the Landscape Developers team page.',
+     u'ContactViaWeb member (landscape-developers team 2 members)')
     >>> print view.recipients.description
     You are contacting 2 members of the Landscape Developers
     (landscape-developers) team directly.
@@ -490,57 +493,22 @@
     >>> print view.specific_contact_title_text
     Contact your team
     >>> print view.recipients.description
-<<<<<<< HEAD
     You are contacting the Landscape Developers (landscape-developers) team.
-    >>> view.recipients.email
-=======
-    You are contacting Landscape Developers (landscape-developers).
     >>> list(view.recipients.email)
->>>>>>> 87759da2
     [u'landscapers@canonical.com']
 
 
 == Contact this user/team valid addresses and quotas ==
 
-<<<<<<< HEAD
 The EmailToPersonView has_valid_email_address property is normally
 True. The is_possible property is True when contact_is_allowed and
 has_valid_email_address are both True.
-=======
-The EmailToPersonView provides two properties that check that the user
-is_allowed to send emails because he has not exceeded the daily quota. The
-next_try property is the date when the user will be allowed to send emails
-again. The is_possible property is True when both contact_is_allowed and
-has_valid_email_address are True.
->>>>>>> 87759da2
 
     >>> view = create_initialized_view(landscape_developers, '+contactuser')
     >>> view.has_valid_email_address
     True
     >>> view.contact_is_possible
     True
-
-<<<<<<< HEAD
-But when the user being contact does not have a valid address, the value
-is False. The contact_is_possible property will also be False when
-valid_email_address False. Users cannot hack the URL of non-active users
-to attempt to send them emails.
-=======
-The EmailToPersonView has_valid_email_address property that is normally
-True, but when the user being contact does not have a valid address,
-the value is False. The contact_is_possible property will also be False
-if valid_email_address is False.
->>>>>>> 87759da2
-
-    >>> nonactive_user = person_set.getByName('nsv')
-    >>> nonactive_user.account.status
-    <DBItem AccountStatus.NOACCOUNT, ...>
-
-    >>> view = create_initialized_view(nonactive_user, '+contactuser')
-    >>> view.has_valid_email_address
-    False
-    >>> view.contact_is_possible
-    False
 
 The EmailToPersonView provides two properties that check that the user
 is_allowed to send emails because he has not exceeded the daily quota. The
