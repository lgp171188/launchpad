= Person Pages =

There are many views that wrap the Person object to display the
person's information.


== Email address disclosure ==

PersonView is the base for many views for Person objects, including the
default view. It provides several properties to help display email
addresses.

Templates may use the state of the email_address_visibility property to
determine which message to show to the user. When the state is PUBLIC or
ALLOWED, the email_addresses property contains a list of the viewable
email addresses and the visible_email_address_description summarises who
can see them

Mark has a registered email address, and he has chosen to disclose it to
the world.

    >>> from canonical.launchpad.interfaces.person import IPersonSet

    >>> person_set = getUtility(IPersonSet)
    >>> mark = person_set.getByEmail('mark@hbd.com')
    >>> mark.preferredemail.email
    u'mark@hbd.com'
    >>> mark.hide_email_addresses
    False

Anonymous users cannot see any Launchpad user's email addresses. The
email addresses state is LOGIN_REQUIRED, there is no description, nor
are there any email addresses.

    >>> view = create_initialized_view(mark, '+index')
    >>> view.email_address_visibility.is_login_required
    True
    >>> print view.visible_email_address_description
    None
    >>> view.visible_email_addresses
    []

Logged in user can see Mark's email addresses. The email addresses
state is PUBLIC. There is a description of who can see the list of
email addresses.

    >>> login('test@canonical.com')
    >>> view = create_initialized_view(mark, '+index')
    >>> view.email_address_visibility.are_public
    True
    >>> view.visible_email_address_description
    'This email address is only visible to Launchpad users.'
    >>> view.visible_email_addresses
    [u'mark@hbd.com']

As for Sample Person, he has chosen not to disclose his email addresses.

    >>> login(ANONYMOUS)
    >>> sample_person = person_set.getByEmail('test@canonical.com')
    >>> sample_person.hide_email_addresses
    True

Anonymous users can't see them because the state is LOGIN_REQUIRED.

    >>> view = create_initialized_view(sample_person, '+index')
    >>> view.email_address_visibility.is_login_required
    True
    >>> view.visible_email_addresses
    []

No Privileges Person cannot see them either because the state is
HIDDEN. There is no description for the email addresses because
he cannot view them.

    >>> login('no-priv@canonical.com')
    >>> view = create_initialized_view(sample_person, '+index')
    >>> view.email_address_visibility.are_hidden
    True
    >>> print view.visible_email_address_description
    None
    >>> view.visible_email_addresses
    []

Admins and commercial admins, like Foo Bar and Commercial Member, can
see Sample Person's email addresses because the state is ALLOWED.
The description states that the email addresses are not disclosed to
others.

    >>> login('foo.bar@canonical.com')
    >>> view = create_initialized_view(sample_person, '+index')
    >>> view.email_address_visibility.are_allowed
    True
    >>> view.visible_email_address_description
    'This email address is not disclosed to others.'
    >>> view.visible_email_addresses
    [u'test@canonical.com', u'testing@canonical.com']

    >>> login('commercial-member@canonical.com')
    >>> view = create_initialized_view(sample_person, '+index')
    >>> view.email_address_visibility.are_allowed
    True
    >>> view.visible_email_addresses
    [u'test@canonical.com', u'testing@canonical.com']

Teams are like Persons. No email address is disclosed when the user is
anonymous.

    >>> login(ANONYMOUS)
    >>> ubuntu_team = person_set.getByName('ubuntu-team')
    >>> view = create_initialized_view(ubuntu_team, '+index')
    >>> view.email_address_visibility.is_login_required
    True
    >>> view.visible_email_addresses
    []

A logged in user can see the team's contact address because it cannot
be hidden.

    >>> login('no-priv@canonical.com')
    >>> view = create_initialized_view(ubuntu_team, '+index')
    >>> view.email_address_visibility.are_public
    True
    >>> view.visible_email_addresses
    [u'support@ubuntu.com']

When the user or team does not have a validated contact address, the
email addresses state is NONE_AVAILABLE.

    >>> landscape_developers = person_set.getByName('landscape-developers')
    >>> view = create_initialized_view(landscape_developers, '+index')
    >>> view.email_address_visibility.are_none_available
    True
    >>> print view.visible_email_address_description
    None
    >>> view.visible_email_addresses
    []


== Things a person is working on ==

PersonView is the base for many views for Person objects. It provides
several properties to help display things the user is working on.

The +portlet-currentfocus view is responsible for rendering the
"Working on..." section in the Person profile page (+index). Nothing
is rendered when the user does not have any assigned bug or specs
that are not in progress.

    >>> user = factory.makePerson(name='ken', password='test')
    >>> view = create_initialized_view(user, name='+portlet-currentfocus')
    >>> view.has_assigned_bugs_or_specs_in_progress
    False
    >>> view.assigned_bugs_in_progress.count()
    0
    >>> view.assigned_specs_in_progress.count()
    0
    >>> print view.render()
    <BLANKLINE>

Assigned specifications that do not display when they are not in an
in progress state.

    >>> from canonical.launchpad.interfaces import (
    ... SpecificationImplementationStatus)

    >>> login(user.preferredemail.email)
    >>> product = factory.makeProduct(name="tool", owner=user)
    >>> spec = factory.makeSpecification(
    ...     product=product, title='Specs need stories')
    >>> spec.assignee = user
    >>> view.has_assigned_bugs_or_specs_in_progress
    False
    >>> view.assigned_bugs_in_progress.count()
    0
    >>> view.assigned_specs_in_progress.count()
    0

The specification is displayed only when it is in a in progress state
(The state may be any from STARTED though DEPLOYMENT). Below the
list of specifications is a link to show all the specifications that
the user is working on.

    >>> from canonical.launchpad.interfaces import (
    ... SpecificationDefinitionStatus)

    >>> spec.definition_status = SpecificationDefinitionStatus.APPROVED
    >>> newstate = spec.updateLifecycleStatus(user)
    >>> spec.implementation_status = SpecificationImplementationStatus.STARTED
    >>> newstate = spec.updateLifecycleStatus(user)
    >>> view = create_initialized_view(user, name='+portlet-currentfocus')
    >>> view.has_assigned_bugs_or_specs_in_progress
    True
    >>> view.assigned_bugs_in_progress.count()
    0
    >>> view.assigned_specs_in_progress.count()
    1
    >>> print view.render()
    <div id="working-on">...
    ...<a href="http://blueprints.launchpad.dev/tool/+spec/..."...>Specs
      need stories</a>...
    <a href="/~ken/+specs?role=assignee">
      &raquo; Show all assigned blueprints </a>...
    </div>...

Assigned bugs do not display when their status is not INPROGRESS.

    >>> bug = factory.makeBug(
    ...     product=product, title='tool does not work')
    >>> bug.bugtasks[0].transitionToAssignee(user)
    >>> view.has_assigned_bugs_or_specs_in_progress
    True
    >>> view.assigned_bugs_in_progress.count()
    0
    >>> view.assigned_specs_in_progress.count()
    1

The assigned bug is displayed in the "Working on..." section when
its status is in INPROGRESS.

    >>> from canonical.launchpad.interfaces import BugTaskStatus

    >>> bug.bugtasks[0].transitionToStatus(BugTaskStatus.INPROGRESS, user)
    >>> view.has_assigned_bugs_or_specs_in_progress
    True
    >>> view.assigned_bugs_in_progress.count()
    1
    >>> view.assigned_specs_in_progress.count()
    1
    >>> print view.render()
    <div id="working-on">...
    ...<a href="http://bugs.launchpad.dev/tool/+bug/..."...>tool
      does not work</a>...
    <a href="http://launchpad.dev/~ken/+assignedbugs?...">
      &raquo; Show all bugs in progress </a>...
    ...<a href="http://blueprints.launchpad.dev/tool/+spec/..."...>Specs
      need stories</a>...
    <a href="/~ken/+specs?role=assignee">
      &raquo; Show all assigned blueprints </a>...
    </div>...

Multiple bugs and specs are displayed.

    >>> another_bug = factory.makeBug(
    ...     product=product, title='tool does is broken')
    >>> another_bug.bugtasks[0].transitionToAssignee(user)
    >>> another_bug.bugtasks[0].transitionToStatus(
    ...     BugTaskStatus.INPROGRESS, user)
    >>> view.has_assigned_bugs_or_specs_in_progress
    True
    >>> view.assigned_bugs_in_progress.count()
    2
    >>> view.assigned_specs_in_progress.count()
    1

But duplicate bugs are never displayed.

    >>> another_bug.duplicateof = bug

    >>> view.has_assigned_bugs_or_specs_in_progress
    True
    >>> view.assigned_bugs_in_progress.count()
    1
    >>> view.assigned_specs_in_progress.count()
    1


== Person Packages ==

The page at ~user/+packages contains three sections,
"Maintained Packages", "Uploaded Packages" and "PPA Packages".

Each section is limited to displaying at most 30 packages so that
the page does not time out before Zope can render it.

Before continuing, create lots of packages that will appear in each
section of Foo Bar's +packages page, such that there's more available
that we're willing to display.

    >>> from canonical.launchpad.interfaces.distribution import (
    ...     IDistributionSet)
    >>> from canonical.launchpad.interfaces.publishing import (
    ...     PackagePublishingStatus)
    >>> name16 = person_set.getByName('name16')
    >>> sabdfl = person_set.getByName('sabdfl')
    >>> ubuntu = getUtility(IDistributionSet)['ubuntu']
    >>> warty = ubuntu['warty']
    >>> from canonical.launchpad.tests.test_publishing import (
    ...     SoyuzTestPublisher)
    >>> test_pub = SoyuzTestPublisher()
    >>> test_pub.person = name16

    >>> view = create_initialized_view(name16, '+related-software')
    >>> for count in range(0, view.SUMMARY_PAGE_PACKAGE_LIMIT + 3):
    ...     source_name = "foo" + str(count)
    ...     # Add the PPA packages.
    ...     discard = test_pub.getPubSource(
    ...         sourcename=source_name,
    ...         status=PackagePublishingStatus.PUBLISHED,
    ...         archive=sabdfl.archive,
    ...         distroseries=warty)
    ...     # Add the maintained packages.
    ...     discard = test_pub.getPubSource(
    ...         sourcename=source_name,
    ...         status=PackagePublishingStatus.PUBLISHED,
    ...         distroseries=warty)
    ...     # Add the uploaded packages.
    ...     discard = test_pub.getPubSource(
    ...         maintainer=sabdfl,
    ...         sourcename=source_name,
    ...         status=PackagePublishingStatus.PUBLISHED,
    ...         distroseries=warty)
    >>> import transaction
    >>> transaction.commit()

There are many more new packages to be displayed on the page now:

    >>> name16.getLatestUploadedPPAPackages().count() > 30
    True

    >>> name16.getLatestMaintainedPackages().count() > 30
    True

    >>> name16.getLatestUploadedButNotMaintainedPackages().count() > 30
    True

The view enforces the limit.

    >>> len(view.get_latest_uploaded_ppa_packages_with_stats)
    30

    >>> len(view.get_latest_maintained_packages_with_stats)
    30

    >>> len(view.get_latest_uploaded_but_not_maintained_packages_with_stats)
    30

The view has a helper method that returns a message that can be used
at the head of each table.

    >>> view._tableHeaderMessage(100)
    'Displaying first 30 packages out of 100 total'

    >>> view._tableHeaderMessage(30)
    '30 packages'

    >>> view._tableHeaderMessage(1)
    '1 package'


== Person contacting another person ==

The PersonView provides information to make the link to contact a user.
No Privileges Person can send a message to Sample Person, even though
Sample Person has hidden his email addresses.

    >>> login('no-priv@canonical.com')
    >>> sample_person.hide_email_addresses
    True

    >>> view = create_initialized_view(sample_person, '+index')
    >>> print view.contact_link_title
    Send an email to this user through Launchpad

The EmailToPersonView provides many properties to the page template
to explain exactly who is being contacted.

    >>> view = create_initialized_view(sample_person, '+contactuser')
    >>> print view.label
    Contact Sample Person
    >>> print view.specific_contact_title_text
    Contact this user
    >>> print view.recipients.description
    You are contacting Sample Person (name12).
    >>> [recipient.name for recipient in view.recipients]
    [u'name12']


== Person contacting himself ==

For consistency and testing purposes, the "+contactuser" page is available
even when someone is looking at his own profile page.  The wording on the
tooltip is different though. No Privileges Person can send a message to
himself.

    >>> no_priv = person_set.getByEmail('no-priv@canonical.com')
    >>> view = create_initialized_view(no_priv, '+index')
    >>> print view.contact_link_title
    Send an email to yourself through Launchpad

The EmailToPersonView provides the explanation about who is being contacted.

    >>> view = create_initialized_view(no_priv, '+contactuser')
    >>> print view.label
    Contact No Privileges Person
    >>> print view.specific_contact_title_text
    Contact yourself
    >>> print view.recipients.description
    You are contacting No Privileges Person (no-priv).
    >>> [recipient.name for recipient in view.recipients]
    [u'no-priv']


== Non-member contacting a Team ==

Users can contact teams, but the behaviour depends upon whether the
user is a member of the team. No Privileges Person is not a member of
the Landscape Developers team.

    >>> view = create_initialized_view(landscape_developers, '+index')
    >>> print view.contact_link_title
    Send an email to this team's owner through Launchpad

The EmailToPersonView can be used by non-members to contact the
team owner.

    >>> view = create_initialized_view(landscape_developers, '+contactuser')
    >>> print view.label
    Contact Landscape Developers
    >>> print view.specific_contact_title_text
    Contact this team
    >>> print view.recipients.description
    You are contacting the Landscape Developers (landscape-developers) team
    owner, Sample Person (name12).
    >>> [recipient.name for recipient in view.recipients]
    [u'name12']


== Member contacting a Team ==

Members can contact their team. How they are contacted depends upon
whether the team's contact address is set. Sample Person can contact
his team, Landscape developers, even though they do not have a contact
address.
<<<<<<< HEAD

    >>> login('test@canonical.com')
    >>> view = create_initialized_view(landscape_developers, '+index')
    >>> print view.contact_link_title
    Send an email to your team through Launchpad

The EmailToPersonView can be used by members to contact their team.

    >>> view = create_initialized_view(landscape_developers, '+contactuser')
    >>> print view.label
    Contact Landscape Developers
    >>> print view.specific_contact_title_text
    Contact your team
    >>> print view.recipients.description
    You are contacting 2 members of the Landscape Developers
    (landscape-developers) team directly.
    >>> [recipient.name for recipient in view.recipients]
    [u'salgado', u'name12']

There are 2 recipients, so the object is treats as True.

    >>> recipients = view.recipients
    >>> len(recipients)
    2
    >>> bool(recipients)
    True

If there is only one member of the team, who must therefore be the user
sending the email, and also be the team owner, The view provides a special
message just for him.

    >>> vanity_team = factory.makeTeam(
    ...     sample_person, displayname='Vanity', name='vanity')
    >>> view = create_initialized_view(vanity_team, '+contactuser')
    >>> print view.label
    Contact Vanity
    >>> print view.specific_contact_title_text
    Contact your team
    >>> print view.recipients.description
    You are contacting 1 member of the Vanity (vanity) team directly.
    >>> [recipient.name for recipient in view.recipients]
    [u'name12']

EmailToPersonView will use the contact address when the team has one.

    >>> from canonical.launchpad.interfaces.emailaddress import (
    ...     EmailAddressStatus, IEmailAddressSet)

    >>> email_address_set = getUtility(IEmailAddressSet)
    >>> email_address = email_address_set.new(
    ...     'landscapers@canonical.com',
    ...     person=landscape_developers,
    ...     status=EmailAddressStatus.VALIDATED)
    >>> landscape_developers.setContactAddress(email_address)

    >>> view = create_initialized_view(landscape_developers, '+contactuser')
    >>> print view.label
    Contact Landscape Developers
    >>> print view.specific_contact_title_text
    Contact your team
    >>> print view.recipients.description
    You are contacting the Landscape Developers (landscape-developers) team.
    >>> [recipient.name for recipient in view.recipients]
    [u'landscape-developers']


== Contact this user/team valid addresses and quotas ==

The EmailToPersonView has_valid_email_address property is normally
True. The is_possible property is True when contact_is_allowed and
has_valid_email_address are both True.

    >>> view = create_initialized_view(landscape_developers, '+contactuser')
    >>> view.has_valid_email_address
    True
    >>> view.contact_is_possible
    True

The EmailToPersonView provides two properties that check that the user
is_allowed to send emails because he has not exceeded the daily quota. The
next_try property is the date when the user will be allowed to send emails
again. The is_possible property is True when both contact_is_allowed and
as_valid_email_address are True.

The daily quota is set to 3 emails per day. See the "Message quota"
in `doc/user-to-user.txt` to see how these two attributes are used.


== Invalid users and anonymous contacters ==

Inactive users and users without a preferred email address are invalid
and cannot be contacted.

    >>> former_user = person_set.getByEmail('former-user@canonical.com')
    >>> view = create_initialized_view(former_user, '+contactuser')
    >>> view.request.response.getStatus()
    302
    >>> print view.request.response.getHeader('Location')
    http://launchpad.dev/~former-user-deactivatedaccount
    >>> recipients = view.recipients
    >>> len(recipients)
    0
    >>> bool(recipients)
    False

Anonymous users cannot contact anyone, they are redirected to the person
or team's profile page. This can happen when off-site links point to a
person or team's contact page.

    >>> login(ANONYMOUS)
    >>> view = create_initialized_view(landscape_developers, '+contactuser')
    >>> view.request.response.getStatus()
    302
    >>> print view.request.response.getHeader('Location')
    http://launchpad.dev/~landscape-developers
=======

    >>> login('test@canonical.com')
    >>> view = create_initialized_view(landscape_developers, '+index')
    >>> print view.contact_link_title
    Send an email to your team through Launchpad

The EmailToPersonView can be used by members to contact their team.

    >>> view = create_initialized_view(landscape_developers, '+contactuser')
    >>> print view.label
    Contact Landscape Developers
    >>> print view.specific_contact_title_text
    Contact your team
    >>> print view.recipients.description
    You are contacting 2 members of the Landscape Developers
    (landscape-developers) team directly.
    >>> [recipient.name for recipient in view.recipients]
    [u'salgado', u'name12']

There are 2 recipients, so the object is treats as True.

    >>> recipients = view.recipients
    >>> len(recipients)
    2
    >>> bool(recipients)
    True

If there is only one member of the team, who must therefore be the user
sending the email, and also be the team owner, The view provides a special
message just for him.

    >>> vanity_team = factory.makeTeam(
    ...     sample_person, displayname='Vanity', name='vanity')
    >>> view = create_initialized_view(vanity_team, '+contactuser')
    >>> print view.label
    Contact Vanity
    >>> print view.specific_contact_title_text
    Contact your team
    >>> print view.recipients.description
    You are contacting 1 member of the Vanity (vanity) team directly.
    >>> [recipient.name for recipient in view.recipients]
    [u'name12']

EmailToPersonView will use the contact address when the team has one.

    >>> from canonical.launchpad.interfaces.emailaddress import (
    ...     EmailAddressStatus, IEmailAddressSet)

    >>> email_address_set = getUtility(IEmailAddressSet)
    >>> email_address = email_address_set.new(
    ...     'landscapers@canonical.com',
    ...     person=landscape_developers,
    ...     status=EmailAddressStatus.VALIDATED)
    >>> landscape_developers.setContactAddress(email_address)

    >>> view = create_initialized_view(landscape_developers, '+contactuser')
    >>> print view.label
    Contact Landscape Developers
    >>> print view.specific_contact_title_text
    Contact your team
    >>> print view.recipients.description
    You are contacting the Landscape Developers (landscape-developers) team.
    >>> [recipient.name for recipient in view.recipients]
    [u'landscape-developers']


== Contact this user/team valid addresses and quotas ==

The EmailToPersonView has_valid_email_address property is normally
True. The is_possible property is True when contact_is_allowed and
has_valid_email_address are both True.

    >>> view = create_initialized_view(landscape_developers, '+contactuser')
    >>> view.has_valid_email_address
    True
    >>> view.contact_is_possible
    True

The EmailToPersonView provides two properties that check that the user
is_allowed to send emails because he has not exceeded the daily quota. The
next_try property is the date when the user will be allowed to send emails
again. The is_possible property is True when both contact_is_allowed and
as_valid_email_address are True.

The daily quota is set to 3 emails per day. See the "Message quota"
in `doc/user-to-user.txt` to see how these two attributes are used.


== Invalid users and anonymous contacters ==

Inactive users and users without a preferred email address are invalid
and cannot be contacted.

    >>> former_user = person_set.getByEmail('former-user@canonical.com')
    >>> view = create_initialized_view(former_user, '+contactuser')
    >>> view.request.response.getStatus()
    302
    >>> print view.request.response.getHeader('Location')
    http://launchpad.dev/~former-user-deactivatedaccount
    >>> recipients = view.recipients
    >>> len(recipients)
    0
    >>> bool(recipients)
    False

Anonymous users cannot contact anyone, they are redirected to the person
or team's profile page. This can happen when off-site links point to a
person or team's contact page.

    >>> login(ANONYMOUS)
    >>> view = create_initialized_view(landscape_developers, '+contactuser')
    >>> view.request.response.getStatus()
    302
    >>> print view.request.response.getHeader('Location')
    http://launchpad.dev/~landscape-developers


== Messages and subjects cannot be empty ==

Messages or subjects that contain only whitespace are treated as an error
that the user must fix.

    >>> login('test@canonical.com')
    >>> view = create_initialized_view(
    ...     landscape_developers, '+contactuser', form={
    ...         'field.field.from_': 'test@canonical.com',
    ...         'field.subject': ' ',
    ...         'field.message': ' ',
    ...         'field.actions.send': 'Send',
    ...         })
    >>> view.errors
    [u'You must provide a subject and a message.']
>>>>>>> 04dfed0a
<|MERGE_RESOLUTION|>--- conflicted
+++ resolved
@@ -431,7 +431,6 @@
 whether the team's contact address is set. Sample Person can contact
 his team, Landscape developers, even though they do not have a contact
 address.
-<<<<<<< HEAD
 
     >>> login('test@canonical.com')
     >>> view = create_initialized_view(landscape_developers, '+index')
@@ -547,122 +546,6 @@
     302
     >>> print view.request.response.getHeader('Location')
     http://launchpad.dev/~landscape-developers
-=======
-
-    >>> login('test@canonical.com')
-    >>> view = create_initialized_view(landscape_developers, '+index')
-    >>> print view.contact_link_title
-    Send an email to your team through Launchpad
-
-The EmailToPersonView can be used by members to contact their team.
-
-    >>> view = create_initialized_view(landscape_developers, '+contactuser')
-    >>> print view.label
-    Contact Landscape Developers
-    >>> print view.specific_contact_title_text
-    Contact your team
-    >>> print view.recipients.description
-    You are contacting 2 members of the Landscape Developers
-    (landscape-developers) team directly.
-    >>> [recipient.name for recipient in view.recipients]
-    [u'salgado', u'name12']
-
-There are 2 recipients, so the object is treats as True.
-
-    >>> recipients = view.recipients
-    >>> len(recipients)
-    2
-    >>> bool(recipients)
-    True
-
-If there is only one member of the team, who must therefore be the user
-sending the email, and also be the team owner, The view provides a special
-message just for him.
-
-    >>> vanity_team = factory.makeTeam(
-    ...     sample_person, displayname='Vanity', name='vanity')
-    >>> view = create_initialized_view(vanity_team, '+contactuser')
-    >>> print view.label
-    Contact Vanity
-    >>> print view.specific_contact_title_text
-    Contact your team
-    >>> print view.recipients.description
-    You are contacting 1 member of the Vanity (vanity) team directly.
-    >>> [recipient.name for recipient in view.recipients]
-    [u'name12']
-
-EmailToPersonView will use the contact address when the team has one.
-
-    >>> from canonical.launchpad.interfaces.emailaddress import (
-    ...     EmailAddressStatus, IEmailAddressSet)
-
-    >>> email_address_set = getUtility(IEmailAddressSet)
-    >>> email_address = email_address_set.new(
-    ...     'landscapers@canonical.com',
-    ...     person=landscape_developers,
-    ...     status=EmailAddressStatus.VALIDATED)
-    >>> landscape_developers.setContactAddress(email_address)
-
-    >>> view = create_initialized_view(landscape_developers, '+contactuser')
-    >>> print view.label
-    Contact Landscape Developers
-    >>> print view.specific_contact_title_text
-    Contact your team
-    >>> print view.recipients.description
-    You are contacting the Landscape Developers (landscape-developers) team.
-    >>> [recipient.name for recipient in view.recipients]
-    [u'landscape-developers']
-
-
-== Contact this user/team valid addresses and quotas ==
-
-The EmailToPersonView has_valid_email_address property is normally
-True. The is_possible property is True when contact_is_allowed and
-has_valid_email_address are both True.
-
-    >>> view = create_initialized_view(landscape_developers, '+contactuser')
-    >>> view.has_valid_email_address
-    True
-    >>> view.contact_is_possible
-    True
-
-The EmailToPersonView provides two properties that check that the user
-is_allowed to send emails because he has not exceeded the daily quota. The
-next_try property is the date when the user will be allowed to send emails
-again. The is_possible property is True when both contact_is_allowed and
-as_valid_email_address are True.
-
-The daily quota is set to 3 emails per day. See the "Message quota"
-in `doc/user-to-user.txt` to see how these two attributes are used.
-
-
-== Invalid users and anonymous contacters ==
-
-Inactive users and users without a preferred email address are invalid
-and cannot be contacted.
-
-    >>> former_user = person_set.getByEmail('former-user@canonical.com')
-    >>> view = create_initialized_view(former_user, '+contactuser')
-    >>> view.request.response.getStatus()
-    302
-    >>> print view.request.response.getHeader('Location')
-    http://launchpad.dev/~former-user-deactivatedaccount
-    >>> recipients = view.recipients
-    >>> len(recipients)
-    0
-    >>> bool(recipients)
-    False
-
-Anonymous users cannot contact anyone, they are redirected to the person
-or team's profile page. This can happen when off-site links point to a
-person or team's contact page.
-
-    >>> login(ANONYMOUS)
-    >>> view = create_initialized_view(landscape_developers, '+contactuser')
-    >>> view.request.response.getStatus()
-    302
-    >>> print view.request.response.getHeader('Location')
-    http://launchpad.dev/~landscape-developers
 
 
 == Messages and subjects cannot be empty ==
@@ -680,4 +563,3 @@
     ...         })
     >>> view.errors
     [u'You must provide a subject and a message.']
->>>>>>> 04dfed0a
