--- conflicted
+++ resolved
@@ -145,11 +145,11 @@
     >>> marshaller.marshall_from_json_data("true")
     Traceback (most recent call last):
       ...
-    ValueError: not a boolean: 'true'
+    ValueError: got 'str', expected bool: 'true'
     >>> marshaller.marshall_from_json_data(1)
     Traceback (most recent call last):
       ...
-    ValueError: not a boolean: 1
+    ValueError: got 'int', expected bool: 1
 
 None is passed through though.
 
@@ -167,7 +167,7 @@
     >>> marshaller.marshall_from_request('True')
     Traceback (most recent call last):
       ...
-    ValueError: not a boolean: 'True'
+    ValueError: got 'str', expected bool: 'True'
 
 
 === Int ===
@@ -186,7 +186,7 @@
     >>> marshaller.marshall_from_json_data("-10")
     Traceback (most recent call last):
       ...
-    ValueError: not an integer: '-10'
+    ValueError: got 'str', expected int: '-10'
 
 None is passed through though.
 
@@ -205,31 +205,26 @@
     >>> marshaller.marshall_from_request("foo")
     Traceback (most recent call last):
     ...
-    ValueError: not an integer: u'foo'
+    ValueError: got 'str', expected int: 'foo'
 
     >>> marshaller.marshall_from_request("4.62")
     Traceback (most recent call last):
     ...
-    ValueError:  not an integer: 4.62...
+    ValueError:  got 'float', expected int: 4.62...
 
 Note that python octal and hexadecimal syntax isn't supported.
 
 (This would 13 in octal notation.)
 
-<<<<<<< HEAD
     >>> marshaller.marshall_from_request(u"015")
     Traceback (most recent call last):
       ...
-    ValueError: not an integer: u'015'
-=======
-If the value from JSON isn't an integer, a ValueError is raised.
->>>>>>> 5675a8e5
+    ValueError: got 'unicode', expected int: u'015'
 
     >>> marshaller.marshall_from_request(u"0x04")
     Traceback (most recent call last):
       ...
-<<<<<<< HEAD
-    ValueError: not an integer: u'0x04'
+    ValueError: got 'unicode', expected int: u'0x04'
 
 
 === Float ===
@@ -250,10 +245,7 @@
     >>> marshaller.marshall_from_json_data("true")
     Traceback (most recent call last):
       ...
-    ValueError: not a float: 'true'
-=======
-    ValueError: got 'str', expected int: '-10'
->>>>>>> 5675a8e5
+    ValueError: got 'str', expected float, int: 'true'
 
 None is passed through though.
 
@@ -277,7 +269,7 @@
     >>> marshaller.marshall_from_request('True')
     Traceback (most recent call last):
       ...
-    ValueError: not a float: 'True'
+    ValueError: got 'str', expected float, int: 'True'
 
 
 === Choice ===
