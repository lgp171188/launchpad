--- conflicted
+++ resolved
@@ -124,27 +124,12 @@
     >>> test_publisher = SoyuzTestPublisher()
     >>> test_publisher.prepareBreezyAutotest()
 
-<<<<<<< HEAD
 Source publication for debian/woody, it won't result in a new build
 because this distroseries lacks 'nominatedarchindep'.
 
     >>> pub_woody = test_publisher.getPubSource(
     ...     sourcename='test-buildd-5', version='671', distroseries=woody,
     ...     architecturehintlist="hppa",
-=======
-A source published in warty/UPDATES, a stable release update, we
-expect it to result in a build.
-
-    >>> pub_updates = test_publisher.getPubSource(
-    ...     sourcename='test-updates', version='665', distroseries=warty,
-    ...     status=PackagePublishingStatus.PUBLISHED,
-    ...     pocket=PackagePublishingPocket.UPDATES)
-
-A source published in warty/RELEASE, it will be ignored.
-
-    >>> pub_ignored = test_publisher.getPubSource(
-    ...     sourcename='test-buildd', version='666', distroseries=warty,
->>>>>>> f3f31eca
     ...     status=PackagePublishingStatus.PUBLISHED,
     ...     pocket=PackagePublishingPocket.RELEASE)
 
@@ -175,19 +160,8 @@
     ...     status=PackagePublishingStatus.PUBLISHED,
     ...     pocket=PackagePublishingPocket.RELEASE)
 
-<<<<<<< HEAD
 Other sources publications to hoary, they use the extended
 architecturehintlist kernel notation, see below.
-=======
-Source publication for debian/woody, it won't result in a new build
-because this distroseries lacks 'nominatedarchindep'.
-
-    >>> pub_woody = test_publisher.getPubSource(
-    ...     sourcename='test-buildd-5', version='671', distroseries=woody,
-    ...     architecturehintlist="hppa",
-    ...     status=PackagePublishingStatus.PUBLISHED,
-    ...     pocket=PackagePublishingPocket.RELEASE)
->>>>>>> f3f31eca
 
 Other sources publications to hoary, they use the extended
 architecturehintlist kernel notation, see below.
@@ -204,7 +178,6 @@
     ...     status=PackagePublishingStatus.PUBLISHED,
     ...     pocket=PackagePublishingPocket.RELEASE)
 
-<<<<<<< HEAD
 A source published in warty/UPDATES, a stable release update, we
 expect it to result in a build.
 
@@ -265,8 +238,6 @@
     >>> copied_pub = pub_success.copyTo(
     ...     hoary, PackagePublishingPocket.RELEASE, warty.main_archive)
 
-=======
->>>>>>> f3f31eca
 Finally a publication in Celso's PPA, a build will be created for it
 respecting only 'architecturehintlist' and PPA-supported architecture,
 it won't be submitted to P-a-s.
