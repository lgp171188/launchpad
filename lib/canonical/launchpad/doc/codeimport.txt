= Code Imports =

CodeImport objects model the process surrounding the code import service
of Launchpad. A CodeImport object is created by a user requesting an
import, the import source is then reviewed by privileged users. Then
importd, the code import daemon, performs the initial import that
populates the import branch, and updates it regularly.

We can import code from CVS or Subversion.

CodeImports are hidden from regular users currently.  David Allouce is
a member of the vcs-imports team and can access the objects freely.

  >>> login('david.allouche@canonical.com')

== Code import set utility ==

CodeImports are created and found using the ICodeImportSet interface,
which is registered as a utility.

    >>> from canonical.launchpad.interfaces import ICodeImport, ICodeImportSet
    >>> from zope.interface.verify import verifyObject
    >>> from zope.component import getUtility
    >>> from zope.security.proxy import removeSecurityProxy
    >>> code_import_set = getUtility(ICodeImportSet)
    >>> verifyObject(ICodeImportSet, removeSecurityProxy(code_import_set))
    True

CodeImports record who created them, and as we're also going to create
new Products to create CodeImports for, so we log in as No Privileges
Person.

    >>> login("no-priv@canonical.com")
    >>> from canonical.launchpad.webapp.interfaces import ILaunchBag
    >>> user = getUtility(ILaunchBag).user

CodeImports are associated with a Branch when they are created; this is
how they are linked to a Product.  A helper function makes the tests
below much easier to read.

    >>> from canonical.launchpad.interfaces import (
    ...     IBranchSet, ILaunchpadCelebrities, IProductSet)
    >>> vcs_imports = getUtility(ILaunchpadCelebrities).vcs_imports
    >>> def import_branch_for_new_product(name):
    ...     product = getUtility(IProductSet).createProduct(
    ...         user, name, name, name, name, name)
    ...     return getUtility(IBranchSet).new(
    ...         'trunk', vcs_imports, product, None, 'Import branch')


== Supported source systems ==

The rcs_type field, which indicates whether the import is from CVS or
Subversion, takes values from the 'RevisionControlSystems' vocabulary.

    >>> from canonical.lp.dbschema import RevisionControlSystems


=== Import from CVS ===

Code imports from CVS specify the CVSROOT value, and the path to import
in the repository, known as the "module".

    >>> cvs = RevisionControlSystems.CVS
    >>> cvs_root = ':pserver:anonymous@cvs.example.com:/cvsroot'
    >>> cvs_module = 'hello'
    >>> cvs_branch = import_branch_for_new_product("cvs-using-product")
    >>> cvs_import = code_import_set.new(
    ...     registrant=user, branch=cvs_branch,
    ...     rcs_type=cvs, cvs_root=cvs_root, cvs_module=cvs_module)
    >>> verifyObject(ICodeImport, removeSecurityProxy(cvs_import))
    True

=== Import from Subversion ===

Code imports from Subversion specify the URL used with "svn checkout" to
retrieve the tree to import.

    >>> svn = RevisionControlSystems.SVN
    >>> svn_url = 'svn://svn.example.com/trunk'
    >>> svn_branch = import_branch_for_new_product("svn-using-project")
    >>> svn_import = code_import_set.new(
    ...     registrant=user, branch=svn_branch,
    ...     rcs_type=svn, svn_branch_url=svn_url)
    >>> verifyObject(ICodeImport, removeSecurityProxy(svn_import))
    True

Write the new code imports to the database, so we can use it to test
ICodeImportSet.get() and friends.

    >>> from canonical.database.sqlbase import flush_database_updates
    >>> flush_database_updates()

== Retreiving CodeImports ==

You can retrieve all imports with the `getAll` method of ICodeImport.

    >>> svn_import in code_import_set.getAll()
    True

You can also retrive an import by id, which will be used to present the
object view for an import and also by branch, which will be used to
present the import's details on the page of the branch.

<<<<<<< HEAD
  >>> found_svn = code_import_set.getByName('svn-test')
  >>> verifyObject(ICodeImport, removeSecurityProxy(found_svn))
  True
  >>> found_svn.svn_branch_url
  u'svn://svn.example.com/trunk'


== Canonical URLs ==

We've registered the ICodeImportSet utility on the 'code' part of the
site:

    >>> from canonical.launchpad.webapp import canonical_url
    >>> canonical_url(code_import_set)
    u'http://code.launchpad.dev/+code-imports'

Each code import can be found at '<url of ICodeImportSet>/<name of
import>':

    >>> canonical_url(found_svn)
    u'http://code.launchpad.dev/+code-imports/svn-test'
=======
    >>> code_import_set.get(svn_import.id).svn_branch_url
    u'svn://svn.example.com/trunk'
    >>> code_import_set.getByBranch(cvs_branch).cvs_root
    u':pserver:anonymous@cvs.example.com:/cvsroot'
>>>>>>> e02b8370
<|MERGE_RESOLUTION|>--- conflicted
+++ resolved
@@ -11,7 +11,7 @@
 CodeImports are hidden from regular users currently.  David Allouce is
 a member of the vcs-imports team and can access the objects freely.
 
-  >>> login('david.allouche@canonical.com')
+    >>> login('david.allouche@canonical.com')
 
 == Code import set utility ==
 
@@ -102,13 +102,10 @@
 object view for an import and also by branch, which will be used to
 present the import's details on the page of the branch.
 
-<<<<<<< HEAD
-  >>> found_svn = code_import_set.getByName('svn-test')
-  >>> verifyObject(ICodeImport, removeSecurityProxy(found_svn))
-  True
-  >>> found_svn.svn_branch_url
-  u'svn://svn.example.com/trunk'
-
+    >>> code_import_set.get(svn_import.id).svn_branch_url
+    u'svn://svn.example.com/trunk'
+    >>> code_import_set.getByBranch(cvs_branch).cvs_root
+    u':pserver:anonymous@cvs.example.com:/cvsroot'
 
 == Canonical URLs ==
 
@@ -123,10 +120,4 @@
 import>':
 
     >>> canonical_url(found_svn)
-    u'http://code.launchpad.dev/+code-imports/svn-test'
-=======
-    >>> code_import_set.get(svn_import.id).svn_branch_url
-    u'svn://svn.example.com/trunk'
-    >>> code_import_set.getByBranch(cvs_branch).cvs_root
-    u':pserver:anonymous@cvs.example.com:/cvsroot'
->>>>>>> e02b8370
+    u'http://code.launchpad.dev/+code-imports/svn-test'