/*

Reset 1.0 and 2.0 portlets and asides.
Remove this section when the old templates and these declarations are gone.

*/
#maincontent {
    float: left;
    width: 100%;
    margin-right: -25em;
    }
#maincontent ol, #maincontent ul {
    padding-left: auto;
    }
.portlet, .aside {
    clear: none;
    float: none;
    margin: 0;
    }
#portlets .portlet, div.aside {
    background-color: inherit !important;
    border: none;
    margin: 0;
    color: inherit !important;
    padding: 0;
    width: auto;
    overflow: auto;
    -moz-border-radius: 0;
    -o-border-radius: 0;
    -webkit-border-radius: 0;
    font-size: inherit !important;
    }
#portlets .portlet h2, div.aside h2 {
    border-bottom: none;
    color: inherit !important;
    font-weight: bold;
    margin: 0;
    padding: 0;
    }
body.tab-overview #mainarea #portlets .portlet.active h2 a,
body.tab-overview #mainarea div#portlets div.portlet.active a {
    background-color: inherit !important;
    }
body.tab-overview #mainarea #portlets .portlet.active h2 a:hover,
body.tab-overview #mainarea div#portlets div.portlet.active a:hover {
    background-color: inherit !important;
    }
body.tab-overview #mainarea #portlets .portlet.active div,
body.tab-overview #mainarea #portlets .portlet.active ul,
body.tab-overview #mainarea #portlets .portlet.active ul li a,
body.tab-overview #mainarea #portlets .portlet.active ul li a:hover,
body.tab-overview #mainarea div#portlets div.portlet.active ul,
body.tab-overview #mainarea div#portlets div.portlet.active ul li a,
body.tab-overview #mainarea div#portlets div.portlet.active ul li a:hover {
    background-color: inherit !important;
    }
body.tab-overview #mainarea #portlets .portlet.active div {
    border-left: none;
    border-right: none;
    }
body.tab-branches #mainarea #portlets .portlet.active h2 a,
body.tab-branches #mainarea div#portlets div.portlet.active a {
    background-color: inherit !important;
    }
body.tab-branches #mainarea #portlets .portlet.active h2 a:hover,
body.tab-branches #mainarea div#portlets div.portlet.active a:hover {
    background-color: inherit !important;
    }
body.tab-branches #mainarea #portlets .portlet.active div,
body.tab-branches #mainarea #portlets .portlet.active ul,
body.tab-branches #mainarea #portlets .portlet.active ul li a,
body.tab-branches #mainarea #portlets .portlet.active ul li a:hover,
body.tab-branches #mainarea div#portlets div.portlet.active ul,
body.tab-branches #mainarea div#portlets div.portlet.active ul li a,
body.tab-branches #mainarea div#portlets div.portlet.active ul li a:hover {
    background-color: inherit !important;
    }
body.tab-branches #mainarea #portlets .portlet.active div {
    border-left: none;
    border-right: none;
    }
body.tab-bugs #mainarea #portlets .portlet.active h2 a,
body.tab-bugs #mainarea div#portlets div.portlet.active a {
    background-color: inherit !important;
    }
body.tab-bugs #mainarea #portlets .portlet.active h2 a:hover,
body.tab-bugs #mainarea div#portlets div.portlet.active a:hover {
    background-color: inherit !important;
    }
body.tab-bugs #mainarea #portlets .portlet.active div,
body.tab-bugs #mainarea #portlets .portlet.active ul,
body.tab-bugs #mainarea #portlets .portlet.active ul li a,
body.tab-bugs #mainarea #portlets .portlet.active ul li a:hover,
body.tab-bugs #mainarea div#portlets div.portlet.active ul,
body.tab-bugs #mainarea div#portlets div.portlet.active ul li a,
body.tab-bugs #mainarea div#portlets div.portlet.active ul li a:hover {
    background-color: inherit !important;
    }
body.tab-bugs #mainarea #portlets .portlet.active div {
    border-left: none;
    border-right: none;
    }
body.tab-specifications #mainarea #portlets .portlet.active h2 a,
body.tab-specifications #mainarea div#portlets div.portlet.active a {
    background-color: inherit !important;
    }
body.tab-specifications #mainarea #portlets .portlet.active h2 a:hover,
body.tab-specifications #mainarea div#portlets div.portlet.active a:hover {
    background-color: inherit !important;
    }
body.tab-specifications #mainarea #portlets .portlet.active div,
body.tab-specifications #mainarea #portlets .portlet.active ul,
body.tab-specifications #mainarea #portlets .portlet.active ul li a,
body.tab-specifications #mainarea #portlets .portlet.active ul li a:hover,
body.tab-specifications #mainarea div#portlets div.portlet.active ul,
body.tab-specifications #mainarea div#portlets div.portlet.active ul li a,
body.tab-specifications #mainarea div#portlets div.portlet.active ul li a:hover {
    background-color: inherit !important;
    }
body.tab-translations #mainarea #portlets .portlet.active h2 a,
body.tab-translations #mainarea div#portlets div.portlet.active a {
    background-color: inherit !important;
    }
body.tab-translations #mainarea #portlets .portlet.active h2 a:hover,
body.tab-translations #mainarea div#portlets div.portlet.active a:hover {
    background-color: inherit !important;
    }
body.tab-translations #mainarea #portlets .portlet.active div,
body.tab-translations #mainarea #portlets .portlet.active ul,
body.tab-translations #mainarea #portlets .portlet.active ul li a,
body.tab-translations #mainarea #portlets .portlet.active ul li a:hover,
body.tab-translations #mainarea div#portlets div.portlet.active ul,
body.tab-translations #mainarea div#portlets div.portlet.active ul li a,
body.tab-translations #mainarea div#portlets div.portlet.active ul li a:hover {
    background-color: inherit !important;
    }
body.tab-translations #mainarea #portlets .portlet.active div {
    border-left: none;
    border-right: none;
    }
body.tab-answers #mainarea #portlets .portlet.active h2 a,
body.tab-answers #mainarea div#portlets div.portlet.active a {
    background-color: inherit !important;
    }
body.tab-answers #mainarea #portlets .portlet.active h2 a:hover,
body.tab-answers #mainarea div#portlets div.portlet.active a:hover {
    background-color: inherit !important;
    }
body.tab-answers #mainarea #portlets .portlet.active div,
body.tab-answers #mainarea #portlets .portlet.active ul,
body.tab-answers #mainarea #portlets .portlet.active ul li a,
body.tab-answers #mainarea #portlets .portlet.active ul li a:hover,
body.tab-answers #mainarea div#portlets div.portlet.active ul,
body.tab-answers #mainarea div#portlets div.portlet.active ul li a,
body.tab-answers #mainarea div#portlets div.portlet.active ul li a:hover {
    background-color: inherit !important;
    }
body.tab-answers #mainarea #portlets .portlet.active div {
    border-left: none;
    border-right: none;
    }
div.left div.portlet, div.right div.portlet {
    border: none;
    margin-top: 0;
    padding-top: 0;
    }
div.left div.portlet {
    border-width: 0;
    padding: 0;
    }
div.right div.portlet {
    border-width:0;
    padding: 0;
    }
div.columns div.right div.portlet {
    border: none;
    padding: 0;
    }
#colophon {
    float: none;
    }


/* Page layout */
.yui-d0 {
    margin: 10px 20px;
    }
.yui-t4 .yui-b {
    width: 21%;
    }
.yui-t4 .yui-main .yui-b {
    width: auto;
    margin-right: 24%;
    }
.footer {
    clear: both;
    margin-top: 2em;
    border-top: 1px solid #cdd3dd;
    padding-top: 0.5em;
    }
.portlet, .aside {
    clear: both;
    border-top: 1px solid #d6d6d6;
    padding: 0.5em 0;
    }
.top-portlet {
    padding: 0 0 0.5em 0;
    margin: 0 0 1em;
    }

/*

Use percentages when setting font-size.

Pixels  Percent
10      77
11      85
12      93
13      100
14      108
15      116
16      123.1
17      131
18      138.5
19      146.5
20      153.9
21      161.6
22      167
23      174
24      182
25      189
26      197

*/


/* Default text presentation */
html, body {
    font-family: bitstream vera sans, arial, helvetica, clean, sans-serif;
    font-family: sans-serif;
    font-size: 93%;
    }
body.private {
    /* It must be obvious to the user that the context is private */
    background: url("/@@/private-y-bg") top left repeat-y;
    }
body.private {
    /* It must be obvious to the user that the context is private */
    background: url("/@@/private-y-bg") top left repeat-y;
    }
h1 {
    clear: none;
    padding-top: 6px; /* An offset from the logo. */
    font-size: 197%;
<<<<<<< HEAD
    margin-bottom: 0.5em; /* 2.0 backward compatability */
=======
>>>>>>> b9e9b5e7
    }
h2 {
    margin-bottom: 0.3em;
    font-size: 123.1%;
    color: #5a5a5a;
    }
p {
    width: auto;
    margin-bottom: 0.8em;
    }
p, li, dt, dd, blockquote {
    max-width: 45em; /* Wrap the text before the eye gets lost. */
    }
pre, code, samp, tt, .console {
  font-size: 116%;
    }
ol {
	margin-left: 1.8em;
    }
ol li {
	list-style: decimal outside;
	}
li {
    padding-bottom: .3em;
    }
dt {
    margin-bottom: .1em;
    }
dd {
    margin-bottom: .8em;
}
th {
    text-align: right;
    }
thead th, tr.thead th {
    text-align: center;
    vertical-align: bottom;
    }
form table th, form table td {
    padding: 2px;
    }
form table tbody th {
    font-weight: bold;
    }
em {
    font-style: italic;
    }
strong {
    font-weight: bold;
    }

/* Common presentations */
div.see-all {
    font-size: 123.1%; /* Same as a h2 */
    text-align:right;
    }
span.see-all {
    float: right;
    }
.see-all a {
    padding-left: 8px;
    background: url(/@@/link-grey-arrow.png) left center no-repeat;
    font-size: 72%;
    color: #484848;
    text-decoration: underline;
    }
.rss-right {
    background: url(/@@/rss.png) right center no-repeat;
    }
.logo {
    float: left;
    display: inline;
    width: 64px;
    height: 64px;
    margin: 0 5px 0 0;
    }
.registered {
<<<<<<< HEAD
    margin-top: -0.5em; /* 2.0 backward compatability */
=======
>>>>>>> b9e9b5e7
    font-size: 85%;
    color: #666;
    font-style: italic;
    }
.description {
    clear: both;
    font-size: 100%;
    }
.summary {
    margin: 0 0 1em 0;
    font-size: 138.5%;
    }


/* Common list presentations. */
.bulleted {
    margin-bottom: 0.5em;
    }
.bulleted li {
<<<<<<< HEAD
    margin: auto auto 0.2em 2em;
    list-style-type: disc;
    }
=======
    margin: 0 0 0 2em;
    list-style-type: disc;
    }
.horizontal {
    margin: 1em 0 0 0;
    }
>>>>>>> b9e9b5e7
.horizontal li {
    display: inline;
    padding: 0 1.5em 0 0;
    }
.subordinate {
    margin-left: 4em;
    }
.two-column-list li,
.two-column-list dl {
    width: 48%;
    float: left;
    display: inline;
    margin: 0 0.25em 0.75em 0;
    }
.two-column-list:after {
    content: ".";
    display: block;
    height: 0;
    clear: both;
    visibility: hidden;
}
.portlet dt {
    font-weight: bold;
    }
.portlet dd {
    margin-bottom: 0.5em;
    font-size: 85%;
    color: #484848;
    }
.portlet dl strong {
    color: #000;
    font-weight: normal;
    }


/* Exceptions they may be common. */
.contributors dt strong {
    padding-left: 1em;
    }

/* == Location portlet heading styles */
div.location-portlet {
    padding-bottom:1em;
    border-bottom: 1px solid #d6d6d6;
}
div.location-portlet img {
    float: left;
    margin: 0 1.5em 0 0;
}
div.location-portlet h1, div.location-portlet h2 {
    padding-top: 0.1em;
    margin-bottom: 0.8em;
    color: #000000;
    font-weight: bold;
    clear: none;
}
div.location-portlet h1 {
    margin-bottom: 0.2em;
    padding-top: 0;
}

/* === Location portlet tabs === */
/* In most pages, we present a list of six application facets: */
.location-portlet li {
    display:inline;
    list-style-type: none;
}
.location-portlet li a, .location-portlet li span {
    padding: 0.3em 0.5em;
    margin-right: 0.4em;
}
/* The text of the first tab should align with the heading directly
   above it */
.location-portlet li:first-child a, .location-portlet li:first-child span {
    margin-left: -0.5em; 
}
.location-portlet li a:link, .location-portlet li a:visited {
    color: #000;
    background-color: #fff;
    text-decoration: none;
}
.location-portlet li.active a, .location-portlet li.active span {
    font-weight: bold;
    color: #fff;
    background-color: #747474;
}
.location-portlet li a:hover {
    color: #000;
    background-color: #f3f3f3;
}
.location-portlet li.disabled-tab {
    color: #747474;
}

/* Side content exceptions */
.side {
    padding: 0.5em;
    color: #484848;
    background: #f3f3f3;
    }
.side .portlet {
    width: 90%;
    margin: 0 auto 1em;
    border: 1px solid #dedede;
<<<<<<< HEAD
    -moz-border-radius: 3%;
    -webkit-border-radius: 3%;
    border-radius: 3%;
=======
    -moz-border-radius: 5px;
    -webkit-border-radius: 5px;
    border-radius: 5px;
>>>>>>> b9e9b5e7
    padding: 0.5em;
    color: #484848;
    background: #fbfbfb;
    }
.side ul {
    color: #484848;
    background: #fbfbfb;
    }

<<<<<<< HEAD
.downloads {
    font-weight: bold;
    }
=======
>>>>>>> b9e9b5e7
.downloads a {
    color: #4f843c;
    }
.downloads li {
    margin: 0;
    padding: 2px 0 0;
    font-weight: bold;
    }
.downloads li a {
    display: block;
    margin: 0;
    border: 1px solid #4f843c;
    -moz-border-radius: 3px;
    -webkit-border-radius: 3px;
    border-radius: 3px;
    background: #4f843c url(/@@/bg-project-downloads.png) center right no-repeat;
    padding: 6%;
    padding-right: 50px;
    color: #fff;
    font-size: 108%;
    text-decoration: underline;
    }
.downloads .released {
<<<<<<< HEAD
    margin: 0 0 0.5em 0;
    background: #f3f3f3 url(../images/bg-project-released.gif) right bottom no-repeat;
    padding: 0.4em 0.2em;
    font-size: 85%;
    font-weight: normal;
=======
    margin: .3em 0 1em 0;
    padding: 0 .2em 0 0;
    text-align: right;
    }
.downloads .released span {
    -moz-border-radius: 0 0 5px 5px;
    -webkit-border-radius: 0 0 5px 5px;
    border-radius: 0 0 5px 5px;
    background: #d3e3c7;
    padding: 0.2em 1em;
    }
.downloads .alternate {
>>>>>>> b9e9b5e7
    text-align: right;
    }

.involvement ul {
    border-top: 1px solid #d0d0d0;
    }
.involvement li {
    border-bottom: 1px solid #d0d0d0;
    padding: 0;
    font-size: 108%;
    font-weight: bold;
    }
.involvement a {
    display: block;
    padding: 0.3em;
    }
.involvement a.bugs {
    color: #b9413e;
    background: url(/@@/bugs-arrow-right.png) right center no-repeat;
    }
.involvement a.question {
    color: #5265b2;
    background: url(/@@/answers-arrow-right.png) right center no-repeat;
    }
.involvement a.translate {
    color: #c5458e;
    background: url(/@@/translations-arrow-right.png) right center no-repeat;
    }
.involvement a.code {
    color: #d39f57;
    background: url(/@@/images/code-arrow-right.png) right center no-repeat;
    }
.involvement a.blueprint {
    color: #5ba4c6;
    background: url(/@@/images/blueprints-arrow-right.png) right center no-repeat;
    }

.announcements li {
<<<<<<< HEAD
    font-size: 85%;
=======
>>>>>>> b9e9b5e7
    margin-bottom: 0.5em;
    }
.announcements li strong,
.announcements li a {
    font-weight: bold;
    }
.latest-announcement {
    padding: 0.5em;
    background: #dfe5f6;
    border-top: 1px solid #d0d0d0;
    border-bottom: 1px solid #d0d0d0;
    }

<<<<<<< HEAD

/* Should not be needed with real data */
.timeline {
    width: 100%;
    color: #484848;
    background: #f7f7f7;
    }

=======
>>>>>>> b9e9b5e7
/* From nice_pre in tales.py */
pre.wrap {
  white-space: -moz-pre-wrap;
  white-space: -o-pre-wrap;
  white-space: pre-wrap;
  word-wrap: break-word;
<<<<<<< HEAD
}
=======
}
>>>>>>> b9e9b5e7
<|MERGE_RESOLUTION|>--- conflicted
+++ resolved
@@ -244,18 +244,10 @@
     /* It must be obvious to the user that the context is private */
     background: url("/@@/private-y-bg") top left repeat-y;
     }
-body.private {
-    /* It must be obvious to the user that the context is private */
-    background: url("/@@/private-y-bg") top left repeat-y;
-    }
 h1 {
     clear: none;
     padding-top: 6px; /* An offset from the logo. */
     font-size: 197%;
-<<<<<<< HEAD
-    margin-bottom: 0.5em; /* 2.0 backward compatability */
-=======
->>>>>>> b9e9b5e7
     }
 h2 {
     margin-bottom: 0.3em;
@@ -333,10 +325,6 @@
     margin: 0 5px 0 0;
     }
 .registered {
-<<<<<<< HEAD
-    margin-top: -0.5em; /* 2.0 backward compatability */
-=======
->>>>>>> b9e9b5e7
     font-size: 85%;
     color: #666;
     font-style: italic;
@@ -356,18 +344,12 @@
     margin-bottom: 0.5em;
     }
 .bulleted li {
-<<<<<<< HEAD
-    margin: auto auto 0.2em 2em;
-    list-style-type: disc;
-    }
-=======
     margin: 0 0 0 2em;
     list-style-type: disc;
     }
 .horizontal {
     margin: 1em 0 0 0;
     }
->>>>>>> b9e9b5e7
 .horizontal li {
     display: inline;
     padding: 0 1.5em 0 0;
@@ -472,15 +454,9 @@
     width: 90%;
     margin: 0 auto 1em;
     border: 1px solid #dedede;
-<<<<<<< HEAD
-    -moz-border-radius: 3%;
-    -webkit-border-radius: 3%;
-    border-radius: 3%;
-=======
     -moz-border-radius: 5px;
     -webkit-border-radius: 5px;
     border-radius: 5px;
->>>>>>> b9e9b5e7
     padding: 0.5em;
     color: #484848;
     background: #fbfbfb;
@@ -490,12 +466,6 @@
     background: #fbfbfb;
     }
 
-<<<<<<< HEAD
-.downloads {
-    font-weight: bold;
-    }
-=======
->>>>>>> b9e9b5e7
 .downloads a {
     color: #4f843c;
     }
@@ -519,13 +489,6 @@
     text-decoration: underline;
     }
 .downloads .released {
-<<<<<<< HEAD
-    margin: 0 0 0.5em 0;
-    background: #f3f3f3 url(../images/bg-project-released.gif) right bottom no-repeat;
-    padding: 0.4em 0.2em;
-    font-size: 85%;
-    font-weight: normal;
-=======
     margin: .3em 0 1em 0;
     padding: 0 .2em 0 0;
     text-align: right;
@@ -538,7 +501,6 @@
     padding: 0.2em 1em;
     }
 .downloads .alternate {
->>>>>>> b9e9b5e7
     text-align: right;
     }
 
@@ -577,10 +539,6 @@
     }
 
 .announcements li {
-<<<<<<< HEAD
-    font-size: 85%;
-=======
->>>>>>> b9e9b5e7
     margin-bottom: 0.5em;
     }
 .announcements li strong,
@@ -594,25 +552,10 @@
     border-bottom: 1px solid #d0d0d0;
     }
 
-<<<<<<< HEAD
-
-/* Should not be needed with real data */
-.timeline {
-    width: 100%;
-    color: #484848;
-    background: #f7f7f7;
-    }
-
-=======
->>>>>>> b9e9b5e7
 /* From nice_pre in tales.py */
 pre.wrap {
   white-space: -moz-pre-wrap;
   white-space: -o-pre-wrap;
   white-space: pre-wrap;
   word-wrap: break-word;
-<<<<<<< HEAD
-}
-=======
-}
->>>>>>> b9e9b5e7
+}
