--- conflicted
+++ resolved
@@ -195,8 +195,6 @@
  * and then kill this class I guess. -- kiko, 2007-12-05 */
 table.slimpadding td, table.slimpadding th { padding: 0; padding-right: 3px }
 
-<<<<<<< HEAD
-=======
 /* --- Action links and buttons --- */
 
 /*
@@ -227,7 +225,6 @@
   http://bugs.launchpad.dev/firefox/+bug/1/+subscribe (bottom button)
 */
 
->>>>>>> ae564918
 /* --- Batch navigation links --- */
 
 /* Next links have icons: */
@@ -704,7 +701,52 @@
   padding-top: 10px;
 }
 
-<<<<<<< HEAD
+/*
+Inline help is different from the pop-out help panel. It is contained in
+a <div> and dynamically positioned by JavaScript.
+*/
+#help-pane {
+  position: absolute;
+  border: 5px solid black;
+  padding: 10px;
+  z-index: 3000;  /* This should appear above all other content. */
+  background-color: #fff;
+  width: 25em;
+}
+/* We want the hidden pane to have dimensions so that we can position the
+frame with them.  This works because the element an absolute position, taking
+it out of the page flow. */
+#help-pane.invisible {
+    position: absolute;
+    visibility: hidden;
+    display: block;
+    left: 0px;
+    top: 0px;
+}
+
+#help-body {
+    background: url(spinner.gif) no-repeat center center;
+}
+#help-pane iframe {
+    width: 100%;
+    height: 18em;
+}
+#help-pane iframe.invisible {
+    visibility: hidden;
+    display: block;
+}
+#help-footer {
+  padding: 3px;
+  border-top: 1px solid #ddd;
+  text-align: right;
+}
+#help-footer button {
+  margin-bottom: 10px;
+  margin-top: 3px;
+}
+
+span.help {font-weight: normal;}
+
 /* Navigation menus appear as a segmented pill overlaid on a groove: */
 .navigation.menu {
   background: url(/+icing/navigation-menu-groove.png) repeat-x center left;
@@ -753,54 +795,6 @@
   background-image: url(/+icing/navigation-se-selected.png);
 }
 
-=======
-/*
-Inline help is different from the pop-out help panel. It is contained in
-a <div> and dynamically positioned by JavaScript.
-*/
-#help-pane {
-  position: absolute;
-  border: 5px solid black;
-  padding: 10px;
-  z-index: 3000;  /* This should appear above all other content. */
-  background-color: #fff;
-  width: 25em;
-}
-/* We want the hidden pane to have dimensions so that we can position the
-frame with them.  This works because the element an absolute position, taking
-it out of the page flow. */
-#help-pane.invisible {
-    position: absolute;
-    visibility: hidden;
-    display: block;
-    left: 0px;
-    top: 0px;
-}
-
-#help-body {
-    background: url(spinner.gif) no-repeat center center;
-}
-#help-pane iframe {
-    width: 100%;
-    height: 18em;
-}
-#help-pane iframe.invisible {
-    visibility: hidden;
-    display: block;
-}
-#help-footer {
-  padding: 3px;
-  border-top: 1px solid #ddd;
-  text-align: right;
-}
-#help-footer button {
-  margin-bottom: 10px;
-  margin-top: 3px;
-}
-
-span.help {font-weight: normal;}
-
->>>>>>> ae564918
 /* The last element on every page is a standard footer. */
 #globalfooter {clear: both; margin-left: -20px;}
 /* It has a top border if the page doesn't already have a rounded border. */
