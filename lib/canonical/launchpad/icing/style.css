--- conflicted
+++ resolved
@@ -714,11 +714,7 @@
   margin: 0 0 20px -100%;
   padding: 0 20px;
   list-style: none;
-<<<<<<< HEAD
-=======
-  font-size: 11px;
   right: 240px;
->>>>>>> 6253833e
 }
 /* IE6 and  lower ignore the left padding, so we add extra positioning. */
 * html #portlets {left: 20px;}
