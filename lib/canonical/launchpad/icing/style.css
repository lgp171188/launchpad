--- conflicted
+++ resolved
@@ -1342,25 +1342,11 @@
 .title {
   font-weight: bold;
 }
-<<<<<<< HEAD
-ul.buttons {
-  margin: 2em 0 4em 0 !important;
-  padding: 0;
-}
-ul.buttons li {
-  display: inline;
-  margin-right: 1em;
-}
-ul.cross-reference {
-  font-size: 1.25em;
-}
-=======
 ul.buttons {margin: 2em 0 4em 0; padding: 0;}
 ul.buttons li {display: inline; margin-right: 1em;}
 #singlecolumn ul.buttons {float: right;}
 #singlecolumn ul.buttons li {display: block;}
 ul.cross-reference {font-size: 1.25em;}
->>>>>>> 13d2969d
 /*
 li {
   margin-bottom: 0.75em;
