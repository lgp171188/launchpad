--- conflicted
+++ resolved
@@ -312,12 +312,16 @@
   font-style: normal;
   float: left;
   display: block;
-  background-image: url(locationbar_em_bg.gif);
+  background-image: url(locationbar_nodrop_em_bg.gif);
   background-repeat: no-repeat;
   background-position: right top;
   padding: 6px 26px 10px 20px;
   cursor: hand;
   cursor: pointer;
+}
+/* When a breadcrumb has a submenu, show a down-arrow. */
+ul#menuroot>li.container>a>em { /* should be changed to not need em */
+  background-image: url(locationbar_em_bg.gif);
 }
 /* Undo more generic formatting around ul elements. */
 #locationbar ul {
@@ -1455,250 +1459,6 @@
 /* Used to indicate a value to be used to sort cells in a row */
 .sortkey, .revsortkey {display: none;}
 
-<<<<<<< HEAD
-=======
-/*
- * Global header line.
- *
- * The grey line at the top of the page.
- *
- */
-
-/* Appropriate appearance for global header.
- */
-#globalheader {
-  position: relative;
-  width: 100%;
-  height: 21px;
-  overflow: hidden;
-  margin: 0;
-  background-color: #EEE;
-  background-image:  url(globalheader_bg.gif);
-  background-repeat: repeat-x;
-  background-position: top center;
-}
-/*
- * This is where the actual Launchpad graphic is included.
- */
-/* Home icon and link. */
-#globalheader a.home {
-  display: block;
-  margin: 0;
-  padding: 0;
-}
-/* Site-specific message. */
-#globalheader .sitemessage {
-  position: absolute;
-  top: 2px;
-  display: inline;
-  color: #FFF;
-  font-size: 13px;
-}
-/* Small launchpad icon and rasterized text. */
-#globalheader img.launchpad {
-  position: absolute;
-  top: 0;
-  right: 0;
-}
-
-/*
- * locationbar
- *
- * Includes breadcrumbs and dynamic menus.
- */
-
-/* XXX: needs explanation */
-#locationbar {
-  float: left;
-  width: 100%;
-  height: 26px;
-  margin: 0;
-  padding: 0;
-  list-style: none;
-  background-color: #AFDB1F;
-  font-size: 11px;
-  font-weight: bold;
-  color: #FFF;
-}
-/* XXX: needs explanation */
-ul#menuroot {
-  display: inline;
-  float: left;
-  margin: 0;
-}
-/* XXX: needs explanation */
-ul#menuroot li {
-  display: inline;
-}
-/* Style for breadcrumb items.
- *
- * XXX: background stuff needs explanation.
- *
- * Negative right margin for breadcrumbs.
- * This is part of how we make them look like arrows.
- */
-ul#menuroot>li>a {
-  position: relative;
-  background-image: url(locationbar_a_bg.gif);
-  background-repeat: no-repeat;
-  background-position: -1000px 0px;
-  display: block;
-  float: left;
-  margin-right: -16px;
-}
-/* "Your location:" text.
- *
- * The 1px negative right margin is to bring the first breadcrumb a little
- * closer to the "Your location:" text.  It makes it look visually tighter
- * because of the chevron shape of the highlights.
- */
-#yourlocation {
-  float: left;
-  display: block;
-  background-image: url(locationbar_a_bg.gif);
-  background-repeat: no-repeat;
-  background-position: -1100px 0px;
-  padding: 6px 0 10px 10px;
-  margin-right: -1px;
-}
-/* Display dyn menu items and breadcrumbs with black text and as blocks. */
-#locationbar li a {
-  display: block;
-  color: #000000;
-}
-/* XXX: needs explanation */
-ul#menuroot>li>a>em { /* should be changed to not need em */
-  font-style: normal;
-  float: left;
-  display: block;
-  background-image: url(locationbar_nodrop_em_bg.gif);
-  background-repeat: no-repeat;
-  background-position: right top;
-  padding: 6px 26px 10px 20px;
-  cursor: hand;
-  cursor: pointer;
-}
-/* When a breadcrumb has a submenu, show a down-arrow. */
-ul#menuroot>li.container>a>em { /* should be changed to not need em */
-  background-image: url(locationbar_em_bg.gif);
-}
-/* Undo more generic formatting around ul elements. */
-#locationbar ul {
-    margin: 0;
-    padding: 0;
-}
-/* General appearance of a dynamic menu item.
- * The area we actually see on the page is an <a> element.
- * The <li> element takes up no space.
- */
-#locationbar ul.menu li a {
-  background-image: none;
-  background-color: #AFDB1F;
-  float: none;
-  padding-left: 16px;
-  padding-right: 16px;
-  padding-top: 3px;
-  padding-bottom: 3px;
-  height: auto;
-}
-/* General appearance of a dynamic menu item. */
-#locationbar ul.menu li {
-  margin-bottom: 0px;
-  padding-bottom: 0px;
-}
-/* Appearance of a dynamic menu or submenu.
- * Note the 3d-effect border.
- * Note the z-index so that they appear above all other content.
- */
-#locationbar ul.menu {
-  background-color: #AFDB1F;
-  position: absolute;
-  z-index: 2000;
-  margin-left: 0px;
-  border-right: 1px solid #90B51A;
-  border-bottom: 1px solid #90B51A;
-  border-top: 1px solid #DCF58B;
-  border-left: 1px solid #DCF58B;
-  padding-left: 0px;
-  padding-right: 0px;
-}
-/* Inhibit underlines on all dyn menu items. */
-#locationbar li a:hover {
-  text-decoration: none;
-}
-/* Set the appearance of dyn menu items other than the breadcrumbs
- * on mouse-over.
- * The colour #EEE is sometimes used for debugging.
- */
-#locationbar ul.menu li>a:hover {
-  /* color: #EEE; */
-}
-/* Set the appearance of dyn menu items other than the breadcrumbs
- * when selected and potentially opened.
- */
-#locationbar ul.menu li.selected>a {
-  background-color: #C8EF48;
-  color: #000;
-}
-/* Set the appearance of breadcrumb items on mouse-over.
- * This is the same as how they look when selected, so that
- * they look right during the deliberate delay between being
- * moused-over and actually activated.
- */
-ul#menuroot>li>a:hover {
-  background-position: 0px 0px;
-  color: #000;
-}
-/* Set the appearance of breadcrumb items when selected for opening. */
-ul#menuroot>li.selected>a {
-  background-position: 0px 0px;
-  color: #000;
-}
-/* Make dyn menu items that are the source of submenus have a right-arrow
- * on the far right, to show they can be opened.
- *
- * Does not include the breadcrumbs.
- */
-#locationbar ul.menu li.container>a {
-  background-image: url(/@@/arrowRight);
-  background-repeat: no-repeat;
-  background-position: center right;
-}
-/* Allow dyn menus to appear ouside of the locationbar, even though they
- * overflow its bounds.
- */
-#locationbar {
-  overflow: visible;
-}
-/* Prevent the text in links in menu items from wrapping.
- * Apply appropriate formatting to links in menu items.
- */
-#locationbar li a {
-  left: auto;
-  margin: 0px 0px 0px 0px;
-  white-space: pre;
-}
-/* Login control goes on the right, taking up the full height of the
- * locationbar.
- */
-#logincontrol {
-  float: right;
-  height: 100%;
-}
-/* The control itself is actually in a table cell, vertically aligned to
- * the middle of the locationbar.
- */
-#logincontrol td {
-  color: #FFFFFF;
-  font-size: 11px;
-  font-weight: bold;
-  vertical-align: middle;
-}
-/* Link text is black. */
-#logincontrol a {
-    color: #000000;
-}
->>>>>>> 66812c10
 /* Clouds of links. */
 .cloud-size-small { 
   font-size: 1em;
