# Copyright 2009 Canonical Ltd.  All rights reserved.

"""Tests for recording changes done to a bug."""

import unittest

from zope.component import getUtility
from zope.event import notify
from zope.interface import providedBy

from lazr.lifecycle.event import ObjectCreatedEvent, ObjectModifiedEvent
from lazr.lifecycle.snapshot import Snapshot

from canonical.launchpad.components.bug import BugDelta
from canonical.launchpad.database import BugNotification
from canonical.launchpad.ftests import login
from canonical.launchpad.interfaces.bug import IBug
from canonical.launchpad.interfaces.cve import ICveSet
from canonical.launchpad.interfaces.bugtask import (
    BugTaskImportance, BugTaskStatus)
from canonical.launchpad.interfaces.structuralsubscription import (
    BugNotificationLevel)
from canonical.launchpad.mailnotification import add_bug_change_notifications
from canonical.launchpad.testing.factory import LaunchpadObjectFactory
from canonical.testing import LaunchpadFunctionalLayer


class TestBugChanges(unittest.TestCase):

    layer = LaunchpadFunctionalLayer

    def setUp(self):
        login('foo.bar@canonical.com')
        self.factory = LaunchpadObjectFactory()
        self.user = self.factory.makePerson(displayname='Arthur Dent')

        product = self.factory.makeProduct(owner=self.user)
        self.bug = self.factory.makeBug(product=product, owner=self.user)
        self.bug_task = self.bug.bugtasks[0]
        self.saveOldChanges()

        # Add some structural subscribers to show that notifications
        # aren't sent to LIFECYCLE subscribers by default.
        self.lifecycle_subscriber = self.factory.makePerson()
        subscription = product.addBugSubscription(
            self.lifecycle_subscriber, self.lifecycle_subscriber)
        subscription.bug_notification_level = BugNotificationLevel.LIFECYCLE
        self.metadata_subscriber = self.factory.makePerson()
        subscription = product.addBugSubscription(
            self.metadata_subscriber, self.metadata_subscriber)
        subscription.bug_notification_level = BugNotificationLevel.METADATA

    def saveOldChanges(self, bug=None):
        """Save the old changes to a bug.

        This method should be called after all the setup is done.
        """
        if bug is None:
            bug = self.bug

        self.old_activities = list(bug.activity)
        self.old_notification_ids = [
            notification.id
            for notification in BugNotification.selectBy(bug=self.bug,
                                                         orderBy='id')]

    def changeAttribute(self, obj, attribute, new_value):
        """Set the value of `attribute` on `obj` to `new_value`.

        :return: The value of `attribute` before modification.
        """
        obj_before_modification = Snapshot(obj, providing=providedBy(obj))
        setattr(obj, attribute, new_value)
        notify(ObjectModifiedEvent(
            obj, obj_before_modification, [attribute], self.user))

        return getattr(obj_before_modification, attribute)

    def assertRecordedChange(self, expected_activity=None,
                             expected_notification=None, bug=None,
                             expected_recipients=None):
        """Assert that things were recorded as expected."""
        if bug is None:
            bug = self.bug
        new_activities = [
            activity for activity in bug.activity
            if activity not in self.old_activities]
        bug_notifications = BugNotification.selectBy(
            bug=bug, orderBy='id')
        new_notifications = [
            notification for notification in bug_notifications
            if notification.id not in self.old_notification_ids]
        if expected_activity is None:
            self.assertEqual(len(new_activities), 0)
        else:
            if isinstance(expected_activity, dict):
                expected_activities = [expected_activity]
            else:
                expected_activities = expected_activity
            self.assertEqual(len(new_activities), len(expected_activities))
            for expected_activity in expected_activities:
                added_activity = new_activities.pop(0)
                self.assertEqual(
                    added_activity.person, expected_activity['person'])
                self.assertEqual(
                    added_activity.whatchanged,
                    expected_activity['whatchanged'])
                self.assertEqual(
                    added_activity.oldvalue,
                    expected_activity.get('oldvalue'))
                self.assertEqual(
                    added_activity.newvalue,
                    expected_activity.get('newvalue'))
                self.assertEqual(
                    added_activity.message, expected_activity.get('message'))

        if expected_notification is None:
            self.assertEqual(len(new_notifications), 0)
        else:
            if isinstance(expected_notification, dict):
                expected_notifications = [expected_notification]
            else:
                expected_notifications = expected_notification
            self.assertEqual(
                len(new_notifications), len(expected_notifications))
            for expected_notification in expected_notifications:
                added_notification = new_notifications.pop(0)
                self.assertEqual(
                    added_notification.message.text_contents,
                    expected_notification['text'])
                self.assertEqual(
                    added_notification.message.owner,
                    expected_notification['person'])
                self.assertFalse(added_notification.is_comment)
                if expected_recipients is None:
                    expected_recipients = bug.getBugNotificationRecipients(
                        level=BugNotificationLevel.METADATA)
                self.assertEqual(
                    set(recipient.person
                        for recipient in added_notification.recipients),
                    set(expected_recipients))

    def test_subscribe(self):
        # Subscribing someone to a bug adds an item to the activity log,
        # but doesn't send an e-mail notification.
        subscriber = self.factory.makePerson(displayname='Mom')
        bug_subscription = self.bug.subscribe(self.user, subscriber)
        notify(ObjectCreatedEvent(bug_subscription, user=subscriber))
        subscribe_activity = dict(
            whatchanged='bug',
            message='added subscriber Arthur Dent',
            person=subscriber)
        self.assertRecordedChange(expected_activity=subscribe_activity)

    def test_unsubscribe(self):
        # Unsubscribing someone from a bug adds an item to the activity
        # log, but doesn't send an e-mail notification.
        subscriber = self.factory.makePerson(displayname='Mom')
        bug_subscription = self.bug.subscribe(self.user, subscriber)
        self.saveOldChanges()
        self.bug.unsubscribe(self.user, subscriber)
        unsubscribe_activity = dict(
            whatchanged='removed subscriber Arthur Dent',
            person=subscriber)
        self.assertRecordedChange(expected_activity=unsubscribe_activity)

    def test_title_changed(self):
        # Changing the title of a Bug adds items to the activity log and
        # the Bug's notifications.
        old_title = self.changeAttribute(self.bug, 'title', '42')

        title_change_activity = {
            'whatchanged': 'summary',
            'oldvalue': old_title,
            'newvalue': "42",
            'person': self.user,
            }

        title_change_notification = {
            'text': (
                "** Summary changed:\n\n"
                "- %s\n"
                "+ 42" % old_title),
            'person': self.user,
            }

        self.assertRecordedChange(
            expected_activity=title_change_activity,
            expected_notification=title_change_notification)

    def test_description_changed(self):
        # Changing the description of a Bug adds items to the activity
        # log and the Bug's notifications.
        old_description = self.changeAttribute(
            self.bug, 'description', 'Hello, world')

        description_change_activity = {
            'person': self.user,
            'whatchanged': 'description',
            'oldvalue': old_description,
            'newvalue': 'Hello, world',
            }

        description_change_notification = {
            'text': (
                "** Description changed:\n\n"
                "- %s\n"
                "+ Hello, world" % old_description),
            'person': self.user,
            }

        self.assertRecordedChange(
            expected_notification=description_change_notification,
            expected_activity=description_change_activity)

    def test_bugwatch_added(self):
        # Adding a BugWatch to a bug adds items to the activity
        # log and the Bug's notifications.
        bugtracker = self.factory.makeBugTracker()
        bug_watch = self.bug.addWatch(bugtracker, '42', self.user)

        bugwatch_activity = {
            'person': self.user,
            'whatchanged': 'bug watch added',
            'newvalue': bug_watch.url,
            }

        bugwatch_notification = {
            'text': (
                "** Bug watch added: %s #%s\n"
                "   %s" % (
                    bug_watch.bugtracker.title, bug_watch.remotebug,
                    bug_watch.url)),
            'person': self.user,
            }

        self.assertRecordedChange(
            expected_notification=bugwatch_notification,
            expected_activity=bugwatch_activity)

    def test_bugwatch_removed(self):
        # Removing a BugWatch from a bug adds items to the activity
        # log and the Bug's notifications.
        bugtracker = self.factory.makeBugTracker()
        bug_watch = self.bug.addWatch(bugtracker, '42', self.user)
        self.saveOldChanges()
        self.bug.removeWatch(bug_watch, self.user)

        bugwatch_activity = {
            'person': self.user,
            'whatchanged': 'bug watch removed',
            'oldvalue': bug_watch.url,
            }

        bugwatch_notification = {
            'text': (
                "** Bug watch removed: %s #%s\n"
                "   %s" % (
                    bug_watch.bugtracker.title, bug_watch.remotebug,
                    bug_watch.url)),
            'person': self.user,
            }

        self.assertRecordedChange(
            expected_notification=bugwatch_notification,
            expected_activity=bugwatch_activity)

    def test_bugwatch_modified(self):
        # Modifying a BugWatch is like removing and re-adding it.
        bugtracker = self.factory.makeBugTracker()
        bug_watch = self.bug.addWatch(bugtracker, '42', self.user)
        old_url = bug_watch.url
        self.saveOldChanges()
        old_remotebug = self.changeAttribute(bug_watch, 'remotebug', '84')

        bugwatch_removal_activity = {
            'person': self.user,
            'whatchanged': 'bug watch removed',
            'oldvalue': old_url,
            }
        bugwatch_addition_activity = {
            'person': self.user,
            'whatchanged': 'bug watch added',
            'newvalue': bug_watch.url,
            }

        bugwatch_removal_notification = {
            'text': (
                "** Bug watch removed: %s #%s\n"
                "   %s" % (
                    bug_watch.bugtracker.title, old_remotebug,
                    old_url)),
            'person': self.user,
            }
        bugwatch_addition_notification = {
            'text': (
                "** Bug watch added: %s #%s\n"
                "   %s" % (
                    bug_watch.bugtracker.title, bug_watch.remotebug,
                    bug_watch.url)),
            'person': self.user,
            }

        self.assertRecordedChange(
            expected_notification=[bugwatch_removal_notification,
                                   bugwatch_addition_notification],
            expected_activity=[bugwatch_removal_activity,
                               bugwatch_addition_activity])

    def test_bugwatch_not_modified(self):
        # Firing off a modified event without actually modifying
        # anything intersting doesn't cause anything to be added to the
        # activity log.
        bug_watch = self.factory.makeBugWatch(bug=self.bug)
        self.saveOldChanges()
        self.changeAttribute(bug_watch, 'remotebug', bug_watch.remotebug)

        self.assertRecordedChange()

    def test_link_branch(self):
        # Linking a branch to a bug adds both to the activity log and
        # sends an e-mail notification.
        branch = self.factory.makeBranch()
        self.bug.addBranch(branch, self.user)
        added_activity = {
            'person': self.user,
            'whatchanged': 'branch linked',
            'newvalue': branch.bzr_identity,
            }
        added_notification = {
            'text': "** Branch linked: %s" % branch.bzr_identity,
            'person': self.user,
            }
        self.assertRecordedChange(
            expected_activity=added_activity,
            expected_notification=added_notification)

    def test_unlink_branch(self):
        # Unlinking a branch from a bug adds both to the activity log and
        # sends an e-mail notification.
        branch = self.factory.makeBranch()
        self.bug.addBranch(branch, self.user)
        self.saveOldChanges()
        self.bug.removeBranch(branch, self.user)
        added_activity = {
            'person': self.user,
            'whatchanged': 'branch unlinked',
            'oldvalue': branch.bzr_identity,
            }
        added_notification = {
            'text': "** Branch unlinked: %s" % branch.bzr_identity,
            'person': self.user,
            }
        self.assertRecordedChange(
            expected_activity=added_activity,
            expected_notification=added_notification)

    def test_make_private(self):
        # Marking a bug as private adds items to the bug's activity log
        # and notifications.
        bug_before_modification = Snapshot(self.bug, providing=IBug)
        self.bug.setPrivate(True, self.user)
        notify(ObjectModifiedEvent(
            self.bug, bug_before_modification, ['private'], self.user))

        visibility_change_activity = {
            'person': self.user,
            'whatchanged': 'visibility',
            'oldvalue': 'public',
            'newvalue': 'private',
            }

        visibility_change_notification = {
            'text': '** Visibility changed to: Private',
            'person': self.user,
            }

        self.assertRecordedChange(
            expected_activity=visibility_change_activity,
            expected_notification=visibility_change_notification)

    def test_make_public(self):
        # Marking a bug as public adds items to the bug's activity log
        # and notifications.
        private_bug = self.factory.makeBug(private=True)
        self.assertTrue(private_bug.private)

        bug_before_modification = Snapshot(private_bug, providing=IBug)
        private_bug.setPrivate(False, self.user)
        notify(ObjectModifiedEvent(
            private_bug, bug_before_modification, ['private'], self.user))

        visibility_change_activity = {
            'person': self.user,
            'whatchanged': 'visibility',
            'oldvalue': 'private',
            'newvalue': 'public',
            }

        visibility_change_notification = {
            'text': '** Visibility changed to: Public',
            'person': self.user,
            }

        self.assertRecordedChange(
            expected_activity=visibility_change_activity,
            expected_notification=visibility_change_notification,
            bug=private_bug)

    def test_tags_added(self):
        # Adding tags to a bug will add BugActivity and BugNotification
        # entries.
        old_tags = self.changeAttribute(
            self.bug, 'tags', ['first-new-tag', 'second-new-tag'])

        tag_change_activity = {
            'person': self.user,
            'whatchanged': 'tags',
            'oldvalue': '',
            'newvalue': 'first-new-tag second-new-tag',
            }

        tag_change_notification = {
            'person': self.user,
            'text': '** Tags added: first-new-tag second-new-tag',
            }

        self.assertRecordedChange(
            expected_activity=tag_change_activity,
            expected_notification=tag_change_notification)

    def test_tags_removed(self):
        # Removing tags from a bug adds BugActivity and BugNotification
        # entries.
        self.bug.tags = ['first-new-tag', 'second-new-tag']
        self.saveOldChanges()
        old_tags = self.changeAttribute(
            self.bug, 'tags', ['first-new-tag'])

        tag_change_activity = {
            'person': self.user,
            'whatchanged': 'tags',
            'oldvalue': 'first-new-tag second-new-tag',
            'newvalue': 'first-new-tag',
            }

        tag_change_notification = {
            'person': self.user,
            'text': '** Tags removed: second-new-tag',
            }

        self.assertRecordedChange(
            expected_activity=tag_change_activity,
            expected_notification=tag_change_notification)

    def test_mark_as_security_vulnerability(self):
        # Marking a bug as a security vulnerability adds to the bug's
        # activity log and sends a notification.
        self.bug.security_related = False
        self.changeAttribute(self.bug, 'security_related', True)

        security_change_activity = {
            'person': self.user,
            'whatchanged': 'security vulnerability',
            'oldvalue': 'no',
            'newvalue': 'yes',
            }

        security_change_notification = {
            'text': (
                '** This bug has been flagged as '
                'a security vulnerability'),
            'person': self.user,
            }

        self.assertRecordedChange(
            expected_activity=security_change_activity,
            expected_notification=security_change_notification)

    def test_unmark_as_security_vulnerability(self):
        # Unmarking a bug as a security vulnerability adds to the
        # bug's activity log and sends a notification.
        self.bug.security_related = True
        self.changeAttribute(self.bug, 'security_related', False)

        security_change_activity = {
            'person': self.user,
            'whatchanged': 'security vulnerability',
            'oldvalue': 'yes',
            'newvalue': 'no',
            }

        security_change_notification = {
            'text': (
                '** This bug is no longer flagged as '
                'a security vulnerability'),
            'person': self.user,
            }

        self.assertRecordedChange(
            expected_activity=security_change_activity,
            expected_notification=security_change_notification)

    def test_link_cve(self):
        # Linking a CVE to a bug adds to the bug's activity log and
        # sends a notification.
        cve = getUtility(ICveSet)['1999-8979']
        self.bug.linkCVE(cve, self.user)

        cve_linked_activity = {
            'person': self.user,
            'whatchanged': 'cve linked',
            'oldvalue': None,
            'newvalue': cve.sequence,
            }

        cve_linked_notification = {
            'text': (
                '** CVE added: http://www.cve.mitre.org/'
                'cgi-bin/cvename.cgi?name=1999-8979'),
            'person': self.user,
            }

        self.assertRecordedChange(
            expected_activity=cve_linked_activity,
            expected_notification=cve_linked_notification)

    def test_unlink_cve(self):
        # Unlinking a CVE from a bug adds to the bug's activity log and
        # sends a notification.
        cve = getUtility(ICveSet)['1999-8979']
        self.bug.linkCVE(cve, self.user)
        self.saveOldChanges()
        self.bug.unlinkCVE(cve, self.user)

        cve_unlinked_activity = {
            'person': self.user,
            'whatchanged': 'cve unlinked',
            'oldvalue': cve.sequence,
            'newvalue': None,
            }

        cve_unlinked_notification = {
            'text': (
                '** CVE removed: http://www.cve.mitre.org/'
                'cgi-bin/cvename.cgi?name=1999-8979'),
            'person': self.user,
            }

        self.assertRecordedChange(
            expected_activity=cve_unlinked_activity,
            expected_notification=cve_unlinked_notification)

    def test_attachment_added(self):
        # Adding an attachment to a bug adds entries in both BugActivity
        # and BugNotification.
        message = self.factory.makeMessage(owner=self.user)
        self.bug.linkMessage(message)
        self.saveOldChanges()

        attachment = self.factory.makeBugAttachment(
            bug=self.bug, owner=self.user, comment=message)

        attachment_added_activity = {
            'person': self.user,
            'whatchanged': 'attachment added',
            'oldvalue': None,
            'newvalue': '%s %s' % (
                attachment.title, attachment.libraryfile.http_url),
            }

        attachment_added_notification = {
            'person': self.user,
            'text': '** Attachment added: "%s"\n   %s' % (
                attachment.title, attachment.libraryfile.http_url),
            }

        self.assertRecordedChange(
            expected_notification=attachment_added_notification,
            expected_activity=attachment_added_activity)

    def test_attachment_removed(self):
        # Removing an attachment from a bug adds entries in both BugActivity
        # and BugNotification.
        attachment = self.factory.makeBugAttachment(
            bug=self.bug, owner=self.user)
        self.saveOldChanges()
        attachment.removeFromBug(user=self.user)

        attachment_removed_activity = {
            'person': self.user,
            'whatchanged': 'attachment removed',
            'newvalue': None,
            'oldvalue': '%s %s' % (
                attachment.title, attachment.libraryfile.http_url),
            }

        attachment_removed_notification = {
            'person': self.user,
            'text': '** Attachment removed: "%s"\n   %s' % (
                attachment.title, attachment.libraryfile.http_url),
            }

        self.assertRecordedChange(
            expected_notification=attachment_removed_notification,
            expected_activity=attachment_removed_activity)

    def test_bugtask_added(self):
        # Adding a bug task adds entries in both BugActivity and
        # BugNotification.
        target = self.factory.makeProduct()
        added_task = self.bug.addTask(self.user, target)
        notify(ObjectCreatedEvent(added_task, user=self.user))

        task_added_activity = {
            'person': self.user,
            'whatchanged': 'bug task added',
            'newvalue': target.bugtargetname,
            }

        task_added_notification = {
            'person': self.user,
            'text': (
                '** Also affects: %s\n'
                '   Importance: %s\n'
                '       Status: %s' % (
                    target.bugtargetname, added_task.importance.title,
                    added_task.status.title))
            }

        self.assertRecordedChange(
            expected_notification=task_added_notification,
            expected_activity=task_added_activity)

    def test_bugtask_added_assignee(self):
        # Adding a bug task adds entries in both BugActivity and
        # BugNotification.
        target = self.factory.makeProduct()
        added_task = self.bug.addTask(self.user, target)
        added_task.transitionToAssignee(self.factory.makePerson())
        notify(ObjectCreatedEvent(added_task, user=self.user))

        task_added_activity = {
            'person': self.user,
            'whatchanged': 'bug task added',
            'newvalue': target.bugtargetname,
            }

        task_added_notification = {
            'person': self.user,
            'text': (
                '** Also affects: %s\n'
                '   Importance: %s\n'
                '     Assignee: %s (%s)\n'
                '       Status: %s' % (
                    target.bugtargetname, added_task.importance.title,
                    added_task.assignee.displayname, added_task.assignee.name,
                    added_task.status.title))
            }

        self.assertRecordedChange(
            expected_notification=task_added_notification,
            expected_activity=task_added_activity)

    def test_bugtask_added_bugwatch(self):
        # Adding a bug task adds entries in both BugActivity and
        # BugNotification.
        target = self.factory.makeProduct()
        bug_watch = self.factory.makeBugWatch(bug=self.bug)
        self.saveOldChanges()
        added_task = self.bug.addTask(self.user, target)
        added_task.bugwatch = bug_watch
        notify(ObjectCreatedEvent(added_task, user=self.user))

        task_added_activity = {
            'person': self.user,
            'whatchanged': 'bug task added',
            'newvalue': target.bugtargetname,
            }

        task_added_notification = {
            'person': self.user,
            'text': (
                '** Also affects: %s via\n'
                '   %s\n'
                '   Importance: %s\n'
                '       Status: %s' % (
                    target.bugtargetname, bug_watch.url,
                    added_task.importance.title, added_task.status.title))
            }

        self.assertRecordedChange(
            expected_notification=task_added_notification,
            expected_activity=task_added_activity)

    def test_change_bugtask_importance(self):
        # When a bugtask's importance is changed, BugActivity and
        # BugNotification get updated.
        bug_task_before_modification = Snapshot(
            self.bug_task, providing=providedBy(self.bug_task))
        self.bug_task.transitionToImportance(
            BugTaskImportance.HIGH, user=self.user)
        notify(ObjectModifiedEvent(
            self.bug_task, bug_task_before_modification,
            ['importance'], user=self.user))

        expected_activity = {
            'person': self.user,
            'whatchanged': '%s: importance' % self.bug_task.bugtargetname,
            'oldvalue': 'Undecided',
            'newvalue': 'High',
            'message': None,
            }

        expected_notification = {
            'text': (
                u'** Changed in: %s\n   Importance: Undecided => High' %
                self.bug_task.bugtargetname),
            'person': self.user,
            }

        self.assertRecordedChange(
            expected_activity=expected_activity,
            expected_notification=expected_notification)

    def test_change_bugtask_status(self):
        # When a bugtask's status is changed, BugActivity and
        # BugNotification get updated.
        bug_task_before_modification = Snapshot(
            self.bug_task, providing=providedBy(self.bug_task))
        self.bug_task.transitionToStatus(
            BugTaskStatus.FIXRELEASED, user=self.user)
        notify(ObjectModifiedEvent(
            self.bug_task, bug_task_before_modification, ['status'],
            user=self.user))

        expected_activity = {
            'person': self.user,
            'whatchanged': '%s: status' % self.bug_task.bugtargetname,
            'oldvalue': 'New',
            'newvalue': 'Fix Released',
            'message': None,
            }

        expected_notification = {
            'text': (
                u'** Changed in: %s\n       Status: New => Fix Released' %
                self.bug_task.bugtargetname),
            'person': self.user,
            }

        self.assertRecordedChange(
            expected_activity=expected_activity,
            expected_notification=expected_notification)

    def test_target_bugtask_to_product(self):
        # When a bugtask's target is changed, BugActivity and
        # BugNotification get updated.
        bug_task_before_modification = Snapshot(
            self.bug_task, providing=providedBy(self.bug_task))

        new_target = self.factory.makeProduct(owner=self.user)
        self.bug_task.transitionToTarget(new_target)
        notify(ObjectModifiedEvent(
            self.bug_task, bug_task_before_modification,
            ['target', 'product'], user=self.user))

        expected_activity = {
            'person': self.user,
            'whatchanged': 'affects',
            'oldvalue': bug_task_before_modification.bugtargetname,
            'newvalue': self.bug_task.bugtargetname,
            }

        expected_notification = {
            'text': u"** Retargetted: %s => %s" % (
                bug_task_before_modification.bugtargetdisplayname,
                self.bug_task.bugtargetdisplayname),
            'person': self.user,
            }

        # The person who was subscribed to meta data changes for the old
        # product was notified.
        self.assertRecordedChange(
<<<<<<< HEAD
            expected_activity=expected_activity,
            expected_notification=expected_notification)
=======
            expected_activity=None,
            expected_notification=expected_notification,
            expected_recipients=[self.user, self.metadata_subscriber])
>>>>>>> d52250e9

    def test_target_bugtask_to_sourcepackage(self):
        # When a bugtask's target is changed, BugActivity and
        # BugNotification get updated.
        target = self.factory.makeDistributionSourcePackage()
        new_target = self.factory.makeDistributionSourcePackage(
            distribution=target.distribution)

        source_package_bug = self.factory.makeBug(owner=self.user)
        source_package_bug_task = source_package_bug.addTask(
            owner=self.user, target=target)
        self.saveOldChanges(source_package_bug)

        bug_task_before_modification = Snapshot(
            source_package_bug_task,
            providing=providedBy(source_package_bug_task))
        source_package_bug_task.transitionToTarget(new_target)

        notify(ObjectModifiedEvent(
            source_package_bug_task, bug_task_before_modification,
            ['target', 'sourcepackagename'], user=self.user))

        expected_activity = {
            'person': self.user,
            'whatchanged': 'affects',
            'oldvalue': bug_task_before_modification.bugtargetname,
            'newvalue': source_package_bug_task.bugtargetname,
            }

        expected_notification = {
            'text': u"** Retargetted: %s => %s" % (
                bug_task_before_modification.bugtargetdisplayname,
                source_package_bug_task.bugtargetdisplayname),
            'person': self.user,
            }

        self.assertRecordedChange(
            expected_activity=expected_activity,
            expected_notification=expected_notification,
            bug=source_package_bug)

    def test_add_bugwatch_to_bugtask(self):
        # Adding a BugWatch to a bug task only records an entry in the
        # BugNotification table.
        bug_watch = self.factory.makeBugWatch()
        self.saveOldChanges()

        self.changeAttribute(self.bug_task, 'bugwatch', bug_watch)

        expected_notification = {
            'text': (
                u'** Changed in: %s\n     Bugwatch: None => %s' % (
                self.bug_task.bugtargetname, bug_watch.title)),
            'person': self.user,
            }

        self.assertRecordedChange(
            expected_activity=None,
            expected_notification=expected_notification)

    def test_remove_bugwatch_from_bugtask(self):
        # Removing a BugWatch from a bug task only records an entry in the
        # BugNotification table.
        bug_watch = self.factory.makeBugWatch()
        self.changeAttribute(self.bug_task, 'bugwatch', bug_watch)
        self.saveOldChanges()

        self.changeAttribute(self.bug_task, 'bugwatch', None)

        expected_notification = {
            'text': (
                u'** Changed in: %s\n     Bugwatch: %s => None' % (
                self.bug_task.bugtargetname, bug_watch.title)),
            'person': self.user,
            }

        self.assertRecordedChange(
            expected_activity=None,
            expected_notification=expected_notification)

    def test_assign_bugtask(self):
        # Assigning a bug task to someone adds entries to the bug
        # activity and notifications sets.
        bug_task_before_modification = Snapshot(
            self.bug_task, providing=providedBy(self.bug_task))

        self.bug_task.transitionToAssignee(self.user)
        notify(ObjectModifiedEvent(
            self.bug_task, bug_task_before_modification,
            ['assignee'], user=self.user))

        expected_activity = {
            'person': self.user,
            'whatchanged': '%s: assignee' % self.bug_task.bugtargetname,
            'oldvalue': None,
            'newvalue': self.user.name,
            'message': None,
            }

        expected_notification = {
            'text': (
                u'** Changed in: %s\n     Assignee: (unassigned) => '
                '%s (%s)' % (
                self.bug_task.bugtargetname, self.user.displayname,
                self.user.name)),
            'person': self.user,
            }

        self.assertRecordedChange(
            expected_activity=expected_activity,
            expected_notification=expected_notification)

    def test_unassign_bugtask(self):
        # Unassigning a bug task to someone adds entries to the bug
        # activity and notifications sets.
        old_assignee = self.factory.makePerson()
        self.bug_task.transitionToAssignee(old_assignee)
        self.saveOldChanges()

        bug_task_before_modification = Snapshot(
            self.bug_task, providing=providedBy(self.bug_task))

        self.bug_task.transitionToAssignee(None)

        notify(ObjectModifiedEvent(
            self.bug_task, bug_task_before_modification,
            ['assignee'], user=self.user))

        expected_activity = {
            'person': self.user,
            'whatchanged': '%s: assignee' % self.bug_task.bugtargetname,
            'oldvalue': old_assignee.name,
            'newvalue': None,
            'message': None,
            }

        expected_notification = {
            'text': (
                u'** Changed in: %s\n     Assignee: %s (%s) => '
                '(unassigned)' % (
                self.bug_task.bugtargetname, old_assignee.displayname,
                old_assignee.name)),
            'person': self.user,
            }

        # The old assignee got notified about the change, in addition to
        # the default recipients.
        expected_recipients = [
            self.user, self.metadata_subscriber, old_assignee]
        self.assertRecordedChange(
            expected_activity=expected_activity,
            expected_notification=expected_notification,
            expected_recipients=expected_recipients)

    def test_target_bugtask_to_milestone(self):
        # When a bugtask is targetted to a milestone BugActivity and
        # BugNotification records will be created.
        milestone = self.factory.makeMilestone(product=self.bug_task.product)
        self.changeAttribute(self.bug_task, 'milestone', milestone)

        expected_activity = {
            'person': self.user,
            'whatchanged': '%s: milestone' % self.bug_task.bugtargetname,
            'oldvalue': None,
            'newvalue': milestone.name,
            'message': None,
            }

        expected_notification = {
            'text': (
                u'** Changed in: %s\n    Milestone: None => %s' % (
                self.bug_task.bugtargetname, milestone.name)),
            'person': self.user,
            }

        self.assertRecordedChange(
            expected_activity=expected_activity,
            expected_notification=expected_notification)

    def test_untarget_bugtask_from_milestone(self):
        # When a bugtask is untargetted from a milestone both
        # BugActivity and BugNotification records will be created.
        milestone = self.factory.makeMilestone(product=self.bug_task.product)
        self.changeAttribute(self.bug_task, 'milestone', milestone)
        self.saveOldChanges()
        old_milestone_subscriber = self.factory.makePerson()
        milestone.addBugSubscription(
            old_milestone_subscriber, old_milestone_subscriber)

        self.changeAttribute(self.bug_task, 'milestone', None)

        expected_activity = {
            'person': self.user,
            'whatchanged': '%s: milestone' % self.bug_task.bugtargetname,
            'newvalue': None,
            'oldvalue': milestone.name,
            'message': None,
            }

        expected_notification = {
            'text': (
                u'** Changed in: %s\n    Milestone: %s => None' % (
                self.bug_task.bugtargetname, milestone.name)),
            'person': self.user,
            }

        expected_recipients = [
            self.user, self.metadata_subscriber, old_milestone_subscriber]
        self.assertRecordedChange(
            expected_activity=expected_activity,
            expected_notification=expected_notification,
            expected_recipients=expected_recipients)

    def test_product_series_nominated(self):
        # Nominating a bug to be fixed in a product series adds an item
        # to the activity log only.
        product = self.factory.makeProduct()
        series = self.factory.makeProductSeries(product=product)
        self.bug.addTask(self.user, product)
        self.saveOldChanges()

        nomination = self.bug.addNomination(self.user, series)
        self.assertFalse(nomination.isApproved())

        expected_activity = {
            'person': self.user,
            'whatchanged': 'nominated for series',
            'newvalue': series.bugtargetname,
            }

        self.assertRecordedChange(expected_activity=expected_activity)

    def test_distro_series_nominated(self):
        # Nominating a bug to be fixed in a product series adds an item
        # to the activity log only.
        distribution = self.factory.makeDistribution()
        series = self.factory.makeDistroRelease(distribution=distribution)
        self.bug.addTask(self.user, distribution)
        self.saveOldChanges()

        nomination = self.bug.addNomination(self.user, series)
        self.assertFalse(nomination.isApproved())

        expected_activity = {
            'person': self.user,
            'whatchanged': 'nominated for series',
            'newvalue': series.bugtargetname,
            }

        self.assertRecordedChange(expected_activity=expected_activity)

    def test_series_nominated_and_approved(self):
        # When adding a nomination that is approved automatically, it's
        # like adding a new bug task for the series directly.
        product = self.factory.makeProduct(owner=self.user)
        product.driver = self.user
        series = self.factory.makeProductSeries(product=product)
        self.bug.addTask(self.user, product)
        self.saveOldChanges()

        nomination = self.bug.addNomination(self.user, series)
        self.assertTrue(nomination.isApproved())

        expected_activity = {
            'person': self.user,
            'newvalue': series.bugtargetname,
            'whatchanged': 'bug task added',
            'newvalue': series.bugtargetname,
            }

        task_added_notification = {
            'person': self.user,
            'text': (
                '** Also affects: %s\n'
                '   Importance: Undecided\n'
                '       Status: New' % (
                    series.bugtargetname)),
            }

        self.assertRecordedChange(
            expected_activity=expected_activity,
            expected_notification=task_added_notification)

    def test_nomination_approved(self):
        # When a nomination is approved, it's like adding a new bug
        # task for the series directly.
        product = self.factory.makeProduct()
        product.driver = product.owner
        series = self.factory.makeProductSeries(product=product)
        self.bug.addTask(self.user, product)

        nomination = self.bug.addNomination(self.user, series)
        self.assertFalse(nomination.isApproved())
        self.saveOldChanges()
        nomination.approve(product.owner)

        expected_activity = {
            'person': product.owner,
            'newvalue': series.bugtargetname,
            'whatchanged': 'bug task added',
            'newvalue': series.bugtargetname,
            }

        task_added_notification = {
            'person': product.owner,
            'text': (
                '** Also affects: %s\n'
                '   Importance: Undecided\n'
                '       Status: New' % (
                    series.bugtargetname)),
            }

        self.assertRecordedChange(
            expected_activity=expected_activity,
            expected_notification=task_added_notification)



def test_suite():
    return unittest.TestLoader().loadTestsFromName(__name__)<|MERGE_RESOLUTION|>--- conflicted
+++ resolved
@@ -782,14 +782,9 @@
         # The person who was subscribed to meta data changes for the old
         # product was notified.
         self.assertRecordedChange(
-<<<<<<< HEAD
             expected_activity=expected_activity,
-            expected_notification=expected_notification)
-=======
-            expected_activity=None,
             expected_notification=expected_notification,
             expected_recipients=[self.user, self.metadata_subscriber])
->>>>>>> d52250e9
 
     def test_target_bugtask_to_sourcepackage(self):
         # When a bugtask's target is changed, BugActivity and
@@ -1107,6 +1102,5 @@
             expected_notification=task_added_notification)
 
 
-
 def test_suite():
     return unittest.TestLoader().loadTestsFromName(__name__)