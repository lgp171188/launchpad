# Copyright 2009 Canonical Ltd.  All rights reserved.

"""Tests for recording changes done to a bug."""

import unittest

from zope.component import getUtility
from zope.event import notify
from zope.interface import providedBy

from lazr.lifecycle.event import ObjectCreatedEvent, ObjectModifiedEvent
from lazr.lifecycle.snapshot import Snapshot

from canonical.launchpad.database import BugNotification
from canonical.launchpad.ftests import login
from canonical.launchpad.interfaces.bug import IBug
from canonical.launchpad.interfaces.cve import ICveSet
from canonical.launchpad.interfaces.bugtask import (
    BugTaskImportance, BugTaskStatus)
from canonical.launchpad.interfaces.structuralsubscription import (
    BugNotificationLevel)
from canonical.launchpad.testing.factory import LaunchpadObjectFactory
from canonical.launchpad.webapp.publisher import canonical_url
from canonical.testing import LaunchpadFunctionalLayer


class TestBugChanges(unittest.TestCase):

    layer = LaunchpadFunctionalLayer

    def setUp(self):
        login('foo.bar@canonical.com')
        self.factory = LaunchpadObjectFactory()
        self.user = self.factory.makePerson(displayname='Arthur Dent')
<<<<<<< HEAD
        self.product = self.factory.makeProduct(owner=self.user)
        self.bug = self.factory.makeBug(product=self.product, owner=self.user)
=======

        product = self.factory.makeProduct(
            owner=self.user, official_malone=True)
        self.bug = self.factory.makeBug(product=product, owner=self.user)
>>>>>>> b5693390
        self.bug_task = self.bug.bugtasks[0]

        # Add some structural subscribers to show that notifications
        # aren't sent to LIFECYCLE subscribers by default.
        self.product_lifecycle_subscriber = self.newSubscriber(
            self.product, "product-lifecycle",
            BugNotificationLevel.LIFECYCLE)
        self.product_metadata_subscriber = self.newSubscriber(
            self.product, "product-metadata",
            BugNotificationLevel.METADATA)

        self.saveOldChanges()

    def newSubscriber(self, target, name, level):
        # Create a new bug subscription with a new person.
        subscriber = self.factory.makePerson(name=name)
        subscription = target.addBugSubscription(subscriber, subscriber)
        subscription.bug_notification_level = level
        return subscriber

    def saveOldChanges(self, bug=None):
        """Save the old changes to a bug.

        This method should be called after all the setup is done.
        """
        if bug is None:
            bug = self.bug

        self.old_activities = list(bug.activity)
        self.old_notification_ids = [
            notification.id
            for notification in BugNotification.selectBy(bug=self.bug,
                                                         orderBy='id')]

    def changeAttribute(self, obj, attribute, new_value):
        """Set the value of `attribute` on `obj` to `new_value`.

        :return: The value of `attribute` before modification.
        """
        obj_before_modification = Snapshot(obj, providing=providedBy(obj))
        setattr(obj, attribute, new_value)
        notify(ObjectModifiedEvent(
            obj, obj_before_modification, [attribute], self.user))

        return getattr(obj_before_modification, attribute)

    def assertRecordedChange(self, expected_activity=None,
                             expected_notification=None, bug=None,
                             expected_recipients=None):
        """Assert that things were recorded as expected."""
        if bug is None:
            bug = self.bug
        new_activities = [
            activity for activity in bug.activity
            if activity not in self.old_activities]
        bug_notifications = BugNotification.selectBy(
            bug=bug, orderBy='id')
        new_notifications = [
            notification for notification in bug_notifications
            if notification.id not in self.old_notification_ids]
        if expected_activity is None:
            self.assertEqual(len(new_activities), 0)
        else:
            if isinstance(expected_activity, dict):
                expected_activities = [expected_activity]
            else:
                expected_activities = expected_activity
            self.assertEqual(len(new_activities), len(expected_activities))
            for expected_activity in expected_activities:
                added_activity = new_activities.pop(0)
                self.assertEqual(
                    added_activity.person, expected_activity['person'])
                self.assertEqual(
                    added_activity.whatchanged,
                    expected_activity['whatchanged'])
                self.assertEqual(
                    added_activity.oldvalue,
                    expected_activity.get('oldvalue'))
                self.assertEqual(
                    added_activity.newvalue,
                    expected_activity.get('newvalue'))
                self.assertEqual(
                    added_activity.message, expected_activity.get('message'))

        if expected_notification is None:
            self.assertEqual(len(new_notifications), 0)
        else:
            if isinstance(expected_notification, dict):
                expected_notifications = [expected_notification]
            else:
                expected_notifications = expected_notification
            self.assertEqual(
                len(new_notifications), len(expected_notifications))
            for expected_notification in expected_notifications:
                added_notification = new_notifications.pop(0)
                self.assertEqual(
                    added_notification.message.text_contents,
                    expected_notification['text'])
                self.assertEqual(
                    added_notification.message.owner,
                    expected_notification['person'])
                self.assertFalse(added_notification.is_comment)
                if expected_recipients is None:
                    expected_recipients = bug.getBugNotificationRecipients(
                        level=BugNotificationLevel.METADATA)
                self.assertEqual(
                    set(recipient.person
                        for recipient in added_notification.recipients),
                    set(expected_recipients))

    def test_subscribe(self):
        # Subscribing someone to a bug adds an item to the activity log,
        # but doesn't send an e-mail notification.
        subscriber = self.factory.makePerson(displayname='Mom')
        bug_subscription = self.bug.subscribe(self.user, subscriber)
        notify(ObjectCreatedEvent(bug_subscription, user=subscriber))
        subscribe_activity = dict(
            whatchanged='bug',
            message='added subscriber Arthur Dent',
            person=subscriber)
        self.assertRecordedChange(expected_activity=subscribe_activity)

    def test_unsubscribe(self):
        # Unsubscribing someone from a bug adds an item to the activity
        # log, but doesn't send an e-mail notification.
        subscriber = self.factory.makePerson(displayname='Mom')
        bug_subscription = self.bug.subscribe(self.user, subscriber)
        self.saveOldChanges()
        self.bug.unsubscribe(self.user, subscriber)
        unsubscribe_activity = dict(
            whatchanged='removed subscriber Arthur Dent',
            person=subscriber)
        self.assertRecordedChange(expected_activity=unsubscribe_activity)

    def test_title_changed(self):
        # Changing the title of a Bug adds items to the activity log and
        # the Bug's notifications.
        old_title = self.changeAttribute(self.bug, 'title', '42')

        title_change_activity = {
            'whatchanged': 'summary',
            'oldvalue': old_title,
            'newvalue': "42",
            'person': self.user,
            }

        title_change_notification = {
            'text': (
                "** Summary changed:\n\n"
                "- %s\n"
                "+ 42" % old_title),
            'person': self.user,
            }

        self.assertRecordedChange(
            expected_activity=title_change_activity,
            expected_notification=title_change_notification)

    def test_description_changed(self):
        # Changing the description of a Bug adds items to the activity
        # log and the Bug's notifications.
        old_description = self.changeAttribute(
            self.bug, 'description', 'Hello, world')

        description_change_activity = {
            'person': self.user,
            'whatchanged': 'description',
            'oldvalue': old_description,
            'newvalue': 'Hello, world',
            }

        description_change_notification = {
            'text': (
                "** Description changed:\n\n"
                "- %s\n"
                "+ Hello, world" % old_description),
            'person': self.user,
            }

        self.assertRecordedChange(
            expected_notification=description_change_notification,
            expected_activity=description_change_activity)

    def test_bugwatch_added(self):
        # Adding a BugWatch to a bug adds items to the activity
        # log and the Bug's notifications.
        bugtracker = self.factory.makeBugTracker()
        bug_watch = self.bug.addWatch(bugtracker, '42', self.user)

        bugwatch_activity = {
            'person': self.user,
            'whatchanged': 'bug watch added',
            'newvalue': bug_watch.url,
            }

        bugwatch_notification = {
            'text': (
                "** Bug watch added: %s #%s\n"
                "   %s" % (
                    bug_watch.bugtracker.title, bug_watch.remotebug,
                    bug_watch.url)),
            'person': self.user,
            }

        self.assertRecordedChange(
            expected_notification=bugwatch_notification,
            expected_activity=bugwatch_activity)

    def test_bugwatch_removed(self):
        # Removing a BugWatch from a bug adds items to the activity
        # log and the Bug's notifications.
        bugtracker = self.factory.makeBugTracker()
        bug_watch = self.bug.addWatch(bugtracker, '42', self.user)
        self.saveOldChanges()
        self.bug.removeWatch(bug_watch, self.user)

        bugwatch_activity = {
            'person': self.user,
            'whatchanged': 'bug watch removed',
            'oldvalue': bug_watch.url,
            }

        bugwatch_notification = {
            'text': (
                "** Bug watch removed: %s #%s\n"
                "   %s" % (
                    bug_watch.bugtracker.title, bug_watch.remotebug,
                    bug_watch.url)),
            'person': self.user,
            }

        self.assertRecordedChange(
            expected_notification=bugwatch_notification,
            expected_activity=bugwatch_activity)

    def test_bugwatch_modified(self):
        # Modifying a BugWatch is like removing and re-adding it.
        bugtracker = self.factory.makeBugTracker()
        bug_watch = self.bug.addWatch(bugtracker, '42', self.user)
        old_url = bug_watch.url
        self.saveOldChanges()
        old_remotebug = self.changeAttribute(bug_watch, 'remotebug', '84')

        bugwatch_removal_activity = {
            'person': self.user,
            'whatchanged': 'bug watch removed',
            'oldvalue': old_url,
            }
        bugwatch_addition_activity = {
            'person': self.user,
            'whatchanged': 'bug watch added',
            'newvalue': bug_watch.url,
            }

        bugwatch_removal_notification = {
            'text': (
                "** Bug watch removed: %s #%s\n"
                "   %s" % (
                    bug_watch.bugtracker.title, old_remotebug,
                    old_url)),
            'person': self.user,
            }
        bugwatch_addition_notification = {
            'text': (
                "** Bug watch added: %s #%s\n"
                "   %s" % (
                    bug_watch.bugtracker.title, bug_watch.remotebug,
                    bug_watch.url)),
            'person': self.user,
            }

        self.assertRecordedChange(
            expected_notification=[bugwatch_removal_notification,
                                   bugwatch_addition_notification],
            expected_activity=[bugwatch_removal_activity,
                               bugwatch_addition_activity])

    def test_bugwatch_not_modified(self):
        # Firing off a modified event without actually modifying
        # anything intersting doesn't cause anything to be added to the
        # activity log.
        bug_watch = self.factory.makeBugWatch(bug=self.bug)
        self.saveOldChanges()
        self.changeAttribute(bug_watch, 'remotebug', bug_watch.remotebug)

        self.assertRecordedChange()

    def test_link_branch(self):
        # Linking a branch to a bug adds both to the activity log and
        # sends an e-mail notification.
        branch = self.factory.makeBranch()
        self.bug.addBranch(branch, self.user)
        added_activity = {
            'person': self.user,
            'whatchanged': 'branch linked',
            'newvalue': branch.bzr_identity,
            }
        added_notification = {
            'text': "** Branch linked: %s" % branch.bzr_identity,
            'person': self.user,
            }
        self.assertRecordedChange(
            expected_activity=added_activity,
            expected_notification=added_notification)

    def test_link_private_branch(self):
        # Linking a *private* branch to a bug adds *nothing* to the
        # activity log and does *not* send an e-mail notification.
        branch = self.factory.makeBranch(private=True)
        self.bug.addBranch(branch, self.user)
        self.assertRecordedChange()

    def test_unlink_branch(self):
        # Unlinking a branch from a bug adds both to the activity log and
        # sends an e-mail notification.
        branch = self.factory.makeBranch()
        self.bug.addBranch(branch, self.user)
        self.saveOldChanges()
        self.bug.removeBranch(branch, self.user)
        added_activity = {
            'person': self.user,
            'whatchanged': 'branch unlinked',
            'oldvalue': branch.bzr_identity,
            }
        added_notification = {
            'text': "** Branch unlinked: %s" % branch.bzr_identity,
            'person': self.user,
            }
        self.assertRecordedChange(
            expected_activity=added_activity,
            expected_notification=added_notification)

    def test_unlink_private_branch(self):
        # Unlinking a *private* branch from a bug adds *nothing* to
        # the activity log and does *not* send an e-mail notification.
        branch = self.factory.makeBranch(private=True)
        self.bug.addBranch(branch, self.user)
        self.saveOldChanges()
        self.bug.removeBranch(branch, self.user)
        self.assertRecordedChange()

    def test_make_private(self):
        # Marking a bug as private adds items to the bug's activity log
        # and notifications.
        bug_before_modification = Snapshot(self.bug, providing=IBug)
        self.bug.setPrivate(True, self.user)
        notify(ObjectModifiedEvent(
            self.bug, bug_before_modification, ['private'], self.user))

        visibility_change_activity = {
            'person': self.user,
            'whatchanged': 'visibility',
            'oldvalue': 'public',
            'newvalue': 'private',
            }

        visibility_change_notification = {
            'text': '** Visibility changed to: Private',
            'person': self.user,
            }

        self.assertRecordedChange(
            expected_activity=visibility_change_activity,
            expected_notification=visibility_change_notification)

    def test_make_public(self):
        # Marking a bug as public adds items to the bug's activity log
        # and notifications.
        private_bug = self.factory.makeBug(private=True)
        self.assertTrue(private_bug.private)

        bug_before_modification = Snapshot(private_bug, providing=IBug)
        private_bug.setPrivate(False, self.user)
        notify(ObjectModifiedEvent(
            private_bug, bug_before_modification, ['private'], self.user))

        visibility_change_activity = {
            'person': self.user,
            'whatchanged': 'visibility',
            'oldvalue': 'private',
            'newvalue': 'public',
            }

        visibility_change_notification = {
            'text': '** Visibility changed to: Public',
            'person': self.user,
            }

        self.assertRecordedChange(
            expected_activity=visibility_change_activity,
            expected_notification=visibility_change_notification,
            bug=private_bug)

    def test_tags_added(self):
        # Adding tags to a bug will add BugActivity and BugNotification
        # entries.
        old_tags = self.changeAttribute(
            self.bug, 'tags', ['first-new-tag', 'second-new-tag'])

        tag_change_activity = {
            'person': self.user,
            'whatchanged': 'tags',
            'oldvalue': '',
            'newvalue': 'first-new-tag second-new-tag',
            }

        tag_change_notification = {
            'person': self.user,
            'text': '** Tags added: first-new-tag second-new-tag',
            }

        self.assertRecordedChange(
            expected_activity=tag_change_activity,
            expected_notification=tag_change_notification)

    def test_tags_removed(self):
        # Removing tags from a bug adds BugActivity and BugNotification
        # entries.
        self.bug.tags = ['first-new-tag', 'second-new-tag']
        self.saveOldChanges()
        old_tags = self.changeAttribute(
            self.bug, 'tags', ['first-new-tag'])

        tag_change_activity = {
            'person': self.user,
            'whatchanged': 'tags',
            'oldvalue': 'first-new-tag second-new-tag',
            'newvalue': 'first-new-tag',
            }

        tag_change_notification = {
            'person': self.user,
            'text': '** Tags removed: second-new-tag',
            }

        self.assertRecordedChange(
            expected_activity=tag_change_activity,
            expected_notification=tag_change_notification)

    def test_mark_as_security_vulnerability(self):
        # Marking a bug as a security vulnerability adds to the bug's
        # activity log and sends a notification.
        self.bug.security_related = False
        self.changeAttribute(self.bug, 'security_related', True)

        security_change_activity = {
            'person': self.user,
            'whatchanged': 'security vulnerability',
            'oldvalue': 'no',
            'newvalue': 'yes',
            }

        security_change_notification = {
            'text': (
                '** This bug has been flagged as '
                'a security vulnerability'),
            'person': self.user,
            }

        self.assertRecordedChange(
            expected_activity=security_change_activity,
            expected_notification=security_change_notification)

    def test_unmark_as_security_vulnerability(self):
        # Unmarking a bug as a security vulnerability adds to the
        # bug's activity log and sends a notification.
        self.bug.security_related = True
        self.changeAttribute(self.bug, 'security_related', False)

        security_change_activity = {
            'person': self.user,
            'whatchanged': 'security vulnerability',
            'oldvalue': 'yes',
            'newvalue': 'no',
            }

        security_change_notification = {
            'text': (
                '** This bug is no longer flagged as '
                'a security vulnerability'),
            'person': self.user,
            }

        self.assertRecordedChange(
            expected_activity=security_change_activity,
            expected_notification=security_change_notification)

    def test_link_cve(self):
        # Linking a CVE to a bug adds to the bug's activity log and
        # sends a notification.
        cve = getUtility(ICveSet)['1999-8979']
        self.bug.linkCVE(cve, self.user)

        cve_linked_activity = {
            'person': self.user,
            'whatchanged': 'cve linked',
            'oldvalue': None,
            'newvalue': cve.sequence,
            }

        cve_linked_notification = {
            'text': (
                '** CVE added: http://www.cve.mitre.org/'
                'cgi-bin/cvename.cgi?name=1999-8979'),
            'person': self.user,
            }

        self.assertRecordedChange(
            expected_activity=cve_linked_activity,
            expected_notification=cve_linked_notification)

    def test_unlink_cve(self):
        # Unlinking a CVE from a bug adds to the bug's activity log and
        # sends a notification.
        cve = getUtility(ICveSet)['1999-8979']
        self.bug.linkCVE(cve, self.user)
        self.saveOldChanges()
        self.bug.unlinkCVE(cve, self.user)

        cve_unlinked_activity = {
            'person': self.user,
            'whatchanged': 'cve unlinked',
            'oldvalue': cve.sequence,
            'newvalue': None,
            }

        cve_unlinked_notification = {
            'text': (
                '** CVE removed: http://www.cve.mitre.org/'
                'cgi-bin/cvename.cgi?name=1999-8979'),
            'person': self.user,
            }

        self.assertRecordedChange(
            expected_activity=cve_unlinked_activity,
            expected_notification=cve_unlinked_notification)

    def test_attachment_added(self):
        # Adding an attachment to a bug adds entries in both BugActivity
        # and BugNotification.
        message = self.factory.makeMessage(owner=self.user)
        self.bug.linkMessage(message)
        self.saveOldChanges()

        attachment = self.factory.makeBugAttachment(
            bug=self.bug, owner=self.user, comment=message)

        attachment_added_activity = {
            'person': self.user,
            'whatchanged': 'attachment added',
            'oldvalue': None,
            'newvalue': '%s %s' % (
                attachment.title, attachment.libraryfile.http_url),
            }

        attachment_added_notification = {
            'person': self.user,
            'text': '** Attachment added: "%s"\n   %s' % (
                attachment.title, attachment.libraryfile.http_url),
            }

        self.assertRecordedChange(
            expected_notification=attachment_added_notification,
            expected_activity=attachment_added_activity)

    def test_attachment_removed(self):
        # Removing an attachment from a bug adds entries in both BugActivity
        # and BugNotification.
        attachment = self.factory.makeBugAttachment(
            bug=self.bug, owner=self.user)
        self.saveOldChanges()
        attachment.removeFromBug(user=self.user)

        attachment_removed_activity = {
            'person': self.user,
            'whatchanged': 'attachment removed',
            'newvalue': None,
            'oldvalue': '%s %s' % (
                attachment.title, attachment.libraryfile.http_url),
            }

        attachment_removed_notification = {
            'person': self.user,
            'text': '** Attachment removed: "%s"\n   %s' % (
                attachment.title, attachment.libraryfile.http_url),
            }

        self.assertRecordedChange(
            expected_notification=attachment_removed_notification,
            expected_activity=attachment_removed_activity)

    def test_bugtask_added(self):
        # Adding a bug task adds entries in both BugActivity and
        # BugNotification.
        target = self.factory.makeProduct()
        added_task = self.bug.addTask(self.user, target)
        notify(ObjectCreatedEvent(added_task, user=self.user))

        task_added_activity = {
            'person': self.user,
            'whatchanged': 'bug task added',
            'newvalue': target.bugtargetname,
            }

        task_added_notification = {
            'person': self.user,
            'text': (
                '** Also affects: %s\n'
                '   Importance: %s\n'
                '       Status: %s' % (
                    target.bugtargetname, added_task.importance.title,
                    added_task.status.title))
            }

        self.assertRecordedChange(
            expected_notification=task_added_notification,
            expected_activity=task_added_activity)

    def test_bugtask_added_assignee(self):
        # Adding a bug task adds entries in both BugActivity and
        # BugNotification.
        target = self.factory.makeProduct()
        added_task = self.bug.addTask(self.user, target)
        added_task.transitionToAssignee(self.factory.makePerson())
        notify(ObjectCreatedEvent(added_task, user=self.user))

        task_added_activity = {
            'person': self.user,
            'whatchanged': 'bug task added',
            'newvalue': target.bugtargetname,
            }

        task_added_notification = {
            'person': self.user,
            'text': (
                '** Also affects: %s\n'
                '   Importance: %s\n'
                '     Assignee: %s (%s)\n'
                '       Status: %s' % (
                    target.bugtargetname, added_task.importance.title,
                    added_task.assignee.displayname, added_task.assignee.name,
                    added_task.status.title))
            }

        self.assertRecordedChange(
            expected_notification=task_added_notification,
            expected_activity=task_added_activity)

    def test_bugtask_added_bugwatch(self):
        # Adding a bug task adds entries in both BugActivity and
        # BugNotification.
        target = self.factory.makeProduct()
        bug_watch = self.factory.makeBugWatch(bug=self.bug)
        self.saveOldChanges()
        added_task = self.bug.addTask(self.user, target)
        added_task.bugwatch = bug_watch
        notify(ObjectCreatedEvent(added_task, user=self.user))

        task_added_activity = {
            'person': self.user,
            'whatchanged': 'bug task added',
            'newvalue': target.bugtargetname,
            }

        task_added_notification = {
            'person': self.user,
            'text': (
                '** Also affects: %s via\n'
                '   %s\n'
                '   Importance: %s\n'
                '       Status: %s' % (
                    target.bugtargetname, bug_watch.url,
                    added_task.importance.title, added_task.status.title))
            }

        self.assertRecordedChange(
            expected_notification=task_added_notification,
            expected_activity=task_added_activity)

    def test_change_bugtask_importance(self):
        # When a bugtask's importance is changed, BugActivity and
        # BugNotification get updated.
        bug_task_before_modification = Snapshot(
            self.bug_task, providing=providedBy(self.bug_task))
        self.bug_task.transitionToImportance(
            BugTaskImportance.HIGH, user=self.user)
        notify(ObjectModifiedEvent(
            self.bug_task, bug_task_before_modification,
            ['importance'], user=self.user))

        expected_activity = {
            'person': self.user,
            'whatchanged': '%s: importance' % self.bug_task.bugtargetname,
            'oldvalue': 'Undecided',
            'newvalue': 'High',
            'message': None,
            }

        expected_notification = {
            'text': (
                u'** Changed in: %s\n   Importance: Undecided => High' %
                self.bug_task.bugtargetname),
            'person': self.user,
            }

        self.assertRecordedChange(
            expected_activity=expected_activity,
            expected_notification=expected_notification)

    def test_change_bugtask_status(self):
        # When a bugtask's status is changed, BugActivity and
        # BugNotification get updated.
        bug_task_before_modification = Snapshot(
            self.bug_task, providing=providedBy(self.bug_task))
        self.bug_task.transitionToStatus(
            BugTaskStatus.FIXRELEASED, user=self.user)
        notify(ObjectModifiedEvent(
            self.bug_task, bug_task_before_modification, ['status'],
            user=self.user))

        expected_activity = {
            'person': self.user,
            'whatchanged': '%s: status' % self.bug_task.bugtargetname,
            'oldvalue': 'New',
            'newvalue': 'Fix Released',
            'message': None,
            }

        expected_notification = {
            'text': (
                u'** Changed in: %s\n       Status: New => Fix Released' %
                self.bug_task.bugtargetname),
            'person': self.user,
            }

        self.assertRecordedChange(
            expected_activity=expected_activity,
            expected_notification=expected_notification)

    def test_target_bugtask_to_product(self):
        # When a bugtask's target is changed, BugActivity and
        # BugNotification get updated.
        bug_task_before_modification = Snapshot(
            self.bug_task, providing=providedBy(self.bug_task))

        new_target = self.factory.makeProduct(owner=self.user)
        self.bug_task.transitionToTarget(new_target)
        notify(ObjectModifiedEvent(
            self.bug_task, bug_task_before_modification,
            ['target', 'product'], user=self.user))

        expected_activity = {
            'person': self.user,
            'whatchanged': 'affects',
            'oldvalue': bug_task_before_modification.bugtargetname,
            'newvalue': self.bug_task.bugtargetname,
            }

        expected_notification = {
            'text': u"** Project changed: %s => %s" % (
                bug_task_before_modification.bugtargetname,
                self.bug_task.bugtargetname),
            'person': self.user,
            }

        expected_recipients = [
            self.user, self.product_metadata_subscriber,
            ]

        # The person who was subscribed to meta data changes for the old
        # product was notified.
        self.assertRecordedChange(
            expected_activity=expected_activity,
            expected_notification=expected_notification,
            expected_recipients=expected_recipients)

    def test_target_bugtask_to_sourcepackage(self):
        # When a bugtask's target is changed, BugActivity and
        # BugNotification get updated.
        target = self.factory.makeDistributionSourcePackage()
        metadata_subscriber = self.newSubscriber(
            target, "dsp-metadata", BugNotificationLevel.METADATA)
        lifecycle_subscriber = self.newSubscriber(
            target, "dsp-lifecycle", BugNotificationLevel.LIFECYCLE)
        new_target = self.factory.makeDistributionSourcePackage(
            distribution=target.distribution)

        source_package_bug = self.factory.makeBug(owner=self.user)
        source_package_bug_task = source_package_bug.addTask(
            owner=self.user, target=target)
        self.saveOldChanges(source_package_bug)

        bug_task_before_modification = Snapshot(
            source_package_bug_task,
            providing=providedBy(source_package_bug_task))
        source_package_bug_task.transitionToTarget(new_target)

        notify(ObjectModifiedEvent(
            source_package_bug_task, bug_task_before_modification,
            ['target', 'sourcepackagename'], user=self.user))

        expected_activity = {
            'person': self.user,
            'whatchanged': 'affects',
            'oldvalue': bug_task_before_modification.bugtargetname,
            'newvalue': source_package_bug_task.bugtargetname,
            }

        expected_notification = {
            'text': u"** Package changed: %s => %s" % (
                bug_task_before_modification.bugtargetname,
                source_package_bug_task.bugtargetname),
            'person': self.user,
            }

        expected_recipients = [self.user, metadata_subscriber]
        expected_recipients.extend(
            bug_task.pillar.owner
            for bug_task in source_package_bug.bugtasks)

        self.assertRecordedChange(
            expected_activity=expected_activity,
            expected_notification=expected_notification,
            expected_recipients=expected_recipients,
            bug=source_package_bug)

    def test_add_bugwatch_to_bugtask(self):
        # Adding a BugWatch to a bug task only records an entry in the
        # BugNotification table.
        bug_watch = self.factory.makeBugWatch()
        self.saveOldChanges()

        self.changeAttribute(self.bug_task, 'bugwatch', bug_watch)

        expected_notification = {
            'text': (
                u'** Changed in: %s\n     Bugwatch: None => %s' % (
                self.bug_task.bugtargetname, bug_watch.title)),
            'person': self.user,
            }

        self.assertRecordedChange(
            expected_activity=None,
            expected_notification=expected_notification)

    def test_remove_bugwatch_from_bugtask(self):
        # Removing a BugWatch from a bug task only records an entry in the
        # BugNotification table.
        bug_watch = self.factory.makeBugWatch()
        self.changeAttribute(self.bug_task, 'bugwatch', bug_watch)
        self.saveOldChanges()

        self.changeAttribute(self.bug_task, 'bugwatch', None)

        expected_notification = {
            'text': (
                u'** Changed in: %s\n     Bugwatch: %s => None' % (
                self.bug_task.bugtargetname, bug_watch.title)),
            'person': self.user,
            }

        self.assertRecordedChange(
            expected_activity=None,
            expected_notification=expected_notification)

    def test_assign_bugtask(self):
        # Assigning a bug task to someone adds entries to the bug
        # activity and notifications sets.
        bug_task_before_modification = Snapshot(
            self.bug_task, providing=providedBy(self.bug_task))

        self.bug_task.transitionToAssignee(self.user)
        notify(ObjectModifiedEvent(
            self.bug_task, bug_task_before_modification,
            ['assignee'], user=self.user))

        expected_activity = {
            'person': self.user,
            'whatchanged': '%s: assignee' % self.bug_task.bugtargetname,
            'oldvalue': None,
            'newvalue': self.user.name,
            'message': None,
            }

        expected_notification = {
            'text': (
                u'** Changed in: %s\n     Assignee: (unassigned) => '
                '%s (%s)' % (
                self.bug_task.bugtargetname, self.user.displayname,
                self.user.name)),
            'person': self.user,
            }

        self.assertRecordedChange(
            expected_activity=expected_activity,
            expected_notification=expected_notification)

    def test_unassign_bugtask(self):
        # Unassigning a bug task to someone adds entries to the bug
        # activity and notifications sets.
        old_assignee = self.factory.makePerson()
        self.bug_task.transitionToAssignee(old_assignee)
        self.saveOldChanges()

        bug_task_before_modification = Snapshot(
            self.bug_task, providing=providedBy(self.bug_task))

        self.bug_task.transitionToAssignee(None)

        notify(ObjectModifiedEvent(
            self.bug_task, bug_task_before_modification,
            ['assignee'], user=self.user))

        expected_activity = {
            'person': self.user,
            'whatchanged': '%s: assignee' % self.bug_task.bugtargetname,
            'oldvalue': old_assignee.name,
            'newvalue': None,
            'message': None,
            }

        expected_notification = {
            'text': (
                u'** Changed in: %s\n     Assignee: %s (%s) => '
                '(unassigned)' % (
                self.bug_task.bugtargetname, old_assignee.displayname,
                old_assignee.name)),
            'person': self.user,
            }

        # The old assignee got notified about the change, in addition to
        # the default recipients.
        expected_recipients = [
            self.user, self.product_metadata_subscriber, old_assignee]

        self.assertRecordedChange(
            expected_activity=expected_activity,
            expected_notification=expected_notification,
            expected_recipients=expected_recipients)

    def test_target_bugtask_to_milestone(self):
        # When a bugtask is targetted to a milestone BugActivity and
        # BugNotification records will be created.
        milestone = self.factory.makeMilestone(product=self.product)
        self.changeAttribute(self.bug_task, 'milestone', milestone)

        expected_activity = {
            'person': self.user,
            'whatchanged': '%s: milestone' % self.bug_task.bugtargetname,
            'oldvalue': None,
            'newvalue': milestone.name,
            'message': None,
            }

        expected_notification = {
            'text': (
                u'** Changed in: %s\n    Milestone: None => %s' % (
                self.bug_task.bugtargetname, milestone.name)),
            'person': self.user,
            }

        self.assertRecordedChange(
            expected_activity=expected_activity,
            expected_notification=expected_notification)

    def test_untarget_bugtask_from_milestone(self):
        # When a bugtask is untargetted from a milestone both
        # BugActivity and BugNotification records will be created.
        milestone = self.factory.makeMilestone(product=self.product)
        self.changeAttribute(self.bug_task, 'milestone', milestone)
        self.saveOldChanges()
        old_milestone_subscriber = self.factory.makePerson()
        milestone.addBugSubscription(
            old_milestone_subscriber, old_milestone_subscriber)

        self.changeAttribute(self.bug_task, 'milestone', None)

        expected_activity = {
            'person': self.user,
            'whatchanged': '%s: milestone' % self.bug_task.bugtargetname,
            'newvalue': None,
            'oldvalue': milestone.name,
            'message': None,
            }

        expected_notification = {
            'text': (
                u'** Changed in: %s\n    Milestone: %s => None' % (
                self.bug_task.bugtargetname, milestone.name)),
            'person': self.user,
            }

        expected_recipients = [
            self.user, self.product_metadata_subscriber,
            old_milestone_subscriber,
            ]

        self.assertRecordedChange(
            expected_activity=expected_activity,
            expected_notification=expected_notification,
            expected_recipients=expected_recipients)

    def test_product_series_nominated(self):
        # Nominating a bug to be fixed in a product series adds an item
        # to the activity log only.
        product = self.factory.makeProduct()
        series = self.factory.makeProductSeries(product=product)
        self.bug.addTask(self.user, product)
        self.saveOldChanges()

        nomination = self.bug.addNomination(self.user, series)
        self.assertFalse(nomination.isApproved())

        expected_activity = {
            'person': self.user,
            'whatchanged': 'nominated for series',
            'newvalue': series.bugtargetname,
            }

        self.assertRecordedChange(expected_activity=expected_activity)

    def test_distro_series_nominated(self):
        # Nominating a bug to be fixed in a product series adds an item
        # to the activity log only.
        distribution = self.factory.makeDistribution()
        series = self.factory.makeDistroRelease(distribution=distribution)
        self.bug.addTask(self.user, distribution)
        self.saveOldChanges()

        nomination = self.bug.addNomination(self.user, series)
        self.assertFalse(nomination.isApproved())

        expected_activity = {
            'person': self.user,
            'whatchanged': 'nominated for series',
            'newvalue': series.bugtargetname,
            }

        self.assertRecordedChange(expected_activity=expected_activity)

    def test_series_nominated_and_approved(self):
        # When adding a nomination that is approved automatically, it's
        # like adding a new bug task for the series directly.
        product = self.factory.makeProduct(owner=self.user)
        product.driver = self.user
        series = self.factory.makeProductSeries(product=product)
        self.bug.addTask(self.user, product)
        self.saveOldChanges()

        nomination = self.bug.addNomination(self.user, series)
        self.assertTrue(nomination.isApproved())

        expected_activity = {
            'person': self.user,
            'newvalue': series.bugtargetname,
            'whatchanged': 'bug task added',
            'newvalue': series.bugtargetname,
            }

        task_added_notification = {
            'person': self.user,
            'text': (
                '** Also affects: %s\n'
                '   Importance: Undecided\n'
                '       Status: New' % (
                    series.bugtargetname)),
            }

        self.assertRecordedChange(
            expected_activity=expected_activity,
            expected_notification=task_added_notification)

    def test_nomination_approved(self):
        # When a nomination is approved, it's like adding a new bug
        # task for the series directly.
        product = self.factory.makeProduct()
        product.driver = product.owner
        series = self.factory.makeProductSeries(product=product)
        self.bug.addTask(self.user, product)

        nomination = self.bug.addNomination(self.user, series)
        self.assertFalse(nomination.isApproved())
        self.saveOldChanges()
        nomination.approve(product.owner)

        expected_activity = {
            'person': product.owner,
            'newvalue': series.bugtargetname,
            'whatchanged': 'bug task added',
            'newvalue': series.bugtargetname,
            }

        task_added_notification = {
            'person': product.owner,
            'text': (
                '** Also affects: %s\n'
                '   Importance: Undecided\n'
                '       Status: New' % (
                    series.bugtargetname)),
            }

        self.assertRecordedChange(
            expected_activity=expected_activity,
            expected_notification=task_added_notification)

    def test_convert_to_question_no_comment(self):
        # When a bug task is converted to a question, its status is
        # first set to invalid, which causes the normal notifications for
        # that to be added to the activity log and sent out as e-mail
        # notification. After that another item is added to the activity
        # log saying that the bug was converted to a question.
        self.bug.convertToQuestion(self.user)
        converted_question = self.bug.getQuestionCreatedFromBug()

        conversion_activity = {
            'person': self.user,
            'whatchanged': 'converted to question',
            'newvalue': str(converted_question.id),
            }
        status_activity = {
            'person': self.user,
            'whatchanged': '%s: status' % self.bug_task.bugtargetname,
            'newvalue': 'Invalid',
            'oldvalue': 'New',
            }

        conversion_notification = {
            'person': self.user,
            'text': (
                '** Converted to question:\n'
                '   %s' % canonical_url(converted_question))
            }
        status_notification = {
            'text': (
                '** Changed in: %s\n'
                '       Status: New => Invalid' %
                self.bug_task.bugtargetname),
            'person': self.user,
            }

        self.assertRecordedChange(
            expected_activity=[status_activity, conversion_activity],
            expected_notification=[status_notification,
                                   conversion_notification])


def test_suite():
    return unittest.TestLoader().loadTestsFromName(__name__)<|MERGE_RESOLUTION|>--- conflicted
+++ resolved
@@ -32,15 +32,8 @@
         login('foo.bar@canonical.com')
         self.factory = LaunchpadObjectFactory()
         self.user = self.factory.makePerson(displayname='Arthur Dent')
-<<<<<<< HEAD
         self.product = self.factory.makeProduct(owner=self.user)
         self.bug = self.factory.makeBug(product=self.product, owner=self.user)
-=======
-
-        product = self.factory.makeProduct(
-            owner=self.user, official_malone=True)
-        self.bug = self.factory.makeBug(product=product, owner=self.user)
->>>>>>> b5693390
         self.bug_task = self.bug.bugtasks[0]
 
         # Add some structural subscribers to show that notifications
