# Copyright 2009 Canonical Ltd.  All rights reserved.

"""Tests for recording changes done to a bug."""

import unittest

from zope.event import notify

from lazr.lifecycle.event import ObjectCreatedEvent, ObjectModifiedEvent
from lazr.lifecycle.snapshot import Snapshot

from canonical.launchpad.database import BugNotification
from canonical.launchpad.interfaces.bug import IBug
from canonical.launchpad.ftests import login
from canonical.launchpad.testing.factory import LaunchpadObjectFactory
from canonical.testing import DatabaseFunctionalLayer


class TestBugChanges(unittest.TestCase):

    layer = DatabaseFunctionalLayer

    def setUp(self):
        login('foo.bar@canonical.com')
        self.factory = LaunchpadObjectFactory()
        self.user = self.factory.makePerson(displayname='Arthur Dent')
        self.bug = self.factory.makeBug(owner=self.user)
        self.saveOldChanges()

    def saveOldChanges(self):
        """Save the old changes to the bug.

        This method should be called after all the setup is done.
        """
        self.old_activities = list(self.bug.activity)
        self.old_notification_ids = [
            notification.id
            for notification in BugNotification.selectBy(bug=self.bug)]

    def changeAttribute(self, obj, attribute, new_value):
        """Set the value of `attribute` on `obj` to `new_value`.

        :return: The value of `attribute` before modification.
        """
        obj_before_modification = Snapshot(obj, providing=IBug)
        setattr(obj, attribute, new_value)
        notify(ObjectModifiedEvent(
            obj, obj_before_modification, [attribute], self.user))

        return getattr(obj_before_modification, attribute)

    def assertRecordedChange(self, expected_activity=None,
                             expected_notification=None, bug=None):
        """Assert that things were recorded as expected."""
        if bug is None:
            bug = self.bug

        new_activities = [
            activity for activity in bug.activity
            if activity not in self.old_activities]
        bug_notifications = BugNotification.selectBy(
            bug=bug, orderBy='id')
        new_notifications = [
            notification for notification in bug_notifications
            if notification.id not in self.old_notification_ids]
        if expected_activity is None:
            self.assertEqual(len(new_activities), 0)
        else:
            self.assertEqual(len(new_activities), 1)
            [added_activity] = new_activities
            self.assertEqual(
                added_activity.person, expected_activity['person'])
            self.assertEqual(
                added_activity.whatchanged, expected_activity['whatchanged'])
            self.assertEqual(
                added_activity.oldvalue, expected_activity.get('oldvalue'))
            self.assertEqual(
                added_activity.newvalue, expected_activity.get('newvalue'))
            self.assertEqual(
                added_activity.message, expected_activity.get('message'))

        if expected_notification is None:
            self.assertEqual(len(new_notifications), 0)
        else:
            self.assertEqual(len(new_notifications), 1)
            [added_notification] = new_notifications
            self.assertEqual(
                added_notification.message.text_contents,
                expected_notification['text'])
            self.assertEqual(
                added_notification.message.owner,
                expected_notification['person'])
            self.assertFalse(added_notification.is_comment)

    def test_subscribe(self):
        # Subscribing someone to a bug adds an item to the activity log,
        # but doesn't send an e-mail notification.
        subscriber = self.factory.makePerson(displayname='Mom')
        bug_subscription = self.bug.subscribe(self.user, subscriber)
        notify(ObjectCreatedEvent(bug_subscription, user=subscriber))
        subscribe_activity = dict(
            whatchanged='bug',
            message='added subscriber Arthur Dent',
            person=subscriber)
        self.assertRecordedChange(expected_activity=subscribe_activity)

    def test_unsubscribe(self):
        # Unsubscribing someone from a bug adds an item to the activity
        # log, but doesn't send an e-mail notification.
        subscriber = self.factory.makePerson(displayname='Mom')
        bug_subscription = self.bug.subscribe(self.user, subscriber)
        self.saveOldChanges()
        self.bug.unsubscribe(self.user, subscriber)
        unsubscribe_activity = dict(
            whatchanged='removed subscriber Arthur Dent',
            person=subscriber)
        self.assertRecordedChange(expected_activity=unsubscribe_activity)

    def test_title_changed(self):
        # Changing the title of a Bug adds items to the activity log and
        # the Bug's notifications.
        old_title = self.changeAttribute(self.bug, 'title', '42')

        title_change_activity = {
            'whatchanged': 'summary',
            'oldvalue': old_title,
            'newvalue': "42",
            'person': self.user,
            }

        title_change_notification = {
            'text': (
                "** Summary changed:\n\n"
                "- %s\n"
                "+ 42" % old_title),
            'person': self.user,
            }

        self.assertRecordedChange(
            expected_activity=title_change_activity,
            expected_notification=title_change_notification)

    def test_description_changed(self):
        # Changing the description of a Bug adds items to the activity
        # log and the Bug's notifications.
        old_description = self.changeAttribute(
            self.bug, 'description', 'Hello, world')

        description_change_activity = {
            'person': self.user,
            'whatchanged': 'description',
            'oldvalue': old_description,
            'newvalue': 'Hello, world',
            }

        description_change_notification = {
            'text': (
                "** Description changed:\n\n"
                "- %s\n"
                "+ Hello, world" % old_description),
            'person': self.user,
            }

        self.assertRecordedChange(
            expected_notification=description_change_notification,
            expected_activity=description_change_activity)

    def test_make_private(self):
        # Marking a bug as private adds items to the bug's activity log
        # and notifications.
        bug_before_modification = Snapshot(self.bug, providing=IBug)
        self.bug.setPrivate(True, self.user)
        notify(ObjectModifiedEvent(
            self.bug, bug_before_modification, ['private'], self.user))

        visibility_change_activity = {
            'person': self.user,
            'whatchanged': 'visibility',
            'oldvalue': 'public',
            'newvalue': 'private',
            }

        visibility_change_notification = {
            'text': '** Visibility changed to: Private',
            'person': self.user,
            }

        self.assertRecordedChange(
            expected_activity=visibility_change_activity,
            expected_notification=visibility_change_notification)

    def test_make_public(self):
        # Marking a bug as public adds items to the bug's activity log
        # and notifications.
        private_bug = self.factory.makeBug(private=True)
        self.assertTrue(private_bug.private)

        bug_before_modification = Snapshot(private_bug, providing=IBug)
        private_bug.setPrivate(False, self.user)
        notify(ObjectModifiedEvent(
            private_bug, bug_before_modification, ['private'], self.user))

        visibility_change_activity = {
            'person': self.user,
            'whatchanged': 'visibility',
            'oldvalue': 'private',
            'newvalue': 'public',
            }

        visibility_change_notification = {
            'text': '** Visibility changed to: Public',
            'person': self.user,
            }

        self.assertRecordedChange(
            expected_activity=visibility_change_activity,
            expected_notification=visibility_change_notification,
            bug=private_bug)

<<<<<<< HEAD
    def test_tags_added(self):
        # Adding tags to a bug will add BugActivity and BugNotification
        # entries.
        old_tags = self.changeAttribute(
            self.bug, 'tags', ['first-new-tag', 'second-new-tag'])

        tag_change_activity = {
            'person': self.user,
            'whatchanged': 'tags',
            'oldvalue': '',
            'newvalue': 'first-new-tag second-new-tag',
            }

        tag_change_notification = {
            'person': self.user,
            'text': '** Tags added: first-new-tag second-new-tag',
            }

        self.assertRecordedChange(
            expected_activity=tag_change_activity,
            expected_notification=tag_change_notification)

    def test_tags_removed(self):
        # Removing tags from a bug adds BugActivity and BugNotification
        # entries.
        self.bug.tags = ['first-new-tag', 'second-new-tag']
        self.saveOldChanges()
        old_tags = self.changeAttribute(
            self.bug, 'tags', ['first-new-tag'])

        tag_change_activity = {
            'person': self.user,
            'whatchanged': 'tags',
            'oldvalue': 'first-new-tag second-new-tag',
            'newvalue': 'first-new-tag',
            }

        tag_change_notification = {
            'person': self.user,
            'text': '** Tags removed: second-new-tag',
            }

        self.assertRecordedChange(
            expected_activity=tag_change_activity,
            expected_notification=tag_change_notification)
=======
    def test_mark_as_security_vulnerability(self):
        # Marking a bug as a security vulnerability adds to the bug's
        # activity log and sends a notification.
        self.bug.security_related = False
        self.changeAttribute(self.bug, 'security_related', True)

        security_change_activity = {
            'person': self.user,
            'whatchanged': 'security vulnerability',
            'oldvalue': 'no',
            'newvalue': 'yes',
            }

        security_change_notification = {
            'text': (
                '** This bug has been flagged as '
                'a security vulnerability'),
            'person': self.user,
            }

        self.assertRecordedChange(
            expected_activity=security_change_activity,
            expected_notification=security_change_notification)

    def test_unmark_as_security_vulnerability(self):
        # Unmarking a bug as a security vulnerability adds to the
        # bug's activity log and sends a notification.
        self.bug.security_related = True
        self.changeAttribute(self.bug, 'security_related', False)

        security_change_activity = {
            'person': self.user,
            'whatchanged': 'security vulnerability',
            'oldvalue': 'yes',
            'newvalue': 'no',
            }

        security_change_notification = {
            'text': (
                '** This bug is no longer flagged as '
                'a security vulnerability'),
            'person': self.user,
            }

        self.assertRecordedChange(
            expected_activity=security_change_activity,
            expected_notification=security_change_notification)
>>>>>>> 29e485db


def test_suite():
    return unittest.TestLoader().loadTestsFromName(__name__)<|MERGE_RESOLUTION|>--- conflicted
+++ resolved
@@ -217,7 +217,6 @@
             expected_notification=visibility_change_notification,
             bug=private_bug)
 
-<<<<<<< HEAD
     def test_tags_added(self):
         # Adding tags to a bug will add BugActivity and BugNotification
         # entries.
@@ -263,7 +262,7 @@
         self.assertRecordedChange(
             expected_activity=tag_change_activity,
             expected_notification=tag_change_notification)
-=======
+
     def test_mark_as_security_vulnerability(self):
         # Marking a bug as a security vulnerability adds to the bug's
         # activity log and sends a notification.
@@ -311,7 +310,6 @@
         self.assertRecordedChange(
             expected_activity=security_change_activity,
             expected_notification=security_change_notification)
->>>>>>> 29e485db
 
 
 def test_suite():
