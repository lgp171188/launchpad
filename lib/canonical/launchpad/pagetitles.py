--- conflicted
+++ resolved
@@ -645,14 +645,9 @@
 
 registry_index = 'Product and group registration in Launchpad'
 
-<<<<<<< HEAD
-def registry_listall(context, view):
-    return view.header
-=======
-products_all = 'All Upstream Products registered in Launchpad'
-
-projects_all = 'All Projects registered in Launchpad'
->>>>>>> 746163cf
+products_all = 'Upstream products registered in Launchpad'
+
+projects_all = 'Projects registered in Launchpad'
 
 registry_review = 'Review Launchpad items'
 
