# Copyright 2004-2005 Canonical Ltd.  All rights reserved.

"""This module is used by the Launchpad webapp to determine titles for pages.

https://launchpad.canonical.com/LaunchpadTitles

** IMPORTANT ** (Brad Bollenbach, 2006-07-20) This module should not be
put in webapp, because webapp is not domain-specific, and should not be
put in browser, because this would make webapp depend on browser. SteveA
has a plan to fix this overall soon.

This module contains string or unicode literals assigned to names, or
functions such as this one:

  def bug_index(context, view):
      return 'Bug %s: %s' % (context.id, context.title)

The names of string or unicode literals and functions are the names of
the page templates, but with hyphens changed to underscores.  So, the
function bug_index given about is for the page template bug-index.pt.

If the function needs to include details from the request, this is
available from view.request.  However, these functions should not access
view.request.  Instead, the view class should make a function or
attribute available that provides the required information.

If the function returns None, it means that the default page title for
the whole of Launchpad should be used.  This is defined in the variable
DEFAULT_LAUNCHPAD_TITLE.

There are shortcuts for some common substitutions at the top of this
module.

The strings and functions for page titles are arranged in alphabetical
order after the helpers.

"""
__metaclass__ = type

from zope.component import getUtility

from canonical.launchpad.interfaces import ILaunchBag, IMaloneApplication
from canonical.launchpad.webapp import smartquote
from canonical.launchpad.webapp.authorization import check_permission

DEFAULT_LAUNCHPAD_TITLE = 'Launchpad'

# Helpers.

class BugTaskPageTitle:
    def __call__(self, context, view):
        return smartquote('Bug #%d in %s: "%s"') % (
            context.bug.id, context.targetname, context.bug.title)


class SubstitutionHelper:
    def __init__(self, text):
        self.text = text

    def __call__(self, context, view):
        raise NotImplementedError


class ContextDisplayName(SubstitutionHelper):
    def __call__(self, context, view):
        return self.text % context.displayname


class ContextId(SubstitutionHelper):
    def __call__(self, context, view):
        return self.text % context.id


class ContextTitle(SubstitutionHelper):
    def __call__(self, context, view):
        return self.text % context.title


class ContextBrowsername(SubstitutionHelper):
    def __call__(self, context, view):
        return self.text % context.browsername


class LaunchbagBugID(SubstitutionHelper):
    def __call__(self, context, view):
        return self.text % getUtility(ILaunchBag).bug.id


# Functions and strings used as the titles of pages.

bazaar_all_branches = 'All branches in the Launchpad Bazaar'

bazaar_index = 'The Launchpad Bazaar'

bazaar_sync_review = 'Review upstream repositories for Launchpad Bazaar syncing'

def binarypackagerelease_index(context, view):
    return "%s binary package in Launchpad" % context.title

binarypackagenames_index = 'Binary package name set'

bounties_index = 'Bounties registered in Launchpad'

bounty_add = 'Register a bounty'

bounty_edit = ContextTitle(smartquote('Edit bounty "%s"'))

bounty_link = ContextTitle('Link a bounty to %s')

bounty_index = ContextTitle(smartquote('Bounty "%s" in Launchpad'))

bounty_subscription = ContextTitle(smartquote('Subscription to bounty "%s"'))

branch_edit = ContextTitle(smartquote('Change "%s" branch details'))

def branch_index(context, view):
    if context.author:
        return smartquote('"%s" branch by %s in Launchpad') % (
            context.title, context.author.title)
    else:
        return smartquote('"%s" branch in Launchpad') % (context.title)

branch_subscription = ContextTitle(smartquote('Subscription to branch "%s"'))

branchtarget_branchlisting = ContextTitle('Details of Branches for %s')

bug_activity = ContextId('Bug #%s - Activity log')

bug_addsubscriber = LaunchbagBugID("Bug #%d - Add a subscriber")

def bug_attachment_edit(context, view):
    return smartquote('Bug #%d - Edit attachment "%s"') % (
        context.bug.id, context.title)

bug_branch_add = LaunchbagBugID('Bug #%d - Add branch')

bug_comment_add = LaunchbagBugID('Bug #%d - Add a comment or attachment')

bug_cve = LaunchbagBugID("Bug #%d - Add CVE reference")

bug_edit = ContextId('Bug #%d - Edit')

bug_edit_confirm = ContextId('Bug #%d - Edit confirmation')

bug_extref_add = LaunchbagBugID("Bug #%d - Add a web link")

def bug_extref_edit(context, view):
    return smartquote('Bug #%d - Edit web link "%s"') % (
        context.bug.id, context.title)

bug_mark_as_duplicate = ContextId('Bug #%d - Mark as duplicate')

def bug_nominate_for_release(context, view):
    return view.label

bug_removecve = LaunchbagBugID("Bug #%d - Remove CVE reference")

bug_secrecy = ContextId('Bug #%d - Set visibility')

bug_subscription = LaunchbagBugID('Bug #%d - Subscription options')

bug_watch_add = LaunchbagBugID('Bug #%d - Add external bug watch')

bugbranch_status = "Edit branch fix status"

def bugcomment_index(context, view):
    return "Bug #%d - Commment #%d" % (context.bug.id, view.comment.index)

buglinktarget_linkbug = 'Link to bug report'

buglinktarget_unlinkbugs = 'Remove links to bug reports'

buglisting_advanced = ContextTitle("Bugs in %s")

buglisting_default = ContextTitle("Bugs in %s")

def bugnomination_edit(context, view):
    return 'Manage nomination for bug #%d in %s' % (
        context.bug.id, context.target.bugtargetname)

def bugwatch_editform(context, view):
    return 'Bug #%d - Edit external bug watch (%s in %s)' % (
        context.bug.id, context.remotebug, context.bugtracker.title)

# bugpackageinfestations_index is a redirect

# bugproductinfestations_index is a redirect

def bugs_assigned(context, view):
    if view.user:
        return 'Bugs assigned to %s' % view.user.browsername
    else:
        return 'No-one to display bugs for'

bugtarget_advanced_search = ContextTitle("Search bugs in %s")

bugtarget_bugs = ContextTitle('Bugs in %s')
<<<<<<< HEAD

bugtarget_filebug = ContextTitle('Report a bug about %s')

bugtarget_filebug_advanced = ContextTitle('Report a bug about %s')
=======
>>>>>>> 26056d66

def bugtarget_filebug_advanced(context, view):
    if IMaloneApplication.providedBy(context):
        # We're generating a title for a top-level, contextless bug
        # filing page.
        return 'Report a bug'
    else:
        # We're generating a title for a contextual bug filing page.
        return 'Report a bug about %s' % context.title

bugtarget_filebug_search = bugtarget_filebug_advanced

bugtarget_filebug_submit_bug = bugtarget_filebug_advanced

bugtask_choose_affected_product = LaunchbagBugID('Bug #%d - Request a fix')

bugtask_edit = BugTaskPageTitle()

bugtask_index = BugTaskPageTitle()

bugtask_requestfix = LaunchbagBugID('Bug #%d - Request a fix')

bugtask_requestfix_upstream = LaunchbagBugID('Bug #%d - Request a fix')

bugtask_view = BugTaskPageTitle()

# bugtask_macros_buglisting contains only macros
# bugtasks_index is a redirect

bugtracker_edit = ContextTitle(
    smartquote('Change details for "%s" bug tracker'))

bugtracker_index = ContextTitle(smartquote('Bug tracker "%s"'))

bugtrackers_add = 'Register an external bug tracker'

bugtrackers_index = 'Bug trackers registered in Malone'

build_buildlog = ContextTitle('Build log for %s')

build_changes = ContextTitle('Changes in %s')

build_index = ContextTitle('Build details for %s')

build_retry = ContextTitle('Retry %s')

build_rescore = ContextTitle('Rescore %s')

builders_index = 'Launchpad build farm'

builder_edit = ContextTitle(smartquote('Edit build machine "%s"'))

builder_index = ContextTitle(smartquote('Build machine "%s"'))

builder_cancel = ContextTitle(smartquote('Cancel job for "%s"'))

builder_mode = ContextTitle(smartquote('Change mode for "%s"'))

builder_admin = ContextTitle(smartquote('Administer "%s" builder'))

builder_history = ContextTitle(smartquote('Build History for "%s"'))

calendar_index = ContextTitle('%s')

calendar_event_addform = ContextTitle('Add event to %s')

calendar_event_display = ContextTitle(smartquote('Event "%s"'))

calendar_event_editform = ContextTitle(smartquote('Change "%s" event details'))

calendar_subscribe = ContextTitle(smartquote('Subscribe to "%s"'))

calendar_subscriptions = 'Calendar subscriptions'

def calendar_view(context, view):
    return '%s - %s' % (context.calendar.title, view.datestring)
calendar_view_day = calendar_view
calendar_view_week = calendar_view
calendar_view_month = calendar_view
calendar_view_year = calendar_view

codeofconduct_admin = 'Administer Codes of Conduct'

codeofconduct_index = ContextTitle('%s')

codeofconduct_list = 'Ubuntu Codes of Conduct'

cveset_all = 'All CVE entries registered in Launchpad'

cveset_index = 'Launchpad CVE tracker'

cve_index = ContextDisplayName('%s')

cve_linkbug = ContextDisplayName('Link %s to a bug report')

cve_unlinkbugs = ContextDisplayName('Remove links between %s and bug reports')

debug_root_changelog = 'Launchpad changelog'

debug_root_index = 'Launchpad Debug Home Page'

default_editform = 'Default "Edit" Page'

distributionmirror_edit = ContextTitle('Edit mirror %s')

distributionmirror_index = ContextTitle('Mirror %s')

distributionmirror_mark_official = ContextTitle('Mark mirror %s as official')

distributionmirror_prober_logs = ContextTitle('%s mirror prober logs')

distribution_add = 'Register a new distribution'

distribution_allpackages = ContextTitle('All packages in %s')

distribution_bugcontact = ContextTitle('Change bug contact for %s')

distribution_change_mirror_admin = 'Change mirror administrator'

distribution_cvereport = ContextTitle('CVE reports for %s')

distribution_edit = ContextTitle('Edit %s')

distribution_members = ContextTitle('%s distribution members')

distribution_memberteam = ContextTitle(
    smartquote("Change %s's distribution team"))

distribution_mirrors = ContextTitle("Mirrors of %s")

distribution_newmirror = ContextTitle("Register a new mirror for %s")

distribution_translations = ContextDisplayName('Translating %s')

distribution_translators = ContextTitle(
    smartquote("Appoint %s's translation group"))

distribution_search = ContextDisplayName(smartquote("Search %s's packages"))

distribution_index = ContextTitle('%s in Launchpad')

distribution_builds = ContextTitle('%s builds')

distribution_uploadadmin = ContextTitle('Change Upload Manager for %s')

distributionsourcepackage_bugs = ContextTitle('Bugs in %s')

distributionsourcepackage_index = ContextTitle('%s')

distributionsourcepackage_manage_bugcontacts = ContextTitle('Bug contacts for %s')

distributionsourcepackagerelease_index = ContextTitle('%s')

distroarchrelease_admin = ContextTitle('Administer %s')

distroarchrelease_index = ContextTitle('%s in Launchpad')

distroarchrelease_builds = ContextTitle('%s builds')

distroarchrelease_search = ContextTitle(
    smartquote("Search %s's binary packages"))

distroarchreleasebinarypackage_index = ContextTitle('%s')

distroarchreleasebinarypackagerelease_index = ContextTitle('%s')

distrorelease_addport = ContextTitle('Add a port of %s')

distrorelease_bugs = ContextTitle('Bugs in %s')

distrorelease_cvereport = ContextDisplayName('CVE report for %s')

distrorelease_edit = ContextTitle('Edit details of %s')

def distrorelease_index(context, view):
    return '%s %s in Launchpad' % (context.distribution.title, context.version)

distrorelease_packaging = ContextDisplayName('Mapping packages to upstream '
    'for %s')

distrorelease_search = ContextDisplayName('Search packages in %s')

distrorelease_translations = ContextTitle('Translations of %s in Rosetta')

distrorelease_builds = ContextTitle('Builds for %s')

distrorelease_queue = ContextTitle('Queue for %s')

distroreleasebinarypackage_index = ContextTitle('%s')

distroreleaselanguage_index = ContextTitle('%s')

distroreleasesourcepackagerelease_index = ContextTitle('%s')

distros_index = 'Distributions registered in Launchpad'

errorservice_config = 'Configure error log'

errorservice_entry = 'Error log entry'

errorservice_index = 'Error log report'

errorservice_tbentry = 'Traceback entry'

faq = 'Launchpad Frequently Asked Questions'

people_adminrequestmerge = 'Merge Launchpad accounts'

people_mergerequest_sent = 'Merge request sent'

people_newperson = 'Create a new Launchpad profile'

people_newteam = 'Register a new team in Launchpad'

people_requestmerge_multiple = 'Merge Launchpad accounts'

people_requestmerge = 'Merge Launchpad accounts'

karmaaction_index = 'Karma actions'

karmaaction_edit = 'Edit karma action'

karmacontext_topcontributors = ContextTitle('Top %s Contributors')

# launchpad_debug doesn't need a title.

def launchpad_addform(context, view):
    # Returning None results in the default Launchpad page title being used.
    return getattr(view, 'page_title', None)

launchpad_editform = launchpad_addform

launchpad_feedback = 'Help improve Launchpad'

launchpad_forbidden = 'Forbidden'

launchpad_forgottenpassword = 'Need a new Launchpad password?'

launchpad_graphics = 'Overview of Launchpad graphics and icons'

template_form = 'XXX PLEASE DO NOT USE THIS TEMPLATE XXX'

# launchpad_css is a css file

# launchpad_js is standard javascript

# XXX: The general form is a fallback form; I'm not sure why it is
# needed, nor why it needs a pagetitle, but I can't debug this today.
#   -- kiko, 2005-09-29
launchpad_generalform = "Launchpad - General Form (Should Not Be Displayed)"

launchpad_legal = 'Launchpad legalese'

launchpad_login = 'Log in or register with Launchpad'

launchpad_log_out = 'Log out from Launchpad'

launchpad_notfound = 'Error: Page not found'

launchpad_onezerostatus = 'One-Zero Page Template Status'

launchpad_requestexpired = 'Error: Timeout'

launchpad_search = 'Search projects in Launchpad'

launchpad_unexpectedformdata = 'Error: Unexpected form data'

launchpad_librarianfailure = "Sorry, you can't do this right now"

# launchpad_widget_macros doesn't need a title.

logintoken_claimprofile = 'Claim Launchpad profile'

logintoken_index = 'Launchpad: redirect to the logintoken page'

logintoken_mergepeople = 'Merge Launchpad accounts'

logintoken_newaccount = 'Create a new Launchpad account'

logintoken_resetpassword = 'Forgotten your password?'

logintoken_validateemail = 'Confirm e-mail address'

logintoken_validategpg = 'Confirm OpenPGP key'

logintoken_validatesignonlygpg = 'Confirm sign-only OpenPGP key'

logintoken_validateteamemail = 'Confirm e-mail address'

# main_template has the code to insert one of these titles.

malone_about = 'About Malone'

malone_distros_index = 'Report a bug about a distribution'

malone_index = 'Malone: the Launchpad bug tracker'

malone_filebug = "Report a bug"

# malone_people_index is a redirect

# malone_template is a means to include the mainmaster template

# messagechunk_snippet is a fragment

# messages_index is a redirect

message_add = ContextId('Bug #%d - Add a comment')

milestone_add = ContextTitle('Add new milestone for %s')

milestone_index = ContextTitle('%s')

milestone_edit = ContextTitle('Edit %s')

# object_pots is a fragment.

object_potemplatenames = ContextDisplayName('Template names for %s')

object_reassignment = ContextTitle('Reassign %s')

object_driver = ContextTitle('Appoint the driver for %s')

object_launchpadusage = ContextTitle('Launchpad usage by %s')

oops = 'Oops!'

def package_bugs(context, view):
    return 'Bugs in %s' % context.name

people_index = 'People and teams in Launchpad'

def people_list(context, view):
    return view.header

person_bounties = ContextDisplayName('Bounties for %s')

person_branches = ContextDisplayName('Bazaar branches for %s')

person_branch_add = ContextDisplayName('Register a new branch for %s')

def person_bugs(context, view):
    return view.getSearchPageHeading()

person_changepassword = 'Change your password'

person_claim = 'Claim account'

person_codesofconduct = ContextDisplayName(smartquote("%s's code of conduct signatures"))

person_edit = ContextDisplayName(smartquote("%s's details"))

person_editemails = ContextDisplayName(smartquote("%s's e-mail addresses"))

person_editlanguages = ContextDisplayName(
    smartquote("%s's preferred languages"))

person_editpgpkeys = ContextDisplayName(smartquote("%s's OpenPGP keys"))

person_edithomepage = ContextDisplayName(smartquote("%s's home page"))

person_editircnicknames = ContextDisplayName(smartquote("%s's IRC nicknames"))

person_editjabberids = ContextDisplayName(smartquote("%s's Jabber IDs"))

person_editsshkeys = ContextDisplayName(smartquote("%s's SSH keys"))

person_editwikinames = ContextDisplayName(smartquote("%s's wiki names"))

# person_foaf is an rdf file

person_images = ContextDisplayName(smartquote("%s's hackergotchi and emblem"))

person_index = ContextDisplayName('%s in Launchpad')

person_karma = ContextDisplayName(smartquote("%s's karma in Launchpad"))

person_packages = ContextDisplayName('Packages maintained by %s')

person_packagebugs = ContextDisplayName("%s's package bug reports")

person_packagebugs_overview = person_packagebugs

person_packagebugs_search = person_packagebugs

person_review = ContextDisplayName("Review %s")

person_specfeedback = ContextDisplayName('Feature feedback requests for %s')

person_specworkload = ContextDisplayName('Blueprint workload for %s')

person_translations = ContextDisplayName('Translations made by %s')

person_teamhierarchy = ContextDisplayName('Team hierarchy for %s')

pofile_edit = 'Rosetta: Edit PO file details'
# XXX mpt 20051209: This should be more context-sensitive

pofile_export = ContextTitle('%s file exports')

def pofile_index(context, view):
    return 'Rosetta: %s in %s' % (
        context.potemplate.title, context.language.englishname)

def pofile_translate(context, view):
    return 'Translating %s into %s with Rosetta' % (
        context.potemplate.displayname,
        context.language.englishname)

pofile_upload = ContextTitle('%s upload in Rosetta')

# portlet_* are portlets

poll_edit = ContextTitle(smartquote('Edit poll "%s"'))

poll_index = ContextTitle(smartquote('Poll: "%s"'))

poll_newoption = ContextTitle(smartquote('New option for poll "%s"'))

def poll_new(context, view):
    return 'Create a new Poll in team %s' % context.team.displayname

def polloption_edit(context, view):
    return 'Edit option: %s' % context.title

poll_options = ContextTitle(smartquote('Options for poll "%s"'))

poll_vote_condorcet = ContextTitle(smartquote('Vote in poll "%s"'))

poll_vote_simple = ContextTitle(smartquote('Vote in poll "%s"'))

def pomsgset_translate(context, view):
    return 'Translating %s into %s with Rosetta' % (
        context.pofile.potemplate.displayname,
        context.pofile.language.englishname)

# potemplate_chart is a fragment

potemplate_edit = ContextTitle(smartquote('Edit "%s" in Rosetta'))

potemplate_index = ContextTitle(smartquote('"%s" in Rosetta'))

potemplate_upload = ContextTitle(smartquote('"%s" upload in Rosetta'))

potemplate_export = ContextTitle(smartquote('Export translations of "%s"'))

potemplatename_add = 'Add a new template name to Rosetta'

potemplatename_edit = ContextTitle(smartquote('Edit "%s" in Rosetta'))

potemplatename_index = ContextTitle(smartquote('"%s" in Rosetta'))

potemplatenames_index = 'Template names in Launchpad'

product_add = 'Register a project in Launchpad'

product_admin = ContextTitle('Administer %s in Launchpad')

product_bazaar = 'Projects with Code'

product_bugcontact = ContextTitle('Edit bug contact for %s')

product_bugs = ContextDisplayName('Bugs in %s')

product_branches = ContextDisplayName(
    smartquote("%s's Bazaar branches registered in Launchpad"))

product_distros = ContextDisplayName('%s packages: Comparison of distributions')

product_cvereport = ContextTitle('CVE reports for %s')

product_edit = ContextTitle('%s in Launchpad')

product_index = ContextTitle('%s in Launchpad')

product_new = 'Register a project in Launchpad'

product_translators = ContextTitle('Set translation group for %s')

product_packages = ContextDisplayName('%s packages in Launchpad')

product_translations = ContextTitle('Translations of %s in Rosetta')

productrelease_add = ContextTitle('Register a new %s release in Launchpad')

productrelease_admin = ContextTitle('Administer %s in Launchpad')

productrelease_edit = ContextDisplayName('Edit details of %s in Launchpad')

productrelease_index = ContextDisplayName('%s in Launchpad')

products_index = 'Projects registered in Launchpad'

productseries_index = ContextTitle('Overview of %s')

productseries_packaging = ContextDisplayName('Packaging of %s in distributions')

productseries_source = 'Import a stable or development branch to Bazaar'

productseries_translations = ContextTitle('Translation templates for %s')

productseries_translations_upload = 'Request new translations upload'

productseries_ubuntupkg = 'Ubuntu source package'

project_add = 'Register a project with Launchpad'

project_index = ContextTitle('%s in Launchpad')

project_branches = ContextTitle('Bazaar branches for %s')

project_bugs = ContextTitle('Bugs in %s')

project_edit = ContextTitle('%s project details')

<<<<<<< HEAD
project_filebug_search = bugtarget_filebug_simple
=======
project_filebug_search = bugtarget_filebug_advanced
>>>>>>> 26056d66

project_interest = 'Rosetta: Project not translatable'

project_rosetta_index = ContextTitle('Rosetta: %s')

project_specs = ContextTitle('Blueprints for %s')

project_translations = ContextTitle('Translatable projects for %s')

project_translators = ContextTitle('Set translation group for %s')

project_translations = ContextTitle('Translatable products for %s')

project_translators = ContextTitle('Set translation group for %s')

projects_index = 'Projects registered in Launchpad'

projects_request = 'Rosetta: Request a project'

projects_search = 'Search for projects in Launchpad'

rdf_index = "Launchpad RDF"

# redirect_up is a redirect

def reference_index(context, view):
    return 'Web links for bug %s' % context.bug.id

# references_index is a redirect

registry_about = 'About the Launchpad Registry'

registry_index = 'Project and group registration in Launchpad'

products_all = 'Upstream projects registered in Launchpad'

projects_all = 'Projects registered in Launchpad'

registry_review = 'Review Launchpad items'

related_bounties = ContextDisplayName('Bounties for %s')

remotebug_index = ContextTitle('%s')

root_index = 'Launchpad'

rosetta_about = 'About Rosetta'

rosetta_index = 'Rosetta'

product_branch_add = ContextDisplayName('Register a new %s branch')

def productseries_edit(context, view):
    return 'Change %s %s details' % (context.product.displayname, context.name)

productseries_new = ContextDisplayName('Register a new %s release series')

def question_add(context, view):
    return view.pagetitle

question_add_search = question_add

question_bug = ContextId('Link question #%s to a bug report')

question_change_status = ContextId('Change status of question #%s')

question_confirm_answer = ContextId('Confirm an answer to question #%s')

question_edit = ContextId('Edit question #%s details')

question_history = ContextId('History of question #%s')

def question_index(context, view):
    text = (
        smartquote('%s question #%d: "%s"') %
        (context.target.displayname, context.id, context.title))
    return text

question_linkbug = ContextId('Link question  #%s to a bug report')

def question_listing(context, view):
    return view.pagetitle

question_makebug = ContextId('Create bug report based on question #%s')

question_reject = ContextId('Reject question #%s')

question_subscription = ContextId('Subscription to question #%s')

question_unlinkbugs = ContextId('Remove bug links from question #%s')

questions_index = 'Launchpad Answer Tracker'

questiontarget_manage_answercontacts = ContextTitle("Answer contact for %s")

securitycontact_edit = ContextDisplayName("Edit %s security contact")

shipit_adminrequest = 'ShipIt admin request'

shipit_index = 'ShipIt'

shipit_index_new = 'ShipIt'

shipit_exports = 'ShipIt exports'

shipit_forbidden = 'Forbidden'

shipit_myrequest = "Your ShipIt order"

shipit_oops = 'Error: Oops'

shipit_reports = 'ShipIt reports'

shipit_requestcds = 'Your ShipIt Request'

shipitrequests_index = 'ShipIt requests'

shipitrequests_search = 'Search ShipIt requests'

shipitrequest_edit = 'Edit ShipIt request'

shipit_notfound = 'Error: Page not found'

signedcodeofconduct_index = ContextDisplayName('%s')

signedcodeofconduct_add = ContextTitle('Sign %s')

signedcodeofconduct_acknowledge = 'Acknowledge code of conduct signature'

signedcodeofconduct_activate = ContextDisplayName('Activating %s')

signedcodeofconduct_deactivate = ContextDisplayName('Deactivating %s')

sourcepackage_bugs = ContextDisplayName('Bugs in %s')

sourcepackage_builds = ContextTitle('Builds for %s')

sourcepackage_translate = ContextTitle('Help translate %s')

sourcepackage_changelog = 'Source package changelog'

sourcepackage_filebug = ContextTitle("Report a bug about %s")

sourcepackage_gethelp = ContextTitle('Help and support options for %s')

sourcepackage_hctstatus = ContextTitle('%s HCT status')

def sourcepackage_index(context, view):
    return '%s source packages' % context.distrorelease.title

sourcepackage_packaging = ContextTitle('Define upstream series for %s')

sourcepackage_translate = ContextTitle('Help translate %s')

sourcepackage_translations = ContextTitle(
    'Rosetta translation templates for %s')

sourcepackagenames_index = 'Source package name set'

sourcepackagerelease_index = ContextTitle('Source package %s')

def sourcepackages(context, view):
    return '%s source packages' % context.distrorelease.title

sourcepackages_comingsoon = 'Coming soon'

sources_index = 'Bazaar: Upstream revision control imports to Bazaar'

sourcesource_index = 'Upstream source import'

specification_add = 'Register a blueprint in Launchpad'

specification_addsubscriber = 'Subscribe someone else to this blueprint'

specification_linkbug = ContextTitle(
  u'Link blueprint \N{left double quotation mark}%s'
  u'\N{right double quotation mark} to a bug report')

specification_unlinkbugs = 'Remove links to bug reports'

specification_retargeting = 'Attach blueprint to a different project or distribution'

specification_superseding = 'Mark blueprint as superseded by another'

specification_goaldecide = 'Approve or decline blueprint goal'

specification_dependency = 'Create a blueprint dependency'

specification_deptree = 'Complete dependency tree'

specification_milestone = 'Target feature to milestone'

specification_people = 'Change blueprint assignee, drafter, and reviewer'

specification_priority = 'Change blueprint priority'

specification_distrorelease = ('Target blueprint to a distribution release')

specification_productseries = 'Target blueprint to a series'

specification_removedep = 'Remove a dependency'

specification_givefeedback = 'Clear feedback requests'

specification_requestfeedback = 'Request feedback on this blueprint'

specification_edit = 'Edit blueprint details'

specification_linksprint = 'Put blueprint on sprint agenda'

specification_status = 'Edit blueprint status'

specification_index = ContextTitle(smartquote('Blueprint: "%s"'))

specification_subscription = 'Subscribe to blueprint'

specification_queue = 'Queue blueprint for review'

specification_linkbranch = 'Link branch to blueprint'

specifications_index = 'Launchpad Blueprints'

specificationbranch_status = 'Edit blueprint branch status'

specificationgoal_specs = ContextTitle('List goals for %s')

specificationgoal_setgoals = ContextTitle('Set goals for %s')

def specificationsubscription_edit(context, view):
    return "Subscription of %s" % context.person.browsername

specificationtarget_documentation = ContextTitle('Documentation for %s')

specificationtarget_index = ContextTitle('Blueprint listing for %s')

def specificationtarget_specs(context, view):
    return view.title

specificationtarget_roadmap = ContextTitle('Project plan for %s')

specificationtarget_assignments = ContextTitle('Blueprint assignments for %s')

specificationtarget_workload = ContextTitle('Blueprint workload in %s')

sprint_attend = ContextTitle('Register your attendance at %s')

sprint_edit = ContextTitle(smartquote('Edit "%s" details'))

sprint_index = ContextTitle('%s (sprint or meeting)')

sprint_new = 'Register a meeting or sprint in Launchpad'

sprint_register = 'Register someone to attend this meeting'

sprint_specs = ContextTitle('Blueprints for %s')

sprint_settopics = ContextTitle('Review topics proposed for discussion at %s')

sprint_workload = ContextTitle('Workload at %s')

sprints_index = 'Meetings and sprints registered in Launchpad'

sprintspecification_decide = 'Consider spec for sprint agenda'

<<<<<<< HEAD
sprintspecification_admin = 'Approve specification for sprint agenda'
=======
sprintspecification_admin = 'Approve blueprint for sprint agenda'
>>>>>>> 26056d66

standardshipitrequests_index = 'Standard ShipIt options'

standardshipitrequest_new = 'Create a new standard option'

standardshipitrequest_edit = 'Edit standard option'

team_addmember = ContextBrowsername('Add members to %s')

team_edit = 'Edit team information'

team_editemail = ContextDisplayName('%s contact e-mail address')

team_index = ContextBrowsername(smartquote('"%s" team in Launchpad'))

team_editproposed = ContextBrowsername('Proposed members of %s')

team_join = ContextBrowsername('Join %s')

team_leave = ContextBrowsername('Leave %s')

team_members = ContextBrowsername(smartquote('"%s" members'))

def teammembership_index(context, view):
    return smartquote("%s's membership status in %s") % (
        context.person.browsername, context.team.browsername)

team_newpoll = ContextTitle('New poll for team %s')

team_polls = ContextTitle('Polls for team %s')

template_auto_add = 'Launchpad Auto-Add Form'

template_auto_edit = 'Launchpad Auto-Edit Form'

template_edit = 'EXAMPLE EDIT TITLE'

template_index = '%EXAMPLE TITLE'

template_new = 'EXAMPLE NEW TITLE'

temporaryblobstorage_storeblob = 'Store a BLOB temporarily in Launchpad'

translationgroup_index = ContextTitle(smartquote('"%s" Rosetta translation group'))

translationgroup_appoint = ContextTitle(
    smartquote('Appoint a new translator to "%s"'))

translationgroups_index = 'Rosetta translation groups'

translationimportqueueentry_index = 'Translation import queue entry'

translationimportqueue_index = 'Translation import queue'

translationimportqueue_blocked = 'Translation import queue - Blocked'

unauthorized = 'Error: Not authorized'<|MERGE_RESOLUTION|>--- conflicted
+++ resolved
@@ -195,13 +195,6 @@
 bugtarget_advanced_search = ContextTitle("Search bugs in %s")
 
 bugtarget_bugs = ContextTitle('Bugs in %s')
-<<<<<<< HEAD
-
-bugtarget_filebug = ContextTitle('Report a bug about %s')
-
-bugtarget_filebug_advanced = ContextTitle('Report a bug about %s')
-=======
->>>>>>> 26056d66
 
 def bugtarget_filebug_advanced(context, view):
     if IMaloneApplication.providedBy(context):
@@ -717,11 +710,7 @@
 
 project_edit = ContextTitle('%s project details')
 
-<<<<<<< HEAD
-project_filebug_search = bugtarget_filebug_simple
-=======
 project_filebug_search = bugtarget_filebug_advanced
->>>>>>> 26056d66
 
 project_interest = 'Rosetta: Project not translatable'
 
@@ -730,10 +719,6 @@
 project_specs = ContextTitle('Blueprints for %s')
 
 project_translations = ContextTitle('Translatable projects for %s')
-
-project_translators = ContextTitle('Set translation group for %s')
-
-project_translations = ContextTitle('Translatable products for %s')
 
 project_translators = ContextTitle('Set translation group for %s')
 
@@ -986,11 +971,7 @@
 
 sprintspecification_decide = 'Consider spec for sprint agenda'
 
-<<<<<<< HEAD
-sprintspecification_admin = 'Approve specification for sprint agenda'
-=======
 sprintspecification_admin = 'Approve blueprint for sprint agenda'
->>>>>>> 26056d66
 
 standardshipitrequests_index = 'Standard ShipIt options'
 
