--- conflicted
+++ resolved
@@ -40,11 +40,7 @@
 from zope.component import getUtility
 
 from canonical.launchpad.interfaces import (
-<<<<<<< HEAD
-    ILaunchBag, IMaloneApplication, INullBugTask)
-=======
-    ILaunchBag, IMaloneApplication, IPerson)
->>>>>>> 19b6e360
+    ILaunchBag, IMaloneApplication, INullBugTask, IPerson)
 from canonical.launchpad.webapp import smartquote
 from canonical.launchpad.webapp.authorization import check_permission
 
