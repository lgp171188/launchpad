--- conflicted
+++ resolved
@@ -452,12 +452,6 @@
 distributionmirror_index = ContextTitle('Mirror %s')
 
 distributionmirror_prober_logs = ContextTitle('%s mirror prober logs')
-
-<<<<<<< HEAD
-distributionmirror_review = ContextTitle('Review mirror %s')
-=======
-distribution_add = 'Register a new distribution'
->>>>>>> d908485e
 
 distribution_allpackages = ContextTitle('All packages in %s')
 
