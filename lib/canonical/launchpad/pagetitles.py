--- conflicted
+++ resolved
@@ -1011,19 +1011,6 @@
 
 team_mailinglist = 'Configure mailing list'
 
-<<<<<<< HEAD
-team_map = ContextBrowsername('Map of %s participants')
-
-team_members = ContextBrowsername(smartquote('"%s" members'))
-
-team_mugshots = ContextBrowsername(smartquote('Mugshots in the "%s" team'))
-=======
-def teammembership_index(context, view):
-    """Return the page title to the persons status in a team."""
-    return smartquote("%s's membership status in %s") % (
-        context.person.displayname, context.team.displayname)
->>>>>>> 009a5d78
-
 team_mentoringoffers = ContextTitle('Mentoring available for newcomers to %s')
 
 team_newpoll = ContextTitle('New poll for team %s')
