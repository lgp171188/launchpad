--- conflicted
+++ resolved
@@ -195,13 +195,6 @@
 bugtarget_advanced_search = ContextTitle("Search bugs in %s")
 
 bugtarget_bugs = ContextTitle('Bugs in %s')
-<<<<<<< HEAD
-
-bugtarget_filebug = ContextTitle('Report a bug about %s')
-
-bugtarget_filebug_advanced = ContextTitle('Report a bug about %s')
-=======
->>>>>>> 5c767154
 
 def bugtarget_filebug_advanced(context, view):
     if IMaloneApplication.providedBy(context):
@@ -717,11 +710,7 @@
 
 project_edit = ContextTitle('%s project details')
 
-<<<<<<< HEAD
-project_filebug_search = bugtarget_filebug_simple
-=======
 project_filebug_search = bugtarget_filebug_advanced
->>>>>>> 5c767154
 
 project_interest = 'Rosetta: Project not translatable'
 
