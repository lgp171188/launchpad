--- conflicted
+++ resolved
@@ -777,11 +777,8 @@
 rosetta_about = 'About Rosetta'
 
 rosetta_index = 'Launchpad Translations'
-<<<<<<< HEAD
 
 rosetta_products = 'Products with Translations in Launchpad'
-=======
->>>>>>> 51b18a88
 
 product_branch_add = ContextDisplayName('Register a new %s branch')
 
