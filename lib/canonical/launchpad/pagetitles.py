# Copyright 2009 Canonical Ltd.  This software is licensed under the
# GNU Affero General Public License version 3 (see the file LICENSE).

"""*** PLEASE STOP ADDING TO THIS FILE ***

Use the page_title attribute of the view.

This module is used as a last resort by the Launchpad webapp to determine
titles for pages.

https://launchpad.canonical.com/LaunchpadTitles

** IMPORTANT ** (Brad Bollenbach, 2006-07-20) This module should not be
put in webapp, because webapp is not domain-specific, and should not be
put in browser, because this would make webapp depend on browser. SteveA
has a plan to fix this overall soon.

This module contains string or unicode literals assigned to names, or
functions such as this one:

  def bug_index(context, view):
      return 'Bug %s: %s' % (context.id, context.title)

The names of string or unicode literals and functions are the names of
the page templates, but with hyphens changed to underscores.  So, the
function bug_index given about is for the page template bug-index.pt.

If the function needs to include details from the request, this is
available from view.request.  However, these functions should not access
view.request.  Instead, the view class should make a function or
attribute available that provides the required information.

If the function returns None, it means that the default page title for
the whole of Launchpad should be used.  This is defined in the variable
DEFAULT_LAUNCHPAD_TITLE.

There are shortcuts for some common substitutions at the top of this
module.

The strings and functions for page titles are arranged in alphabetical
order after the helpers.

"""
__metaclass__ = type

from zope.component import getUtility

from canonical.launchpad.interfaces import (
    ILaunchBag, IMaloneApplication, IPerson, IStructuralObjectPresentation)
from canonical.lazr.utils import smartquote

DEFAULT_LAUNCHPAD_TITLE = 'Launchpad'

# Helpers.

class BugTaskPageTitle:
    """Return the page title for a BugTask."""
    def __call__(self, context, view):
        return smartquote('%s: "%s"') % (
            IStructuralObjectPresentation(context).getMainHeading(),
            context.bug.title)


class SubstitutionHelper:
    """An abstract class for substituting values into formatted strings."""
    def __init__(self, text):
        self.text = text

    def __call__(self, context, view):
        raise NotImplementedError


class ContextDisplayName(SubstitutionHelper):
    """Return the formatted string with context's displayname."""
    def __call__(self, context, view):
        return self.text % context.displayname


class FilteredTranslationsTitle(SubstitutionHelper):
    """Return the formatted string with context's title and view's person."""
    def __call__(self, context, view):
        if view.person is not None:
            person = view.person.displayname
        else:
            person = 'unknown'
        return self.text % {'title' : context.title,
                            'person' : person }


class ContextId(SubstitutionHelper):
    """Return the formatted string with context's id."""
    def __call__(self, context, view):
        return self.text % context.id


class ContextTitle(SubstitutionHelper):
    """Return the formatted string with context's title."""
    def __call__(self, context, view):
        return self.text % context.title

class ContextBrowsername(SubstitutionHelper):
    """Return the formatted string with context's browsername."""
    def __call__(self, context, view):
        return self.text % context.displayname


class LaunchbagBugID(SubstitutionHelper):
    """Return the formatted string with the bug's id from LaunchBag."""
    def __call__(self, context, view):
        return self.text % getUtility(ILaunchBag).bug.id


class ContextBugId(SubstitutionHelper):
    """Helper to include the context's bug id in the title."""

    def __call__(self, context, view):
        return self.text % context.bug.id


class ViewLabel:
    """Helper to use the view's label as the title."""
    def __call__(self, context, view):
        return view.label


# Functions and strings used as the titles of pages.

archive_admin = ContextDisplayName('Administer %s')

archive_activate = 'Activate Personal Package Archive'

archive_builds = ContextDisplayName('Builds for %s')

archive_copy_packages = ContextDisplayName('Copy packages from %s')

archive_delete_packages = ContextDisplayName('Delete packages from %s')

archive_edit = ContextDisplayName('Edit %s')

archive_edit_dependencies = ContextDisplayName('Edit dependencies for %s')

archive_index = ContextDisplayName('%s')

archive_subscriber_edit = ContextDisplayName('Edit %s')

archive_subscribers = ContextDisplayName('Manage access to %s')

bazaar_all_branches = 'All branches in the Launchpad Bazaar'

bazaar_index = 'Launchpad Code'

bazaar_sync_review = (
    'Review upstream repositories for Launchpad Bazaar syncing')

def binarypackagerelease_index(context, view):
    """Return the page title for context's binary packages."""
    return "%s binary package in Launchpad" % context.title

binarypackagenames_index = 'Binary package name set'

bounties_index = 'Bounties registered in Launchpad'

bounty_add = 'Register a bounty'

bounty_edit = ContextTitle(smartquote('Edit bounty "%s"'))

bounty_link = ContextTitle('Link a bounty to %s')

bounty_index = ContextTitle(smartquote('Bounty "%s" in Launchpad'))

bounty_subscription = ContextTitle(smartquote('Subscription to bounty "%s"'))

branch_bug_links = ContextDisplayName(smartquote('Bug links for %s'))

branch_index = ContextDisplayName(smartquote(
    '"%s" branch in Launchpad'))

def branch_merges(context, view):
    return 'Merges involving "%s" in Launchpad' % context.bzr_identity

def branch_listing_cross_product(context, view):
    """Return the view's page_title."""
    return view.page_title

branch_landing_candidates = ContextDisplayName(smartquote(
    'Landing candidates for "%s"'))

branch_merge_queue = ContextDisplayName(smartquote('Merge queue for "%s"'))

def branchmergeproposal_index(context, view):
    return 'Proposal to merge %s' % context.source_branch.bzr_identity

branch_register_merge_proposal = 'Propose branch for merging'

branch_subscription = ContextDisplayName(smartquote(
    'Subscription to branch "%s"'))

branch_visibility = ContextDisplayName('Set branch visibility policy for %s')

def branch_visibility_edit(context, view):
    """Return the view's pagetitle."""
    return view.pagetitle

bug_activity = ContextBugId('Bug #%s - Activity log')

bug_addsubscriber = LaunchbagBugID("Bug #%d - Add a subscriber")

def bug_attachment_edit(context, view):
    """Return the page title for the edit attachment page."""
    return smartquote('Bug #%d - Edit attachment "%s"') % (
        context.bug.id, context.title)

bug_branch_add = LaunchbagBugID('Bug #%d - Add branch')

bug_comment_add = LaunchbagBugID('Bug #%d - Add a comment or attachment')

bug_cve = LaunchbagBugID("Bug #%d - Add CVE reference")

bug_edit = ContextBugId('Bug #%d - Edit')

bug_edit_confirm = ContextBugId('Bug #%d - Edit confirmation')

bug_extref_add = LaunchbagBugID("Bug #%d - Add a web link")

def bug_extref_edit(context, view):
    """Return the page title for editing a bugs external web link."""
    return smartquote('Bug #%d - Edit web link "%s"') % (
        context.bug.id, context.title)

bug_mark_as_duplicate = ContextBugId('Bug #%d - Mark as duplicate')

bug_mark_as_affecting_user = ContextBugId(
    'Bug #%d - does this bug affect you?')

bug_nominate_for_series = ViewLabel()

bug_removecve = LaunchbagBugID("Bug #%d - Remove CVE reference")

bug_secrecy = ContextBugId('Bug #%d - Set visibility')

bug_subscription = LaunchbagBugID('Bug #%d - Subscription options')

bug_create_question = LaunchbagBugID(
    'Bug #%d - Convert this bug to a question')

bug_remove_question = LaunchbagBugID(
    'Bug #%d - Convert this question back to a bug')

bugbranch_delete = 'Delete bug branch link'

bugbranch_edit = "Edit branch fix status"

def bugcomment_index(context, view):
    """Return the page title for a bug comment."""
    return "Bug #%d - Comment #%d" % (context.bug.id, view.comment.index)

buglinktarget_linkbug = 'Link to bug report'

buglinktarget_unlinkbugs = 'Remove links to bug reports'

buglisting_advanced = ContextTitle("Bugs in %s")

buglisting_default = ContextTitle("Bugs in %s")

def buglisting_embedded_advanced_search(context, view):
    """Return the view's page heading."""
    return view.getSearchPageHeading()

bug_listing_expirable = ContextTitle("Bugs that can expire in %s")

def bugnomination_edit(context, view):
    """Return the title for the page to manage bug nominations."""
    return 'Manage nomination for bug #%d in %s' % (
        context.bug.id, context.target.bugtargetdisplayname)

def bugwatch_editform(context, view):
    """Return the title for the page to edit an external bug watch."""
    return 'Bug #%d - Edit external bug watch (%s in %s)' % (
        context.bug.id, context.remotebug, context.bugtracker.title)

def bugwatch_comments(context, view):
    """Return the title for a page of imported comments for a bug watch."""
    return "Bug #%d - Comments imported from bug watch %s on %s" % (
        context.bug.id, context.remotebug, context.bugtracker.title)

def bugs_assigned(context, view):
    """Return the page title for the bugs assigned to the logged-in user."""
    if view.user:
        return 'Bugs assigned to %s' % view.user.displayname
    else:
        return 'No-one to display bugs for'

bugtarget_advanced_search = ContextTitle("Search bugs in %s")

bugtarget_bugs = ContextTitle('Bugs in %s')

def bugtarget_filebug_advanced(context, view):
    """Return the page title for reporting a bug."""
    if IMaloneApplication.providedBy(context):
        # We're generating a title for a top-level, contextless bug
        # filing page.
        return 'Report a bug'
    else:
        # We're generating a title for a contextual bug filing page.
        return 'Report a bug about %s' % context.title

bugtarget_filebug_search = bugtarget_filebug_advanced

bugtarget_filebug_submit_bug = bugtarget_filebug_advanced

bugtask_affects_new_product = LaunchbagBugID(
    'Bug #%d - Record as affecting another project')

bugtask_choose_affected_product = bugtask_affects_new_product

# This page is used for both projects/distros so we have to say 'software'
# rather than distro or project here.
bugtask_confirm_bugtracker_creation = LaunchbagBugID(
    'Bug #%d - Record as affecting another software')

bugtask_edit = BugTaskPageTitle()

bugtask_index = BugTaskPageTitle()

bugtask_requestfix = LaunchbagBugID(
    'Bug #%d - Record as affecting another distribution/package')

bugtask_requestfix_upstream = LaunchbagBugID('Bug #%d - Confirm project')

bugtask_view = BugTaskPageTitle()

# bugtask_macros_buglisting contains only macros
# bugtasks_index is a redirect

bugtracker_edit = ContextTitle(
    smartquote('Change details for "%s" bug tracker'))

bugtracker_index = ContextTitle(smartquote('Bug tracker "%s"'))

bugtrackers_add = 'Register an external bug tracker'

bugtrackers_index = 'Bug trackers registered in Launchpad'

build_buildlog = ContextTitle('Build log for %s')

build_changes = ContextTitle('Changes in %s')

build_index = ContextTitle('%s')

build_retry = ContextTitle('Retry %s')

build_rescore = ContextTitle('Rescore %s')

builders_index = 'Launchpad build farm'

calendar_index = ContextTitle('%s')

calendar_event_addform = ContextTitle('Add event to %s')

calendar_event_display = ContextTitle(smartquote('Event "%s"'))

calendar_event_editform = ContextTitle(
    smartquote('Change "%s" event details'))

calendar_subscribe = ContextTitle(smartquote('Subscribe to "%s"'))

calendar_subscriptions = 'Calendar subscriptions'

def calendar_view(context, view):
    """Return calendar's page title with the date."""
    return '%s - %s' % (context.calendar.title, view.datestring)

calendar_view_day = calendar_view
calendar_view_week = calendar_view
calendar_view_month = calendar_view
calendar_view_year = calendar_view

canbementored_mentoringoffer = 'Offer to mentor this work'

canbementored_retractmentoring = 'Retract offer of mentorship'

code_in_branches = 'Projects with active branches'

def codeimport(context, view):
    """Return the view's title."""
    return view.title

codeimport_list = 'Code Imports'

codeimport_machines = ViewLabel()

def codeimport_machine_index(context, view):
    return smartquote('Code Import machine "%s"' % context.hostname)

codeimport_new = ViewLabel()

codeofconduct_admin = 'Administer Codes of Conduct'

codeofconduct_index = ContextTitle('%s')

codeofconduct_list = 'Ubuntu Codes of Conduct'

codereviewcomment_index = 'Code review comment'

codereviewcomment_reply = 'Reply to code review comment'

def contact_user(context, view):
    return view.specific_contact_title_text

cveset_all = 'All CVE entries registered in Launchpad'

cveset_index = 'Launchpad CVE tracker'

cve_index = ContextDisplayName('%s')

cve_linkbug = ContextDisplayName('Link %s to a bug report')

cve_unlinkbugs = ContextDisplayName('Remove links between %s and bug reports')

debug_root_index = 'Launchpad Debug Home Page'

default_editform = 'Default "Edit" Page'

distributionmirror_index = ContextTitle('Mirror %s')

distributionmirror_prober_logs = ContextTitle('%s mirror prober logs')

distribution_allpackages = ContextTitle('All packages in %s')

distribution_archive_list = ContextTitle('%s Copy Archives')

distribution_upstream_bug_report = ContextTitle('Upstream Bug Report for %s')

distribution_cvereport = ContextTitle('CVE reports for %s')

distribution_language_pack_admin = ContextTitle(
    'Change the language pack administrator for %s')

distribution_members = ContextTitle('%s distribution members')

distribution_mirrors = ContextTitle("Mirrors of %s")

distribution_series = ContextTitle("%s version history")

distribution_translations = ContextDisplayName('Translating %s')

distribution_translation_settings = ContextTitle(
    smartquote("Change %s's translation settings"))

distribution_search = ContextDisplayName(smartquote("Search %s's packages"))

distribution_index = ContextTitle('%s in Launchpad')

distribution_builds = ContextTitle('%s builds')

distribution_ppa_list = ContextTitle('%s Personal Package Archives')

distributionsourcepackage_bugs = ContextTitle('Bugs in %s')

distributionsourcepackage_index = ContextTitle('%s')

distributionsourcepackage_publishinghistory = ContextTitle(
    'Publishing history of %s')

structural_subscriptions_manage = ContextTitle(
    'Bug subscriptions for %s')

distributionsourcepackagerelease_index = ContextTitle('%s')

distroarchseries_index = ContextTitle('%s in Launchpad')

distroarchseries_builds = ContextTitle('%s builds')

distroarchseries_search = ContextTitle(
    smartquote("Search %s's binary packages"))

distroarchseriesbinarypackage_index = ContextTitle('%s')

distroarchseriesbinarypackagerelease_index = ContextTitle('%s')

distroseries_bugs = ContextTitle('Bugs in %s')

distroseries_cvereport = ContextDisplayName('CVE report for %s')

def distroseries_index(context, view):
    """Return the distribution and version page title."""
    return '%s %s in Launchpad' % (
        context.distribution.title, context.version)

def distroseries_language_packs(context, view):
    return view.page_title

distroseries_packaging = ContextDisplayName('Mapping packages to upstream '
    'for %s')

distroseries_search = ContextDisplayName('Search packages in %s')

distroseries_translations = ContextTitle('Translations of %s in Launchpad')

distroseries_translationsadmin = ContextTitle(
    'Admin translation options for %s')

distroseries_builds = ContextTitle('%s builds')

distroseries_queue = ContextTitle('Queue for %s')

distroseriesbinarypackage_index = ContextTitle('%s')

distroserieslanguage_index = ContextTitle('%s')

distroseriessourcepackagerelease_index = ContextTitle('%s')

distros_index = 'Distributions registered in Launchpad'

edit_bug_supervisor = ContextTitle('Edit bug supervisor for %s')

errorservice_config = 'Configure error log'

errorservice_entry = 'Error log entry'

errorservice_index = 'Error log report'

errorservice_tbentry = 'Traceback entry'

faq = 'Launchpad Frequently Asked Questions'

def faq_index(context, view):
    """Return the FAQ index page title."""
    return (
        smartquote('%s FAQ #%d: "%s"') %
        (context.target.displayname, context.id, context.title))

def faq_listing(context, view):
    """Return the FAQ lising page title."""
    return view.heading

def hasmentoringoffers_mentoring(context, view):
    """Return the mentoring title for the context."""
    if IPerson.providedBy(context):
        if context.teamowner is None:
            return 'Mentoring offered by %s' % context.title
        else:
            return ('Mentoring available for newcomers to %s'  %
                    context.displayname)
    else:
        return 'Mentoring available in %s' % context.displayname

hasannouncements_index = ContextDisplayName('%s news and announcements')

def hasspecifications_specs(context, view):
    """Return the secifications title for the context."""
    if IPerson.providedBy(context):
        return "Blueprints involving %s" % context.title
    else:
        return "Blueprints for %s" % context.title

hassprints_sprints = ContextTitle("Events related to %s")

hastranslationimports_index = 'Translation import queue'

hwdb_fingerprint_submissions = (
    "Hardware Database submissions for a fingerprint")

hwdb_submit_hardware_data = (
    'Submit New Data to the Launchpad Hardware Database')

karmaaction_index = 'Karma actions'

karmacontext_topcontributors = ContextTitle('Top %s Contributors')

language_index = ContextDisplayName("%s in Launchpad")

language_add = 'Add a new Language to Launchpad'

language_admin = ContextDisplayName("Edit %s")

languageset_index = 'Languages in Launchpad'

# launchpad_debug doesn't need a title.

def launchpad_addform(context, view):
    """Return the page_title of the view, or None."""
    # Returning None results in the default Launchpad page title being used.
    return getattr(view, 'page_title', None)

launchpad_editform = launchpad_addform

launchpad_feedback = 'Help improve Launchpad'

launchpad_forbidden = 'Forbidden'

launchpad_forgottenpassword = 'Need a new Launchpad password?'

launchpad_graphics = 'Overview of Launchpad graphics and icons'

template_form = 'XXX PLEASE DO NOT USE THIS TEMPLATE XXX'

# launchpad_css is a css file

# launchpad_js is standard javascript

launchpad_invalidbatchsize = "Invalid Batch Size"

launchpad_legal = 'Launchpad legalese'

launchpad_login = 'Log in or register with Launchpad'

launchpad_notfound = 'Error: Page not found'

launchpad_onezerostatus = 'One-Zero Page Template Status'

launchpad_requestexpired = 'Error: Timeout'

def launchpad_search(context, view):
    """Return the page title corresponding to the user's search."""
    return view.page_title

launchpad_translationunavailable = 'Translation page is not available'

launchpad_unexpectedformdata = 'Error: Unexpected form data'

launchpad_librarianfailure = "Sorry, you can't do this right now"

launchpad_readonlyfailure = "Sorry, you can't do this right now"

# launchpad_widget_macros doesn't need a title.

launchpadstatisticset_index = 'Launchpad statistics'

loginservice_email_sent = 'Launchpad Login Service - Email sent'

def loginservice_authorize(context, view):
    """Return the page title for authenticating to a system."""
    rpconfig = view.rpconfig
    if rpconfig is None:
        displayname = view.openid_request.trust_root
    else:
        displayname = rpconfig.displayname
    return 'Authenticate to %s' % displayname

loginservice_login = 'Launchpad Login Service'

logintoken_claimprofile = 'Claim Launchpad profile'

logintoken_claimteam = 'Claim Launchpad team'

# This page will always redirect the user to another page specific to the
# login token in question, except when the token has been consumed already, in
# which case the user will see the title.
logintoken_index = 'You have already done this'

logintoken_mergepeople = 'Merge Launchpad accounts'

logintoken_newaccount = 'Create a new Launchpad account'

logintoken_resetpassword = 'Forgotten your password?'

loginservice_standalone_login = loginservice_login

logintoken_validateemail = 'Confirm e-mail address'

logintoken_validategpg = 'Confirm OpenPGP key'

logintoken_validatesignonlygpg = 'Confirm sign-only OpenPGP key'

logintoken_validateteamemail = 'Confirm e-mail address'

# main_template has the code to insert one of these titles.

malone_about = 'About Launchpad Bugs'

malone_distros_index = 'Report a bug about a distribution'

malone_index = 'Launchpad Bugs'

# malone_people_index is a redirect

# malone_template is a means to include the mainmaster template

# marketing_about_template is used by the marketing pages

marketing_answers_about = "About Answers"

marketing_answers_faq = "FAQs about Answers"

marketing_blueprints_about = "About Blueprints"

marketing_blueprints_faq = "FAQs about Blueprints"

marketing_bugs_about = "About Bugs"

marketing_bugs_faq = "FAQs about Bugs"

marketing_code_about = "About Code"

marketing_code_faq = "FAQs about Code"

# marketing_faq_template is used by the marketing pages

marketing_home = "About Launchpad"

# marketing_main_template is used by the marketing pages

def marketing_tour(context, view):
    """Return the view's pagetitle."""
    return view.pagetitle

marketing_translations_about = "About Translations"

marketing_translations_faq = "FAQs about Translations"

mentoringofferset_success = "Successful mentorships over the past year."

# messagechunk_snippet is a fragment

# messages_index is a redirect

message_add = ContextBugId('Bug #%d - Add a comment')

milestone_add = ContextTitle('Add new milestone for %s')

milestone_index = ContextTitle('%s')

milestone_edit = ContextTitle('Edit %s')

milestone_delete = ContextTitle('Delete %s')

announcement_add = 'Make an announcement'

announcement_delete = 'Permanently delete this announcement'

announcement_edit = 'Modify this announcement'

def announcement_index(context, view):
    return '%s announcement' % context.target.displayname

announcement_publish = 'Publish this announcement'

announcement_retarget = 'Move this announcement to a different project'

announcement_retract = 'Retract this announcement'

announcements_all = 'Announcements from all projects hosted in Launchpad'

notification_test = 'Notification test'

oauth_authorize = 'Authorize application to access Launchpad on your behalf'

object_branding = ContextDisplayName('Change the images used to represent '
    '%s in Launchpad')

def object_driver(context, view):
    """Return the page title to change the driver."""
    return view.page_title

object_milestones = ContextTitle(smartquote("%s's milestones"))

# object_pots is a fragment.

object_reassignment = ContextTitle('Reassign %s')

object_translations = ContextDisplayName('Translation templates for %s')

object_templates = ContextDisplayName('Translation templates for %s')

oops = 'Oops!'

openid_account_change_password = 'Change your password'

def openid_account_edit(context, view):
    return smartquote("%s's details") % view.account.displayname

def openid_account_edit_emails(context, view):
    return smartquote("%s's e-mail addresses") % view.account.displayname

openid_default = 'OpenID Endpoint'

def openid_index(context, view):
    return 'Welcome %s' % view.account.displayname

def openid_invalid_identity(context, view):
    """Return the page title to the invalid identity page."""
    return 'Invalid OpenID identity %s' % view.openid_request.identity

openidrpconfig_add = 'Add an OpenID Relying Party Configuration'

openidrpconfig_edit = ContextDisplayName(
    'Edit Relying Party Configuration for %s')

openidrpconfigset_index = 'OpenID Relying Party Configurations'

official_bug_target_manage_tags = 'Manage Official Bug Tags'

def package_bugs(context, view):
    """Return the page title bug in a package."""
    return 'Bugs in %s' % context.name

people_index = 'People and teams in Launchpad'

people_adminrequestmerge = 'Merge Launchpad accounts'

def people_list(context, view):
    """Return the view's header."""
    return view.header

people_mergerequest_sent = 'Merge request sent'

people_newperson = 'Create a new Launchpad profile'

people_newteam = 'Register a new team in Launchpad'

people_requestmerge = 'Merge Launchpad accounts'

people_requestmerge_multiple = 'Merge Launchpad accounts'

active_reviews = ContextDisplayName('Pending proposals for %s')

person_archive_subscription = ContextDisplayName('%s')

person_archive_subscriptions = 'Private PPA access'

person_answer_contact_for = ContextDisplayName(
    'Projects for which %s is an answer contact')

person_bounties = ContextDisplayName('Bounties for %s')

person_changepassword = 'Change your password'

person_claim = 'Claim account'

person_claim_team = 'Claim team'

person_deactivate_account = 'Deactivate your Launchpad account'

person_codesofconduct = ContextDisplayName(
    smartquote("%s's code of conduct signatures"))

person_edit = ContextDisplayName(smartquote("%s's details"))

person_editemails = ContextDisplayName(smartquote("%s's e-mail addresses"))

person_editlanguages = ContextDisplayName(
    smartquote("%s's preferred languages"))

person_editlocation = ContextDisplayName(smartquote("%s's usual location"))

person_editpgpkeys = ContextDisplayName(smartquote("%s's OpenPGP keys"))

person_edithomepage = ContextDisplayName(smartquote("%s's home page"))

person_editircnicknames = ContextDisplayName(smartquote("%s's IRC nicknames"))

person_editjabberids = ContextDisplayName(smartquote("%s's Jabber IDs"))

person_editsshkeys = ContextDisplayName(smartquote("%s's SSH keys"))

person_editwikinames = ContextDisplayName(smartquote("%s's wiki names"))

# person_foaf is an rdf file

person_hwdb_submissions = ContextDisplayName(
    "Hardware Database submissions by %s")

person_images = ContextDisplayName(smartquote("%s's hackergotchi and emblem"))

def person_index(context, view):
    """Return the page title to the person index page."""
    if context.is_valid_person_or_team:
        return '%s in Launchpad' % context.displayname
    else:
        return "%s does not use Launchpad" % context.displayname

person_karma = ContextDisplayName(smartquote("%s's karma in Launchpad"))

person_maintained_packages = ContextDisplayName('Software maintained by %s')

person_mentoringoffers = ContextTitle('Mentoring offered by %s')

def person_mergeproposals(context, view):
    """Return the view's heading."""
    return view.heading

person_oauth_tokens = "Applications you authorized to access Launchpad"

person_packagebugs = ContextDisplayName("%s's package bug reports")

person_packagebugs_overview = person_packagebugs

person_packagebugs_search = person_packagebugs

person_participation = ContextTitle("Team participation by %s")

person_ppa_packages = ContextDisplayName('PPA packages related to %s')

person_related_projects = ContextDisplayName('Projects related to %s')

person_related_software = ContextDisplayName('Software related to %s')

person_review = ContextDisplayName("Review %s")

person_specfeedback = ContextDisplayName('Feature feedback requests for %s')

person_specworkload = ContextDisplayName('Blueprint workload for %s')

person_translations = ContextDisplayName('Translations related to %s')

person_translations_relicensing = "Translations licensing"

person_translations_to_review = ContextDisplayName(
    'Translations for review by %s')

person_teamhierarchy = ContextDisplayName('Team hierarchy for %s')

person_uploaded_packages = ContextDisplayName('Software uploaded by %s')

person_vouchers = ContextDisplayName(
    'Commercial subscription vouchers for %s')

pofile_edit = ContextTitle(smartquote('Edit "%s" details'))

pofile_export = ContextTitle(smartquote('Download translation for "%s"'))

pofile_filter = FilteredTranslationsTitle(
    smartquote('Translations by %(person)s in "%(title)s"'))

pofile_index = ContextTitle(smartquote('Translation overview for "%s"'))

def pofile_translate(context, view):
    """Return the page to translate a template into a language."""
    return 'Translating %s into %s' % (
        context.potemplate.displayname, context.language.englishname)

pofile_upload = ContextTitle(smartquote('Upload file for "%s"'))

# portlet_* are portlets

poll_edit = ContextTitle(smartquote('Edit poll "%s"'))

poll_index = ContextTitle(smartquote('Poll: "%s"'))

poll_newoption = ContextTitle(smartquote('New option for poll "%s"'))

def poll_new(context, view):
    """Return a page title to create a new poll."""
    return 'Create a new Poll in team %s' % context.team.displayname

def polloption_edit(context, view):
    """Return the page title to edit a poll's option."""
    return 'Edit option: %s' % context.title

poll_options = ContextTitle(smartquote('Options for poll "%s"'))

poll_vote_condorcet = ContextTitle(smartquote('Vote in poll "%s"'))

poll_vote_simple = ContextTitle(smartquote('Vote in poll "%s"'))

# potemplate_chart is a fragment

potemplate_edit = ContextTitle(smartquote('Edit "%s" details'))

potemplate_index = ContextTitle(smartquote('Translation status for "%s"'))

potemplate_upload = ContextTitle(smartquote('Upload files for "%s"'))

potemplate_export = ContextTitle(smartquote('Download translations for "%s"'))

product_admin = ContextTitle('Administer %s in Launchpad')

product_bugs = ContextDisplayName('Bugs in %s')

product_code_index = ContextDisplayName("Bazaar branches of %s")

product_distros = ContextDisplayName(
    '%s packages: Comparison of distributions')

product_cvereport = ContextTitle('CVE reports for %s')

product_edit = 'Change project details'
# We don't mention its name here, because that might be what you're changing.

product_edit_people = "Change the roles of people"

product_index = ContextTitle('%s in Launchpad')

def product_mergeproposals(context, view):
    """Return the view's heading."""
    return view.heading

def product_new(context, view):
    """Return the view's heading."""
    return view.heading

product_new_guided = 'Before you register your project...'

product_packages = ContextDisplayName('%s packages in Launchpad')

product_purchase_subscription = ContextDisplayName(
    'Purchase Subscription for %s')

product_files = ContextDisplayName('%s project files')

product_review_license = ContextTitle('Review %s')

product_series = ContextDisplayName('%s timeline')

product_timeline = ContextTitle('Timeline Diagram for %s')

product_translations = ContextTitle('Translations of %s in Launchpad')

product_translators = ContextTitle('Set translation group for %s')

productrelease_add = ContextDisplayName('Publish the release of %s')

productrelease_add_from_series = productrelease_add

productrelease_delete = ContextTitle('Delete %s in Launchpad')

productrelease_file_add = ContextDisplayName('Add a file to %s')

productrelease_admin = ContextTitle('Administer %s in Launchpad')

productrelease_edit = ContextDisplayName('Edit details of %s in Launchpad')

productrelease_index = ContextDisplayName('%s in Launchpad')

products_index = 'Projects registered in Launchpad'

products_review_licenses = 'Review projects'

productserieslanguage_index = ContextTitle('%s')

productseries_export = ContextTitle('Download translations for "%s"')

productseries_link_translations_branch = ContextTitle(
    "Set translations export branch for %s")

productseries_index = ContextTitle('%s')

productseries_packaging = ContextDisplayName(
    'Packaging of %s in distributions')

productseries_translations = ContextTitle('Translations overview for %s')

productseries_translations_upload = 'Request new translations upload'

productseries_translations_settings = 'Settings for translations'

productseries_translations_bzr_import = (
    'Request translations import from Bazaar branch')

project_add = 'Register a project group with Launchpad'

project_index = ContextTitle('%s in Launchpad')

project_bugs = ContextTitle('Bugs in %s')

project_edit = 'Change project group details'
# We don't mention its name here, because that might be what you're changing.

project_filebug_search = bugtarget_filebug_advanced

project_interest = 'Launchpad Translations: Project group not translatable'

project_rosetta_index = ContextTitle('Launchpad Translations: %s')

project_specs = ContextTitle('Blueprints for %s')

project_translations = ContextTitle('Translatable projects for %s')

project_translators = ContextTitle('Set translation group for %s')

projects_index = 'Project groups registered in Launchpad'

projects_request = 'Launchpad Translations: Request a project group'

projects_search = 'Search for project groups in Launchpad'

rdf_index = "Launchpad RDF"

# redirect_up is a redirect

def reference_index(context, view):
    """Return the page title for bug reference web links."""
    return 'Web links for bug %s' % context.bug.id

# references_index is a redirect

registry_about = 'About the Launchpad Registry'

registry_index = 'Project and group registration in Launchpad'

products_all = 'Upstream projects registered in Launchpad'

projects_all = 'Project groups registered in Launchpad'

related_bounties = ContextDisplayName('Bounties for %s')

remotebug_index = ContextTitle('%s')

root_featuredprojects = 'Manage featured projects in Launchpad'

root_index = 'Launchpad'

rosetta_about = 'About Launchpad Translations'

rosetta_index = 'Launchpad Translations'

rosetta_products = 'Projects with Translations in Launchpad'

question_confirm_answer = ContextId('Confirm an answer to question #%s')

<<<<<<< HEAD
def question_index(context, view):
    """Return the page title to a question's index view."""
    text = (
        smartquote('%s question #%d: "%s"') %
        (context.target.displayname, context.id, context.title))
    return text
=======
question_history = ContextId('History of question #%s')
>>>>>>> 317e5b29

def question_listing(context, view):
    """Return the page title list questions."""
    return view.pagetitle

questions_index = 'Launchpad Answers'

series_bug_nominations = ContextDisplayName('Bugs nominated for %s')

shipit_adminrequest = 'ShipIt admin request'

shipit_exports = 'ShipIt exports'

shipit_forbidden = 'Forbidden'

shipit_index = 'ShipIt'

shipit_index_edubuntu = 'Getting Edubuntu'

shipit_index_ubuntu = 'Request an Ubuntu CD'

shipit_login = 'ShipIt'

shipit_login_error = 'ShipIt - Unsuccessful login'

shipit_myrequest = "Your ShipIt order"

shipit_oops = 'Error: Oops'

shipit_reports = 'ShipIt reports'

shipit_requestcds = 'Your ShipIt Request'

shipit_survey = 'ShipIt Survey'

shipitrequests_index = 'ShipIt requests'

shipitrequests_search = 'Search ShipIt requests'

shipitrequest_edit = 'Edit ShipIt request'

shipit_notfound = 'Error: Page not found'

signedcodeofconduct_index = ContextDisplayName('%s')

signedcodeofconduct_add = ContextTitle('Sign %s')

signedcodeofconduct_acknowledge = 'Acknowledge code of conduct signature'

signedcodeofconduct_activate = ContextDisplayName('Activating %s')

signedcodeofconduct_deactivate = ContextDisplayName('Deactivating %s')

sourcepackage_bugs = ContextDisplayName('Bugs in %s')

sourcepackage_builds = ContextTitle('Builds for %s')

sourcepackage_translate = ContextTitle('Help translate %s')

sourcepackage_changelog = 'Source package changelog'

sourcepackage_filebug = ContextTitle("Report a bug about %s")

sourcepackage_gethelp = ContextTitle('Help and support options for %s')

sourcepackage_packaging = ContextTitle('%s upstream links')

sourcepackage_export = ContextTitle('Download translations for %s')

def sourcepackage_index(context, view):
    """Return the page title for a source package in a distroseries."""
    return '%s source packages' % context.distroseries.title

sourcepackage_translate = ContextTitle('Help translate %s')

sourcepackagenames_index = 'Source package name set'

sourcepackagerelease_index = ContextTitle('Source package %s')

def sourcepackages(context, view):
    """Return the page title for a source package in a distroseries."""
    return '%s source packages' % context.distroseries.title

sources_index = 'Bazaar: Upstream revision control imports to Bazaar'

sources_list = 'Available code imports'

sourcesource_index = 'Upstream source import'

specification_add = 'Register a blueprint in Launchpad'

specification_addsubscriber = 'Subscribe someone else to this blueprint'

specification_linkbug = ContextTitle(
  u'Link blueprint \N{left double quotation mark}%s'
  u'\N{right double quotation mark} to a bug report')

specification_new = 'Register a proposal as a blueprint in Launchpad'

specification_unlinkbugs = 'Remove links to bug reports'

specification_retargeting = 'Attach blueprint to a different project'

specification_superseding = 'Mark blueprint as superseded by another'

specification_goaldecide = 'Approve or decline blueprint goal'

specification_dependency = 'Create a blueprint dependency'

specification_deptree = 'Complete dependency tree'

specification_distroseries = ('Target blueprint to a distribution release')

specification_productseries = 'Target blueprint to a series'

specification_removedep = 'Remove a dependency'

specification_givefeedback = 'Clear feedback requests'

specification_requestfeedback = 'Request feedback on this blueprint'

specification_edit = 'Edit blueprint details'

specification_linksprint = 'Put blueprint on sprint agenda'

specification_index = ContextTitle(smartquote('Blueprint: "%s"'))

specification_subscription = 'Subscribe to blueprint'

specification_queue = 'Queue blueprint for review'

specification_linkbranch = 'Link branch to blueprint'

specifications_index = 'Launchpad Blueprints'

specificationbranch_status = 'Edit blueprint branch status'

specificationgoal_specs = ContextTitle('List goals for %s')

specificationgoal_setgoals = ContextTitle('Set goals for %s')

def specificationsubscription_edit(context, view):
    """Return the page title for subscribing to a specification."""
    return "Subscription of %s" % context.person.displayname

specificationtarget_documentation = ContextTitle('Documentation for %s')

specificationtarget_index = ContextTitle('Blueprint listing for %s')

def specificationtarget_specs(context, view):
    """Return the page title for a specificationtarget."""
    return view.title

specificationtarget_assignments = ContextTitle('Blueprint assignments for %s')

specificationtarget_workload = ContextTitle('Blueprint workload in %s')

sprint_attend = ContextTitle('Register your attendance at %s')

sprint_edit = ContextTitle(smartquote('Edit "%s" details'))

sprint_index = ContextTitle('%s (sprint or meeting)')

sprint_new = 'Register a meeting or sprint in Launchpad'

sprint_register = 'Register someone to attend this meeting'

sprint_specs = ContextTitle('Blueprints for %s')

sprint_settopics = ContextTitle('Review topics proposed for discussion at %s')

sprint_workload = ContextTitle('Workload at %s')

sprints_all = 'All sprints and meetings registered in Launchpad'

sprints_index = 'Meetings and sprints registered in Launchpad'

sprintspecification_decide = 'Consider spec for sprint agenda'

sprintspecification_admin = 'Approve blueprint for sprint agenda'

standardshipitrequests_index = 'Standard ShipIt options'

standardshipitrequest_new = 'Create a new standard option'

standardshipitrequest_edit = 'Edit standard option'

team_addmember = ContextBrowsername('Add members to %s')

team_add_my_teams = 'Propose/add one of your teams to another one'

team_contactaddress = ContextDisplayName('%s contact address')

team_edit = 'Edit team information'

team_editproposed = ContextBrowsername('Proposed members of %s')

team_index = ContextBrowsername('%s in Launchpad')

team_invitations = ContextBrowsername("Invitations sent to %s")

team_join = ContextBrowsername('Join %s')

team_leave = ContextBrowsername('Leave %s')

team_mailinglist = 'Configure mailing list'

team_mailinglist_moderate = 'Moderate mailing list'

team_mailinglist_subscribers = ContextBrowsername(
    'Mailing list subscribers for the %s team')

team_map = ContextBrowsername('Map of %s participants')

team_members = ContextBrowsername(smartquote('"%s" members'))

team_mugshots = ContextBrowsername(smartquote('Mugshots in the "%s" team'))

def teammembership_index(context, view):
    """Return the page title to the persons status in a team."""
    return smartquote("%s's membership status in %s") % (
        context.person.displayname, context.team.displayname)

def teammembership_invitation(context, view):
    """Return the page title to invite a person to become a team member."""
    return "Make %s a member of %s" % (
        context.person.displayname, context.team.displayname)

def teammembership_self_renewal(context, view):
    """Return the page title renew membership in a team."""
    return "Renew membership of %s in %s" % (
        context.person.displayname, context.team.displayname)

team_mentoringoffers = ContextTitle('Mentoring available for newcomers to %s')

team_newpoll = ContextTitle('New poll for team %s')

team_polls = ContextTitle('Polls for team %s')

template_auto_add = 'Launchpad Auto-Add Form'

template_auto_edit = 'Launchpad Auto-Edit Form'

template_edit = 'EXAMPLE EDIT TITLE'

template_index = '%EXAMPLE TITLE'

template_new = 'EXAMPLE NEW TITLE'

temporaryblobstorage_storeblob = 'Store a BLOB temporarily in Launchpad'

token_authorized = 'Almost finished ...'

translationgroup_index = ContextTitle(
    smartquote('"%s" Launchpad translation group'))

translationgroup_add = 'Add a new translation group to Launchpad'

translationgroup_appoint = ContextTitle(
    smartquote('Appoint a new translator to "%s"'))

translationgroup_edit = ContextTitle(smartquote(
    'Edit "%s" translation group details'))

translationgroup_reassignment = ContextTitle(smartquote(
    'Change the owner of "%s" translation group'))

reviewrequest_reassign = 'Reassign review request'

translationgroups_index = 'Launchpad translation groups'

translationimportqueueentry_index = 'Translation import queue entry'

translationimportqueue_index = 'Translation import queue'

translationimportqueue_blocked = 'Translation import queue - Blocked'

def translationmessage_translate(context, view):
    """Return the page to translate a template into a language per message."""
    return 'Translating %s into %s' % (
        context.pofile.potemplate.displayname,
        context.pofile.language.englishname)

def translator_admin(context, view):
    """Return the page title for administering a translator in a group."""
    return "Administer %s translator for %s" % (
        context.language.englishname, context.translationgroup.title)

def translator_edit(context, view):
    """Return the page title for editing a the translator details."""
    return "Edit %s translator for %s" % (
        context.language.englishname, context.translationgroup.title)

def translator_remove(context, view):
    """Return the page title to remove a translator from a group."""
    return "Remove %s as the %s translator for %s" % (
        context.translator.displayname, context.language.englishname,
        context.translationgroup.title)

unauthorized = 'Error: Not authorized'<|MERGE_RESOLUTION|>--- conflicted
+++ resolved
@@ -1109,17 +1109,6 @@
 
 question_confirm_answer = ContextId('Confirm an answer to question #%s')
 
-<<<<<<< HEAD
-def question_index(context, view):
-    """Return the page title to a question's index view."""
-    text = (
-        smartquote('%s question #%d: "%s"') %
-        (context.target.displayname, context.id, context.title))
-    return text
-=======
-question_history = ContextId('History of question #%s')
->>>>>>> 317e5b29
-
 def question_listing(context, view):
     """Return the page title list questions."""
     return view.pagetitle
