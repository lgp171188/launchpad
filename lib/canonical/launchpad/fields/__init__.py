--- conflicted
+++ resolved
@@ -34,11 +34,7 @@
     'IURIField',
     'IWhiteboard',
     'IconImageUpload',
-<<<<<<< HEAD
-    'is_not_private_membership_person',
-=======
     'is_private_membership',
->>>>>>> 1de997f7
     'is_valid_public_person',
     'KEEP_SAME_IMAGE',
     'LogoImageUpload',
@@ -46,7 +42,6 @@
     'LocationField',
     'ParticipatingPersonChoice',
     'PasswordField',
-    'PersonChoice',
     'PillarAliases',
     'PillarNameField',
     'ProductBugTracker',
@@ -822,29 +817,16 @@
         return False
 
 
-<<<<<<< HEAD
-def is_not_private_membership_person(person):
-    """Return True if the person is public."""
-    from canonical.launchpad.interfaces import IPerson, PersonVisibility
-    if not IPerson.providedBy(person):
-        raise ConstraintNotSatisfied("Expected a person.")
-    if person.visibility == PersonVisibility.PUBLIC:
-        return True
-    elif person.visibility == PersonVisibility.PRIVATE:
-        return True
-    else:
-        # PRIVATE_MEMBERSHIP.
-=======
 def is_private_membership(person):
-    """True if the person/team has  private membership visibility."""
+    """True if the person/team has private membership visibility."""
     from canonical.launchpad.interfaces import IPerson, PersonVisibility
     if not IPerson.providedBy(person):
         raise ConstraintNotSatisfied("Expected a person.")
     if person.visibility == PersonVisibility.PRIVATE_MEMBERSHIP:
         return True
+        # PRIVATE_MEMBERSHIP.
     else:
         # PUBLIC or PRIVATE.
->>>>>>> 1de997f7
         return False
 
 
@@ -869,16 +851,4 @@
     schema = IObject    # Will be set to IPerson once IPerson is defined.
 
     def constraint(self, value):
-<<<<<<< HEAD
-        return is_valid_public_person(value)
-
-
-class PersonChoice(Choice):
-    implements(IReferenceChoice)
-    schema = IObject    # Will be set to IPerson once IPerson is defined.
-
-    def constraint(self, value):
-        return is_not_private_membership_person(value)
-=======
-        return not is_private_membership(value)
->>>>>>> 1de997f7
+        return not is_private_membership(value)