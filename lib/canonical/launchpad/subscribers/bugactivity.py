from datetime import datetime

from zope.security.proxy import removeSecurityProxy
from zope.proxy import isProxy
from zope.schema.vocabulary import getVocabularyRegistry

from canonical.lp.dbschema import BugTaskStatus, BugSeverity, BugPriority, BugInfestationStatus
from canonical.database.constants import UTC_NOW
from canonical.launchpad.database import Bug, BugActivity, Person, SourcePackageRelease, ProductRelease

vocabulary_registry = getVocabularyRegistry()

def what_changed(sqlobject_modified_event):
    before = sqlobject_modified_event.object_before_modification
    after = sqlobject_modified_event.object
    fields = sqlobject_modified_event.edited_fields
    changes = {}
    for f in fields:
        val_before = getattr(before, f, None)
        val_after = getattr(after, f, None)

        # peel off the zope stuff
        if isProxy(val_before):
            val_before = removeSecurityProxy(val_before)
        if isProxy(val_after):
            val_after = removeSecurityProxy(val_after)

        # figure out the orig value
        if f == 'status':
            val_before = val_before.title
        elif f == 'priority':
            val_before = val_before.title
        elif f == 'severity':
            val_before = val_before.title
        elif f == 'infestationstatus':
            val_before = val_before.title
        elif isinstance(val_before, Person):
            val_before = val_before.name
        elif isinstance(val_before, SourcePackageRelease):
            val_before = "%s %s" % (
                val_before.sourcepackagename.name,
                val_before.version)
        elif isinstance(val_before, ProductRelease):
            val_before = "%s %s" % (
                val_before.product.name,
                val_before.version)

        # figure out the new value
        if f == 'status':
            val_after = val_after.title
        elif f == 'priority':
            val_after = val_after.title
        elif f == 'severity':
            val_after = val_after.title
        elif f == 'infestationstatus':
            val_after = val_after.title
        elif isinstance(val_after, Person):
                    val_after = val_after.name
        elif isinstance(val_after, SourcePackageRelease):
            val_after = "%s %s" % (
                val_after.sourcepackagename.name,
                val_after.version)
        elif isinstance(val_after, ProductRelease):
            val_after = "%s %s" % (
                val_after.product.name,
                val_after.version)

        if val_before != val_after:
            changes[f] = [val_before, val_after]

    return changes

def record_bug_added(bug_add_form, object_created_event):
    bug = Bug.get(bug_add_form.id)
    BugActivity(
        bug = bug.id,
        datechanged = UTC_NOW,
        person = int(bug.ownerID),
        whatchanged = "bug",
        message = "added bug")

def record_bug_edited(bug_edited, sqlobject_modified_event):
    changes = what_changed(sqlobject_modified_event)

    if changes:
        for changed_field in changes.keys():
            BugActivity(
<<<<<<< HEAD
                bug=sqlobject_modified_event.object_before_modification.id,
                datechanged=UTC_NOW,
=======
                bug=bug_edited.id,
                datechanged=nowUTC,
>>>>>>> 4b26f509
                person=int(sqlobject_modified_event.principal.id),
                whatchanged=changed_field,
                oldvalue=changes[changed_field][0],
                newvalue=changes[changed_field][1],
                message='XXX: not yet implemented')

def record_bug_task_added(bug_task, object_created_event):
    activity_message = ""
    if bug_task.product:
        activity_message = 'assigned to upstream ' + bug_task.product.name
    else:
        activity_message = 'assigned to source package ' + bug_task.sourcepackagename.name
    BugActivity(
        bug=bug_task.bugID,
        datechanged=UTC_NOW,
        person=int(bug_task.ownerID),
        whatchanged='bug',
        message=activity_message)

def record_bug_task_edited(bug_task_edited, sqlobject_modified_event):
    """Make an activity note that a bug task was edited."""
    changes = what_changed(sqlobject_modified_event)
    if changes:
        task_title = ""
        obm = sqlobject_modified_event.object_before_modification
        if bug_task_edited.product:
            if obm.product is None:
                task_title = None
            else:
                task_title = obm.product.name
        else:
            if obm.sourcepackagename is None:
                task_title = None
            else:
                task_title = obm.sourcepackagename.name
        for changed_field in changes.keys():
            ov = changes[changed_field][0]
            if ov is not None:
                ov = unicode(ov)
            nv = changes[changed_field][1]
            if nv is not None:
                nv = unicode(nv)
            BugActivity(
                bug=bug_task_edited.bug.id,
                datechanged=UTC_NOW,
                person=int(sqlobject_modified_event.principal.id),
                whatchanged="%s: %s" % (task_title, changed_field),
                oldvalue=ov,
                newvalue=nv,
                message='XXX: not yet implemented')

def record_product_task_added(product_task, object_created_event):
    BugActivity(
        bug=product_task.bugID,
        datechanged=UTC_NOW,
        person=int(product_task.ownerID),
        whatchanged='bug',
        message='assigned to product ' + product_task.product.name)

def record_product_task_edited(product_task_edited, sqlobject_modified_event):
    changes = what_changed(sqlobject_modified_event)
    if changes:
        product_name = sqlobject_modified_event.object_before_modification.product.name
        for changed_field in changes.keys():
            BugActivity(
                bug=product_task_edited.bug.id,
                datechanged=UTC_NOW,
                person=int(sqlobject_modified_event.principal.id),
                whatchanged="%s: %s" % (product_name, changed_field),
                oldvalue=changes[changed_field][0],
                newvalue=changes[changed_field][1],
                message='XXX: not yet implemented')

def record_package_infestation_added(package_infestation, object_created_event):
    package_release_name = "%s %s" % (
        package_infestation.sourcepackagerelease.sourcepackagename.name,
        package_infestation.sourcepackagerelease.version)
    BugActivity(
        bug=package_infestation.bugID,
        datechanged=UTC_NOW,
        person=package_infestation.creatorID,
        whatchanged="bug",
        message="added infestation of package release " + package_release_name)

def record_package_infestation_edited(package_infestation_edited, sqlobject_modified_event):
    changes = what_changed(sqlobject_modified_event)
    if changes:
        package_release_name = "%s %s" % (
            sqlobject_modified_event.object_before_modification.sourcepackagerelease.sourcepackagename.name,
            sqlobject_modified_event.object_before_modification.sourcepackagerelease.version)
        for changed_field in changes.keys():
            BugActivity(
                bug=package_infestation_edited.bug.id,
                datechanged=UTC_NOW,
                person=int(sqlobject_modified_event.principal.id),
                whatchanged="%s: %s" % (package_release_name, changed_field),
                oldvalue=changes[changed_field][0],
                newvalue=changes[changed_field][1],
                message='XXX: not yet implemented')

def record_product_infestation_added(product_infestation, object_created_event):
    product_release_name = "%s %s" % (
        product_infestation.productrelease.product.name,
        product_infestation.productrelease.version)
    BugActivity(
        bug=product_infestation.bugID,
        datechanged=UTC_NOW,
        person=product_infestation.creatorID,
        whatchanged="bug",
        message="added infestation of product release " + product_release_name)

def record_product_infestation_edited(product_infestation_edited, sqlobject_modified_event):
    changes = what_changed(sqlobject_modified_event)
    if changes:
        product_release_name = "%s %s" % (
            sqlobject_modified_event.object_before_modification.productrelease.product.name,
            sqlobject_modified_event.object_before_modification.productrelease.version)
        for changed_field in changes.keys():
            BugActivity(
                bug=product_infestation_edited.bug.id,
                datechanged=UTC_NOW,
                person=int(sqlobject_modified_event.principal.id),
                whatchanged="%s: %s" % (product_release_name, changed_field),
                oldvalue=changes[changed_field][0],
                newvalue=changes[changed_field][1],
                message='XXX: not yet implemented')

def record_bugwatch_added(bugwatch_added, object_created_event):
    sv = vocabulary_registry.get(None, "Subscription")
    term = sv.getTerm(bugwatch_added.subscription)
    BugActivity(
        bug=bugwatch_added.bug.id,
        datechanged=UTC_NOW,
        person=bugwatch_added.personID,
        whatchanged='add subscriber %s (%s)' % (
            bugwatch_added.person.displayname, term.token))

def record_bugwatch_edited(bugwatch_edited, sqlobject_modified_event):
    changes = what_changed(sqlobject_modified_event)
    if changes:
        for changed_field in changes.keys():
            BugActivity(
<<<<<<< HEAD
                bug=sqlobject_modified_event.object_before_modification.bug.id,
                datechanged=UTC_NOW,
=======
                bug=bugwatch_edited.bug.id,
                datechanged=right_now,
>>>>>>> 4b26f509
                person=sqlobject_modified_event.principal.id,
                whatchanged="subscriber %s" % (
                    bugwatch_edited.person.displayname),
                oldvalue=changes[changed_field][0],
                newvalue=changes[changed_field][1])
                
<|MERGE_RESOLUTION|>--- conflicted
+++ resolved
@@ -85,13 +85,8 @@
     if changes:
         for changed_field in changes.keys():
             BugActivity(
-<<<<<<< HEAD
-                bug=sqlobject_modified_event.object_before_modification.id,
-                datechanged=UTC_NOW,
-=======
                 bug=bug_edited.id,
-                datechanged=nowUTC,
->>>>>>> 4b26f509
+                datechanged=UTC_NOW,
                 person=int(sqlobject_modified_event.principal.id),
                 whatchanged=changed_field,
                 oldvalue=changes[changed_field][0],
@@ -234,13 +229,8 @@
     if changes:
         for changed_field in changes.keys():
             BugActivity(
-<<<<<<< HEAD
-                bug=sqlobject_modified_event.object_before_modification.bug.id,
-                datechanged=UTC_NOW,
-=======
                 bug=bugwatch_edited.bug.id,
-                datechanged=right_now,
->>>>>>> 4b26f509
+                datechanged=UTC_NOW,
                 person=sqlobject_modified_event.principal.id,
                 whatchanged="subscriber %s" % (
                     bugwatch_edited.person.displayname),
