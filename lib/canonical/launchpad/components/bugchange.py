# Copyright 2009 Canonical Ltd.  All rights reserved.

"""Implementations for bug changes."""

__metaclass__ = type
__all__ = [
    'BranchLinkedToBug',
    'BranchUnlinkedFromBug',
    'BugDescriptionChange',
    'BugTagsChange',
    'BugTitleChange',
    'BugVisibilityChange',
<<<<<<< HEAD
    'CveLinkedToBug',
    'CveUnlinkedFromBug',
=======
    'BugWatchAdded',
    'BugWatchRemoved',
>>>>>>> fec073b1
    'UnsubscribedFromBug',
    'get_bug_change_class',
    ]

from textwrap import dedent

from zope.interface import implements

from canonical.launchpad.interfaces.bugchange import (
    IBugChange)


def get_bug_change_class(obj, field_name):
    """Return a suitable IBugChange to describe obj and field_name."""
    try:
        return BUG_CHANGE_LOOKUP[field_name]
    except KeyError:
        return BugChangeBase


class BugChangeBase:
    """An abstract base class for Bug[Task]Changes."""

    implements(IBugChange)

    def __init__(self, when, person):
        self.person = person
        self.when = when

    def getBugActivity(self):
        """Return the `BugActivity` entry for this change."""
        raise NotImplementedError(self.getBugActivity)

    def getBugNotification(self):
        """Return the `BugNotification` for this event."""
        raise NotImplementedError(self.getBugNotification)

    def getBugNotificationRecipients(self):
        """Return the recipients for this event."""
        raise NotImplementedError(self.getBugNotificationRecipients)


class AttributeChange(BugChangeBase):
    """A mixin class that provides basic functionality for `IBugChange`s."""

    def __init__(self, when, person, what_changed, old_value, new_value,
                 recipients=None):
        super(AttributeChange, self).__init__(when, person)
        self.new_value = new_value
        self.old_value = old_value
        self.what_changed = what_changed
        self.recipients = recipients

    def getBugActivity(self):
        """Return the BugActivity data for the textual change."""
        return {
            'newvalue': self.new_value,
            'oldvalue': self.old_value,
            'whatchanged': self.what_changed,
            }

    def getBugNotificationRecipients(self):
        return self.recipients


class UnsubscribedFromBug(BugChangeBase):
    """A user got unsubscribed from a bug."""

    def __init__(self, when, person, unsubscribed_user):
        super(UnsubscribedFromBug, self).__init__(when, person)
        self.unsubscribed_user = unsubscribed_user

    def getBugActivity(self):
        """See `IBugChange`."""
        return dict(
            whatchanged='removed subscriber %s' % (
                self.unsubscribed_user.displayname))

    def getBugNotification(self):
        """See `IBugChange`."""
        return None


class BugWatchAdded(BugChangeBase):
    """A bug watch was added to the bug."""

    def __init__(self, when, person, bug_watch):
        super(BugWatchAdded, self).__init__(when, person)
        self.bug_watch = bug_watch

    def getBugActivity(self):
        """See `IBugChange`."""
        return dict(
            whatchanged='bug watch added',
            newvalue=self.bug_watch.url)

    def getBugNotification(self):
        """See `IBugChange`."""
        return {
            'text': (
                "** Bug watch added: %s #%s\n"
                "   %s" % (
                    self.bug_watch.bugtracker.title, self.bug_watch.remotebug,
                    self.bug_watch.url)),
            }

    def getBugNotificationRecipients(self):
        """See `IBugChange`."""
        return None


class BugWatchRemoved(BugChangeBase):
    """A bug watch was removed from the bug."""

    def __init__(self, when, person, bug_watch):
        super(BugWatchRemoved, self).__init__(when, person)
        self.bug_watch = bug_watch

    def getBugActivity(self):
        """See `IBugChange`."""
        return dict(
            whatchanged='bug watch removed',
            oldvalue=self.bug_watch.url)

    def getBugNotification(self):
        """See `IBugChange`."""
        return {
            'text': (
                "** Bug watch removed: %s #%s\n"
                "   %s" % (
                    self.bug_watch.bugtracker.title, self.bug_watch.remotebug,
                    self.bug_watch.url)),
            }

    def getBugNotificationRecipients(self):
        """See `IBugChange`."""
        return None


class BranchLinkedToBug(BugChangeBase):
    """A branch got linked to the bug."""

    def __init__(self, when, person, branch):
        super(BranchLinkedToBug, self).__init__(when, person)
        self.branch = branch

    def getBugActivity(self):
        """See `IBugChange`."""
        return dict(
            whatchanged='branch linked',
            newvalue=self.branch.bzr_identity)

    def getBugNotification(self):
        """See `IBugChange`."""
        return {'text': '** Branch linked: %s' % self.branch.bzr_identity}

    def getBugNotificationRecipients(self):
        """See `IBugChange`."""
        # Send the notification to the default recipients.
        return None


class BranchUnlinkedFromBug(BugChangeBase):
    """A branch got unlinked from the bug."""

    def __init__(self, when, person, branch):
        super(BranchUnlinkedFromBug, self).__init__(when, person)
        self.branch = branch

    def getBugActivity(self):
        """See `IBugChange`."""
        return dict(
            whatchanged='branch unlinked',
            oldvalue=self.branch.bzr_identity)

    def getBugNotification(self):
        """See `IBugChange`."""
        return {'text': '** Branch unlinked: %s' % self.branch.bzr_identity}

    def getBugNotificationRecipients(self):
        """See `IBugChange`."""
        # Send the notification to the default recipients.
        return None


class BugDescriptionChange(AttributeChange):
    """Describes a change to a bug's description."""

    def getBugNotification(self):
        from canonical.launchpad.mailnotification import get_unified_diff
        description_diff = get_unified_diff(
            self.old_value, self.new_value, 72)
        notification_text = (
            u"** Description changed:\n\n%s" % description_diff)
        return {'text': notification_text}


class BugTitleChange(AttributeChange):
    """Describes a change to a bug's title, aka summary."""

    def getBugActivity(self):
        activity = super(BugTitleChange, self).getBugActivity()

        # We return 'summary' instead of 'title' for title changes
        # because the bug's title is referred to as its summary in the
        # UI.
        activity['whatchanged'] = 'summary'
        return activity

    def getBugNotification(self):
        notification_text = dedent("""\
            ** Summary changed:

            - %s
            + %s""" % (self.old_value, self.new_value))
        return {'text': notification_text}


class BugVisibilityChange(AttributeChange):
    """Describes a change to a bug's visibility."""

    def _getVisibilityString(self, private):
        """Return a string representation of `private`.

        :return: 'Public' if private is False, 'Private' if
            private is True.
        """
        if private:
            return 'Private'
        else:
            return 'Public'

    def getBugActivity(self):
        # Use _getVisibilityString() to set old and new values
        # correctly. We lowercase them for UI consistency in the
        # activity log.
        old_value = self._getVisibilityString(self.old_value)
        new_value = self._getVisibilityString(self.new_value)
        return {
           'oldvalue': old_value.lower(),
           'newvalue': new_value.lower(),
           'whatchanged': 'visibility',
           }

    def getBugNotification(self):
        visibility_string = self._getVisibilityString(self.new_value)
        return {'text': "** Visibility changed to: %s" % visibility_string}


class BugSecurityChange(AttributeChange):
    """Describes a change to a bug's security setting."""

    activity_mapping = {
        (False, True): ('no', 'yes'),
        (True, False): ('yes', 'no'),
        }

    notification_mapping = {
        (False, True):
            u"** This bug has been flagged as a security vulnerability",
        (True, False):
            u"** This bug is no longer flagged as a security vulnerability",
        }

    def getBugActivity(self):
        old_value, new_value = self.activity_mapping[
            (self.old_value, self.new_value)]
        return {
           'oldvalue': old_value,
           'newvalue': new_value,
           'whatchanged': 'security vulnerability',
           }

    def getBugNotification(self):
        return {
            'text': self.notification_mapping[
                (self.old_value, self.new_value)]
            }


class BugTagsChange(AttributeChange):
    """Used to represent a change to an `IBug`s tags."""

    def getBugActivity(self):
        # Convert the new and old values into space-separated strings of
        # tags.
        new_value = " ".join(sorted(set(self.new_value)))
        old_value = " ".join(sorted(set(self.old_value)))

        return {
            'newvalue': new_value,
            'oldvalue': old_value,
            'whatchanged': self.what_changed,
            }

    def getBugNotification(self):
        new_tags = set(self.new_value)
        old_tags = set(self.old_value)
        added_tags = new_tags.difference(old_tags)
        removed_tags = old_tags.difference(new_tags)

        messages = []
        if len(added_tags) > 0:
            messages.append(
                "** Tags added: %s" % " ".join(sorted(added_tags)))
        if len(removed_tags) > 0:
            messages.append(
                "** Tags removed: %s" % " ".join(sorted(removed_tags)))

        return {'text': "\n".join(messages)}


class BugAttachmentChange(AttributeChange):
    """Used to represent a change to an `IBug`'s attachments."""

    def getBugActivity(self):
        if self.old_value is None:
            what_changed = "attachment added"
            old_value = None
            new_value = "%s %s" % (
                self.new_value.title, self.new_value.libraryfile.http_url)
        else:
            what_changed = "attachment removed"
            attachment = self.new_value
            old_value = "%s %s" % (
                self.old_value.title, self.old_value.libraryfile.http_url)
            new_value = None

        return {
            'newvalue': new_value,
            'oldvalue': old_value,
            'whatchanged': what_changed,
            }

    def getBugNotification(self):
        if self.old_value is None:
            message = '** Attachment added: "%s"\n   %s' % (
                self.new_value.title, self.new_value.libraryfile.http_url)
        else:
            message = '** Attachment removed: "%s"\n   %s' % (
                self.old_value.title, self.old_value.libraryfile.http_url)

        return {'text': message}


class CveLinkedToBug(BugChangeBase):
    """Used to represent the linking of a CVE to a bug."""

    def __init__(self, when, person, cve):
        super(CveLinkedToBug, self).__init__(when, person)
        self.cve = cve

    def getBugActivity(self):
        """See `IBugChange`."""
        return dict(
            newvalue=self.cve.sequence,
            whatchanged='cve linked')

    def getBugNotification(self):
        """See `IBugChange`."""
        return {'text': "** CVE added: %s" % self.cve.url}

    def getBugNotificationRecipients(self):
        """See `IBugChange`."""
        return None


class CveUnlinkedFromBug(BugChangeBase):
    """Used to represent the unlinking of a CVE from a bug."""

    def __init__(self, when, person, cve):
        super(CveUnlinkedFromBug, self).__init__(when, person)
        self.cve = cve

    def getBugActivity(self):
        """See `IBugChange`."""
        return dict(
            oldvalue=self.cve.sequence,
            whatchanged='cve unlinked')

    def getBugNotification(self):
        """See `IBugChange`."""
        return {'text': "** CVE removed: %s" % self.cve.url}

    def getBugNotificationRecipients(self):
        """See `IBugChange`."""
        return None


BUG_CHANGE_LOOKUP = {
    'description': BugDescriptionChange,
    'private': BugVisibilityChange,
    'security_related': BugSecurityChange,
    'tags': BugTagsChange,
    'title': BugTitleChange,
    'attachment': BugAttachmentChange,
    }<|MERGE_RESOLUTION|>--- conflicted
+++ resolved
@@ -10,13 +10,10 @@
     'BugTagsChange',
     'BugTitleChange',
     'BugVisibilityChange',
-<<<<<<< HEAD
+    'BugWatchAdded',
+    'BugWatchRemoved',
     'CveLinkedToBug',
     'CveUnlinkedFromBug',
-=======
-    'BugWatchAdded',
-    'BugWatchRemoved',
->>>>>>> fec073b1
     'UnsubscribedFromBug',
     'get_bug_change_class',
     ]
