--- conflicted
+++ resolved
@@ -29,17 +29,10 @@
 from canonical.database.sqlbase import flush_database_updates
 from canonical.launchpad.scripts import log, debbugs
 from canonical.launchpad.interfaces import (
-<<<<<<< HEAD
-    BugTaskStatus, BugTrackerType, BugWatchErrorType, CreateBugParams,
-    IBugWatchSet, IDistribution, IExternalBugTracker, ILaunchpadCelebrities,
-    IMessageSet, IPersonSet, NotFoundError, PersonCreationRationale,
-    UNKNOWN_REMOTE_STATUS)
-=======
     BugTaskImportance, BugTaskStatus, BugTrackerType, BugWatchErrorType,
     CreateBugParams, IBugWatchSet, IDistribution, IExternalBugTracker,
     ILaunchpadCelebrities, IPersonSet, PersonCreationRationale,
     UNKNOWN_REMOTE_IMPORTANCE, UNKNOWN_REMOTE_STATUS)
->>>>>>> 7cd9afa8
 from canonical.launchpad.webapp.url import urlparse
 
 # The user agent we send in our requests
@@ -339,8 +332,10 @@
                     bug_watch.last_error_type = error
                     if new_malone_status is not None:
                         bug_watch.updateStatus(new_remote_status,
-<<<<<<< HEAD
-                                               new_malone_status)
+                            new_malone_status)
+                    if new_malone_importance is not None:
+                        bug_watch.updateImportance(new_remote_importance,
+                            new_malone_importance)
                     if self.import_comments:
                         try:
                             self.importBugComments(bug_watch)
@@ -349,12 +344,6 @@
                             # importBugComments() method, so we ignore
                             # NotImplementedErrors.
                             pass
-=======
-                            new_malone_status)
-                    if new_malone_importance is not None:
-                        bug_watch.updateImportance(new_remote_importance,
-                            new_malone_importance)
->>>>>>> 7cd9afa8
 
             except (KeyboardInterrupt, SystemExit):
                 # We should never catch KeyboardInterrupt or SystemExit.
