--- conflicted
+++ resolved
@@ -808,7 +808,6 @@
                 "Launchpad." % bug_watch.remotebug,
                 getUtility(ILaunchpadCelebrities).bug_watch_updater)
 
-<<<<<<< HEAD
             message_set = getUtility(IMessageSet)
             try:
                 existing_messages = message_set.get(
@@ -817,13 +816,6 @@
                 message = message_set.fromEmail(comment, owner,
                     parsed_message=parsed_comment)
                 bug_message = bug_watch.bug.linkMessage(message, bug_watch)
-                flush_database_updates()
-=======
-            message = getUtility(IMessageSet).fromEmail(comment, owner,
-                parsed_message=parsed_comment)
-
-            bug_message = bug_watch.bug.linkMessage(message, bug_watch)
->>>>>>> d4ea83a8
 
 
 #
