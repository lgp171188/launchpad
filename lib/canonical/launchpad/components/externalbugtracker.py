# Copyright 2007 Canonical Ltd.  All rights reserved.

"""External bugtrackers."""

__metaclass__ = type

import cgi
import csv
import email
import os.path
import re
import socket
import urllib
import urllib2
from urlparse import urlunparse
import ClientCookie
import xml.parsers.expat
from email.Utils import parseaddr
from xml.dom import minidom

from BeautifulSoup import BeautifulSoup, Comment, SoupStrainer
from zope.component import getUtility
from zope.interface import implements

from canonical.cachedproperty import cachedproperty
from canonical.config import config
from canonical import encoding
from canonical.database.constants import UTC_NOW
from canonical.database.sqlbase import flush_database_updates
from canonical.launchpad.scripts import log, debbugs
from canonical.launchpad.interfaces import (
    BugTaskImportance, BugTaskStatus, BugTrackerType, BugWatchErrorType,
    CreateBugParams, IBugWatchSet, IDistribution, IExternalBugTracker,
    ILaunchpadCelebrities, IMessageSet, IPersonSet, NotFoundError,
    PersonCreationRationale, ISupportsCommentImport,
    UNKNOWN_REMOTE_IMPORTANCE, UNKNOWN_REMOTE_STATUS)
from canonical.launchpad.webapp.url import urlparse

# The user agent we send in our requests
LP_USER_AGENT = "Launchpad Bugscraper/0.2 (https://bugs.launchpad.net/)"

#
# Exceptions caught in scripts/checkwatches.py
#
class BugWatchUpdateError(Exception):
    """Base exception for when we fail to update watches for a tracker."""


class UnknownBugTrackerTypeError(BugWatchUpdateError):
    """Exception class to catch systems we don't have a class for yet."""

    def __init__(self, bugtrackertypename, bugtrackername):
        BugWatchUpdateError.__init__(self)
        self.bugtrackertypename = bugtrackertypename
        self.bugtrackername = bugtrackername

    def __str__(self):
        return self.bugtrackertypename


class UnsupportedBugTrackerVersion(BugWatchUpdateError):
    """The bug tracker version is not supported."""


class UnparseableBugTrackerVersion(BugWatchUpdateError):
    """The bug tracker version could not be parsed."""


class UnparseableBugData(BugWatchUpdateError):
    """The bug tracker provided bug data that could not be parsed."""


class BugTrackerConnectError(BugWatchUpdateError):
    """Exception class to catch misc errors contacting a bugtracker."""

    def __init__(self, url, error):
        BugWatchUpdateError.__init__(self)
        self.url = url
        self.error = str(error)

    def __str__(self):
        return "%s: %s" % (self.url, self.error)

#
# Exceptions caught locally
#
class InvalidBugId(Exception):
    """The bug id wasn't in the format the bug tracker expected.

    For example, Bugzilla and debbugs expect the bug id to be an
    integer.
    """


class BugNotFound(Exception):
    """The bug was not found in the external bug tracker."""


_exception_to_bugwatcherrortype = [
   (BugTrackerConnectError, BugWatchErrorType.CONNECTION_ERROR),
   (UnparseableBugData, BugWatchErrorType.UNPARSABLE_BUG),
   (UnparseableBugTrackerVersion, BugWatchErrorType.UNPARSABLE_BUG_TRACKER),
   (UnsupportedBugTrackerVersion, BugWatchErrorType.UNSUPPORTED_BUG_TRACKER),
   (socket.timeout, BugWatchErrorType.TIMEOUT)]

def get_bugwatcherrortype_for_error(error):
    """Return the correct `BugWatchErrorType` for a given error."""
    for exc_type, bugwatcherrortype in _exception_to_bugwatcherrortype:
        if isinstance(error, exc_type):
            return bugwatcherrortype
    else:
        return None

class ExternalBugTracker:
    """Base class for an external bug tracker."""

    implements(IExternalBugTracker)

<<<<<<< HEAD
    def __init__(self, bugtracker):
        self.batch_query_threshold = config.checkwatches.batch_query_threshold
        self.batch_size = None
        self.import_comments = config.checkwatches.import_comments

=======
    def __init__(self, txn, bugtracker):
>>>>>>> 735f4bba
        self.bugtracker = bugtracker
        self.baseurl = bugtracker.baseurl.rstrip('/')
        self.txn = txn

    def urlopen(self, request, data=None):
        return urllib2.urlopen(request, data)

    def initializeRemoteBugDB(self, bug_ids):
        """Do any initialization before each bug watch is updated.

        It's optional to override this method.
        """
        self.bugs = {}
        if len(bug_ids) > self.batch_query_threshold:
            self.bugs = self.getRemoteBugBatch(bug_ids)
        else:
            # XXX: 2007-08-24 Graham Binns
            #      It might be better to do this synchronously for the sake of
            #      handling timeouts nicely. For now, though, we do it
            #      sequentially for the sake of easing complexity and making
            #      testing easier.
            for bug_id in bug_ids:
                bug_id, remote_bug = self.getRemoteBug(bug_id)

                if bug_id is not None:
                    self.bugs[bug_id] = remote_bug

    def getRemoteBug(self, bug_id):
        """Retrieve and return a single bug from the remote database.

        The bug is returned as a tuple in the form (id, bug). This ensures
        that bug ids are formatted correctly for the current
        ExternalBugTracker. If no data can be found for bug_id, (None,
        None) will be returned.

        A BugTrackerConnectError will be raised if anything goes wrong.
        """
        raise NotImplementedError(self.getRemoteBug)

    def getRemoteBugBatch(self, bug_ids):
        """Retrieve and return a set of bugs from the remote database.

        A BugTrackerConnectError will be raised if anything goes wrong.
        """
        raise NotImplementedError(self.getRemoteBugBatch)

    def getRemoteImportance(self, bug_id):
        """Return the remote importance for the given bug id.

        Raise BugNotFound if the bug can't be found.
        Raise InvalidBugId if the bug id has an unexpected format.
        Raise UnparseableBugData if the bug data cannot be parsed.
        """
        # This method should be overridden by subclasses, so we raise a
        # NotImplementedError if this version of it gets called for some
        # reason.
        raise NotImplementedError(self.getRemoteImportance)

    def getRemoteStatus(self, bug_id):
        """Return the remote status for the given bug id.

        Raise BugNotFound if the bug can't be found.
        Raise InvalidBugId if the bug id has an unexpected format.
        """
        raise NotImplementedError(self.getRemoteStatus)

    def _fetchPage(self, page):
        """Fetch a page from the remote server.

        A BugTrackerConnectError will be raised if anything goes wrong.
        """
        try:
            return self.urlopen(page)
        except (urllib2.HTTPError, urllib2.URLError), val:
            raise BugTrackerConnectError(self.baseurl, val)

    def _getPage(self, page):
        """GET the specified page on the remote HTTP server."""
        # For some reason, bugs.kde.org doesn't allow the regular urllib
        # user-agent string (Python-urllib/2.x) to access their
        # bugzilla, so we send our own instead.
        request = urllib2.Request("%s/%s" % (self.baseurl, page),
                                  headers={'User-agent': LP_USER_AGENT})
        return self._fetchPage(request).read()

    def _postPage(self, page, form):
        """POST to the specified page.

        :form: is a dict of form variables being POSTed.
        """
        url = "%s/%s" % (self.baseurl, page)
        post_data = urllib.urlencode(form)
        request = urllib2.Request(url, headers={'User-agent': LP_USER_AGENT})
        url = self.urlopen(request, data=post_data)
        page_contents = url.read()
        return page_contents

    def _getBugWatch(self, bug_watch_id):
        """Return the bug watch with id `bug_watch_id`."""
        return getUtility(IBugWatchSet).get(bug_watch_id)

    def _getBugWatchesByRemoteBug(self, bug_watch_ids):
        """Returns a dictionary of bug watches mapped to remote bugs.

        For each bug watch id fetches the corresponding bug watch and
        appends it to a list of bug watches pointing to one remote
        bug - the key of the returned mapping."""
        bug_watches_by_remote_bug = {}
        for bug_watch_id in bug_watch_ids:
            bug_watch = self._getBugWatch(bug_watch_id)
            remote_bug = bug_watch.remotebug
            # There can be multiple bug watches pointing to the same
            # remote bug; because of that, we need to store lists of bug
            # watches related to the remote bug, and later update the
            # status of each one of them.
            if remote_bug not in bug_watches_by_remote_bug:
                bug_watches_by_remote_bug[remote_bug] = []
            bug_watches_by_remote_bug[remote_bug].append(bug_watch)
        return bug_watches_by_remote_bug

    def updateBugWatches(self, bug_watches):
        """Update the given bug watches."""
        # Save the url for later, since we might need it to report an
        # error after a transaction has been aborted.
        bug_tracker_url = self.baseurl

        # Some tests pass a list of bug watches whilst checkwatches.py
        # will pass a SelectResults instance. We convert bug_watches to a
        # list here to ensure that were're doing sane things with it
        # later on.
        bug_watches = list(bug_watches)

        # We limit the number of watches we're updating by the
        # ExternalBugTracker's batch_size. In an ideal world we'd just
        # slice the bug_watches list but for the sake of testing we need
        # to ensure that the list of bug watches is ordered by remote
        # bug id before we do so.
        remote_ids = sorted(
            [bug_watch.remotebug for bug_watch in bug_watches])
        if self.batch_size is not None:
            remote_ids = remote_ids[:self.batch_size]

            for bug_watch in list(bug_watches):
                if bug_watch.remotebug not in remote_ids:
                    bug_watches.remove(bug_watch)

        log.info("Updating %i watches on %s" %
            (len(bug_watches), bug_tracker_url))

        bug_watch_ids = [bug_watch.id for bug_watch in bug_watches]
        bug_watches_by_remote_bug = self._getBugWatchesByRemoteBug(
            bug_watch_ids)

        # Do things in a fixed order, mainly to help with testing.
        bug_ids_to_update = sorted(bug_watches_by_remote_bug)

        try:
            self.initializeRemoteBugDB(bug_ids_to_update)
        except Exception, error:
            # If the error is one recognised by BugWatchErrorType we
            # record it against all the bugwatches that should have been
            # updated before re-raising it.
            errortype = get_bugwatcherrortype_for_error(error)
            if errortype:
                for bugwatch in bug_watches:
                    bugwatch.last_error_type = errortype
            raise

        # Again, fixed order here to help with testing.
        bug_ids = sorted(bug_watches_by_remote_bug.keys())
        for bug_id in bug_ids:
            bug_watches = bug_watches_by_remote_bug[bug_id]
            local_ids = ", ".join(str(watch.bug.id) for watch in bug_watches)
            try:
                new_remote_status = None
                new_malone_status = None
                new_remote_importance = None
                new_malone_importance = None
                error = None

                # XXX: 2007-10-17 Graham Binns
                #      This nested set of try:excepts isn't really
                #      necessary and can be refactored out when bug
                #      136391 is dealt with.
                try:
                    new_remote_status = self.getRemoteStatus(bug_id)
                    new_malone_status = self.convertRemoteStatus(
                        new_remote_status)

                    new_remote_importance = self.getRemoteImportance(bug_id)
                    new_malone_importance = self.convertRemoteImportance(
                        new_remote_importance)
                except InvalidBugId:
                    error = BugWatchErrorType.INVALID_BUG_ID
                    log.warn("Invalid bug %r on %s (local bugs: %s)." %
                             (bug_id, self.baseurl, local_ids))
                except BugNotFound:
                    error = BugWatchErrorType.BUG_NOT_FOUND
                    log.warn("Didn't find bug %r on %s (local bugs: %s)." %
                             (bug_id, self.baseurl, local_ids))

                for bug_watch in bug_watches:
                    bug_watch.lastchecked = UTC_NOW
                    bug_watch.last_error_type = error
                    if new_malone_status is not None:
                        bug_watch.updateStatus(new_remote_status,
                            new_malone_status)
                    if new_malone_importance is not None:
                        bug_watch.updateImportance(new_remote_importance,
                            new_malone_importance)
                    if (ISupportsCommentImport.providedBy(self) and
                        self.import_comments):
                        self.importBugComments(bug_watch)

            except (KeyboardInterrupt, SystemExit):
                # We should never catch KeyboardInterrupt or SystemExit.
                raise
            except Exception, error:
                # If something unexpected goes wrong, we shouldn't break the
                # updating of the other bugs.

                # Restart the transaction so that subsequent
                # bug watches will get recorded.
                self.txn.abort()
                self.txn.begin()
                bug_watches_by_remote_bug = self._getBugWatchesByRemoteBug(bug_watch_ids)

                # We record errors against the bug watches where
                # possible.
                errortype = get_bugwatcherrortype_for_error(error)
                if errortype:
                    for bugwatch in bug_watches:
                        bugwatch.last_error_type = errortype

                log.error("Failure updating bug %r on %s (local bugs: %s)." %
                            (bug_id, bug_tracker_url, local_ids),
                          exc_info=True)


#
# Bugzilla
#

class Bugzilla(ExternalBugTracker):
    """An ExternalBugTrack for dealing with remote Bugzilla systems."""

    implements(IExternalBugTracker)

<<<<<<< HEAD
    def __init__(self, bugtracker, version=None):
        super(Bugzilla, self).__init__(bugtracker)
        self.batch_query_threshold = 0 # Always use the batch method.
=======
    def __init__(self, txn, bugtracker, version=None):
        super(Bugzilla, self).__init__(txn, bugtracker)
>>>>>>> 735f4bba
        self.version = self._parseVersion(version)
        self.is_issuezilla = False
        self.remote_bug_status = {}

    def _parseDOMString(self, contents):
        """Return a minidom instance representing the XML contents supplied"""
        # Some Bugzilla sites will return pages with content that has
        # broken encoding. It's unfortunate but we need to guess the
        # encoding that page is in, and then encode() it into the utf-8
        # that minidom requires.
        contents = encoding.guess(contents).encode("utf-8")
        return minidom.parseString(contents)

    def _probe_version(self):
        """Retrieve and return a remote bugzilla version.

        If the version cannot be parsed from the remote server
        `UnparseableBugTrackerVersion` will be raised. If the remote
        server cannot be reached `BugTrackerConnectError` will be
        raised.
        """
        version_xml = self._getPage('xml.cgi?id=1')
        try:
            document = self._parseDOMString(version_xml)
        except xml.parsers.expat.ExpatError, e:
            raise BugTrackerConnectError(self.baseurl,
                "Failed to parse output when probing for version: %s" % e)
        bugzilla = document.getElementsByTagName("bugzilla")
        if not bugzilla:
            # Welcome to Disneyland. The Issuezilla tracker replaces
            # "bugzilla" with "issuezilla".
            bugzilla = document.getElementsByTagName("issuezilla")
            if bugzilla:
                self.is_issuezilla = True
            else:
                raise UnparseableBugTrackerVersion(
                    'Failed to parse version from xml.cgi for %s: could '
                    'not find top-level bugzilla element'
                    % self.baseurl)
        version = bugzilla[0].getAttribute("version")
        return self._parseVersion(version)

    def _parseVersion(self, version):
        """Return a Bugzilla version parsed into a tuple.

        A typical tuple will be in the form (major_version,
        minor_version), so the version string '2.15' would be returned
        as (2, 15).

        If the passed version is None, None will be returned.
        If the version cannot be parsed `UnparseableBugTrackerVersion`
        will be raised.
        """
        if version is None:
            return None

        try:
            # Get rid of trailing -rh, -debian, etc.
            version = version.split("-")[0]
            # Ignore plusses in the version.
            version = version.replace("+", "")
            # We need to convert the version to a tuple of integers if
            # we are to compare it correctly.
            version = tuple(int(x) for x in version.split("."))
        except ValueError:
            raise UnparseableBugTrackerVersion(
                'Failed to parse version %r for %s' %
                (version, self.baseurl))

        return version

    def convertRemoteImportance(self, remote_importance):
        """See `ExternalBugTracker`.

        This method is implemented here as a stub to ensure that
        existing functionality is preserved. As a result,
        BugTaskImportance.UNKNOWN will always be returned.
        """
        return BugTaskImportance.UNKNOWN

    def convertRemoteStatus(self, remote_status):
        """See `IExternalBugTracker`.

        Bugzilla status consist of two parts separated by space, where
        the last part is the resolution. The resolution is optional.
        """
        if not remote_status or remote_status == UNKNOWN_REMOTE_STATUS:
            return BugTaskStatus.UNKNOWN
        if ' ' in remote_status:
            remote_status, resolution = remote_status.split(' ', 1)
        else:
            resolution = ''

        if remote_status in ['ASSIGNED', 'ON_DEV', 'FAILS_QA', 'STARTED']:
            # FAILS_QA, ON_DEV: bugzilla.redhat.com
            # STARTED: OOO Issuezilla
            malone_status = BugTaskStatus.INPROGRESS
        elif remote_status in ['NEEDINFO', 'NEEDINFO_REPORTER',
                               'WAITING', 'SUSPENDED']:
            # NEEDINFO_REPORTER: bugzilla.redhat.com
            # SUSPENDED, WAITING: http://gcc.gnu.org/bugzilla
            #   though SUSPENDED applies to something pending discussion
            #   in a larger/separate context.
            malone_status = BugTaskStatus.INCOMPLETE
        elif (remote_status in
            ['PENDINGUPLOAD', 'MODIFIED', 'RELEASE_PENDING', 'ON_QA']):
            # RELEASE_PENDING, MODIFIED, ON_QA: bugzilla.redhat.com
            malone_status = BugTaskStatus.FIXCOMMITTED
        elif remote_status in ['REJECTED']:
            # REJECTED: bugzilla.kernel.org
            malone_status = BugTaskStatus.INVALID
        elif remote_status in ['RESOLVED', 'VERIFIED', 'CLOSED']:
            # depends on the resolution:
            if resolution in ['CODE_FIX', 'CURRENTRELEASE', 'ERRATA',
                              'FIXED', 'NEXTRELEASE',
                              'PATCH_ALREADY_AVAILABLE', 'RAWHIDE']:

                # The following resolutions come from bugzilla.redhat.com.
                # All of them map to Malone's FIXRELEASED status:
                #     CODE_FIX, CURRENTRELEASE, ERRATA, NEXTRELEASE,
                #     PATCH_ALREADY_AVAILABLE, RAWHIDE
                malone_status = BugTaskStatus.FIXRELEASED
            elif resolution == 'WONTFIX':
                # VERIFIED WONTFIX maps directly to WONTFIX
                malone_status = BugTaskStatus.WONTFIX
            else:
                #XXX: Bjorn Tillenius 2005-02-03 Bug=31745:
                #     Which are the valid resolutions? We should fail
                #     if we don't know of the resolution.
                malone_status = BugTaskStatus.INVALID
        elif remote_status in ['REOPENED', 'NEW', 'UPSTREAM', 'DEFERRED']:
            # DEFERRED: bugzilla.redhat.com
            malone_status = BugTaskStatus.CONFIRMED
        elif remote_status in ['UNCONFIRMED']:
            malone_status = BugTaskStatus.NEW
        else:
            log.warning(
                "Unknown Bugzilla status '%s' at %s." % (
                    remote_status, self.baseurl))
            malone_status = BugTaskStatus.UNKNOWN

        return malone_status

    def initializeRemoteBugDB(self, bug_ids):
        """See `ExternalBugTracker`.

        This method is overriden so that Bugzilla version issues can be
        accounted for.
        """
        if self.version is None:
            self.version = self._probe_version()

        super(Bugzilla, self).initializeRemoteBugDB(bug_ids)

    def getRemoteBug(self, bug_id):
        """See `ExternalBugTracker`."""
        return (bug_id, self.getRemoteBugBatch([bug_id]))

    def getRemoteBugBatch(self, bug_ids):
        """See `ExternalBugTracker`."""
        # XXX: GavinPanella 2007-10-25 bug=153532: The modification of
        # self.remote_bug_status later on is a side-effect that should
        # really not be in this method, but for the fact that
        # getRemoteStatus needs it at other times. Perhaps
        # getRemoteBug and getRemoteBugBatch could return RemoteBug
        # objects which have status properties that would replace
        # getRemoteStatus.
        if self.is_issuezilla:
            buglist_page = 'xml.cgi'
            data = {'download_type' : 'browser',
                    'output_configured' : 'true',
                    'include_attachments' : 'false',
                    'include_dtd' : 'true',
                    'id'      : ','.join(bug_ids),
                    }
            bug_tag = 'issue'
            id_tag = 'issue_id'
            status_tag = 'issue_status'
            resolution_tag = 'resolution'
        elif self.version < (2, 16):
            buglist_page = 'xml.cgi'
            data = {'id': ','.join(bug_ids)}
            bug_tag = 'bug'
            id_tag = 'bug_id'
            status_tag = 'bug_status'
            resolution_tag = 'resolution'
        else:
            buglist_page = 'buglist.cgi'
            data = {'form_name'   : 'buglist.cgi',
                    'bug_id_type' : 'include',
                    'bug_id'      : ','.join(bug_ids),
                    }
            if self.version < (2, 17, 1):
                data.update({'format' : 'rdf'})
            else:
                data.update({'ctype'  : 'rdf'})
            bug_tag = 'bz:bug'
            id_tag = 'bz:id'
            status_tag = 'bz:bug_status'
            resolution_tag = 'bz:resolution'

        buglist_xml = self._postPage(buglist_page, data)
        try:
            document = self._parseDOMString(buglist_xml)
        except xml.parsers.expat.ExpatError, e:
            raise UnparseableBugData('Failed to parse XML description for '
                '%s bugs %s: %s' % (self.baseurl, bug_ids, e))

        bug_nodes = document.getElementsByTagName(bug_tag)
        for bug_node in bug_nodes:
            # We use manual iteration to pick up id_tags instead of
            # getElementsByTagName because the latter does a recursive
            # search, and in some documents we've found the id_tag to
            # appear under other elements (such as "has_duplicates") in
            # the document hierarchy.
            bug_id_nodes = [node for node in bug_node.childNodes if
                            node.nodeName == id_tag]
            if not bug_id_nodes:
                # Something in the output is really weird; this will
                # show up as a bug not found, but we can catch that
                # later in the error logs.
                continue
            bug_id_node = bug_id_nodes[0]
            assert len(bug_id_node.childNodes) == 1, (
                "id node should contain a non-empty text string.")
            bug_id = str(bug_id_node.childNodes[0].data)
            # This assertion comes in late so we can at least tell what
            # bug caused this crash.
            assert len(bug_id_nodes) == 1, ("Should be only one id node, "
                "but %s had %s." % (bug_id, len(bug_id_nodes)))

            status_nodes = bug_node.getElementsByTagName(status_tag)
            if not status_nodes:
                # Older versions of bugzilla used bz:status; this was
                # later changed to bz:bug_status. For robustness, and
                # because there is practically no risk of reading wrong
                # data here, just try the older format as well.
                status_nodes = bug_node.getElementsByTagName("bz:status")
            assert len(status_nodes) == 1, ("Couldn't find a status "
                                            "node for bug %s." % bug_id)
            bug_status_node = status_nodes[0]
            assert len(bug_status_node.childNodes) == 1, (
                "status node for bug %s should contain a non-empty "
                "text string." % bug_id)
            status = bug_status_node.childNodes[0].data

            resolution_nodes = bug_node.getElementsByTagName(resolution_tag)
            assert len(resolution_nodes) <= 1, (
                "Should be only one resolution node for bug %s." % bug_id)
            if resolution_nodes:
                assert len(resolution_nodes[0].childNodes) <= 1, (
                    "Resolution for bug %s should just contain "
                    "a string." % bug_id)
                if resolution_nodes[0].childNodes:
                    resolution = resolution_nodes[0].childNodes[0].data
                    status += ' %s' % resolution
            self.remote_bug_status[bug_id] = status

    def getRemoteImportance(self, bug_id):
        """See `ExternalBugTracker`.

        This method is implemented here as a stub to ensure that
        existing functionality is preserved. As a result,
        UNKNOWN_REMOTE_IMPORTANCE will always be returned.
        """
        return UNKNOWN_REMOTE_IMPORTANCE

    def getRemoteStatus(self, bug_id):
        """See ExternalBugTracker."""
        if not bug_id.isdigit():
            raise InvalidBugId(
                "Bugzilla (%s) bug number not an integer: %s" % (
                    self.baseurl, bug_id))
        try:
            return self.remote_bug_status[bug_id]
        except KeyError:
            raise BugNotFound(bug_id)

#
# Debbugs
#

debbugsstatusmap = {'open':      BugTaskStatus.NEW,
                    'forwarded': BugTaskStatus.CONFIRMED,
                    'done':      BugTaskStatus.FIXRELEASED}

class DebBugs(ExternalBugTracker):
    """A class that deals with communications with a debbugs db."""

    implements(ISupportsCommentImport)

    # We don't support different versions of debbugs.
    version = None
    debbugs_pl = os.path.join(
        os.path.dirname(debbugs.__file__), 'debbugs-log.pl')

    def __init__(self, txn, bugtracker, db_location=None):
        super(DebBugs, self).__init__(txn, bugtracker)
        if db_location is None:
            self.db_location = config.malone.debbugs_db_location
        else:
            self.db_location = db_location

        if not os.path.exists(os.path.join(self.db_location, 'db-h')):
            log.error("There's no debbugs db at %s." % self.db_location)
            self.debbugs_db = None

        else:
            # The debbugs database is split in two parts: a current
            # database, which is kept under the 'db-h' directory, and
            # the archived database, which is kept under 'archive'. The
            # archived database is used as a fallback, as you can see in
            # getRemoteStatus
            self.debbugs_db = debbugs.Database(self.db_location,
                self.debbugs_pl)
            if os.path.exists(os.path.join(self.db_location, 'archive')):
                self.debbugs_db_archive = debbugs.Database(
                    self.db_location, self.debbugs_pl, subdir="archive")

    def initializeRemoteBugDB(self, bug_ids):
        """See `ExternalBugTracker`.

        This method is overridden (and left empty) here to avoid breakage when
        the continuous bug-watch checking spec is implemented.
        """

    def convertRemoteImportance(self, remote_importance):
        """See `ExternalBugTracker`.

        This method is implemented here as a stub to ensure that
        existing functionality is preserved. As a result,
        BugTaskImportance.UNKNOWN will always be returned.
        """
        return BugTaskImportance.UNKNOWN

    def convertRemoteStatus(self, remote_status):
        """Convert a debbugs status to a Malone status.

        A debbugs status consists of either two or three parts,
        separated with space; the status and severity, followed by
        optional tags. The tags are also separated with a space
        character.
        """
        if not remote_status or remote_status == UNKNOWN_REMOTE_STATUS:
            return BugTaskStatus.UNKNOWN
        parts = remote_status.split(' ')
        if len(parts) < 2:
            log.error('Malformed debbugs status: %r.' % remote_status)
            return BugTaskStatus.UNKNOWN
        status = parts[0]
        severity = parts[1]
        tags = parts[2:]

        # For the moment we convert only the status, not the severity.
        try:
            malone_status = debbugsstatusmap[status]
        except KeyError:
            log.warn('Unknown debbugs status "%s".' % status)
            malone_status = BugTaskStatus.UNKNOWN
        if status == 'open':
            confirmed_tags = [
                'help', 'confirmed', 'upstream', 'fixed-upstream']
            fix_committed_tags = ['pending', 'fixed', 'fixed-in-experimental']
            if 'moreinfo' in tags:
                malone_status = BugTaskStatus.INCOMPLETE
            for confirmed_tag in confirmed_tags:
                if confirmed_tag in tags:
                    malone_status = BugTaskStatus.CONFIRMED
                    break
            for fix_committed_tag in fix_committed_tags:
                if fix_committed_tag in tags:
                    malone_status = BugTaskStatus.FIXCOMMITTED
                    break
            if 'wontfix' in tags:
                malone_status = BugTaskStatus.WONTFIX

        return malone_status

    def _findBug(self, bug_id):
        if self.debbugs_db is None:
            raise BugNotFound(bug_id)
        if not bug_id.isdigit():
            raise InvalidBugId(
                "Debbugs bug number not an integer: %s" % bug_id)
        try:
            debian_bug = self.debbugs_db[int(bug_id)]
        except KeyError:
            # If we couldn't find it in the main database, there's
            # always the archive.
            try:
                debian_bug = self.debbugs_db_archive[int(bug_id)]
            except KeyError:
                raise BugNotFound(bug_id)

        return debian_bug

    def getRemoteImportance(self, bug_id):
        """See `ExternalBugTracker`.

        This method is implemented here as a stub to ensure that
        existing functionality is preserved. As a result,
        UNKNOWN_REMOTE_IMPORTANCE will always be returned.
        """
        return UNKNOWN_REMOTE_IMPORTANCE

    def getRemoteStatus(self, bug_id):
        """See ExternalBugTracker."""
        debian_bug = self._findBug(bug_id)
        if not debian_bug.severity:
            # 'normal' is the default severity in debbugs.
            severity = 'normal'
        else:
            severity = debian_bug.severity
        new_remote_status = ' '.join(
            [debian_bug.status, severity] + debian_bug.tags)
        return new_remote_status

    def importBug(self, bug_target, remote_bug):
        """Import a remote bug into Launchpad."""
        assert IDistribution.providedBy(bug_target), (
            'We assume debbugs is used only by a distribution (Debian).')
        debian_bug = self._findBug(remote_bug)
        reporter_name, reporter_email = parseaddr(debian_bug.originator)
        reporter = getUtility(IPersonSet).ensurePerson(
            reporter_email, reporter_name, PersonCreationRationale.BUGIMPORT,
            comment='when importing debbugs bug #%s' % remote_bug)
        package = bug_target.getSourcePackage(debian_bug.package)
        if package is not None:
            bug_target = package
        else:
            # Debbugs requires all bugs to be targeted to a package, so
            # it shouldn't be empty.
            log.warning(
                'Unknown Debian package (debbugs #%s): %s' % (
                    remote_bug, debian_bug.package))
        bug = bug_target.createBug(
            CreateBugParams(
                reporter, debian_bug.subject, debian_bug.description,
                subscribe_reporter=False))

        [debian_task] = bug.bugtasks
        bug_watch = getUtility(IBugWatchSet).createBugWatch(
            bug=bug,
            owner=getUtility(ILaunchpadCelebrities).bug_watch_updater,
            bugtracker=self.bugtracker, remotebug=remote_bug)

        debian_task.bugwatch = bug_watch
        # Need to flush databse updates, so that the bug watch knows it
        # is linked from a bug task.
        flush_database_updates()
        self.updateBugWatches([bug_watch])

        return bug

    def importBugComments(self, bug_watch):
        """Import the comments from a DebBugs bug."""
        debian_bug = self._findBug(bug_watch.remotebug)
        self.debbugs_db.load_log(debian_bug)

        imported_comments = []
        for comment in debian_bug.comments:
            bug_message = self._importDebBugsComment(comment, bug_watch)

            if bug_message is not None:
                imported_comments.append(bug_message)

        if len(imported_comments) > 0:
            log.info("Imported %i comments for remote bug %s on %s." %
                (len(imported_comments), bug_watch.remotebug, self.baseurl))

    def _importDebBugsComment(self, comment, bug_watch):
        """Import a debbugs comment and link it to a bug watch.

        Return the BugMessage produced by the link or None if a comment
        wasn't imported.
        """
        # Debian comments are all rfc822 compliant, so we can use
        # the email module to parse them. We do this rather than
        # simply passing the raw message to MessageSet.fromEmail()
        # so that we can have finer control over the rationale for
        # any new Persons that we create.
        parsed_comment = email.message_from_string(comment)

        # We need to assign this comment to an owner, so we look for
        # a From header to the email or, failing that, a Reply-to
        # header.
        if 'from' in parsed_comment:
            owner_email = parsed_comment['from']
        else:
            # If we can't find an owner for the comment we can't
            # carry on.
            log.warn("Unable to parse comment %s on Debian bug %s: "
                "No valid sender address found." %
                (parsed_comment.get('message_id', ''), debian_bug.id))
            return None

        display_name, email_addr = parseaddr(owner_email)
        owner = getUtility(IPersonSet).ensurePerson(email_addr.lower(),
            display_name, PersonCreationRationale.BUGWATCH,
            "when the comments for debbugs #%s were imported into "
            "Launchpad." % bug_watch.remotebug,
            getUtility(ILaunchpadCelebrities).bug_watch_updater)

        message_set = getUtility(IMessageSet)
        try:
            existing_messages = message_set.get(
                rfc822msgid=parsed_comment['message-id'])

            # We link existing messages to the bug, just to be sure,
            # but we don't list them as having been imported since
            # that would make it look like we were always importing
            # the same number of comments.
            for message in existing_messages:
                bug_watch.bug.linkMessage(message, bug_watch)

            return None
        except NotFoundError:
            message = message_set.fromEmail(comment, owner,
                parsed_message=parsed_comment)
            bug_message = bug_watch.bug.linkMessage(message, bug_watch)
            return bug_message


#
# Mantis
#

class MantisLoginHandler(ClientCookie.HTTPRedirectHandler):
    """Handler for ClientCookie.build_opener to automatically log-in
    to Mantis anonymously if needed.

    The ALSA bug tracker is the only tested Mantis installation that
    actually needs this. For ALSA bugs, the dance is like so:

      1. We request bug 3301 ('jack sensing problem'):
           https://bugtrack.alsa-project.org/alsa-bug/view.php?id=3301

      2. Mantis redirects us to:
           .../alsa-bug/login_page.php?return=%2Falsa-bug%2Fview.php%3Fid%3D3301

      3. We notice this, rewrite the query, and skip to login.php:
           .../alsa-bug/login.php?return=%2Falsa-bug%2Fview.php%3Fid%3D3301&username=guest&password=guest

      4. Mantis accepts our credentials then redirects us to the bug
         view page via a cookie test page (login_cookie_test.php)
    """

    def redirect_request(self, newurl, req, fp, code, msg, headers):
        # XXX: The argument order here is different from that in
        # urllib2.HTTPRedirectHandler. ClientCookie is meant to mimic
        # urllib2 (and does subclass it), so this is probably a
        # bug. -- Gavin Panella, 2007-08-27

        scheme, host, path, params, query, fragment = urlparse(newurl)

        # If we can, skip the login page and submit credentials
        # directly. The query should contain a 'return' parameter
        # which, if our credentials are accepted, means we'll be
        # redirected back from whence we came. In other words, we'll
        # end up back at the bug page we first requested.
        login_page = '/login_page.php'
        if path.endswith(login_page):
            path = path[:-len(login_page)] + '/login.php'
            query = cgi.parse_qs(query, True)
            query['username'] = query['password'] = ['guest']
            if 'return' not in query:
                log.warn("Mantis redirected us to the login page "
                    "but did not set a return path.")
            query = urllib.urlencode(query, True)
            newurl = urlunparse(
                (scheme, host, path, params, query, fragment))

        # XXX: Previous versions of the Mantis external bug tracker
        # fetched login_anon.php in addition to the login.php method
        # above, but none of the Mantis installations tested actually
        # needed this. For example, the ALSA bugtracker actually
        # issues an error "Your account may be disabled" when
        # accessing this page. For now it's better to *not* try this
        # page because we may end up annoying admins with spurious
        # login attempts. -- Gavin Panella, 2007-08-28.

        return ClientCookie.HTTPRedirectHandler.redirect_request(
            self, newurl, req, fp, code, msg, headers)


class Mantis(ExternalBugTracker):
    """An `ExternalBugTracker` for dealing with Mantis instances.

    For a list of tested Mantis instances and their behaviour when
    exported from, see http://launchpad.canonical.com/MantisBugtrackers.
    """

    # Custom opener that automatically sends anonymous credentials to
    # Mantis if (and only if) needed.
    _opener = ClientCookie.build_opener(MantisLoginHandler)

    def urlopen(self, request, data=None):
        # We use ClientCookie to make following cookies transparent.
        # This is required for certain bugtrackers that require
        # cookies that actually do anything (as is the case with
        # Mantis). It's basically a drop-in replacement for
        # urllib2.urlopen() that tracks cookies. We also have a
        # customised ClientCookie opener to handle transparent
        # authentication.
        return self._opener.open(request, data)

    @cachedproperty
    def csv_data(self):
        """Attempt to retrieve a CSV export from the remote server.

        If the export fails (i.e. the response is 0-length), None will
        be returned.
        """
        # Next step is getting our query filter cookie set up; we need
        # to do this weird submit in order to get the closed bugs
        # included in the results; the default Mantis filter excludes
        # them. It's unlikely that all these parameters are actually
        # necessary, but it's easy to prepare the complete set from a
        # view_all_bugs.php form dump so let's keep it complete.
        data = {
           'type': '1',
           'page_number': '1',
           'view_type': 'simple',
           'reporter_id[]': '0',
           'user_monitor[]': '0',
           'handler_id[]': '0',
           'show_category[]': '0',
           'show_severity[]': '0',
           'show_resolution[]': '0',
           'show_profile[]': '0',
           'show_status[]': '0',
           # Some of the more modern Mantis trackers use
           # a value of 'hide_status[]': '-2' here but it appears that
           # [none] works. Oops, older Mantis uses 'none' here. Gross!
           'hide_status[]': '[none]',
           'show_build[]': '0',
           'show_version[]': '0',
           'fixed_in_version[]': '0',
           'show_priority[]': '0',
           'per_page': '50',
           'view_state': '0',
           'sticky_issues': 'on',
           'highlight_changed': '6',
           'relationship_type': '-1',
           'relationship_bug': '0',
           # Hack around the fact that the sorting parameter has
           # changed over time.
           'sort': 'last_updated',
           'sort_0': 'last_updated',
           'dir': 'DESC',
           'dir_0': 'DESC',
           'search': '',
           'filter': 'Apply Filter',
        }
        self.page = self._postPage("view_all_set.php?f=3", data)

        # Finally grab the full CSV export, which uses the
        # MANTIS_VIEW_ALL_COOKIE set in the previous step to specify
        # what's being viewed.
        csv_data = self._getPage("csv_export.php")

        if not csv_data:
            return None
        else:
            return csv_data

    def canUseCSVExports(self):
        """Return True if a Mantis instance supports CSV exports.

        If the Mantis instance cannot or does not support CSV exports,
        False will be returned.
        """
        return self.csv_data is not None

    def initializeRemoteBugDB(self, bug_ids):
        """See `ExternalBugTracker`.

        This method is overridden so that it can take into account the
        fact that not all Mantis instances support CSV exports. In
        those cases all bugs will be imported individually, regardless
        of how many there are.
        """
        self.bugs = {}

        if (len(bug_ids) > self.batch_query_threshold and
            self.canUseCSVExports()):
            # We only query for batches of bugs if the remote Mantis
            # instance supports CSV exports, otherwise we default to
            # screen-scraping on a per bug basis regardless of how many bugs
            # there are to retrieve.
            self.bugs = self.getRemoteBugBatch(bug_ids)
        else:
            for bug_id in bug_ids:
                bug_id, remote_bug = self.getRemoteBug(bug_id)

                if bug_id is not None:
                    self.bugs[bug_id] = remote_bug

    def getRemoteBug(self, bug_id):
        """See `ExternalBugTracker`."""
        # Only parse tables to save time and memory. If we didn't have
        # to check for application errors in the page (using
        # _checkForApplicationError) then we could be much more
        # specific than this.
        bug_page = BeautifulSoup(
            self._getPage('view.php?id=%s' % bug_id),
            convertEntities=BeautifulSoup.HTML_ENTITIES,
            parseOnlyThese=SoupStrainer('table'))

        app_error = self._checkForApplicationError(bug_page)
        if app_error:
            app_error_code, app_error_message = app_error
            # 1100 is ERROR_BUG_NOT_FOUND in Mantis (see
            # mantisbt/core/constant_inc.php).
            if app_error_code == '1100':
                return None, None
            else:
                raise BugWatchUpdateError(
                    "Mantis APPLICATION ERROR #%s: %s" % (
                    app_error_code, app_error_message))

        bug = {
            'id': bug_id,
            'status': self._findValueRightOfKey(bug_page, 'Status'),
            'resolution': self._findValueRightOfKey(bug_page, 'Resolution')}

        return int(bug_id), bug

    def getRemoteBugBatch(self, bug_ids):
        """See `ExternalBugTracker`."""
        # You may find this zero in "\r\n0" funny. Well I don't. This is
        # to work around the fact that Mantis' CSV export doesn't cope
        # with the fact that the bug summary can contain embedded "\r\n"
        # characters! I don't see a better way to handle this short of
        # not using the CSV module and forcing all lines to have the
        # same number as fields as the header.
        # XXX: kiko 2007-07-05: Report Mantis bug.
        # XXX: allenap 2007-09-06: Reported in LP as bug #137780.
        csv_data = self.csv_data.strip().split("\r\n0")

        if not csv_data:
            raise UnparseableBugData("Empty CSV for %s" % self.baseurl)

        # Clean out stray, unquoted newlines inside csv_data to avoid
        # the CSV module blowing up.
        csv_data = [s.replace("\r", "") for s in csv_data]
        csv_data = [s.replace("\n", "") for s in csv_data]

        # The first line of the CSV file is the header. We need to read
        # it because different Mantis instances have different header
        # ordering and even different columns in the export.
        self.headers = [h.lower() for h in csv_data.pop(0).split(",")]
        if len(self.headers) < 2:
            raise UnparseableBugData("CSV header mangled: %r" % self.headers)

        if not csv_data:
            # A file with a header and no bugs is also useless.
            raise UnparseableBugData("CSV for %s contained no bugs!"
                                     % self.baseurl)

        try:
            bugs = {}
            # Using the CSV reader is pretty much essential since the
            # data that comes back can include title text which can in
            # turn contain field separators -- you don't want to handle
            # the unquoting yourself.
            for bug_line in csv.reader(csv_data):
                bug = self._processCSVBugLine(bug_line)
                bugs[int(bug['id'])] = bug

            return bugs

        except csv.Error, e:
            log.warn("Exception parsing CSV file: %s." % e)

    def _processCSVBugLine(self, bug_line):
        """Processes a single line of the CSV.

        Adds the bug it represents to self.bugs.
        """
        required_fields = ['id', 'status', 'resolution']
        bug = {}
        for header in self.headers:
            try:
                data = bug_line.pop(0)
            except IndexError:
                log.warn("Line '%r' incomplete." % bug_line)
                return
            bug[header] = data
        for field in required_fields:
            if field not in bug:
                log.warn("Bug %s lacked field '%r'." % (bug['id'], field))
                return
            try:
                # See __init__ for an explanation of why we use integer
                # IDs in the internal data structure.
                bug_id = int(bug['id'])
            except ValueError:
                log.warn("Encountered invalid bug ID: %r." % bug['id'])
                return

        return bug

    def _checkForApplicationError(self, page_soup):
        """If Mantis does not find the bug it still returns a 200 OK
        response, so we need to look into the page to figure it out.

        If there is no error, None is returned.

        If there is an error, a 2-tuple of (code, message) is
        returned, both unicode strings.
        """
        app_error = page_soup.find(
            text=lambda node: (node.startswith('APPLICATION ERROR ')
                               and node.parent['class'] == 'form-title'
                               and not isinstance(node, Comment)))
        if app_error:
            app_error_code = ''.join(c for c in app_error if c.isdigit())
            app_error_message = app_error.findNext('p')
            if app_error_message is not None:
                app_error_message = app_error_message.string
            return app_error_code, app_error_message

        return None

    def _findValueRightOfKey(self, page_soup, key):
        """Scrape a value from a Mantis bug view page where the value
        is displayed to the right of the key.

        The Mantis bug view page uses HTML tables for both layout and
        representing tabular data, often within the same table. This
        method assumes that the key and value are on the same row,
        adjacent to one another, with the key preceeding the value:

        ...
        <td>Key</td>
        <td>Value</td>
        ...

        This method does not compensate for colspan or rowspan.
        """
        key_node = page_soup.find(
            text=lambda node: (node.strip() == key
                               and not isinstance(node, Comment)))
        if key_node is None:
            raise UnparseableBugData(
                "Key %r not found." % (key,))

        value_cell = key_node.findNext('td')
        if value_cell is None:
            raise UnparseableBugData(
                "Value cell for key %r not found." % (key,))

        value_node = value_cell.string
        if value_node is None:
            raise UnparseableBugData(
                "Value for key %r not found." % (key,))

        return value_node.strip()

    def _findValueBelowKey(self, page_soup, key):
        """Scrape a value from a Mantis bug view page where the value
        is displayed directly below the key.

        The Mantis bug view page uses HTML tables for both layout and
        representing tabular data, often within the same table. This
        method assumes that the key and value are within the same
        column on adjacent rows, with the key preceeding the value:

        ...
        <tr>...<td>Key</td>...</tr>
        <tr>...<td>Value</td>...</tr>
        ...

        This method does not compensate for colspan or rowspan.
        """
        key_node = page_soup.find(
            text=lambda node: (node.strip() == key
                               and not isinstance(node, Comment)))
        if key_node is None:
            raise UnparseableBugData(
                "Key %r not found." % (key,))

        key_cell = key_node.parent
        if key_cell is None:
            raise UnparseableBugData(
                "Cell for key %r not found." % (key,))

        key_row = key_cell.parent
        if key_row is None:
            raise UnparseableBugData(
                "Row for key %r not found." % (key,))

        try:
            key_pos = key_row.findAll('td').index(key_cell)
        except ValueError:
            raise UnparseableBugData(
                "Key cell in row for key %r not found." % (key,))

        value_row = key_row.findNextSibling('tr')
        if value_row is None:
            raise UnparseableBugData(
                "Value row for key %r not found." % (key,))

        value_cell = value_row.findAll('td')[key_pos]
        if value_cell is None:
            raise UnparseableBugData(
                "Value cell for key %r not found." % (key,))

        value_node = value_cell.string
        if value_node is None:
            raise UnparseableBugData(
                "Value for key %r not found." % (key,))

        return value_node.strip()

    def getRemoteImportance(self, bug_id):
        """See `ExternalBugTracker`.

        This method is implemented here as a stub to ensure that
        existing functionality is preserved. As a result,
        UNKNOWN_REMOTE_IMPORTANCE will always be returned.
        """
        return UNKNOWN_REMOTE_IMPORTANCE

    def getRemoteStatus(self, bug_id):
        if not bug_id.isdigit():
            raise InvalidBugId(
                "Mantis (%s) bug number not an integer: %s" % (
                    self.baseurl, bug_id))

        try:
            bug = self.bugs[int(bug_id)]
        except KeyError:
            raise BugNotFound(bug_id)

        # Use a colon and a space to join status and resolution because
        # there is a chance that statuses contain spaces, and because
        # it makes display of the data nicer.
        return "%(status)s: %(resolution)s" % bug

    def _getStatusFromCSV(self, bug_id):
        try:
            bug = self.bugs[int(bug_id)]
        except KeyError:
            raise BugNotFound(bug_id)
        else:
            return bug['status'], bug['resolution']

    def convertRemoteImportance(self, remote_importance):
        """See `ExternalBugTracker`.

        This method is implemented here as a stub to ensure that
        existing functionality is preserved. As a result,
        BugTaskImportance.UNKNOWN will always be returned.
        """
        return BugTaskImportance.UNKNOWN

    def convertRemoteStatus(self, status_and_resolution):
        if (not status_and_resolution or
            status_and_resolution == UNKNOWN_REMOTE_STATUS):
            return BugTaskStatus.UNKNOWN

        remote_status, remote_resolution = status_and_resolution.split(
            ": ", 1)

        if remote_status == 'assigned':
            return BugTaskStatus.INPROGRESS
        if remote_status == 'feedback':
            return BugTaskStatus.INCOMPLETE
        if remote_status in ['new']:
            return BugTaskStatus.NEW
        if remote_status in ['confirmed', 'acknowledged']:
            return BugTaskStatus.CONFIRMED
        if remote_status in ['resolved', 'closed']:
            if remote_resolution == 'fixed':
                return BugTaskStatus.FIXRELEASED
            if remote_resolution == 'reopened':
                return BugTaskStatus.NEW
            if remote_resolution in ["unable to reproduce", "not fixable",
                                     'suspended']:
                return BugTaskStatus.INVALID
            if remote_resolution == "won't fix":
                return BugTaskStatus.WONTFIX
            if remote_resolution == 'duplicate':
                # XXX: kiko 2007-07-05: Follow duplicates
                return BugTaskStatus.INVALID
            if remote_resolution in ['open', 'no change required']:
                # XXX: kiko 2007-07-05: Pretty inconsistently used
                return BugTaskStatus.FIXRELEASED

        log.warn("Unknown status/resolution %s/%s." %
                 (remote_status, remote_resolution))
        return BugTaskStatus.UNKNOWN


class Trac(ExternalBugTracker):
    """An ExternalBugTracker instance for handling Trac bugtrackers."""

    ticket_url = 'ticket/%i?format=csv'
    batch_url = 'query?%s&order=resolution&format=csv'

    def __init__(self, bugtracker):
        super(Trac, self).__init__(bugtracker)
        self.batch_query_threshold = 10

    def supportsSingleExports(self, bug_ids):
        """Return True if the Trac instance provides CSV exports for single
        tickets, False otherwise.

        :bug_ids: A list of bug IDs that we can use for discovery purposes.
        """
        valid_ticket = False
        html_ticket_url = '%s/%s' % (
            self.baseurl, self.ticket_url.replace('?format=csv', ''))

        bug_ids = list(bug_ids)
        while not valid_ticket and len(bug_ids) > 0:
            try:
                # We try to retrive the ticket in HTML form, since that will
                # tell us whether or not it is actually a valid ticket
                ticket_id = int(bug_ids.pop())
                html_data = self.urlopen(html_ticket_url % ticket_id)
            except (ValueError, urllib2.HTTPError):
                # If we get an HTTP error we can consider the ticket to be
                # invalid. If we get a ValueError then the ticket_id couldn't
                # be intified and it's of no use to us anyway.
                pass
            else:
                # If we didn't get an error we can try to get the ticket in
                # CSV form. If this fails then we can consider single ticket
                # exports to be unsupported.
                try:
                    csv_data = self.urlopen(
                        "%s/%s" % (self.baseurl, self.ticket_url % ticket_id))
                    return csv_data.headers.subtype == 'csv'
                except (urllib2.HTTPError, urllib2.URLError):
                    return False
        else:
            # If we reach this point then we likely haven't had any valid
            # tickets or something else is wrong. Either way, we can only
            # assume that CSV exports of single tickets aren't supported.
            return False

    def getRemoteBug(self, bug_id):
        """See `ExternalBugTracker`.""" 
        bug_id = int(bug_id)
        query_url = "%s/%s" % (self.baseurl, self.ticket_url % bug_id)
        reader = csv.DictReader(self._fetchPage(query_url))
        return (bug_id, reader.next())

    def getRemoteBugBatch(self, bug_ids):
        """See `ExternalBugTracker`."""
        id_string = '&'.join(['id=%s' % id for id in bug_ids])
        query_url = "%s/%s" % (self.baseurl, self.batch_url % id_string)
        remote_bugs = csv.DictReader(self._fetchPage(query_url))

        bugs = {}
        for remote_bug in remote_bugs:
            # We're only interested in the bug if it's one of the ones in
            # bug_ids, just in case we get all the tickets in the Trac
            # instance back instead of only the ones we want.
            if remote_bug['id'] not in bug_ids:
                continue

            bugs[int(remote_bug['id'])] = remote_bug

        return bugs

    def initializeRemoteBugDB(self, bug_ids):
        """See `ExternalBugTracker`.

        This method overrides ExternalBugTracker.initializeRemoteBugDB()
        so that the remote Trac instance's support for single ticket
        exports can be taken into account.

        If the URL specified for the bugtracker is not valid a
        BugTrackerConnectError will be raised.
        """
        self.bugs = {}
        # When there are less than batch_query_threshold bugs to update
        # we make one request per bug id to the remote bug tracker,
        # providing it supports CSV exports per-ticket. If the Trac
        # instance doesn't support exports-per-ticket we fail over to
        # using the batch export method for retrieving bug statuses.
        if (len(bug_ids) < self.batch_query_threshold and
            self.supportsSingleExports(bug_ids)):
            for bug_id in bug_ids:
                # If we can't get the remote bug for any reason a
                # BugTrackerConnectError will be raised at this point.
                remote_id, remote_bug = self.getRemoteBug(bug_id)
                self.bugs[remote_id] = remote_bug

        # For large lists of bug ids we retrieve bug statuses as a batch
        # from the remote bug tracker so as to avoid effectively DOSing
        # it.
        else:
            self.bugs = self.getRemoteBugBatch(bug_ids)

    def getRemoteImportance(self, bug_id):
        """See `ExternalBugTracker`.

        This method is implemented here as a stub to ensure that
        existing functionality is preserved. As a result,
        UNKNOWN_REMOTE_IMPORTANCE will always be returned.
        """
        return UNKNOWN_REMOTE_IMPORTANCE

    def getRemoteStatus(self, bug_id):
        """Return the remote status for the given bug id.

        Raise BugNotFound if the bug can't be found.
        Raise InvalidBugId if the bug id has an unexpected format.
        """
        try:
            bug_id = int(bug_id)
        except ValueError:
            raise InvalidBugId(
                "bug_id must be convertable an integer: %s" % str(bug_id))

        try:
            remote_bug = self.bugs[bug_id]
        except KeyError:
            raise BugNotFound(bug_id)

        # If the bug has a valid resolution as well as a status then we return
        # that, since it's more informative than the status field on its own.
        if (remote_bug.has_key('resolution') and
            remote_bug['resolution'] not in ['', '--', None]):
            return remote_bug['resolution']
        else:
            try:
                return remote_bug['status']
            except KeyError:
                # Some Trac instances don't include the bug status in their
                # CSV exports. In those cases we raise a warning.
                log.warn("Trac ticket %i defines no status." % bug_id)
                return UNKNOWN_REMOTE_STATUS

    def convertRemoteImportance(self, remote_importance):
        """See `ExternalBugTracker`.

        This method is implemented here as a stub to ensure that
        existing functionality is preserved. As a result,
        BugTaskImportance.UNKNOWN will always be returned.
        """
        return BugTaskImportance.UNKNOWN

    def convertRemoteStatus(self, remote_status):
        """See `IExternalBugTracker`"""
        status_map = {
            'assigned': BugTaskStatus.CONFIRMED,
            # XXX: 2007-08-06 Graham Binns:
            #      We should follow dupes if possible.
            'duplicate': BugTaskStatus.CONFIRMED,
            'fixed': BugTaskStatus.FIXRELEASED,
            'closed': BugTaskStatus.FIXRELEASED,
            'invalid': BugTaskStatus.INVALID,
            'new': BugTaskStatus.NEW,
            'open': BugTaskStatus.NEW,
            'reopened': BugTaskStatus.NEW,
            'wontfix': BugTaskStatus.WONTFIX,
            'worksforme': BugTaskStatus.INVALID,
            UNKNOWN_REMOTE_STATUS: BugTaskStatus.UNKNOWN,
        }

        try:
            return status_map[remote_status]
        except KeyError:
            log.warn("Unknown remote status '%s'." % remote_status)
            return BugTaskStatus.UNKNOWN


class Roundup(ExternalBugTracker):
    """An ExternalBugTracker descendant for handling Roundup bug trackers."""

    def __init__(self, txn, bugtracker):
        """Create a new Roundup instance.

        :bugtracker: The Roundup bugtracker.

        If the bug tracker's baseurl is one which points to
        bugs.python.org, the behaviour of the Roundup bugtracker will be
        different from that which it exhibits to every other Roundup bug
        tracker, since the Python Roundup instance is very specific to
        Python and in fact behaves rather more like SourceForge than
        Roundup.
        """
        super(Roundup, self).__init__(txn, bugtracker)

        if self.isPython():
            # The bug export URLs differ only from the base Roundup ones
            # insofar as they need to include the resolution column in
            # order for us to be able to successfully export it.
            self.single_bug_export_url = (
                "issue?@action=export_csv&@columns=title,id,activity,"
                "status,resolution&@sort=id&@group=priority&@filter=id"
                "&@pagesize=50&@startwith=0&id=%i")
            self.batch_bug_export_url = (
                "issue?@action=export_csv&@columns=title,id,activity,"
                "status,resolution&@sort=activity&@group=priority"
                "&@pagesize=50&@startwith=0")
        else:
            # XXX: 2007-08-29 Graham Binns
            #      I really don't like these URLs but Roundup seems to
            #      be very sensitive to changing them. These are the
            #      only ones that I can find that work consistently on
            #      all the roundup instances I can find to test them
            #      against, but I think that refining these should be
            #      looked into at some point.
            self.single_bug_export_url = (
                "issue?@action=export_csv&@columns=title,id,activity,"
                "status&@sort=id&@group=priority&@filter=id"
                "&@pagesize=50&@startwith=0&id=%i")
            self.batch_bug_export_url = (
                "issue?@action=export_csv&@columns=title,id,activity,"
                "status&@sort=activity&@group=priority&@pagesize=50"
                "&@startwith=0")

    @property
    def status_map(self):
        """Return the remote status -> BugTaskStatus mapping for the
        current remote bug tracker.
        """
        if self.isPython():
            # Python bugtracker statuses come in two parts: status and
            # resolution. Both of these are integer values. We can look
            # them up in the form status_map[status][resolution]
            return {
                # Open issues (status=1). We also use this as a fallback
                # for statuses 2 and 3, for which the mappings are
                # different only in a few instances.
                1: {
                    None: BugTaskStatus.NEW,       # No resolution
                    1: BugTaskStatus.CONFIRMED,    # Resolution: accepted
                    2: BugTaskStatus.CONFIRMED,    # Resolution: duplicate
                    3: BugTaskStatus.FIXCOMMITTED, # Resolution: fixed
                    4: BugTaskStatus.INVALID,      # Resolution: invalid
                    5: BugTaskStatus.CONFIRMED,    # Resolution: later
                    6: BugTaskStatus.INVALID,      # Resolution: out-of-date
                    7: BugTaskStatus.CONFIRMED,    # Resolution: postponed
                    8: BugTaskStatus.WONTFIX,      # Resolution: rejected
                    9: BugTaskStatus.CONFIRMED,    # Resolution: remind
                    10: BugTaskStatus.WONTFIX,     # Resolution: wontfix
                    11: BugTaskStatus.INVALID,     # Resolution: works for me
                    UNKNOWN_REMOTE_STATUS: BugTaskStatus.UNKNOWN},

                # Closed issues (status=2)
                2: {
                    None: BugTaskStatus.WONTFIX,   # No resolution
                    1: BugTaskStatus.FIXCOMMITTED, # Resolution: accepted
                    3: BugTaskStatus.FIXRELEASED,  # Resolution: fixed
                    7: BugTaskStatus.WONTFIX},     # Resolution: postponed

                # Pending issues (status=3)
                3: {
                    None: BugTaskStatus.INCOMPLETE,# No resolution
                    7: BugTaskStatus.WONTFIX},     # Resolution: postponed
            }

        else:
            # Our mapping of Roundup => Launchpad statuses.  Roundup
            # statuses are integer-only and highly configurable.
            # Therefore we map the statuses available by default so that
            # they can be overridden by subclassing the Roundup class.
            return {
                1: BugTaskStatus.NEW,          # Roundup status 'unread'
                2: BugTaskStatus.CONFIRMED,    # Roundup status 'deferred'
                3: BugTaskStatus.INCOMPLETE,   # Roundup status 'chatting'
                4: BugTaskStatus.INCOMPLETE,   # Roundup status 'need-eg'
                5: BugTaskStatus.INPROGRESS,   # Roundup status 'in-progress'
                6: BugTaskStatus.INPROGRESS,   # Roundup status 'testing'
                7: BugTaskStatus.FIXCOMMITTED, # Roundup status 'done-cbb'
                8: BugTaskStatus.FIXRELEASED,  # Roundup status 'resolved'
                UNKNOWN_REMOTE_STATUS: BugTaskStatus.UNKNOWN}

    def isPython(self):
        """Return True if the remote bug tracker is at bugs.python.org.

        Return False otherwise.
        """
        return 'bugs.python.org' in self.baseurl

    def _getBug(self, bug_id):
        """Return the bug with the ID bug_id from the internal bug list.

        :param bug_id: The ID of the remote bug to return.
        :type bug_id: int

        BugNotFound will be raised if the bug does not exist.
        InvalidBugId will be raised if bug_id is not of a valid format.
        """
        try:
            bug_id = int(bug_id)
        except ValueError:
            raise InvalidBugId(
                "bug_id must be convertible an integer: %s." % str(bug_id))

        try:
            return self.bugs[bug_id]
        except KeyError:
            raise BugNotFound(bug_id)

    def getRemoteBug(self, bug_id):
        """See `ExternalBugTracker`."""
        bug_id = int(bug_id)
        query_url = '%s/%s' % (
            self.baseurl, self.single_bug_export_url % bug_id)
        reader = csv.DictReader(self._fetchPage(query_url))
        return (bug_id, reader.next())

    def getRemoteBugBatch(self, bug_ids):
        """See `ExternalBugTracker`"""
        # XXX: 2007-08-28 Graham Binns
        #      At present, Roundup does not support exporting only a
        #      subset of bug ids as a batch (launchpad bug 135317). When
        #      this bug is fixed we need to change this method to only
        #      export the bug ids needed rather than hitting the remote
        #      tracker for a potentially massive number of bugs.
        query_url = '%s/%s' % (self.baseurl, self.batch_bug_export_url)
        remote_bugs = csv.DictReader(self._fetchPage(query_url))
        bugs = {}
        for remote_bug in remote_bugs:
            # We're only interested in the bug if it's one of the ones in
            # bug_ids.
            if remote_bug['id'] not in bug_ids:
                continue

            bugs[int(remote_bug['id'])] = remote_bug

        return bugs

    def getRemoteImportance(self, bug_id):
        """See `ExternalBugTracker`.

        This method is implemented here as a stub to ensure that
        existing functionality is preserved. As a result,
        UNKNOWN_REMOTE_IMPORTANCE will always be returned.
        """
        return UNKNOWN_REMOTE_IMPORTANCE

    def getRemoteStatus(self, bug_id):
        """See `ExternalBugTracker`."""
        remote_bug = self._getBug(bug_id)
        if self.isPython():
            # A remote bug must define a status and a resolution, even
            # if that resolution is 'None', otherwise we can't
            # accurately assign a BugTaskStatus to it.
            try:
                status = remote_bug['status']
                resolution = remote_bug['resolution']
            except KeyError:
                raise UnparseableBugData(
                    "Remote bug %s does not define both a status and a "
                    "resolution." % bug_id)

            # Remote status is stored as a string, so for sanity's sake
            # we return an easily-parseable string.
            return '%s:%s' % (status, resolution)

        else:
            try:
                return remote_bug['status']
            except KeyError:
                raise UnparseableBugData(
                    "Remote bug %s does not define a status.")

    def convertRemoteImportance(self, remote_importance):
        """See `ExternalBugTracker`.

        This method is implemented here as a stub to ensure that
        existing functionality is preserved. As a result,
        BugTaskImportance.UNKNOWN will always be returned.
        """
        return BugTaskImportance.UNKNOWN

    def convertRemoteStatus(self, remote_status):
        """See `IExternalBugTracker`."""
        # XXX: 2007-09-04 Graham Binns
        #      We really shouldn't have to do this here because we
        #      should logically never be passed UNKNOWN_REMOTE_STATUS as
        #      a status to convert in the first place. Unfortunately,
        #      that's exactly what ExternalBugTracker.updateBugWatches()
        #      does (LP bug 136391), so until that bug is fixed we make
        #      this check here for the sake of avoiding silly errors.
        if remote_status == UNKNOWN_REMOTE_STATUS:
            return BugTaskStatus.UNKNOWN

        if self.isPython():
            return self._convertPythonRemoteStatus(remote_status)
        else:
            try:
                return self.status_map[int(remote_status)]
            except (KeyError, ValueError):
                log.warn("Unknown remote status '%s'." % remote_status)
                return BugTaskStatus.UNKNOWN

    def _convertPythonRemoteStatus(self, remote_status):
        """Convert a Python bug status into a BugTaskStatus.

        :remote_status: A bugs.python.org status string in the form
            '<status>:<resolution>', where status is an integer and
            resolution is an integer or None. An AssertionError will be
            raised if these conditions are not met.
        """
        try:
            status, resolution = remote_status.split(':')
        except ValueError:
            raise AssertionError(
                "The remote status must be a string of the form "
                "<status>:<resolution>.")

        try:
            status = int(status)

            # If we can't find the status in our status map we can give
            # up now.
            if not self.status_map.has_key(status):
                log.warn("Unknown remote status '%s'." % remote_status)
                return BugTaskStatus.UNKNOWN
        except ValueError:
            raise AssertionError("The remote status must be an integer.")

        if resolution.isdigit():
            resolution = int(resolution)
        elif resolution == 'None':
            resolution = None
        else:
            raise AssertionError(
                "The resolution must be an integer or 'None'.")

        # We look the status/resolution mapping up first in the status's
        # dict then in the dict for status #1 (open) if we can't find
        # it.
        if self.status_map[status].has_key(resolution):
            return self.status_map[status][resolution]
        elif self.status_map[1].has_key(resolution):
            return self.status_map[1][resolution]
        else:
            log.warn("Unknown remote status '%s'." % remote_status)
            return BugTaskStatus.UNKNOWN


class SourceForge(ExternalBugTracker):
    """An ExternalBugTracker for SourceForge bugs."""

    # We only allow ourselves to update one SourceForge bug at a time to
    # avoid getting clobbered by SourceForge's rate limiting code.
    batch_size = 1
    export_url = 'support/tracker.php?aid=%s'

    def initializeRemoteBugDB(self, bug_ids):
        """See `ExternalBugTracker`.

        We override this method because SourceForge does not provide a
        nice way for us to export bug statuses en masse. Instead, we
        resort to screen-scraping on a per-bug basis. Therefore the
        usual choice of batch vs. single export does not apply here and
        we only perform single exports.
        """
        self.bugs = {}

        for bug_id in bug_ids:
            query_url = self.export_url % bug_id
            page_data = self._getPage(query_url)

            soup = BeautifulSoup(page_data)
            status_tag = soup.find(text=re.compile('Status:'))

            # If we can't find a status line in the output from
            # SourceForge there's little point in continuing.
            if not status_tag:
                raise UnparseableBugData(
                    'Remote bug %s does not define a status.' % bug_id)

            # We can extract the status by finding the grandparent tag.
            # Happily, BeautifulSoup will turn the contents of this tag
            # into a newline-delimited list from which we can then
            # extract the requisite data.
            status_row = status_tag.findParent().findParent()
            status = status_row.contents[-1]
            status = status.strip()

            # We need to do the same for Resolution, though if we can't
            # find it it's not critical.
            resolution_tag = soup.find(text=re.compile('Resolution:'))
            if resolution_tag:
                resolution_row = resolution_tag.findParent().findParent()
                resolution = resolution_row.contents[-1]
                resolution = resolution.strip()
            else:
                resolution = None

            self.bugs[int(bug_id)] = {
                'id': int(bug_id),
                'status': status,
                'resolution': resolution}

    def getRemoteImportance(self, bug_id):
        """See `ExternalBugTracker`.

        This method is implemented here as a stub to ensure that
        existing functionality is preserved. As a result,
        UNKNOWN_REMOTE_IMPORTANCE will always be returned.
        """
        return UNKNOWN_REMOTE_IMPORTANCE

    def getRemoteStatus(self, bug_id):
        """See `ExternalBugTracker`."""
        try:
            bug_id = int(bug_id)
        except ValueError:
            raise InvalidBugId(
                "bug_id must be convertible to an integer: %s" % str(bug_id))

        try:
            remote_bug = self.bugs[bug_id]
        except KeyError:
            raise BugNotFound(bug_id)

        try:
            return '%(status)s:%(resolution)s' % remote_bug
        except KeyError:
            raise UnparseableBugData(
                "Remote bug %i does not define a status." % bug_id)

    def convertRemoteImportance(self, remote_importance):
        """See `ExternalBugTracker`.

        This method is implemented here as a stub to ensure that
        existing functionality is preserved. As a result,
        BugTaskImportance.UNKNOWN will always be returned.
        """
        return BugTaskImportance.UNKNOWN

    def convertRemoteStatus(self, remote_status):
        """See `IExternalBugTracker`."""
        # XXX: 2007-09-06 Graham Binns
        #      We shouldn't have to do this, but
        #      ExternalBugTracker.updateBugWatches() will pass us
        #      UNKNOWN_BUG_STATUS if it gets it from getRemoteStatus()
        #      (Launchpad bug 136391).
        if remote_status == UNKNOWN_REMOTE_STATUS:
            return BugTaskStatus.UNKNOWN

        # SourceForge statuses come in two parts: status and
        # resolution. Both of these are strings. We can look
        # them up in the form status_map[status][resolution]
        status_map = {
            # We use the open status as a fallback when we can't find an
            # exact mapping for the other statuses.
            'Open' : {
                None: BugTaskStatus.NEW,
                'Accepted': BugTaskStatus.CONFIRMED,
                'Duplicate': BugTaskStatus.CONFIRMED,
                'Fixed': BugTaskStatus.FIXCOMMITTED,
                'Invalid': BugTaskStatus.INVALID,
                'Later': BugTaskStatus.CONFIRMED,
                'Out of Date': BugTaskStatus.INVALID,
                'Postponed': BugTaskStatus.CONFIRMED,
                'Rejected': BugTaskStatus.WONTFIX,
                'Remind': BugTaskStatus.CONFIRMED,

                # Some custom SourceForge trackers misspell this, so we
                # deal with the syntactically incorrect version, too.
                "Won't Fix": BugTaskStatus.WONTFIX,
                'Wont Fix': BugTaskStatus.WONTFIX,
                'Works For Me': BugTaskStatus.INVALID,
            },

            'Closed': {
                None: BugTaskStatus.FIXRELEASED,
                'Accepted': BugTaskStatus.FIXCOMMITTED,
                'Fixed': BugTaskStatus.FIXRELEASED,
                'Postponed': BugTaskStatus.WONTFIX,
            },

            'Pending': {
                None: BugTaskStatus.INCOMPLETE,
                'Postponed': BugTaskStatus.WONTFIX,
            },
        }

        # We have to deal with situations where we can't get a
        # resolution to go with the status, so we define both even if we
        # can't get both from SourceForge.
        if ':' in remote_status:
            status, resolution = remote_status.split(':')

            if resolution == 'None':
                resolution = None
        else:
            status = remote_status
            resolution = None

        if status not in status_map:
            log.warn("Unknown status '%s'" % remote_status)
            return BugTaskStatus.UNKNOWN

        local_status = status_map[status].get(
            resolution, status_map['Open'].get(resolution))
        if local_status is None:
            log.warn("Unknown status '%s'" % remote_status)
            return BugTaskStatus.UNKNOWN
        else:
            return local_status


BUG_TRACKER_CLASSES = {
    BugTrackerType.BUGZILLA: Bugzilla,
    BugTrackerType.DEBBUGS: DebBugs,
    BugTrackerType.MANTIS: Mantis,
    BugTrackerType.TRAC: Trac,
    BugTrackerType.ROUNDUP: Roundup,
    BugTrackerType.SOURCEFORGE: SourceForge
    }


def get_external_bugtracker(txn, bugtracker):
    """Return an `ExternalBugTracker` for bugtracker."""
    bugtrackertype = bugtracker.bugtrackertype
    bugtracker_class = BUG_TRACKER_CLASSES.get(bugtracker.bugtrackertype)    
    if bugtracker_class is not None:
        return bugtracker_class(txn, bugtracker)
    else:
        raise UnknownBugTrackerTypeError(bugtrackertype.name,
            bugtracker.name)<|MERGE_RESOLUTION|>--- conflicted
+++ resolved
@@ -116,15 +116,10 @@
 
     implements(IExternalBugTracker)
 
-<<<<<<< HEAD
-    def __init__(self, bugtracker):
+    def __init__(self, txn, bugtracker):
         self.batch_query_threshold = config.checkwatches.batch_query_threshold
         self.batch_size = None
         self.import_comments = config.checkwatches.import_comments
-
-=======
-    def __init__(self, txn, bugtracker):
->>>>>>> 735f4bba
         self.bugtracker = bugtracker
         self.baseurl = bugtracker.baseurl.rstrip('/')
         self.txn = txn
@@ -373,14 +368,9 @@
 
     implements(IExternalBugTracker)
 
-<<<<<<< HEAD
-    def __init__(self, bugtracker, version=None):
-        super(Bugzilla, self).__init__(bugtracker)
-        self.batch_query_threshold = 0 # Always use the batch method.
-=======
     def __init__(self, txn, bugtracker, version=None):
         super(Bugzilla, self).__init__(txn, bugtracker)
->>>>>>> 735f4bba
+        self.batch_query_threshold = 0 # Always use the batch method.
         self.version = self._parseVersion(version)
         self.is_issuezilla = False
         self.remote_bug_status = {}
@@ -1383,8 +1373,8 @@
     ticket_url = 'ticket/%i?format=csv'
     batch_url = 'query?%s&order=resolution&format=csv'
 
-    def __init__(self, bugtracker):
-        super(Trac, self).__init__(bugtracker)
+    def __init__(self, txn, bugtracker):
+        super(Trac, self).__init__(txn, bugtracker)
         self.batch_query_threshold = 10
 
     def supportsSingleExports(self, bug_ids):
