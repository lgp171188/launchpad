# Copyright 2007 Canonical Ltd.  All rights reserved.

"""External bugtrackers."""

__metaclass__ = type
__all__ = [
    'BugNotFound',
    'BugTrackerConnectError',
    'BugWatchUpdateError',
    'BugWatchUpdateWarning',
    'DebBugs',
    'DebBugsDatabaseNotFound',
    'ExternalBugTracker',
    'InvalidBugId',
    'Mantis',
    'MantisLoginHandler',
    'RequestTracker',
    'Roundup',
    'SourceForge',
    'Trac',
    'UnknownBugTrackerTypeError',
    'UnknownRemoteStatusError',
    'UnparseableBugData',
    'UnparseableBugTrackerVersion',
    'UnsupportedBugTrackerVersion',
    ]

import cgi
import csv
import email
import os.path
import re
import socket
import urllib
import urllib2

from email.Utils import parseaddr
from urlparse import urlunparse

import ClientCookie

from BeautifulSoup import BeautifulSoup, Comment, SoupStrainer
from zope.component import getUtility
from zope.interface import implements

from canonical.cachedproperty import cachedproperty
from canonical.config import config
from canonical.database.sqlbase import commit
from canonical.launchpad.scripts import debbugs
from canonical.launchpad.interfaces import (
    BugTaskImportance, BugTaskStatus, BugWatchErrorType, IBugWatchSet,
    IExternalBugTracker, IMessageSet, ISupportsBugImport,
    ISupportsCommentImport, UNKNOWN_REMOTE_IMPORTANCE)
from canonical.launchpad.webapp.url import urlparse


# The user agent we send in our requests
LP_USER_AGENT = "Launchpad Bugscraper/0.2 (https://bugs.launchpad.net/)"


#
# Exceptions caught in scripts/checkwatches.py
#


class BugWatchUpdateError(Exception):
    """Base exception for when we fail to update watches for a tracker."""


class UnknownBugTrackerTypeError(BugWatchUpdateError):
    """Exception class to catch systems we don't have a class for yet."""

    def __init__(self, bugtrackertypename, bugtrackername):
        BugWatchUpdateError.__init__(self)
        self.bugtrackertypename = bugtrackertypename
        self.bugtrackername = bugtrackername

    def __str__(self):
        return self.bugtrackertypename


class UnsupportedBugTrackerVersion(BugWatchUpdateError):
    """The bug tracker version is not supported."""


class UnparseableBugTrackerVersion(BugWatchUpdateError):
    """The bug tracker version could not be parsed."""


class UnparseableBugData(BugWatchUpdateError):
    """The bug tracker provided bug data that could not be parsed."""


class BugTrackerConnectError(BugWatchUpdateError):
    """Exception class to catch misc errors contacting a bugtracker."""

    def __init__(self, url, error):
        BugWatchUpdateError.__init__(self)
        self.url = url
        self.error = str(error)

    def __str__(self):
        return "%s: %s" % (self.url, self.error)


#
# Exceptions caught locally
#


class BugWatchUpdateWarning(Exception):
    """An exception representing a warning.

    This is a flag exception for the benefit of the OOPS machinery.
    """


class InvalidBugId(BugWatchUpdateWarning):
    """The bug id wasn't in the format the bug tracker expected.

    For example, Bugzilla and debbugs expect the bug id to be an
    integer.
    """


class BugNotFound(BugWatchUpdateWarning):
    """The bug was not found in the external bug tracker."""


class UnknownRemoteStatusError(BugWatchUpdateWarning):
    """Raised when a remote bug's status isn't mapped to a `BugTaskStatus`."""


_exception_to_bugwatcherrortype = [
   (BugTrackerConnectError, BugWatchErrorType.CONNECTION_ERROR),
   (UnparseableBugData, BugWatchErrorType.UNPARSABLE_BUG),
   (UnparseableBugTrackerVersion, BugWatchErrorType.UNPARSABLE_BUG_TRACKER),
   (UnsupportedBugTrackerVersion, BugWatchErrorType.UNSUPPORTED_BUG_TRACKER),
   (UnknownBugTrackerTypeError, BugWatchErrorType.UNSUPPORTED_BUG_TRACKER),
   (socket.timeout, BugWatchErrorType.TIMEOUT)]

def get_bugwatcherrortype_for_error(error):
    """Return the correct `BugWatchErrorType` for a given error."""
    for exc_type, bugwatcherrortype in _exception_to_bugwatcherrortype:
        if isinstance(error, exc_type):
            return bugwatcherrortype
    else:
        return BugWatchErrorType.UNKNOWN


class ExternalBugTracker:
    """Base class for an external bug tracker."""

    implements(IExternalBugTracker)
    batch_size = None
    batch_query_threshold = config.checkwatches.batch_query_threshold
    import_comments = config.checkwatches.import_comments

    def __init__(self, baseurl):
        self.baseurl = baseurl.rstrip('/')

    def urlopen(self, request, data=None):
        return urllib2.urlopen(request, data)

    def initializeRemoteBugDB(self, bug_ids):
        """See IExternalBugTracker."""
        self.bugs = {}
        if len(bug_ids) > self.batch_query_threshold:
            self.bugs = self.getRemoteBugBatch(bug_ids)
        else:
            # XXX: 2007-08-24 Graham Binns
            #      It might be better to do this synchronously for the sake of
            #      handling timeouts nicely. For now, though, we do it
            #      sequentially for the sake of easing complexity and making
            #      testing easier.
            for bug_id in bug_ids:
                bug_id, remote_bug = self.getRemoteBug(bug_id)

                if bug_id is not None:
                    self.bugs[bug_id] = remote_bug

    def getRemoteBug(self, bug_id):
        """Retrieve and return a single bug from the remote database.

        The bug is returned as a tuple in the form (id, bug). This ensures
        that bug ids are formatted correctly for the current
        ExternalBugTracker. If no data can be found for bug_id, (None,
        None) will be returned.

        A BugTrackerConnectError will be raised if anything goes wrong.
        """
        raise NotImplementedError(self.getRemoteBug)

    def getRemoteBugBatch(self, bug_ids):
        """Retrieve and return a set of bugs from the remote database.

        A BugTrackerConnectError will be raised if anything goes wrong.
        """
        raise NotImplementedError(self.getRemoteBugBatch)

    def getRemoteImportance(self, bug_id):
        """Return the remote importance for the given bug id.

        Raise BugNotFound if the bug can't be found.
        Raise InvalidBugId if the bug id has an unexpected format.
        Raise UnparseableBugData if the bug data cannot be parsed.
        """
        # This method should be overridden by subclasses, so we raise a
        # NotImplementedError if this version of it gets called for some
        # reason.
        raise NotImplementedError(self.getRemoteImportance)

    def getRemoteStatus(self, bug_id):
        """Return the remote status for the given bug id.

        Raise BugNotFound if the bug can't be found.
        Raise InvalidBugId if the bug id has an unexpected format.
        """
        raise NotImplementedError(self.getRemoteStatus)

    def _fetchPage(self, page):
        """Fetch a page from the remote server.

        A BugTrackerConnectError will be raised if anything goes wrong.
        """
        try:
            return self.urlopen(page)
        except (urllib2.HTTPError, urllib2.URLError), val:
            raise BugTrackerConnectError(self.baseurl, val)

    def _getPage(self, page):
        """GET the specified page on the remote HTTP server."""
        # For some reason, bugs.kde.org doesn't allow the regular urllib
        # user-agent string (Python-urllib/2.x) to access their
        # bugzilla, so we send our own instead.
        request = urllib2.Request("%s/%s" % (self.baseurl, page),
                                  headers={'User-agent': LP_USER_AGENT})
        return self._fetchPage(request).read()

    def _postPage(self, page, form):
        """POST to the specified page.

        :form: is a dict of form variables being POSTed.
        """
        url = "%s/%s" % (self.baseurl, page)
        post_data = urllib.urlencode(form)
        request = urllib2.Request(url, headers={'User-agent': LP_USER_AGENT})
        url = self.urlopen(request, data=post_data)
        page_contents = url.read()
        return page_contents

    def _getBugWatch(self, bug_watch_id):
        """Return the bug watch with id `bug_watch_id`."""
        return getUtility(IBugWatchSet).get(bug_watch_id)

    def _getBugWatchesByRemoteBug(self, bug_watch_ids):
        """Returns a dictionary of bug watches mapped to remote bugs.

        For each bug watch id fetches the corresponding bug watch and
        appends it to a list of bug watches pointing to one remote
        bug - the key of the returned mapping."""
        bug_watches_by_remote_bug = {}
        for bug_watch_id in bug_watch_ids:
            bug_watch = self._getBugWatch(bug_watch_id)
            remote_bug = bug_watch.remotebug
            # There can be multiple bug watches pointing to the same
            # remote bug; because of that, we need to store lists of bug
            # watches related to the remote bug, and later update the
            # status of each one of them.
            if remote_bug not in bug_watches_by_remote_bug:
                bug_watches_by_remote_bug[remote_bug] = []
            bug_watches_by_remote_bug[remote_bug].append(bug_watch)
        return bug_watches_by_remote_bug



#
# Debbugs
#

debbugsstatusmap = {'open':      BugTaskStatus.NEW,
                    'forwarded': BugTaskStatus.CONFIRMED,
                    'done':      BugTaskStatus.FIXRELEASED}


class DebBugsDatabaseNotFound(BugTrackerConnectError):
    """The Debian bug database was not found."""


class DebBugs(ExternalBugTracker):
    """A class that deals with communications with a debbugs db."""

    implements(ISupportsBugImport, ISupportsCommentImport)

    # We don't support different versions of debbugs.
    version = None
    debbugs_pl = os.path.join(
        os.path.dirname(debbugs.__file__), 'debbugs-log.pl')

    def __init__(self, baseurl, db_location=None):
        super(DebBugs, self).__init__(baseurl)
        if db_location is None:
            self.db_location = config.malone.debbugs_db_location
        else:
            self.db_location = db_location

        if not os.path.exists(os.path.join(self.db_location, 'db-h')):
            raise DebBugsDatabaseNotFound(
                self.db_location, '"db-h" not found.')

        # The debbugs database is split in two parts: a current
        # database, which is kept under the 'db-h' directory, and
        # the archived database, which is kept under 'archive'. The
        # archived database is used as a fallback, as you can see in
        # getRemoteStatus
        self.debbugs_db = debbugs.Database(
            self.db_location, self.debbugs_pl)
        if os.path.exists(os.path.join(self.db_location, 'archive')):
            self.debbugs_db_archive = debbugs.Database(
                self.db_location, self.debbugs_pl, subdir="archive")

    def initializeRemoteBugDB(self, bug_ids):
        """See `ExternalBugTracker`.

        This method is overridden (and left empty) here to avoid breakage when
        the continuous bug-watch checking spec is implemented.
        """

    def convertRemoteImportance(self, remote_importance):
        """See `ExternalBugTracker`.

        This method is implemented here as a stub to ensure that
        existing functionality is preserved. As a result,
        BugTaskImportance.UNKNOWN will always be returned.
        """
        return BugTaskImportance.UNKNOWN

    def convertRemoteStatus(self, remote_status):
        """Convert a debbugs status to a Malone status.

        A debbugs status consists of either two or three parts,
        separated with space; the status and severity, followed by
        optional tags. The tags are also separated with a space
        character.
        """
        parts = remote_status.split(' ')
        if len(parts) < 2:
            raise UnknownRemoteStatusError()

        status = parts[0]
        severity = parts[1]
        tags = parts[2:]

        # For the moment we convert only the status, not the severity.
        try:
            malone_status = debbugsstatusmap[status]
        except KeyError:
            raise UnknownRemoteStatusError()
        if status == 'open':
            confirmed_tags = [
                'help', 'confirmed', 'upstream', 'fixed-upstream']
            fix_committed_tags = ['pending', 'fixed', 'fixed-in-experimental']
            if 'moreinfo' in tags:
                malone_status = BugTaskStatus.INCOMPLETE
            for confirmed_tag in confirmed_tags:
                if confirmed_tag in tags:
                    malone_status = BugTaskStatus.CONFIRMED
                    break
            for fix_committed_tag in fix_committed_tags:
                if fix_committed_tag in tags:
                    malone_status = BugTaskStatus.FIXCOMMITTED
                    break
            if 'wontfix' in tags:
                malone_status = BugTaskStatus.WONTFIX

        return malone_status

    def _findBug(self, bug_id):
        if not bug_id.isdigit():
            raise InvalidBugId(
                "Debbugs bug number not an integer: %s" % bug_id)
        try:
            debian_bug = self.debbugs_db[int(bug_id)]
        except KeyError:
            # If we couldn't find it in the main database, there's
            # always the archive.
            try:
                debian_bug = self.debbugs_db_archive[int(bug_id)]
            except KeyError:
                raise BugNotFound(bug_id)

        return debian_bug

    def _loadLog(self, debian_bug):
        """Load the debbugs comment log for a given bug.

        This method is analogous to _findBug() in that if the comment
        log cannot be loaded from the main database it will attempt to
        load the log from the archive database.

        If no comment log can be found, a debbugs.LogParseFailed error
        will be raised.
        """
        # If we can't find the log in the main database we try the
        # archive.
        try:
            self.debbugs_db.load_log(debian_bug)
        except debbugs.LogParseFailed:
            # If there is no log for this bug in the archive a
            # LogParseFailed error will be raised. However, we let that
            # propagate upwards since we need to make the callsite deal
            # with the fact that there's no log to parse.
            self.debbugs_db_archive.load_log(debian_bug)

    def getRemoteImportance(self, bug_id):
        """See `ExternalBugTracker`.

        This method is implemented here as a stub to ensure that
        existing functionality is preserved. As a result,
        UNKNOWN_REMOTE_IMPORTANCE will always be returned.
        """
        return UNKNOWN_REMOTE_IMPORTANCE

    def getRemoteStatus(self, bug_id):
        """See ExternalBugTracker."""
        debian_bug = self._findBug(bug_id)
        if not debian_bug.severity:
            # 'normal' is the default severity in debbugs.
            severity = 'normal'
        else:
            severity = debian_bug.severity
        new_remote_status = ' '.join(
            [debian_bug.status, severity] + debian_bug.tags)
        return new_remote_status

    def getBugReporter(self, remote_bug):
        """See ISupportsBugImport."""
        debian_bug = self._findBug(remote_bug)
        reporter_name, reporter_email = parseaddr(debian_bug.originator)
        return reporter_name, reporter_email

    def getBugTargetName(self, remote_bug):
        """See ISupportsBugImport."""
        debian_bug = self._findBug(remote_bug)
        return debian_bug.package

    def getBugSummaryAndDescription(self, remote_bug):
        """See ISupportsBugImport."""
        debian_bug = self._findBug(remote_bug)
        return debian_bug.subject, debian_bug.description

    def getCommentIds(self, bug_watch):
        """See `ISupportsCommentImport`."""
        debian_bug = self._findBug(bug_watch.remotebug)
        self._loadLog(debian_bug)

        comment_ids = []
        for comment in debian_bug.comments:
            parsed_comment = email.message_from_string(comment)
            comment_ids.append(parsed_comment['message-id'])

        return comment_ids

    def getPosterForComment(self, bug_watch, comment_id):
        """See `ISupportsCommentImport`."""
        debian_bug = self._findBug(bug_watch.remotebug)
        self._loadLog(debian_bug)

        for comment in debian_bug.comments:
            parsed_comment = email.message_from_string(comment)
            if parsed_comment['message-id'] == comment_id:
                return parseaddr(parsed_comment['from'])

    def getMessageForComment(self, bug_watch, comment_id, poster):
        """See `ISupportsCommentImport`."""
        debian_bug = self._findBug(bug_watch.remotebug)
        self._loadLog(debian_bug)

        for comment in debian_bug.comments:
            parsed_comment = email.message_from_string(comment)
            if parsed_comment['message-id'] == comment_id:
                message = getUtility(IMessageSet).fromEmail(comment, poster,
                    parsed_message=parsed_comment)

                commit()
                return message

#
# Mantis
#

class MantisLoginHandler(ClientCookie.HTTPRedirectHandler):
    """Handler for ClientCookie.build_opener to automatically log-in
    to Mantis anonymously if needed.

    The ALSA bug tracker is the only tested Mantis installation that
    actually needs this. For ALSA bugs, the dance is like so:

      1. We request bug 3301 ('jack sensing problem'):
           https://bugtrack.alsa-project.org/alsa-bug/view.php?id=3301

      2. Mantis redirects us to:
           .../alsa-bug/login_page.php?return=%2Falsa-bug%2Fview.php%3Fid%3D3301

      3. We notice this, rewrite the query, and skip to login.php:
           .../alsa-bug/login.php?return=%2Falsa-bug%2Fview.php%3Fid%3D3301&username=guest&password=guest

      4. Mantis accepts our credentials then redirects us to the bug
         view page via a cookie test page (login_cookie_test.php)
    """

    def rewrite_url(self, url):
        scheme, host, path, params, query, fragment = urlparse(url)

        # If we can, skip the login page and submit credentials
        # directly. The query should contain a 'return' parameter
        # which, if our credentials are accepted, means we'll be
        # redirected back from whence we came. In other words, we'll
        # end up back at the bug page we first requested.
        login_page = '/login_page.php'
        if path.endswith(login_page):
            path = path[:-len(login_page)] + '/login.php'
            query = cgi.parse_qs(query, True)
            query['username'] = query['password'] = ['guest']
            if 'return' not in query:
                raise BugWatchUpdateWarning(
                    "Mantis redirected us to the login page "
                    "but did not set a return path.")

            query = urllib.urlencode(query, True)
            url = urlunparse(
                (scheme, host, path, params, query, fragment))

        # XXX: Previous versions of the Mantis external bug tracker
        # fetched login_anon.php in addition to the login.php method
        # above, but none of the Mantis installations tested actually
        # needed this. For example, the ALSA bugtracker actually
        # issues an error "Your account may be disabled" when
        # accessing this page. For now it's better to *not* try this
        # page because we may end up annoying admins with spurious
        # login attempts. -- Gavin Panella, 2007-08-28.

        return url

    def redirect_request(self, newurl, req, fp, code, msg, headers):
        # XXX: Gavin Panella 2007-08-27: The argument order here is
        # different from that in urllib2.HTTPRedirectHandler.
        # ClientCookie is meant to mimic urllib2 (and does subclass
        # it), so this is probably a bug.

        return ClientCookie.HTTPRedirectHandler.redirect_request(
            self, self.rewrite_url(newurl), req, fp, code, msg, headers)


class Mantis(ExternalBugTracker):
    """An `ExternalBugTracker` for dealing with Mantis instances.

    For a list of tested Mantis instances and their behaviour when
    exported from, see http://launchpad.canonical.com/MantisBugtrackers.
    """

    # Custom opener that automatically sends anonymous credentials to
    # Mantis if (and only if) needed.
    _opener = ClientCookie.build_opener(MantisLoginHandler)

    def urlopen(self, request, data=None):
        # We use ClientCookie to make following cookies transparent.
        # This is required for certain bugtrackers that require
        # cookies that actually do anything (as is the case with
        # Mantis). It's basically a drop-in replacement for
        # urllib2.urlopen() that tracks cookies. We also have a
        # customised ClientCookie opener to handle transparent
        # authentication.
        return self._opener.open(request, data)

    @cachedproperty
    def csv_data(self):
        """Attempt to retrieve a CSV export from the remote server.

        If the export fails (i.e. the response is 0-length), None will
        be returned.
        """
        # Next step is getting our query filter cookie set up; we need
        # to do this weird submit in order to get the closed bugs
        # included in the results; the default Mantis filter excludes
        # them. It's unlikely that all these parameters are actually
        # necessary, but it's easy to prepare the complete set from a
        # view_all_bugs.php form dump so let's keep it complete.
        data = {
           'type': '1',
           'page_number': '1',
           'view_type': 'simple',
           'reporter_id[]': '0',
           'user_monitor[]': '0',
           'handler_id[]': '0',
           'show_category[]': '0',
           'show_severity[]': '0',
           'show_resolution[]': '0',
           'show_profile[]': '0',
           'show_status[]': '0',
           # Some of the more modern Mantis trackers use
           # a value of 'hide_status[]': '-2' here but it appears that
           # [none] works. Oops, older Mantis uses 'none' here. Gross!
           'hide_status[]': '[none]',
           'show_build[]': '0',
           'show_version[]': '0',
           'fixed_in_version[]': '0',
           'show_priority[]': '0',
           'per_page': '50',
           'view_state': '0',
           'sticky_issues': 'on',
           'highlight_changed': '6',
           'relationship_type': '-1',
           'relationship_bug': '0',
           # Hack around the fact that the sorting parameter has
           # changed over time.
           'sort': 'last_updated',
           'sort_0': 'last_updated',
           'dir': 'DESC',
           'dir_0': 'DESC',
           'search': '',
           'filter': 'Apply Filter',
        }
        self.page = self._postPage("view_all_set.php?f=3", data)

        # Finally grab the full CSV export, which uses the
        # MANTIS_VIEW_ALL_COOKIE set in the previous step to specify
        # what's being viewed.
        csv_data = self._getPage("csv_export.php")

        if not csv_data:
            return None
        else:
            return csv_data

    def canUseCSVExports(self):
        """Return True if a Mantis instance supports CSV exports.

        If the Mantis instance cannot or does not support CSV exports,
        False will be returned.
        """
        return self.csv_data is not None

    def initializeRemoteBugDB(self, bug_ids):
        """See `ExternalBugTracker`.

        This method is overridden so that it can take into account the
        fact that not all Mantis instances support CSV exports. In
        those cases all bugs will be imported individually, regardless
        of how many there are.
        """
        self.bugs = {}

        if (len(bug_ids) > self.batch_query_threshold and
            self.canUseCSVExports()):
            # We only query for batches of bugs if the remote Mantis
            # instance supports CSV exports, otherwise we default to
            # screen-scraping on a per bug basis regardless of how many bugs
            # there are to retrieve.
            self.bugs = self.getRemoteBugBatch(bug_ids)
        else:
            for bug_id in bug_ids:
                bug_id, remote_bug = self.getRemoteBug(bug_id)

                if bug_id is not None:
                    self.bugs[bug_id] = remote_bug

    def getRemoteBug(self, bug_id):
        """See `ExternalBugTracker`."""
        # Only parse tables to save time and memory. If we didn't have
        # to check for application errors in the page (using
        # _checkForApplicationError) then we could be much more
        # specific than this.
        bug_page = BeautifulSoup(
            self._getPage('view.php?id=%s' % bug_id),
            convertEntities=BeautifulSoup.HTML_ENTITIES,
            parseOnlyThese=SoupStrainer('table'))

        app_error = self._checkForApplicationError(bug_page)
        if app_error:
            app_error_code, app_error_message = app_error
            # 1100 is ERROR_BUG_NOT_FOUND in Mantis (see
            # mantisbt/core/constant_inc.php).
            if app_error_code == '1100':
                return None, None
            else:
                raise BugWatchUpdateError(
                    "Mantis APPLICATION ERROR #%s: %s" % (
                    app_error_code, app_error_message))

        bug = {
            'id': bug_id,
            'status': self._findValueRightOfKey(bug_page, 'Status'),
            'resolution': self._findValueRightOfKey(bug_page, 'Resolution')}

        return int(bug_id), bug

    def getRemoteBugBatch(self, bug_ids):
        """See `ExternalBugTracker`."""
        # You may find this zero in "\r\n0" funny. Well I don't. This is
        # to work around the fact that Mantis' CSV export doesn't cope
        # with the fact that the bug summary can contain embedded "\r\n"
        # characters! I don't see a better way to handle this short of
        # not using the CSV module and forcing all lines to have the
        # same number as fields as the header.
        # XXX: kiko 2007-07-05: Report Mantis bug.
        # XXX: allenap 2007-09-06: Reported in LP as bug #137780.
        csv_data = self.csv_data.strip().split("\r\n0")

        if not csv_data:
            raise UnparseableBugData("Empty CSV for %s" % self.baseurl)

        # Clean out stray, unquoted newlines inside csv_data to avoid
        # the CSV module blowing up.
        csv_data = [s.replace("\r", "") for s in csv_data]
        csv_data = [s.replace("\n", "") for s in csv_data]

        # The first line of the CSV file is the header. We need to read
        # it because different Mantis instances have different header
        # ordering and even different columns in the export.
        self.headers = [h.lower() for h in csv_data.pop(0).split(",")]
        if len(self.headers) < 2:
            raise UnparseableBugData("CSV header mangled: %r" % self.headers)

        if not csv_data:
            # A file with a header and no bugs is also useless.
            raise UnparseableBugData("CSV for %s contained no bugs!"
                                     % self.baseurl)

        try:
            bugs = {}
            # Using the CSV reader is pretty much essential since the
            # data that comes back can include title text which can in
            # turn contain field separators -- you don't want to handle
            # the unquoting yourself.
            for bug_line in csv.reader(csv_data):
                bug = self._processCSVBugLine(bug_line)
                bugs[int(bug['id'])] = bug

            return bugs

        except csv.Error, error:
            raise UnparseableBugData(
                "Exception parsing CSV file: %s." % error)

    def _processCSVBugLine(self, bug_line):
        """Processes a single line of the CSV.

        Adds the bug it represents to self.bugs.
        """
        required_fields = ['id', 'status', 'resolution']
        bug = {}
        for header in self.headers:
            try:
                data = bug_line.pop(0)
            except IndexError:
                self.warning("Line '%r' incomplete." % bug_line)
                return
            bug[header] = data
        for field in required_fields:
            if field not in bug:
                self.warning("Bug %s lacked field '%r'." % (bug['id'], field))
                return
            try:
                # See __init__ for an explanation of why we use integer
                # IDs in the internal data structure.
                bug_id = int(bug['id'])
            except ValueError:
                self.warning("Encountered invalid bug ID: %r." % bug['id'])
                return

        return bug

    def _checkForApplicationError(self, page_soup):
        """If Mantis does not find the bug it still returns a 200 OK
        response, so we need to look into the page to figure it out.

        If there is no error, None is returned.

        If there is an error, a 2-tuple of (code, message) is
        returned, both unicode strings.
        """
        app_error = page_soup.find(
            text=lambda node: (node.startswith('APPLICATION ERROR ')
                               and node.parent['class'] == 'form-title'
                               and not isinstance(node, Comment)))
        if app_error:
            app_error_code = ''.join(c for c in app_error if c.isdigit())
            app_error_message = app_error.findNext('p')
            if app_error_message is not None:
                app_error_message = app_error_message.string
            return app_error_code, app_error_message

        return None

    def _findValueRightOfKey(self, page_soup, key):
        """Scrape a value from a Mantis bug view page where the value
        is displayed to the right of the key.

        The Mantis bug view page uses HTML tables for both layout and
        representing tabular data, often within the same table. This
        method assumes that the key and value are on the same row,
        adjacent to one another, with the key preceeding the value:

        ...
        <td>Key</td>
        <td>Value</td>
        ...

        This method does not compensate for colspan or rowspan.
        """
        key_node = page_soup.find(
            text=lambda node: (node.strip() == key
                               and not isinstance(node, Comment)))
        if key_node is None:
            raise UnparseableBugData(
                "Key %r not found." % (key,))

        value_cell = key_node.findNext('td')
        if value_cell is None:
            raise UnparseableBugData(
                "Value cell for key %r not found." % (key,))

        value_node = value_cell.string
        if value_node is None:
            raise UnparseableBugData(
                "Value for key %r not found." % (key,))

        return value_node.strip()

    def _findValueBelowKey(self, page_soup, key):
        """Scrape a value from a Mantis bug view page where the value
        is displayed directly below the key.

        The Mantis bug view page uses HTML tables for both layout and
        representing tabular data, often within the same table. This
        method assumes that the key and value are within the same
        column on adjacent rows, with the key preceeding the value:

        ...
        <tr>...<td>Key</td>...</tr>
        <tr>...<td>Value</td>...</tr>
        ...

        This method does not compensate for colspan or rowspan.
        """
        key_node = page_soup.find(
            text=lambda node: (node.strip() == key
                               and not isinstance(node, Comment)))
        if key_node is None:
            raise UnparseableBugData(
                "Key %r not found." % (key,))

        key_cell = key_node.parent
        if key_cell is None:
            raise UnparseableBugData(
                "Cell for key %r not found." % (key,))

        key_row = key_cell.parent
        if key_row is None:
            raise UnparseableBugData(
                "Row for key %r not found." % (key,))

        try:
            key_pos = key_row.findAll('td').index(key_cell)
        except ValueError:
            raise UnparseableBugData(
                "Key cell in row for key %r not found." % (key,))

        value_row = key_row.findNextSibling('tr')
        if value_row is None:
            raise UnparseableBugData(
                "Value row for key %r not found." % (key,))

        value_cell = value_row.findAll('td')[key_pos]
        if value_cell is None:
            raise UnparseableBugData(
                "Value cell for key %r not found." % (key,))

        value_node = value_cell.string
        if value_node is None:
            raise UnparseableBugData(
                "Value for key %r not found." % (key,))

        return value_node.strip()

    def getRemoteImportance(self, bug_id):
        """See `ExternalBugTracker`.

        This method is implemented here as a stub to ensure that
        existing functionality is preserved. As a result,
        UNKNOWN_REMOTE_IMPORTANCE will always be returned.
        """
        return UNKNOWN_REMOTE_IMPORTANCE

    def getRemoteStatus(self, bug_id):
        if not bug_id.isdigit():
            raise InvalidBugId(
                "Mantis (%s) bug number not an integer: %s" % (
                    self.baseurl, bug_id))

        try:
            bug = self.bugs[int(bug_id)]
        except KeyError:
            raise BugNotFound(bug_id)

        # Use a colon and a space to join status and resolution because
        # there is a chance that statuses contain spaces, and because
        # it makes display of the data nicer.
        return "%(status)s: %(resolution)s" % bug

    def _getStatusFromCSV(self, bug_id):
        try:
            bug = self.bugs[int(bug_id)]
        except KeyError:
            raise BugNotFound(bug_id)
        else:
            return bug['status'], bug['resolution']

    def convertRemoteImportance(self, remote_importance):
        """See `ExternalBugTracker`.

        This method is implemented here as a stub to ensure that
        existing functionality is preserved. As a result,
        BugTaskImportance.UNKNOWN will always be returned.
        """
        return BugTaskImportance.UNKNOWN

    def convertRemoteStatus(self, status_and_resolution):
        remote_status, remote_resolution = status_and_resolution.split(
            ": ", 1)

        if remote_status == 'assigned':
            return BugTaskStatus.INPROGRESS
        if remote_status == 'feedback':
            return BugTaskStatus.INCOMPLETE
        if remote_status in ['new']:
            return BugTaskStatus.NEW
        if remote_status in ['confirmed', 'acknowledged']:
            return BugTaskStatus.CONFIRMED
        if remote_status in ['resolved', 'closed']:
            if remote_resolution == 'fixed':
                return BugTaskStatus.FIXRELEASED
            if remote_resolution == 'reopened':
                return BugTaskStatus.NEW
            if remote_resolution in ["unable to reproduce", "not fixable",
                                     'suspended']:
                return BugTaskStatus.INVALID
            if remote_resolution == "won't fix":
                return BugTaskStatus.WONTFIX
            if remote_resolution == 'duplicate':
                # XXX: kiko 2007-07-05: Follow duplicates
                return BugTaskStatus.INVALID
            if remote_resolution in ['open', 'no change required']:
                # XXX: kiko 2007-07-05: Pretty inconsistently used
                return BugTaskStatus.FIXRELEASED

        raise UnknownRemoteStatusError()


class Trac(ExternalBugTracker):
    """An ExternalBugTracker instance for handling Trac bugtrackers."""

    ticket_url = 'ticket/%i?format=csv'
    batch_url = 'query?%s&order=resolution&format=csv'
    batch_query_threshold = 10

    def supportsSingleExports(self, bug_ids):
        """Return True if the Trac instance provides CSV exports for single
        tickets, False otherwise.

        :bug_ids: A list of bug IDs that we can use for discovery purposes.
        """
        valid_ticket = False
        html_ticket_url = '%s/%s' % (
            self.baseurl, self.ticket_url.replace('?format=csv', ''))

        bug_ids = list(bug_ids)
        while not valid_ticket and len(bug_ids) > 0:
            try:
                # We try to retrive the ticket in HTML form, since that will
                # tell us whether or not it is actually a valid ticket
                ticket_id = int(bug_ids.pop())
                html_data = self.urlopen(html_ticket_url % ticket_id)
            except (ValueError, urllib2.HTTPError):
                # If we get an HTTP error we can consider the ticket to be
                # invalid. If we get a ValueError then the ticket_id couldn't
                # be intified and it's of no use to us anyway.
                pass
            else:
                # If we didn't get an error we can try to get the ticket in
                # CSV form. If this fails then we can consider single ticket
                # exports to be unsupported.
                try:
                    csv_data = self.urlopen(
                        "%s/%s" % (self.baseurl, self.ticket_url % ticket_id))
                    return csv_data.headers.subtype == 'csv'
                except (urllib2.HTTPError, urllib2.URLError):
                    return False
        else:
            # If we reach this point then we likely haven't had any valid
            # tickets or something else is wrong. Either way, we can only
            # assume that CSV exports of single tickets aren't supported.
            return False

    def getRemoteBug(self, bug_id):
        """See `ExternalBugTracker`."""
        bug_id = int(bug_id)
        query_url = "%s/%s" % (self.baseurl, self.ticket_url % bug_id)
        reader = csv.DictReader(self._fetchPage(query_url))
        return (bug_id, reader.next())

    def getRemoteBugBatch(self, bug_ids):
        """See `ExternalBugTracker`."""
        id_string = '&'.join(['id=%s' % id for id in bug_ids])
        query_url = "%s/%s" % (self.baseurl, self.batch_url % id_string)
        remote_bugs = csv.DictReader(self._fetchPage(query_url))

        bugs = {}
        for remote_bug in remote_bugs:
            # We're only interested in the bug if it's one of the ones in
            # bug_ids, just in case we get all the tickets in the Trac
            # instance back instead of only the ones we want.
            if remote_bug['id'] not in bug_ids:
                continue

            bugs[int(remote_bug['id'])] = remote_bug

        return bugs

    def initializeRemoteBugDB(self, bug_ids):
        """See `ExternalBugTracker`.

        This method overrides ExternalBugTracker.initializeRemoteBugDB()
        so that the remote Trac instance's support for single ticket
        exports can be taken into account.

        If the URL specified for the bugtracker is not valid a
        BugTrackerConnectError will be raised.
        """
        self.bugs = {}
        # When there are less than batch_query_threshold bugs to update
        # we make one request per bug id to the remote bug tracker,
        # providing it supports CSV exports per-ticket. If the Trac
        # instance doesn't support exports-per-ticket we fail over to
        # using the batch export method for retrieving bug statuses.
        if (len(bug_ids) < self.batch_query_threshold and
            self.supportsSingleExports(bug_ids)):
            for bug_id in bug_ids:
                # If we can't get the remote bug for any reason a
                # BugTrackerConnectError will be raised at this point.
                remote_id, remote_bug = self.getRemoteBug(bug_id)
                self.bugs[remote_id] = remote_bug

        # For large lists of bug ids we retrieve bug statuses as a batch
        # from the remote bug tracker so as to avoid effectively DOSing
        # it.
        else:
            self.bugs = self.getRemoteBugBatch(bug_ids)

    def getRemoteImportance(self, bug_id):
        """See `ExternalBugTracker`.

        This method is implemented here as a stub to ensure that
        existing functionality is preserved. As a result,
        UNKNOWN_REMOTE_IMPORTANCE will always be returned.
        """
        return UNKNOWN_REMOTE_IMPORTANCE

    def getRemoteStatus(self, bug_id):
        """Return the remote status for the given bug id.

        Raise BugNotFound if the bug can't be found.
        Raise InvalidBugId if the bug id has an unexpected format.
        """
        try:
            bug_id = int(bug_id)
        except ValueError:
            raise InvalidBugId(
                "bug_id must be convertable an integer: %s" % str(bug_id))

        try:
            remote_bug = self.bugs[bug_id]
        except KeyError:
            raise BugNotFound(bug_id)

        # If the bug has a valid resolution as well as a status then we return
        # that, since it's more informative than the status field on its own.
        if (remote_bug.has_key('resolution') and
            remote_bug['resolution'] not in ['', '--', None]):
            return remote_bug['resolution']
        else:
            try:
                return remote_bug['status']
            except KeyError:
                # Some Trac instances don't include the bug status in their
                # CSV exports. In those cases we raise a error.
                raise UnknownRemoteStatusError()

    def convertRemoteImportance(self, remote_importance):
        """See `ExternalBugTracker`.

        This method is implemented here as a stub to ensure that
        existing functionality is preserved. As a result,
        BugTaskImportance.UNKNOWN will always be returned.
        """
        return BugTaskImportance.UNKNOWN

    def convertRemoteStatus(self, remote_status):
        """See `IExternalBugTracker`"""
        status_map = {
            'accepted': BugTaskStatus.CONFIRMED,
            'assigned': BugTaskStatus.CONFIRMED,
            # XXX: 2007-08-06 Graham Binns:
            #      We should follow dupes if possible.
            'duplicate': BugTaskStatus.CONFIRMED,
            'fixed': BugTaskStatus.FIXRELEASED,
            'closed': BugTaskStatus.FIXRELEASED,
            'invalid': BugTaskStatus.INVALID,
            'new': BugTaskStatus.NEW,
            'open': BugTaskStatus.NEW,
            'reopened': BugTaskStatus.NEW,
            'wontfix': BugTaskStatus.WONTFIX,
            'worksforme': BugTaskStatus.INVALID,
        }

        try:
            return status_map[remote_status]
        except KeyError:
            raise UnknownRemoteStatusError()


class Roundup(ExternalBugTracker):
    """An ExternalBugTracker descendant for handling Roundup bug trackers."""

    def __init__(self, baseurl):
        """Create a new Roundup instance.

        :bugtracker: The Roundup bugtracker.

        If the bug tracker's baseurl is one which points to
        bugs.python.org, the behaviour of the Roundup bugtracker will be
        different from that which it exhibits to every other Roundup bug
        tracker, since the Python Roundup instance is very specific to
        Python and in fact behaves rather more like SourceForge than
        Roundup.
        """
        super(Roundup, self).__init__(baseurl)

        if self.isPython():
            # The bug export URLs differ only from the base Roundup ones
            # insofar as they need to include the resolution column in
            # order for us to be able to successfully export it.
            self.single_bug_export_url = (
                "issue?@action=export_csv&@columns=title,id,activity,"
                "status,resolution&@sort=id&@group=priority&@filter=id"
                "&@pagesize=50&@startwith=0&id=%i")
            self.batch_bug_export_url = (
                "issue?@action=export_csv&@columns=title,id,activity,"
                "status,resolution&@sort=activity&@group=priority"
                "&@pagesize=50&@startwith=0")
        else:
            # XXX: 2007-08-29 Graham Binns
            #      I really don't like these URLs but Roundup seems to
            #      be very sensitive to changing them. These are the
            #      only ones that I can find that work consistently on
            #      all the roundup instances I can find to test them
            #      against, but I think that refining these should be
            #      looked into at some point.
            self.single_bug_export_url = (
                "issue?@action=export_csv&@columns=title,id,activity,"
                "status&@sort=id&@group=priority&@filter=id"
                "&@pagesize=50&@startwith=0&id=%i")
            self.batch_bug_export_url = (
                "issue?@action=export_csv&@columns=title,id,activity,"
                "status&@sort=activity&@group=priority&@pagesize=50"
                "&@startwith=0")

    @property
    def status_map(self):
        """Return the remote status -> BugTaskStatus mapping for the
        current remote bug tracker.
        """
        if self.isPython():
            # Python bugtracker statuses come in two parts: status and
            # resolution. Both of these are integer values. We can look
            # them up in the form status_map[status][resolution]
            return {
                # Open issues (status=1). We also use this as a fallback
                # for statuses 2 and 3, for which the mappings are
                # different only in a few instances.
                1: {
                    None: BugTaskStatus.NEW,       # No resolution
                    1: BugTaskStatus.CONFIRMED,    # Resolution: accepted
                    2: BugTaskStatus.CONFIRMED,    # Resolution: duplicate
                    3: BugTaskStatus.FIXCOMMITTED, # Resolution: fixed
                    4: BugTaskStatus.INVALID,      # Resolution: invalid
                    5: BugTaskStatus.CONFIRMED,    # Resolution: later
                    6: BugTaskStatus.INVALID,      # Resolution: out-of-date
                    7: BugTaskStatus.CONFIRMED,    # Resolution: postponed
                    8: BugTaskStatus.WONTFIX,      # Resolution: rejected
                    9: BugTaskStatus.CONFIRMED,    # Resolution: remind
                    10: BugTaskStatus.WONTFIX,     # Resolution: wontfix
                    11: BugTaskStatus.INVALID},    # Resolution: works for me

                # Closed issues (status=2)
                2: {
                    None: BugTaskStatus.WONTFIX,   # No resolution
                    1: BugTaskStatus.FIXCOMMITTED, # Resolution: accepted
                    3: BugTaskStatus.FIXRELEASED,  # Resolution: fixed
                    7: BugTaskStatus.WONTFIX},     # Resolution: postponed

                # Pending issues (status=3)
                3: {
                    None: BugTaskStatus.INCOMPLETE,# No resolution
                    7: BugTaskStatus.WONTFIX},     # Resolution: postponed
            }

        else:
            # Our mapping of Roundup => Launchpad statuses.  Roundup
            # statuses are integer-only and highly configurable.
            # Therefore we map the statuses available by default so that
            # they can be overridden by subclassing the Roundup class.
            return {
                1: BugTaskStatus.NEW,          # Roundup status 'unread'
                2: BugTaskStatus.CONFIRMED,    # Roundup status 'deferred'
                3: BugTaskStatus.INCOMPLETE,   # Roundup status 'chatting'
                4: BugTaskStatus.INCOMPLETE,   # Roundup status 'need-eg'
                5: BugTaskStatus.INPROGRESS,   # Roundup status 'in-progress'
                6: BugTaskStatus.INPROGRESS,   # Roundup status 'testing'
                7: BugTaskStatus.FIXCOMMITTED, # Roundup status 'done-cbb'
                8: BugTaskStatus.FIXRELEASED,} # Roundup status 'resolved'

    def isPython(self):
        """Return True if the remote bug tracker is at bugs.python.org.

        Return False otherwise.
        """
        return 'bugs.python.org' in self.baseurl

    def _getBug(self, bug_id):
        """Return the bug with the ID bug_id from the internal bug list.

        :param bug_id: The ID of the remote bug to return.
        :type bug_id: int

        BugNotFound will be raised if the bug does not exist.
        InvalidBugId will be raised if bug_id is not of a valid format.
        """
        try:
            bug_id = int(bug_id)
        except ValueError:
            raise InvalidBugId(
                "bug_id must be convertible an integer: %s." % str(bug_id))

        try:
            return self.bugs[bug_id]
        except KeyError:
            raise BugNotFound(bug_id)

    def getRemoteBug(self, bug_id):
        """See `ExternalBugTracker`."""
        bug_id = int(bug_id)
        query_url = '%s/%s' % (
            self.baseurl, self.single_bug_export_url % bug_id)
        reader = csv.DictReader(self._fetchPage(query_url))
        return (bug_id, reader.next())

    def getRemoteBugBatch(self, bug_ids):
        """See `ExternalBugTracker`"""
        # XXX: 2007-08-28 Graham Binns
        #      At present, Roundup does not support exporting only a
        #      subset of bug ids as a batch (launchpad bug 135317). When
        #      this bug is fixed we need to change this method to only
        #      export the bug ids needed rather than hitting the remote
        #      tracker for a potentially massive number of bugs.
        query_url = '%s/%s' % (self.baseurl, self.batch_bug_export_url)
        remote_bugs = csv.DictReader(self._fetchPage(query_url))
        bugs = {}
        for remote_bug in remote_bugs:
            # We're only interested in the bug if it's one of the ones in
            # bug_ids.
            if remote_bug['id'] not in bug_ids:
                continue

            bugs[int(remote_bug['id'])] = remote_bug

        return bugs

    def getRemoteImportance(self, bug_id):
        """See `ExternalBugTracker`.

        This method is implemented here as a stub to ensure that
        existing functionality is preserved. As a result,
        UNKNOWN_REMOTE_IMPORTANCE will always be returned.
        """
        return UNKNOWN_REMOTE_IMPORTANCE

    def getRemoteStatus(self, bug_id):
        """See `ExternalBugTracker`."""
        remote_bug = self._getBug(bug_id)
        if self.isPython():
            # A remote bug must define a status and a resolution, even
            # if that resolution is 'None', otherwise we can't
            # accurately assign a BugTaskStatus to it.
            try:
                status = remote_bug['status']
                resolution = remote_bug['resolution']
            except KeyError:
                raise UnparseableBugData(
                    "Remote bug %s does not define both a status and a "
                    "resolution." % bug_id)

            # Remote status is stored as a string, so for sanity's sake
            # we return an easily-parseable string.
            return '%s:%s' % (status, resolution)

        else:
            try:
                return remote_bug['status']
            except KeyError:
                raise UnparseableBugData(
                    "Remote bug %s does not define a status.")

    def convertRemoteImportance(self, remote_importance):
        """See `ExternalBugTracker`.

        This method is implemented here as a stub to ensure that
        existing functionality is preserved. As a result,
        BugTaskImportance.UNKNOWN will always be returned.
        """
        return BugTaskImportance.UNKNOWN

    def convertRemoteStatus(self, remote_status):
        """See `IExternalBugTracker`."""
        if self.isPython():
            return self._convertPythonRemoteStatus(remote_status)
        else:
            try:
                return self.status_map[int(remote_status)]
            except (KeyError, ValueError):
                raise UnknownRemoteStatusError()

    def _convertPythonRemoteStatus(self, remote_status):
        """Convert a Python bug status into a BugTaskStatus.

        :remote_status: A bugs.python.org status string in the form
            '<status>:<resolution>', where status is an integer and
            resolution is an integer or None. An AssertionError will be
            raised if these conditions are not met.
        """
        try:
            status, resolution = remote_status.split(':')
        except ValueError:
            raise AssertionError(
                "The remote status must be a string of the form "
                "<status>:<resolution>.")

        try:
            status = int(status)

            # If we can't find the status in our status map we can give
            # up now.
            if not self.status_map.has_key(status):
                raise UnknownRemoteStatusError()
        except ValueError:
            raise AssertionError("The remote status must be an integer.")

        if resolution.isdigit():
            resolution = int(resolution)
        elif resolution == 'None':
            resolution = None
        else:
            raise AssertionError(
                "The resolution must be an integer or 'None'.")

        # We look the status/resolution mapping up first in the status's
        # dict then in the dict for status #1 (open) if we can't find
        # it.
        if self.status_map[status].has_key(resolution):
            return self.status_map[status][resolution]
        elif self.status_map[1].has_key(resolution):
            return self.status_map[1][resolution]
        else:
            raise UnknownRemoteStatusError()


class SourceForge(ExternalBugTracker):
    """An ExternalBugTracker for SourceForge bugs."""

    # We only allow ourselves to update one SourceForge bug at a time to
    # avoid getting clobbered by SourceForge's rate limiting code.
    export_url = 'support/tracker.php?aid=%s'
    batch_size = 1

    def initializeRemoteBugDB(self, bug_ids):
        """See `ExternalBugTracker`.

        We override this method because SourceForge does not provide a
        nice way for us to export bug statuses en masse. Instead, we
        resort to screen-scraping on a per-bug basis. Therefore the
        usual choice of batch vs. single export does not apply here and
        we only perform single exports.
        """
        self.bugs = {}

        for bug_id in bug_ids:
            query_url = self.export_url % bug_id
            page_data = self._getPage(query_url)

            soup = BeautifulSoup(page_data)
            status_tag = soup.find(text=re.compile('Status:'))

            # If we can't find a status line in the output from
            # SourceForge there's little point in continuing.
            if not status_tag:
                raise UnparseableBugData(
                    'Remote bug %s does not define a status.' % bug_id)

            # We can extract the status by finding the grandparent tag.
            # Happily, BeautifulSoup will turn the contents of this tag
            # into a newline-delimited list from which we can then
            # extract the requisite data.
            status_row = status_tag.findParent().findParent()
            status = status_row.contents[-1]
            status = status.strip()

            # We need to do the same for Resolution, though if we can't
            # find it it's not critical.
            resolution_tag = soup.find(text=re.compile('Resolution:'))
            if resolution_tag:
                resolution_row = resolution_tag.findParent().findParent()
                resolution = resolution_row.contents[-1]
                resolution = resolution.strip()
            else:
                resolution = None

            self.bugs[int(bug_id)] = {
                'id': int(bug_id),
                'status': status,
                'resolution': resolution}

    def getRemoteImportance(self, bug_id):
        """See `ExternalBugTracker`.

        This method is implemented here as a stub to ensure that
        existing functionality is preserved. As a result,
        UNKNOWN_REMOTE_IMPORTANCE will always be returned.
        """
        return UNKNOWN_REMOTE_IMPORTANCE

    def getRemoteStatus(self, bug_id):
        """See `ExternalBugTracker`."""
        try:
            bug_id = int(bug_id)
        except ValueError:
            raise InvalidBugId(
                "bug_id must be convertible to an integer: %s" % str(bug_id))

        try:
            remote_bug = self.bugs[bug_id]
        except KeyError:
            raise BugNotFound(bug_id)

        try:
            return '%(status)s:%(resolution)s' % remote_bug
        except KeyError:
            raise UnparseableBugData(
                "Remote bug %i does not define a status." % bug_id)

    def convertRemoteImportance(self, remote_importance):
        """See `ExternalBugTracker`.

        This method is implemented here as a stub to ensure that
        existing functionality is preserved. As a result,
        BugTaskImportance.UNKNOWN will always be returned.
        """
        return BugTaskImportance.UNKNOWN

    def convertRemoteStatus(self, remote_status):
        """See `IExternalBugTracker`."""
        # SourceForge statuses come in two parts: status and
        # resolution. Both of these are strings. We can look
        # them up in the form status_map[status][resolution]
        status_map = {
            # We use the open status as a fallback when we can't find an
            # exact mapping for the other statuses.
            'Open' : {
                None: BugTaskStatus.NEW,
                'Accepted': BugTaskStatus.CONFIRMED,
                'Duplicate': BugTaskStatus.CONFIRMED,
                'Fixed': BugTaskStatus.FIXCOMMITTED,
                'Invalid': BugTaskStatus.INVALID,
                'Later': BugTaskStatus.CONFIRMED,
                'Out of Date': BugTaskStatus.INVALID,
                'Postponed': BugTaskStatus.CONFIRMED,
                'Rejected': BugTaskStatus.WONTFIX,
                'Remind': BugTaskStatus.CONFIRMED,

                # Some custom SourceForge trackers misspell this, so we
                # deal with the syntactically incorrect version, too.
                "Won't Fix": BugTaskStatus.WONTFIX,
                'Wont Fix': BugTaskStatus.WONTFIX,
                'Works For Me': BugTaskStatus.INVALID,
            },

            'Closed': {
                None: BugTaskStatus.FIXRELEASED,
                'Accepted': BugTaskStatus.FIXCOMMITTED,
                'Fixed': BugTaskStatus.FIXRELEASED,
                'Postponed': BugTaskStatus.WONTFIX,
            },

            'Pending': {
                None: BugTaskStatus.INCOMPLETE,
                'Postponed': BugTaskStatus.WONTFIX,
            },
        }

        # We have to deal with situations where we can't get a
        # resolution to go with the status, so we define both even if we
        # can't get both from SourceForge.
        if ':' in remote_status:
            status, resolution = remote_status.split(':')

            if resolution == 'None':
                resolution = None
        else:
            status = remote_status
            resolution = None

        if status not in status_map:
            raise UnknownRemoteStatusError()

        local_status = status_map[status].get(
            resolution, status_map['Open'].get(resolution))
        if local_status is None:
            raise UnknownRemoteStatusError()
        else:
            return local_status


class RequestTracker(ExternalBugTracker):
    """`ExternalBugTracker` subclass for handling RT imports."""

    ticket_url = 'REST/1.0/ticket/%s/show'
    batch_url = 'REST/1.0/search/ticket/'
    batch_query_threshold = 1

    @property
    def credentials(self):
        """Return the authentication credentials needed to log in.

        If there are specific credentials for the current RT instance,
        these will be returned. Otherwise the RT default guest
        credentials (username and password of 'guest') will be returned.
        """
        credentials_map = {
            'rt.cpan.org': {'user': 'launchpad@launchpad.net',
                            'pass': 'th4t3'}}

        hostname = urlparse(self.baseurl)[1]
        try:
            return credentials_map[hostname]
        except KeyError:
            return {'user': 'guest', 'pass': 'guest'}

    def _logIn(self, opener):
        """Attempt to log in to the remote RT service.

        :param opener: An instance of urllib2.OpenerDirector
            to be used to connect to the remote server.

        If HTTPError or URLErrors are encountered at any point in this
        process, they will be raised to be caught at the callsite.

        This method is separate from the _opener property so as to allow
        us to test the _opener property without having to connect to a
        remote server.
        """
        # To log in to an RT instance we must pass a username and
        # password to its login form, as a user would from the web.
        opener.open('%s/' % self.baseurl, urllib.urlencode(
            self.credentials))

    @cachedproperty
    def _opener(self):
        """Return a urllib2.OpenerDirector for the remote RT instance.

        An attempt will be made to log in to the remote instance before
        the opener is returned. If logging in is not successful a
        BugTrackerConnectError will be raised
        """
        opener = urllib2.build_opener(urllib2.HTTPCookieProcessor())

        # Attempt to log in to the remote system. Raise an error if we
        # can't.
        try:
            self._logIn(opener)
        except (urllib2.HTTPError, urllib2.URLError), error:
            raise BugTrackerConnectError('%s/' % self.baseurl,
                "Unable to authenticate with remote RT service: "
                "Could not submit login form: " +
                error.message)

        return opener

    def urlopen(self, request, data=None):
        """Return a handle to a remote resource.

        This method overrides that of `ExternalBugTracker` so that the
        custom URL opener for RequestTracker instances can be used.
        """
        # We create our own opener so as to handle the RT authentication
        # cookies that need to be passed around.
        return self._opener.open(request, data)

    def getRemoteBug(self, bug_id):
        """See `ExternalBugTracker`."""
        ticket_url = self.ticket_url % str(bug_id)
        query_url = '%s/%s' % (self.baseurl, ticket_url)
        try:
            bug_data = self.urlopen(query_url)
        except urllib2.HTTPError, error:
            raise BugTrackerConnectError(ticket_url, error.message)

        # We use the first line of the response to ensure that we've
        # made a successful request.
        firstline = bug_data.readline().strip().split(' ')
        if firstline[1] != '200':
            # If anything goes wrong we raise a BugTrackerConnectError.
            # We included in the error message the status code and error
            # message returned by the server.
            raise BugTrackerConnectError(
                query_url,
                "Unable to retrieve bug %s. The remote server returned the "
                "following error: %s." %
                (str(bug_id), " ".join(firstline[1:])))

        # RT's REST interface returns tickets in RFC822 format, so we
        # can use the email module to parse them.
        bug = email.message_from_string(bug_data.read().strip())
        if bug.get('id') is None:
            return None, None
        else:
            bug_id = bug['id'].replace('ticket/', '')
            return int(bug_id), bug

    def getRemoteBugBatch(self, bug_ids):
        """See `ExternalBugTracker`."""
        # We need to ensure that all the IDs are strings first.
        id_list = [str(id) for id in bug_ids]
        query = "id = " + "OR id = ".join(id_list)

        query_url = '%s/%s' % (self.baseurl, self.batch_url)
        request_params = {'query': query, 'format': 'l'}
        try:
            bug_data = self.urlopen(query_url, urllib.urlencode(
                request_params))
        except urllib2.HTTPError, error:
            raise BugTrackerConnectError(query_url, error.message)

        # We use the first line of the response to ensure that we've
        # made a successful request.
        firstline = bug_data.readline().strip().split(' ')
        if firstline[1] != '200':
            # If anything goes wrong we raise a BugTrackerConnectError.
            # We included in the error message the status code and error
            # message returned by the server.
            bug_id_string = ", ".join([str(bug_id) for bug_id in bug_ids])
            raise BugTrackerConnectError(
                query_url,
                "Unable to retrieve bugs %s. The remote server returned the "
                "following error:  %s." %
                (bug_id_string, " ".join(firstline[1:])))

        # Tickets returned in RT multiline format are separated by lines
        # containing only --\n.
        tickets = bug_data.read().split("--\n")
        bugs = {}
        for ticket in tickets:
            ticket = ticket.strip()

            # RT's REST interface returns tickets in RFC822 format, so we
            # can use the email module to parse them.
            bug = email.message_from_string(ticket)

            # We only bother adding the bug to the bugs dict if we
            # actually have some data worth adding.
            if bug.get('id') is not None:
                bug_id = bug['id'].replace('ticket/', '')
                bugs[int(bug_id)] = bug

        return bugs

    def getRemoteStatus(self, bug_id):
        """Return the remote status of a given bug.

        See `ExternalBugTracker`.
        """
        try:
            bug_id = int(bug_id)
        except ValueError:
            raise InvalidBugId(
                "RequestTracker bug ids must be integers (was passed %r)"
                % bug_id)

        if bug_id not in self.bugs:
            raise BugNotFound(bug_id)

        return self.bugs[bug_id]['status']

    def getRemoteImportance(self, bug_id):
        """See `IExternalBugTracker`."""
        pass

    def convertRemoteImportance(self, remote_importance):
        """See `IExternalBugTracker`."""
        return UNKNOWN_REMOTE_IMPORTANCE

    def convertRemoteStatus(self, remote_status):
        """Convert an RT status into a Launchpad BugTaskStatus."""
        status_map = {
            'new': BugTaskStatus.NEW,
            'open': BugTaskStatus.CONFIRMED,
            'stalled': BugTaskStatus.CONFIRMED,
            'rejected': BugTaskStatus.INVALID,
            'resolved': BugTaskStatus.FIXRELEASED,}

        try:
            remote_status = remote_status.lower()
            return status_map[remote_status]
        except KeyError:
            raise UnknownRemoteStatusError()
<<<<<<< HEAD

=======
>>>>>>> ca838c9c
<|MERGE_RESOLUTION|>--- conflicted
+++ resolved
@@ -1732,7 +1732,3 @@
             return status_map[remote_status]
         except KeyError:
             raise UnknownRemoteStatusError()
-<<<<<<< HEAD
-
-=======
->>>>>>> ca838c9c
