# Copyright 2007 Canonical Ltd.  All rights reserved.

"""External bugtrackers."""

__metaclass__ = type
__all__ = [
    'BugNotFound',
    'BugTrackerConnectError',
    'BugWatchUpdateError',
    'BugWatchUpdateWarning',
    'ExternalBugTracker',
    'InvalidBugId',
    'Mantis',
    'MantisLoginHandler',
    'RequestTracker',
    'Roundup',
    'SourceForge',
    'Trac',
    'UnknownBugTrackerTypeError',
    'UnknownRemoteStatusError',
    'UnparseableBugData',
    'UnparseableBugTrackerVersion',
    'UnsupportedBugTrackerVersion',
    ]

import cgi
import csv
import email
import re
import socket
import urllib
import urllib2

from urlparse import urlunparse

import ClientCookie

from BeautifulSoup import BeautifulSoup, Comment, SoupStrainer
from zope.component import getUtility
from zope.interface import implements

from canonical.cachedproperty import cachedproperty
from canonical.config import config
from canonical.launchpad.interfaces import (
    BugTaskImportance, BugTaskStatus, BugWatchErrorType, IBugWatchSet,
    IExternalBugTracker, UNKNOWN_REMOTE_IMPORTANCE)
from canonical.launchpad.webapp.url import urlparse


# The user agent we send in our requests
LP_USER_AGENT = "Launchpad Bugscraper/0.2 (https://bugs.launchpad.net/)"


#
# Exceptions caught in scripts/checkwatches.py
#


class BugWatchUpdateError(Exception):
    """Base exception for when we fail to update watches for a tracker."""


class UnknownBugTrackerTypeError(BugWatchUpdateError):
    """Exception class to catch systems we don't have a class for yet."""

    def __init__(self, bugtrackertypename, bugtrackername):
        BugWatchUpdateError.__init__(self)
        self.bugtrackertypename = bugtrackertypename
        self.bugtrackername = bugtrackername

    def __str__(self):
        return self.bugtrackertypename


class UnsupportedBugTrackerVersion(BugWatchUpdateError):
    """The bug tracker version is not supported."""


class UnparseableBugTrackerVersion(BugWatchUpdateError):
    """The bug tracker version could not be parsed."""


class UnparseableBugData(BugWatchUpdateError):
    """The bug tracker provided bug data that could not be parsed."""


class BugTrackerConnectError(BugWatchUpdateError):
    """Exception class to catch misc errors contacting a bugtracker."""

    def __init__(self, url, error):
        BugWatchUpdateError.__init__(self)
        self.url = url
        self.error = str(error)

    def __str__(self):
        return "%s: %s" % (self.url, self.error)


#
# Exceptions caught locally
#


class BugWatchUpdateWarning(Exception):
    """An exception representing a warning.

    This is a flag exception for the benefit of the OOPS machinery.
    """


class InvalidBugId(BugWatchUpdateWarning):
    """The bug id wasn't in the format the bug tracker expected.

    For example, Bugzilla and debbugs expect the bug id to be an
    integer.
    """


class BugNotFound(BugWatchUpdateWarning):
    """The bug was not found in the external bug tracker."""


class UnknownRemoteStatusError(BugWatchUpdateWarning):
    """Raised when a remote bug's status isn't mapped to a `BugTaskStatus`."""


_exception_to_bugwatcherrortype = [
   (BugTrackerConnectError, BugWatchErrorType.CONNECTION_ERROR),
   (UnparseableBugData, BugWatchErrorType.UNPARSABLE_BUG),
   (UnparseableBugTrackerVersion, BugWatchErrorType.UNPARSABLE_BUG_TRACKER),
   (UnsupportedBugTrackerVersion, BugWatchErrorType.UNSUPPORTED_BUG_TRACKER),
   (UnknownBugTrackerTypeError, BugWatchErrorType.UNSUPPORTED_BUG_TRACKER),
   (socket.timeout, BugWatchErrorType.TIMEOUT)]

def get_bugwatcherrortype_for_error(error):
    """Return the correct `BugWatchErrorType` for a given error."""
    for exc_type, bugwatcherrortype in _exception_to_bugwatcherrortype:
        if isinstance(error, exc_type):
            return bugwatcherrortype
    else:
        return BugWatchErrorType.UNKNOWN


class ExternalBugTracker:
    """Base class for an external bug tracker."""

    implements(IExternalBugTracker)
    batch_size = None
    batch_query_threshold = config.checkwatches.batch_query_threshold
    import_comments = config.checkwatches.import_comments

    def __init__(self, baseurl):
        self.baseurl = baseurl.rstrip('/')

    def urlopen(self, request, data=None):
        return urllib2.urlopen(request, data)

    def initializeRemoteBugDB(self, bug_ids):
        """See `IExternalBugTracker`."""
        self.bugs = {}
        if len(bug_ids) > self.batch_query_threshold:
            self.bugs = self.getRemoteBugBatch(bug_ids)
        else:
            # XXX: 2007-08-24 Graham Binns
            #      It might be better to do this synchronously for the sake of
            #      handling timeouts nicely. For now, though, we do it
            #      sequentially for the sake of easing complexity and making
            #      testing easier.
            for bug_id in bug_ids:
                bug_id, remote_bug = self.getRemoteBug(bug_id)

                if bug_id is not None:
                    self.bugs[bug_id] = remote_bug

    def getRemoteBug(self, bug_id):
        """Retrieve and return a single bug from the remote database.

        The bug is returned as a tuple in the form (id, bug). This ensures
        that bug ids are formatted correctly for the current
        ExternalBugTracker. If no data can be found for bug_id, (None,
        None) will be returned.

        A BugTrackerConnectError will be raised if anything goes wrong.
        """
        raise NotImplementedError(self.getRemoteBug)

    def getRemoteBugBatch(self, bug_ids):
        """Retrieve and return a set of bugs from the remote database.

        A BugTrackerConnectError will be raised if anything goes wrong.
        """
        raise NotImplementedError(self.getRemoteBugBatch)

    def getRemoteImportance(self, bug_id):
        """Return the remote importance for the given bug id.

        Raise BugNotFound if the bug can't be found.
        Raise InvalidBugId if the bug id has an unexpected format.
        Raise UnparseableBugData if the bug data cannot be parsed.
        """
        # This method should be overridden by subclasses, so we raise a
        # NotImplementedError if this version of it gets called for some
        # reason.
        raise NotImplementedError(self.getRemoteImportance)

    def getRemoteStatus(self, bug_id):
        """Return the remote status for the given bug id.

        Raise BugNotFound if the bug can't be found.
        Raise InvalidBugId if the bug id has an unexpected format.
        """
        raise NotImplementedError(self.getRemoteStatus)

    def _fetchPage(self, page):
        """Fetch a page from the remote server.

        A BugTrackerConnectError will be raised if anything goes wrong.
        """
        try:
            return self.urlopen(page)
        except (urllib2.HTTPError, urllib2.URLError), val:
            raise BugTrackerConnectError(self.baseurl, val)

    def _getPage(self, page):
        """GET the specified page on the remote HTTP server."""
        # For some reason, bugs.kde.org doesn't allow the regular urllib
        # user-agent string (Python-urllib/2.x) to access their
        # bugzilla, so we send our own instead.
        request = urllib2.Request("%s/%s" % (self.baseurl, page),
                                  headers={'User-agent': LP_USER_AGENT})
        return self._fetchPage(request).read()

    def _postPage(self, page, form):
        """POST to the specified page.

        :form: is a dict of form variables being POSTed.
        """
        url = "%s/%s" % (self.baseurl, page)
        post_data = urllib.urlencode(form)
        request = urllib2.Request(url, headers={'User-agent': LP_USER_AGENT})
        url = self.urlopen(request, data=post_data)
        page_contents = url.read()
        return page_contents

<<<<<<< HEAD
    def _getBugWatch(self, bug_watch_id):
        """Return the bug watch with id `bug_watch_id`."""
        return getUtility(IBugWatchSet).get(bug_watch_id)

    def _getBugWatchesByRemoteBug(self, bug_watch_ids):
        """Returns a dictionary of bug watches mapped to remote bugs.

        For each bug watch id fetches the corresponding bug watch and
        appends it to a list of bug watches pointing to one remote
        bug - the key of the returned mapping."""
        bug_watches_by_remote_bug = {}
        for bug_watch_id in bug_watch_ids:
            bug_watch = self._getBugWatch(bug_watch_id)
            remote_bug = bug_watch.remotebug
            # There can be multiple bug watches pointing to the same
            # remote bug; because of that, we need to store lists of bug
            # watches related to the remote bug, and later update the
            # status of each one of them.
            if remote_bug not in bug_watches_by_remote_bug:
                bug_watches_by_remote_bug[remote_bug] = []
            bug_watches_by_remote_bug[remote_bug].append(bug_watch)
        return bug_watches_by_remote_bug

=======

#
# Debbugs
#

debbugsstatusmap = {'open':      BugTaskStatus.NEW,
                    'forwarded': BugTaskStatus.CONFIRMED,
                    'done':      BugTaskStatus.FIXRELEASED}


class DebBugsDatabaseNotFound(BugTrackerConnectError):
    """The Debian bug database was not found."""


class DebBugs(ExternalBugTracker):
    """A class that deals with communications with a debbugs db."""

    implements(ISupportsBugImport, ISupportsCommentImport)

    # We don't support different versions of debbugs.
    version = None
    debbugs_pl = os.path.join(
        os.path.dirname(debbugs.__file__), 'debbugs-log.pl')

    def __init__(self, baseurl, db_location=None):
        super(DebBugs, self).__init__(baseurl)
        if db_location is None:
            self.db_location = config.malone.debbugs_db_location
        else:
            self.db_location = db_location

        if not os.path.exists(os.path.join(self.db_location, 'db-h')):
            raise DebBugsDatabaseNotFound(
                self.db_location, '"db-h" not found.')

        # The debbugs database is split in two parts: a current
        # database, which is kept under the 'db-h' directory, and
        # the archived database, which is kept under 'archive'. The
        # archived database is used as a fallback, as you can see in
        # getRemoteStatus
        self.debbugs_db = debbugs.Database(
            self.db_location, self.debbugs_pl)
        if os.path.exists(os.path.join(self.db_location, 'archive')):
            self.debbugs_db_archive = debbugs.Database(
                self.db_location, self.debbugs_pl, subdir="archive")

    def initializeRemoteBugDB(self, bug_ids):
        """See `ExternalBugTracker`.

        This method is overridden (and left empty) here to avoid breakage when
        the continuous bug-watch checking spec is implemented.
        """

    def convertRemoteImportance(self, remote_importance):
        """See `ExternalBugTracker`.

        This method is implemented here as a stub to ensure that
        existing functionality is preserved. As a result,
        BugTaskImportance.UNKNOWN will always be returned.
        """
        return BugTaskImportance.UNKNOWN

    def convertRemoteStatus(self, remote_status):
        """Convert a debbugs status to a Malone status.

        A debbugs status consists of either two or three parts,
        separated with space; the status and severity, followed by
        optional tags. The tags are also separated with a space
        character.
        """
        parts = remote_status.split(' ')
        if len(parts) < 2:
            raise UnknownRemoteStatusError()

        status = parts[0]
        severity = parts[1]
        tags = parts[2:]

        # For the moment we convert only the status, not the severity.
        try:
            malone_status = debbugsstatusmap[status]
        except KeyError:
            raise UnknownRemoteStatusError()
        if status == 'open':
            confirmed_tags = [
                'help', 'confirmed', 'upstream', 'fixed-upstream']
            fix_committed_tags = ['pending', 'fixed', 'fixed-in-experimental']
            if 'moreinfo' in tags:
                malone_status = BugTaskStatus.INCOMPLETE
            for confirmed_tag in confirmed_tags:
                if confirmed_tag in tags:
                    malone_status = BugTaskStatus.CONFIRMED
                    break
            for fix_committed_tag in fix_committed_tags:
                if fix_committed_tag in tags:
                    malone_status = BugTaskStatus.FIXCOMMITTED
                    break
            if 'wontfix' in tags:
                malone_status = BugTaskStatus.WONTFIX

        return malone_status

    def _findBug(self, bug_id):
        if not bug_id.isdigit():
            raise InvalidBugId(
                "Debbugs bug number not an integer: %s" % bug_id)
        try:
            debian_bug = self.debbugs_db[int(bug_id)]
        except KeyError:
            # If we couldn't find it in the main database, there's
            # always the archive.
            try:
                debian_bug = self.debbugs_db_archive[int(bug_id)]
            except KeyError:
                raise BugNotFound(bug_id)

        return debian_bug

    def _loadLog(self, debian_bug):
        """Load the debbugs comment log for a given bug.

        This method is analogous to _findBug() in that if the comment
        log cannot be loaded from the main database it will attempt to
        load the log from the archive database.

        If no comment log can be found, a debbugs.LogParseFailed error
        will be raised.
        """
        # If we can't find the log in the main database we try the
        # archive.
        try:
            self.debbugs_db.load_log(debian_bug)
        except debbugs.LogParseFailed:
            # If there is no log for this bug in the archive a
            # LogParseFailed error will be raised. However, we let that
            # propagate upwards since we need to make the callsite deal
            # with the fact that there's no log to parse.
            self.debbugs_db_archive.load_log(debian_bug)

    def getRemoteImportance(self, bug_id):
        """See `ExternalBugTracker`.

        This method is implemented here as a stub to ensure that
        existing functionality is preserved. As a result,
        UNKNOWN_REMOTE_IMPORTANCE will always be returned.
        """
        return UNKNOWN_REMOTE_IMPORTANCE

    def getRemoteStatus(self, bug_id):
        """See ExternalBugTracker."""
        debian_bug = self._findBug(bug_id)
        if not debian_bug.severity:
            # 'normal' is the default severity in debbugs.
            severity = 'normal'
        else:
            severity = debian_bug.severity
        new_remote_status = ' '.join(
            [debian_bug.status, severity] + debian_bug.tags)
        return new_remote_status

    def getBugReporter(self, remote_bug):
        """See ISupportsBugImport."""
        debian_bug = self._findBug(remote_bug)
        reporter_name, reporter_email = parseaddr(debian_bug.originator)
        return reporter_name, reporter_email

    def getBugTargetName(self, remote_bug):
        """See ISupportsBugImport."""
        debian_bug = self._findBug(remote_bug)
        return debian_bug.package

    def getBugSummaryAndDescription(self, remote_bug):
        """See ISupportsBugImport."""
        debian_bug = self._findBug(remote_bug)
        return debian_bug.subject, debian_bug.description

    def getCommentIds(self, bug_watch):
        """See `ISupportsCommentImport`."""
        debian_bug = self._findBug(bug_watch.remotebug)
        self._loadLog(debian_bug)

        comment_ids = []
        for comment in debian_bug.comments:
            parsed_comment = email.message_from_string(comment)
            comment_ids.append(parsed_comment['message-id'])

        return comment_ids

    def getPosterForComment(self, bug_watch, comment_id):
        """See `ISupportsCommentImport`."""
        debian_bug = self._findBug(bug_watch.remotebug)
        self._loadLog(debian_bug)

        for comment in debian_bug.comments:
            parsed_comment = email.message_from_string(comment)
            if parsed_comment['message-id'] == comment_id:
                return parseaddr(parsed_comment['from'])

    def getMessageForComment(self, bug_watch, comment_id, poster):
        """See `ISupportsCommentImport`."""
        debian_bug = self._findBug(bug_watch.remotebug)
        self._loadLog(debian_bug)

        for comment in debian_bug.comments:
            parsed_comment = email.message_from_string(comment)
            if parsed_comment['message-id'] == comment_id:
                message = getUtility(IMessageSet).fromEmail(comment, poster,
                    parsed_message=parsed_comment)

                commit()
                return message
>>>>>>> dfccd462

#
# Mantis
#

class MantisLoginHandler(ClientCookie.HTTPRedirectHandler):
    """Handler for ClientCookie.build_opener to automatically log-in
    to Mantis anonymously if needed.

    The ALSA bug tracker is the only tested Mantis installation that
    actually needs this. For ALSA bugs, the dance is like so:

      1. We request bug 3301 ('jack sensing problem'):
           https://bugtrack.alsa-project.org/alsa-bug/view.php?id=3301

      2. Mantis redirects us to:
           .../alsa-bug/login_page.php?return=%2Falsa-bug%2Fview.php%3Fid%3D3301

      3. We notice this, rewrite the query, and skip to login.php:
           .../alsa-bug/login.php?return=%2Falsa-bug%2Fview.php%3Fid%3D3301&username=guest&password=guest

      4. Mantis accepts our credentials then redirects us to the bug
         view page via a cookie test page (login_cookie_test.php)
    """

    def rewrite_url(self, url):
        scheme, host, path, params, query, fragment = urlparse(url)

        # If we can, skip the login page and submit credentials
        # directly. The query should contain a 'return' parameter
        # which, if our credentials are accepted, means we'll be
        # redirected back from whence we came. In other words, we'll
        # end up back at the bug page we first requested.
        login_page = '/login_page.php'
        if path.endswith(login_page):
            path = path[:-len(login_page)] + '/login.php'
            query = cgi.parse_qs(query, True)
            query['username'] = query['password'] = ['guest']
            if 'return' not in query:
                raise BugWatchUpdateWarning(
                    "Mantis redirected us to the login page "
                    "but did not set a return path.")

            query = urllib.urlencode(query, True)
            url = urlunparse(
                (scheme, host, path, params, query, fragment))

        # XXX: Previous versions of the Mantis external bug tracker
        # fetched login_anon.php in addition to the login.php method
        # above, but none of the Mantis installations tested actually
        # needed this. For example, the ALSA bugtracker actually
        # issues an error "Your account may be disabled" when
        # accessing this page. For now it's better to *not* try this
        # page because we may end up annoying admins with spurious
        # login attempts. -- Gavin Panella, 2007-08-28.

        return url

    def redirect_request(self, newurl, req, fp, code, msg, headers):
        # XXX: Gavin Panella 2007-08-27: The argument order here is
        # different from that in urllib2.HTTPRedirectHandler.
        # ClientCookie is meant to mimic urllib2 (and does subclass
        # it), so this is probably a bug.

        return ClientCookie.HTTPRedirectHandler.redirect_request(
            self, self.rewrite_url(newurl), req, fp, code, msg, headers)


class Mantis(ExternalBugTracker):
    """An `ExternalBugTracker` for dealing with Mantis instances.

    For a list of tested Mantis instances and their behaviour when
    exported from, see http://launchpad.canonical.com/MantisBugtrackers.
    """

    # Custom opener that automatically sends anonymous credentials to
    # Mantis if (and only if) needed.
    _opener = ClientCookie.build_opener(MantisLoginHandler)

    def urlopen(self, request, data=None):
        # We use ClientCookie to make following cookies transparent.
        # This is required for certain bugtrackers that require
        # cookies that actually do anything (as is the case with
        # Mantis). It's basically a drop-in replacement for
        # urllib2.urlopen() that tracks cookies. We also have a
        # customised ClientCookie opener to handle transparent
        # authentication.
        return self._opener.open(request, data)

    @cachedproperty
    def csv_data(self):
        """Attempt to retrieve a CSV export from the remote server.

        If the export fails (i.e. the response is 0-length), None will
        be returned.
        """
        # Next step is getting our query filter cookie set up; we need
        # to do this weird submit in order to get the closed bugs
        # included in the results; the default Mantis filter excludes
        # them. It's unlikely that all these parameters are actually
        # necessary, but it's easy to prepare the complete set from a
        # view_all_bugs.php form dump so let's keep it complete.
        data = {
           'type': '1',
           'page_number': '1',
           'view_type': 'simple',
           'reporter_id[]': '0',
           'user_monitor[]': '0',
           'handler_id[]': '0',
           'show_category[]': '0',
           'show_severity[]': '0',
           'show_resolution[]': '0',
           'show_profile[]': '0',
           'show_status[]': '0',
           # Some of the more modern Mantis trackers use
           # a value of 'hide_status[]': '-2' here but it appears that
           # [none] works. Oops, older Mantis uses 'none' here. Gross!
           'hide_status[]': '[none]',
           'show_build[]': '0',
           'show_version[]': '0',
           'fixed_in_version[]': '0',
           'show_priority[]': '0',
           'per_page': '50',
           'view_state': '0',
           'sticky_issues': 'on',
           'highlight_changed': '6',
           'relationship_type': '-1',
           'relationship_bug': '0',
           # Hack around the fact that the sorting parameter has
           # changed over time.
           'sort': 'last_updated',
           'sort_0': 'last_updated',
           'dir': 'DESC',
           'dir_0': 'DESC',
           'search': '',
           'filter': 'Apply Filter',
        }
        self.page = self._postPage("view_all_set.php?f=3", data)

        # Finally grab the full CSV export, which uses the
        # MANTIS_VIEW_ALL_COOKIE set in the previous step to specify
        # what's being viewed.
        csv_data = self._getPage("csv_export.php")

        if not csv_data:
            return None
        else:
            return csv_data

    def canUseCSVExports(self):
        """Return True if a Mantis instance supports CSV exports.

        If the Mantis instance cannot or does not support CSV exports,
        False will be returned.
        """
        return self.csv_data is not None

    def initializeRemoteBugDB(self, bug_ids):
        """See `ExternalBugTracker`.

        This method is overridden so that it can take into account the
        fact that not all Mantis instances support CSV exports. In
        those cases all bugs will be imported individually, regardless
        of how many there are.
        """
        self.bugs = {}

        if (len(bug_ids) > self.batch_query_threshold and
            self.canUseCSVExports()):
            # We only query for batches of bugs if the remote Mantis
            # instance supports CSV exports, otherwise we default to
            # screen-scraping on a per bug basis regardless of how many bugs
            # there are to retrieve.
            self.bugs = self.getRemoteBugBatch(bug_ids)
        else:
            for bug_id in bug_ids:
                bug_id, remote_bug = self.getRemoteBug(bug_id)

                if bug_id is not None:
                    self.bugs[bug_id] = remote_bug

    def getRemoteBug(self, bug_id):
        """See `ExternalBugTracker`."""
        # Only parse tables to save time and memory. If we didn't have
        # to check for application errors in the page (using
        # _checkForApplicationError) then we could be much more
        # specific than this.
        bug_page = BeautifulSoup(
            self._getPage('view.php?id=%s' % bug_id),
            convertEntities=BeautifulSoup.HTML_ENTITIES,
            parseOnlyThese=SoupStrainer('table'))

        app_error = self._checkForApplicationError(bug_page)
        if app_error:
            app_error_code, app_error_message = app_error
            # 1100 is ERROR_BUG_NOT_FOUND in Mantis (see
            # mantisbt/core/constant_inc.php).
            if app_error_code == '1100':
                return None, None
            else:
                raise BugWatchUpdateError(
                    "Mantis APPLICATION ERROR #%s: %s" % (
                    app_error_code, app_error_message))

        bug = {
            'id': bug_id,
            'status': self._findValueRightOfKey(bug_page, 'Status'),
            'resolution': self._findValueRightOfKey(bug_page, 'Resolution')}

        return int(bug_id), bug

    def getRemoteBugBatch(self, bug_ids):
        """See `ExternalBugTracker`."""
        # You may find this zero in "\r\n0" funny. Well I don't. This is
        # to work around the fact that Mantis' CSV export doesn't cope
        # with the fact that the bug summary can contain embedded "\r\n"
        # characters! I don't see a better way to handle this short of
        # not using the CSV module and forcing all lines to have the
        # same number as fields as the header.
        # XXX: kiko 2007-07-05: Report Mantis bug.
        # XXX: allenap 2007-09-06: Reported in LP as bug #137780.
        csv_data = self.csv_data.strip().split("\r\n0")

        if not csv_data:
            raise UnparseableBugData("Empty CSV for %s" % self.baseurl)

        # Clean out stray, unquoted newlines inside csv_data to avoid
        # the CSV module blowing up.
        csv_data = [s.replace("\r", "") for s in csv_data]
        csv_data = [s.replace("\n", "") for s in csv_data]

        # The first line of the CSV file is the header. We need to read
        # it because different Mantis instances have different header
        # ordering and even different columns in the export.
        self.headers = [h.lower() for h in csv_data.pop(0).split(",")]
        if len(self.headers) < 2:
            raise UnparseableBugData("CSV header mangled: %r" % self.headers)

        if not csv_data:
            # A file with a header and no bugs is also useless.
            raise UnparseableBugData("CSV for %s contained no bugs!"
                                     % self.baseurl)

        try:
            bugs = {}
            # Using the CSV reader is pretty much essential since the
            # data that comes back can include title text which can in
            # turn contain field separators -- you don't want to handle
            # the unquoting yourself.
            for bug_line in csv.reader(csv_data):
                bug = self._processCSVBugLine(bug_line)
                bugs[int(bug['id'])] = bug

            return bugs

        except csv.Error, error:
            raise UnparseableBugData(
                "Exception parsing CSV file: %s." % error)

    def _processCSVBugLine(self, bug_line):
        """Processes a single line of the CSV.

        Adds the bug it represents to self.bugs.
        """
        required_fields = ['id', 'status', 'resolution']
        bug = {}
        for header in self.headers:
            try:
                data = bug_line.pop(0)
            except IndexError:
                self.warning("Line '%r' incomplete." % bug_line)
                return
            bug[header] = data
        for field in required_fields:
            if field not in bug:
                self.warning("Bug %s lacked field '%r'." % (bug['id'], field))
                return
            try:
                # See __init__ for an explanation of why we use integer
                # IDs in the internal data structure.
                bug_id = int(bug['id'])
            except ValueError:
                self.warning("Encountered invalid bug ID: %r." % bug['id'])
                return

        return bug

    def _checkForApplicationError(self, page_soup):
        """If Mantis does not find the bug it still returns a 200 OK
        response, so we need to look into the page to figure it out.

        If there is no error, None is returned.

        If there is an error, a 2-tuple of (code, message) is
        returned, both unicode strings.
        """
        app_error = page_soup.find(
            text=lambda node: (node.startswith('APPLICATION ERROR ')
                               and node.parent['class'] == 'form-title'
                               and not isinstance(node, Comment)))
        if app_error:
            app_error_code = ''.join(c for c in app_error if c.isdigit())
            app_error_message = app_error.findNext('p')
            if app_error_message is not None:
                app_error_message = app_error_message.string
            return app_error_code, app_error_message

        return None

    def _findValueRightOfKey(self, page_soup, key):
        """Scrape a value from a Mantis bug view page where the value
        is displayed to the right of the key.

        The Mantis bug view page uses HTML tables for both layout and
        representing tabular data, often within the same table. This
        method assumes that the key and value are on the same row,
        adjacent to one another, with the key preceeding the value:

        ...
        <td>Key</td>
        <td>Value</td>
        ...

        This method does not compensate for colspan or rowspan.
        """
        key_node = page_soup.find(
            text=lambda node: (node.strip() == key
                               and not isinstance(node, Comment)))
        if key_node is None:
            raise UnparseableBugData(
                "Key %r not found." % (key,))

        value_cell = key_node.findNext('td')
        if value_cell is None:
            raise UnparseableBugData(
                "Value cell for key %r not found." % (key,))

        value_node = value_cell.string
        if value_node is None:
            raise UnparseableBugData(
                "Value for key %r not found." % (key,))

        return value_node.strip()

    def _findValueBelowKey(self, page_soup, key):
        """Scrape a value from a Mantis bug view page where the value
        is displayed directly below the key.

        The Mantis bug view page uses HTML tables for both layout and
        representing tabular data, often within the same table. This
        method assumes that the key and value are within the same
        column on adjacent rows, with the key preceeding the value:

        ...
        <tr>...<td>Key</td>...</tr>
        <tr>...<td>Value</td>...</tr>
        ...

        This method does not compensate for colspan or rowspan.
        """
        key_node = page_soup.find(
            text=lambda node: (node.strip() == key
                               and not isinstance(node, Comment)))
        if key_node is None:
            raise UnparseableBugData(
                "Key %r not found." % (key,))

        key_cell = key_node.parent
        if key_cell is None:
            raise UnparseableBugData(
                "Cell for key %r not found." % (key,))

        key_row = key_cell.parent
        if key_row is None:
            raise UnparseableBugData(
                "Row for key %r not found." % (key,))

        try:
            key_pos = key_row.findAll('td').index(key_cell)
        except ValueError:
            raise UnparseableBugData(
                "Key cell in row for key %r not found." % (key,))

        value_row = key_row.findNextSibling('tr')
        if value_row is None:
            raise UnparseableBugData(
                "Value row for key %r not found." % (key,))

        value_cell = value_row.findAll('td')[key_pos]
        if value_cell is None:
            raise UnparseableBugData(
                "Value cell for key %r not found." % (key,))

        value_node = value_cell.string
        if value_node is None:
            raise UnparseableBugData(
                "Value for key %r not found." % (key,))

        return value_node.strip()

    def getRemoteImportance(self, bug_id):
        """See `ExternalBugTracker`.

        This method is implemented here as a stub to ensure that
        existing functionality is preserved. As a result,
        UNKNOWN_REMOTE_IMPORTANCE will always be returned.
        """
        return UNKNOWN_REMOTE_IMPORTANCE

    def getRemoteStatus(self, bug_id):
        if not bug_id.isdigit():
            raise InvalidBugId(
                "Mantis (%s) bug number not an integer: %s" % (
                    self.baseurl, bug_id))

        try:
            bug = self.bugs[int(bug_id)]
        except KeyError:
            raise BugNotFound(bug_id)

        # Use a colon and a space to join status and resolution because
        # there is a chance that statuses contain spaces, and because
        # it makes display of the data nicer.
        return "%(status)s: %(resolution)s" % bug

    def _getStatusFromCSV(self, bug_id):
        try:
            bug = self.bugs[int(bug_id)]
        except KeyError:
            raise BugNotFound(bug_id)
        else:
            return bug['status'], bug['resolution']

    def convertRemoteImportance(self, remote_importance):
        """See `ExternalBugTracker`.

        This method is implemented here as a stub to ensure that
        existing functionality is preserved. As a result,
        BugTaskImportance.UNKNOWN will always be returned.
        """
        return BugTaskImportance.UNKNOWN

    def convertRemoteStatus(self, status_and_resolution):
        remote_status, remote_resolution = status_and_resolution.split(
            ": ", 1)

        if remote_status == 'assigned':
            return BugTaskStatus.INPROGRESS
        if remote_status == 'feedback':
            return BugTaskStatus.INCOMPLETE
        if remote_status in ['new']:
            return BugTaskStatus.NEW
        if remote_status in ['confirmed', 'acknowledged']:
            return BugTaskStatus.CONFIRMED
        if remote_status in ['resolved', 'closed']:
            if remote_resolution == 'fixed':
                return BugTaskStatus.FIXRELEASED
            if remote_resolution == 'reopened':
                return BugTaskStatus.NEW
            if remote_resolution in ["unable to reproduce", "not fixable",
                                     'suspended']:
                return BugTaskStatus.INVALID
            if remote_resolution == "won't fix":
                return BugTaskStatus.WONTFIX
            if remote_resolution == 'duplicate':
                # XXX: kiko 2007-07-05: Follow duplicates
                return BugTaskStatus.INVALID
            if remote_resolution in ['open', 'no change required']:
                # XXX: kiko 2007-07-05: Pretty inconsistently used
                return BugTaskStatus.FIXRELEASED

        raise UnknownRemoteStatusError()


class Trac(ExternalBugTracker):
    """An ExternalBugTracker instance for handling Trac bugtrackers."""

    ticket_url = 'ticket/%i?format=csv'
    batch_url = 'query?%s&order=resolution&format=csv'
    batch_query_threshold = 10

    def supportsSingleExports(self, bug_ids):
        """Return True if the Trac instance provides CSV exports for single
        tickets, False otherwise.

        :bug_ids: A list of bug IDs that we can use for discovery purposes.
        """
        valid_ticket = False
        html_ticket_url = '%s/%s' % (
            self.baseurl, self.ticket_url.replace('?format=csv', ''))

        bug_ids = list(bug_ids)
        while not valid_ticket and len(bug_ids) > 0:
            try:
                # We try to retrive the ticket in HTML form, since that will
                # tell us whether or not it is actually a valid ticket
                ticket_id = int(bug_ids.pop())
                html_data = self.urlopen(html_ticket_url % ticket_id)
            except (ValueError, urllib2.HTTPError):
                # If we get an HTTP error we can consider the ticket to be
                # invalid. If we get a ValueError then the ticket_id couldn't
                # be intified and it's of no use to us anyway.
                pass
            else:
                # If we didn't get an error we can try to get the ticket in
                # CSV form. If this fails then we can consider single ticket
                # exports to be unsupported.
                try:
                    csv_data = self.urlopen(
                        "%s/%s" % (self.baseurl, self.ticket_url % ticket_id))
                    return csv_data.headers.subtype == 'csv'
                except (urllib2.HTTPError, urllib2.URLError):
                    return False
        else:
            # If we reach this point then we likely haven't had any valid
            # tickets or something else is wrong. Either way, we can only
            # assume that CSV exports of single tickets aren't supported.
            return False

    def getRemoteBug(self, bug_id):
        """See `ExternalBugTracker`."""
        bug_id = int(bug_id)
        query_url = "%s/%s" % (self.baseurl, self.ticket_url % bug_id)
        reader = csv.DictReader(self._fetchPage(query_url))
        return (bug_id, reader.next())

    def getRemoteBugBatch(self, bug_ids):
        """See `ExternalBugTracker`."""
        id_string = '&'.join(['id=%s' % id for id in bug_ids])
        query_url = "%s/%s" % (self.baseurl, self.batch_url % id_string)
        remote_bugs = csv.DictReader(self._fetchPage(query_url))

        bugs = {}
        for remote_bug in remote_bugs:
            # We're only interested in the bug if it's one of the ones in
            # bug_ids, just in case we get all the tickets in the Trac
            # instance back instead of only the ones we want.
            if remote_bug['id'] not in bug_ids:
                continue

            bugs[int(remote_bug['id'])] = remote_bug

        return bugs

    def initializeRemoteBugDB(self, bug_ids):
        """See `ExternalBugTracker`.

        This method overrides ExternalBugTracker.initializeRemoteBugDB()
        so that the remote Trac instance's support for single ticket
        exports can be taken into account.

        If the URL specified for the bugtracker is not valid a
        BugTrackerConnectError will be raised.
        """
        self.bugs = {}
        # When there are less than batch_query_threshold bugs to update
        # we make one request per bug id to the remote bug tracker,
        # providing it supports CSV exports per-ticket. If the Trac
        # instance doesn't support exports-per-ticket we fail over to
        # using the batch export method for retrieving bug statuses.
        if (len(bug_ids) < self.batch_query_threshold and
            self.supportsSingleExports(bug_ids)):
            for bug_id in bug_ids:
                # If we can't get the remote bug for any reason a
                # BugTrackerConnectError will be raised at this point.
                remote_id, remote_bug = self.getRemoteBug(bug_id)
                self.bugs[remote_id] = remote_bug

        # For large lists of bug ids we retrieve bug statuses as a batch
        # from the remote bug tracker so as to avoid effectively DOSing
        # it.
        else:
            self.bugs = self.getRemoteBugBatch(bug_ids)

    def getRemoteImportance(self, bug_id):
        """See `ExternalBugTracker`.

        This method is implemented here as a stub to ensure that
        existing functionality is preserved. As a result,
        UNKNOWN_REMOTE_IMPORTANCE will always be returned.
        """
        return UNKNOWN_REMOTE_IMPORTANCE

    def getRemoteStatus(self, bug_id):
        """Return the remote status for the given bug id.

        Raise BugNotFound if the bug can't be found.
        Raise InvalidBugId if the bug id has an unexpected format.
        """
        try:
            bug_id = int(bug_id)
        except ValueError:
            raise InvalidBugId(
                "bug_id must be convertable an integer: %s" % str(bug_id))

        try:
            remote_bug = self.bugs[bug_id]
        except KeyError:
            raise BugNotFound(bug_id)

        # If the bug has a valid resolution as well as a status then we return
        # that, since it's more informative than the status field on its own.
        if (remote_bug.has_key('resolution') and
            remote_bug['resolution'] not in ['', '--', None]):
            return remote_bug['resolution']
        else:
            try:
                return remote_bug['status']
            except KeyError:
                # Some Trac instances don't include the bug status in their
                # CSV exports. In those cases we raise a error.
                raise UnknownRemoteStatusError()

    def convertRemoteImportance(self, remote_importance):
        """See `ExternalBugTracker`.

        This method is implemented here as a stub to ensure that
        existing functionality is preserved. As a result,
        BugTaskImportance.UNKNOWN will always be returned.
        """
        return BugTaskImportance.UNKNOWN

    def convertRemoteStatus(self, remote_status):
        """See `IExternalBugTracker`"""
        status_map = {
            'accepted': BugTaskStatus.CONFIRMED,
            'assigned': BugTaskStatus.CONFIRMED,
            # XXX: 2007-08-06 Graham Binns:
            #      We should follow dupes if possible.
            'duplicate': BugTaskStatus.CONFIRMED,
            'fixed': BugTaskStatus.FIXRELEASED,
            'closed': BugTaskStatus.FIXRELEASED,
            'invalid': BugTaskStatus.INVALID,
            'new': BugTaskStatus.NEW,
            'open': BugTaskStatus.NEW,
            'reopened': BugTaskStatus.NEW,
            'wontfix': BugTaskStatus.WONTFIX,
            'worksforme': BugTaskStatus.INVALID,
        }

        try:
            return status_map[remote_status]
        except KeyError:
            raise UnknownRemoteStatusError()


class Roundup(ExternalBugTracker):
    """An ExternalBugTracker descendant for handling Roundup bug trackers."""

    def __init__(self, baseurl):
        """Create a new Roundup instance.

        :bugtracker: The Roundup bugtracker.

        If the bug tracker's baseurl is one which points to
        bugs.python.org, the behaviour of the Roundup bugtracker will be
        different from that which it exhibits to every other Roundup bug
        tracker, since the Python Roundup instance is very specific to
        Python and in fact behaves rather more like SourceForge than
        Roundup.
        """
        super(Roundup, self).__init__(baseurl)

        if self.isPython():
            # The bug export URLs differ only from the base Roundup ones
            # insofar as they need to include the resolution column in
            # order for us to be able to successfully export it.
            self.single_bug_export_url = (
                "issue?@action=export_csv&@columns=title,id,activity,"
                "status,resolution&@sort=id&@group=priority&@filter=id"
                "&@pagesize=50&@startwith=0&id=%i")
            self.batch_bug_export_url = (
                "issue?@action=export_csv&@columns=title,id,activity,"
                "status,resolution&@sort=activity&@group=priority"
                "&@pagesize=50&@startwith=0")
        else:
            # XXX: 2007-08-29 Graham Binns
            #      I really don't like these URLs but Roundup seems to
            #      be very sensitive to changing them. These are the
            #      only ones that I can find that work consistently on
            #      all the roundup instances I can find to test them
            #      against, but I think that refining these should be
            #      looked into at some point.
            self.single_bug_export_url = (
                "issue?@action=export_csv&@columns=title,id,activity,"
                "status&@sort=id&@group=priority&@filter=id"
                "&@pagesize=50&@startwith=0&id=%i")
            self.batch_bug_export_url = (
                "issue?@action=export_csv&@columns=title,id,activity,"
                "status&@sort=activity&@group=priority&@pagesize=50"
                "&@startwith=0")

    @property
    def status_map(self):
        """Return the remote status -> BugTaskStatus mapping for the
        current remote bug tracker.
        """
        if self.isPython():
            # Python bugtracker statuses come in two parts: status and
            # resolution. Both of these are integer values. We can look
            # them up in the form status_map[status][resolution]
            return {
                # Open issues (status=1). We also use this as a fallback
                # for statuses 2 and 3, for which the mappings are
                # different only in a few instances.
                1: {
                    None: BugTaskStatus.NEW,       # No resolution
                    1: BugTaskStatus.CONFIRMED,    # Resolution: accepted
                    2: BugTaskStatus.CONFIRMED,    # Resolution: duplicate
                    3: BugTaskStatus.FIXCOMMITTED, # Resolution: fixed
                    4: BugTaskStatus.INVALID,      # Resolution: invalid
                    5: BugTaskStatus.CONFIRMED,    # Resolution: later
                    6: BugTaskStatus.INVALID,      # Resolution: out-of-date
                    7: BugTaskStatus.CONFIRMED,    # Resolution: postponed
                    8: BugTaskStatus.WONTFIX,      # Resolution: rejected
                    9: BugTaskStatus.CONFIRMED,    # Resolution: remind
                    10: BugTaskStatus.WONTFIX,     # Resolution: wontfix
                    11: BugTaskStatus.INVALID},    # Resolution: works for me

                # Closed issues (status=2)
                2: {
                    None: BugTaskStatus.WONTFIX,   # No resolution
                    1: BugTaskStatus.FIXCOMMITTED, # Resolution: accepted
                    3: BugTaskStatus.FIXRELEASED,  # Resolution: fixed
                    7: BugTaskStatus.WONTFIX},     # Resolution: postponed

                # Pending issues (status=3)
                3: {
                    None: BugTaskStatus.INCOMPLETE,# No resolution
                    7: BugTaskStatus.WONTFIX},     # Resolution: postponed
            }

        else:
            # Our mapping of Roundup => Launchpad statuses.  Roundup
            # statuses are integer-only and highly configurable.
            # Therefore we map the statuses available by default so that
            # they can be overridden by subclassing the Roundup class.
            return {
                1: BugTaskStatus.NEW,          # Roundup status 'unread'
                2: BugTaskStatus.CONFIRMED,    # Roundup status 'deferred'
                3: BugTaskStatus.INCOMPLETE,   # Roundup status 'chatting'
                4: BugTaskStatus.INCOMPLETE,   # Roundup status 'need-eg'
                5: BugTaskStatus.INPROGRESS,   # Roundup status 'in-progress'
                6: BugTaskStatus.INPROGRESS,   # Roundup status 'testing'
                7: BugTaskStatus.FIXCOMMITTED, # Roundup status 'done-cbb'
                8: BugTaskStatus.FIXRELEASED,} # Roundup status 'resolved'

    def isPython(self):
        """Return True if the remote bug tracker is at bugs.python.org.

        Return False otherwise.
        """
        return 'bugs.python.org' in self.baseurl

    def _getBug(self, bug_id):
        """Return the bug with the ID bug_id from the internal bug list.

        :param bug_id: The ID of the remote bug to return.
        :type bug_id: int

        BugNotFound will be raised if the bug does not exist.
        InvalidBugId will be raised if bug_id is not of a valid format.
        """
        try:
            bug_id = int(bug_id)
        except ValueError:
            raise InvalidBugId(
                "bug_id must be convertible an integer: %s." % str(bug_id))

        try:
            return self.bugs[bug_id]
        except KeyError:
            raise BugNotFound(bug_id)

    def getRemoteBug(self, bug_id):
        """See `ExternalBugTracker`."""
        bug_id = int(bug_id)
        query_url = '%s/%s' % (
            self.baseurl, self.single_bug_export_url % bug_id)
        reader = csv.DictReader(self._fetchPage(query_url))
        return (bug_id, reader.next())

    def getRemoteBugBatch(self, bug_ids):
        """See `ExternalBugTracker`"""
        # XXX: 2007-08-28 Graham Binns
        #      At present, Roundup does not support exporting only a
        #      subset of bug ids as a batch (launchpad bug 135317). When
        #      this bug is fixed we need to change this method to only
        #      export the bug ids needed rather than hitting the remote
        #      tracker for a potentially massive number of bugs.
        query_url = '%s/%s' % (self.baseurl, self.batch_bug_export_url)
        remote_bugs = csv.DictReader(self._fetchPage(query_url))
        bugs = {}
        for remote_bug in remote_bugs:
            # We're only interested in the bug if it's one of the ones in
            # bug_ids.
            if remote_bug['id'] not in bug_ids:
                continue

            bugs[int(remote_bug['id'])] = remote_bug

        return bugs

    def getRemoteImportance(self, bug_id):
        """See `ExternalBugTracker`.

        This method is implemented here as a stub to ensure that
        existing functionality is preserved. As a result,
        UNKNOWN_REMOTE_IMPORTANCE will always be returned.
        """
        return UNKNOWN_REMOTE_IMPORTANCE

    def getRemoteStatus(self, bug_id):
        """See `ExternalBugTracker`."""
        remote_bug = self._getBug(bug_id)
        if self.isPython():
            # A remote bug must define a status and a resolution, even
            # if that resolution is 'None', otherwise we can't
            # accurately assign a BugTaskStatus to it.
            try:
                status = remote_bug['status']
                resolution = remote_bug['resolution']
            except KeyError:
                raise UnparseableBugData(
                    "Remote bug %s does not define both a status and a "
                    "resolution." % bug_id)

            # Remote status is stored as a string, so for sanity's sake
            # we return an easily-parseable string.
            return '%s:%s' % (status, resolution)

        else:
            try:
                return remote_bug['status']
            except KeyError:
                raise UnparseableBugData(
                    "Remote bug %s does not define a status.")

    def convertRemoteImportance(self, remote_importance):
        """See `ExternalBugTracker`.

        This method is implemented here as a stub to ensure that
        existing functionality is preserved. As a result,
        BugTaskImportance.UNKNOWN will always be returned.
        """
        return BugTaskImportance.UNKNOWN

    def convertRemoteStatus(self, remote_status):
        """See `IExternalBugTracker`."""
        if self.isPython():
            return self._convertPythonRemoteStatus(remote_status)
        else:
            try:
                return self.status_map[int(remote_status)]
            except (KeyError, ValueError):
                raise UnknownRemoteStatusError()

    def _convertPythonRemoteStatus(self, remote_status):
        """Convert a Python bug status into a BugTaskStatus.

        :remote_status: A bugs.python.org status string in the form
            '<status>:<resolution>', where status is an integer and
            resolution is an integer or None. An AssertionError will be
            raised if these conditions are not met.
        """
        try:
            status, resolution = remote_status.split(':')
        except ValueError:
            raise AssertionError(
                "The remote status must be a string of the form "
                "<status>:<resolution>.")

        try:
            status = int(status)

            # If we can't find the status in our status map we can give
            # up now.
            if not self.status_map.has_key(status):
                raise UnknownRemoteStatusError()
        except ValueError:
            raise AssertionError("The remote status must be an integer.")

        if resolution.isdigit():
            resolution = int(resolution)
        elif resolution == 'None':
            resolution = None
        else:
            raise AssertionError(
                "The resolution must be an integer or 'None'.")

        # We look the status/resolution mapping up first in the status's
        # dict then in the dict for status #1 (open) if we can't find
        # it.
        if self.status_map[status].has_key(resolution):
            return self.status_map[status][resolution]
        elif self.status_map[1].has_key(resolution):
            return self.status_map[1][resolution]
        else:
            raise UnknownRemoteStatusError()


class SourceForge(ExternalBugTracker):
    """An ExternalBugTracker for SourceForge bugs."""

    # We only allow ourselves to update one SourceForge bug at a time to
    # avoid getting clobbered by SourceForge's rate limiting code.
    export_url = 'support/tracker.php?aid=%s'
    batch_size = 1

    def initializeRemoteBugDB(self, bug_ids):
        """See `ExternalBugTracker`.

        We override this method because SourceForge does not provide a
        nice way for us to export bug statuses en masse. Instead, we
        resort to screen-scraping on a per-bug basis. Therefore the
        usual choice of batch vs. single export does not apply here and
        we only perform single exports.
        """
        self.bugs = {}

        for bug_id in bug_ids:
            query_url = self.export_url % bug_id
            page_data = self._getPage(query_url)

            soup = BeautifulSoup(page_data)
            status_tag = soup.find(text=re.compile('Status:'))

            # If we can't find a status line in the output from
            # SourceForge there's little point in continuing.
            if not status_tag:
                raise UnparseableBugData(
                    'Remote bug %s does not define a status.' % bug_id)

            # We can extract the status by finding the grandparent tag.
            # Happily, BeautifulSoup will turn the contents of this tag
            # into a newline-delimited list from which we can then
            # extract the requisite data.
            status_row = status_tag.findParent().findParent()
            status = status_row.contents[-1]
            status = status.strip()

            # We need to do the same for Resolution, though if we can't
            # find it it's not critical.
            resolution_tag = soup.find(text=re.compile('Resolution:'))
            if resolution_tag:
                resolution_row = resolution_tag.findParent().findParent()
                resolution = resolution_row.contents[-1]
                resolution = resolution.strip()
            else:
                resolution = None

            self.bugs[int(bug_id)] = {
                'id': int(bug_id),
                'status': status,
                'resolution': resolution}

    def getRemoteImportance(self, bug_id):
        """See `ExternalBugTracker`.

        This method is implemented here as a stub to ensure that
        existing functionality is preserved. As a result,
        UNKNOWN_REMOTE_IMPORTANCE will always be returned.
        """
        return UNKNOWN_REMOTE_IMPORTANCE

    def getRemoteStatus(self, bug_id):
        """See `ExternalBugTracker`."""
        try:
            bug_id = int(bug_id)
        except ValueError:
            raise InvalidBugId(
                "bug_id must be convertible to an integer: %s" % str(bug_id))

        try:
            remote_bug = self.bugs[bug_id]
        except KeyError:
            raise BugNotFound(bug_id)

        try:
            return '%(status)s:%(resolution)s' % remote_bug
        except KeyError:
            raise UnparseableBugData(
                "Remote bug %i does not define a status." % bug_id)

    def convertRemoteImportance(self, remote_importance):
        """See `ExternalBugTracker`.

        This method is implemented here as a stub to ensure that
        existing functionality is preserved. As a result,
        BugTaskImportance.UNKNOWN will always be returned.
        """
        return BugTaskImportance.UNKNOWN

    def convertRemoteStatus(self, remote_status):
        """See `IExternalBugTracker`."""
        # SourceForge statuses come in two parts: status and
        # resolution. Both of these are strings. We can look
        # them up in the form status_map[status][resolution]
        status_map = {
            # We use the open status as a fallback when we can't find an
            # exact mapping for the other statuses.
            'Open' : {
                None: BugTaskStatus.NEW,
                'Accepted': BugTaskStatus.CONFIRMED,
                'Duplicate': BugTaskStatus.CONFIRMED,
                'Fixed': BugTaskStatus.FIXCOMMITTED,
                'Invalid': BugTaskStatus.INVALID,
                'Later': BugTaskStatus.CONFIRMED,
                'Out of Date': BugTaskStatus.INVALID,
                'Postponed': BugTaskStatus.CONFIRMED,
                'Rejected': BugTaskStatus.WONTFIX,
                'Remind': BugTaskStatus.CONFIRMED,

                # Some custom SourceForge trackers misspell this, so we
                # deal with the syntactically incorrect version, too.
                "Won't Fix": BugTaskStatus.WONTFIX,
                'Wont Fix': BugTaskStatus.WONTFIX,
                'Works For Me': BugTaskStatus.INVALID,
            },

            'Closed': {
                None: BugTaskStatus.FIXRELEASED,
                'Accepted': BugTaskStatus.FIXCOMMITTED,
                'Fixed': BugTaskStatus.FIXRELEASED,
                'Postponed': BugTaskStatus.WONTFIX,
            },

            'Pending': {
                None: BugTaskStatus.INCOMPLETE,
                'Postponed': BugTaskStatus.WONTFIX,
            },
        }

        # We have to deal with situations where we can't get a
        # resolution to go with the status, so we define both even if we
        # can't get both from SourceForge.
        if ':' in remote_status:
            status, resolution = remote_status.split(':')

            if resolution == 'None':
                resolution = None
        else:
            status = remote_status
            resolution = None

        if status not in status_map:
            raise UnknownRemoteStatusError()

        local_status = status_map[status].get(
            resolution, status_map['Open'].get(resolution))
        if local_status is None:
            raise UnknownRemoteStatusError()
        else:
            return local_status


class RequestTracker(ExternalBugTracker):
    """`ExternalBugTracker` subclass for handling RT imports."""

    ticket_url = 'REST/1.0/ticket/%s/show'
    batch_url = 'REST/1.0/search/ticket/'
    batch_query_threshold = 1

    @property
    def credentials(self):
        """Return the authentication credentials needed to log in.

        If there are specific credentials for the current RT instance,
        these will be returned. Otherwise the RT default guest
        credentials (username and password of 'guest') will be returned.
        """
        credentials_map = {
            'rt.cpan.org': {'user': 'launchpad@launchpad.net',
                            'pass': 'th4t3'}}

        hostname = urlparse(self.baseurl)[1]
        try:
            return credentials_map[hostname]
        except KeyError:
            return {'user': 'guest', 'pass': 'guest'}

    def _logIn(self, opener):
        """Attempt to log in to the remote RT service.

        :param opener: An instance of urllib2.OpenerDirector
            to be used to connect to the remote server.

        If HTTPError or URLErrors are encountered at any point in this
        process, they will be raised to be caught at the callsite.

        This method is separate from the _opener property so as to allow
        us to test the _opener property without having to connect to a
        remote server.
        """
        # To log in to an RT instance we must pass a username and
        # password to its login form, as a user would from the web.
        opener.open('%s/' % self.baseurl, urllib.urlencode(
            self.credentials))

    @cachedproperty
    def _opener(self):
        """Return a urllib2.OpenerDirector for the remote RT instance.

        An attempt will be made to log in to the remote instance before
        the opener is returned. If logging in is not successful a
        BugTrackerConnectError will be raised
        """
        opener = urllib2.build_opener(urllib2.HTTPCookieProcessor())

        # Attempt to log in to the remote system. Raise an error if we
        # can't.
        try:
            self._logIn(opener)
        except (urllib2.HTTPError, urllib2.URLError), error:
            raise BugTrackerConnectError('%s/' % self.baseurl,
                "Unable to authenticate with remote RT service: "
                "Could not submit login form: " +
                error.message)

        return opener

    def urlopen(self, request, data=None):
        """Return a handle to a remote resource.

        This method overrides that of `ExternalBugTracker` so that the
        custom URL opener for RequestTracker instances can be used.
        """
        # We create our own opener so as to handle the RT authentication
        # cookies that need to be passed around.
        return self._opener.open(request, data)

    def getRemoteBug(self, bug_id):
        """See `ExternalBugTracker`."""
        ticket_url = self.ticket_url % str(bug_id)
        query_url = '%s/%s' % (self.baseurl, ticket_url)
        try:
            bug_data = self.urlopen(query_url)
        except urllib2.HTTPError, error:
            raise BugTrackerConnectError(ticket_url, error.message)

        # We use the first line of the response to ensure that we've
        # made a successful request.
        firstline = bug_data.readline().strip().split(' ')
        if firstline[1] != '200':
            # If anything goes wrong we raise a BugTrackerConnectError.
            # We included in the error message the status code and error
            # message returned by the server.
            raise BugTrackerConnectError(
                query_url,
                "Unable to retrieve bug %s. The remote server returned the "
                "following error: %s." %
                (str(bug_id), " ".join(firstline[1:])))

        # RT's REST interface returns tickets in RFC822 format, so we
        # can use the email module to parse them.
        bug = email.message_from_string(bug_data.read().strip())
        if bug.get('id') is None:
            return None, None
        else:
            bug_id = bug['id'].replace('ticket/', '')
            return int(bug_id), bug

    def getRemoteBugBatch(self, bug_ids):
        """See `ExternalBugTracker`."""
        # We need to ensure that all the IDs are strings first.
        id_list = [str(id) for id in bug_ids]
        query = "id = " + "OR id = ".join(id_list)

        query_url = '%s/%s' % (self.baseurl, self.batch_url)
        request_params = {'query': query, 'format': 'l'}
        try:
            bug_data = self.urlopen(query_url, urllib.urlencode(
                request_params))
        except urllib2.HTTPError, error:
            raise BugTrackerConnectError(query_url, error.message)

        # We use the first line of the response to ensure that we've
        # made a successful request.
        firstline = bug_data.readline().strip().split(' ')
        if firstline[1] != '200':
            # If anything goes wrong we raise a BugTrackerConnectError.
            # We included in the error message the status code and error
            # message returned by the server.
            bug_id_string = ", ".join([str(bug_id) for bug_id in bug_ids])
            raise BugTrackerConnectError(
                query_url,
                "Unable to retrieve bugs %s. The remote server returned the "
                "following error:  %s." %
                (bug_id_string, " ".join(firstline[1:])))

        # Tickets returned in RT multiline format are separated by lines
        # containing only --\n.
        tickets = bug_data.read().split("--\n")
        bugs = {}
        for ticket in tickets:
            ticket = ticket.strip()

            # RT's REST interface returns tickets in RFC822 format, so we
            # can use the email module to parse them.
            bug = email.message_from_string(ticket)

            # We only bother adding the bug to the bugs dict if we
            # actually have some data worth adding.
            if bug.get('id') is not None:
                bug_id = bug['id'].replace('ticket/', '')
                bugs[int(bug_id)] = bug

        return bugs

    def getRemoteStatus(self, bug_id):
        """Return the remote status of a given bug.

        See `ExternalBugTracker`.
        """
        try:
            bug_id = int(bug_id)
        except ValueError:
            raise InvalidBugId(
                "RequestTracker bug ids must be integers (was passed %r)"
                % bug_id)

        if bug_id not in self.bugs:
            raise BugNotFound(bug_id)

        return self.bugs[bug_id]['status']

    def getRemoteImportance(self, bug_id):
        """See `IExternalBugTracker`."""
        pass

    def convertRemoteImportance(self, remote_importance):
        """See `IExternalBugTracker`."""
        return UNKNOWN_REMOTE_IMPORTANCE

    def convertRemoteStatus(self, remote_status):
        """Convert an RT status into a Launchpad BugTaskStatus."""
        status_map = {
            'new': BugTaskStatus.NEW,
            'open': BugTaskStatus.CONFIRMED,
            'stalled': BugTaskStatus.CONFIRMED,
            'rejected': BugTaskStatus.INVALID,
            'resolved': BugTaskStatus.FIXRELEASED,}

        try:
            remote_status = remote_status.lower()
            return status_map[remote_status]
        except KeyError:
            raise UnknownRemoteStatusError()
<|MERGE_RESOLUTION|>--- conflicted
+++ resolved
@@ -242,243 +242,6 @@
         page_contents = url.read()
         return page_contents
 
-<<<<<<< HEAD
-    def _getBugWatch(self, bug_watch_id):
-        """Return the bug watch with id `bug_watch_id`."""
-        return getUtility(IBugWatchSet).get(bug_watch_id)
-
-    def _getBugWatchesByRemoteBug(self, bug_watch_ids):
-        """Returns a dictionary of bug watches mapped to remote bugs.
-
-        For each bug watch id fetches the corresponding bug watch and
-        appends it to a list of bug watches pointing to one remote
-        bug - the key of the returned mapping."""
-        bug_watches_by_remote_bug = {}
-        for bug_watch_id in bug_watch_ids:
-            bug_watch = self._getBugWatch(bug_watch_id)
-            remote_bug = bug_watch.remotebug
-            # There can be multiple bug watches pointing to the same
-            # remote bug; because of that, we need to store lists of bug
-            # watches related to the remote bug, and later update the
-            # status of each one of them.
-            if remote_bug not in bug_watches_by_remote_bug:
-                bug_watches_by_remote_bug[remote_bug] = []
-            bug_watches_by_remote_bug[remote_bug].append(bug_watch)
-        return bug_watches_by_remote_bug
-
-=======
-
-#
-# Debbugs
-#
-
-debbugsstatusmap = {'open':      BugTaskStatus.NEW,
-                    'forwarded': BugTaskStatus.CONFIRMED,
-                    'done':      BugTaskStatus.FIXRELEASED}
-
-
-class DebBugsDatabaseNotFound(BugTrackerConnectError):
-    """The Debian bug database was not found."""
-
-
-class DebBugs(ExternalBugTracker):
-    """A class that deals with communications with a debbugs db."""
-
-    implements(ISupportsBugImport, ISupportsCommentImport)
-
-    # We don't support different versions of debbugs.
-    version = None
-    debbugs_pl = os.path.join(
-        os.path.dirname(debbugs.__file__), 'debbugs-log.pl')
-
-    def __init__(self, baseurl, db_location=None):
-        super(DebBugs, self).__init__(baseurl)
-        if db_location is None:
-            self.db_location = config.malone.debbugs_db_location
-        else:
-            self.db_location = db_location
-
-        if not os.path.exists(os.path.join(self.db_location, 'db-h')):
-            raise DebBugsDatabaseNotFound(
-                self.db_location, '"db-h" not found.')
-
-        # The debbugs database is split in two parts: a current
-        # database, which is kept under the 'db-h' directory, and
-        # the archived database, which is kept under 'archive'. The
-        # archived database is used as a fallback, as you can see in
-        # getRemoteStatus
-        self.debbugs_db = debbugs.Database(
-            self.db_location, self.debbugs_pl)
-        if os.path.exists(os.path.join(self.db_location, 'archive')):
-            self.debbugs_db_archive = debbugs.Database(
-                self.db_location, self.debbugs_pl, subdir="archive")
-
-    def initializeRemoteBugDB(self, bug_ids):
-        """See `ExternalBugTracker`.
-
-        This method is overridden (and left empty) here to avoid breakage when
-        the continuous bug-watch checking spec is implemented.
-        """
-
-    def convertRemoteImportance(self, remote_importance):
-        """See `ExternalBugTracker`.
-
-        This method is implemented here as a stub to ensure that
-        existing functionality is preserved. As a result,
-        BugTaskImportance.UNKNOWN will always be returned.
-        """
-        return BugTaskImportance.UNKNOWN
-
-    def convertRemoteStatus(self, remote_status):
-        """Convert a debbugs status to a Malone status.
-
-        A debbugs status consists of either two or three parts,
-        separated with space; the status and severity, followed by
-        optional tags. The tags are also separated with a space
-        character.
-        """
-        parts = remote_status.split(' ')
-        if len(parts) < 2:
-            raise UnknownRemoteStatusError()
-
-        status = parts[0]
-        severity = parts[1]
-        tags = parts[2:]
-
-        # For the moment we convert only the status, not the severity.
-        try:
-            malone_status = debbugsstatusmap[status]
-        except KeyError:
-            raise UnknownRemoteStatusError()
-        if status == 'open':
-            confirmed_tags = [
-                'help', 'confirmed', 'upstream', 'fixed-upstream']
-            fix_committed_tags = ['pending', 'fixed', 'fixed-in-experimental']
-            if 'moreinfo' in tags:
-                malone_status = BugTaskStatus.INCOMPLETE
-            for confirmed_tag in confirmed_tags:
-                if confirmed_tag in tags:
-                    malone_status = BugTaskStatus.CONFIRMED
-                    break
-            for fix_committed_tag in fix_committed_tags:
-                if fix_committed_tag in tags:
-                    malone_status = BugTaskStatus.FIXCOMMITTED
-                    break
-            if 'wontfix' in tags:
-                malone_status = BugTaskStatus.WONTFIX
-
-        return malone_status
-
-    def _findBug(self, bug_id):
-        if not bug_id.isdigit():
-            raise InvalidBugId(
-                "Debbugs bug number not an integer: %s" % bug_id)
-        try:
-            debian_bug = self.debbugs_db[int(bug_id)]
-        except KeyError:
-            # If we couldn't find it in the main database, there's
-            # always the archive.
-            try:
-                debian_bug = self.debbugs_db_archive[int(bug_id)]
-            except KeyError:
-                raise BugNotFound(bug_id)
-
-        return debian_bug
-
-    def _loadLog(self, debian_bug):
-        """Load the debbugs comment log for a given bug.
-
-        This method is analogous to _findBug() in that if the comment
-        log cannot be loaded from the main database it will attempt to
-        load the log from the archive database.
-
-        If no comment log can be found, a debbugs.LogParseFailed error
-        will be raised.
-        """
-        # If we can't find the log in the main database we try the
-        # archive.
-        try:
-            self.debbugs_db.load_log(debian_bug)
-        except debbugs.LogParseFailed:
-            # If there is no log for this bug in the archive a
-            # LogParseFailed error will be raised. However, we let that
-            # propagate upwards since we need to make the callsite deal
-            # with the fact that there's no log to parse.
-            self.debbugs_db_archive.load_log(debian_bug)
-
-    def getRemoteImportance(self, bug_id):
-        """See `ExternalBugTracker`.
-
-        This method is implemented here as a stub to ensure that
-        existing functionality is preserved. As a result,
-        UNKNOWN_REMOTE_IMPORTANCE will always be returned.
-        """
-        return UNKNOWN_REMOTE_IMPORTANCE
-
-    def getRemoteStatus(self, bug_id):
-        """See ExternalBugTracker."""
-        debian_bug = self._findBug(bug_id)
-        if not debian_bug.severity:
-            # 'normal' is the default severity in debbugs.
-            severity = 'normal'
-        else:
-            severity = debian_bug.severity
-        new_remote_status = ' '.join(
-            [debian_bug.status, severity] + debian_bug.tags)
-        return new_remote_status
-
-    def getBugReporter(self, remote_bug):
-        """See ISupportsBugImport."""
-        debian_bug = self._findBug(remote_bug)
-        reporter_name, reporter_email = parseaddr(debian_bug.originator)
-        return reporter_name, reporter_email
-
-    def getBugTargetName(self, remote_bug):
-        """See ISupportsBugImport."""
-        debian_bug = self._findBug(remote_bug)
-        return debian_bug.package
-
-    def getBugSummaryAndDescription(self, remote_bug):
-        """See ISupportsBugImport."""
-        debian_bug = self._findBug(remote_bug)
-        return debian_bug.subject, debian_bug.description
-
-    def getCommentIds(self, bug_watch):
-        """See `ISupportsCommentImport`."""
-        debian_bug = self._findBug(bug_watch.remotebug)
-        self._loadLog(debian_bug)
-
-        comment_ids = []
-        for comment in debian_bug.comments:
-            parsed_comment = email.message_from_string(comment)
-            comment_ids.append(parsed_comment['message-id'])
-
-        return comment_ids
-
-    def getPosterForComment(self, bug_watch, comment_id):
-        """See `ISupportsCommentImport`."""
-        debian_bug = self._findBug(bug_watch.remotebug)
-        self._loadLog(debian_bug)
-
-        for comment in debian_bug.comments:
-            parsed_comment = email.message_from_string(comment)
-            if parsed_comment['message-id'] == comment_id:
-                return parseaddr(parsed_comment['from'])
-
-    def getMessageForComment(self, bug_watch, comment_id, poster):
-        """See `ISupportsCommentImport`."""
-        debian_bug = self._findBug(bug_watch.remotebug)
-        self._loadLog(debian_bug)
-
-        for comment in debian_bug.comments:
-            parsed_comment = email.message_from_string(comment)
-            if parsed_comment['message-id'] == comment_id:
-                message = getUtility(IMessageSet).fromEmail(comment, poster,
-                    parsed_message=parsed_comment)
-
-                commit()
-                return message
->>>>>>> dfccd462
 
 #
 # Mantis
