# Copyright 2005 Canonical Ltd.  All rights reserved.

__metaclass__ = type

import gettextpo
import datetime
import pytz
from email.Utils import parseaddr
from zope.component import getUtility

from canonical.launchpad.interfaces import (
        IPOTemplate, IPOFile, IPersonSet, NotFoundError, TranslationConstants
        )
from canonical.launchpad.components.poparser import POParser
<<<<<<< HEAD
=======
from canonical.launchpad.helpers import TranslationConstants
from canonical.lp.dbschema import PersonCreationRationale
>>>>>>> 37c3be90


class OldPOImported(Exception):
    """Raised when an older PO file is imported."""


def getLastTranslator(parser, pofile):
    """Return the person that appears as Last-Translator in a parsed PO file.

    If the person is unknown in launchpad, the account will be created.
    If the parser does not have a IPOHeader, the return value will be None.
    """
    if parser.header is None:
        # The file does not have a header field.
        return None

    try:
        last_translator = parser.header['Last-Translator']
    except KeyError:
        # Usually we should only get a KeyError exception but if we get
        # any other exception we should do the same, use the importer name
        # as the person who owns the imported po file.
        return None

    name, email = parseaddr(last_translator)

    if email == 'EMAIL@ADDRESS' or not '@' in email:
        # Gettext (and Rosetta) sets by default the email address to
        # EMAIL@ADDRESS unless we know the real address, thus, we know this
        # isn't a real account and we use the person that imported the file
        # as the owner.
        return None
    else:
        personset = getUtility(IPersonSet)
        person = personset.getByEmail(email)

        if person is None:
            comment = None
            if pofile is not None:
                comment = ('when importing the %s translation of %s'
                           % (pofile.language.displayname,
                              pofile.potemplate.displayname))
            # We create a new user without a password.
            person, dummy = personset.createPersonAndEmail(
                email, PersonCreationRationale.POFILEIMPORT,
                displayname=name, comment=comment)

        return person

def import_po(pofile_or_potemplate, file, importer, published=True):
    """Convert a .pot or .po file into DB objects.

    :arg pofile_or_potemplate: is the IPOFile or IPOTemplate object where the
        import will be done.
    :arg file: is a file-like object with the content we are importing.
    :arg importer: is the person who requested this import.
    :arg published: indicates if the file being imported is published or just a
        translation update. With template files should be always published.

    If file is older than previous imported file, OldPOImported exception is
    raised.

    Return a list of dictionaries with three keys:
        - 'pomsgset': The DB pomsgset with an error.
        - 'pomessage': The original POMessage object.
        - 'error-message': The error message as gettext names it.
    """
    assert importer is not None, "The importer cannot be None."

    parser = POParser()
    parser.write(file.read())
    parser.finish()

    if IPOFile.providedBy(pofile_or_potemplate):
        pofile = pofile_or_potemplate
        potemplate = pofile.potemplate
        # Check if we are importing a new version.
        if pofile.isPORevisionDateOlder(parser.header):
            # The new imported file is older than latest one imported, we
            # don't import it, just ignore it as it could be a mistake and
            # would make us lose translations.
            raise OldPOImported(
                'Previous imported file is newer than this one.')
        else:
            # Expire old messages
            pofile.expireAllMessages()
            # Update the header
            pofile.updateHeader(parser.header)
            # Get last translator.
            last_translator = getLastTranslator(parser, pofile)
            if last_translator is None:
                # We were not able to guess it from the .po file, so we take
                # the importer as the last translator.
                last_translator = importer
    elif IPOTemplate.providedBy(pofile_or_potemplate):
        pofile = None
        potemplate = pofile_or_potemplate
        # Expire old messages
        potemplate.expireAllMessages()
        if parser.header is not None:
            # Update the header
            potemplate.header = parser.header.msgstr
        UTC = pytz.timezone('UTC')
        potemplate.date_last_updated = datetime.datetime.now(UTC)
    else:
        raise TypeError(
            'Bad argument %s, an IPOTemplate or IPOFile was expected.' %
                repr(pofile_or_potemplate))

    count = 0

    errors = []
    for pomessage in parser.messages:
        # Add the English msgid.
        potmsgset = potemplate.getPOTMsgSetByMsgIDText(pomessage.msgid)
        if potmsgset is None:
            # It's the first time we see this msgid.
            potmsgset = potemplate.createMessageSetFromText(pomessage.msgid)
        else:
            # Note that we saw it.
            potmsgset.makeMessageIDSighting(
                pomessage.msgid, TranslationConstants.SINGULAR_FORM,
                update=True)

        # Add the English plural form.
        if pomessage.msgidPlural is not None and pomessage.msgidPlural != '':
            # Check if old potmsgset had a plural form already and mark as not
            # available in the file being imported.
            msgids = list(potmsgset.getPOMsgIDs())
            if len(msgids) > 1:
                pomsgidsighting = potmsgset.getPOMsgIDSighting(
                    TranslationConstants.PLURAL_FORM)
                if (pomsgidsighting.pomsgid_.msgid != pomessage.msgidPlural and
                    pofile is not None):
                    # The PO file wants to change the msgidPlural from the PO
                    # template, that's broken and not usual, so we raise an
                    # exception to log the issue and fix it manually.
                    pomsgset = potmsgset.getPOMsgSet(
                        pofile.language.code, pofile.variant)
                    if pomsgset is None:
                        pomsgset = pofile.createMessageSetFromMessageSet(potmsgset)
                    # Add the pomsgset to the list of pomsgsets with errors.
                    error = {
                        'pomsgset': pomsgset,
                        'pomessage': pomessage,
                        'error-message': ("The msgid_Plural field has changed"
                            " since last time this .po file was\ngenerated,"
                            " please notify this error to rosetta@ubuntu.com")
                    }

                    errors.append(error)
                    continue

                pomsgidsighting.inlastrevision = False
                # Sync needed to be sure that we don't have two
                # pomsgidsightings set as in last revision
                pomsgidsighting.sync()

            potmsgset.makeMessageIDSighting(
                pomessage.msgidPlural, TranslationConstants.PLURAL_FORM,
                update=True)

        # Update the position
        count += 1

        commenttext = pomessage.commentText
        if commenttext is not None:
            commenttext = commenttext.rstrip()

        sourcecomment = pomessage.sourceComment
        if sourcecomment is not None:
            sourcecomment = sourcecomment.rstrip()

        filereferences = pomessage.fileReferences
        if filereferences is not None:
            filereferences = filereferences.rstrip()

        if 'fuzzy' in pomessage.flags:
            pomessage.flags.remove('fuzzy')
            fuzzy = True
        else:
            fuzzy = False

        flagscomment = pomessage.flagsText(withHash=False)

        if pofile is None:
            # The import is a .pot file
            potmsgset.sequence = count
            potmsgset.commenttext = commenttext
            potmsgset.sourcecomment = sourcecomment
            potmsgset.filereferences = filereferences
            potmsgset.flagscomment = flagscomment

            # Finally, we need to invalidate the cached .po files so new
            # downloads get the new messages from this import.
            potemplate.invalidateCache()
        else:
            # The import is a .po file
            pomsgset = potmsgset.getPOMsgSet(
                pofile.language.code, pofile.variant)
            if pomsgset is None:
                # There is no such pomsgset.
                pomsgset = pofile.createMessageSetFromMessageSet(potmsgset)

            pomsgset.sequence = count
            pomsgset.commenttext = commenttext
            if potmsgset.sequence == 0:
                # We are importing a message that does not exists in latest
                # template so we can update the template values.
                potmsgset.sourcecomment = sourcecomment
                potmsgset.filereferences = filereferences
                pomsgset.flagscomment = flagscomment

            pomsgset.obsolete = pomessage.obsolete

            # Store translations
            if pomessage.msgstrPlurals:
                translations = {}
                for i, plural in enumerate(pomessage.msgstrPlurals):
                    translations[i] = plural
            elif pomessage.msgstr is not None:
                translations = { 0: pomessage.msgstr }
            else:
                # We don't have anything to import.
                continue

            # Use the importer (rosetta-admins) rights to make sure the
            # imported translations are actually accepted instead of being 
            # just suggestions.
            is_editor = pofile.canEditTranslations(importer)
            try:
                pomsgset.updateTranslationSet(last_translator,
                                              translations,
                                              fuzzy, published,
                                              force_edition_rights=is_editor)
            except gettextpo.error, e:
                # We got an error, so we submit the translation again but
                # this time asking to store it as a translation with
                # errors.
                pomsgset.updateTranslationSet(last_translator,
                                              translations,
                                              fuzzy, published,
                                              ignore_errors=True,
                                              force_edition_rights=is_editor)

                # Add the pomsgset to the list of pomsgsets with errors.
                error = {
                    'pomsgset': pomsgset,
                    'pomessage': pomessage,
                    'error-message': e
                }

                errors.append(error)

    return errors<|MERGE_RESOLUTION|>--- conflicted
+++ resolved
@@ -9,15 +9,11 @@
 from zope.component import getUtility
 
 from canonical.launchpad.interfaces import (
-        IPOTemplate, IPOFile, IPersonSet, NotFoundError, TranslationConstants
+        IPOTemplate, IPOFile, IPersonSet, TranslationConstants
         )
 from canonical.launchpad.components.poparser import POParser
-<<<<<<< HEAD
-=======
-from canonical.launchpad.helpers import TranslationConstants
+
 from canonical.lp.dbschema import PersonCreationRationale
->>>>>>> 37c3be90
-
 
 class OldPOImported(Exception):
     """Raised when an older PO file is imported."""
