# Copyright 2004-2007 Canonical Ltd.  All rights reserved.
#
# Contains code from msgfmt.py (available from python source code),
#     written by Martin v. Loewis <loewis@informatik.hu-berlin.de>
#     changed by Christian 'Tiran' Heimes <ch@comlounge.net>

__metaclass__ = type

__all__ = [
    'PoHeader',
    'PoParser',
    ]

import datetime
import re
import codecs
import logging
import pytz
from email.Utils import parseaddr
from zope.interface import implements
from zope.app import datetimeutils

from canonical.launchpad.interfaces import (
    ITranslationHeader, TranslationConstants,
    TranslationFormatInvalidInputError, TranslationFormatSyntaxError)
from canonical.launchpad.translationformat.translation_common_format import (
    TranslationFile, TranslationMessage)
from canonical.launchpad.versioninfo import revno


class POSyntaxWarning(Warning):
    """ Syntax warning in a po file """

    def __init__(self, lno=0, msg=None):
        self.lno = lno
        self.msg = msg

    def __str__(self):
        if self.msg:
            return self.msg
        elif self.lno is None:
            return 'PO file: syntax warning on unknown line'
        else:
            return 'Po file: syntax warning on entry at line %d' % self.lno


class PoHeader:
    """See `ITranslationHeader`."""
    implements(ITranslationHeader)

    # Set of known keys in the .po header.
    _handled_keys_mapping = {
        'project-id-version': 'Project-Id-Version',
        'report-msgid-bugs-to': 'Report-Msgid-Bugs-To',
        'pot-creation-date': 'POT-Creation-Date',
        'po-revision-date': 'PO-Revision-Date',
        'last-translator': 'Last-Translator',
        'language-team': 'Language-Team',
        'mime-version': 'MIME-Version',
        'content-type': 'Content-Type',
        'content-transfer-encoding': 'Content-Transfer-Encoding',
        'plural-forms': 'Plural-Forms',
        'x-launchpad-export-date': 'X-Launchpad-Export-Date',
        'x-rosetta-export-date': 'X-Rosetta-Export-Date',
        'x-generator': 'X-Generator',
        }

    _handled_keys_order = [
        'project-id-version', 'report-msgid-bugs-to', 'pot-creation-date',
        'po-revision-date', 'last-translator', 'language-team',
        'mime-version', 'content-type', 'content-transfer-encoding',
        'plural-forms', 'x-launchpad-export-date', 'x-rosetta-export-date',
        'x-generator'
        ]

    _strftime_text = '%F %R%z'

    def __init__(self, header_content, comment=None):
        self._raw_header = header_content
        self.is_fuzzy = False
        UTC = pytz.timezone('UTC')
        self.template_creation_date = datetime.datetime.now(UTC)
        self.translation_revision_date = datetime.datetime.now(UTC)
        self._last_translator = 'FULL NAME <EMAIL@ADDRESS>'
        self.language_team = 'LANGUAGE <LL@li.org>'
        self.has_plural_forms = False
        self.number_plural_forms = None
        self.plural_form_expression = None
        self.launchpad_export_date = None

        # First thing to do is to get the charset used to decode correctly the
        # header content.
        self.charset = self._parseCharset()

        # Decode comment using the declared charset.
        self.comment = self._decode(comment)
        # And the same with the raw content.
        self._raw_header = self._decode(self._raw_header)

        # Parse the header in a dictionary so it's easy for us to export it
        # with updates later.
        self._header_dictionary = self._getHeaderDictionary()
        self._parseHeaderFields()

    def _decode(self, text):
        if text is None or isinstance(text, unicode):
            # There is noo need to do anything.
            return text
        charset = self.charset
        if self.charset == 'CHARSET':
            charset = 'ASCII'
        try:
            text = unicode(text, charset)
        except UnicodeError:
            logging.warning(POSyntaxWarning(
                msg='string is not in declared charset %r' % charset
                ))
            text = unicode(text, charset, 'replace')
        except LookupError:
            raise TranslationFormatInvalidInputError(
                message='Unknown charset %r' % charset)

        return text

    def _parseCharset(self):
        """Return charset used in this header."""
        # Default to UTF-8 charset
        charset = 'UTF-8'
        # Scan for the charset in the same way that gettext does.
        match = re.search(r'charset=([^\s]+)', self._raw_header)
        if match is not None:
            charset = match.group(1)
        return charset

    def _getHeaderDictionary(self):
        header_dictionary = {}
        for line in self._raw_header.strip().split('\n'):
            line = line.strip()
            if not line:
                continue
            try:
                field, value = line.split(':', 1)
            except ValueError:
                logging.warning(POSyntaxWarning(
                    msg='PO file header entry has a bad entry: %s' % line))
                continue

            # Store in lower case the entries we know about so we are sure
            # that we update entries even when it's not using the right
            # character case.
            if field.lower() in self._handled_keys_order:
                field = field.lower()

            header_dictionary[field] = value.strip()

        return header_dictionary

    def _parseHeaderFields(self):
        """Return plural form values based on the parsed header."""
        for key, value in self._header_dictionary.iteritems():
            if key == 'plural-forms':
                parts = parse_assignments(value)
                if parts.get('nplurals') != 'INTEGER':
                    # We found something different than gettext's default
                    # value.
                    nplurals = parts.get('nplurals')
                    try:
                        self.number_plural_forms = int(nplurals)
                    except TypeError:
                        # There are some po files with bad headers that have a
                        # non numeric value here and sometimes an empty value.
                        # In that case, set the default value.
                        logging.warning(
                            POSyntaxWarning(
                                msg=("The plural form header has an unknown"
                                    " error. Using the default value...")))
                        self.number_plural_forms = 2
                    self.plural_form_expression = parts.get('plural', '0')
            elif key == 'pot-creation-date':
                try:
                    self.template_creation_date = (
                        datetimeutils.parseDatetimetz(value))
                except datetimeutils.DateTimeError:
                    # We couldn't parse it, leave current default value.
                    pass
            elif key == 'po-revision-date':
                try:
                    self.translation_revision_date = (
                        datetimeutils.parseDatetimetz(value))
                except datetimeutils.DateTimeError:
                    # We couldn't parse it.
                    self.translation_revision_date = None
            elif key == 'last-translator':
                self._last_translator = value
            elif key == 'language-team':
                self.language_team = value
            elif key in ('x-launchpad-export-date', 'x-rosetta-export-date'):
                # The key we use right now to note the export date is
                # X-Launchpad-Export-Date but we need to accept the old one
                # too so old exports will still work.
                try:
                    self.launchpad_export_date = (
                        datetimeutils.parseDatetimetz(value))
                except datetimeutils.DateTimeError:
                    self.launchpad_export_date = None
            else:
                # We don't use the other keys.
                pass

    def getRawContent(self):
        """See ITranslationHeader."""
        raw_content_list = []
        for key in self._handled_keys_order:
            value = self._handled_keys_mapping[key]
            if key == 'project-id-version':
                if key in self._header_dictionary.keys():
                    content = self._header_dictionary[key]
                else:
<<<<<<< HEAD
                    # Use default one.
                    content = 'PACKAGE VERSION'
                raw_content_list.append('%s: %s\n' % (value, content))
            elif key == 'report-msgid-bugs-to':
                if key in self._header_dictionary.keys():
                    content = self._header_dictionary[key]
=======
                    return default
        if type(v) is str:
            v = self._decode(v)
        return v

    def __getitem__(self, item):
        # XXX CarlosPerelloMarin 2007-06-13: Instead of an empty list
        # we should raise NotFoundException.
        return self.get(item, [])

    def has_key(self, item):
        try:
            self[item]
        except KeyError:
            return False
        else:
            return True

    __contains__ = has_key

    def __setitem__(self, item, value, update_msgstr=True):
        if not self.has_key(item) and self._casefold.has_key(item.lower()):
            for key in self.keys():
                if key.lower() == item.lower():
                    item = key
        oldvalue = self.get(item)
        dict.__setitem__(self, item, value)
        self._casefold[item.lower()] = value

        if item.lower() == 'content-type':
            parts = parse_assignments(self['content-type'], skipfirst=True)
            if 'charset' in parts:
                if parts['charset'] != 'CHARSET':
                    self.charset = parts['charset']
>>>>>>> 22718cf1
                else:
                    # Use default one.
                    content = ' '
                raw_content_list.append(
                    '%s: %s\n' % (value, content))
            elif key == 'pot-creation-date':
                raw_content_list.append(
                    '%s: %s\n' % (value, self.template_creation_date.strftime(
                        self._strftime_text)))
            elif key == 'po-revision-date':
                if self.translation_revision_date is None:
                    revision_date_text = 'YEAR-MO-DA HO:MI+ZONE'
                else:
                    revision_date_text = (
                        self.translation_revision_date.strftime(
                            self._strftime_text))
                raw_content_list.append(
                    '%s: %s\n' % (
                        value, revision_date_text))
            elif key == 'last-translator':
                raw_content_list.append(
                    '%s: %s\n' % (value, self._last_translator))
            elif key == 'language-team':
                raw_content_list.append(
                    '%s: %s\n' % (value, self.language_team))
            elif key == 'mime-version':
                raw_content_list.append('%s: 1.0\n' % value)
            elif key == 'content-type':
                raw_content_list.append(
                    '%s: text/plain; charset=%s\n' % (value, self.charset))
            elif key == 'content-transfer-encoding':
                raw_content_list.append('%s: 8bit\n' % value)
            elif key == 'plural-forms':
                if not self.has_plural_forms:
                    # This file doesn't have plural forms so we don't export
                    # any plural form information in the header.
                    continue
<<<<<<< HEAD
                if self.number_plural_forms is None:
                    # Use the default values.
                    nplurals = 'INTEGER'
                    plural = 'EXPRESSION'
                else:
                    nplurals = str(self.number_plural_forms)
                    plural = self.plural_form_expression
                raw_content_list.append('%s: nplurals=%s; plural=%s;\n' % (
                    value, nplurals, plural))
            elif key == 'x-rosetta-export-date':
                # Ignore it, new exports use x-launchpad-export-date.
=======
                text.append(u'%s: %s' % (field, self[field]))
                printed.add(field)
            for field in self.keys():
                if field not in printed:
                    value = self[field]
                    text.append(u'%s: %s' % (field, self[field]))
            text.append('')
            self.msgstr = u'\n'.join(text)

    def __delitem__(self, item):
        # Update the msgstr entry
        # XXX: CarlosPerelloMarin 2005-09-01: This parser sucks too much!
        text = []
        for l in self.msgstr.strip().split('\n'):
            l = l.strip()
            if not l:
                continue
            try:
                field, value = l.split(':', 1)
            except ValueError:
                # The header has an entry without ':' that's an error in
                # the header, log it and continue with next entry.
                logging.warning(
                    POSyntaxWarning(self._lineno, 'Invalid header entry.'))
                continue
            field = field.strip()
            if field.lower() != item.lower():
                text.append(l)
        text.append('')
        self.msgstr = u'\n'.join(text)

        # And now, the dict part of the object needs to be rebuilt...
        self.updateDict()

    def update(self, other):
        for key in other:
            # not using items() because this way we get decoding
            self[key] = other[key]

    def copy(self):
        cp = POHeader(self)
        cp.updateDict()
        # copy any changes made by user-code
        cp.update(self)
        return cp

    def recode(self, charset):
        "A copy with a different charset"
        cp = self.copy()
        cp.charset = charset
        ct_flags = ['text/plain']
        for o in self['content-type'].split(';')[1:]:
            try:
                name, value = o.split('=')
            except ValueError:
                ct_flags.append(o.strip())
>>>>>>> 22718cf1
                continue
            elif key == 'x-launchpad-export-date':
                UTC = pytz.timezone('UTC')
                now = datetime.datetime.now(UTC)
                raw_content_list.append(
                    '%s: %s\n' % (value, now.strftime(self._strftime_text)))
            elif key == 'x-generator':
                # Note the revision number so it would help for debugging
                # problems with bad exports.
                if revno is None:
                    build = 'Unknown'
                else:
                    build = revno
                raw_content_list.append(
                    '%s: Launchpad (build %s)\n' % (value, build))
            else:
                raise AssertionError('key %s is not being handled!' % value)

        # Now, we copy any other header information in the original .po file.
        for key, value in self._header_dictionary.iteritems():
            if key in self._handled_keys_mapping.keys():
                # It's already handled, skip it.
                continue

            raw_content_list.append('%s: %s\n' % (key, value.strip()))

        return u''.join(raw_content_list)

    def updateFromTemplateHeader(self, template_header):
        """See `ITranslationHeader`."""
        # 'Domain' is a non standard header field. However, this is required
        # for good Plone support. It relies in that field to know the
        # translation domain. For more information you can take a look to
        # https://bugs.launchpad.net/rosetta/+bug/5
        fields_to_copy = ['Domain']

        for field in fields_to_copy:
            if field in template_header._header_dictionary:
                self._header_dictionary[field] = (
                    template_header._header_dictionary[field])

        # Standard fields update.
        self.template_creation_date = template_header.template_creation_date

    def getLastTranslator(self):
        """See `ITranslationHeader`."""
        # Get last translator information. If it's not found, we use the
        # default value from Gettext.
        name, email = parseaddr(self._last_translator)

        if email == 'EMAIL@ADDRESS' or '@' not in email:
            # Gettext (and Launchpad) sets by default the email address to
            # EMAIL@ADDRESS unless it knows the real address, thus,
            # we know this isn't a real account so we don't accept it as a
            # valid one.
            return None, None
        else:
            return name, email

    def setLastTranslator(self, email, name=None):
        """See `ITranslationHeader`."""
        assert email is not None, ('Email address cannot be None')

        if name is None:
            name = u''
        self._last_translator = u'%s <%s>' % (name, email)


class PoParser(object):
    """Parser class for Gettext files."""

    def __init__(self):
        self._translation_file = None
        self._messageids = {}
        self._lineno = 0

    def _decode(self):
        # is there anything to convert?
        if not self._pending_chars:
            return

        # if the PO header hasn't been parsed, then we don't know the
        # encoding yet
        if self._translation_file.header is None:
            return

        charset = self._translation_file.header.charset
        if charset == 'CHARSET':
            charset = 'ASCII'
        decode = codecs.getdecoder(charset)
        # decode as many characters as we can:
        try:
            newchars, length = decode(self._pending_chars, 'strict')
        except UnicodeDecodeError, exc:
            # XXX: James Henstridge 2006-03-16:
            # If the number of unconvertable chars is longer than a
            # multibyte sequence to be, the UnicodeDecodeError indicates
            # a real error, rather than a partial read.
            # I don't know what the longest multibyte sequence in the
            # encodings we need to support, but it shouldn't be more
            # than 10 bytes ...
            if len(self._pending_chars) - exc.start > 10:
                raise TranslationFormatInvalidInputError(
                    line_number=self._lineno,
                    message="could not decode input from %s" % charset)
            newchars, length = decode(self._pending_chars[:exc.start],
                                      'strict')
        self._pending_unichars += newchars
        self._pending_chars = self._pending_chars[length:]

    def _getHeaderLine(self):
        if self._translation_file.header is not None:
            # We know what charset the data is in, as we've already
            # parsed the header.  However, we're going to handle this
            # more efficiently, so we don't want to use _getHeaderLine
            # except for parsing the header.
            raise AssertionError(
                'using _getHeaderLine after header is parsed')

        # We don't know what charset the data is in, so we parse it one line
        # at a time until we have the header, and then we'll know how to
        # treat the rest of the data.
        parts = re.split(r'\n|\r\n|\r', self._pending_chars, 1)
        if len(parts) == 1:
            # only one line
            return None
        line, self._pending_chars = parts
        return line.strip()

    def parse(self, content_text):
        """Parse string as a PO file."""
        # Initialise the parser.
        self._translation_file = TranslationFile()
        self._messageids = {}
        self._pending_chars = content_text
        self._pending_unichars = u''
        self._lineno = 0
        # Message specific variables.
        self._message = TranslationMessage()
        self._message_lineno = self._lineno
        self._section = None
        self._plural_case = None
        self._parsed_content = u''

        # First thing to do is to get the charset used in the content_text. We
        # are going to follow the same procedure Gettext does.
        charset = 'ASCII'
        match = re.search(r'charset=([^\s]+)\\n', content_text)
        if match is not None:
            charset = match.group(1)
            if charset == 'CHARSET':
                charset = 'ASCII'

        # First, parse the header, inefficiently. It ought to be short, so
        # this isn't disastrous.
        line = self._getHeaderLine()
        while line is not None:
            self._parseLine(line.decode(charset))
            if (self._translation_file.header is not None or
                self._message.msgid):
                # Either found the header already or it's a message with a
                # non empty msgid which means is not a header.
                break
            line = self._getHeaderLine()

        if line is None:
            if (self._translation_file.header is None and
                not self._message.msgid):
                # Seems like the file has only the header without any message,
                # we parse it.
                self._dumpCurrentSection()
                self._parseHeader()

            # There is nothing left to parse.
            return self._translation_file

        # Parse anything left all in one go.
        lines = re.split(r'\n|\r\n|\r', self._pending_unichars)
        for line in lines:
<<<<<<< HEAD
            self._parseLine(line)

        if self._translation_file.header is None:
            raise TranslationFormatSyntaxError(
                message='No header found in this pofile')

        if self._message is not None:
            # We need to dump latest message.
            if self._section is None:
                # The message has not content or it's just a comment, ignore
                # it.
                return self._translation_file
            elif self._section == 'msgstr':
                self._dumpCurrentSection()
                self._storeCurrentMessage()
            else:
                raise TranslationFormatSyntaxError(
                    line_number = self._lineno,
                    message='Got a truncated message!')

        return self._translation_file

    def _storeCurrentMessage(self):
        if self._message is not None:
            if self._messageids.has_key(self._message.msgid):
                # We use '%r' instead of '%d' because there are situations
                # when it returns an "<unprintable instance object>". You can
                # see more details on bug #2896
=======
            self.parse_line(line)

    def _make_dataholder(self):
        self._partial_transl = {}
        self._partial_transl['msgid'] = ''
        self._partial_transl['msgid_plural'] = ''
        self._partial_transl['msgstr'] = ''
        self._partial_transl['comment'] = ''
        self._partial_transl['source_comment'] = ''
        self._partial_transl['file_references'] = ''
        self._partial_transl['flags'] = set()
        self._partial_transl['msgstr_plurals'] = []
        self._partial_transl['obsolete'] = False
        self._partial_transl['_lineno'] = self._lineno

    def append(self):
        if self._partial_transl:
            if self._messageids.has_key(self._partial_transl['msgid']):
                lineno = self._partial_transl['_lineno']
                # XXX kiko 2005-10-06 bug=2896: I changed the exception
                # below to use %r because the original %d returned
                # "<unprintable instance object>"
>>>>>>> 22718cf1
                raise TranslationFormatInvalidInputError(
                    message='Po file: duplicate msgid ending on line %r' % (
                        self._message_lineno))

            number_plural_forms = (
                self._translation_file.header.number_plural_forms)
            if (self._message.msgid_plural and
                len(self._message.translations) < number_plural_forms):
                # Has plural forms but the number of translations is lower.
                # Fill the others with an empty string.
                for index in range(
                    len(self._message.translations), number_plural_forms):
                    self._message.addTranslation(index, u'')

            self._translation_file.messages.append(self._message)
            self._messageids[self._message.msgid] = True
            self._message = None

    def _parseHeader(self):
        try:
            self._translation_file.header = PoHeader(
                self._message.translations[
                    TranslationConstants.SINGULAR_FORM],
                self._message.comment)
        except TranslationFormatInvalidInputError, e:
            if e.line_number is None:
                e.line_number = self._message_lineno
            raise
        self._translation_file.header.is_fuzzy = (
            'fuzzy' in self._message.flags)

        if self._translation_file.messages:
            logging.warning(
                POSyntaxWarning(
                    self._lineno, 'Header entry is not first entry'))

        # convert buffered input to the encoding specified in the PO header
        self._decode()

    def _parseQuotedString(self, string):
        r"""Parse a quoted string, interpreting escape sequences.

          >>> parser = PoParser()
          >>> parser._parseQuotedString(u'\"abc\"')
          u'abc'
          >>> parser._parseQuotedString(u'\"abc\\ndef\"')
          u'abc\ndef'
          >>> parser._parseQuotedString(u'\"ab\x63\"')
          u'abc'
          >>> parser._parseQuotedString(u'\"ab\143\"')
          u'abc'

          After the string has been converted to unicode, the backslash
          escaped sequences are still in the encoding that the charset header
          specifies. Such quoted sequences will be converted to unicode by
          this method.

          We don't know the encoding of the escaped characters and cannot be
          just recoded as Unicode so it's a TranslationFormatInvalidInputError
          >>> utf8_string = u'"view \\302\\253${version_title}\\302\\273"'
          >>> parser._parseQuotedString(utf8_string)
          Traceback (most recent call last):
          ...
          TranslationFormatInvalidInputError: could not decode escaped string: (\302\253)

          Now, we note the original encoding so we get the right Unicode
          string.

          >>> class FakeHeader:
          ...     charset = 'UTF-8'
          >>> parser._translation_file = TranslationFile()
          >>> parser._translation_file.header = FakeHeader()
          >>> parser._parseQuotedString(utf8_string)
          u'view \xab${version_title}\xbb'

          Let's see that we raise a TranslationFormatInvalidInputError exception when we
          have an escaped char that is not valid in the declared encoding
          of the original string:

          >>> iso8859_1_string = u'"foo \\xf9"'
          >>> parser._parseQuotedString(iso8859_1_string)
          Traceback (most recent call last):
          ...
          TranslationFormatInvalidInputError: could not decode escaped string as UTF-8: (\xf9)

          An error will be raised if the entire string isn't contained in
          quotes properly:

          >>> parser._parseQuotedString(u'abc')
          Traceback (most recent call last):
            ...
          TranslationFormatSyntaxError: string is not quoted
          >>> parser._parseQuotedString(u'\"ab')
          Traceback (most recent call last):
            ...
          TranslationFormatSyntaxError: string not terminated
          >>> parser._parseQuotedString(u'\"ab\"x')
          Traceback (most recent call last):
            ...
          TranslationFormatSyntaxError: extra content found after string: (x)
        """
        if string[0] != '"':
            raise TranslationFormatSyntaxError(
                line_number=self._lineno, message="string is not quoted")

        escape_map = {
            'a': '\a',
            'b': '\b',
            'f': '\f',
            'n': '\n',
            'r': '\r',
            't': '\t',
            'v': '\v',
            '"': '"',
            '\'': '\'',
            '\\': '\\',
            }

        # Remove initial quote char
        string = string[1:]
        output = ''
        while string:
            if string[0] == '"':
                # Reached the end of the quoted string.  It's rare, but there
                # may be another quoted string on the same line.  It should be
                # suffixed to what we already have, with any whitespace
                # between the strings removed.
                string = string[1:].lstrip()
                if not string:
                    # End of line, end of string: the normal case
                    break
                if string[0] == '"':
                    # Start of a new string.  We've already swallowed the
                    # closing quote and any intervening whitespace; now
                    # swallow the re-opening quote and go on as if the string
                    # just went on normally
                    string = string[1:]
                    continue

                # if there is any non-string data afterwards, raise an
                # exception
                if string and not string.isspace():
                    raise TranslationFormatSyntaxError(
                        line_number=self._lineno,
                        message="extra content found after string: (%s)" % string)
                break
            elif string[0] == '\\' and string[1] in escape_map:
                # We got one of the special escaped chars we know about, we
                # unescape them using the mapping table we have.
                output += escape_map[string[1]]
                string = string[2:]
                continue

            escaped_string = ''
            while string[0] == '\\':
                # Let's handle any normal char escaped. This kind of chars are
                # still in the original encoding so we need to extract the
                # whole block of escaped chars to recode them later into
                # Unicode.
                if string[1] == 'x':
                    # hexadecimal escape
                    escaped_string += string[:4]
                    string = string[4:]
                elif string[1].isdigit():
                    # octal escape
                    escaped_string += string[:2]
                    string = string[2:]
                    # up to two more octal digits
                    for i in range(2):
                        if string[0].isdigit():
                            escaped_string += string[0]
                            string = string[1:]
                        else:
                            break
                elif string[1] in escape_map:
                    # It's part of our mapping table, we ignore it here.
                    break
                else:
                    raise TranslationFormatSyntaxError(
                        line_number=self._lineno,
                        message="unknown escape sequence %s" % string[:2])
            if escaped_string:
                # We found some text escaped that should be recoded to
                # Unicode.
                # First, we unescape it.
                unescaped_string = escaped_string.decode('string-escape')

                if (self._translation_file is not None and
                    self._translation_file.header is not None and
                    self._translation_file.header.charset != 'CHARSET'):
                    # There is a header, so we know the original encoding for
                    # the given string.
                    charset = self._translation_file.header.charset
                    try:
                        output += unescaped_string.decode(charset)
                    except UnicodeDecodeError:
                        raise TranslationFormatInvalidInputError(
                            line_number=self._lineno,
                            message=(
                                "could not decode escaped string as %s: (%s)"
                                    % (charset, escaped_string)))
                else:
                    # We don't know the original encoding of the imported file
                    # so we cannot get the right values. We store the string
                    # assuming that is a valid ASCII escape sequence.
                    try:
                        output += unescaped_string.decode('ascii')
                    except UnicodeDecodeError:
                        raise TranslationFormatInvalidInputError(
                            line_number=self._lineno,
                            message=(
                                "could not decode escaped string: (%s)" % (
                                    escaped_string)))
            else:
                # It's a normal char, we just store it and jump to next one.
                output += string[0]
                string = string[1:]
        else:
            # We finished parsing the string without finding the ending quote
            # char.
            raise TranslationFormatSyntaxError(
                line_number=self._lineno, message="string not terminated")

        return output

    def _dumpCurrentSection(self):
        """Dump current parsed content inside the translation message."""
        if self._section is None:
            # There is nothing to dump.
            return
        elif self._section == 'msgid':
            self._message.msgid = self._parsed_content
        elif self._section == 'msgid_plural':
            self._message.msgid_plural = self._parsed_content
            # Note in the header that there are plural forms.
            self._translation_file.header.has_plural_forms = True
        elif self._section == 'msgstr':
            self._message.addTranslation(
                self._plural_case, self._parsed_content)
        else:
            raise AssertionError('Unknown section %s' % self.section)

        self._parsed_content = u''

    def _parseLine(self, original_line):
        self._lineno += 1
        # Skip empty lines
        l = original_line.strip()

        is_obsolete = False
        if l[:2] == '#~':
            is_obsolete = True
            l = l[2:].lstrip()

        if not l:
            return

        # If we get a comment line after a msgstr or a line starting with
<<<<<<< HEAD
        # msgid, this is a new entry.
=======
        # msgid, this is a new entry
        # l.startswith('msgid') is needed because not all msgid/msgstr
        # pairs have a leading comment
>>>>>>> 22718cf1
        if ((l.startswith('#') or l.startswith('msgid')) and
            self._section == 'msgstr'):
            if self._message is None:
                # first entry - do nothing.
                pass
            elif self._message.msgid:
                self._dumpCurrentSection()
                self._storeCurrentMessage()
            elif self._translation_file.header is None:
                # When there is no msgid in the parsed message, it's the
                # header for this file.
                self._dumpCurrentSection()
                self._parseHeader()

            # Start a new message.
            self._message = TranslationMessage()
            self._message_lineno = self._lineno
            self._section = None
            self._plural_case = None
            self._parsed_content = u''

        if self._message is not None:
            # Record whether the message is obsolete.
            self._message.is_obsolete = is_obsolete

        if l[0] == '#':
            # Record flags
            if l[:2] == '#,':
                new_flags = [flag.strip() for flag in l[2:].split(',')]
                self._message.flags.update(new_flags)
                return
            # Record file references
            if l[:2] == '#:':
                self._message.file_references += l[2:].strip() + '\n'
                return
            # Record source comments
            if l[:2] == '#.':
                self._message.source_comment += l[2:].strip() + '\n'
                return
            # Record comments
            self._message.comment += l[1:] + '\n'
            return

        # Now we are in a msgid section, output previous section
        if l.startswith('msgid_plural'):
            if self._section != 'msgid':
                raise TranslationFormatSyntaxError(line_number=self._lineno)
            self._dumpCurrentSection()
            self._section = 'msgid_plural'
            l = l[len('msgid_plural'):]
        elif l.startswith('msgid'):
            if self._section is not None and self._section.startswith('msgid'):
                raise TranslationFormatSyntaxError(line_number=self._lineno)
            self._section = 'msgid'
            l = l[len('msgid'):]
            self._plural_case = None
        # Now we are in a msgstr section
        elif l.startswith('msgstr'):
            self._dumpCurrentSection()
            self._section = 'msgstr'
<<<<<<< HEAD
            l = l[len('msgstr'):]
            # XXX kiko: if l is empty, it means we got an msgstr
=======
            l = l[6:]
            # XXX kiko 2005-08-19: if l is empty, it means we got an msgstr
>>>>>>> 22718cf1
            # followed by a newline; that may be critical, but who knows?
            if l and l[0] == '[':
                # plural case
                new_plural_case, l = l[1:].split(']', 1)
                new_plural_case = int(new_plural_case)
                if (self._plural_case is not None) and (
                        new_plural_case != self._plural_case + 1):
                    logging.warning(POSyntaxWarning(self._lineno,
                                                  'bad plural case number'))
                if new_plural_case != self._plural_case:
                    self._plural_case = new_plural_case
                else:
                    logging.warning(POSyntaxWarning(
                        self._lineno, 'msgstr[] but same plural case number'))
            else:
                self._plural_case = TranslationConstants.SINGULAR_FORM
        elif self._section is None:
            raise TranslationFormatSyntaxError(
                line_number=self._lineno,
                message='Invalid content: %r' % original_line)
        else:
            # This line could be the continuation of a previous section.
            pass

        l = l.strip()
        if not l:
            logging.warning(
                POSyntaxWarning(
                    self._lineno,
                    'line has no content; this is not supported by'
                    'some implementations of msgfmt'))
            return

        l = self._parseQuotedString(l)

        if self._section in ('msgid', 'msgid_plural', 'msgstr'):
            self._parsed_content += l
        else:
            raise TranslationFormatSyntaxError(
                line_number=self._lineno,
                message='Invalid content: %r' % original_line)


# convenience function to parse "assignment" expressions like
# the plural-form header
def parse_assignments(text, separator=';', assigner='=', skipfirst=False):
    parts = {}
    if skipfirst:
        start=1
    else:
        start=0
    for assignment in text.split(separator)[start:]:
        if not assignment.strip():
            # empty
            continue
        if assigner in assignment:
            name, value = assignment.split(assigner, 1)
        else:
            logging.warning(POSyntaxWarning(
                msg="Found an error in the header content: %s" % text
                ))
            continue

        parts[name.strip()] = value.strip()
    return parts<|MERGE_RESOLUTION|>--- conflicted
+++ resolved
@@ -216,49 +216,12 @@
                 if key in self._header_dictionary.keys():
                     content = self._header_dictionary[key]
                 else:
-<<<<<<< HEAD
                     # Use default one.
                     content = 'PACKAGE VERSION'
                 raw_content_list.append('%s: %s\n' % (value, content))
             elif key == 'report-msgid-bugs-to':
                 if key in self._header_dictionary.keys():
                     content = self._header_dictionary[key]
-=======
-                    return default
-        if type(v) is str:
-            v = self._decode(v)
-        return v
-
-    def __getitem__(self, item):
-        # XXX CarlosPerelloMarin 2007-06-13: Instead of an empty list
-        # we should raise NotFoundException.
-        return self.get(item, [])
-
-    def has_key(self, item):
-        try:
-            self[item]
-        except KeyError:
-            return False
-        else:
-            return True
-
-    __contains__ = has_key
-
-    def __setitem__(self, item, value, update_msgstr=True):
-        if not self.has_key(item) and self._casefold.has_key(item.lower()):
-            for key in self.keys():
-                if key.lower() == item.lower():
-                    item = key
-        oldvalue = self.get(item)
-        dict.__setitem__(self, item, value)
-        self._casefold[item.lower()] = value
-
-        if item.lower() == 'content-type':
-            parts = parse_assignments(self['content-type'], skipfirst=True)
-            if 'charset' in parts:
-                if parts['charset'] != 'CHARSET':
-                    self.charset = parts['charset']
->>>>>>> 22718cf1
                 else:
                     # Use default one.
                     content = ' '
@@ -296,7 +259,6 @@
                     # This file doesn't have plural forms so we don't export
                     # any plural form information in the header.
                     continue
-<<<<<<< HEAD
                 if self.number_plural_forms is None:
                     # Use the default values.
                     nplurals = 'INTEGER'
@@ -308,64 +270,6 @@
                     value, nplurals, plural))
             elif key == 'x-rosetta-export-date':
                 # Ignore it, new exports use x-launchpad-export-date.
-=======
-                text.append(u'%s: %s' % (field, self[field]))
-                printed.add(field)
-            for field in self.keys():
-                if field not in printed:
-                    value = self[field]
-                    text.append(u'%s: %s' % (field, self[field]))
-            text.append('')
-            self.msgstr = u'\n'.join(text)
-
-    def __delitem__(self, item):
-        # Update the msgstr entry
-        # XXX: CarlosPerelloMarin 2005-09-01: This parser sucks too much!
-        text = []
-        for l in self.msgstr.strip().split('\n'):
-            l = l.strip()
-            if not l:
-                continue
-            try:
-                field, value = l.split(':', 1)
-            except ValueError:
-                # The header has an entry without ':' that's an error in
-                # the header, log it and continue with next entry.
-                logging.warning(
-                    POSyntaxWarning(self._lineno, 'Invalid header entry.'))
-                continue
-            field = field.strip()
-            if field.lower() != item.lower():
-                text.append(l)
-        text.append('')
-        self.msgstr = u'\n'.join(text)
-
-        # And now, the dict part of the object needs to be rebuilt...
-        self.updateDict()
-
-    def update(self, other):
-        for key in other:
-            # not using items() because this way we get decoding
-            self[key] = other[key]
-
-    def copy(self):
-        cp = POHeader(self)
-        cp.updateDict()
-        # copy any changes made by user-code
-        cp.update(self)
-        return cp
-
-    def recode(self, charset):
-        "A copy with a different charset"
-        cp = self.copy()
-        cp.charset = charset
-        ct_flags = ['text/plain']
-        for o in self['content-type'].split(';')[1:]:
-            try:
-                name, value = o.split('=')
-            except ValueError:
-                ct_flags.append(o.strip())
->>>>>>> 22718cf1
                 continue
             elif key == 'x-launchpad-export-date':
                 UTC = pytz.timezone('UTC')
@@ -545,7 +449,6 @@
         # Parse anything left all in one go.
         lines = re.split(r'\n|\r\n|\r', self._pending_unichars)
         for line in lines:
-<<<<<<< HEAD
             self._parseLine(line)
 
         if self._translation_file.header is None:
@@ -574,30 +477,6 @@
                 # We use '%r' instead of '%d' because there are situations
                 # when it returns an "<unprintable instance object>". You can
                 # see more details on bug #2896
-=======
-            self.parse_line(line)
-
-    def _make_dataholder(self):
-        self._partial_transl = {}
-        self._partial_transl['msgid'] = ''
-        self._partial_transl['msgid_plural'] = ''
-        self._partial_transl['msgstr'] = ''
-        self._partial_transl['comment'] = ''
-        self._partial_transl['source_comment'] = ''
-        self._partial_transl['file_references'] = ''
-        self._partial_transl['flags'] = set()
-        self._partial_transl['msgstr_plurals'] = []
-        self._partial_transl['obsolete'] = False
-        self._partial_transl['_lineno'] = self._lineno
-
-    def append(self):
-        if self._partial_transl:
-            if self._messageids.has_key(self._partial_transl['msgid']):
-                lineno = self._partial_transl['_lineno']
-                # XXX kiko 2005-10-06 bug=2896: I changed the exception
-                # below to use %r because the original %d returned
-                # "<unprintable instance object>"
->>>>>>> 22718cf1
                 raise TranslationFormatInvalidInputError(
                     message='Po file: duplicate msgid ending on line %r' % (
                         self._message_lineno))
@@ -856,13 +735,7 @@
             return
 
         # If we get a comment line after a msgstr or a line starting with
-<<<<<<< HEAD
         # msgid, this is a new entry.
-=======
-        # msgid, this is a new entry
-        # l.startswith('msgid') is needed because not all msgid/msgstr
-        # pairs have a leading comment
->>>>>>> 22718cf1
         if ((l.startswith('#') or l.startswith('msgid')) and
             self._section == 'msgstr'):
             if self._message is None:
@@ -923,13 +796,8 @@
         elif l.startswith('msgstr'):
             self._dumpCurrentSection()
             self._section = 'msgstr'
-<<<<<<< HEAD
             l = l[len('msgstr'):]
-            # XXX kiko: if l is empty, it means we got an msgstr
-=======
-            l = l[6:]
             # XXX kiko 2005-08-19: if l is empty, it means we got an msgstr
->>>>>>> 22718cf1
             # followed by a newline; that may be critical, but who knows?
             if l and l[0] == '[':
                 # plural case
