--- conflicted
+++ resolved
@@ -1065,19 +1065,10 @@
 
         if not l:
             return
-<<<<<<< HEAD
         # A new entry starts either with a comment (#...), "msgctxt" or
         # "msgid" keywords
         if ((l.startswith('#') or l.startswith('msgid') or
              l.startswith('msgctxt')) and (self._section == 'msgstr')):
-=======
-        # If we get a comment line after a msgstr or a line starting with
-        # msgid, this is a new entry
-        # l.startswith('msgid') is needed because not all msgid/msgstr
-        # pairs have a leading comment
-        if ((l.startswith('#') or l.startswith('msgid')) and
-            self._section == 'msgstr'):
->>>>>>> 22718cf1
             if self._partial_transl is None:
                 # first entry - do nothing
                 pass
