# Copyright 2004-2007 Canonical Ltd.  All rights reserved.
#
# Contains code from msgfmt.py (available from python source code),
#     written by Martin v. Loewis <loewis@informatik.hu-berlin.de>
#     changed by Christian 'Tiran' Heimes <ch@comlounge.net>

__metaclass__ = type

__all__ = [
    'PoHeader',
    'PoParser',
    ]

import datetime
import re
import codecs
import logging
import pytz
from email.Utils import parseaddr
from zope.interface import implements
from zope.app import datetimeutils

from canonical.launchpad.interfaces import (
    ITranslationHeader, TranslationConstants,
    TranslationFormatInvalidInputError, TranslationFormatSyntaxError)
from canonical.launchpad.translationformat.translation_common_format import (
    TranslationFile, TranslationMessage)
from canonical.launchpad.versioninfo import revno


class POSyntaxWarning(Warning):
    """ Syntax warning in a po file """

    def __init__(self, lno=0, msg=None):
        self.lno = lno
        self.msg = msg

    def __str__(self):
        if self.msg:
            return self.msg
        elif self.lno is None:
            return 'PO file: syntax warning on unknown line'
        else:
            return 'Po file: syntax warning on entry at line %d' % self.lno


<<<<<<< HEAD
def parse_charset(string_to_parse, is_escaped=True):
    """Return charset used in the given string_to_parse."""
    # Scan for the charset in the same way that gettext does.
    default_charset = 'UTF-8'
    pattern = r'charset=([^\s]+)'
    if is_escaped:
        pattern = r'charset=([^\s]+)\\n'

    # Default to UTF-8 if the header still has the default value or
    # is unknown.
    charset = default_charset
    match = re.search(pattern, string_to_parse)
    if match is not None and match.group(1) != 'CHARSET':
        charset = match.group(1).strip()
        try:
            codecs.getencoder(charset)
        except LookupError:
            # The given codec is not valid, let's fallback to UTF-8.
            charset = default_charset

    return charset

def get_header_dictionary(raw_header, handled_keys_order):
    """Return dictionary with all keys in raw_header.

    :arg raw_header: string representing the header in native format.
    :return: dictionary with all key/values in raw_header.
    """
    header_dictionary = {}
    for line in raw_header.strip().split('\n'):
        line = line.strip()
        if not line:
            continue
        try:
            field, value = line.split(':', 1)
        except ValueError:
=======
class POMessage(object):

    implements(ITranslationMessage)

    def __init__(self, **kw):
        self._check(**kw)
        self.msgctxt = kw.get('msgctxt', None)
        self.msgid = kw.get('msgid', '')
        self.msgid_plural = kw.get('msgid_plural', '')
        self.msgstr = kw.get('msgstr', '')
        self.comment = kw.get('comment', '')
        self.source_comment = kw.get('source_comment', '')
        self.file_references = kw.get('file_references', '').strip()
        self.flags = kw.get('flags', set())
        self.msgstr_plurals = kw.get('msgstr_plurals', [])
        self.obsolete = kw.get('obsolete', False)
        self._lineno = kw.get('_lineno')

    @property
    def translations(self):
        """See `ITranslationMessage`."""
        if self.msgstr_plurals:
            # There are plural forms.
            return self.msgstr_plurals
        elif self.msgstr:
            # There is a single form translation.
            return [self.msgstr]
        else:
            # There are no translations.
            return []

    def _check(self, **kw):
        """Log warning messages about non critical problems in the message."""
        if kw.get('msgstr_plurals'):
            if 'header' not in kw or type(kw['header'].nplurals) is not int:
                logging.warning(POSyntaxWarning(
                    msg="File has plural forms, but plural-forms header entry"
                        " is missing or invalid."
                    ))
            if len(kw['msgstr_plurals']) > kw['header'].nplurals:
                logging.warning(POSyntaxWarning(
                    lno=kw.get('_lineno'),
                    msg="Bad number of plural-forms in entry '%s' (line %s)."
                        % (kw['msgid'], str(kw.get('_lineno')))
                    ))

    def is_obsolete(self):
        return self.obsolete

    def __nonzero__(self):
        return bool(self.msgid)

    def flagsText(self, flags=None, withHash=True):
        if flags is None:
            flags = self.flags
        if not flags:
            return ''
        flags = list(flags)
        flags.sort()
        if 'fuzzy' in flags:
            flags.remove('fuzzy')
            flags.insert(0, 'fuzzy')
        if withHash:
            prefix = u'#, '
        else:
            prefix = u''
        return prefix + u', '.join(flags)

    class _fake_wrapper(object):
        width = None
        initial_indent = subsequent_indent = u'"'
        def wrap(self, text):
            return [self.initial_indent + text]

    def __unicode__(self, wrap=77):
        r'''
        Text representation of the message.  Should wrap correctly.
        For some of these examples to work (the ones with plural forms),
        we need a header that looks valid.
        '
        >>> header = POHeader()

        >>> header.nplurals = 2

        (end of initialization)

        >>> unicode(POMessage(msgid="foo", msgstr="bar"))
        u'msgid "foo"\nmsgstr "bar"'

        obsolete entries are prefixed with #~
        >>> unicode(POMessage(msgid="foo", msgstr="bar", flags=("fuzzy",), obsolete=True))
        u'#, fuzzy\n#~ msgid "foo"\n#~ msgstr "bar"'

        plural forms automatically trigger the correct syntax
        >>> unicode(
        ...     POMessage(header=header, msgid="foo", msgid_plural="foos",
        ...               msgstr_plurals=["bar", "bars"]))
        u'msgid "foo"\nmsgid_plural "foos"\nmsgstr[0] "bar"\nmsgstr[1] "bars"'

        backslashes are escaped (doubled) and quotes are backslashed
        >>> unicode(POMessage(msgid='foo"bar\\baz', msgstr='z'))
        u'msgid "foo\\"bar\\\\baz"\nmsgstr "z"'

        tabs are backslashed too, with standard C syntax
        >>> unicode(POMessage(msgid="\tServer name: %s", msgstr=""))
        u'msgid "\\tServer name: %s"\nmsgstr ""'

        You can have context on messages.

        >>> unicode(POMessage(msgctxt="bla", msgid="foo", msgstr="bar"))
        u'msgctxt "bla"\nmsgid "foo"\nmsgstr "bar"'

        '''
        return '\n'.join([
            self._comments_representation(),
            self._msgids_representation(wrap),
            self._msgstrs_representation(wrap),
            ]).strip()

    def _comments_representation(self):
        r'''
        Text representation of the comments.
        '

        >>> unicode(POMessage(msgid="foo", msgstr="bar",flags=("fuzzy",)))
        u'#, fuzzy\nmsgid "foo"\nmsgstr "bar"'
        >>> unicode(POMessage(msgid="a", msgstr="b", comment=" blah\n"))
        u'# blah\nmsgid "a"\nmsgstr "b"'
        >>> unicode(POMessage(msgid="%d foo", msgstr="%d bar", flags=('fuzzy', 'c-format')))
        u'#, fuzzy, c-format\nmsgid "%d foo"\nmsgstr "%d bar"'

        '(this single-quote is here to appease emacs)
        '''
        text = []
        # comment and source_comment always end in a newline, so
        # splitting by \n always results in an empty last element
        if self.comment:
            for line in self.comment.split('\n')[:-1]:
                text.append(u'#' + line)
        if self.source_comment and not self.obsolete:
            # If it's an obsolete entry, the source comments are not exported.
            for line in self.source_comment.split('\n')[:-1]:
                text.append(u'#. ' + line)
        # not so for references - we strip() it
        if self.file_references and not self.obsolete:
            # If it's an obsolete entry, the references are not exported.
            for line in self.file_references.split('\n'):
                text.append(u'#: ' + line)
        if self.flags:
            text.append(self.flagsText())
        return u'\n'.join(text)

    def _msgids_representation(self, wrap_width):
        if self.msgctxt is not None:
            text = self._wrap(self.msgctxt, u'msgctxt', wrap_width)
            text.extend(self._wrap(self.msgid, u'msgid', wrap_width))
        else:
            text = self._wrap(self.msgid, u'msgid', wrap_width)
        if self.msgid_plural:
            text.extend(
                self._wrap(self.msgid_plural, u'msgid_plural', wrap_width))
        if self.obsolete:
            text = ['#~ ' + l for l in text]
        return u'\n'.join(text)

    def _msgstrs_representation(self, wrap_width):
        text = []
        if self.msgstr_plurals:
            for i, s in enumerate(self.msgstr_plurals):
                text.extend(self._wrap(s, u'msgstr[%s]' % i, wrap_width))
        elif self.msgid_plural:
            # It's a plural form but we don't have any translation for it.
            text = ([u'msgstr[0] ""', u'msgstr[1] ""'])
        else:
            # It's a singular form.
            text = self._wrap(self.msgstr, u'msgstr', wrap_width)
        if self.obsolete:
            text = ['#~ ' + l for l in text]
        return u'\n'.join(text)

    def _wrap(self, text, prefix, wrap_width):
        r'''
        This method does the actual wrapping.

        >>> POMessage(msgid="abcdefghijkl", msgstr="z").__unicode__(20)
        u'msgid "abcdefghijkl"\nmsgstr "z"'
        >>> POMessage(msgid="abcdefghijklmnopqr", msgstr="z").__unicode__(20)
        u'msgid ""\n"abcdefghijklmnopqr"\nmsgstr "z"'
        >>> POMessage(msgid="abcdef hijklm", msgstr="z").__unicode__(20)
        u'msgid ""\n"abcdef hijklm"\nmsgstr "z"'
        >>> POMessage(msgid="abcdefghijklmnopqr st", msgstr="z").__unicode__(20)
        u'msgid ""\n"abcdefghijklmnopqr "\n"st"\nmsgstr "z"'
        >>> POMessage(msgid="abc\ndef", msgstr="z").__unicode__(20)
        u'msgid ""\n"abc\\n"\n"def"\nmsgstr "z"'

        newlines in the text interfere with wrapping
        >>> unicode(POMessage(msgid="abc\ndef", msgstr="z"))
        u'msgid ""\n"abc\\n"\n"def"\nmsgstr "z"'

        but not when it's just a line that ends with a newline char
        >>> unicode(POMessage(msgid="abc\n", msgstr="def\n"))
        u'msgid "abc\\n"\nmsgstr "def\\n"'

        It's time to test the wrapping with the '-' char:
        >>> pomsg = POMessage(
        ...     msgid="WARNING: unsafe enclosing directory permissions on homedir `%s'\n",
        ...     msgstr="WARNUNG: Unsichere Zugriffsrechte des umgebenden Verzeichnisses des Home-Verzeichnisses `%s'\n"
        ...     )
        >>> print unicode(pomsg)
        msgid "WARNING: unsafe enclosing directory permissions on homedir `%s'\n"
        msgstr ""
        "WARNUNG: Unsichere Zugriffsrechte des umgebenden Verzeichnisses des Home-"
        "Verzeichnisses `%s'\n"

        When we changed the wrapping code, we got a bug with this string.
        >>> pomsg = POMessage(
        ...     msgid="The location and hierarchy of the Evolution contact folders has changed since Evolution 1.x.\n\n",
        ...     msgstr="")
        >>> print unicode(pomsg)
        msgid ""
        "The location and hierarchy of the Evolution contact folders has changed "
        "since Evolution 1.x.\n"
        "\n"
        msgstr ""

        When the wrapping size was exactly gotten past by in the middle of
        escape sequence like \" or \\, it got cut off in there, thus
        creating a broken PO message.  This is bug #46156.
        >>> pomsg = POMessage(
        ...     msgid="1234567890abcde word\"1234567890abcdefghij",
        ...     msgstr="")
        >>> print pomsg.__unicode__(20)
        msgid ""
        "1234567890abcde "
        "word\"1234567890abcd"
        "efghij"
        msgstr ""

        Lets also make sure that the unconditional break is not occurring
        inside a single long word in the middle of the escape sequence
        like \" or \\:

        >>> pomsg = POMessage(
        ...     msgid="1234567890abcdefghij\\klmno",
        ...     msgstr="")
        >>> print pomsg.__unicode__(20)
        msgid ""
        "1234567890abcdefghij"
        "\\klmno"
        msgstr ""
        >>> pomsg = POMessage(
        ...     msgid="1234567890abcdefgh\\ijklmno",
        ...     msgstr="")
        >>> print pomsg.__unicode__(20)
        msgid ""
        "1234567890abcdefgh\\"
        "ijklmno"
        msgstr ""
        >>> pomsg = POMessage(
        ...     msgid="1234567890abcdefg\\\\hijklmno",
        ...     msgstr="")
        >>> print pomsg.__unicode__(20)
        msgid ""
        "1234567890abcdefg\\"
        "\\hijklmno"
        msgstr ""


        For compatibility with msgcat -w, it also wraps on \\ properly.

        >>> pomsg = POMessage(
        ...     msgid="\\\\\\\\\\",
        ...     msgstr="")
        >>> print pomsg.__unicode__(5)
        msgid ""
        "\\\\"
        "\\\\"
        "\\"
        msgstr ""
        >>> print pomsg.__unicode__(6)
        msgid ""
        "\\\\\\"
        "\\\\"
        msgstr ""

        '''
        def local_escape(text):
            ret = text.replace(u'\\', u'\\\\')
            ret = ret.replace(ur'"', ur'\"')
            ret = ret.replace(u'\t', u'\\t')
            return ret.replace(u'\n', u'\\n')

        # Quickly get escaped character byte widths using
        #   escaped_length.get(char, 1)
        escaped_length = {
            '\\': 2,
            '\"': 2,
            '\t': 2,
            '\n': 2}

        # What characters to wrap at
        wrap_at = [' ', '\t', '\n', '-', '\\']

        if wrap_width is None:
            raise AssertionError('wrap_width should not be None')
        wrapped_lines = [u'%s%s' % (prefix, u' ""')]
        if not text:
            return wrapped_lines
        if '\n' not in text[:-1]:
            # If there are no new-lines, or it's at the end of string.
            unwrapped_line = u'%s "%s"' % (prefix, local_escape(text))
            if len(unwrapped_line) <= wrap_width:
                return [unwrapped_line]
            del unwrapped_line
        paragraphs = text.split('\n')
        end = len(paragraphs) - 1
        for i, paragraph in enumerate(paragraphs):
            if i == end:
                if not paragraph:
                    break
            else:
                paragraph += '\n'

            if len(local_escape(paragraph)) <= wrap_width:
                wrapped_line = [paragraph]
            else:
                line = u''
                escaped_line_len = 0
                new_block = u''
                escaped_new_block_len = 0
                wrapped_line = []
                for char in paragraph:
                    escaped_char_len = escaped_length.get(char, 1)
                    if (escaped_line_len + escaped_new_block_len
                        + escaped_char_len <= wrap_width):
                        if char in wrap_at:
                            line += u'%s%s' % (new_block, char)
                            escaped_line_len += (escaped_new_block_len
                                                 + escaped_char_len)
                            new_block = u''
                            escaped_new_block_len = 0
                        else:
                            new_block += char
                            escaped_new_block_len += escaped_char_len
                    else:
                        if escaped_line_len == 0:
                            # Word is too long to fit into single line,
                            # break it carefully, watching not to break
                            # in the middle of the escape
                            line = new_block
                            line_len = len(line)
                            escaped_line_len = escaped_new_block_len
                            while escaped_line_len > wrap_width:
                                escaped_line_len -= (
                                    escaped_length.get(line[line_len-1], 1))
                                line_len -= 1
                            line = line[:line_len]
                            new_block = new_block[line_len:]
                            escaped_new_block_len -= escaped_line_len
                        wrapped_line.append(line)
                        line = u''
                        escaped_line_len = 0
                        new_block += char
                        escaped_new_block_len += escaped_char_len
                if line or new_block:
                    wrapped_line.append(u'%s%s' % (line, new_block))
            for line in wrapped_line:
                wrapped_lines.append(u'"%s"' % (local_escape(line)))
        return wrapped_lines


class POHeader(dict, POMessage):

    implements(ITranslationHeader, ITranslationMessage)

    def __init__(self, **kw):
        dict.__init__(self)

        # the charset is not known til the header has been parsed.
        # Scan for the charset in the same way that gettext does.
        self.charset = 'CHARSET'
        if 'msgstr' in kw:
            match = re.search(r'charset=([^\s]+)', kw['msgstr'])
            if match:
                self.charset = match.group(1)
        if self.charset == 'CHARSET':
            self.charset = 'US-ASCII'

        for attr in ('msgid', 'msgstr', 'comment', 'source_comment'):
            if attr in kw:
                if isinstance(kw[attr], str):
                    kw[attr] = unicode(kw[attr], self.charset, 'replace')

        POMessage.__init__(self, **kw)
        self._casefold = {}
        self.header = self
        self.messages = kw.get('messages', [])
        self.nplurals = None
        self.pluralExpr = '0'


    def updateDict(self):
        """Sync the msgstr content with the dict like object that represents
        this object.
        """
        for key in self.keys():
            # Remove any previous dict entry.
            dict.__delitem__(self, key)

        for attr in ('msgctxt', 'msgid_plural', 'msgstr_plurals',
                     'file_references'):
            if getattr(self, attr):
                logging.warning(POSyntaxWarning(
                    msg='PO file header entry should have no %s' % attr))
                setattr(self, attr, u'')

        for line in self.msgstr.strip().split('\n'):
            line = line.strip()
            if not line:
                continue
            try:
                field, value = line.split(':', 1)
            except ValueError:
                logging.warning(POSyntaxWarning(
                    msg='PO file header entry has a bad entry: %s' % line))
                continue
            field, value = field.strip(), value.strip()
            if field.lower() == 'plural-forms':
                try:
                    self.__setitem__(field, value, False)
                except ValueError:
                    raise TranslationFormatInvalidInputError(
                            message='Malformed plural-forms header entry')
            else:
                self.__setitem__(field, value, False)
        if 'content-type' not in self:
>>>>>>> 7c8a9e85
            logging.warning(POSyntaxWarning(
                msg='PO file header entry has a bad entry: %s' % line))
            continue

        # Store in lower case the entries we know about so we are sure
        # that we update entries even when it's not using the right
        # character case.
        if field.lower() in handled_keys_order:
            field = field.lower()

        header_dictionary[field] = value.strip()

    return header_dictionary


class PoHeader:
    """See `ITranslationHeader`."""
    implements(ITranslationHeader)

    # Set of known keys in the .po header.
    _handled_keys_mapping = {
        'project-id-version': 'Project-Id-Version',
        'report-msgid-bugs-to': 'Report-Msgid-Bugs-To',
        'pot-creation-date': 'POT-Creation-Date',
        'po-revision-date': 'PO-Revision-Date',
        'last-translator': 'Last-Translator',
        'language-team': 'Language-Team',
        'mime-version': 'MIME-Version',
        'content-type': 'Content-Type',
        'content-transfer-encoding': 'Content-Transfer-Encoding',
        'plural-forms': 'Plural-Forms',
        'x-launchpad-export-date': 'X-Launchpad-Export-Date',
        'x-rosetta-export-date': 'X-Rosetta-Export-Date',
        'x-generator': 'X-Generator',
        }

    _handled_keys_order = [
        'project-id-version', 'report-msgid-bugs-to', 'pot-creation-date',
        'po-revision-date', 'last-translator', 'language-team',
        'mime-version', 'content-type', 'content-transfer-encoding',
        'plural-forms', 'x-launchpad-export-date', 'x-rosetta-export-date',
        'x-generator'
        ]

    _strftime_text = '%F %R%z'

    def __init__(self, header_content, comment=None):
        self._raw_header = header_content
        self.is_fuzzy = False
        UTC = pytz.timezone('UTC')
        self.template_creation_date = datetime.datetime.now(UTC)
        self.translation_revision_date = datetime.datetime.now(UTC)
        self._last_translator = 'FULL NAME <EMAIL@ADDRESS>'
        self.language_team = 'LANGUAGE <LL@li.org>'
        self.has_plural_forms = False
        self.number_plural_forms = None
        self.plural_form_expression = None
        self.launchpad_export_date = None

        # First thing to do is to get the charset used to decode correctly the
        # header content.
        self.charset = parse_charset(self._raw_header, is_escaped=False)

        # Decode comment using the declared charset.
        self.comment = self._decode(comment)
        # And the same with the raw content.
        self._raw_header = self._decode(self._raw_header)

        # Parse the header in a dictionary so it's easy for us to export it
        # with updates later.
        self._header_dictionary = get_header_dictionary(
            self._raw_header, self._handled_keys_order)
        self._parseHeaderFields()

    def _decode(self, text):
        if text is None or isinstance(text, unicode):
            # There is noo need to do anything.
            return text
        charset = self.charset
        try:
            text = unicode(text, charset)
        except UnicodeError:
            logging.warning(POSyntaxWarning(
                msg='string is not in declared charset %r' % charset
                ))
            text = unicode(text, charset, 'replace')
        except LookupError:
            raise TranslationFormatInvalidInputError(
                message='Unknown charset %r' % charset)

        return text



    def _parseHeaderFields(self):
        """Return plural form values based on the parsed header."""
        for key, value in self._header_dictionary.iteritems():
            if key == 'plural-forms':
                parts = parse_assignments(value)
                if parts.get('nplurals') != 'INTEGER':
                    # We found something different than gettext's default
                    # value.
                    nplurals = parts.get('nplurals')
                    try:
                        self.number_plural_forms = int(nplurals)
                    except TypeError:
                        # There are some po files with bad headers that have a
                        # non numeric value here and sometimes an empty value.
                        # In that case, set the default value.
                        logging.warning(
                            POSyntaxWarning(
                                msg=("The plural form header has an unknown"
                                    " error. Using the default value...")))
                        self.number_plural_forms = 1
                    self.plural_form_expression = parts.get('plural', '0')
            elif key == 'pot-creation-date':
                try:
                    self.template_creation_date = (
                        datetimeutils.parseDatetimetz(value))
                except datetimeutils.DateTimeError:
                    # We couldn't parse it, leave current default value.
                    pass
            elif key == 'po-revision-date':
                try:
                    self.translation_revision_date = (
                        datetimeutils.parseDatetimetz(value))
                except datetimeutils.DateTimeError:
                    # We couldn't parse it.
                    self.translation_revision_date = None
            elif key == 'last-translator':
                self._last_translator = value
            elif key == 'language-team':
                self.language_team = value
            elif key in ('x-launchpad-export-date', 'x-rosetta-export-date'):
                # The key we use right now to note the export date is
                # X-Launchpad-Export-Date but we need to accept the old one
                # too so old exports will still work.
                try:
                    self.launchpad_export_date = (
                        datetimeutils.parseDatetimetz(value))
                except datetimeutils.DateTimeError:
                    self.launchpad_export_date = None
            else:
                # We don't use the other keys.
                pass

    def getRawContent(self):
        """See ITranslationHeader."""
        raw_content_list = []
        for key in self._handled_keys_order:
            value = self._handled_keys_mapping[key]
            if key == 'project-id-version':
                if key in self._header_dictionary.keys():
                    content = self._header_dictionary[key]
                else:
                    # Use default one.
                    content = 'PACKAGE VERSION'
                raw_content_list.append('%s: %s\n' % (value, content))
            elif key == 'report-msgid-bugs-to':
                if key in self._header_dictionary.keys():
                    content = self._header_dictionary[key]
                else:
                    # Use default one.
                    content = ' '
                raw_content_list.append(
                    '%s: %s\n' % (value, content))
            elif key == 'pot-creation-date':
                raw_content_list.append(
                    '%s: %s\n' % (value, self.template_creation_date.strftime(
                        self._strftime_text)))
            elif key == 'po-revision-date':
                if self.translation_revision_date is None:
                    revision_date_text = 'YEAR-MO-DA HO:MI+ZONE'
                else:
                    revision_date_text = (
                        self.translation_revision_date.strftime(
                            self._strftime_text))
                raw_content_list.append(
                    '%s: %s\n' % (
                        value, revision_date_text))
            elif key == 'last-translator':
                raw_content_list.append(
                    '%s: %s\n' % (value, self._last_translator))
            elif key == 'language-team':
                raw_content_list.append(
                    '%s: %s\n' % (value, self.language_team))
            elif key == 'mime-version':
                raw_content_list.append('%s: 1.0\n' % value)
            elif key == 'content-type':
                raw_content_list.append(
                    '%s: text/plain; charset=%s\n' % (value, self.charset))
            elif key == 'content-transfer-encoding':
                raw_content_list.append('%s: 8bit\n' % value)
            elif key == 'plural-forms':
                if not self.has_plural_forms:
                    # This file doesn't have plural forms so we don't export
                    # any plural form information in the header.
                    continue
                if self.number_plural_forms is None:
                    # Use the default values.
                    nplurals = 'INTEGER'
                    plural = 'EXPRESSION'
                else:
                    nplurals = str(self.number_plural_forms)
                    plural = self.plural_form_expression
                raw_content_list.append('%s: nplurals=%s; plural=%s;\n' % (
                    value, nplurals, plural))
            elif key == 'x-rosetta-export-date':
                # Ignore it, new exports use x-launchpad-export-date.
                continue
            elif key == 'x-launchpad-export-date':
                UTC = pytz.timezone('UTC')
                now = datetime.datetime.now(UTC)
                raw_content_list.append(
                    '%s: %s\n' % (value, now.strftime(self._strftime_text)))
            elif key == 'x-generator':
                # Note the revision number so it would help for debugging
                # problems with bad exports.
                if revno is None:
                    build = 'Unknown'
                else:
                    build = revno
                raw_content_list.append(
                    '%s: Launchpad (build %s)\n' % (value, build))
            else:
                raise AssertionError('key %s is not being handled!' % value)

        # Now, we copy any other header information in the original .po file.
        for key, value in self._header_dictionary.iteritems():
            if key in self._handled_keys_mapping.keys():
                # It's already handled, skip it.
                continue

            raw_content_list.append('%s: %s\n' % (key, value.strip()))

        return u''.join(raw_content_list)

    def updateFromTemplateHeader(self, template_header):
        """See `ITranslationHeader`."""
        template_header_dictionary = get_header_dictionary(
            template_header.getRawContent(), self._handled_keys_order)
        # 'Domain' is a non standard header field. However, this is required
        # for good Plone support. It relies in that field to know the
        # translation domain. For more information you can take a look to
        # https://bugs.launchpad.net/rosetta/+bug/5
        fields_to_copy = ['Domain']

        for field in fields_to_copy:
            if field in template_header_dictionary:
                self._header_dictionary[field] = (
                    template_header_dictionary[field])

        # Standard fields update.
        self.template_creation_date = template_header.template_creation_date

    def getLastTranslator(self):
        """See `ITranslationHeader`."""
        # Get last translator information. If it's not found, we use the
        # default value from Gettext.
        name, email = parseaddr(self._last_translator)

        if email == 'EMAIL@ADDRESS' or '@' not in email:
            # Gettext (and Launchpad) sets by default the email address to
            # EMAIL@ADDRESS unless it knows the real address, thus,
            # we know this isn't a real account so we don't accept it as a
            # valid one.
            return None, None
        else:
            return name, email

    def setLastTranslator(self, email, name=None):
        """See `ITranslationHeader`."""
        assert email is not None, ('Email address cannot be None')

        if name is None:
            name = u''
        self._last_translator = u'%s <%s>' % (name, email)


class PoParser(object):
    """Parser class for Gettext files."""

    def __init__(self):
        self._translation_file = None
        self._messageids = {}
        self._lineno = 0

    def _decode(self):
        # is there anything to convert?
        if not self._pending_chars:
            return

        # if the PO header hasn't been parsed, then we don't know the
        # encoding yet
        if self._translation_file.header is None:
            return

        charset = self._translation_file.header.charset
        decode = codecs.getdecoder(charset)
        # decode as many characters as we can:
        try:
            newchars, length = decode(self._pending_chars, 'strict')
        except UnicodeDecodeError, exc:
            # XXX: James Henstridge 2006-03-16:
            # If the number of unconvertable chars is longer than a
            # multibyte sequence to be, the UnicodeDecodeError indicates
            # a real error, rather than a partial read.
            # I don't know what the longest multibyte sequence in the
            # encodings we need to support, but it shouldn't be more
            # than 10 bytes ...
            if len(self._pending_chars) - exc.start > 10:
                raise TranslationFormatInvalidInputError(
                    line_number=self._lineno,
                    message="could not decode input from %s" % charset)
            newchars, length = decode(self._pending_chars[:exc.start],
                                      'strict')
        self._pending_unichars += newchars
        self._pending_chars = self._pending_chars[length:]

    def _getHeaderLine(self):
        if self._translation_file.header is not None:
            # We know what charset the data is in, as we've already
            # parsed the header.  However, we're going to handle this
            # more efficiently, so we don't want to use _getHeaderLine
            # except for parsing the header.
            raise AssertionError(
                'using _getHeaderLine after header is parsed')

        # We don't know what charset the data is in, so we parse it one line
        # at a time until we have the header, and then we'll know how to
        # treat the rest of the data.
        parts = re.split(r'\n|\r\n|\r', self._pending_chars, 1)
        if len(parts) == 1:
            # only one line
            return None
        line, self._pending_chars = parts
        return line.strip()

    def parse(self, content_text):
        """Parse string as a PO file."""
        # Initialise the parser.
        self._translation_file = TranslationFile()
        self._messageids = {}
        self._pending_chars = content_text
        self._pending_unichars = u''
        self._lineno = 0
        # Message specific variables.
        self._message = TranslationMessage()
        self._message_lineno = self._lineno
        self._section = None
        self._plural_case = None
        self._parsed_content = u''

        # First thing to do is to get the charset used in the content_text.
        charset = parse_charset(content_text)

        # Now, parse the header, inefficiently. It ought to be short, so
        # this isn't disastrous.
        line = self._getHeaderLine()
        while line is not None:
            self._parseLine(line.decode(charset))
            if (self._translation_file.header is not None or
                self._message.msgid):
                # Either found the header already or it's a message with a
                # non empty msgid which means is not a header.
                break
            line = self._getHeaderLine()

        if line is None:
            if (self._translation_file.header is None and
                not self._message.msgid):
                # Seems like the file has only the header without any message,
                # we parse it.
                self._dumpCurrentSection()
                self._parseHeader()

            # There is nothing left to parse.
            return self._translation_file

        # Parse anything left all in one go.
        lines = re.split(r'\n|\r\n|\r', self._pending_unichars)
        for line in lines:
<<<<<<< HEAD
            self._parseLine(line)

        if self._translation_file.header is None:
            raise TranslationFormatSyntaxError(
                message='No header found in this pofile')

        if self._message is not None:
            # We need to dump latest message.
            if self._section is None:
                # The message has not content or it's just a comment, ignore
                # it.
                return self._translation_file
            elif self._section == 'msgstr':
                self._dumpCurrentSection()
                self._storeCurrentMessage()
            else:
                raise TranslationFormatSyntaxError(
                    line_number = self._lineno,
                    message='Got a truncated message!')

        return self._translation_file

    def _storeCurrentMessage(self):
        if self._message is not None:
            if self._messageids.has_key(self._message.msgid):
                # We use '%r' instead of '%d' because there are situations
                # when it returns an "<unprintable instance object>". You can
                # see more details on bug #2896
                raise TranslationFormatInvalidInputError(
                    message='Po file: duplicate msgid ending on line %r' % (
                        self._message_lineno))

            number_plural_forms = (
                self._translation_file.header.number_plural_forms)
            if (self._message.msgid_plural and
                len(self._message.translations) < number_plural_forms):
                # Has plural forms but the number of translations is lower.
                # Fill the others with an empty string.
                for index in range(
                    len(self._message.translations), number_plural_forms):
                    self._message.addTranslation(index, u'')

            self._translation_file.messages.append(self._message)
            self._messageids[self._message.msgid] = True
            self._message = None

    def _parseHeader(self):
=======
            self.parse_line(line)

    def _make_dataholder(self):
        self._partial_transl = {}
        self._partial_transl['msgctxt'] = None
        self._partial_transl['msgid'] = ''
        self._partial_transl['msgid_plural'] = ''
        self._partial_transl['msgstr'] = ''
        self._partial_transl['comment'] = ''
        self._partial_transl['source_comment'] = ''
        self._partial_transl['file_references'] = ''
        self._partial_transl['flags'] = set()
        self._partial_transl['msgstr_plurals'] = []
        self._partial_transl['obsolete'] = False
        self._partial_transl['_lineno'] = self._lineno

    def append(self):
        if self._partial_transl:
            msgkey = self._partial_transl['msgid']
            if self._partial_transl['msgctxt'] is not None:
                # msgctxt is internally split from msgid with \2 in
                # gettext MO files, so this guarantees that it will be unique
                msgkey = self._partial_transl['msgctxt'] + '\2' + msgkey
            if msgkey in self._messageids:
                lineno = self._partial_transl['_lineno']
                # XXX kiko 2005-10-06 bug=2896: I changed the exception
                # below to use %r because the original %d returned
                # "<unprintable instance object>"
                raise TranslationFormatInvalidInputError(
                    message='Po file: duplicate msgid ending on line %r' % (
                        lineno))
            try:
                transl = self.translation_factory(header=self.header,
                                                  **self._partial_transl)
            except (TranslationFormatSyntaxError,
                    TranslationFormatInvalidInputError), e:
                if e.line_number is None:
                    e.line_number = self._partial_transl['_lineno']
                raise
            self.messages.append(transl)
            self._messageids[msgkey] = True
        self._partial_transl = None

    def _make_header(self):
>>>>>>> 7c8a9e85
        try:
            self._translation_file.header = PoHeader(
                self._message.translations[
                    TranslationConstants.SINGULAR_FORM],
                self._message.comment)
        except TranslationFormatInvalidInputError, e:
            if e.line_number is None:
                e.line_number = self._message_lineno
            raise
        self._translation_file.header.is_fuzzy = (
            'fuzzy' in self._message.flags)

        if self._translation_file.messages:
            logging.warning(
                POSyntaxWarning(
                    self._lineno, 'Header entry is not first entry'))

        # convert buffered input to the encoding specified in the PO header
        self._decode()

    def _parseQuotedString(self, string):
        r"""Parse a quoted string, interpreting escape sequences.

          >>> parser = PoParser()
          >>> parser._parseQuotedString(u'\"abc\"')
          u'abc'
          >>> parser._parseQuotedString(u'\"abc\\ndef\"')
          u'abc\ndef'
          >>> parser._parseQuotedString(u'\"ab\x63\"')
          u'abc'
          >>> parser._parseQuotedString(u'\"ab\143\"')
          u'abc'

          After the string has been converted to unicode, the backslash
          escaped sequences are still in the encoding that the charset header
          specifies. Such quoted sequences will be converted to unicode by
          this method.

          We don't know the encoding of the escaped characters and cannot be
          just recoded as Unicode so it's a TranslationFormatInvalidInputError
          >>> utf8_string = u'"view \\302\\253${version_title}\\302\\273"'
          >>> parser._parseQuotedString(utf8_string)
          Traceback (most recent call last):
          ...
          TranslationFormatInvalidInputError: could not decode escaped string: (\302\253)

          Now, we note the original encoding so we get the right Unicode
          string.

          >>> class FakeHeader:
          ...     charset = 'UTF-8'
          >>> parser._translation_file = TranslationFile()
          >>> parser._translation_file.header = FakeHeader()
          >>> parser._parseQuotedString(utf8_string)
          u'view \xab${version_title}\xbb'

          Let's see that we raise a TranslationFormatInvalidInputError exception when we
          have an escaped char that is not valid in the declared encoding
          of the original string:

          >>> iso8859_1_string = u'"foo \\xf9"'
          >>> parser._parseQuotedString(iso8859_1_string)
          Traceback (most recent call last):
          ...
          TranslationFormatInvalidInputError: could not decode escaped string as UTF-8: (\xf9)

          An error will be raised if the entire string isn't contained in
          quotes properly:

          >>> parser._parseQuotedString(u'abc')
          Traceback (most recent call last):
            ...
          TranslationFormatSyntaxError: string is not quoted
          >>> parser._parseQuotedString(u'\"ab')
          Traceback (most recent call last):
            ...
          TranslationFormatSyntaxError: string not terminated
          >>> parser._parseQuotedString(u'\"ab\"x')
          Traceback (most recent call last):
            ...
          TranslationFormatSyntaxError: extra content found after string: (x)
        """
        if string[0] != '"':
            raise TranslationFormatSyntaxError(
                line_number=self._lineno, message="string is not quoted")

        escape_map = {
            'a': '\a',
            'b': '\b',
            'f': '\f',
            'n': '\n',
            'r': '\r',
            't': '\t',
            'v': '\v',
            '"': '"',
            '\'': '\'',
            '\\': '\\',
            }

        # Remove initial quote char
        string = string[1:]
        output = ''
        while string:
            if string[0] == '"':
                # Reached the end of the quoted string.  It's rare, but there
                # may be another quoted string on the same line.  It should be
                # suffixed to what we already have, with any whitespace
                # between the strings removed.
                string = string[1:].lstrip()
                if not string:
                    # End of line, end of string: the normal case
                    break
                if string[0] == '"':
                    # Start of a new string.  We've already swallowed the
                    # closing quote and any intervening whitespace; now
                    # swallow the re-opening quote and go on as if the string
                    # just went on normally
                    string = string[1:]
                    continue

                # if there is any non-string data afterwards, raise an
                # exception
                if string and not string.isspace():
                    raise TranslationFormatSyntaxError(
                        line_number=self._lineno,
                        message="extra content found after string: (%s)" % string)
                break
            elif string[0] == '\\' and string[1] in escape_map:
                # We got one of the special escaped chars we know about, we
                # unescape them using the mapping table we have.
                output += escape_map[string[1]]
                string = string[2:]
                continue

            escaped_string = ''
            while string[0] == '\\':
                # Let's handle any normal char escaped. This kind of chars are
                # still in the original encoding so we need to extract the
                # whole block of escaped chars to recode them later into
                # Unicode.
                if string[1] == 'x':
                    # hexadecimal escape
                    escaped_string += string[:4]
                    string = string[4:]
                elif string[1].isdigit():
                    # octal escape
                    escaped_string += string[:2]
                    string = string[2:]
                    # up to two more octal digits
                    for i in range(2):
                        if string[0].isdigit():
                            escaped_string += string[0]
                            string = string[1:]
                        else:
                            break
                elif string[1] in escape_map:
                    # It's part of our mapping table, we ignore it here.
                    break
                else:
                    raise TranslationFormatSyntaxError(
                        line_number=self._lineno,
                        message="unknown escape sequence %s" % string[:2])
            if escaped_string:
                # We found some text escaped that should be recoded to
                # Unicode.
                # First, we unescape it.
                unescaped_string = escaped_string.decode('string-escape')

                if (self._translation_file is not None and
                    self._translation_file.header is not None):
                    # There is a header, so we know the original encoding for
                    # the given string.
                    charset = self._translation_file.header.charset
                    try:
                        output += unescaped_string.decode(charset)
                    except UnicodeDecodeError:
                        raise TranslationFormatInvalidInputError(
                            line_number=self._lineno,
                            message=(
                                "could not decode escaped string as %s: (%s)"
                                    % (charset, escaped_string)))
                else:
                    # We don't know the original encoding of the imported file
                    # so we cannot get the right values. We store the string
                    # assuming that is a valid ASCII escape sequence.
                    try:
                        output += unescaped_string.decode('ascii')
                    except UnicodeDecodeError:
                        raise TranslationFormatInvalidInputError(
                            line_number=self._lineno,
                            message=(
                                "could not decode escaped string: (%s)" % (
                                    escaped_string)))
            else:
                # It's a normal char, we just store it and jump to next one.
                output += string[0]
                string = string[1:]
        else:
            # We finished parsing the string without finding the ending quote
            # char.
            raise TranslationFormatSyntaxError(
                line_number=self._lineno, message="string not terminated")

        return output

    def _dumpCurrentSection(self):
        """Dump current parsed content inside the translation message."""
        if self._section is None:
            # There is nothing to dump.
            return
        elif self._section == 'msgid':
            self._message.msgid = self._parsed_content
        elif self._section == 'msgid_plural':
            self._message.msgid_plural = self._parsed_content
            # Note in the header that there are plural forms.
            self._translation_file.header.has_plural_forms = True
        elif self._section == 'msgstr':
            self._message.addTranslation(
                self._plural_case, self._parsed_content)
        else:
            raise AssertionError('Unknown section %s' % self.section)

        self._parsed_content = u''

    def _parseLine(self, original_line):
        self._lineno += 1
        # Skip empty lines
        l = original_line.strip()

        is_obsolete = False
        if l[:2] == '#~':
            is_obsolete = True
            l = l[2:].lstrip()

        if not l:
            return
<<<<<<< HEAD

        # If we get a comment line after a msgstr or a line starting with
        # msgid, this is a new entry.
        if ((l.startswith('#') or l.startswith('msgid')) and
            self._section == 'msgstr'):
            if self._message is None:
                # first entry - do nothing.
=======
        # A new entry starts either with a comment (#...), "msgctxt" or
        # "msgid" keywords
        if ((l.startswith('#') or l.startswith('msgid') or
             l.startswith('msgctxt')) and (self._section == 'msgstr')):
            if self._partial_transl is None:
                # first entry - do nothing
>>>>>>> 7c8a9e85
                pass
            elif self._message.msgid:
                self._dumpCurrentSection()
                self._storeCurrentMessage()
            elif self._translation_file.header is None:
                # When there is no msgid in the parsed message, it's the
                # header for this file.
                self._dumpCurrentSection()
                self._parseHeader()

            # Start a new message.
            self._message = TranslationMessage()
            self._message_lineno = self._lineno
            self._section = None
            self._plural_case = None
            self._parsed_content = u''

        if self._message is not None:
            # Record whether the message is obsolete.
            self._message.is_obsolete = is_obsolete

        if l[0] == '#':
            # Record flags
            if l[:2] == '#,':
                new_flags = [flag.strip() for flag in l[2:].split(',')]
                self._message.flags.update(new_flags)
                return
            # Record file references
            if l[:2] == '#:':
                if self._message.file_references:
                    # There is already a file reference, let's split it from
                    # the new one with a new line char.
                    self._message.file_references += '\n'
                self._message.file_references += l[2:].strip()
                return
            # Record source comments
            if l[:2] == '#.':
                self._message.source_comment += l[2:].strip() + '\n'
                return
            # Record comments
            self._message.comment += l[1:] + '\n'
            return

        # Now we are in a msgid section, output previous section
        if l.startswith('msgid_plural'):
            if self._section != 'msgid':
                raise TranslationFormatSyntaxError(line_number=self._lineno)
            self._dumpCurrentSection()
            self._section = 'msgid_plural'
<<<<<<< HEAD
            l = l[len('msgid_plural'):]
=======
            l = l[12:]
        elif l.startswith('msgctxt'):
            if self._section and (self._section == 'msgctxt'
                                  or self._section.startswith('msgid')):
                raise TranslationFormatSyntaxError(line_number=self._lineno)
            self._section = 'msgctxt'
            self._partial_transl['msgctxt'] = ''
            l = l[7:]
>>>>>>> 7c8a9e85
        elif l.startswith('msgid'):
            if self._section is not None and self._section.startswith('msgid'):
                raise TranslationFormatSyntaxError(line_number=self._lineno)
            self._section = 'msgid'
            l = l[len('msgid'):]
            self._plural_case = None
        # Now we are in a msgstr section
        elif l.startswith('msgstr'):
            self._dumpCurrentSection()
            self._section = 'msgstr'
            l = l[len('msgstr'):]
            # XXX kiko 2005-08-19: if l is empty, it means we got an msgstr
            # followed by a newline; that may be critical, but who knows?
            if l and l[0] == '[':
                # plural case
                new_plural_case, l = l[1:].split(']', 1)
                new_plural_case = int(new_plural_case)
                if (self._plural_case is not None) and (
                        new_plural_case != self._plural_case + 1):
                    logging.warning(POSyntaxWarning(self._lineno,
                                                  'bad plural case number'))
                if new_plural_case != self._plural_case:
                    self._plural_case = new_plural_case
                else:
                    logging.warning(POSyntaxWarning(
                        self._lineno, 'msgstr[] but same plural case number'))
            else:
                self._plural_case = TranslationConstants.SINGULAR_FORM
        elif self._section is None:
            raise TranslationFormatSyntaxError(
                line_number=self._lineno,
                message='Invalid content: %r' % original_line)
        else:
            # This line could be the continuation of a previous section.
            pass

        l = l.strip()
        if not l:
            logging.warning(
                POSyntaxWarning(
                    self._lineno,
                    'line has no content; this is not supported by'
                    'some implementations of msgfmt'))
            return

        l = self._parseQuotedString(l)

<<<<<<< HEAD
        if self._section in ('msgid', 'msgid_plural', 'msgstr'):
            self._parsed_content += l
=======
        if self._section == 'msgid':
            self._partial_transl['msgid'] += l
        elif self._section == 'msgid_plural':
            self._partial_transl['msgid_plural'] += l
        elif self._section == 'msgctxt':
            self._partial_transl['msgctxt'] += l
        elif self._section == 'msgstr':
            if self._plural_case is None:
                self._partial_transl['msgstr'] += l
            else:
                self._partial_transl['msgstr_plurals'][-1] += l
        else:
            raise TranslationFormatSyntaxError(line_number=self._lineno)

    def finish(self):
        """Indicate that the PO data has come to an end.
        Throws an exception if the parser was in the
        middle of a message."""
        # handle remaining buffered data:
        if self.header:
            if self._pending_chars:
                raise TranslationFormatInvalidInputError(
                    line_number=self._lineno,
                    message='could not decode input from %s' % (
                        self.header.charset))
            if self._pending_unichars:
                logging.warning(POSyntaxWarning(
                    self._lineno, 'No newline at end of file'))
                self.parse_line(self._pending_unichars)
>>>>>>> 7c8a9e85
        else:
            raise TranslationFormatSyntaxError(
                line_number=self._lineno,
                message='Invalid content: %r' % original_line)


# convenience function to parse "assignment" expressions like
# the plural-form header
def parse_assignments(text, separator=';', assigner='=', skipfirst=False):
    parts = {}
    if skipfirst:
        start=1
    else:
        start=0
    for assignment in text.split(separator)[start:]:
        if not assignment.strip():
            # empty
            continue
        if assigner in assignment:
            name, value = assignment.split(assigner, 1)
        else:
            logging.warning(POSyntaxWarning(
                msg="Found an error in the header content: %s" % text
                ))
            continue

        parts[name.strip()] = value.strip()
    return parts<|MERGE_RESOLUTION|>--- conflicted
+++ resolved
@@ -44,7 +44,6 @@
             return 'Po file: syntax warning on entry at line %d' % self.lno
 
 
-<<<<<<< HEAD
 def parse_charset(string_to_parse, is_escaped=True):
     """Return charset used in the given string_to_parse."""
     # Scan for the charset in the same way that gettext does.
@@ -81,444 +80,6 @@
         try:
             field, value = line.split(':', 1)
         except ValueError:
-=======
-class POMessage(object):
-
-    implements(ITranslationMessage)
-
-    def __init__(self, **kw):
-        self._check(**kw)
-        self.msgctxt = kw.get('msgctxt', None)
-        self.msgid = kw.get('msgid', '')
-        self.msgid_plural = kw.get('msgid_plural', '')
-        self.msgstr = kw.get('msgstr', '')
-        self.comment = kw.get('comment', '')
-        self.source_comment = kw.get('source_comment', '')
-        self.file_references = kw.get('file_references', '').strip()
-        self.flags = kw.get('flags', set())
-        self.msgstr_plurals = kw.get('msgstr_plurals', [])
-        self.obsolete = kw.get('obsolete', False)
-        self._lineno = kw.get('_lineno')
-
-    @property
-    def translations(self):
-        """See `ITranslationMessage`."""
-        if self.msgstr_plurals:
-            # There are plural forms.
-            return self.msgstr_plurals
-        elif self.msgstr:
-            # There is a single form translation.
-            return [self.msgstr]
-        else:
-            # There are no translations.
-            return []
-
-    def _check(self, **kw):
-        """Log warning messages about non critical problems in the message."""
-        if kw.get('msgstr_plurals'):
-            if 'header' not in kw or type(kw['header'].nplurals) is not int:
-                logging.warning(POSyntaxWarning(
-                    msg="File has plural forms, but plural-forms header entry"
-                        " is missing or invalid."
-                    ))
-            if len(kw['msgstr_plurals']) > kw['header'].nplurals:
-                logging.warning(POSyntaxWarning(
-                    lno=kw.get('_lineno'),
-                    msg="Bad number of plural-forms in entry '%s' (line %s)."
-                        % (kw['msgid'], str(kw.get('_lineno')))
-                    ))
-
-    def is_obsolete(self):
-        return self.obsolete
-
-    def __nonzero__(self):
-        return bool(self.msgid)
-
-    def flagsText(self, flags=None, withHash=True):
-        if flags is None:
-            flags = self.flags
-        if not flags:
-            return ''
-        flags = list(flags)
-        flags.sort()
-        if 'fuzzy' in flags:
-            flags.remove('fuzzy')
-            flags.insert(0, 'fuzzy')
-        if withHash:
-            prefix = u'#, '
-        else:
-            prefix = u''
-        return prefix + u', '.join(flags)
-
-    class _fake_wrapper(object):
-        width = None
-        initial_indent = subsequent_indent = u'"'
-        def wrap(self, text):
-            return [self.initial_indent + text]
-
-    def __unicode__(self, wrap=77):
-        r'''
-        Text representation of the message.  Should wrap correctly.
-        For some of these examples to work (the ones with plural forms),
-        we need a header that looks valid.
-        '
-        >>> header = POHeader()
-
-        >>> header.nplurals = 2
-
-        (end of initialization)
-
-        >>> unicode(POMessage(msgid="foo", msgstr="bar"))
-        u'msgid "foo"\nmsgstr "bar"'
-
-        obsolete entries are prefixed with #~
-        >>> unicode(POMessage(msgid="foo", msgstr="bar", flags=("fuzzy",), obsolete=True))
-        u'#, fuzzy\n#~ msgid "foo"\n#~ msgstr "bar"'
-
-        plural forms automatically trigger the correct syntax
-        >>> unicode(
-        ...     POMessage(header=header, msgid="foo", msgid_plural="foos",
-        ...               msgstr_plurals=["bar", "bars"]))
-        u'msgid "foo"\nmsgid_plural "foos"\nmsgstr[0] "bar"\nmsgstr[1] "bars"'
-
-        backslashes are escaped (doubled) and quotes are backslashed
-        >>> unicode(POMessage(msgid='foo"bar\\baz', msgstr='z'))
-        u'msgid "foo\\"bar\\\\baz"\nmsgstr "z"'
-
-        tabs are backslashed too, with standard C syntax
-        >>> unicode(POMessage(msgid="\tServer name: %s", msgstr=""))
-        u'msgid "\\tServer name: %s"\nmsgstr ""'
-
-        You can have context on messages.
-
-        >>> unicode(POMessage(msgctxt="bla", msgid="foo", msgstr="bar"))
-        u'msgctxt "bla"\nmsgid "foo"\nmsgstr "bar"'
-
-        '''
-        return '\n'.join([
-            self._comments_representation(),
-            self._msgids_representation(wrap),
-            self._msgstrs_representation(wrap),
-            ]).strip()
-
-    def _comments_representation(self):
-        r'''
-        Text representation of the comments.
-        '
-
-        >>> unicode(POMessage(msgid="foo", msgstr="bar",flags=("fuzzy",)))
-        u'#, fuzzy\nmsgid "foo"\nmsgstr "bar"'
-        >>> unicode(POMessage(msgid="a", msgstr="b", comment=" blah\n"))
-        u'# blah\nmsgid "a"\nmsgstr "b"'
-        >>> unicode(POMessage(msgid="%d foo", msgstr="%d bar", flags=('fuzzy', 'c-format')))
-        u'#, fuzzy, c-format\nmsgid "%d foo"\nmsgstr "%d bar"'
-
-        '(this single-quote is here to appease emacs)
-        '''
-        text = []
-        # comment and source_comment always end in a newline, so
-        # splitting by \n always results in an empty last element
-        if self.comment:
-            for line in self.comment.split('\n')[:-1]:
-                text.append(u'#' + line)
-        if self.source_comment and not self.obsolete:
-            # If it's an obsolete entry, the source comments are not exported.
-            for line in self.source_comment.split('\n')[:-1]:
-                text.append(u'#. ' + line)
-        # not so for references - we strip() it
-        if self.file_references and not self.obsolete:
-            # If it's an obsolete entry, the references are not exported.
-            for line in self.file_references.split('\n'):
-                text.append(u'#: ' + line)
-        if self.flags:
-            text.append(self.flagsText())
-        return u'\n'.join(text)
-
-    def _msgids_representation(self, wrap_width):
-        if self.msgctxt is not None:
-            text = self._wrap(self.msgctxt, u'msgctxt', wrap_width)
-            text.extend(self._wrap(self.msgid, u'msgid', wrap_width))
-        else:
-            text = self._wrap(self.msgid, u'msgid', wrap_width)
-        if self.msgid_plural:
-            text.extend(
-                self._wrap(self.msgid_plural, u'msgid_plural', wrap_width))
-        if self.obsolete:
-            text = ['#~ ' + l for l in text]
-        return u'\n'.join(text)
-
-    def _msgstrs_representation(self, wrap_width):
-        text = []
-        if self.msgstr_plurals:
-            for i, s in enumerate(self.msgstr_plurals):
-                text.extend(self._wrap(s, u'msgstr[%s]' % i, wrap_width))
-        elif self.msgid_plural:
-            # It's a plural form but we don't have any translation for it.
-            text = ([u'msgstr[0] ""', u'msgstr[1] ""'])
-        else:
-            # It's a singular form.
-            text = self._wrap(self.msgstr, u'msgstr', wrap_width)
-        if self.obsolete:
-            text = ['#~ ' + l for l in text]
-        return u'\n'.join(text)
-
-    def _wrap(self, text, prefix, wrap_width):
-        r'''
-        This method does the actual wrapping.
-
-        >>> POMessage(msgid="abcdefghijkl", msgstr="z").__unicode__(20)
-        u'msgid "abcdefghijkl"\nmsgstr "z"'
-        >>> POMessage(msgid="abcdefghijklmnopqr", msgstr="z").__unicode__(20)
-        u'msgid ""\n"abcdefghijklmnopqr"\nmsgstr "z"'
-        >>> POMessage(msgid="abcdef hijklm", msgstr="z").__unicode__(20)
-        u'msgid ""\n"abcdef hijklm"\nmsgstr "z"'
-        >>> POMessage(msgid="abcdefghijklmnopqr st", msgstr="z").__unicode__(20)
-        u'msgid ""\n"abcdefghijklmnopqr "\n"st"\nmsgstr "z"'
-        >>> POMessage(msgid="abc\ndef", msgstr="z").__unicode__(20)
-        u'msgid ""\n"abc\\n"\n"def"\nmsgstr "z"'
-
-        newlines in the text interfere with wrapping
-        >>> unicode(POMessage(msgid="abc\ndef", msgstr="z"))
-        u'msgid ""\n"abc\\n"\n"def"\nmsgstr "z"'
-
-        but not when it's just a line that ends with a newline char
-        >>> unicode(POMessage(msgid="abc\n", msgstr="def\n"))
-        u'msgid "abc\\n"\nmsgstr "def\\n"'
-
-        It's time to test the wrapping with the '-' char:
-        >>> pomsg = POMessage(
-        ...     msgid="WARNING: unsafe enclosing directory permissions on homedir `%s'\n",
-        ...     msgstr="WARNUNG: Unsichere Zugriffsrechte des umgebenden Verzeichnisses des Home-Verzeichnisses `%s'\n"
-        ...     )
-        >>> print unicode(pomsg)
-        msgid "WARNING: unsafe enclosing directory permissions on homedir `%s'\n"
-        msgstr ""
-        "WARNUNG: Unsichere Zugriffsrechte des umgebenden Verzeichnisses des Home-"
-        "Verzeichnisses `%s'\n"
-
-        When we changed the wrapping code, we got a bug with this string.
-        >>> pomsg = POMessage(
-        ...     msgid="The location and hierarchy of the Evolution contact folders has changed since Evolution 1.x.\n\n",
-        ...     msgstr="")
-        >>> print unicode(pomsg)
-        msgid ""
-        "The location and hierarchy of the Evolution contact folders has changed "
-        "since Evolution 1.x.\n"
-        "\n"
-        msgstr ""
-
-        When the wrapping size was exactly gotten past by in the middle of
-        escape sequence like \" or \\, it got cut off in there, thus
-        creating a broken PO message.  This is bug #46156.
-        >>> pomsg = POMessage(
-        ...     msgid="1234567890abcde word\"1234567890abcdefghij",
-        ...     msgstr="")
-        >>> print pomsg.__unicode__(20)
-        msgid ""
-        "1234567890abcde "
-        "word\"1234567890abcd"
-        "efghij"
-        msgstr ""
-
-        Lets also make sure that the unconditional break is not occurring
-        inside a single long word in the middle of the escape sequence
-        like \" or \\:
-
-        >>> pomsg = POMessage(
-        ...     msgid="1234567890abcdefghij\\klmno",
-        ...     msgstr="")
-        >>> print pomsg.__unicode__(20)
-        msgid ""
-        "1234567890abcdefghij"
-        "\\klmno"
-        msgstr ""
-        >>> pomsg = POMessage(
-        ...     msgid="1234567890abcdefgh\\ijklmno",
-        ...     msgstr="")
-        >>> print pomsg.__unicode__(20)
-        msgid ""
-        "1234567890abcdefgh\\"
-        "ijklmno"
-        msgstr ""
-        >>> pomsg = POMessage(
-        ...     msgid="1234567890abcdefg\\\\hijklmno",
-        ...     msgstr="")
-        >>> print pomsg.__unicode__(20)
-        msgid ""
-        "1234567890abcdefg\\"
-        "\\hijklmno"
-        msgstr ""
-
-
-        For compatibility with msgcat -w, it also wraps on \\ properly.
-
-        >>> pomsg = POMessage(
-        ...     msgid="\\\\\\\\\\",
-        ...     msgstr="")
-        >>> print pomsg.__unicode__(5)
-        msgid ""
-        "\\\\"
-        "\\\\"
-        "\\"
-        msgstr ""
-        >>> print pomsg.__unicode__(6)
-        msgid ""
-        "\\\\\\"
-        "\\\\"
-        msgstr ""
-
-        '''
-        def local_escape(text):
-            ret = text.replace(u'\\', u'\\\\')
-            ret = ret.replace(ur'"', ur'\"')
-            ret = ret.replace(u'\t', u'\\t')
-            return ret.replace(u'\n', u'\\n')
-
-        # Quickly get escaped character byte widths using
-        #   escaped_length.get(char, 1)
-        escaped_length = {
-            '\\': 2,
-            '\"': 2,
-            '\t': 2,
-            '\n': 2}
-
-        # What characters to wrap at
-        wrap_at = [' ', '\t', '\n', '-', '\\']
-
-        if wrap_width is None:
-            raise AssertionError('wrap_width should not be None')
-        wrapped_lines = [u'%s%s' % (prefix, u' ""')]
-        if not text:
-            return wrapped_lines
-        if '\n' not in text[:-1]:
-            # If there are no new-lines, or it's at the end of string.
-            unwrapped_line = u'%s "%s"' % (prefix, local_escape(text))
-            if len(unwrapped_line) <= wrap_width:
-                return [unwrapped_line]
-            del unwrapped_line
-        paragraphs = text.split('\n')
-        end = len(paragraphs) - 1
-        for i, paragraph in enumerate(paragraphs):
-            if i == end:
-                if not paragraph:
-                    break
-            else:
-                paragraph += '\n'
-
-            if len(local_escape(paragraph)) <= wrap_width:
-                wrapped_line = [paragraph]
-            else:
-                line = u''
-                escaped_line_len = 0
-                new_block = u''
-                escaped_new_block_len = 0
-                wrapped_line = []
-                for char in paragraph:
-                    escaped_char_len = escaped_length.get(char, 1)
-                    if (escaped_line_len + escaped_new_block_len
-                        + escaped_char_len <= wrap_width):
-                        if char in wrap_at:
-                            line += u'%s%s' % (new_block, char)
-                            escaped_line_len += (escaped_new_block_len
-                                                 + escaped_char_len)
-                            new_block = u''
-                            escaped_new_block_len = 0
-                        else:
-                            new_block += char
-                            escaped_new_block_len += escaped_char_len
-                    else:
-                        if escaped_line_len == 0:
-                            # Word is too long to fit into single line,
-                            # break it carefully, watching not to break
-                            # in the middle of the escape
-                            line = new_block
-                            line_len = len(line)
-                            escaped_line_len = escaped_new_block_len
-                            while escaped_line_len > wrap_width:
-                                escaped_line_len -= (
-                                    escaped_length.get(line[line_len-1], 1))
-                                line_len -= 1
-                            line = line[:line_len]
-                            new_block = new_block[line_len:]
-                            escaped_new_block_len -= escaped_line_len
-                        wrapped_line.append(line)
-                        line = u''
-                        escaped_line_len = 0
-                        new_block += char
-                        escaped_new_block_len += escaped_char_len
-                if line or new_block:
-                    wrapped_line.append(u'%s%s' % (line, new_block))
-            for line in wrapped_line:
-                wrapped_lines.append(u'"%s"' % (local_escape(line)))
-        return wrapped_lines
-
-
-class POHeader(dict, POMessage):
-
-    implements(ITranslationHeader, ITranslationMessage)
-
-    def __init__(self, **kw):
-        dict.__init__(self)
-
-        # the charset is not known til the header has been parsed.
-        # Scan for the charset in the same way that gettext does.
-        self.charset = 'CHARSET'
-        if 'msgstr' in kw:
-            match = re.search(r'charset=([^\s]+)', kw['msgstr'])
-            if match:
-                self.charset = match.group(1)
-        if self.charset == 'CHARSET':
-            self.charset = 'US-ASCII'
-
-        for attr in ('msgid', 'msgstr', 'comment', 'source_comment'):
-            if attr in kw:
-                if isinstance(kw[attr], str):
-                    kw[attr] = unicode(kw[attr], self.charset, 'replace')
-
-        POMessage.__init__(self, **kw)
-        self._casefold = {}
-        self.header = self
-        self.messages = kw.get('messages', [])
-        self.nplurals = None
-        self.pluralExpr = '0'
-
-
-    def updateDict(self):
-        """Sync the msgstr content with the dict like object that represents
-        this object.
-        """
-        for key in self.keys():
-            # Remove any previous dict entry.
-            dict.__delitem__(self, key)
-
-        for attr in ('msgctxt', 'msgid_plural', 'msgstr_plurals',
-                     'file_references'):
-            if getattr(self, attr):
-                logging.warning(POSyntaxWarning(
-                    msg='PO file header entry should have no %s' % attr))
-                setattr(self, attr, u'')
-
-        for line in self.msgstr.strip().split('\n'):
-            line = line.strip()
-            if not line:
-                continue
-            try:
-                field, value = line.split(':', 1)
-            except ValueError:
-                logging.warning(POSyntaxWarning(
-                    msg='PO file header entry has a bad entry: %s' % line))
-                continue
-            field, value = field.strip(), value.strip()
-            if field.lower() == 'plural-forms':
-                try:
-                    self.__setitem__(field, value, False)
-                except ValueError:
-                    raise TranslationFormatInvalidInputError(
-                            message='Malformed plural-forms header entry')
-            else:
-                self.__setitem__(field, value, False)
-        if 'content-type' not in self:
->>>>>>> 7c8a9e85
             logging.warning(POSyntaxWarning(
                 msg='PO file header entry has a bad entry: %s' % line))
             continue
@@ -803,7 +364,6 @@
 
     def __init__(self):
         self._translation_file = None
-        self._messageids = {}
         self._lineno = 0
 
     def _decode(self):
@@ -901,7 +461,6 @@
         # Parse anything left all in one go.
         lines = re.split(r'\n|\r\n|\r', self._pending_unichars)
         for line in lines:
-<<<<<<< HEAD
             self._parseLine(line)
 
         if self._translation_file.header is None:
@@ -926,7 +485,10 @@
 
     def _storeCurrentMessage(self):
         if self._message is not None:
-            if self._messageids.has_key(self._message.msgid):
+            msgkey = self._message.msgid
+            if self._message.context is not None:
+                msgkey = '%s\2%s' % (self._message.context, msgkey)
+            if self._messageids.has_key(msgkey):
                 # We use '%r' instead of '%d' because there are situations
                 # when it returns an "<unprintable instance object>". You can
                 # see more details on bug #2896
@@ -945,56 +507,10 @@
                     self._message.addTranslation(index, u'')
 
             self._translation_file.messages.append(self._message)
-            self._messageids[self._message.msgid] = True
+            self._messageids[msgkey] = True
             self._message = None
 
     def _parseHeader(self):
-=======
-            self.parse_line(line)
-
-    def _make_dataholder(self):
-        self._partial_transl = {}
-        self._partial_transl['msgctxt'] = None
-        self._partial_transl['msgid'] = ''
-        self._partial_transl['msgid_plural'] = ''
-        self._partial_transl['msgstr'] = ''
-        self._partial_transl['comment'] = ''
-        self._partial_transl['source_comment'] = ''
-        self._partial_transl['file_references'] = ''
-        self._partial_transl['flags'] = set()
-        self._partial_transl['msgstr_plurals'] = []
-        self._partial_transl['obsolete'] = False
-        self._partial_transl['_lineno'] = self._lineno
-
-    def append(self):
-        if self._partial_transl:
-            msgkey = self._partial_transl['msgid']
-            if self._partial_transl['msgctxt'] is not None:
-                # msgctxt is internally split from msgid with \2 in
-                # gettext MO files, so this guarantees that it will be unique
-                msgkey = self._partial_transl['msgctxt'] + '\2' + msgkey
-            if msgkey in self._messageids:
-                lineno = self._partial_transl['_lineno']
-                # XXX kiko 2005-10-06 bug=2896: I changed the exception
-                # below to use %r because the original %d returned
-                # "<unprintable instance object>"
-                raise TranslationFormatInvalidInputError(
-                    message='Po file: duplicate msgid ending on line %r' % (
-                        lineno))
-            try:
-                transl = self.translation_factory(header=self.header,
-                                                  **self._partial_transl)
-            except (TranslationFormatSyntaxError,
-                    TranslationFormatInvalidInputError), e:
-                if e.line_number is None:
-                    e.line_number = self._partial_transl['_lineno']
-                raise
-            self.messages.append(transl)
-            self._messageids[msgkey] = True
-        self._partial_transl = None
-
-    def _make_header(self):
->>>>>>> 7c8a9e85
         try:
             self._translation_file.header = PoHeader(
                 self._message.translations[
@@ -1205,6 +721,8 @@
         if self._section is None:
             # There is nothing to dump.
             return
+        elif self._section == 'msgctxt':
+            self._message.context = self._parsed_content
         elif self._section == 'msgid':
             self._message.msgid = self._parsed_content
         elif self._section == 'msgid_plural':
@@ -1215,7 +733,7 @@
             self._message.addTranslation(
                 self._plural_case, self._parsed_content)
         else:
-            raise AssertionError('Unknown section %s' % self.section)
+            raise AssertionError('Unknown section %s' % self._section)
 
         self._parsed_content = u''
 
@@ -1231,22 +749,13 @@
 
         if not l:
             return
-<<<<<<< HEAD
 
         # If we get a comment line after a msgstr or a line starting with
-        # msgid, this is a new entry.
-        if ((l.startswith('#') or l.startswith('msgid')) and
-            self._section == 'msgstr'):
+        # msgid or msgctxt, this is a new entry.
+        if ((l.startswith('#') or l.startswith('msgid') or
+             l.startswith('msgctxt')) and self._section == 'msgstr'):
             if self._message is None:
                 # first entry - do nothing.
-=======
-        # A new entry starts either with a comment (#...), "msgctxt" or
-        # "msgid" keywords
-        if ((l.startswith('#') or l.startswith('msgid') or
-             l.startswith('msgctxt')) and (self._section == 'msgstr')):
-            if self._partial_transl is None:
-                # first entry - do nothing
->>>>>>> 7c8a9e85
                 pass
             elif self._message.msgid:
                 self._dumpCurrentSection()
@@ -1290,27 +799,25 @@
             self._message.comment += l[1:] + '\n'
             return
 
-        # Now we are in a msgid section, output previous section
+        # Now we are in a msgctxt or msgid section, output previous section
         if l.startswith('msgid_plural'):
             if self._section != 'msgid':
                 raise TranslationFormatSyntaxError(line_number=self._lineno)
             self._dumpCurrentSection()
             self._section = 'msgid_plural'
-<<<<<<< HEAD
             l = l[len('msgid_plural'):]
-=======
-            l = l[12:]
         elif l.startswith('msgctxt'):
-            if self._section and (self._section == 'msgctxt'
-                                  or self._section.startswith('msgid')):
+            if (self._section is not None and
+                (self._section == 'msgctxt' or
+                 self._section.startswith('msgid'))):
                 raise TranslationFormatSyntaxError(line_number=self._lineno)
             self._section = 'msgctxt'
-            self._partial_transl['msgctxt'] = ''
-            l = l[7:]
->>>>>>> 7c8a9e85
+            l = l[len('msgctxt'):]
         elif l.startswith('msgid'):
             if self._section is not None and self._section.startswith('msgid'):
                 raise TranslationFormatSyntaxError(line_number=self._lineno)
+            if self._section is not None:
+                self._dumpCurrentSection()
             self._section = 'msgid'
             l = l[len('msgid'):]
             self._plural_case = None
@@ -1355,40 +862,8 @@
 
         l = self._parseQuotedString(l)
 
-<<<<<<< HEAD
-        if self._section in ('msgid', 'msgid_plural', 'msgstr'):
+        if self._section in ('msgctxt', 'msgid', 'msgid_plural', 'msgstr'):
             self._parsed_content += l
-=======
-        if self._section == 'msgid':
-            self._partial_transl['msgid'] += l
-        elif self._section == 'msgid_plural':
-            self._partial_transl['msgid_plural'] += l
-        elif self._section == 'msgctxt':
-            self._partial_transl['msgctxt'] += l
-        elif self._section == 'msgstr':
-            if self._plural_case is None:
-                self._partial_transl['msgstr'] += l
-            else:
-                self._partial_transl['msgstr_plurals'][-1] += l
-        else:
-            raise TranslationFormatSyntaxError(line_number=self._lineno)
-
-    def finish(self):
-        """Indicate that the PO data has come to an end.
-        Throws an exception if the parser was in the
-        middle of a message."""
-        # handle remaining buffered data:
-        if self.header:
-            if self._pending_chars:
-                raise TranslationFormatInvalidInputError(
-                    line_number=self._lineno,
-                    message='could not decode input from %s' % (
-                        self.header.charset))
-            if self._pending_unichars:
-                logging.warning(POSyntaxWarning(
-                    self._lineno, 'No newline at end of file'))
-                self.parse_line(self._pending_unichars)
->>>>>>> 7c8a9e85
         else:
             raise TranslationFormatSyntaxError(
                 line_number=self._lineno,
