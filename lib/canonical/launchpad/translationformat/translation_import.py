--- conflicted
+++ resolved
@@ -51,13 +51,8 @@
         self.pofile = pofile
         self.is_imported = is_imported
 
-<<<<<<< HEAD
         # Dict indexed by (msgid, context) containing current
-        # TranslationMessages: doing this for the speed.
-=======
-        # Dict indexed by (msgid, context) containing active
-        # TranslationMessageDatas: doing this for the speed.
->>>>>>> 8d5cc4a3
+        # TranslationMessageData: doing this for the speed.
         self.messages = {}
         # Messages which have been seen in the file: messages which exist
         # in the database, but not in the import, will be expired.
@@ -151,11 +146,7 @@
         return unseen
 
     def _compareTwoMessages(self, msg1, msg2):
-<<<<<<< HEAD
         """Compare if two translation messages msg1 and msg2 are the same.
-=======
-        """Compare if two TranslationMessageDatas msg1 and msg2 are the same.
->>>>>>> 8d5cc4a3
 
         Compares fuzzy flags, msgid and msgid_plural, and all translations.
         Returns True when messages match, and False when they don't.
@@ -379,14 +370,14 @@
                 # It's the first time we see this msgid, we need to create the
                 # IPOTMsgSet for it.
                 potmsgset = self.potemplate.createMessageSetFromText(
-<<<<<<< HEAD
                     message.msgid_singular, message.msgid_plural,
                     context=message.context)
 
             # If msgid_plural for this plural form is different from existing
             # plural form (and msgid matches)
-            if (message.msgid_plural and self.pofile is not None and
-                (message.msgid_plural != potmsgset.msgid_plural.msgid)):
+            if (message.msgid_plural is not None and
+                message.msgid_plural != potmsgset.msgid_plural.msgid and
+                self.pofile is not None):
                 # The PO file wants to change the plural msgid from the PO
                 # template, that's broken and not usual, so we raise an
                 # exception to log the issue. It needs to be fixed
@@ -413,54 +404,6 @@
 
                 errors.append(error)
                 continue
-=======
-                    message.msgid, context=message.context)
-            else:
-                # Note that we saw it.
-                potmsgset.makeMessageIDSighting(
-                    message.msgid, TranslationConstants.SINGULAR_FORM,
-                    update=True)
-
-            # Add the English plural form.
-            if message.msgid_plural:
-                # Check whether this message had already a plural form in its
-                # previous import.
-                if (potmsgset.msgid_plural is not None and
-                    potmsgset.msgid_plural != message.msgid_plural and
-                    self.pofile is not None):
-                    # The PO file wants to change the plural msgid from the PO
-                    # template, that's broken and not usual, so we raise an
-                    # exception to log the issue. It needs to be fixed
-                    # manually in the imported translation file.
-                    # XXX CarlosPerelloMarin 2007-04-23 bug=109393:
-                    # Gettext doesn't allow two plural messages with the
-                    # same msgid but different msgid_plural so I think is
-                    # safe enough to just go ahead and import this translation
-                    # here but setting the fuzzy flag.
-                    pomsgset = potmsgset.getPOMsgSet(
-                        self.pofile.language.code, self.pofile.variant)
-                    if pomsgset is None:
-                        pomsgset = (
-                            self.pofile.createMessageSetFromMessageSet(
-                                potmsgset))
-
-                    # Add the pomsgset to the list of pomsgsets with errors.
-                    error = {
-                        'pomsgset': pomsgset,
-                        'pomessage':
-                            format_exporter.exportTranslationMessageData(
-                                message),
-                        'error-message': (
-                            "The msgid_plural field has changed since the"
-                            " last time this file was generated, please"
-                            " report this error to %s" % (
-                                config.rosetta.rosettaadmin.email))
-                        }
-
-                    errors.append(error)
-                    continue
->>>>>>> 8d5cc4a3
-
 
             # Update the position
             count += 1
@@ -533,12 +476,8 @@
                     lock_timestamp, force_edition_rights=is_editor)
             except TranslationConflict:
                 error = {
-<<<<<<< HEAD
                     'potmsgset': potmsgset,
                     'pofile': self.pofile,
-=======
-                    'pomsgset': pomsgset,
->>>>>>> 8d5cc4a3
                     'pomessage': format_exporter.exportTranslationMessageData(
                         message),
                     'error-message': (
@@ -563,12 +502,8 @@
 
                 # Add the pomsgset to the list of pomsgsets with errors.
                 error = {
-<<<<<<< HEAD
                     'potmsgset': potmsgset,
                     'pofile': use_pofile,
-=======
-                    'pomsgset': pomsgset,
->>>>>>> 8d5cc4a3
                     'pomessage': format_exporter.exportTranslationMessageData(
                         message),
                     'error-message': unicode(e)
