--- conflicted
+++ resolved
@@ -142,12 +142,6 @@
             # these are single letter messages, lets display
             # the value as a source comment.
             if self._isKeyShortcutMessage(message):
-<<<<<<< HEAD
-                message.source_comment = u"Default key in en_US: '%s'" % (
-                    message.translations[TranslationConstants.SINGULAR_FORM])
-                message.resetAllTranslations()
-
-=======
                 comment = (
                     u"Select the shortcut key that you want to use. Please,\n"
                     u"don't change this translation if you are not really\n"
@@ -156,7 +150,6 @@
                     message.source_comment += comment
                 else:
                     message.source_comment = comment
->>>>>>> ea616461
             self.messages.append(message)
 
 
