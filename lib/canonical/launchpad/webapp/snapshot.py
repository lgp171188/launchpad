# Copyright 2009 Canonical Ltd.  All rights reserved.

"""Snapshot adapter for the Storm result set."""

from storm.zope.interfaces import IResultSet

from zope.interface import implementer
from zope.component import adapter

from lazr.lifecycle.interfaces import ISnapshotValueFactory

from canonical.launchpad.helpers import shortlist

@implementer(ISnapshotValueFactory)
@adapter(IResultSet) # And ISQLObjectResultSet.
def snapshot_sql_result(value):
    # SQLMultipleJoin and SQLRelatedJoin return
    # SelectResults, which doesn't really help the Snapshot
    # object. We therefore list()ify the values; this isn't
<<<<<<< HEAD
    # perfect but allows deltas do be generated reliably.
=======
    # perfect but allows deltas to be generated reliably.
>>>>>>> b38c4993
    return shortlist(value, longest_expected=100, hardlimit=1000)<|MERGE_RESOLUTION|>--- conflicted
+++ resolved
@@ -17,9 +17,5 @@
     # SQLMultipleJoin and SQLRelatedJoin return
     # SelectResults, which doesn't really help the Snapshot
     # object. We therefore list()ify the values; this isn't
-<<<<<<< HEAD
-    # perfect but allows deltas do be generated reliably.
-=======
     # perfect but allows deltas to be generated reliably.
->>>>>>> b38c4993
     return shortlist(value, longest_expected=100, hardlimit=1000)