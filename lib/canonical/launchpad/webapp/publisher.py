--- conflicted
+++ resolved
@@ -362,11 +362,7 @@
 
     info_message = property(_getInfoMessage, _setInfoMessage)
 
-<<<<<<< HEAD
-    def getCacheJson(self):
-=======
     def getCacheJSON(self):
->>>>>>> 6ab90a2d
         if self.user is not None:
             cache = dict(IJSONRequestCache(self.request).objects)
         else:
