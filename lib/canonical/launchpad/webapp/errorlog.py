# Copyright 2009 Canonical Ltd.  This software is licensed under the
# GNU Affero General Public License version 3 (see the file LICENSE).

# pylint: disable-msg=W0702

"""Error logging facilities."""

__metaclass__ = type

import contextlib
import datetime
import errno
from itertools import repeat
import logging
import os
import re
import rfc822
import threading
import types
import urllib

import pytz
from zope.component.interfaces import ObjectEvent
from zope.error.interfaces import IErrorReportingUtility
from zope.event import notify
from zope.exceptions.exceptionformatter import format_exception
from zope.interface import implements
from zope.publisher.interfaces.xmlrpc import IXMLRPCRequest
from zope.traversing.namespace import view

from lazr.restful.utils import get_current_browser_request
from canonical.lazr.utils import safe_hasattr
from canonical.config import config
from canonical.launchpad import versioninfo
from canonical.launchpad.layers import WebServiceLayer
from canonical.launchpad.webapp.adapter import (
    get_request_statements, get_request_duration,
    soft_timeout_expired)
from canonical.launchpad.webapp.interfaces import (
    IErrorReport, IErrorReportEvent, IErrorReportRequest)
from lp.services.log.uniquefileallocator import UniqueFileAllocator
from canonical.launchpad.webapp.opstats import OpStats

UTC = pytz.utc

LAZR_OOPS_USER_REQUESTED_KEY = 'lazr.oops.user_requested'

# Restrict the rate at which errors are sent to the Zope event Log
# (this does not affect generation of error reports).
_rate_restrict_pool = {}

# The number of seconds that must elapse on average between sending two
# exceptions of the same name into the Event Log. one per minute.
_rate_restrict_period = datetime.timedelta(seconds=60)

# The number of exceptions to allow in a burst before the above limit
# kicks in. We allow five exceptions, before limiting them to one per
# minute.
_rate_restrict_burst = 5

def _normalise_whitespace(s):
    """Normalise the whitespace in a string to spaces"""
    if s is None:
        return None
    return ' '.join(s.split())

def _safestr(obj):
    if isinstance(obj, unicode):
        return obj.replace('\\', '\\\\').encode('ASCII',
                                                'backslashreplace')
    # A call to str(obj) could raise anything at all.
    # We'll ignore these errors, and print something
    # useful instead, but also log the error.
    # We disable the pylint warning for the blank except.
    try:
        value = str(obj)
    except:
        logging.getLogger('SiteError').exception(
            'Error in ErrorReportingService while getting a str '
            'representation of an object')
        value = '<unprintable %s object>' % (
            str(type(obj).__name__)
            )
    # encode non-ASCII characters
    value = value.replace('\\', '\\\\')
    value = re.sub(r'[\x80-\xff]',
                   lambda match: '\\x%02x' % ord(match.group(0)), value)
    return value

def _is_sensitive(request, name):
    """Return True if the given request variable name is sensitive.

    Sensitive request variables should not be recorded in OOPS
    reports.  Currently we consider the following to be sensitive:
     * any name containing 'password' or 'passwd'
     * cookies
     * the HTTP_COOKIE header.
    """
    upper_name = name.upper()
    # Block passwords
    if ('PASSWORD' in upper_name or 'PASSWD' in upper_name):
        return True

    # Block HTTP_COOKIE and oauth_signature.
    if name in ('HTTP_COOKIE', 'oauth_signature'):
        return True

    # Allow remaining UPPERCASE names and remaining form variables.  Note that
    # XMLRPC requests won't have a form attribute.
    form = getattr(request, 'form', [])
    if name == upper_name or name in form:
        return False

    # Block everything else
    return True


def parse_iso8601_date(datestring):
    """Parses a standard ISO 8601 format date, ignoring time zones.

    Performs no validation whatsoever. It just plucks up to the first
    7 numbers from the string and passes them to `datetime.datetime`,
    so would in fact parse any string containing reasonable numbers.

    This function can be replaced with `datetime.datetime.strptime()`
    once we move to Python 2.5.
    """
    return datetime.datetime(
        *(int(elem) for elem in re.findall('[0-9]+', datestring)[:7]))


class ErrorReportEvent(ObjectEvent):
    """A new error report has been created."""
    implements(IErrorReportEvent)


class ErrorReport:
    implements(IErrorReport)

    def __init__(self, id, type, value, time, pageid, tb_text, username,
                 url, duration, req_vars, db_statements, informational):
        self.id = id
        self.type = type
        self.value = value
        self.time = time
        self.pageid = pageid
        self.tb_text = tb_text
        self.username = username
        self.url = url
        self.duration = duration
        self.req_vars = req_vars
        self.db_statements = db_statements
        self.branch_nick = versioninfo.branch_nick
        self.revno  = versioninfo.revno
        self.informational = informational

    def __repr__(self):
        return '<ErrorReport %s %s: %s>' % (self.id, self.type, self.value)

    def write(self, fp):
        fp.write('Oops-Id: %s\n' % _normalise_whitespace(self.id))
        fp.write('Exception-Type: %s\n' % _normalise_whitespace(self.type))
        fp.write('Exception-Value: %s\n' % _normalise_whitespace(self.value))
        fp.write('Date: %s\n' % self.time.isoformat())
        fp.write('Page-Id: %s\n' % _normalise_whitespace(self.pageid))
        fp.write('Branch: %s\n' % self.branch_nick)
        fp.write('Revision: %s\n' % self.revno)
        fp.write('User: %s\n' % _normalise_whitespace(self.username))
        fp.write('URL: %s\n' % _normalise_whitespace(self.url))
        fp.write('Duration: %s\n' % self.duration)
        fp.write('Informational: %s\n' % self.informational)
        fp.write('\n')
        safe_chars = ';/\\?:@&+$, ()*!'
        for key, value in self.req_vars:
            fp.write('%s=%s\n' % (urllib.quote(key, safe_chars),
                                  urllib.quote(value, safe_chars)))
        fp.write('\n')
        for (start, end, database_id, statement) in self.db_statements:
            fp.write('%05d-%05d@%s %s\n' % (
                start, end, database_id, _normalise_whitespace(statement)))
        fp.write('\n')
        fp.write(self.tb_text)

    @classmethod
    def read(cls, fp):
        msg = rfc822.Message(fp)
        id = msg.getheader('oops-id')
        exc_type = msg.getheader('exception-type')
        exc_value = msg.getheader('exception-value')
        date = parse_iso8601_date(msg.getheader('date'))
        pageid = msg.getheader('page-id')
        username = msg.getheader('user')
        url = msg.getheader('url')
        duration = int(float(msg.getheader('duration', '-1')))
        informational = msg.getheader('informational')

        # Explicitely use an iterator so we can process the file
        # sequentially. In most instances the iterator will actually
        # be the file object passed in because file objects should
        # support iteration.
        lines = iter(msg.fp)

        # Request variables until the first blank line.
        req_vars = []
        for line in lines:
            line = line.strip()
            if line == '':
                break
            key, value = line.split('=', 1)
            req_vars.append((urllib.unquote(key), urllib.unquote(value)))

        # Statements until the next blank line.
        statements = []
        for line in lines:
            line = line.strip()
            if line == '':
                break
            start, end, db_id, statement = re.match(
                r'^(\d+)-(\d+)(?:@([\w-]+))?\s+(.*)', line).groups()
            if db_id is not None:
                db_id = intern(db_id) # This string is repeated lots.
            statements.append(
                (int(start), int(end), db_id, statement))

        # The rest is traceback.
        tb_text = ''.join(lines)

        return cls(id, exc_type, exc_value, date, pageid, tb_text,
                   username, url, duration, req_vars, statements,
                   informational)


class ErrorReportingUtility:
    implements(IErrorReportingUtility)

    _ignored_exceptions = set([
        'ReadOnlyModeDisallowedStore', 'ReadOnlyModeViolation',
        'TranslationUnavailable', 'NoReferrerError'])
    _ignored_exceptions_for_unauthenticated_users = set(['Unauthorized'])
    _default_config_section = 'error_reports'

    def __init__(self):
        self.configure()
        self._oops_messages = {}
        self._oops_message_key_iter = (
            index for index, _ignored in enumerate(repeat(None)))

    def configure(self, section_name=None):
        """Configure the utility using the named section from the config.

        The 'error_reports' section is used if section_name is None.
        """
        if section_name is None:
            section_name = self._default_config_section
        self.copy_to_zlog = config[section_name].copy_to_zlog
        # Start a new UniqueFileAllocator to activate the new configuration.
        self.log_namer = UniqueFileAllocator(
            output_root=config[section_name].error_dir,
            log_type="OOPS",
            log_subtype=config[section_name].oops_prefix,
            )

    def setOopsToken(self, token):
        return self.log_namer.setToken(token)

    @property
    def oops_prefix(self):
        """Get the current effective oops prefix.

        This is the log subtype + anything set via setOopsToken.
        """
        return self.log_namer.get_log_infix()

    def getOopsReport(self, time):
        """Return the contents of the OOPS report logged at 'time'."""
        # How this works - get a serial that was logging in the dir
        # that logs for time are logged in.
        serial_from_time = self.log_namer._findHighestSerial(
            self.log_namer.output_dir(time))
        # Calculate a filename which combines this most recent serial,
        # the current log_namer naming rules and the exact timestamp.
        oops_filename = self.log_namer.getFilename(serial_from_time, time)
        # Note that if there were no logs written, or if there were two
        # oops that matched the time window of directory on disk, this 
        # call can raise an IOError.
        oops_report = open(oops_filename, 'r')
        try:
            return ErrorReport.read(oops_report)
        finally:
            oops_report.close()

    def getLastOopsReport(self):
        """Return the last ErrorReport reported with the current config.

        This should only be used in integration tests.

        Note that this function only checks for OOPSes reported today
        and yesterday (to avoid midnight bugs where an OOPS is logged
        at 23:59:59 but not checked for until 0:00:01), and ignores
        OOPSes recorded longer ago.

        Returns None if no OOPS is found.
        """
        now = datetime.datetime.now(UTC)
        # Check today
        oopsid, filename = self.log_namer._findHighestSerialFilename(time=now)
        if filename is None:
            # Check yesterday
            yesterday = now - datetime.timedelta(days=1)
            oopsid, filename = self.log_namer._findHighestSerialFilename(
                time=yesterday)
            if filename is None:
                return None
        oops_report = open(filename, 'r')
        try:
            return ErrorReport.read(oops_report)
        finally:
            oops_report.close()

    def raising(self, info, request=None, now=None):
        """See IErrorReportingUtility.raising()

        :param now: The datetime to use as the current time.  Will be
            determined if not supplied.  Useful for testing.  Not part of
            IErrorReportingUtility).
        """
        self._raising(info, request=request, now=now, informational=False)

    def _raising(self, info, request=None, now=None, informational=False):
        """Private method used by raising() and handling()."""
        entry = self._makeErrorReport(info, request, now, informational)
        if entry is None:
            return
        filename = entry._filename
        entry.write(open(filename, 'wb'))
        if request:
            request.oopsid = entry.id
            request.oops = entry

        if self.copy_to_zlog:
            self._do_copy_to_zlog(
                entry.time, entry.type, entry.url, info, entry.id)
        notify(ErrorReportEvent(entry))

    def _makeErrorReport(self, info, request=None, now=None,
                         informational=False):
        """Return an ErrorReport for the supplied data.

        :param info: Output of sys.exc_info()
        :param request: The IErrorReportRequest which provides context to the
            info.
        :param now: The datetime to use as the current time.  Will be
            determined if not supplied.  Useful for testing.
        :param informational: If true, the report is flagged as informational
            only.
        """
        if now is not None:
            now = now.astimezone(UTC)
        else:
            now = datetime.datetime.now(UTC)
        tb_text = None

<<<<<<< HEAD
    def raising(self, info, request=None, now=None):
        """See IErrorReportingUtility.raising()"""
        self._raising(info, request=request, now=now, informational=False)

    def _raising(self, info, request=None, now=None, informational=False):
        """Private method used by raising() and handling()."""
        if now is not None:
            now = now.astimezone(UTC)
        else:
            now = datetime.datetime.now(UTC)
        try:
            tb_text = None
=======
        strtype = str(getattr(info[0], '__name__', info[0]))
        if strtype in self._ignored_exceptions:
            return
>>>>>>> da641043

        if not isinstance(info[2], basestring):
            tb_text = ''.join(format_exception(*info,
                                               **{'as_html': False}))
        else:
            tb_text = info[2]
        tb_text = _safestr(tb_text)

        url = None
        username = None
        req_vars = []
        pageid = ''

        if request:
            # XXX jamesh 2005-11-22: Temporary fix, which Steve should
            #      undo. URL is just too HTTPRequest-specific.
            if safe_hasattr(request, 'URL'):
                url = request.URL

            if WebServiceLayer.providedBy(request):
                webservice_error = getattr(
                    info[0], '__lazr_webservice_error__', 500)
                if webservice_error / 100 != 5:
                    request.oopsid = None
                    # Return so the OOPS is not generated.
                    return

            missing = object()
            principal = getattr(request, 'principal', missing)
            if safe_hasattr(principal, 'getLogin'):
                login = principal.getLogin()
            elif principal is missing or principal is None:
                # Request has no principal.
                login = None
            else:
                # Request has an UnauthenticatedPrincipal.
                login = 'unauthenticated'
                if strtype in (
                    self._ignored_exceptions_for_unauthenticated_users):
                    return

            if principal is not None and principal is not missing:
                username = _safestr(
                    ', '.join([
                            unicode(login),
                            unicode(request.principal.id),
                            unicode(request.principal.title),
                            unicode(request.principal.description)]))

            if getattr(request, '_orig_env', None):
                pageid = request._orig_env.get('launchpad.pageid', '')

            for key, value in request.items():
                if _is_sensitive(request, key):
                    req_vars.append((_safestr(key), '<hidden>'))
                else:
<<<<<<< HEAD
                    # Request has an UnauthenticatedPrincipal.
                    login = 'unauthenticated'
                    if strtype in (
                        self._ignored_exceptions_for_unauthenticated_users):
                        return

                if principal is not None and principal is not missing:
                    username = _safestr(
                        ', '.join([
                                unicode(login),
                                unicode(request.principal.id),
                                unicode(request.principal.title),
                                unicode(request.principal.description)]))

                if getattr(request, '_orig_env', None):
                    pageid = request._orig_env.get('launchpad.pageid', '')

                req_vars = []
                for key, value in request.items():
                    if _is_sensitive(request, key):
                        req_vars.append((_safestr(key), '<hidden>'))
                    else:
                        req_vars.append((_safestr(key), _safestr(value)))
                if IXMLRPCRequest.providedBy(request):
                    args = request.getPositionalArguments()
                    req_vars.append(('xmlrpc args', _safestr(args)))
                req_vars.sort()
            strv = _safestr(info[1])

            strurl = _safestr(url)

            duration = get_request_duration()

            statements = sorted(
                (start, end, _safestr(database_id), _safestr(statement))
                for (start, end, database_id, statement)
                    in get_request_statements())

            oopsid, filename = self.newOopsId(now)

            entry = ErrorReport(oopsid, strtype, strv, now, pageid, tb_text,
                                username, strurl, duration,
                                req_vars, statements,
                                informational)
            entry.write(open(filename, 'wb'))

            if request:
                request.oopsid = oopsid
                request.oops = entry

            if self.copy_to_zlog:
                self._do_copy_to_zlog(now, strtype, strurl, info, oopsid)
        finally:
            info = None
=======
                    req_vars.append((_safestr(key), _safestr(value)))
            if IXMLRPCRequest.providedBy(request):
                args = request.getPositionalArguments()
                req_vars.append(('xmlrpc args', _safestr(args)))
        # XXX AaronBentley 2009-11-26 bug=488950: There should be separate
        # storage for oops messages.
        req_vars.extend(
            ('<oops-message-%d>' % key, str(message)) for key, message
             in self._oops_messages.iteritems())
        req_vars.sort()
        strv = _safestr(info[1])

        strurl = _safestr(url)

        duration = get_request_duration()

        statements = sorted(
            (start, end, _safestr(database_id), _safestr(statement))
            for (start, end, database_id, statement)
                in get_request_statements())

        oopsid, filename = self.log_namer.newId(now)

        result = ErrorReport(oopsid, strtype, strv, now, pageid, tb_text,
                           username, strurl, duration,
                           req_vars, statements,
                           informational)
        result._filename = filename
        return result

    def handling(self, info, request=None, now=None):
        """Flag ErrorReport as informational only.

        :param info: Output of sys.exc_info()
        :param request: The IErrorReportRequest which provides context to the
            info.
        :param now: The datetime to use as the current time.  Will be
            determined if not supplied.  Useful for testing.
        """
        self._raising(info, request=request, now=now, informational=True)
>>>>>>> da641043

    def handling(self, info, request=None, now=None):
        """Flag ErrorReport as informational only."""
        self._raising(info, request=request, now=now, informational=True)

    def _do_copy_to_zlog(self, now, strtype, url, info, oopsid):
        distant_past = datetime.datetime(1970, 1, 1, 0, 0, 0, tzinfo=UTC)
        when = _rate_restrict_pool.get(strtype, distant_past)
        if now > when:
            next_when = max(when,
                            now - _rate_restrict_burst*_rate_restrict_period)
            next_when += _rate_restrict_period
            _rate_restrict_pool[strtype] = next_when
            # Sometimes traceback information can be passed in as a string. In
            # those cases, we don't (can't!) log the traceback. The traceback
            # information is still preserved in the actual OOPS report.
            traceback = info[2]
            if not isinstance(traceback, types.TracebackType):
                traceback = None
            # The logging module doesn't provide a way to pass in exception
            # info, so we temporarily raise the exception so it can be logged.
            # We disable the pylint warning for the blank except.
            try:
                raise info[0], info[1], traceback
            except:
                logging.getLogger('SiteError').exception(
                    '%s (%s)' % (url, oopsid))

    @contextlib.contextmanager
    def oopsMessage(self, message):
        """Add an oops message to be included in oopses from this context."""
        key = self._oops_message_key_iter.next()
        self._oops_messages[key] = message
        yield
        del self._oops_messages[key]


globalErrorUtility = ErrorReportingUtility()


class ErrorReportRequest:
    implements(IErrorReportRequest)

    oopsid = None


class ScriptRequest(ErrorReportRequest):
    """Fake request that can be passed to ErrorReportingUtility.raising.

    It can be used by scripts to enrich error reports with context information
    and a representation of the resource on which the error occurred. It also
    gives access to the generated OOPS id.

    The resource for which the error occurred MAY be identified by an URL.
    This URL should point to a human-readable representation of the model
    object, such as a page on launchpad.net, even if this URL does not occur
    as part of the normal operation of the script.

    :param data: context information relevant to diagnosing the error. It is
        recorded as request-variables in the OOPS.
    :type data: iterable of (key, value) tuples. Keys need not be unique.
    :param URL: initial value of the URL instance variable.

    :ivar URL: pointer to a representation of the resource for which the error
        occured. Defaults to None.
    :ivar oopsid: the oopsid set by ErrorReportingUtility.raising. Initially
        set to None.
    """

    def __init__(self, data, URL=None):
        self._data = list(data)
        self.oopsid = None
        self.URL = URL

    def items(self):
        return self._data

    @property
    def form(self):
        return dict(self.items())


class OopsLoggingHandler(logging.Handler):
    """Python logging handler that records OOPSes on exception."""

    def __init__(self, error_utility=None, request=None):
        """Construct an `OopsLoggingHandler`.

        :param error_utility: The error utility to use to log oopses. If not
            provided, defaults to `globalErrorUtility`.
        :param request: The `IErrorReportRequest` these errors are associated
            with.
        """
        logging.Handler.__init__(self, logging.ERROR)
        if error_utility is None:
            error_utility = globalErrorUtility
        self._error_utility = error_utility
        self._request = request

    def emit(self, record):
        """See `logging.Handler.emit`."""
        info = record.exc_info
        if info is not None:
            self._error_utility.raising(info, self._request)


class SoftRequestTimeout(Exception):
    """Soft request timeout expired"""


def end_request(event):
    # if no OOPS has been generated at the end of the request, but
    # the soft timeout has expired, log an OOPS.
    if event.request.oopsid is None and soft_timeout_expired():
        OpStats.stats['soft timeouts'] += 1
        globalErrorUtility.raising(
            (SoftRequestTimeout, SoftRequestTimeout(event.object), None),
            event.request)


class UserRequestOops(Exception):
    """A user requested OOPS to log statements."""


def maybe_record_user_requested_oops():
    """If an OOPS has been requested, report one.

    :return: The oopsid of the requested oops.  Returns None if an oops was
        not requested, or if there is already an OOPS.
    """
    request = get_current_browser_request()
    # If there is no request, or there is an oops already, then return.
    if (request is None or
        request.oopsid is not None or
        not request.annotations.get(LAZR_OOPS_USER_REQUESTED_KEY, False)):
        return None
    globalErrorUtility.handling(
        (UserRequestOops, UserRequestOops(), None), request)
    return request.oopsid


class OopsNamespace(view):
    """A namespace handle traversals with ++oops++."""

    def traverse(self, name, ignored):
        """Record that an oops has been requested and return the context."""
        # Store the oops request in the request annotations.
        self.request.annotations[LAZR_OOPS_USER_REQUESTED_KEY] = True
        return self.context<|MERGE_RESOLUTION|>--- conflicted
+++ resolved
@@ -360,24 +360,9 @@
             now = datetime.datetime.now(UTC)
         tb_text = None
 
-<<<<<<< HEAD
-    def raising(self, info, request=None, now=None):
-        """See IErrorReportingUtility.raising()"""
-        self._raising(info, request=request, now=now, informational=False)
-
-    def _raising(self, info, request=None, now=None, informational=False):
-        """Private method used by raising() and handling()."""
-        if now is not None:
-            now = now.astimezone(UTC)
-        else:
-            now = datetime.datetime.now(UTC)
-        try:
-            tb_text = None
-=======
         strtype = str(getattr(info[0], '__name__', info[0]))
         if strtype in self._ignored_exceptions:
             return
->>>>>>> da641043
 
         if not isinstance(info[2], basestring):
             tb_text = ''.join(format_exception(*info,
@@ -434,62 +419,6 @@
                 if _is_sensitive(request, key):
                     req_vars.append((_safestr(key), '<hidden>'))
                 else:
-<<<<<<< HEAD
-                    # Request has an UnauthenticatedPrincipal.
-                    login = 'unauthenticated'
-                    if strtype in (
-                        self._ignored_exceptions_for_unauthenticated_users):
-                        return
-
-                if principal is not None and principal is not missing:
-                    username = _safestr(
-                        ', '.join([
-                                unicode(login),
-                                unicode(request.principal.id),
-                                unicode(request.principal.title),
-                                unicode(request.principal.description)]))
-
-                if getattr(request, '_orig_env', None):
-                    pageid = request._orig_env.get('launchpad.pageid', '')
-
-                req_vars = []
-                for key, value in request.items():
-                    if _is_sensitive(request, key):
-                        req_vars.append((_safestr(key), '<hidden>'))
-                    else:
-                        req_vars.append((_safestr(key), _safestr(value)))
-                if IXMLRPCRequest.providedBy(request):
-                    args = request.getPositionalArguments()
-                    req_vars.append(('xmlrpc args', _safestr(args)))
-                req_vars.sort()
-            strv = _safestr(info[1])
-
-            strurl = _safestr(url)
-
-            duration = get_request_duration()
-
-            statements = sorted(
-                (start, end, _safestr(database_id), _safestr(statement))
-                for (start, end, database_id, statement)
-                    in get_request_statements())
-
-            oopsid, filename = self.newOopsId(now)
-
-            entry = ErrorReport(oopsid, strtype, strv, now, pageid, tb_text,
-                                username, strurl, duration,
-                                req_vars, statements,
-                                informational)
-            entry.write(open(filename, 'wb'))
-
-            if request:
-                request.oopsid = oopsid
-                request.oops = entry
-
-            if self.copy_to_zlog:
-                self._do_copy_to_zlog(now, strtype, strurl, info, oopsid)
-        finally:
-            info = None
-=======
                     req_vars.append((_safestr(key), _safestr(value)))
             if IXMLRPCRequest.providedBy(request):
                 args = request.getPositionalArguments()
@@ -529,11 +458,6 @@
         :param now: The datetime to use as the current time.  Will be
             determined if not supplied.  Useful for testing.
         """
-        self._raising(info, request=request, now=now, informational=True)
->>>>>>> da641043
-
-    def handling(self, info, request=None, now=None):
-        """Flag ErrorReport as informational only."""
         self._raising(info, request=request, now=now, informational=True)
 
     def _do_copy_to_zlog(self, now, strtype, url, info, oopsid):
