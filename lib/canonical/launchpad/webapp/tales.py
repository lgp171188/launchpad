# Copyright 2004 Canonical Ltd.  All rights reserved.
#
"""Implementation of the lp: htmlform: fmt: namespaces in TALES.

"""
__metaclass__ = type

import cgi
import re
import sets
import os.path
import warnings
from zope.interface import Interface, Attribute, implements
from zope.component import getAdapter, getUtility

from zope.publisher.interfaces import IApplicationRequest
from zope.publisher.interfaces.browser import IBrowserApplicationRequest
from zope.app.traversing.interfaces import ITraversable
import zope.security.management
import zope.app.security.permission
from zope.exceptions import NotFoundError
<<<<<<< HEAD
from canonical.launchpad.interfaces import \
    IPerson, ILink, IFacetList, ITabList, ISelectionAwareLink, ILaunchBag
=======
from canonical.launchpad.interfaces import (
    IPerson, ILink, IFacetList, ITabList, ISelectionAwareLink
    )
>>>>>>> aa3a7657
import canonical.lp.dbschema
from canonical.lp import decorates
import canonical.launchpad.pagetitles
from canonical.launchpad.helpers import canonical_url


class TraversalError(NotFoundError):
    """XXX Remove this when we upgrade to a more recent Zope x3"""
    # Steve Alexander, Tue Dec 14 13:07:38 UTC 2004


def _get_request():
    """Return the request, looked up from the interaction.

    If there is no request, then return None.
    """
    interaction = zope.security.management.queryInteraction()
    requests = [
        participation
        for participation in interaction.participations
        if IBrowserApplicationRequest.providedBy(participation)
        ]
    if not requests:
        return None
    assert len(requests) == 1, (
        "We expect only one IBrowserApplicationRequest in the interaction."
        " Got %s." % len(requests))
    return requests[0]


class LinkDecorator:
    implements(ISelectionAwareLink)
    decorates(ILink)

    def __init__(self, context):
        self.context = context
        request = _get_request()
        assert request is not None
        self.selected = self._is_selected_link(request)

    def _is_selected_link(self, request):
        """Returns True if the link is selected."""
        # Simplistic way of saying whether this facet is selected.  We
        # look at the request, and if this facet's link is in the request's
        # path then this facet is selected.
        # In the future, we'll probably need a component that manages this
        # across all visible facets.
        path_segments = clean_path_segments(request)
        return self.href in path_segments


class FacetListDecorator:
    implements(IFacetList)
    def __init__(self, facetlist):
        self.facetlist = facetlist

    def _decoratedLinks(self, links):
        return [LinkDecorator(link) for link in links]

    def links(self):
        return self._decoratedLinks(self.facetlist.links)
    links = property(links)

    def overflow(self):
        return self._decoratedLinks(self.facetlist.overflow)
    overflow = property(overflow)


class TabListDecorator:
    implements(ITabList)
    def __init__(self, tablist):
        self.tablist = tablist

    def _decoratedLinks(self, links):
        return [LinkDecorator(link) for link in links]

    def links(self):
        return self._decoratedLinks(self.tablist.links)
    links = property(links)

    def overflow(self):
        return self._decoratedLinks(self.tablist.overflow)
    overflow = property(overflow)


class MenuAPI:
    """Get menus for objects.  Available as context/menu:menuname."""
    implements(ITraversable)

    def __init__(self, context):
        self.context = context

    def traverse(self, name, furtherPath):
        if name == 'facet':
            return self._get_facet_list()
        elif name == 'tab':
            facet = self._get_selected_facet()
            return TabListDecorator(
                getAdapter(self.context, ITabList, name=facet))
        else:
            raise TraversalError(name)

    def _get_facet_list(self):
        return FacetListDecorator(IFacetList(self.context))

    def _get_selected_facet(self):
        """Returns the selected facet link id.

        If no facet is selected, return the first facet from the facet list
        for this object.

        If many facets are selected, return the first facet that is selected.
        """
        # XXX: The facetlist should decide which facet is selected, and
        #      should ensure that exactly one is selected.
        #      We also need a "default" facet.  This can simply be the first
        #      one.
        #      -- SteveAlexander, 2005-04-28
        facetlist = self._get_facet_list()
        facetlinks = list(facetlist.links) + list(facetlist.overflow)
        selectedfacets = [facet for facet in facetlinks if facet.selected]
        if len(selectedfacets) == 0:
            return facetlinks[0].id
        else:
            if len(selectedfacets) > 1:
                warnings.warn("Many facets selected for %r: %s" %
                    (self.context,
                     ', '.join([facet.id for facet in selectedfacets])))
            return selectedfacets[0].id


class CountAPI:
    """Namespace to provide counting-related functions, such as length.

    This is available for all objects.  Individual operations may fail for
    objects that do not support them.
    """
    def __init__(self, context):
        self._context = context

    def len(self):
        """somelist/count:len  gives you an int that is len(somelist)."""
        return len(self._context)


class HTMLFormAPI:
    """HTML form helper API, available as request/htmlform:.

    Use like:

        request/htmlform:fieldname/selected/literalvalue

        if request.form[fieldname] == literalvalue:
            return "selected"
        else:
            return None

    """
    implements(ITraversable)
    __used_for__ = IBrowserApplicationRequest

    def __init__(self, request):
        self.form = request.form

    def traverse(self, name, furtherPath):
        if len(furtherPath) == 1:
            operation = furtherPath.pop()
            return HTMLFormOperation(self.form.get(name), operation)
        else:
            operation = furtherPath.pop()
            value = furtherPath.pop()
            if htmlmatch(self.form.get(name), value):
                return operation
            else:
                return None

def htmlmatch(formvalue, value):
    value = str(value)
    if isinstance(formvalue, list):
        return value in formvalue
    else:
        return formvalue == value

class HTMLFormOperation:

    implements(ITraversable)

    def __init__(self, formvalue, operation):
        self.formvalue = formvalue
        self.operation = operation

    def traverse(self, name, furtherPath):
        if htmlmatch(self.formvalue, name):
            return self.operation
        else:
            return None


class IRequestAPI(Interface):
    """Launchpad lp:... API available for an IApplicationRequest."""

    person = Attribute("The IPerson for the request's principal.")


class RequestAPI:
    """Adapter from IApplicationRequest to IRequestAPI."""
    implements(IRequestAPI)

    __used_for__ = IApplicationRequest

    def __init__(self, request):
        self.request = request

    def person(self):
        return IPerson(self.request.principal, None)
    person = property(person)


class DBSchemaAPI:
    """Adapter from integers to things that can extract information from
    DBSchemas.
    """
    implements(ITraversable)
    _all = dict([(name, getattr(canonical.lp.dbschema, name))
                 for name in canonical.lp.dbschema.__all__])

    def __init__(self, number):
        self._number = number

    def traverse(self, name, furtherPath):
        if name in self._all:
            return self._all[name].items[self._number].title
        else:
            raise TraversalError, name


class NoneFormatter:
    """Adapter from None to various string formats.

    In general, these will return an empty string.  They are provided for ease
    of handling NULL values from the database, which become None values for
    attributes in content classes.
    """
    implements(ITraversable)

    allowed_names = sets.Set([
        'nl_to_br',
        'nice_pre',
        'breadcrumbs',
        'date',
        'time',
        'datetime',
        'pagetitle',
        'url'
        ])

    def __init__(self, context):
        self.context = context

    def traverse(self, name, furtherPath):
        if name == 'shorten':
            if len(furtherPath) == 0:
                raise TraversalError(
                    "you need to traverse a number after fmt:shorten")
            maxlength = int(furtherPath.pop())
            return ''
        elif name in self.allowed_names:
            return ''
        else:
            raise TraversalError, name


class ObjectFormatterAPI:
    """Adapter from any object to a formatted string.  Used for fmt:url."""

    def __init__(self, context):
        self._context = context

    def url(self):
        request = _get_request()
        return canonical_url(self._context, request)


class DateTimeFormatterAPI:
    """Adapter from datetime objects to a formatted string."""

    def __init__(self, datetimeobject):
        self._datetime = datetimeobject

    def time(self):
        if self._datetime.tzinfo:
            value = self._datetime.astimezone(getUtility(ILaunchBag).timezone)
            return value.strftime('%T %Z')
        else:
            return self._datetime.strftime('%T')

    def date(self):
        value = self._datetime
        if value.tzinfo:
            value = value.astimezone(getUtility(ILaunchBag).timezone)
        return value.strftime('%Y-%m-%d')

    def datetime(self):
        return "%s %s" % (self.date(), self.time())


def clean_path_segments(request):
    """Returns list of path segments, excluding system-related segments."""
    proto_host_port = request.getApplicationURL()
    clean_url = request.getURL()
    clean_path = clean_url[len(proto_host_port):]
    clean_path_split = clean_path.split('/')
    return clean_path_split


class RequestFormatterAPI:
    """Launchpad fmt:... namespace, available for IBrowserApplicationRequest.
    """

    def __init__(self, request):
        self.request = request

    def breadcrumbs(self):
        path_info = self.request.get('PATH_INFO')
        last_path_info_segment = path_info.split('/')[-1]
        clean_path_split = clean_path_segments(self.request)
        last_clean_path_segment = clean_path_split[-1]
        last_clean_path_index = len(clean_path_split) - 1
        if last_clean_path_segment != last_path_info_segment:
            clean_path_split = clean_path_split[:-1]
        L = []
        for index, segment in enumerate(clean_path_split):
            if not (segment.startswith('++vh++') or segment == '++'):
                if not (index == last_clean_path_index
                        and last_path_info_segment == last_clean_path_index):
                    if not segment:
                        segment = 'Launchpad'
                    L.append('<a rel="parent" href="%s">%s</a>' %
                        (self.request.URL[index], segment))
        sep = '<span class="breadcrumbSeparator"> &raquo; </span>'
        return sep.join(L)


class PageTemplateContextsAPI:
    """Adapter from page tempate's CONTEXTS object to fmt:pagetitle.

    This is registered to be used for the dict type.
    """

    implements(ITraversable)

    def __init__(self, contextdict):
        self.contextdict = contextdict

    def traverse(self, name, furtherPath):
        if name == 'pagetitle':
            return self.pagetitle()
        else:
            raise TraversalError(name)

    def pagetitle(self):
        """Return the string title for the page template CONTEXTS dict.

        Take the simple filename without extension from
        self.contextdict['template'].filename, replace any hyphens with
        underscores, and use this to look up a string, unicode or function in
        the module canonical.launchpad.pagetitles.

        If no suitable object is found in canonical.launchpad.pagetitles,
        emit a warning that this page has no title, and return the default
        page title.
        """
        template = self.contextdict['template']
        filename = os.path.basename(template.filename)
        name, ext = os.path.splitext(filename)
        name = name.replace('-', '_')
        titleobj = getattr(canonical.launchpad.pagetitles, name, None)
        if titleobj is None:
            warnings.warn(
                 "No page title in canonical.launchpad.pagetitles for %s"
                 % name)
            return canonical.launchpad.pagetitles.DEFAULT_LAUNCHPAD_TITLE
        elif isinstance(titleobj, basestring):
            return titleobj
        else:
            context = self.contextdict['context']
            view = self.contextdict['view']
            title = titleobj(context, view)
            if title is None:
                return canonical.launchpad.pagetitles.DEFAULT_LAUNCHPAD_TITLE
            else:
                return title


class FormattersAPI:
    """Adapter from strings to HTML formatted text."""

    implements(ITraversable)

    def __init__(self, stringtoformat):
        self._stringtoformat = stringtoformat

    def nl_to_br(self):
        """Quote HTML characters, then replace newlines with <br /> tags."""
        return cgi.escape(self._stringtoformat).replace('\n','<br />\n')

    def nice_pre(self):
        """<pre>, except the browser knows it is allowed to break long lines

        Note that CSS will eventually have a property to specify this
        behaviour, but we want this now. To do this we need to use the mozilla
        specific -moz-pre-wrap value of the white-space property. We try to
        fall back for IE by using the IE specific word-wrap property.

        TODO: Test IE compatibility. StuartBishop 20041118
        TODO: This should probably just live in the stylesheet if this
            CSS implementation is good enough. StuartBishop 20041118
        """
        if not self._stringtoformat:
            return self._stringtoformat
        else:
            return ('<pre style="'
                    'white-space: -moz-pre-wrap;'
                    'white-space: -o-pre-wrap;'
                    'word-wrap: break-word;'
                    '">%s</pre>'
                    % cgi.escape(self._stringtoformat)
                    )

    def shorten(self, maxlength):
        """Use like tal:content="context/foo/fmt:shorten/60"""
        if len(self._stringtoformat) > maxlength:
            return '%s...' % self._stringtoformat[:maxlength-3]
        else:
            return self._stringtoformat

    def traverse(self, name, furtherPath):
        if name == 'nl_to_br':
            return self.nl_to_br()
        elif name == 'nice_pre':
            return self.nice_pre()
        elif name == 'shorten':
            if len(furtherPath) == 0:
                raise TraversalError(
                    "you need to traverse a number after fmt:shorten")
            maxlength = int(furtherPath.pop())
            return self.shorten(maxlength)
        else:
            raise TraversalError(name)


class PermissionRequiredQuery:
    """Check if the logged in user has a given permission on a given object.

    Example usage::
        tal:condition="person/required:launchpad.Edit"
    """

    implements(ITraversable)

    def __init__(self, context):
        self.context = context

    def traverse(self, name, furtherPath):
        if len(furtherPath) > 0:
            raise TraversalError(
                    "There should be no further path segments after "
                    "required:permission")
        zope.app.security.permission.checkPermission(self.context, name)
        return zope.security.management.checkPermission(name, self.context)
<|MERGE_RESOLUTION|>--- conflicted
+++ resolved
@@ -19,14 +19,9 @@
 import zope.security.management
 import zope.app.security.permission
 from zope.exceptions import NotFoundError
-<<<<<<< HEAD
-from canonical.launchpad.interfaces import \
+from canonical.launchpad.interfaces import (
     IPerson, ILink, IFacetList, ITabList, ISelectionAwareLink, ILaunchBag
-=======
-from canonical.launchpad.interfaces import (
-    IPerson, ILink, IFacetList, ITabList, ISelectionAwareLink
     )
->>>>>>> aa3a7657
 import canonical.lp.dbschema
 from canonical.lp import decorates
 import canonical.launchpad.pagetitles
