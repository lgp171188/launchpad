--- conflicted
+++ resolved
@@ -102,13 +102,8 @@
     def _getFacetLinks(self, facet_name):
         """Return a dictionary with all links available in the given facet.
 
-<<<<<<< HEAD
-        If the facet name is not valid, we get a TraversalError exception that
-        is raised outside this method.
-=======
         If the facet name is not valid, we raise the TraversalError exception
         that we get from queryAdapter.
->>>>>>> 69942030
         """
         menu = queryAdapter(self._context, IApplicationMenu, facet_name)
         if menu is None:
