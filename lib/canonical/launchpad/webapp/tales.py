--- conflicted
+++ resolved
@@ -977,16 +977,10 @@
         html = super(PillarFormatterAPI, self).link(extra_path)
         if IProduct.providedBy(self._context):
             if self._context.license_status != LicenseStatus.OPEN_SOURCE:
-<<<<<<< HEAD
-                html += ' <span title="%s">(%s)</span>' % (
-                    escape(self._context.license_status.description),
-                    escape(self._context.license_status.title))
-=======
                 html = '<span title="%s">%s (%s)</span>' % (
                     self._context.license_status.description,
                     html,
                     self._context.license_status.title)
->>>>>>> 6edfa9a8
         return html
 
 
