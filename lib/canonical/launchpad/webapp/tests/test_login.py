# Copyright 2009-2010 Canonical Ltd.  All rights reserved.
from __future__ import with_statement

# pylint: disable-msg=W0105
"""Test harness for running the new-login.txt tests."""

__metaclass__ = type

__all__ = [
    'FakeOpenIDConsumer',
    'FakeOpenIDResponse',
    'IAccountSet_getByOpenIDIdentifier_monkey_patched',
    'SRegResponse_fromSuccessResponse_stubbed',
    'fill_login_form_and_submit',
    ]

from contextlib import contextmanager
from datetime import datetime, timedelta
import httplib
import unittest

import mechanize

from openid.consumer.consumer import FAILURE, SUCCESS
from openid.extensions import sreg

from zope.component import getUtility
from zope.security.management import newInteraction
from zope.security.proxy import removeSecurityProxy
from zope.session.interfaces import ISession

from canonical.launchpad.interfaces.account import AccountStatus, IAccountSet
from canonical.launchpad.testing.pages import (
    extract_text, find_main_content, find_tag_by_id, find_tags_by_class)
from canonical.launchpad.testing.systemdocs import LayeredDocFileSuite
from canonical.launchpad.testing.browser import Browser, setUp, tearDown
from canonical.launchpad.webapp.dbpolicy import MasterDatabasePolicy
from canonical.launchpad.webapp.login import OpenIDCallbackView, OpenIDLogin
from canonical.launchpad.webapp.interfaces import IStoreSelector
from canonical.launchpad.webapp.servers import LaunchpadTestRequest
from canonical.testing.layers import (
    AppServerLayer, DatabaseFunctionalLayer, FunctionalLayer)

from lp.registry.interfaces.person import IPerson
from lp.testopenid.interfaces.server import ITestOpenIDPersistentIdentity
from lp.testing import logout, TestCaseWithFactory


class FakeOpenIDResponse:

    def __init__(self, identity_url, status=SUCCESS, message='', email=None,
                 full_name=None):
        self.message = message
        self.status = status
        self.identity_url = identity_url
        self.sreg_email = email
        self.sreg_fullname = full_name


class StubbedOpenIDCallbackView(OpenIDCallbackView):
    login_called = False

    def login(self, account):
        super(StubbedOpenIDCallbackView, self).login(account)
        self.login_called = True
        current_policy = getUtility(IStoreSelector).get_current()
        if not isinstance(current_policy, MasterDatabasePolicy):
            raise AssertionError(
                "Not using the master store: %s" % current_policy)


class FakeConsumer:
<<<<<<< HEAD
    """An OpenID consumer that stashes away arguments for test inspection."""
=======
    """An OpenID consumer that stashes away arguments for test instection."""
>>>>>>> 05b3a116

    def complete(self, params, requested_url):
        self.params = params
        self.requested_url = requested_url


class FakeConsumerOpenIDCallbackView(OpenIDCallbackView):
    """An OpenID handler with fake consumer so arguments can be inspected."""

    def _getConsumer(self):
        self.fake_consumer = FakeConsumer()
        return self.fake_consumer


@contextmanager
def SRegResponse_fromSuccessResponse_stubbed():
    def sregFromFakeSuccessResponse(cls, success_response, signed_only=True):
        return {'email': success_response.sreg_email,
                'fullname': success_response.sreg_fullname}

    orig_method = sreg.SRegResponse.fromSuccessResponse
    # Use a stub SRegResponse.fromSuccessResponse that works with
    # FakeOpenIDResponses instead of real ones.
    sreg.SRegResponse.fromSuccessResponse = classmethod(
        sregFromFakeSuccessResponse)

    yield

    sreg.SRegResponse.fromSuccessResponse = orig_method


@contextmanager
def IAccountSet_getByOpenIDIdentifier_monkey_patched():
    # Monkey patch getUtility(IAccountSet).getByOpenIDIdentifier() with a
    # method that will raise an AssertionError when it's called and the
    # installed DB policy is not MasterDatabasePolicy.  This is to ensure that
    # the code we're testing forces the use of the master DB by installing the
    # MasterDatabasePolicy.
    account_set = removeSecurityProxy(getUtility(IAccountSet))
    orig_getByOpenIDIdentifier = account_set.getByOpenIDIdentifier

    def fake_getByOpenIDIdentifier(identifier):
        current_policy = getUtility(IStoreSelector).get_current()
        if not isinstance(current_policy, MasterDatabasePolicy):
            raise AssertionError(
                "Not using the master store: %s" % current_policy)
        return orig_getByOpenIDIdentifier(identifier)

    account_set.getByOpenIDIdentifier = fake_getByOpenIDIdentifier

    yield

    account_set.getByOpenIDIdentifier = orig_getByOpenIDIdentifier


class TestOpenIDCallbackView(TestCaseWithFactory):
    layer = DatabaseFunctionalLayer

    def _createViewWithResponse(
            self, account, response_status=SUCCESS, response_msg='',
            view_class=StubbedOpenIDCallbackView):
        openid_response = FakeOpenIDResponse(
            ITestOpenIDPersistentIdentity(account).openid_identity_url,
            status=response_status, message=response_msg,
            email='non-existent@example.com', full_name='Foo User')
        return self._createAndRenderView(
            openid_response, view_class=view_class)

    def _createAndRenderView(self, response,
                             view_class=StubbedOpenIDCallbackView):
        request = LaunchpadTestRequest(
            form={'starting_url': 'http://launchpad.dev/after-login'},
            environ={'PATH_INFO': '/'})
        # The layer we use sets up an interaction (by calling login()), but we
        # want to use our own request in the interaction, so we logout() and
        # setup a newInteraction() using our request.
        logout()
        newInteraction(request)
        view = view_class(object(), request)
        view.initialize()
        view.openid_response = response
        # Monkey-patch getByOpenIDIdentifier() to make sure the view uses the
        # master DB. This mimics the problem we're trying to avoid, where
        # getByOpenIDIdentifier() doesn't find a newly created account because
        # it looks in the slave database.
        with IAccountSet_getByOpenIDIdentifier_monkey_patched():
            html = view.render()
        return view, html

    def test_full_fledged_account(self):
        # In the common case we just login and redirect to the URL specified
        # in the 'starting_url' query arg.
        person = self.factory.makePerson()
        with SRegResponse_fromSuccessResponse_stubbed():
            view, html = self._createViewWithResponse(person.account)
        self.assertTrue(view.login_called)
        response = view.request.response
        self.assertEquals(httplib.TEMPORARY_REDIRECT, response.getStatus())
        self.assertEquals(view.request.form['starting_url'],
                          response.getHeader('Location'))
        # The 'last_write' flag was not updated (unlike in the other test
        # methods) because in this case we didn't have to create a
        # Person/Account entry, so it's ok for further requests to hit the
        # slave DBs.
        self.assertNotIn('last_write', ISession(view.request)['lp.dbpolicy'])

    def test_gather_params(self):
        # If the currently requested URL includes a query string, the
        # parameters in the query string must be included when constructing
        # the params mapping (which is then used to complete the open ID
        # response).  OpenIDCallbackView._gather_params does that gathering.
        request = LaunchpadTestRequest(
            SERVER_URL='http://example.com',
            QUERY_STRING='foo=bar',
            form={'starting_url': 'http://launchpad.dev/after-login'},
            environ={'PATH_INFO': '/'})
        view = OpenIDCallbackView(context=None, request=None)
        params = view._gather_params(request)
        expected_params = {
            'starting_url': 'http://launchpad.dev/after-login',
            'foo': 'bar',
        }
        self.assertEquals(params, expected_params)

    def test_gather_params_with_unicode_data(self):
        # If the currently requested URL includes a query string, the
        # parameters in the query string will be included when constructing
        # the params mapping (which is then used to complete the open ID
        # response) and if there are non-ASCII characters in the query string,
        # they are properly decoded.
        request = LaunchpadTestRequest(
            SERVER_URL='http://example.com',
            QUERY_STRING='foo=%E1%9B%9D',
            environ={'PATH_INFO': '/'})
        view = OpenIDCallbackView(context=None, request=None)
        params = view._gather_params(request)
        self.assertEquals(params['foo'], u'\u16dd')

    def test_unexpected_multivalue_fields(self):
        # The parameter gatering doesn't expect to find multi-valued form
        # field and it reports an error if it finds any.
        request = LaunchpadTestRequest(
            SERVER_URL='http://example.com',
            QUERY_STRING='foo=1&foo=2',
            environ={'PATH_INFO': '/'})
        view = OpenIDCallbackView(context=None, request=None)
        self.assertRaises(ValueError, view._gather_params, request)

    def test_csrfmiddlewaretoken_is_ignored(self):
        # Show that the _gather_params filters out the errant
        # csrfmiddlewaretoken form field.  See comment in _gather_params for
        # more info.
        request = LaunchpadTestRequest(
            SERVER_URL='http://example.com',
            QUERY_STRING='foo=bar',
            form={'starting_url': 'http://launchpad.dev/after-login',
                'csrfmiddlewaretoken': '12345'},
            environ={'PATH_INFO': '/'})
        view = OpenIDCallbackView(context=None, request=None)
        params = view._gather_params(request)
        expected_params = {
            'starting_url': 'http://launchpad.dev/after-login',
            'foo': 'bar',
        }
        self.assertEquals(params, expected_params)

    def test_get_requested_url(self):
        # The OpenIDCallbackView needs to pass the currently-being-requested
        # URL to the OpenID library.  OpenIDCallbackView._get_requested_url
        # returns the URL.
        request = LaunchpadTestRequest(
            SERVER_URL='http://example.com',
            QUERY_STRING='foo=bar',
            form={'starting_url': 'http://launchpad.dev/after-login'})
        view = OpenIDCallbackView(context=None, request=None)
        url = view._get_requested_url(request)
        self.assertEquals(url, 'http://example.com?foo=bar')

    def test_open_id_callback_handles_query_string(self):
        # If the currently requested URL includes a query string, the
        # parameters in the query string must be included when constructing
        # the params mapping (which is then used to complete the open ID
        # response).
        request = LaunchpadTestRequest(
            SERVER_URL='http://example.com',
            QUERY_STRING='foo=bar',
            form={'starting_url': 'http://launchpad.dev/after-login'},
            environ={'PATH_INFO': '/'})
        view = FakeConsumerOpenIDCallbackView(object(), request)
        view.initialize()
        self.assertEquals(
            view.fake_consumer.params,
            {
                'starting_url': 'http://launchpad.dev/after-login',
                'foo': 'bar',
            })
        self.assertEquals(
            view.fake_consumer.requested_url, 'http://example.com?foo=bar')

    def test_personless_account(self):
        # When there is no Person record associated with the account, we
        # create one.
        account = self.factory.makeAccount('Test account')
        self.assertIs(None, IPerson(account, None))
        with SRegResponse_fromSuccessResponse_stubbed():
            view, html = self._createViewWithResponse(account)
        self.assertIsNot(None, IPerson(account, None))
        self.assertTrue(view.login_called)
        response = view.request.response
        self.assertEquals(httplib.TEMPORARY_REDIRECT, response.getStatus())
        self.assertEquals(view.request.form['starting_url'],
                          response.getHeader('Location'))

        # We also update the last_write flag in the session, to make sure
        # further requests use the master DB and thus see the newly created
        # stuff.
        self.assertLastWriteIsSet(view.request)

    def test_unseen_identity(self):
        # When we get a positive assertion about an identity URL we've never
        # seen, we automatically register an account with that identity
        # because someone who registered on login.lp.net or login.u.c should
        # be able to login here without any further steps.
        identifier = '4w7kmzU'
        account_set = getUtility(IAccountSet)
        self.assertRaises(
            LookupError, account_set.getByOpenIDIdentifier, identifier)
        openid_response = FakeOpenIDResponse(
            'http://testopenid.dev/+id/%s' % identifier, status=SUCCESS,
            email='non-existent@example.com', full_name='Foo User')
        with SRegResponse_fromSuccessResponse_stubbed():
            view, html = self._createAndRenderView(openid_response)
        self.assertTrue(view.login_called)
        account = account_set.getByOpenIDIdentifier(identifier)
        self.assertIsNot(None, account)
        self.assertEquals(AccountStatus.ACTIVE, account.status)
        self.assertEquals('non-existent@example.com',
                          removeSecurityProxy(account.preferredemail).email)
        person = IPerson(account, None)
        self.assertIsNot(None, person)
        self.assertEquals('Foo User', person.displayname)

        # We also update the last_write flag in the session, to make sure
        # further requests use the master DB and thus see the newly created
        # stuff.
        self.assertLastWriteIsSet(view.request)

    def test_unseen_identity_with_registered_email(self):
        # When we get a positive assertion about an identity URL we've never
        # seen but whose email address is already registered, we just change
        # the identity URL that's associated with the existing email address.
        identifier = '4w7kmzU'
        email = 'test@example.com'
        account = self.factory.makeAccount(
            'Test account', email=email, status=AccountStatus.DEACTIVATED)
        account_set = getUtility(IAccountSet)
        self.assertRaises(
            LookupError, account_set.getByOpenIDIdentifier, identifier)
        openid_response = FakeOpenIDResponse(
            'http://testopenid.dev/+id/%s' % identifier, status=SUCCESS,
            email=email, full_name='Foo User')
        with SRegResponse_fromSuccessResponse_stubbed():
            view, html = self._createAndRenderView(openid_response)
        self.assertTrue(view.login_called)

        # The existing account's openid_identifier was updated, the account
        # was reactivated and its preferred email was set, but its display
        # name was not changed.
        self.assertEquals(identifier, account.openid_identifier)
        self.assertEquals(AccountStatus.ACTIVE, account.status)
        self.assertEquals(
            email, removeSecurityProxy(account.preferredemail).email)
        person = IPerson(account, None)
        self.assertIsNot(None, person)
        self.assertEquals('Test account', person.displayname)

        # We also update the last_write flag in the session, to make sure
        # further requests use the master DB and thus see the newly created
        # stuff.
        self.assertLastWriteIsSet(view.request)

    def test_deactivated_account(self):
        # The user has the account's password and is trying to login, so we'll
        # just re-activate their account.
        email = 'foo@example.com'
        account = self.factory.makeAccount(
            'Test account', email=email, status=AccountStatus.DEACTIVATED)
        self.assertIs(None, IPerson(account, None))
        openid_identifier = removeSecurityProxy(account).openid_identifier
        openid_response = FakeOpenIDResponse(
            'http://testopenid.dev/+id/%s' % openid_identifier,
            status=SUCCESS, email=email, full_name=account.displayname)
        with SRegResponse_fromSuccessResponse_stubbed():
            view, html = self._createAndRenderView(openid_response)
        self.assertIsNot(None, IPerson(account, None))
        self.assertTrue(view.login_called)
        response = view.request.response
        self.assertEquals(httplib.TEMPORARY_REDIRECT, response.getStatus())
        self.assertEquals(view.request.form['starting_url'],
                          response.getHeader('Location'))
        self.assertEquals(AccountStatus.ACTIVE, account.status)
        self.assertEquals(email, account.preferredemail.email)
        # We also update the last_write flag in the session, to make sure
        # further requests use the master DB and thus see the newly created
        # stuff.
        self.assertLastWriteIsSet(view.request)

    def test_never_used_account(self):
        # The account was created by one of our scripts but was never
        # activated, so we just activate it.
        email = 'foo@example.com'
        account = self.factory.makeAccount(
            'Test account', email=email, status=AccountStatus.NOACCOUNT)
        self.assertIs(None, IPerson(account, None))
        openid_identifier = removeSecurityProxy(account).openid_identifier
        openid_response = FakeOpenIDResponse(
            'http://testopenid.dev/+id/%s' % openid_identifier,
            status=SUCCESS, email=email, full_name=account.displayname)
        with SRegResponse_fromSuccessResponse_stubbed():
            view, html = self._createAndRenderView(openid_response)
        self.assertIsNot(None, IPerson(account, None))
        self.assertTrue(view.login_called)
        self.assertEquals(AccountStatus.ACTIVE, account.status)
        self.assertEquals(email, account.preferredemail.email)
        # We also update the last_write flag in the session, to make sure
        # further requests use the master DB and thus see the newly created
        # stuff.
        self.assertLastWriteIsSet(view.request)

    def test_suspended_account(self):
        # There's a chance that our OpenID Provider lets a suspended account
        # login, but we must not allow that.
        account = self.factory.makeAccount(
            'Test account', status=AccountStatus.SUSPENDED)
        with SRegResponse_fromSuccessResponse_stubbed():
            view, html = self._createViewWithResponse(account)
        self.assertFalse(view.login_called)
        main_content = extract_text(find_main_content(html))
        self.assertIn('This account has been suspended', main_content)

    def test_negative_openid_assertion(self):
        # The OpenID provider responded with a negative assertion, so the
        # login error page is shown.
        account = self.factory.makeAccount('Test account')
        view, html = self._createViewWithResponse(
            account, response_status=FAILURE,
            response_msg='Server denied check_authentication')
        self.assertFalse(view.login_called)
        main_content = extract_text(find_main_content(html))
        self.assertIn('Your login was unsuccessful', main_content)

    def test_negative_openid_assertion_when_user_already_logged_in(self):
        # The OpenID provider responded with a negative assertion, but the
        # user already has a valid cookie, so we add a notification message to
        # the response and redirect to the starting_url specified in the
        # OpenID response.
        test_account = self.factory.makeAccount('Test account')

        class StubbedOpenIDCallbackViewLoggedIn(StubbedOpenIDCallbackView):
            account = test_account

        view, html = self._createViewWithResponse(
            test_account, response_status=FAILURE,
            response_msg='Server denied check_authentication',
            view_class=StubbedOpenIDCallbackViewLoggedIn)
        self.assertFalse(view.login_called)
        response = view.request.response
        self.assertEquals(httplib.TEMPORARY_REDIRECT, response.getStatus())
        self.assertEquals(view.request.form['starting_url'],
                          response.getHeader('Location'))
        notification_msg = view.request.response.notifications[0].message
        expected_msg = ('Your authentication failed but you were already '
                        'logged into Launchpad')
        self.assertIn(expected_msg, notification_msg)

    def test_IAccountSet_getByOpenIDIdentifier_monkey_patched(self):
        with IAccountSet_getByOpenIDIdentifier_monkey_patched():
            self.assertRaises(
                AssertionError,
                getUtility(IAccountSet).getByOpenIDIdentifier, 'foo')

    def assertLastWriteIsSet(self, request):
        last_write = ISession(request)['lp.dbpolicy']['last_write']
        self.assertTrue(datetime.utcnow() - last_write < timedelta(minutes=1))


class TestOpenIDCallbackRedirects(TestCaseWithFactory):
    layer = FunctionalLayer

    APPLICATION_URL = 'http://example.com'
    STARTING_URL = APPLICATION_URL + '/start'

    def test_open_id_callback_redirect_from_get(self):
        # If OpenID callback request was a GET, the starting_url is extracted
        # correctly.
        view = OpenIDCallbackView(context=None, request=None)
        view.request = LaunchpadTestRequest(
            SERVER_URL=self.APPLICATION_URL,
            form={'starting_url': self.STARTING_URL})
        view._redirect()
        self.assertEquals(
            httplib.TEMPORARY_REDIRECT, view.request.response.getStatus())
        self.assertEquals(
            view.request.response.getHeader('Location'), self.STARTING_URL)

    def test_open_id_callback_redirect_from_post(self):
        # If OpenID callback request was a POST, the starting_url is extracted
        # correctly.
        view = OpenIDCallbackView(context=None, request=None)
        view.request = LaunchpadTestRequest(
            SERVER_URL=self.APPLICATION_URL, form={'fake': 'value'},
            QUERY_STRING='starting_url='+self.STARTING_URL)
        view._redirect()
        self.assertEquals(
            httplib.TEMPORARY_REDIRECT, view.request.response.getStatus())
        self.assertEquals(
            view.request.response.getHeader('Location'), self.STARTING_URL)

    def test_openid_callback_redirect_fallback(self):
        # If OpenID callback request was a POST or GET with no form or query
        # string values at all, then the application URL is used.
        view = OpenIDCallbackView(context=None, request=None)
        view.request = LaunchpadTestRequest(SERVER_URL=self.APPLICATION_URL)
        view._redirect()
        self.assertEquals(
            httplib.TEMPORARY_REDIRECT, view.request.response.getStatus())
        self.assertEquals(
            view.request.response.getHeader('Location'), self.APPLICATION_URL)


urls_redirected_to = []


class MyHTTPRedirectHandler(mechanize.HTTPRedirectHandler):
    """Custom HTTPRedirectHandler which stores the URLs redirected to."""

    def redirect_request(self, newurl, req, fp, code, msg, headers):
        urls_redirected_to.append(newurl)
        return mechanize.HTTPRedirectHandler.redirect_request(
            self, newurl, req, fp, code, msg, headers)


class MyMechanizeBrowser(mechanize.Browser):
    """Custom Browser which uses MyHTTPRedirectHandler to handle redirects."""
    handler_classes = mechanize.Browser.handler_classes.copy()
    handler_classes['_redirect'] = MyHTTPRedirectHandler


def fill_login_form_and_submit(browser, email_address, password):
    assert browser.getControl(name='field.email') is not None, (
        "We don't seem to be looking at a login form.")
    browser.getControl(name='field.email').value = email_address
    browser.getControl(name='field.password').value = password
    browser.getControl('Continue').click()


class TestOpenIDReplayAttack(TestCaseWithFactory):
    layer = AppServerLayer

    def test_replay_attacks_do_not_succeed(self):
        browser = Browser(mech_browser=MyMechanizeBrowser())
        browser.open('http://launchpad.dev:8085/+login')
        # On a JS-enabled browser this page would've been auto-submitted
        # (thanks to the onload handler), but here we have to do it manually.
        self.assertIn('body onload', browser.contents)
        browser.getControl('Continue').click()

        self.assertEquals('Login', browser.title)
        fill_login_form_and_submit(browser, 'test@canonical.com', 'test')
        login_status = extract_text(
            find_tag_by_id(browser.contents, 'logincontrol'))
        self.assertIn('Sample Person', login_status)

        # Now we look up (in urls_redirected_to) the +openid-callback URL that
        # was used to complete the authentication and open it on a different
        # browser with a fresh set of cookies.
        replay_browser = Browser()
        [callback_url] = [
            url for url in urls_redirected_to if '+openid-callback' in url]
        self.assertIsNot(None, callback_url)
        replay_browser.open(callback_url)
        login_status = extract_text(
            find_tag_by_id(replay_browser.contents, 'logincontrol'))
        self.assertEquals('Log in / Register', login_status)
        error_msg = find_tags_by_class(replay_browser.contents, 'error')[0]
        self.assertEquals('Nonce already used or out of range',
                          extract_text(error_msg))


class FakeOpenIDRequest:
    extensions = None
    return_to = None

    def addExtension(self, extension):
        if self.extensions is None:
            self.extensions = [extension]
        else:
            self.extensions.append(extension)

    def shouldSendRedirect(self):
        return False

    def htmlMarkup(self, trust_root, return_to):
        self.return_to = return_to
        return None


class FakeOpenIDConsumer:

    def begin(self, url):
        return FakeOpenIDRequest()


class StubbedOpenIDLogin(OpenIDLogin):

    def _getConsumer(self):
        return FakeOpenIDConsumer()


class TestOpenIDLogin(TestCaseWithFactory):
    layer = DatabaseFunctionalLayer

    def test_return_to_with_non_ascii_chars(self):
        # Sometimes the +login link will have non-ascii characters in the
        # query string, and we need to include those in the return_to URL that
        # we pass to the OpenID provider, so we must utf-encode them.
        request = LaunchpadTestRequest(
            form={'non_ascii_field': 'subproc\xc3\xa9s'})
        # This is a hack to make the request.getURL(1) call issued by the view
        # not raise an IndexError.
        request._app_names = ['foo']
        view = StubbedOpenIDLogin(object(), request)
        view()
        self.assertIn(
            'non_ascii_field%3Dsubproc%C3%A9s', view.openid_request.return_to)

    def test_sreg_fields(self):
        # We request the user's email address and Full Name (through the SREG
        # extension) to the OpenID provider so that we can automatically
        # register unseen OpenID identities.
        request = LaunchpadTestRequest()
        # This is a hack to make the request.getURL(1) call issued by the view
        # not raise an IndexError.
        request._app_names = ['foo']
        view = StubbedOpenIDLogin(object(), request)
        view()
        extensions = view.openid_request.extensions
        self.assertIsNot(None, extensions)
        sreg_extension = extensions[0]
        self.assertIsInstance(sreg_extension, sreg.SRegRequest)
        self.assertEquals(['email', 'fullname'],
                          sorted(sreg_extension.allRequestedFields()))


class TestOpenIDRealm(TestCaseWithFactory):
    # The realm (aka trust_root) specified by the RP is "designed to give the
    # end user an indication of the scope of the authentication request", so
    # for us the realm will always be the root URL of the mainsite.
    layer = AppServerLayer

    def test_realm_for_mainsite(self):
        browser = Browser()
        browser.open('http://launchpad.dev:8085/+login')
        # At this point browser.contents contains a hidden form which would've
        # been auto-submitted if we had in-browser JS support, but since we
        # don't we can easily inspect what's in the form.
        self.assertEquals('http://launchpad.dev:8085/',
                          browser.getControl(name='openid.realm').value)

    def test_realm_for_vhosts(self):
        browser = Browser()
        browser.open('http://bugs.launchpad.dev:8085/+login')
        # At this point browser.contents contains a hidden form which would've
        # been auto-submitted if we had in-browser JS support, but since we
        # don't we can easily inspect what's in the form.
        self.assertEquals('http://launchpad.dev:8085/',
                          browser.getControl(name='openid.realm').value)


def test_suite():
    suite = unittest.TestSuite()
    suite.addTest(unittest.TestLoader().loadTestsFromName(__name__))
    suite.addTest(LayeredDocFileSuite(
        'login.txt', setUp=setUp, tearDown=tearDown, layer=AppServerLayer))
    return suite<|MERGE_RESOLUTION|>--- conflicted
+++ resolved
@@ -70,11 +70,7 @@
 
 
 class FakeConsumer:
-<<<<<<< HEAD
     """An OpenID consumer that stashes away arguments for test inspection."""
-=======
-    """An OpenID consumer that stashes away arguments for test instection."""
->>>>>>> 05b3a116
 
     def complete(self, params, requested_url):
         self.params = params
