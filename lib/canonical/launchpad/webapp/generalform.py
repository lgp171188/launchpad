# Copyright 2005 Canonical Ltd.  All rights reserved.

"""Generalised Form View Classes
"""

__docformat__ = 'restructuredtext'

__all__ = [
    'GeneralFormView',
    'GeneralFormViewFactory',
    'NoRenderingOnRedirect',
    ]

import transaction
from zope.interface import Interface
from zope.schema import getFieldNamesInOrder
from zope.publisher.interfaces.browser import IBrowserRequest
from zope.security.checker import defineChecker, NamesChecker

from zope.app import zapi
from zope.app.form.interfaces import WidgetsError
from zope.app.form.interfaces import IInputWidget
from zope.app.pagetemplate.viewpagetemplatefile import ViewPageTemplateFile
from zope.app.pagetemplate.simpleviewclass import SimpleViewClass
from zope.app.form.utility import setUpWidgets, getWidgetsData

<<<<<<< HEAD
from canonical.launchpad import _
=======
from canonical.launchpad.webapp.publisher import LaunchpadView
>>>>>>> 435bba55

class NoRenderingOnRedirect:
    """Mix-in for not rendering the page on redirects."""

    def __call__(self):
        # Call update() here instead of from the template to avoid
        # rendering the page on redirects.
        self.update()
        if self.request.response.getStatus() in [302, 303]:
            # Don't render the page on redirects.
            return u''
        else:
            page_attribute = getattr(self, '__page_attribute__', None)
            if page_attribute is not None:
                output = getattr(self, page_attribute)
            else:
                output = self.index
            return output()


class GeneralFormView(LaunchpadView, NoRenderingOnRedirect):
    """Simple Generalised Form Base Class

    Subclasses should provide a `schema` attribute defining the schema
    to be edited.

    The automatically generated widgets are available by name through
    the attributes `*_widget`.
    (E.g. ``view.title_widget for the title widget``)
    """

    top_of_page_errors = ()
    label = ''
    _arguments = []
    _keyword_arguments = []
    _nextURL = None

    # Fall-back field names computed from schema
    fieldNames = property(lambda self: getFieldNamesInOrder(self.schema))

    # Fall-back template
    generated_form = ViewPageTemplateFile('../templates/launchpad-generalform.pt')

    # methods that should be overridden
    def process(self, *args, **kw):
        """Override this method in your own browser class, to process the
        form submission results.
        """
        pass

    def nextURL(self):
        """Override this to tell the form where to go after it has
        processed. Alternatively, just set self._nextURL and this method
        will send you there after self.process()
        """
        return self._nextURL

    def validate(self, data):
        """Validate the form.

        If errors are encountered, a WidgetsError exception is raised.

        Returns a dict of fieldname:value pairs if all form data
        submitted is valid.
        """
        pass

    @property
    def initial_values(self):
        """Override this in your subclass if you want any widgets to have
        initial values.
        """
        return {}

    # internal methods, should not be overridden
    def __init__(self, context, request):
        LaunchpadView.__init__(self, context, request)

        self.errors = {}
        self.process_status = None

        self._setUpWidgets()

    def _setUpWidgets(self):
        setUpWidgets(self, self.schema, IInputWidget, names=self.fieldNames,
                     initial=self.initial_values)

    def setPrefix(self, prefix):
        for widget in self.widgets():
            widget.setPrefix(prefix)

    def widgets(self):
        return [getattr(self, name+'_widget')
                for name in self.fieldNames]

    def process_form(self):
        """This method extracts all the meaningful data from the form, and
        then calls self.process(), passing the contents of the form. You
        should override self.process() in your own View class.
        """
        if self.process_status is not None:
            # We've been called before, so just return the status we previously
            # computed.
            return self.process_status

        if "FORM_SUBMIT" not in self.request:
            self.process_status = ''
            if self.request.method == 'POST':
                self.process_status = 'Please fill in the form.'
            return self.process_status

        # Extract and validate the POSTed data.
        try:
            data = getWidgetsData(self, self.schema, names=self.fieldNames)
        except WidgetsError, errors:
            self.errors = errors
            self._abortAndSetStatus()
            return self.process_status

        # Do custom validation defined in subclasses. This would generally
        # include form-level validation, or validation of fields shown on the
        # form that don't map to schema fields, and thus don't have "widgets" in
        # the Zope 3 sense.
        try:
            self.validate(data)
        except WidgetsError, errors:
            self.top_of_page_errors = errors
            self._abortAndSetStatus()
            return self.process_status

        # Pass the validated data to the form's self.process().
        args = []
        if self._arguments:
            for name in self._arguments:
                args.append(data[name])

        kw = {}
        if self._keyword_arguments:
            for name in self._keyword_arguments:
                if name in data:
                    kw[str(name)] = data[name]

        self.process_status = self.process(*args, **kw)

        # Go to the nextURL(), if we have one.
        if self.nextURL():
            self.request.response.redirect(self.nextURL())

        return self.process_status

    def update(self):
        """NoRenderingOnRedirect class calls this method."""
        return self.process_form()

    def _abortAndSetStatus(self):
        """Abort the current transaction and set self.process_status."""
        self.process_status = _("Please fix the problems below and try again.")
        transaction.abort()

    def __call__(self):
        #XXX: BrowserView doesn't define __call__(), but somehow
        #     NoRenderingOnRedirect.__call__() won't be called unless we
        #     define this method and call it explicitly. It's probably
        #     due to some ZCML magic which should be removed.
        #     -- Bjorn Tillenius, 2006-02-22

        # We call initialize explicitly here (it's normally called by
        # GeneralFormView.__call__), because of the hack Bjorn mentions above.
        self.initialize()

        return NoRenderingOnRedirect.__call__(self)


def GeneralFormViewFactory(name, schema, label, permission, layer,
                    template, default_template, bases, for_, fields,
                    arguments, keyword_arguments, fulledit_path=None,
                    fulledit_label=None, menu=u''):
    class_ = SimpleViewClass(template, used_for=schema, bases=bases)
    class_.schema = schema
    class_.label = label
    class_.fieldNames = fields
    class_._arguments = arguments
    class_._keyword_arguments = keyword_arguments

    class_.fulledit_path = fulledit_path
    if fulledit_path and (fulledit_label is None):
        fulledit_label = "Full edit"

    class_.fulledit_label = fulledit_label

    class_.generated_form = ViewPageTemplateFile(default_template)

    defineChecker(class_,
                  NamesChecker(("__call__", "__getitem__",
                                "browserDefault", "publishTraverse"),
                               permission))
    if layer is None:
        layer = IBrowserRequest

    sm = zapi.getGlobalSiteManager()
    sm.provideAdapter((for_, layer), Interface, name, class_)
<|MERGE_RESOLUTION|>--- conflicted
+++ resolved
@@ -24,11 +24,8 @@
 from zope.app.pagetemplate.simpleviewclass import SimpleViewClass
 from zope.app.form.utility import setUpWidgets, getWidgetsData
 
-<<<<<<< HEAD
 from canonical.launchpad import _
-=======
 from canonical.launchpad.webapp.publisher import LaunchpadView
->>>>>>> 435bba55
 
 class NoRenderingOnRedirect:
     """Mix-in for not rendering the page on redirects."""
