<configure
    xmlns="http://namespaces.zope.org/zope"
    xmlns:browser="http://namespaces.zope.org/browser"
    i18n_domain="canonical.launchpad">

    <include file="servers.zcml" />
    <!-- Included via override-includes, as we are overriding a default
         Z3 component
    <include file="errorlog.zcml" />
    -->
    <include file="bug-5133.zcml" />

    <content class="canonical.launchpad.webapp.servers.LaunchpadBrowserRequest">
      <allow
        interface="
          canonical.launchpad.interfaces.ILaunchpadBrowserApplicationRequest"
        attributes="response locale __str__"
        />
      <allow
        interface="zope.component.interfaces.IPresentationRequest" />
    </content>

    <content class="canonical.launchpad.webapp.publisher.RedirectionView">
      <allow attributes="browserDefault __call__" />
    </content>

    <!-- links -->
    <content class="canonical.launchpad.webapp.menu.LinkData">
        <allow interface="canonical.launchpad.interfaces.ILinkData" />
    </content>

    <adapter
        for="canonical.launchpad.interfaces.ILinkData"
        provides="canonical.launchpad.interfaces.ILink"
        factory="canonical.launchpad.webapp.menu.MenuLink"
        />

    <content class="canonical.launchpad.webapp.menu.MenuLink">
        <require
            permission="zope.Public"
            interface="canonical.launchpad.interfaces.ILink"
            />
    </content>

    <adapter
        for="canonical.launchpad.interfaces.ILinkData"
        provides="canonical.launchpad.interfaces.IFacetLink"
        factory="canonical.launchpad.webapp.menu.FacetLink"
        />

    <content class="canonical.launchpad.webapp.menu.FacetLink">
        <require
            permission="zope.Public"
            interface="canonical.launchpad.interfaces.IFacetLink"
            />
    </content>

    <!-- Launchpad root object -->
    <utility
        provides="canonical.launchpad.interfaces.ILaunchpadRoot"
        component="canonical.launchpad.webapp.publisher.rootObject"
        />

    <adapter
        provides="canonical.launchpad.interfaces.ICanonicalUrlData"
        for="canonical.launchpad.interfaces.ILaunchpadRoot"
        factory="canonical.launchpad.webapp.publisher.LaunchpadRootUrlData"
        />

    <!-- TALES namespaces. -->

    <!-- TALES lp: namespace (should be deprecated) -->
    <adapter
        for="zope.publisher.interfaces.IApplicationRequest"
        provides="zope.app.traversing.interfaces.IPathAdapter"
        factory="canonical.launchpad.webapp.tales.RequestAPI"
        name="lp"
        />

    <!-- TALES enum-value: namespace -->
    <adapter
        for="canonical.lp.dbschema.Item"
        provides="zope.app.traversing.interfaces.IPathAdapter"
        factory="canonical.launchpad.webapp.tales.EnumValueAPI"
        name="enumvalue"
        />

    <!-- TALES menu: namespace -->
    <adapter
        for="*"
        provides="zope.app.traversing.interfaces.IPathAdapter"
        factory="canonical.launchpad.webapp.tales.MenuAPI"
        name="menu"
        />

    <!-- TALES count: namespace -->
    <adapter
        for="*"
        provides="zope.app.traversing.interfaces.IPathAdapter"
        factory="canonical.launchpad.webapp.tales.CountAPI"
        name="count"
        />

    <!-- TALES htmlform: namespace -->
    <adapter
        for="zope.publisher.interfaces.browser.IBrowserApplicationRequest"
        provides="zope.app.traversing.interfaces.IPathAdapter"
        factory="canonical.launchpad.webapp.tales.HTMLFormAPI"
        name="htmlform"
        />

    <!-- TALES fmt: namespace -->

    <!-- The next directive is registered for all dicts, but we really only
         want it to apply to the page template's CONTEXTS dict.
      -->
    <adapter
        for="dict"
        provides="zope.app.traversing.interfaces.IPathAdapter"
        factory="canonical.launchpad.webapp.tales.PageTemplateContextsAPI"
        name="fmt"
        />

    <!-- The next directive should be registered for 'int' only.
        However, there's a bug in adapter registration that stops
        this working.  To be fixed in ZopeX3 RSN.
        XXX: SteveAlexander, 2005-05-21.
        -->
    <adapter
        for="*"
        provides="zope.app.traversing.interfaces.IPathAdapter"
        factory="canonical.launchpad.webapp.tales.DBSchemaAPI"
        name="lp"
        />

    <adapter
        for="datetime.datetime"
        provides="zope.app.traversing.interfaces.IPathAdapter"
        factory="canonical.launchpad.webapp.tales.DateTimeFormatterAPI"
        name="fmt"
        />

    <adapter
        for="datetime.timedelta"
        provides="zope.app.traversing.interfaces.IPathAdapter"
        factory="canonical.launchpad.webapp.tales.DurationFormatterAPI"
        name="fmt"
        />

    <adapter
        for="basestring"
        provides="zope.app.traversing.interfaces.IPathAdapter"
        factory="canonical.launchpad.webapp.tales.FormattersAPI"
        name="fmt"
        />

    <adapter
        for="int"
        provides="zope.app.traversing.interfaces.IPathAdapter"
        factory="canonical.launchpad.webapp.tales.NumberFormatterAPI"
        name="fmt"
        />

    <adapter
        for="long"
        provides="zope.app.traversing.interfaces.IPathAdapter"
        factory="canonical.launchpad.webapp.tales.NumberFormatterAPI"
        name="fmt"
        />

    <adapter
        for="types.NoneType"
        provides="zope.app.traversing.interfaces.IPathAdapter"
        factory="canonical.launchpad.webapp.tales.NoneFormatter"
        name="fmt"
        />

    <adapter
        for="*"
        provides="zope.app.traversing.interfaces.IPathAdapter"
        factory="canonical.launchpad.webapp.tales.ObjectFormatterAPI"
        name="fmt"
        />

    <adapter
        for="canonical.launchpad.interfaces.IBugTask"
        provides="zope.app.traversing.interfaces.IPathAdapter"
        factory="canonical.launchpad.webapp.tales.BugTaskFormatterAPI"
        name="fmt"
        />

    <adapter
        for="canonical.launchpad.interfaces.IMilestone"
        provides="zope.app.traversing.interfaces.IPathAdapter"
        factory="canonical.launchpad.webapp.tales.MilestoneFormatterAPI"
        name="fmt"
        />

    <adapter
        for="canonical.launchpad.interfaces.IBuild"
        provides="zope.app.traversing.interfaces.IPathAdapter"
        factory="canonical.launchpad.webapp.tales.BuildFormatterAPI"
        name="fmt"
        />

    <adapter
        for="*"
        provides="zope.app.traversing.interfaces.IPathAdapter"
        factory="canonical.launchpad.webapp.tales.PermissionRequiredQuery"
        name="required"
        />

    <!-- Authentication. -->
    <utility
        component="canonical.launchpad.webapp.authentication.authService"
        provides="canonical.launchpad.webapp.interfaces.IPlacelessAuthUtility"
        permission="zope.Public"
        />

    <subscriber
        for="canonical.launchpad.interfaces.IAfterTraverseEvent"
        handler="canonical.launchpad.webapp.authentication.handle"
        />

    <subscriber
        for="zope.app.publication.interfaces.IBeforeTraverseEvent"
        handler="canonical.launchpad.webapp.authentication.handle"
        />

    <subscriber
        for="canonical.launchpad.webapp.interfaces.ILoggedInEvent"
        handler="canonical.launchpad.webapp.authentication.handle"
        />

    <subscriber
        for="canonical.launchpad.webapp.interfaces.ILoggedOutEvent"
        handler="canonical.launchpad.webapp.authentication.handle"
        />

    <subscriber
        for="canonical.launchpad.webapp.interfaces.IPrincipalIdentifiedEvent"
        handler="canonical.launchpad.webapp.launchbag.set_login_in_launchbag_when_principal_identified"
        />

    <subscriber
        for="zope.app.publication.interfaces.IBeforeTraverseEvent"
        handler="canonical.launchpad.webapp.launchbag.set_developer_in_launchbag_before_traversal"
        />

    <subscriber
        for="canonical.launchpad.webapp.interfaces.ILoggedOutEvent"
        handler="canonical.launchpad.webapp.launchbag.reset_login_in_launchbag_on_logout"
        />

    <subscriber
        for="canonical.launchpad.webapp.interfaces.ILoggedOutEvent"
        handler="canonical.launchpad.webapp.launchbag.reset_developer_in_launchbag_on_logout"
        />

    <utility
        factory="canonical.launchpad.webapp.authentication.SSHADigestEncryptor"
        provides="canonical.launchpad.interfaces.IPasswordEncryptor"
        permission="zope.Public"
        />

    <utility
        component="canonical.launchpad.webapp.authentication.loginSource"
        provides="canonical.launchpad.webapp.interfaces.IPlacelessLoginSource"
        permission="zope.Public"
        />

    <!-- Session machinery. -->
    <utility
        component="canonical.launchpad.webapp.session.idmanager"
        provides="zope.app.session.interfaces.IClientIdManager"
        />
    <utility
        component="canonical.launchpad.webapp.pgsession.data_container"
        provides="zope.app.session.interfaces.ISessionDataContainer"
        />

    <!-- Default favicon -->
    <browser:favicon for="*" file="../images/launchpad.png" />

    <!-- LaunchBag Utility -->
    <utility
        factory="canonical.launchpad.webapp.launchbag.LaunchBag"
        provides="canonical.launchpad.interfaces.IOpenLaunchBag"
        permission="zope.Public"
        />

    <content class="canonical.launchpad.webapp.launchbag.LaunchBag">
        <require
            permission="zope.Public"
            interface="canonical.launchpad.interfaces.ILaunchBag"
            />
    </content>

    <browser:page
        for="*"
        name="bag"
        template="../templates/launchbag-debug.pt"
        permission="zope.Public"
        class="canonical.launchpad.webapp.launchbag.LaunchBagView"
        />

    <!-- Resource unnamed view, allowing Z3 preferred spelling
        /@@/launchpad-icon-small to access resource and resourceDirectory -->
    <browser:page
        name=""
        for="canonical.launchpad.interfaces.ILaunchpadRoot"
        class="zope.app.publisher.browser.resources.Resources"
        permission="zope.Public"
        allowed_interface="zope.publisher.interfaces.browser.IBrowserPublisher"
        />

    <!-- RDF page template macros -->
    <browser:page
        for="*"
        name="rdf_macros"
        layer="canonical.launchpad.layers.LaunchpadLayer"
        permission="zope.Public"
        template="../templates/rdf-macros.pt"
        />

    <content
        class="canonical.launchpad.webapp.adapter.LaunchpadDatabaseAdapter">
        <factory id="zope.da.LaunchpadDA" />
        <require
            permission="zope.app.rdb.Use"
            interface="zope.app.rdb.interfaces.IZopeDatabaseAdapter"
            />
        <require
            permission="zope.ManageServices"
            interface="zope.app.rdb.interfaces.IZopeDatabaseAdapterManagement"
            />
    </content>

    <!-- Launchpad publication machinery. We have customized publication
    and requests that need to be hooked up.
    -->
    <publisher
        name="BROWSER"
        factory="canonical.launchpad.webapp.servers.LaunchpadRequestPublicationFactory"
        methods="GET POST HEAD"
        mimetypes="*"
        priority="15"
        />

    <!-- LaunchpadBrowserResponse needs to be able to find the session -->
    <adapter
        for="canonical.launchpad.webapp.servers.LaunchpadBrowserResponse"
        provides="zope.app.session.interfaces.ISession"
        factory="canonical.launchpad.webapp.servers.adaptResponseToSession"
        />

    <!-- LaunchpadBrowserRequest needs to be able to find the response.
    We don't just use the response attribute, as this makes our tests harder
    to write -->
    <adapter
        for="canonical.launchpad.webapp.servers.LaunchpadBrowserRequest"
        provides="canonical.launchpad.webapp.interfaces.INotificationResponse"
        factory="canonical.launchpad.webapp.servers.adaptRequestToResponse"
        />

    <!--These pages are used for testing BrowserNotificationMessages
        They are protected with admin privileges rather than being installed
        on the debug port because we use them in page tests and as an easy way
        to view and adjust the visual rendering of the notifications.
    -->
    <browser:page
        for="canonical.launchpad.interfaces.ILaunchpadRoot"
        name="+notificationtest1"
        template="../templates/root-index.pt"
        permission="launchpad.Admin"
        class="canonical.launchpad.webapp.notifications.NotificationTestView1"
        />
    <browser:page
        for="canonical.launchpad.interfaces.ILaunchpadRoot"
        name="+notificationtest2"
        template="../templates/root-index.pt"
        permission="launchpad.Admin"
        class="canonical.launchpad.webapp.notifications.NotificationTestView2"
        />
    <browser:page
        for="canonical.launchpad.interfaces.ILaunchpadRoot"
        name="+notificationtest3"
        template="../templates/root-index.pt"
        permission="launchpad.Admin"
        class="canonical.launchpad.webapp.notifications.NotificationTestView3"
        />
    <browser:page
        for="canonical.launchpad.interfaces.ILaunchpadRoot"
        name="+notificationtest4"
        template="../templates/root-index.pt"
        permission="launchpad.Admin"
        class="canonical.launchpad.webapp.notifications.NotificationTestView4"
        />

    <!-- the SIGUSR1 handler -->

    <subscriber
        for="zope.app.appsetup.IProcessStartingEvent"
        handler="canonical.launchpad.webapp.sigusr1.setup_sigusr1"
        />

    <!-- Confirm the database is the correct revision level -->
    <subscriber
        for="zope.app.appsetup.IProcessStartingEvent"
        handler="canonical.database.revision.confirm_dbrevision_on_startup"
        />

    <subscriber
        for="zope.app.publication.interfaces.IBeforeTraverseEvent"
        handler="canonical.launchpad.webapp.sigusr1.before_traverse"
        />

    <subscriber
        for="zope.app.publication.interfaces.IEndRequestEvent"
        handler="canonical.launchpad.webapp.sigusr1.end_request"
        />

    <content class="canonical.launchpad.webapp.publication.LoginRoot">
      <allow
        attributes="publishTraverse"
        />
    </content>

<<<<<<< HEAD
    <!-- the URI class -->
    <class class="canonical.launchpad.webapp.uri.URI">
      <allow attributes="scheme userinfo host port path query fragment 
          authority hier_part
          __str__ __repr__ __eq__ __ne__ replace resolve append contains
          ensureSlash ensureNoSlash" />
    </class>
=======
    <!-- Define the widget used by Choice fields that use huge vocabularies -->
    <view
      type="zope.publisher.interfaces.browser.IBrowserRequest"
      for="zope.schema.interfaces.IChoice
        canonical.launchpad.webapp.vocabulary.IHugeVocabulary"
      provides="zope.app.form.interfaces.IInputWidget"
      factory="canonical.widgets.SinglePopupWidget"
      permission="zope.Public"
      />
>>>>>>> e5684eb7

</configure><|MERGE_RESOLUTION|>--- conflicted
+++ resolved
@@ -426,7 +426,6 @@
         />
     </content>
 
-<<<<<<< HEAD
     <!-- the URI class -->
     <class class="canonical.launchpad.webapp.uri.URI">
       <allow attributes="scheme userinfo host port path query fragment 
@@ -434,7 +433,7 @@
           __str__ __repr__ __eq__ __ne__ replace resolve append contains
           ensureSlash ensureNoSlash" />
     </class>
-=======
+
     <!-- Define the widget used by Choice fields that use huge vocabularies -->
     <view
       type="zope.publisher.interfaces.browser.IBrowserRequest"
@@ -444,6 +443,5 @@
       factory="canonical.widgets.SinglePopupWidget"
       permission="zope.Public"
       />
->>>>>>> e5684eb7
 
 </configure>