--- conflicted
+++ resolved
@@ -1454,14 +1454,7 @@
             'xmlrpc', PublicXMLRPCRequest, PublicXMLRPCPublication)
         ]
 
-<<<<<<< HEAD
-    # XXX: Need to hook this up with a different config as we want it running
-    # on the AppServerLayer, and that layer uses devmode=off.
-    #if config.devmode:
-    if True:
-=======
     if config.launchpad.enable_test_openid_provider:
->>>>>>> 9f878ea4
         factories.append(VHRP('testopenid', TestOpenIDBrowserRequest,
                               TestOpenIDBrowserPublication))
 
