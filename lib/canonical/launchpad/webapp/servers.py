# Copyright 2007 Canonical Ltd.  All rights reserved.

"""Definition of the internet servers that Launchpad uses."""

__metaclass__ = type

import pytz
import threading
import xmlrpclib
from datetime import datetime

from zope.app.form.browser.widget import SimpleInputWidget
from zope.app.form.browser.itemswidgets import  MultiDataHelper
from zope.app.session.interfaces import ISession
from zope.app.publication.httpfactory import HTTPPublicationRequestFactory
from zope.app.publication.interfaces import IRequestPublicationFactory
from zope.app.publication.requestpublicationregistry import (
    factoryRegistry as publisher_factory_registry)
from zope.app.server import wsgi
from zope.app.wsgi import WSGIPublisherApplication
from zope.component import (
    getMultiAdapter, getUtility, queryAdapter, queryMultiAdapter)
from zope.interface import implements
from zope.publisher.browser import (
    BrowserRequest, BrowserResponse, TestRequest)
from zope.publisher.interfaces import NotFound
from zope.publisher.xmlrpc import XMLRPCRequest, XMLRPCResponse
from zope.schema.interfaces import IBytes
from zope.security.interfaces import IParticipation, Unauthorized
from zope.security.checker import ProxyFactory
from zope.security.proxy import (
    isinstance as zope_isinstance, removeSecurityProxy)
from zope.server.http.commonaccesslogger import CommonAccessLogger
from zope.server.http.wsgihttpserver import PMDBWSGIHTTPServer, WSGIHTTPServer

from canonical.cachedproperty import cachedproperty
from canonical.config import config

from canonical.lazr.interfaces import (
    IByteStorage, ICollection, IEntry, IFeed, IHTTPResource)
from canonical.lazr.interfaces.fields import ICollectionField
from canonical.lazr.rest.resource import (
    CollectionResource, EntryResource, ScopedCollection)

import canonical.launchpad.layers
from canonical.launchpad.interfaces import (
    IFeedsApplication, IPrivateApplication, IOpenIdApplication, IPerson,
    IPersonSet, IShipItApplication, IWebServiceApplication,
<<<<<<< HEAD
    IOAuthConsumerSet, NonceAlreadyUsed)
=======
    IOAuthConsumerSet, OAuthPermission, NonceAlreadyUsed)
import canonical.launchpad.versioninfo
>>>>>>> 60682ae0

from canonical.launchpad.webapp.adapter import (
    get_request_duration, RequestExpired)
from canonical.launchpad.webapp.notifications import (
    NotificationRequest, NotificationResponse, NotificationList)
from canonical.launchpad.webapp.interfaces import (
    ILaunchpadBrowserApplicationRequest, ILaunchpadProtocolError,
    IBasicLaunchpadRequest, IBrowserFormNG, INotificationRequest,
    INotificationResponse, IPlacelessAuthUtility, UnexpectedFormData,
    IPlacelessLoginSource, OAuthPermission)
from canonical.launchpad.webapp.authentication import (
    check_oauth_signature, get_oauth_authorization)
from canonical.launchpad.webapp.errorlog import ErrorReportRequest
from canonical.launchpad.webapp.uri import URI
from canonical.launchpad.webapp.vhosts import allvhosts
from canonical.launchpad.webapp.publication import LaunchpadBrowserPublication
from canonical.launchpad.webapp.publisher import get_current_browser_request
from canonical.launchpad.webapp.opstats import OpStats

from canonical.lazr.timeout import set_default_timeout_function


class StepsToGo:
    """

    >>> class FakeRequest:
    ...     def __init__(self, traversed, stack):
    ...         self._traversed_names = traversed
    ...         self.stack = stack
    ...     def getTraversalStack(self):
    ...         return self.stack
    ...     def setTraversalStack(self, stack):
    ...         self.stack = stack

    >>> request = FakeRequest([], ['baz', 'bar', 'foo'])
    >>> stepstogo = StepsToGo(request)
    >>> stepstogo.startswith()
    True
    >>> stepstogo.startswith('foo')
    True
    >>> stepstogo.startswith('foo', 'bar')
    True
    >>> stepstogo.startswith('foo', 'baz')
    False
    >>> len(stepstogo)
    3
    >>> print stepstogo.consume()
    foo
    >>> request._traversed_names
    ['foo']
    >>> request.stack
    ['baz', 'bar']
    >>> print stepstogo.consume()
    bar
    >>> bool(stepstogo)
    True
    >>> print stepstogo.consume()
    baz
    >>> print stepstogo.consume()
    None
    >>> bool(stepstogo)
    False

    """

    @property
    def _stack(self):
        return self.request.getTraversalStack()

    def __init__(self, request):
        self.request = request

    def consume(self):
        """Remove the next path step and return it.

        Returns None if there are no path steps left.
        """
        stack = self.request.getTraversalStack()
        try:
            nextstep = stack.pop()
        except IndexError:
            return None
        self.request._traversed_names.append(nextstep)
        self.request.setTraversalStack(stack)
        return nextstep

    def startswith(self, *args):
        """Return whether the steps to go start with the names given."""
        if not args:
            return True
        return self._stack[-len(args):] == list(reversed(args))

    def __len__(self):
        return len(self._stack)

    def __nonzero__(self):
        return bool(self._stack)


class ApplicationServerSettingRequestFactory:
    """Create a request and call its setApplicationServer method.

    Due to the factory-fanatical design of this part of Zope3, we need
    to have a kind of proxying factory here so that we can create an
    appropriate request and call its setApplicationServer method before it
    is used.
    """

    def __init__(self, requestfactory, host, protocol, port):
        self.requestfactory = requestfactory
        self.host = host
        self.protocol = protocol
        self.port = port

    def __call__(self, body_instream, environ, response=None):
        """Equivalent to the request's __init__ method."""
        request = self.requestfactory(body_instream, environ, response)
        request.setApplicationServer(self.host, self.protocol, self.port)
        return request

class VirtualHostRequestPublicationFactory:
    """An `IRequestPublicationFactory` handling request to a Launchpad vhost.

    This factory will accepts requests to a particular Launchpad virtual host
    that matches a particular port and set of HTTP methods.
    """
    implements(IRequestPublicationFactory)

    def __init__(self, vhost_name, request_factory, publication_factory,
                 port=None, methods=None, handle_default_host=False):
        """Creates a new factory.

        :param vhost_name: The config section defining the virtual host
             handled by this factory.
        :param request_factory: The request factory to use for this virtual
             host's requests.
        :param publication_factory: The publication factory to use for this
            virtual host's requests.
        :param port: The port which is handled by this factory. If
            this is None, this factory will handle requests that
            originate on any port.
        :param methods: A sequence of HTTP methods that this factory handles.
        :param handle_default_host: Whether or not this factory is
            capable of handling requests that specify no hostname.
        """

        self.vhost_name = vhost_name
        self.request_factory = request_factory
        self.publication_factory = publication_factory
        self.port = port
        if methods is None:
            methods = ['GET', 'HEAD', 'POST']
        self.methods = methods
        self.handle_default_host = handle_default_host

        self.vhost_config = allvhosts.configs[self.vhost_name]
        self.all_hostnames = set(self.vhost_config.althostnames
                                 + [self.vhost_config.hostname])
        self._thread_local = threading.local()
        self._thread_local.environment = None

    def canHandle(self, environment):
        """See `IRequestPublicationFactory`.

        Returns true if the HTTP host and port of the incoming request
        match the ones this factory is equipped to handle.
        """
        # We look at the wsgi environment to get the port this request
        # is coming in over.  The port number can be in one of two
        # places; either it's on the SERVER_PORT environment variable
        # or, as is the case with the test suite, it's on the
        # HTTP_HOST variable after a colon.
        # The former takes precedence, the port from the host variable is
        # only checked because the test suite doesn't set SERVER_PORT.
        host = environment.get('HTTP_HOST', '')
        port = environment.get('SERVER_PORT')
        if ":" in host:
            assert len(host.split(':')) == 2, (
                "Having a ':' in the host name isn't allowed.")
            host, new_port = host.split(':')
            if port is None:
                port = new_port

        if host == '':
            if not self.handle_default_host:
                return False
        elif host not in self.all_hostnames:
            return False
        else:
            # This factory handles this host.
            pass

        if self.port is not None:
            if port is not None:
                try:
                    port = int(port)
                except (ValueError):
                    port = None
            if self.port != port:
                return False

        self._thread_local.environment = environment
        self._thread_local.host = host
        return True

    def __call__(self):
        """See `IRequestPublicationFactory`.

        We know that this factory is the right one for the given host
        and port. But there might be something else wrong with the
        request.  For instance, it might have the wrong HTTP method.
        """
        environment = self._thread_local.environment
        if environment is None:
            raise AssertionError('This factory declined the request.')

        root_url = URI(self.vhost_config.rooturl)

        real_request_factory, publication_factory = (
            self.checkRequest(environment))

        if not real_request_factory:
            real_request_factory = self.request_factory
            publication_factory = self.publication_factory


        host = environment.get('HTTP_HOST', '').split(':')[0]
        if host in ['', 'localhost']:
            # Sometimes requests come in to the default or local host.
            # If we set the application server for these requests,
            # they'll be handled as launchpad.net requests, and
            # responses will go out containing launchpad.net URLs.
            # That's a little unelegant, so we don't set the application
            # server for these requests.
            request_factory = real_request_factory
        else:
            request_factory = ApplicationServerSettingRequestFactory(
                real_request_factory,
                root_url.host,
                root_url.scheme,
                root_url.port)

        self._thread_local.environment = None
        return (request_factory, publication_factory)

    def checkRequest(self, environment):
        """Makes sure that the incoming HTTP request is of an expected type.

        This is different from canHandle() because we know the request
        went to the right place. It's just that it might be an invalid
        request for this handler.

        :return: An appropriate ProtocolErrorPublicationFactory if the
            HTTP request doesn't comply with the expected protocol. If
            the request does comply, (None, None).
        """
        method = environment.get('REQUEST_METHOD')
        if method in self.methods:
            return None, None
        else:
            request_factory = ProtocolErrorRequest
            publication_factory = ProtocolErrorPublicationFactory(
                405, headers={'Allow':" ".join(self.methods)})
            return request_factory, publication_factory


class XMLRPCRequestPublicationFactory(VirtualHostRequestPublicationFactory):
    """A VirtualHostRequestPublicationFactory for XML-RPC.

    This factory only accepts XML-RPC method calls.
    """

    def __init__(self, vhost_name, request_factory, publication_factory,
                 port=None):
        super(XMLRPCRequestPublicationFactory, self).__init__(
            vhost_name, request_factory, publication_factory, port, ['POST'])

    def checkRequest(self, environment):
        """See `VirtualHostRequestPublicationFactory`.

        Accept only requests where the MIME type is text/xml.
        """
        request_factory, publication_factory = (
            super(XMLRPCRequestPublicationFactory, self).checkRequest(
                environment))
        if request_factory is None:
            mime_type = environment.get('CONTENT_TYPE')
            if mime_type != 'text/xml':
                request_factory = ProtocolErrorRequest
                # 415 - Unsupported Media Type
                publication_factory = ProtocolErrorPublicationFactory(415)
        return request_factory, publication_factory


class WebServiceRequestPublicationFactory(
    VirtualHostRequestPublicationFactory):
    """A VirtualHostRequestPublicationFactory for requests against
    resources published through a web service.
    """

    def __init__(self, vhost_name, request_factory, publication_factory,
                 port=None):
        """This factory accepts requests that use all five major HTTP methods.
        """
        super(WebServiceRequestPublicationFactory, self).__init__(
            vhost_name, request_factory, publication_factory, port,
            ['GET', 'HEAD', 'POST', 'PATCH', 'PUT', 'DELETE', 'OPTIONS'])


class NotFoundRequestPublicationFactory:
    """An IRequestPublicationFactory which always yields a 404."""

    def canHandle(self, environment):
        """See `IRequestPublicationFactory`."""
        return True

    def __call__(self):
        """See `IRequestPublicationFactory`.

        Unlike other publication factories, this one doesn't wrap its
        request factory in an ApplicationServerSettingRequestFactory.
        That's because it's only triggered when there's no valid hostname.
        """
        return (ProtocolErrorRequest, ProtocolErrorPublicationFactory(404))


class BasicLaunchpadRequest:
    """Mixin request class to provide stepstogo and breadcrumbs."""

    implements(IBasicLaunchpadRequest)

    def __init__(self, body_instream, environ, response=None):
        self.breadcrumbs = []
        self.traversed_objects = []
        self._wsgi_keys = set()
        self.needs_datepicker_iframe = False
        self.needs_datetimepicker_iframe = False
        super(BasicLaunchpadRequest, self).__init__(
            body_instream, environ, response)

    @property
    def stepstogo(self):
        return StepsToGo(self)

    def retry(self):
        """See IPublisherRequest."""
        new_request = super(BasicLaunchpadRequest, self).retry()
        # propagate the list of keys we have set in the WSGI environment
        new_request._wsgi_keys = self._wsgi_keys
        return new_request

    def getNearest(self, *some_interfaces):
        """See ILaunchpadBrowserApplicationRequest.getNearest()"""
        for context in reversed(self.traversed_objects):
            for iface in some_interfaces:
                if iface.providedBy(context):
                    return context, iface
        return None, None

    def setInWSGIEnvironment(self, key, value):
        """Set a key-value pair in the WSGI environment of this request.

        Raises KeyError if the key is already present in the environment
        but not set with setInWSGIEnvironment().
        """
        # This method expects the BasicLaunchpadRequest mixin to be used
        # with a base that provides self._orig_env.
        if key not in self._wsgi_keys and key in self._orig_env:
            raise KeyError("'%s' already present in wsgi environment." % key)
        self._orig_env[key] = value
        self._wsgi_keys.add(key)


class LaunchpadBrowserRequest(BasicLaunchpadRequest, BrowserRequest,
                              NotificationRequest, ErrorReportRequest):
    """Integration of launchpad mixin request classes to make an uber
    launchpad request class.
    """

    implements(ILaunchpadBrowserApplicationRequest)

    retry_max_count = 5    # How many times we're willing to retry

    def _createResponse(self):
        """As per zope.publisher.browser.BrowserRequest._createResponse"""
        return LaunchpadBrowserResponse()

    @cachedproperty
    def form_ng(self):
        """See ILaunchpadBrowserApplicationRequest."""
        return BrowserFormNG(self.form)


class BrowserFormNG:
    """Wrapper that provides IBrowserFormNG around a regular form dict."""

    implements(IBrowserFormNG)

    def __init__(self, form):
        """Create a new BrowserFormNG that wraps a dict containing form data.
        """
        self.form = form

    def __contains__(self, name):
        """See IBrowserFormNG."""
        return name in self.form

    def __iter__(self):
        """See IBrowserFormNG."""
        return iter(self.form)

    def getOne(self, name, default=None):
        """See IBrowserFormNG."""
        value = self.form.get(name, default)
        if zope_isinstance(value, (list, tuple)):
            raise UnexpectedFormData(
                'Expected only one value form field %s: %s' % (name, value))
        return value

    def getAll(self, name, default=None):
        """See IBrowserFormNG."""
        # We don't want a mutable as a default parameter, so we use None as a
        # marker.
        if default is None:
            default = []
        else:
            assert zope_isinstance(default, list), (
                "default should be a list: %s" % default)
        value = self.form.get(name, default)
        if not zope_isinstance(value, list):
            value = [value]
        return value


class Zope3WidgetsUseIBrowserFormNGMonkeyPatch:
    """Make Zope3 widgets use IBrowserFormNG.

    Replace the SimpleInputWidget._getFormInput method with one using
    `IBrowserFormNG`.
    """

    installed = False

    @classmethod
    def install(cls):
        """Install the monkey patch."""
        assert not cls.installed, "Monkey patch is already installed."
        def _getFormInput_single(self):
            """Return the submitted form value.

            :raises UnexpectedFormData: If more than one value is submitted.
            """
            return self.request.form_ng.getOne(self.name)

        def _getFormInput_multi(self):
            """Return the submitted form values.
            """
            return self.request.form_ng.getAll(self.name)

        # Save the original method and replace it with fixed ones.
        # We don't save MultiDataHelper._getFormInput because it doesn't
        # override the one in SimpleInputWidget.
        cls._original__getFormInput = SimpleInputWidget._getFormInput
        SimpleInputWidget._getFormInput = _getFormInput_single
        MultiDataHelper._getFormInput = _getFormInput_multi
        cls.installed = True

    @classmethod
    def uninstall(cls):
        """Uninstall the monkey patch."""
        assert cls.installed, "Monkey patch is not installed."

        # Restore saved method.
        SimpleInputWidget._getFormInput = cls._original__getFormInput
        del MultiDataHelper._getFormInput
        cls.installed = False


Zope3WidgetsUseIBrowserFormNGMonkeyPatch.install()


class LaunchpadBrowserResponse(NotificationResponse, BrowserResponse):

    # Note that NotificationResponse defines a 'redirect' method which
    # needs to override the 'redirect' method in BrowserResponse
    def __init__(self, header_output=None, http_transaction=None):
        super(LaunchpadBrowserResponse, self).__init__(
                header_output, http_transaction
                )

    def redirect(self, location, status=None, temporary_if_possible=False):
        """Do a redirect.

        If temporary_if_possible is True, then do a temporary redirect
        if this is a HEAD or GET, otherwise do a 303.

        See RFC 2616.

        The interface doesn't say that redirect returns anything.
        However, Zope's implementation does return the location given.  This
        is largely useless, as it is just the location given which is often
        relative.  So we won't return anything.
        """
        if temporary_if_possible:
            assert status is None, (
                "Do not set 'status' if also setting "
                "'temporary_if_possible'.")
            method = self._request.method
            if method == 'GET' or method == 'HEAD':
                status = 307
            else:
                status = 303
        super(LaunchpadBrowserResponse, self).redirect(
                unicode(location).encode('UTF-8'), status=status
                )


def adaptResponseToSession(response):
    """Adapt LaunchpadBrowserResponse to ISession"""
    return ISession(response._request)


def adaptRequestToResponse(request):
    """Adapt LaunchpadBrowserRequest to LaunchpadBrowserResponse"""
    return request.response


class LaunchpadTestRequest(TestRequest):
    """Mock request for use in unit and functional tests.

    >>> request = LaunchpadTestRequest(SERVER_URL='http://127.0.0.1/foo/bar')

    This class subclasses TestRequest - the standard Mock request object
    used in unit tests

    >>> isinstance(request, TestRequest)
    True

    It provides LaunchpadLayer and adds a mock INotificationRequest
    implementation.

    >>> canonical.launchpad.layers.LaunchpadLayer.providedBy(request)
    True
    >>> INotificationRequest.providedBy(request)
    True
    >>> request.uuid == request.response.uuid
    True
    >>> request.notifications is request.response.notifications
    True

    It also provides the form_ng attribute that is available from
    LaunchpadBrowserRequest.

    >>> from zope.interface.verify import verifyObject
    >>> verifyObject(IBrowserFormNG, request.form_ng)
    True

    It also provides the  hooks for popup calendar iframes:

    >>> request.needs_datetimepicker_iframe
    False
    >>> request.needs_datepicker_iframe
    False
    """
    implements(INotificationRequest, IBasicLaunchpadRequest, IParticipation,
               canonical.launchpad.layers.LaunchpadLayer)
    # These two attributes satisfy IParticipation.
    principal = None
    interaction = None

    def __init__(self, body_instream=None, environ=None, form=None,
                 skin=None, outstream=None, method='GET', **kw):
        super(LaunchpadTestRequest, self).__init__(
            body_instream=body_instream, environ=environ, form=form,
            skin=skin, outstream=outstream, REQUEST_METHOD=method, **kw)
        self.breadcrumbs = []
        self.traversed_objects = []
        self.needs_datepicker_iframe = False
        self.needs_datetimepicker_iframe = False

    @property
    def uuid(self):
        return self.response.uuid

    @property
    def notifications(self):
        """See INotificationRequest."""
        return self.response.notifications

    @property
    def stepstogo(self):
        """See IBasicLaunchpadRequest."""
        return StepsToGo(self)

    def getNearest(self, *some_interfaces):
        """See IBasicLaunchpadRequest."""
        return None, None

    def setInWSGIEnvironment(self, key, value):
        """See IBasicLaunchpadRequest."""
        self._orig_env[key] = value

    def _createResponse(self):
        """As per zope.publisher.browser.BrowserRequest._createResponse"""
        return LaunchpadTestResponse()

    @property
    def form_ng(self):
        """See ILaunchpadBrowserApplicationRequest."""
        return BrowserFormNG(self.form)

    def setPrincipal(self, principal):
        """See `IPublicationRequest`."""
        self.principal = principal


class LaunchpadTestResponse(LaunchpadBrowserResponse):
    """Mock response for use in unit and functional tests.

    >>> request = LaunchpadTestRequest()
    >>> response = request.response
    >>> isinstance(response, LaunchpadTestResponse)
    True
    >>> INotificationResponse.providedBy(response)
    True

    >>> response.addWarningNotification('Warning Notification')
    >>> request.notifications[0].message
    u'Warning Notification'
    """
    implements(INotificationResponse)

    uuid = 'LaunchpadTestResponse'

    _notifications = None

    @property
    def notifications(self):
        if self._notifications is None:
            self._notifications = NotificationList()
        return self._notifications


class DebugLayerRequestFactory(HTTPPublicationRequestFactory):
    """RequestFactory that sets the DebugLayer on a request."""

    def __call__(self, input_stream, env, output_stream=None):
        """See zope.app.publication.interfaces.IPublicationRequestFactory"""
        assert output_stream is None, 'output_stream is deprecated in Z3.2'

        # Mark the request with the 'canonical.launchpad.layers.debug' layer
        request = HTTPPublicationRequestFactory.__call__(
            self, input_stream, env)
        canonical.launchpad.layers.setFirstLayer(
            request, canonical.launchpad.layers.DebugLayer)
        return request


class LaunchpadAccessLogger(CommonAccessLogger):

    def log(self, task):
        """Receives a completed task and logs it in launchpad log format.

        task IP address
        X_FORWARDED_FOR
        HOST
        datetime task started
        request string  (1st line of request)
        response status
        response bytes written
        number of sql statements
        request duration
        number of ticks during traversal
        number of ticks during publication
        launchpad user id
        launchpad page id
        REFERER
        USER_AGENT

        """
        request_headers = task.request_data.headers
        cgi_env = task.getCGIEnvironment()

        x_forwarded_for = request_headers.get('X_FORWARDED_FOR', '')
        host = request_headers.get('HOST', '')
        start_time = self.log_date_string(task.start_time)
        first_line = task.request_data.first_line
        status = task.status
        bytes_written = task.bytes_written
        userid = cgi_env.get('launchpad.userid', '')
        pageid = cgi_env.get('launchpad.pageid', '')
        sql_statements = cgi_env.get('launchpad.sqlstatements', 0)
        request_duration = cgi_env.get('launchpad.requestduration', 0)
        traversal_ticks = cgi_env.get('launchpad.traversalticks', 0)
        publication_ticks = cgi_env.get('launchpad.publicationticks', 0)
        referer = request_headers.get('REFERER', '')
        user_agent = request_headers.get('USER_AGENT', '')

        log_template = (' - "%s" "%s" [%s] "%s" %s %d %d %s %s '
                        '%s "%s" "%s" "%s" "%s"\n')
        self.output.logRequest(
            task.channel.addr[0],
            log_template % (
                x_forwarded_for,
                host,
                start_time,
                first_line,
                status,
                bytes_written,
                sql_statements,
                request_duration,
                traversal_ticks,
                publication_ticks,
                userid,
                pageid,
                referer,
                user_agent
                )
           )


http = wsgi.ServerType(
    WSGIHTTPServer,
    WSGIPublisherApplication,
    LaunchpadAccessLogger,
    8080,
    True)

pmhttp = wsgi.ServerType(
    PMDBWSGIHTTPServer,
    WSGIPublisherApplication,
    LaunchpadAccessLogger,
    8081,
    True)

debughttp = wsgi.ServerType(
    WSGIHTTPServer,
    WSGIPublisherApplication,
    LaunchpadAccessLogger,
    8082,
    True,
    requestFactory=DebugLayerRequestFactory)

privatexmlrpc = wsgi.ServerType(
    WSGIHTTPServer,
    WSGIPublisherApplication,
    LaunchpadAccessLogger,
    8080,
    True)


# ---- mainsite

class MainLaunchpadPublication(LaunchpadBrowserPublication):
    """The publication used for the main Launchpad site."""

# ---- blueprint

class BlueprintBrowserRequest(LaunchpadBrowserRequest):
    implements(canonical.launchpad.layers.BlueprintLayer)

class BlueprintPublication(LaunchpadBrowserPublication):
    """The publication used for the Blueprint site."""

# ---- code

class CodePublication(LaunchpadBrowserPublication):
    """The publication used for the Code site."""

class CodeBrowserRequest(LaunchpadBrowserRequest):
    implements(canonical.launchpad.layers.CodeLayer)

# ---- translations

class TranslationsPublication(LaunchpadBrowserPublication):
    """The publication used for the Translations site."""

class TranslationsBrowserRequest(LaunchpadBrowserRequest):
    implements(canonical.launchpad.layers.TranslationsLayer)

# ---- bugs

class BugsPublication(LaunchpadBrowserPublication):
    """The publication used for the Bugs site."""

class BugsBrowserRequest(LaunchpadBrowserRequest):
    implements(canonical.launchpad.layers.BugsLayer)

# ---- answers

class AnswersPublication(LaunchpadBrowserPublication):
    """The publication used for the Answers site."""

class AnswersBrowserRequest(LaunchpadBrowserRequest):
    implements(canonical.launchpad.layers.AnswersLayer)

# ---- shipit

class ShipItPublication(LaunchpadBrowserPublication):
    """The publication used for the ShipIt sites."""

    root_object_interface = IShipItApplication

class UbuntuShipItBrowserRequest(LaunchpadBrowserRequest):
    implements(canonical.launchpad.layers.ShipItUbuntuLayer)

    @property
    def icing_url(self):
        """The URL to the directory containing resources for this request."""
        return "%s+icing-ubuntu/rev%d" % (
            allvhosts.configs['shipitubuntu'].rooturl,
            canonical.launchpad.versioninfo.revno)


class KubuntuShipItBrowserRequest(LaunchpadBrowserRequest):
    implements(canonical.launchpad.layers.ShipItKUbuntuLayer)

    @property
    def icing_url(self):
        """The URL to the directory containing resources for this request."""
        return "%s+icing-kubuntu/rev%d" % (
            allvhosts.configs['shipitkubuntu'].rooturl,
            canonical.launchpad.versioninfo.revno)


class EdubuntuShipItBrowserRequest(LaunchpadBrowserRequest):
    implements(canonical.launchpad.layers.ShipItEdUbuntuLayer)

    @property
    def icing_url(self):
        """The URL to the directory containing resources for this request."""
        return "%s+icing-edubuntu/rev%d" % (
            allvhosts.configs['shipitedubuntu'].rooturl,
            canonical.launchpad.versioninfo.revno)

# ---- feeds

class FeedsPublication(LaunchpadBrowserPublication):
    """The publication used for Launchpad feed requests."""

    root_object_interface = IFeedsApplication

    def traverseName(self, request, ob, name):
        """Override traverseName to restrict urls on feeds.launchpad.net.

        Feeds.lp.net should only serve classes that implement the IFeed
        interface or redirect to some other url.
        """
        result = super(FeedsPublication, self).traverseName(request, ob, name)
        if len(request.stepstogo) == 0:
            # The url has been fully traversed. Now we can check that
            # the result is a feed or a redirection.
            naked_result = removeSecurityProxy(result)
            if (IFeed.providedBy(result) or
                getattr(naked_result, 'status', None) == 301):
                return result
            else:
                raise NotFound(self, '', request)
        else:
            # There are still url segments to traverse.
            return result

    def getPrincipal(self, request):
        """For feeds always return the anonymous user."""
        auth_utility = getUtility(IPlacelessAuthUtility)
        return auth_utility.unauthenticatedPrincipal()


class FeedsBrowserRequest(LaunchpadBrowserRequest):
    """Request type for a launchpad feed."""
    implements(canonical.launchpad.layers.FeedsLayer)

# ---- web service

class WebServicePublication(LaunchpadBrowserPublication):
    """The publication used for Launchpad web service requests."""

    root_object_interface = IWebServiceApplication

    def getApplication(self, request):
        """See `zope.publisher.interfaces.IPublication`.

        Always use the web service application to serve web service
        resources, no matter what application is normally used to serve
        the underlying objects.
        """
        return getUtility(IWebServiceApplication)

    def traverseName(self, request, ob, name):
        """See `zope.publisher.interfaces.IPublication`.

        In addition to the default traversal implementation, this publication
        also handle traversal to collection scoped into an entry.
        """
        # If this is the last traversal step, then look first for a scoped
        # collection. This is done because although Navigation handles
        # traversal to entries in a scoped collection, they don't usually
        # handle traversing to the scoped collection itself.
        if len(request.getTraversalStack()) == 0:
            try_special_traversal = True
            try:
                entry = IEntry(ob)
            except TypeError:
                try_special_traversal = False
            result = None
            if try_special_traversal:
                field = entry.schema.get(name)
                if ICollectionField.providedBy(field):
                    result = self._traverseToScopedCollection(
                        request, entry, field, name)
                elif IBytes.providedBy(field):
                    result = self._traverseToByteStorage(
                        request, entry, field, name)
            if result is not None:
                return result
        return super(WebServicePublication, self).traverseName(
            request, ob, name)

    def _traverseToByteStorage(self, request, entry, field, name):
        """Try to traverse to a byte storage resource in entry."""
        # Even if the library file is None, we want to allow
        # traversal, because the request might be a PUT request
        # creating a file here.
        return getMultiAdapter((entry, field.bind(entry)), IByteStorage)

    def _traverseToScopedCollection(self, request, entry, field, name):
        """Try to traverse to a collection in entry.

        This is done because we don't usually traverse to attributes
        representing a collection in our regular Navigation.

        This method returns None if a scoped collection cannot be found.
        """
        collection = getattr(entry, name, None)
        if collection is None:
            return None
        scoped_collection = ScopedCollection(entry.context, entry)
        # Tell the IScopedCollection object what collection it's managing,
        # and what the collection's relationship is to the entry it's
        # scoped to.
        scoped_collection.collection = collection
        scoped_collection.relationship = field
        return scoped_collection

    def getDefaultTraversal(self, request, ob):
        """See `zope.publisher.interfaces.browser.IBrowserPublication`.

        The WebService doesn't use the getDefaultTraversal() extension
        mechanism, because it only applies to GET, HEAD, and POST methods.

        See getResource() for the alternate mechanism.
        """
        # Don't traverse to anything else.
        return ob, None

    def getResource(self, request, ob):
        """Return the resource that can publish the object ob.

        This is done at the end of traversal.  If the published object
        supports the ICollection, or IEntry interface we wrap it into the
        appropriate resource.
        """
        if (ICollection.providedBy(ob) or
            queryAdapter(ob, ICollection) is not None):
            # Object supports ICollection protocol.
            resource = CollectionResource(ob, request)
        elif (IEntry.providedBy(ob) or
              queryAdapter(ob, IEntry) is not None):
            # Object supports IEntry protocol.
            resource = EntryResource(ob, request)
        elif queryMultiAdapter((ob, request), IHTTPResource) is not None:
            # Object can be adapted to a resource.
            resource = queryMultiAdapter((ob, request), IHTTPResource)
        elif IHTTPResource.providedBy(ob):
            # A resource knows how to take care of itself.
            return ob
        else:
            # This object should not be published on the web service.
            raise NotFound(ob, '')

        # Wrap the resource in a security proxy.
        return ProxyFactory(resource)

    def finishReadOnlyRequest(self, txn):
        """Commit the transaction so that created OAuthNonces are stored."""
        txn.commit()

    def getPrincipal(self, request):
        # Fetch OAuth authorization information from the request.
        form = get_oauth_authorization(request)

        consumer_key = form.get('oauth_consumer_key')
        consumer = getUtility(IOAuthConsumerSet).getByKey(consumer_key)
        if consumer is None:
            raise Unauthorized('Unknown consumer (%s).' % consumer_key)
        token_key = form.get('oauth_token')
        token = consumer.getAccessToken(token_key)
        if token is None:
            raise Unauthorized('Unknown access token (%s).' % token_key)
        nonce = form.get('oauth_nonce')
        timestamp = form.get('oauth_timestamp')
        try:
            token.ensureNonce(nonce, timestamp)
        except NonceAlreadyUsed, e:
            raise Unauthorized('Invalid nonce/timestamp: %s' % e)
        now = datetime.now(pytz.timezone('UTC'))
        if token.permission == OAuthPermission.UNAUTHORIZED:
            raise Unauthorized('Unauthorized token (%s).' % token.key)
        elif token.date_expires is not None and token.date_expires <= now:
            raise Unauthorized('Expired token (%s).' % token.key)
        elif not check_oauth_signature(request, consumer, token):
            raise Unauthorized('Invalid signature.')
        else:
            # Everything is fine, let's return the principal.
            pass
        principal = getUtility(IPlacelessLoginSource).getPrincipal(
            token.person.id, access_level=token.permission)

        # Make sure the principal is a member of the beta test team.
        # XXX leonardr 2008-05-22 blueprint=api-bugs-remote
        # Once we launch the web service this code will be removed.
        people = getUtility(IPersonSet)
        webservice_beta_team_name = config.vhost.api.beta_test_team
        if webservice_beta_team_name is not None:
            webservice_beta_team = people.getByName(
                webservice_beta_team_name)
            person = IPerson(principal)
            if not person.inTeam(webservice_beta_team):
                raise Unauthorized(person.name +
                                   " is not a member of the beta test team.")
        return principal


class WebServiceRequestTraversal:
    """Mixin providing web-service resource wrapping in traversal.

    This is implemented as a mixin, because we want the WebServiceTestRequest
    to use the same mechanism. And since the Launchpad request class
    hierarchy is a mess, it's simple to use a mixin.
    """

    def traverse(self, ob):
        """See `zope.publisher.interfaces.IPublisherRequest`.

        WebService requests call the WebServicePublication.getResource()
        on the result of the default traversal.
        """
        stack = self.getTraversalStack()
        # Only accept versioned URLs.
        if len(stack) > 0:
            last_component = stack.pop()
        else:
            last_component = ''
        if last_component == 'beta':
            self.setTraversalStack(stack)
            self.setVirtualHostRoot(names=('beta', ))
        else:
            raise NotFound(self, '', self)
        result = super(WebServiceRequestTraversal, self).traverse(ob)
        return self.publication.getResource(self, result)


class WebServiceClientRequest(WebServiceRequestTraversal,
                              LaunchpadBrowserRequest):
    """Request type for a resource published through the web service."""
    implements(canonical.launchpad.layers.WebServiceLayer)


class WebServiceTestRequest(WebServiceRequestTraversal, LaunchpadTestRequest):
    """Test request for the webservice.

    It provides the WebServiceLayer and supports the getResource()
    web publication hook.
    """
    implements(canonical.launchpad.layers.WebServiceLayer)

    def __init__(self, body_instream=None, environ=None, **kw):
        test_environ = {
            'SERVER_URL': 'http://api.launchpad.dev',
            'HTTP_HOST': 'api.launchpad.dev',
            }
        if environ is not None:
            test_environ.update(environ)
        super(WebServiceTestRequest, self).__init__(
            body_instream=body_instream, environ=test_environ, **kw)


# ---- openid

class OpenIdPublication(LaunchpadBrowserPublication):
    """The publication used for OpenId requests."""

    root_object_interface = IOpenIdApplication


class OpenIdBrowserRequest(LaunchpadBrowserRequest):
    implements(canonical.launchpad.layers.OpenIdLayer)

# ---- xmlrpc

class PublicXMLRPCPublication(LaunchpadBrowserPublication):
    """The publication used for public XML-RPC requests."""
    def handleException(self, object, request, exc_info, retry_allowed=True):
        LaunchpadBrowserPublication.handleException(
                self, object, request, exc_info, retry_allowed
                )
        OpStats.stats['xml-rpc faults'] += 1

    def endRequest(self, request, object):
        OpStats.stats['xml-rpc requests'] += 1
        return LaunchpadBrowserPublication.endRequest(self, request, object)


class PublicXMLRPCRequest(BasicLaunchpadRequest, XMLRPCRequest,
                          ErrorReportRequest):
    """Request type for doing public XML-RPC in Launchpad."""

    def _createResponse(self):
        return PublicXMLRPCResponse()


class PublicXMLRPCResponse(XMLRPCResponse):
    """Response type for doing public XML-RPC in Launchpad."""

    def handleException(self, exc_info):
        # If we don't have a proper xmlrpclib.Fault, and we have
        # logged an OOPS, create a Fault that reports the OOPS ID to
        # the user.
        exc_value = exc_info[1]
        if not isinstance(exc_value, xmlrpclib.Fault):
            request = get_current_browser_request()
            if request is not None and request.oopsid is not None:
                exc_info = (xmlrpclib.Fault,
                            xmlrpclib.Fault(-1, request.oopsid),
                            None)
        XMLRPCResponse.handleException(self, exc_info)


class PrivateXMLRPCPublication(PublicXMLRPCPublication):
    """The publication used for private XML-RPC requests."""

    root_object_interface = IPrivateApplication

    def traverseName(self, request, ob, name):
        """Traverse to an end point or let normal traversal do its thing."""
        assert isinstance(request, PrivateXMLRPCRequest), (
            'Not a private XML-RPC request')
        missing = object()
        end_point = getattr(ob, name, missing)
        if end_point is missing:
            return super(PrivateXMLRPCPublication, self).traverseName(
                request, ob, name)
        return end_point


class PrivateXMLRPCRequest(PublicXMLRPCRequest):
    """Request type for doing private XML-RPC in Launchpad."""
    # For now, the same as public requests.

# ---- Protocol errors

class ProtocolErrorRequest(LaunchpadBrowserRequest):
    """An HTTP request that happened to result in an HTTP error."""

    def traverse(self, object):
        """It's already been determined that there's an error. Return None."""
        return None


class ProtocolErrorPublicationFactory:
    """This class publishes error messages in response to protocol errors."""

    def __init__(self, status, headers=None):
        """Store the headers and status for turning into a parameterized
        publication.
        """
        if not headers:
            headers = {}
        self.status = status
        self.headers = headers

    def __call__(self, db):
        """Create a parameterized publication object."""
        return ProtocolErrorPublication(self.status, self.headers)


class ProtocolErrorPublication(LaunchpadBrowserPublication):
    """Publication used for requests that turn out to be protocol errors."""

    def __init__(self, status, headers):
        """Prepare to construct a ProtocolErrorException

        :param status: The HTTP status to send
        :param headers: Any HTTP headers that should be sent.
        """
        super(ProtocolErrorPublication, self).__init__(None)
        self.status = status
        self.headers = headers

    def callObject(self, request, object):
        """Raise an approprate exception for this protocol error."""
        if self.status == 404:
            raise NotFound(self, '', request)
        else:
            raise ProtocolErrorException(self.status, self.headers)


class ProtocolErrorException(Exception):
    """An exception for requests that turn out to be protocol errors."""
    implements(ILaunchpadProtocolError)

    def __init__(self, status, headers):
        """Store status and headers for rendering in the HTTP response."""
        Exception.__init__(self)
        self.status = status
        self.headers = headers

    def __str__(self):
        """A protocol error can be well-represented by its HTTP status code.
        """
        return "Protocol error: %s" % self.status


def launchpad_default_timeout():
    """Return the time before the request should be expired."""
    timeout = config.database.db_statement_timeout
    if timeout is None:
        return None
    left = timeout - get_request_duration()
    if left < 0:
        raise RequestExpired('request expired.')
    return left


def set_launchpad_default_timeout(event):
    """Set the LAZR default timeout function."""
    set_default_timeout_function(launchpad_default_timeout)


def register_launchpad_request_publication_factories():
    """Register our factories with the Zope3 publisher.

    DEATH TO ZCML!
    """
    VHRP = VirtualHostRequestPublicationFactory

    factories = [
        VHRP('mainsite', LaunchpadBrowserRequest, MainLaunchpadPublication,
             handle_default_host=True),
        VHRP('blueprints', BlueprintBrowserRequest, BlueprintPublication),
        VHRP('code', CodeBrowserRequest, CodePublication),
        VHRP('translations', TranslationsBrowserRequest,
             TranslationsPublication),
        VHRP('bugs', BugsBrowserRequest, BugsPublication),
        VHRP('answers', AnswersBrowserRequest, AnswersPublication),
        VHRP('openid', OpenIdBrowserRequest, OpenIdPublication),
        VHRP('shipitubuntu', UbuntuShipItBrowserRequest,
             ShipItPublication),
        VHRP('shipitkubuntu', KubuntuShipItBrowserRequest,
             ShipItPublication),
        VHRP('shipitedubuntu', EdubuntuShipItBrowserRequest,
             ShipItPublication),
        VHRP('feeds', FeedsBrowserRequest, FeedsPublication),
        WebServiceRequestPublicationFactory('api', WebServiceClientRequest,
                                            WebServicePublication),
        XMLRPCRequestPublicationFactory('xmlrpc', PublicXMLRPCRequest,
                                        PublicXMLRPCPublication)
        ]

    # We may also have a private XML-RPC server.
    private_port = None
    for server in config.servers:
        if server.type == 'PrivateXMLRPC':
            ip, private_port = server.address
            break

    if private_port is not None:
        factories.append(XMLRPCRequestPublicationFactory(
            'xmlrpc_private', PrivateXMLRPCRequest,
            PrivateXMLRPCPublication, port=private_port))

    # Register those factories, in priority order corresponding to
    # their order in the list. This means picking a large number for
    # the first factory and giving each subsequent factory the next
    # lower number. We need to leave one space left over for the
    # catch-all handler defined below, so we start at
    # len(factories)+1.
    for priority, factory in enumerate(factories):
        publisher_factory_registry.register(
            "*", "*", factory.vhost_name, len(factories)-priority+1, factory)

    # Register a catch-all "not found" handler at the lowest priority.
    publisher_factory_registry.register(
        "*", "*", "*", 0, NotFoundRequestPublicationFactory())

register_launchpad_request_publication_factories()<|MERGE_RESOLUTION|>--- conflicted
+++ resolved
@@ -46,12 +46,8 @@
 from canonical.launchpad.interfaces import (
     IFeedsApplication, IPrivateApplication, IOpenIdApplication, IPerson,
     IPersonSet, IShipItApplication, IWebServiceApplication,
-<<<<<<< HEAD
     IOAuthConsumerSet, NonceAlreadyUsed)
-=======
-    IOAuthConsumerSet, OAuthPermission, NonceAlreadyUsed)
 import canonical.launchpad.versioninfo
->>>>>>> 60682ae0
 
 from canonical.launchpad.webapp.adapter import (
     get_request_duration, RequestExpired)
