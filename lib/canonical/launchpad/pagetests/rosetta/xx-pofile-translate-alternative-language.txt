--- conflicted
+++ resolved
@@ -20,14 +20,9 @@
     >>> print browser.title
     Translating evolution-2.2 in Ubuntu Hoary package "evolution" into Spanish
 
-<<<<<<< HEAD
-The 'Make suggestions from' control lists the translatable languages.
-Japanese is a translatable language.
-=======
 Carlos sees the 'Make suggestions from' control. It lists the
 translatable languages. He chooses Japanese as the source for the
 suggested translations.
->>>>>>> 38a97193
 
     >>> browser.getControl(
     ...     name='field.alternative_language').displayOptions[:4]
