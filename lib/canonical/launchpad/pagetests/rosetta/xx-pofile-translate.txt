= Translation Submissions =

This pagetest is used to check general behaviour of IPOFile translation
submissions.

For specific tests, you can see:

xx-pofile-translate-empty-strings-without-validation.txt
xx-pofile-translate-gettext-error-middle-page.txt
xx-pofile-translate-html-tags-escape.txt
xx-pofile-translate-lang-direction.txt
xx-pofile-translate-message-filtering.txt
xx-pofile-translate-newlines-check.txt


== Anonymous access ==

Anonymous users are able to browse translations, but not to change them through
the translation form.

    >>> browser.open(
    ...     'http://launchpad.dev/ubuntu/hoary/+source/evolution/'
    ...     '+pots/evolution-2.2/es/+translate')
    >>> browser.url
    'http://launchpad.dev/ubuntu/hoary/+source/evolution/+pots/evolution-2.2/es/+translate'

The page is rendered in read-only mode, without any textareas for input.

    >>> main_content = find_tag_by_id(browser.contents, 'messages_to_translate')
    >>> for textarea in main_content.findAll('textarea'):
    ...     print 'Found textarea:\n%s' % textarea

In fact, no input widgets at all are displayed.

    >>> for input in main_content.findAll('input'):
    ...     print 'Found input:\n%s' % input

Rendering the form in read-only mode does not actually stop an anonymous
visitor (e.g. a spam bot, or a user whose login has expired) from submitting
data.  That part is more convenience than security.  The server does not
remember what form it provided to which requester.

Separately from that, however, the form also rejects anonymous POST
submissions.

    >>> print http(r"""
    ... POST /ubuntu/hoary/+source/evolution/+pots/evolution-2.2/es/+translate HTTP/1.1
    ... """)
    HTTP/1.1 500 Internal Server Error
    ...
    ...UnexpectedFormData: Anonymous users cannot do POST submissions...

English is not translatable since we store the untranslated messages
as English. If someone were to attempt an English translation, he
will get an error:

    >>> browser.open(
    ...     'http://launchpad.dev/ubuntu/hoary/+source/evolution/'
    ...     '+pots/evolution-2.2/en/+translate')
    Traceback (most recent call last):
    ...
    NotFound: Object: ... name: u'en'


== Form elements ==

Because the server does not remember what forms it served to whom, it is
essential that every form element identifier provide all the context the
server needs to find back the objects it relates to.  These HTML identifiers
are created in several places in the code and parsed in yet other places, so
they must adhere religiously to an agreed-to format.

<<<<<<< HEAD
    >>> browser.addHeader('Authorization', 'Basic carlos@canonical.com:test')
    >>> browser.open("http://translations.launchpad.dev/"
    ...              "ubuntu/hoary/+source/evolution/+pots/evolution-2.2/en_AU/"
    ...              "+translate?field.alternative_language=es")
    >>> browser.url
    'http://translations.launchpad.dev/ubuntu/hoary/+source/evolution/+pots/evolution-2.2/en_AU/+translate?field.alternative_language=es'
=======
  >>> def get_tags(browser, attribute, prefix):
  ...     """Extract tag "attributes" in page that begin with "prefix"."""
  ...     from BeautifulSoup import BeautifulSoup
  ...     import re
  ...     soup = BeautifulSoup(browser.contents)
  ...     ids = [
  ...         tag.get(attribute)
  ...         for tag in soup.findAll()
  ...         if re.match(prefix, tag.get(attribute,''))]
  ...     return sorted(ids)

  >>> browser.addHeader('Authorization', 'Basic carlos@canonical.com:test')
  >>> browser.open("http://translations.launchpad.dev/"
  ...              "ubuntu/hoary/+source/evolution/+pots/evolution-2.2/en_AU/"
  ...              "+translate?field.alternative_language=es")
  >>> browser.url
  'http://translations.launchpad.dev/ubuntu/hoary/+source/evolution/+pots/evolution-2.2/en_AU/+translate?field.alternative_language=es'
>>>>>>> acebb46a

Elements related 1:1 to a translatable message on this form have names and
identifiers constructed as "msgset_<id>," where <id> is the unpadded decimal
id of their POTMsgSet.  The singular form, which plays a special role, has a
suffix 'singular' appended.  We'll see other suffixes later.

<<<<<<< HEAD
    >>> browser.contents
    '...id="msgset_130"...
    ...name="msgset_130"...
    ...id="msgset_130_singular"...
=======
  >>> msgset_130 = get_tags(browser, 'id', 'msgset_130')
  >>> for id in msgset_130:
  ...     print id
  msgset_130
  ...
  msgset_130_singular
>>>>>>> acebb46a

HTML element identifiers for suggestions and translations on this form are
constructed as an underscore-separated sequence of:

 * the string 'msgset';
 * the id for the POTMsgSet they pertain to;
 * language code, e.g. 'en_UK';
 * type, either 'translation' or 'suggestion';
 * plural-form number;
 * optional suffix describing the element, such as 'radiobutton.'

<<<<<<< HEAD
    >>> browser.contents
    '...
    id="msgset_130_es_suggestion_565_0"
    ...
    id="msgset_130_en_AU_translation_0_new_select"
    ...'

    >>> find_tag_by_id(browser.contents, 'msgset_130_es_suggestion_565_0')
    <...  id="msgset_130_es_suggestion_565_0"
    ...
=======
  >>> for id in msgset_130:
  ...     print id
  msgset_130
  msgset_130_en_AU_translation_0
  msgset_130_en_AU_translation_0_new
  msgset_130_en_AU_translation_0_new_select
  msgset_130_en_AU_translation_0_new_to_textarea
  msgset_130_en_AU_translation_0_radiobutton
  msgset_130_es_suggestion_1_0
  msgset_130_es_suggestion_1_0_origin
  msgset_130_es_suggestion_1_0_radiobutton
  msgset_130_es_suggestion_565_0
  msgset_130_es_suggestion_565_0_origin
  msgset_130_es_suggestion_565_0_radiobutton
  msgset_130_es_suggestion_702_0
  msgset_130_es_suggestion_702_0_origin
  msgset_130_es_suggestion_702_0_radiobutton
  msgset_130_singular

  >>> browser.open('http://translations.launchpad.dev/alsa-utils/trunk/+pots/alsa-utils/es/+translate')
  >>> msgset_198 = get_tags(browser, 'name', 'msgset_198')
  >>> for name in msgset_198:
  ...     print name
  msgset_198
  msgset_198_es_needsreview
  msgset_198_es_translation_0_new
  msgset_198_es_translation_0_new_to_textarea
  msgset_198_es_translation_0_radiobutton
  msgset_198_es_translation_0_radiobutton
  msgset_198_es_translation_0_radiobutton
  msgset_198_es_translation_0_radiobutton
  msgset_198_es_translation_0_radiobutton
>>>>>>> acebb46a
<|MERGE_RESOLUTION|>--- conflicted
+++ resolved
@@ -70,14 +70,6 @@
 are created in several places in the code and parsed in yet other places, so
 they must adhere religiously to an agreed-to format.
 
-<<<<<<< HEAD
-    >>> browser.addHeader('Authorization', 'Basic carlos@canonical.com:test')
-    >>> browser.open("http://translations.launchpad.dev/"
-    ...              "ubuntu/hoary/+source/evolution/+pots/evolution-2.2/en_AU/"
-    ...              "+translate?field.alternative_language=es")
-    >>> browser.url
-    'http://translations.launchpad.dev/ubuntu/hoary/+source/evolution/+pots/evolution-2.2/en_AU/+translate?field.alternative_language=es'
-=======
   >>> def get_tags(browser, attribute, prefix):
   ...     """Extract tag "attributes" in page that begin with "prefix"."""
   ...     from BeautifulSoup import BeautifulSoup
@@ -95,26 +87,18 @@
   ...              "+translate?field.alternative_language=es")
   >>> browser.url
   'http://translations.launchpad.dev/ubuntu/hoary/+source/evolution/+pots/evolution-2.2/en_AU/+translate?field.alternative_language=es'
->>>>>>> acebb46a
 
 Elements related 1:1 to a translatable message on this form have names and
 identifiers constructed as "msgset_<id>," where <id> is the unpadded decimal
 id of their POTMsgSet.  The singular form, which plays a special role, has a
 suffix 'singular' appended.  We'll see other suffixes later.
 
-<<<<<<< HEAD
-    >>> browser.contents
-    '...id="msgset_130"...
-    ...name="msgset_130"...
-    ...id="msgset_130_singular"...
-=======
   >>> msgset_130 = get_tags(browser, 'id', 'msgset_130')
   >>> for id in msgset_130:
   ...     print id
   msgset_130
   ...
   msgset_130_singular
->>>>>>> acebb46a
 
 HTML element identifiers for suggestions and translations on this form are
 constructed as an underscore-separated sequence of:
@@ -126,18 +110,6 @@
  * plural-form number;
  * optional suffix describing the element, such as 'radiobutton.'
 
-<<<<<<< HEAD
-    >>> browser.contents
-    '...
-    id="msgset_130_es_suggestion_565_0"
-    ...
-    id="msgset_130_en_AU_translation_0_new_select"
-    ...'
-
-    >>> find_tag_by_id(browser.contents, 'msgset_130_es_suggestion_565_0')
-    <...  id="msgset_130_es_suggestion_565_0"
-    ...
-=======
   >>> for id in msgset_130:
   ...     print id
   msgset_130
@@ -170,4 +142,3 @@
   msgset_198_es_translation_0_radiobutton
   msgset_198_es_translation_0_radiobutton
   msgset_198_es_translation_0_radiobutton
->>>>>>> acebb46a
