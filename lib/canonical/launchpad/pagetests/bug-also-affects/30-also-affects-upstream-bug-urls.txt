--- conflicted
+++ resolved
@@ -85,16 +85,6 @@
 The bugtracker is now registered, the bug watch is linked, and we're
 redirected to the bug's page.
 
-<<<<<<< HEAD
-=======
-    >>> user_browser.open(
-    ...    'http://launchpad.dev/firefox/+bug/4/+choose-affected-product')
-    >>> user_browser.getControl('Project').value = 'alsa-utils'
-    >>> user_browser.getControl('Continue').click()
-    >>> user_browser.getControl('URL').value = (
-    ...     u"http://new.trac/ticket/42")
-    >>> user_browser.getControl('Add to Bug Report').click()
->>>>>>> d484ba76
     >>> user_browser.url
     'http://bugs.launchpad.dev/alsa-utils/+bug/4'
 
