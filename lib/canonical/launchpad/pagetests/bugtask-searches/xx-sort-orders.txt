--- conflicted
+++ resolved
@@ -42,17 +42,10 @@
     2 Blackhole Trash folder
     mozilla-firefox Low Confirmed
 
-<<<<<<< HEAD
-By recently changed:
-
-    >>> anon_browser.getControl(name="orderby").displayValue = [
-    ...     "recently changed"]
-=======
 By most recently changed:
 
     >>> anon_browser.getControl(name="orderby").displayValue = [
     ...     'most recently changed']
->>>>>>> e5208293
     >>> anon_browser.getControl("Search").click()
     >>> print_bugtasks(anon_browser.contents)
     3 Bug Title Test
@@ -61,8 +54,6 @@
     mozilla-firefox Low Confirmed
     1 Firefox does not support SVG
     mozilla-firefox Low Confirmed
-<<<<<<< HEAD
-=======
 
 By least recently changed:
 
@@ -76,7 +67,6 @@
     mozilla-firefox Low Confirmed
     3 Bug Title Test
     mozilla-firefox Unknown New
->>>>>>> e5208293
 
 By status:
 
