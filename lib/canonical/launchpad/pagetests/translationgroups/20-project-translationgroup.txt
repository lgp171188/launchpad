
Lastly, we should be able to set the translation group on a project. We'll
use the Gnome project as an example. First make sure we can see the Gnome
project page and that it has no translation group assigned.

  >>> print http(r"""
  ... GET /gnome/ HTTP/1.1
  ... Authorization: Basic Zm9vLmJhckBjYW5vbmljYWwuY29tOnRlc3Q=
  ... """)
  HTTP/1.1 200 Ok
  Content-Length: ...
  Content-Type: text/html;charset=utf-8
  <BLANKLINE>
  ...
  ...Translation group:...
  ...Not assigned...
  ...Translations:...
  ...Open...
  ...

And now make sure we can see the form to change the translation group and
permissions on a project.

  >>> print http(r"""
  ... GET /gnome/+changetranslators HTTP/1.1
  ... Authorization: Basic Zm9vLmJhckBjYW5vbmljYWwuY29tOnRlc3Q=
  ... """)
  HTTP/1.1 200 Ok
  Content-Length: ...
  Content-Type: text/html;charset=utf-8
  <BLANKLINE>
  ...GNOME...
  ...Select a new translation group...
  ...

Let's post to the form, setting the translation group to polyglot and closed
permissions.

  >>> print http(r"""
  ... POST /gnome/+changetranslators HTTP/1.1
  ... Content-Length: 740
  ... Content-Type: multipart/form-data; boundary=---------------------------5802497532009257481401449131
  ... Authorization: Basic Zm9vLmJhckBjYW5vbmljYWwuY29tOnRlc3Q=
  ... 
  ... -----------------------------5802497532009257481401449131
  ... Content-Disposition: form-data; name="field.translationgroup"
  ... 
  ... polyglot
  ... -----------------------------5802497532009257481401449131
  ... Content-Disposition: form-data; name="field.translationgroup-empty-marker"
  ... 
  ... 1
  ... -----------------------------5802497532009257481401449131
  ... Content-Disposition: form-data; name="field.translationpermission"
  ... 
  ... Closed
  ... -----------------------------5802497532009257481401449131
  ... Content-Disposition: form-data; name="field.translationpermission-empty-marker"
  ... 
  ... 1
  ... -----------------------------5802497532009257481401449131
  ... Content-Disposition: form-data; name="UPDATE_SUBMIT"
  ... 
  ... Change
  ... -----------------------------5802497532009257481401449131--
  ... """)
  HTTP/1.1 200 Ok
  Content-Length: ...
  Content-Type: text/html;charset=utf-8
  <BLANKLINE>
  ...
  ...Select a new translation group...
  <BLANKLINE>
  ...<p class="informational message">Updated on ...</p>
  ...

And make sure these changes are now reflected in the Gnome project page in
the relevant portlet.

  >>> print http(r"""
  ... GET /gnome HTTP/1.1
  ... Authorization: Basic Zm9vLmJhckBjYW5vbmljYWwuY29tOnRlc3Q=
  ... """)
  HTTP/1.1 200 Ok
  Content-Length: ...
  Content-Type: text/html;charset=utf-8
  <BLANKLINE>
  ...
<<<<<<< HEAD
  ...Translation group:...
  ...<a href="/rosetta/groups/polyglot/">The PolyGlot Translation Group</a>...
  ...Translations:...
  ...Closed...
  ...
=======
  ...Translation Group:...
  ..."/@@/languages"...
  <BLANKLINE>
              <a href="/translations/groups/polyglot/">The PolyGlot Translation Group</a><br />
  <BLANKLINE>
  <BLANKLINE>
              <b>Translation Perms:</b><br />
              Closed
              <br />
  ...
>>>>>>> 2c900c9a
<|MERGE_RESOLUTION|>--- conflicted
+++ resolved
@@ -42,27 +42,27 @@
   ... Content-Type: multipart/form-data; boundary=---------------------------5802497532009257481401449131
   ... Authorization: Basic Zm9vLmJhckBjYW5vbmljYWwuY29tOnRlc3Q=
   ... 
-  ... -----------------------------5802497532009257481401449131
-  ... Content-Disposition: form-data; name="field.translationgroup"
-  ... 
-  ... polyglot
-  ... -----------------------------5802497532009257481401449131
-  ... Content-Disposition: form-data; name="field.translationgroup-empty-marker"
-  ... 
-  ... 1
-  ... -----------------------------5802497532009257481401449131
-  ... Content-Disposition: form-data; name="field.translationpermission"
-  ... 
-  ... Closed
-  ... -----------------------------5802497532009257481401449131
-  ... Content-Disposition: form-data; name="field.translationpermission-empty-marker"
-  ... 
-  ... 1
-  ... -----------------------------5802497532009257481401449131
-  ... Content-Disposition: form-data; name="UPDATE_SUBMIT"
-  ... 
-  ... Change
-  ... -----------------------------5802497532009257481401449131--
+  ... -----------------------------5802497532009257481401449131
+  ... Content-Disposition: form-data; name="field.translationgroup"
+  ... 
+  ... polyglot
+  ... -----------------------------5802497532009257481401449131
+  ... Content-Disposition: form-data; name="field.translationgroup-empty-marker"
+  ... 
+  ... 1
+  ... -----------------------------5802497532009257481401449131
+  ... Content-Disposition: form-data; name="field.translationpermission"
+  ... 
+  ... Closed
+  ... -----------------------------5802497532009257481401449131
+  ... Content-Disposition: form-data; name="field.translationpermission-empty-marker"
+  ... 
+  ... 1
+  ... -----------------------------5802497532009257481401449131
+  ... Content-Disposition: form-data; name="UPDATE_SUBMIT"
+  ... 
+  ... Change
+  ... -----------------------------5802497532009257481401449131--
   ... """)
   HTTP/1.1 200 Ok
   Content-Length: ...
@@ -86,21 +86,9 @@
   Content-Type: text/html;charset=utf-8
   <BLANKLINE>
   ...
-<<<<<<< HEAD
   ...Translation group:...
+  ..."/@@/languages"...
   ...<a href="/rosetta/groups/polyglot/">The PolyGlot Translation Group</a>...
-  ...Translations:...
+  ...Translations Perms...
   ...Closed...
-  ...
-=======
-  ...Translation Group:...
-  ..."/@@/languages"...
-  <BLANKLINE>
-              <a href="/translations/groups/polyglot/">The PolyGlot Translation Group</a><br />
-  <BLANKLINE>
-  <BLANKLINE>
-              <b>Translation Perms:</b><br />
-              Closed
-              <br />
-  ...
->>>>>>> 2c900c9a
+  ...