View bugs on Mozilla Firefox as the no-privs user:

  >>> print http(r"""
  ... GET /products/firefox/+bugs HTTP/1.1
  ... Authorization: Basic bm8tcHJpdkBjYW5vbmljYWwuY29tOnRlc3Q=
  ... """)
  HTTP/1.1 200 Ok
  ...
      Mozilla Firefox
  ...

Note that the no-privs user doesn't have the permissions to see bug #10.

  >>> print http(r"""
  ... GET /products/firefox/+bug/10 HTTP/1.1
<<<<<<< HEAD
  ... Accept-Language: en-ca,en-us;q=0.8,en;q=0.5,fr-ca;q=0.3
=======
>>>>>>> eb2522db
  ... Authorization: Basic bm8tcHJpdkBjYW5vbmljYWwuY29tOnRlc3Q=
  ... """)
  HTTP/1.1 403 Forbidden
  ...<|MERGE_RESOLUTION|>--- conflicted
+++ resolved
@@ -12,11 +12,7 @@
 Note that the no-privs user doesn't have the permissions to see bug #10.
 
   >>> print http(r"""
-  ... GET /products/firefox/+bug/10 HTTP/1.1
-<<<<<<< HEAD
-  ... Accept-Language: en-ca,en-us;q=0.8,en;q=0.5,fr-ca;q=0.3
-=======
->>>>>>> eb2522db
+  ... GET /products/firefox/+bug/11 HTTP/1.1
   ... Authorization: Basic bm8tcHJpdkBjYW5vbmljYWwuY29tOnRlc3Q=
   ... """)
   HTTP/1.1 403 Forbidden
