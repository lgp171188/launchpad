Trying to access the task edit page of a task on a private bug
redirects the anonymous user to the login page.

XXX: Brad Bollenbach, 2005-09-13: This redirect is going to the wrong
URL. See https://launchpad.net/malone/bugs/2265.

  >>> print http(r"""
  ... GET /products/firefox/+bug/10/+editstatus HTTP/1.1
<<<<<<< HEAD
  ... Accept-Language: en-ca,en-us;q=0.8,en;q=0.5,fr-ca;q=0.3
=======
>>>>>>> eb2522db
  ... """)
  HTTP/1.1 303 See Other
  ...
  Location: http://localhost:9000/products/firefox/+bug/10/+editstatus/+login
  ...
  <BLANKLINE><|MERGE_RESOLUTION|>--- conflicted
+++ resolved
@@ -5,14 +5,10 @@
 URL. See https://launchpad.net/malone/bugs/2265.
 
   >>> print http(r"""
-  ... GET /products/firefox/+bug/10/+editstatus HTTP/1.1
-<<<<<<< HEAD
-  ... Accept-Language: en-ca,en-us;q=0.8,en;q=0.5,fr-ca;q=0.3
-=======
->>>>>>> eb2522db
+  ... GET /products/firefox/+bug/11/+editstatus HTTP/1.1
   ... """)
   HTTP/1.1 303 See Other
   ...
-  Location: http://localhost:9000/products/firefox/+bug/10/+editstatus/+login
+  Location: http://localhost:9000/products/firefox/+bug/11/+editstatus/+login
   ...
   <BLANKLINE>