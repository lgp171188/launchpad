= Mailing list subscription management =

Teams can have mailing lists associated with them, and a member of a
team with a usable mailing list can subscribe to that list. A person
can subscribe to a mailing list using any of his email addresses, or a
dynamic subscription which uses whichever email address is his
preferred address at a given time.

Non-team members can request a subscription to a mailing list at the
same time as they sign up for a new team.  Their list membership is
approved at the same time that they are approved for the team.


== Setup ==

Carlos is a member of four teams: admins, rosetta-admins, testing-spanish-team
and ubuntu-translators.  He has two email addresses, one of which is his
preferred email address.  Both the admins and rosetta-admins teams are given
mailing lists but only admins will actually use its mailing list as its
contact address.

    >>> admin_browser.open('http://launchpad.dev/~admins')
    >>> admin_browser.getLink('Configure mailing list').click()
    >>> admin_browser.getControl('Apply for Mailing List').click()

    >>> admin_browser.open('http://launchpad.dev/~rosetta-admins')
    >>> admin_browser.getLink('Configure mailing list').click()
    >>> admin_browser.getControl('Apply for Mailing List').click()

    >>> admin_browser.open('http://launchpad.dev/+mailinglists')
    >>> admin_browser.getControl(name='field.admins').value = ['approve']
    >>> admin_browser.getControl(name='field.rosetta-admins').value = [
    ...     'approve']
    >>> admin_browser.getControl('Submit').click()

    >>> from canonical.launchpad.ftests import mailinglists_helper
    >>> mailinglists_helper.mailman.act()

    >>> admin_browser.open('http://launchpad.dev/~admins')
    >>> admin_browser.getLink('Change contact address').click()
    >>> admin_browser.getControl('The Launchpad mailing list').selected = True
    >>> admin_browser.getControl('Change').click()

Carlos requests a mailing list for testing-spanish-team but it will not
actually be approved.

    >>> browser = setupBrowser(auth='Basic carlos@canonical.com:test')
    >>> browser.open('http://launchpad.dev/~testing-spanish-team')
    >>> browser.getLink('Configure mailing list').click()
    >>> browser.getControl('Apply for Mailing List').click()


== Subscribing ==

Any team member can join the mailing list.

    >>> admin_browser.open('http://launchpad.dev/~rosetta-admins/+addmember')
    >>> admin_browser.getControl('New member').value = 'no-team-memberships'
    >>> admin_browser.getControl('Add Member').click()

    >>> no_team_browser = setupBrowser(
    ...     auth="Basic no-team-memberships@test.com:test")
    >>> no_team_browser.open('http://launchpad.dev/people/+me/+editemails')
    >>> rosetta_admins = no_team_browser.getControl(
    ...     name='field.subscription.rosetta-admins')
    >>> rosetta_admins.displayOptions
    ['Preferred address', "Don't subscribe", 'no-team-memberships@test.com']


== Subscription management ==

To subscribe to a mailing list, Carlos uses his subscription management
screen, which shows a subscription control for the mailing lists of every team
he's a member of.  Mailing lists show up in this list regardless of whether
it's currently the team contact method.

    >>> browser.open('http://launchpad.dev/~carlos/')
    >>> browser.getLink("Change e-mail settings").click()
    >>> browser.title
    "Carlos Perell\xc3\xb3 Mar\xc3\xadn's e-mail addresses"

    >>> admins = browser.getControl(name='field.subscription.admins')
    >>> rosetta_admins = browser.getControl(
    ...     name='field.subscription.rosetta-admins')

    >>> admins.displayOptions
    ['Preferred address', "Don't subscribe",
     'carlos@canonical.com', 'carlos@test.com']

    >>> print admins.value
    ["Don't subscribe"]
    >>> print rosetta_admins.value
    ["Don't subscribe"]

However, testing-spanish-team's list doesn't show up because its creation has
not been completed (specifically, Mailman hasn't constructed it yet).

    >>> browser.getControl(name='field.subscription.testing-spanish-team')
    Traceback (most recent call last):
    ...
    LookupError: name 'field.subscription.testing-spanish-team'

Carlos can subscribe to a list using his preferred email address.  Such
subscriptions will track changes to his preferred address without requiring
him to update his subscription.  So this is not the same as subscribing
explicitly with whatever is his preferred email address.

    >>> admins = browser.getControl(name='field.subscription.admins')
    >>> admins.value = ['Preferred address']
    >>> browser.getControl('Update Subscriptions').click()

    >>> for msg in get_feedback_messages(browser.contents):
    ...     print msg
    Subscriptions updated.

    >>> admins = browser.getControl(name='field.subscription.admins')
    >>> rosetta_admins = browser.getControl(
    ...     name='field.subscription.rosetta-admins')
    >>> print admins.value
    ['Preferred address']
    >>> print rosetta_admins.value
    ["Don't subscribe"]

Carlos can subscribe to a list using any of his validated addresses
explicitly.

    >>> admins.value = ['carlos@canonical.com']
    >>> rosetta_admins.value = ['carlos@test.com']
    >>> browser.getControl('Update Subscriptions').click()

    >>> admins = browser.getControl(name='field.subscription.admins')
    >>> rosetta_admins = browser.getControl(
    ...     name='field.subscription.rosetta-admins')
    >>> print admins.value
    ['carlos@canonical.com']
    >>> print rosetta_admins.value
    ['carlos@test.com']

He can switch from one address to another, or from a specific address
to the preferred address.

    >>> admins.value = ['Preferred address']
    >>> rosetta_admins.value = ['carlos@canonical.com']
    >>> browser.getControl('Update Subscriptions').click()

    >>> admins = browser.getControl(name='field.subscription.admins')
    >>> rosetta_admins = browser.getControl(
    ...     name='field.subscription.rosetta-admins')
    >>> print admins.value
    ['Preferred address']
    >>> print rosetta_admins.value
    ['carlos@canonical.com']

Finally, he can unsubscribe from any mailing list by setting the subscription
menu item to "Don't subscribe".

    >>> admins = browser.getControl(name='field.subscription.admins')
    >>> rosetta_admins = browser.getControl(
    ...     name='field.subscription.rosetta-admins')
    >>> admins.value = ["Don't subscribe"]
    >>> rosetta_admins.value = ["Don't subscribe"]
    >>> browser.getControl('Update Subscriptions').click()

    >>> admins = browser.getControl(name='field.subscription.admins')
    >>> rosetta_admins = browser.getControl(
    ...     name='field.subscription.rosetta-admins')
    >>> print admins.value
    ["Don't subscribe"]
    >>> print rosetta_admins.value
    ["Don't subscribe"]


== Subscription during team signup ==

Jdub is only a member of the ubuntu team.  He can request to be placed
on another team's mailing list at the same time that he requests
membership on the team.

First, we need to make sure that Jdub is a member of the Beta Testers
team.  (Otherwise, the mailing list subscription checkbox won't show at
all.)

    >>> from canonical.launchpad.interfaces import (
    ...     ILaunchpadCelebrities, IPersonSet)
    >>> from canonical.launchpad.ftests import login, logout
    >>> from zope.component import getUtility
    >>> login('foo.bar@canonical.com')
    >>> beta = getUtility(ILaunchpadCelebrities).launchpad_beta_testers
    >>> person_set = getUtility(IPersonSet)
    >>> jdub = person_set.getByName('jdub')
    >>> sabdfl = person_set.getByName('sabdfl')
    >>> beta.addMember(jdub, reviewer=sabdfl)
    >>> from canonical.database.sqlbase import flush_database_updates
    >>> flush_database_updates()
    >>> logout()

We also need to confirm that the desired team has a list to subscribe
to.  We will use Carlos, as he is an administrator for the Rosetta
Admins team, and he should know if the list is available.

    >>> browser.open('http://launchpad.dev/~carlos/')
    >>> browser.getLink("Change e-mail settings").click()
    >>> browser.title
    "Carlos Perell\xc3\xb3 Mar\xc3\xadn's e-mail addresses"

    >>> rosetta_admins = browser.getControl(
    ...     name='field.subscription.rosetta-admins')
    >>> rosetta_admins.displayOptions
    ['Preferred address', "Don't subscribe",
     'carlos@canonical.com', 'carlos@test.com']

Now Jdub can apply for team membership and mailing list access.

    >>> browser = setupBrowser(auth='Basic jeff.waugh@ubuntulinux.com:jdub')
    >>> browser.open('http://launchpad.dev/~rosetta-admins')
    >>> browser.getLink('Join the team').click()
    >>> browser.url
    'http://launchpad.dev/~rosetta-admins/+join'

    >>> browser.getControl(name='mailinglist_subscribe').value = ['subscribe']
    >>> browser.getControl(name='join').click()
    >>> browser.url
    'http://launchpad.dev/~rosetta-admins'

    >>> for tag in find_tags_by_class(browser.contents, 'informational'):
    ...     print tag.renderContents()
    Your request to join Rosetta Administrators is awaiting approval.
    Your mailing list subscription is awaiting approval.

Jdub hasn't been approved for the team yet, so he is not subscribed to
the list.  The list does not show up on his Subscription Management
screen.

    >>> browser.open('http://launchpad.dev/~jdub/')
    >>> browser.getLink("Change e-mail settings").click()
    >>> browser.title
    "Jeff Waugh's e-mail addresses"

    >>> browser.getControl(
    ...     name='field.subscription.rosetta-admins')
    Traceback (most recent call last):
    ...
    LookupError: name 'field.subscription.rosetta-admins'

Jdub will become a member of the team's mailing list as soon as he has
been approved for the team.

    >>> admin_browser.open('http://launchpad.dev/~rosetta-admins/')
    >>> admin_browser.getLink('Show all members').click()
    >>> admin_browser.getLink(
    ...     url='/~rosetta-admins/+member/jdub').click()
    >>> admin_browser.url
    'http://launchpad.dev/~rosetta-admins/+member/jdub'
    >>> admin_browser.getControl(name='approve').click()

His mailing list subscription is now available to be managed.

    >>> browser.open('http://launchpad.dev/~jdub/')
    >>> browser.getLink("Change e-mail settings").click()
    >>> browser.title
    "Jeff Waugh's e-mail addresses"

    >>> rosetta_team = browser.getControl(
    ...     name='field.subscription.rosetta-admins')

    >>> rosetta_team.displayOptions
    ['Preferred address', "Don't subscribe", 'jeff.waugh@ubuntulinux.com']

Jdub's mailing list preferences are preserved when he leaves the team.
When he requests to re-join, the option to re-subscribe to the mailing
list is not presented.

    >>> browser.open('http://launchpad.dev/~rosetta-admins/+leave')
    >>> browser.getControl(name='leave').click()

    >>> browser.open('http://launchpad.dev/~rosetta-admins')
    >>> browser.getLink('Join the team').click()
    >>> browser.url
    'http://launchpad.dev/~rosetta-admins/+join'

    >>> browser.getControl(name='mailinglist_subscribe')
    Traceback (most recent call last):
    ...
    LookupError: name 'mailinglist_subscribe'

Of course, the option to subscribe to the mailing list isn't present
for teams that don't have mailing lists.

    >>> browser.open('http://launchpad.dev/~testing-spanish-team')
    >>> browser.getLink('Join the team').click()
    >>> browser.url
    'http://launchpad.dev/~testing-spanish-team/+join'

    >>> browser.getControl(name='mailinglist_subscribe')
    Traceback (most recent call last):
    ...
    LookupError: name 'mailinglist_subscribe'

And the option is also missing from the sign-up pages of teams that
have restricted membership.  (Note that we can only see the join page
if we visit the URL directly, as the link is not present on the Team
Overview.)

    >>> browser.open('http://launchpad.dev/~launchpad/+join')
    >>> browser.url
    'http://launchpad.dev/~launchpad/+join'

    >>> browser.getControl(name='mailinglist_subscribe')
    Traceback (most recent call last):
    ...
    LookupError: name 'mailinglist_subscribe'


== Team page quick-links ==

Links to subscribe and unsubscribe from the mailing lists are also
available from the team's Overview page.

Carlos can see the subscribe link on the admin team's Overview
page, because he is not subscribed to the team mailing list.

    >>> browser = setupBrowser(auth='Basic carlos@canonical.com:test')
    >>> browser.open('http://launchpad.dev/~admins')
    >>> print extract_text(
    ...     find_portlet(browser.contents, 'Your involvement'))
    Your involvement
    You are a member of this team.
    You are not subscribed to the team mailing list.
    (Subscribe)
    >>> browser.getLink('Subscribe').click()
    >>> print browser.url
    http://launchpad.dev/~carlos/+editemails

The unsubscribe link is visible for the rosetta admins team, which
has an active mailing list.

    # Subscribe to the list using the normal technique.
    >>> browser.open('http://launchpad.dev/~carlos/')
    >>> browser.getLink("Change e-mail settings").click()
    >>> rosetta_admins = browser.getControl(
    ...     name='field.subscription.rosetta-admins')
    >>> rosetta_admins.value = ['Preferred address']
    >>> browser.getControl('Update Subscriptions').click()
    >>> print rosetta_admins.value
    ['Preferred address']

    >>> browser.open('http://launchpad.dev/~rosetta-admins')
    >>> print extract_text(
    ...     find_portlet(browser.contents, 'Your involvement'))
    Your involvement
    You are the owner of this team.
    You are subscribed to the team mailing list.
    >>> browser.getControl('Unsubscribe')
    <SubmitControl name='unsubscribe' type='submit'>

Clicking the link will unsubscribe you from the list immediately.

    >>> browser.getControl('Unsubscribe').click()
    >>> print get_feedback_messages(browser.contents)
    [u'You have been unsubscribed from the team mailing list.']

    >>> browser.open('http://launchpad.dev/~rosetta-admins')
    >>> print extract_text(
    ...     find_portlet(browser.contents, 'Your involvement'))
    Your involvement
    You are the owner of this team.
    You are not subscribed to the team mailing list.
    (Subscribe)

The Ubuntu translators team, which does not have any lists configured,
does not show either link.

    >>> browser.open('http://launchpad.dev/~ubuntu-translators')
    >>> print extract_text(
    ...     find_portlet(browser.contents, 'Your involvement'))
    Your involvement
    You are the owner of this team.

    >>> browser.getLink('Subscribe')
    Traceback (most recent call last):
    ...
    LinkNotFoundError

    >>> browser.getLink('Unsubscribe')
    Traceback (most recent call last):
    ...
    LinkNotFoundError


== Mailing list auto-subscription settings ==

Launchpad may automatically subscribe a person to a team's mailing
list.  The setting that controls this behaviour is on the person's
Email preferences page.

    >>> browser = setupBrowser(auth='Basic carlos@canonical.com:test')
    >>> browser.open('http://launchpad.dev/~carlos')
    >>> browser.getLink("Change e-mail settings").click()
    >>> browser.title
    "Carlos Perell\xc3\xb3 Mar\xc3\xadn's e-mail addresses"

Carlos's default setting, 'Ask me when I join a team', is still in place.

    >>> print_radio_button_field(browser.contents,
    ...     'mailing_list_auto_subscribe_policy')
    ( ) Never subscribe to mailing lists
    (*) Ask me when I join a team
    ( ) Always subscribe me to mailing lists

Carlos can update the value at any time using his Email Preferences
page.

<<<<<<< HEAD
    # A convenient helper for setting and submitting a new value.
=======
    # A convenient helper for setting and submitting a new
    # auto-subscribe policy.
>>>>>>> 86bd23e0
    >>> def set_autosubscribe_policy_and_submit(newvalue):
    ...     control = browser.getControl(
    ...         name='field.mailing_list_auto_subscribe_policy')
    ...     control.value = [newvalue]
    ...     browser.getControl('Update Policy').click()
    ...     print_radio_button_field(browser.contents,
    ...         'mailing_list_auto_subscribe_policy')

    >>> original_value = browser.getControl(
    ...     name='field.mailing_list_auto_subscribe_policy').value.pop()

    >>> set_autosubscribe_policy_and_submit('ALWAYS')
<<<<<<< HEAD
    ( ) Never
    ( ) On registration
    (*) Always subscribe
=======
    ( ) Never subscribe to mailing lists
    ( ) Ask me when I join a team
    (*) Always subscribe me to mailing lists
>>>>>>> 86bd23e0

    # We only need to check this once.
    >>> get_feedback_messages(browser.contents)
    [u'Your auto-subscription policy has been updated.']

    >>> set_autosubscribe_policy_and_submit('NEVER')
<<<<<<< HEAD
    (*) Never
    ( ) On registration
    ( ) Always subscribe

    >>> set_autosubscribe_policy_and_submit('ON_REGISTRATION')
    ( ) Never
    (*) On registration
    ( ) Always subscribe
=======
    (*) Never subscribe to mailing lists
    ( ) Ask me when I join a team
    ( ) Always subscribe me to mailing lists

    >>> set_autosubscribe_policy_and_submit('ON_REGISTRATION')
    ( ) Never subscribe to mailing lists
    (*) Ask me when I join a team
    ( ) Always subscribe me to mailing lists
>>>>>>> 86bd23e0

Updating the value twice has no adverse affect.

    # Restores the original value while performing the test.
    >>> assert original_value == 'ON_REGISTRATION'
    >>> set_autosubscribe_policy_and_submit(original_value)
<<<<<<< HEAD
    ( ) Never
    (*) On registration
    ( ) Always subscribe

These settings also effect what a user sees when they go to join a new
team.  The 'Team Join' page has a checkbox that allows a user to sign
up for the team mailing list at the same time as joining the
team. Users who have chosen the 'On registration' or 'Always'
subscription settings will see the box checked by default.

    >>> browser = setupBrowser(
    ...     auth='Basic james.blackwell@ubuntulinux.com:jblack')

    >>> browser.open('http://launchpad.dev/~jblack')
    >>> browser.getLink("Change e-mail settings").click()
    >>> print_radio_button_field(browser.contents,
    ...     'mailing_list_auto_subscribe_policy')
    ( ) Never
    (*) On registration
    ( ) Always subscribe

    >>> browser.open('http://launchpad.dev/~rosetta-admins')
    >>> browser.getLink('Join the team').click()
    >>> browser.url
    'http://launchpad.dev/~rosetta-admins/+join'

    >>> print browser.getControl(name='mailinglist_subscribe').value
    ['subscribe']

    # Change James' setting
    >>> browser.open('http://launchpad.dev/~jblack')
    >>> browser.getLink("Change e-mail settings").click()
    >>> set_autosubscribe_policy_and_submit('ALWAYS')
    ( ) Never
    ( ) On registration
    (*) Always subscribe

    >>> browser.open('http://launchpad.dev/~rosetta-admins')
    >>> browser.getLink('Join the team').click()
    >>> print browser.getControl(name='mailinglist_subscribe').value
    ['subscribe']

Users who have chosen to never be auto-subscribed to mailing
lists will not have the box checked.

    # Change James' setting
    >>> browser.open('http://launchpad.dev/~jblack')
    >>> browser.getLink("Change e-mail settings").click()
    >>> set_autosubscribe_policy_and_submit('NEVER')
    (*) Never
    ( ) On registration
    ( ) Always subscribe

    >>> browser.open('http://launchpad.dev/~rosetta-admins')
    >>> browser.getLink('Join the team').click()
    >>> print browser.getControl(name='mailinglist_subscribe').value
    []

    # Restore James' setting.
    >>> browser.open('http://launchpad.dev/~jblack')
    >>> browser.getLink("Change e-mail settings").click()
    >>> set_autosubscribe_policy_and_submit('ON_REGISTRATION')
    ( ) Never
    (*) On registration
    ( ) Always subscribe
=======
    ( ) Never subscribe to mailing lists
    (*) Ask me when I join a team
    ( ) Always subscribe me to mailing lists
>>>>>>> 86bd23e0
<|MERGE_RESOLUTION|>--- conflicted
+++ resolved
@@ -217,7 +217,7 @@
     >>> browser.url
     'http://launchpad.dev/~rosetta-admins/+join'
 
-    >>> browser.getControl(name='mailinglist_subscribe').value = ['subscribe']
+    >>> browser.getControl(name='mailinglist_subscribe').value = ['checked']
     >>> browser.getControl(name='join').click()
     >>> browser.url
     'http://launchpad.dev/~rosetta-admins'
@@ -410,12 +410,8 @@
 Carlos can update the value at any time using his Email Preferences
 page.
 
-<<<<<<< HEAD
-    # A convenient helper for setting and submitting a new value.
-=======
     # A convenient helper for setting and submitting a new
     # auto-subscribe policy.
->>>>>>> 86bd23e0
     >>> def set_autosubscribe_policy_and_submit(newvalue):
     ...     control = browser.getControl(
     ...         name='field.mailing_list_auto_subscribe_policy')
@@ -428,31 +424,15 @@
     ...     name='field.mailing_list_auto_subscribe_policy').value.pop()
 
     >>> set_autosubscribe_policy_and_submit('ALWAYS')
-<<<<<<< HEAD
-    ( ) Never
-    ( ) On registration
-    (*) Always subscribe
-=======
     ( ) Never subscribe to mailing lists
     ( ) Ask me when I join a team
     (*) Always subscribe me to mailing lists
->>>>>>> 86bd23e0
 
     # We only need to check this once.
     >>> get_feedback_messages(browser.contents)
     [u'Your auto-subscription policy has been updated.']
 
     >>> set_autosubscribe_policy_and_submit('NEVER')
-<<<<<<< HEAD
-    (*) Never
-    ( ) On registration
-    ( ) Always subscribe
-
-    >>> set_autosubscribe_policy_and_submit('ON_REGISTRATION')
-    ( ) Never
-    (*) On registration
-    ( ) Always subscribe
-=======
     (*) Never subscribe to mailing lists
     ( ) Ask me when I join a team
     ( ) Always subscribe me to mailing lists
@@ -461,17 +441,15 @@
     ( ) Never subscribe to mailing lists
     (*) Ask me when I join a team
     ( ) Always subscribe me to mailing lists
->>>>>>> 86bd23e0
 
 Updating the value twice has no adverse affect.
 
     # Restores the original value while performing the test.
     >>> assert original_value == 'ON_REGISTRATION'
     >>> set_autosubscribe_policy_and_submit(original_value)
-<<<<<<< HEAD
-    ( ) Never
-    (*) On registration
-    ( ) Always subscribe
+    ( ) Never subscribe to mailing lists
+    (*) Ask me when I join a team
+    ( ) Always subscribe me to mailing lists
 
 These settings also effect what a user sees when they go to join a new
 team.  The 'Team Join' page has a checkbox that allows a user to sign
@@ -533,9 +511,4 @@
     >>> set_autosubscribe_policy_and_submit('ON_REGISTRATION')
     ( ) Never
     (*) On registration
-    ( ) Always subscribe
-=======
-    ( ) Never subscribe to mailing lists
-    (*) Ask me when I join a team
-    ( ) Always subscribe me to mailing lists
->>>>>>> 86bd23e0
+    ( ) Always subscribe