--- conflicted
+++ resolved
@@ -22,15 +22,9 @@
     >>> user_browser.getControl('Summary').value = 'Evolution crashes'
     >>> user_browser.getControl('Continue').click()
 
-<<<<<<< HEAD
     >>> for message in find_tags_by_class(user_browser.contents, 'message'):
     ...     print message.renderContents()
     No similar bugs were found.
-=======
-    >>> from canonical.launchpad.ftests.bug import print_bugs_list
-    >>> print_bugs_list(user_browser.contents, "similar-bugs")
-    #7: A test bug
->>>>>>> e0a8d5d6
 
 Entering a description and submitting the bug takes the user to the bug
 page.
@@ -78,6 +72,7 @@
 As before, we get a list of similar bugs to choose from, including the
 bugs we filed recently.
 
+    >>> from canonical.launchpad.ftests.bug import print_bugs_list
     >>> print_bugs_list(user_browser.contents, "similar-bugs")
     #7: A test bug
     #...: Evolution crashes
