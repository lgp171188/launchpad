--- conflicted
+++ resolved
@@ -28,12 +28,6 @@
 
 Users can also register blueprints while looking at a project:
 
-<<<<<<< HEAD
-    >>> user_browser.open('http://blueprints.launchpad.dev/firefox')
-    >>> user_browser.getLink('Register').click()
-    >>> user_browser.url
-    'http://blueprints.launchpad.dev/firefox/+addspec'
-=======
   >>> user_browser.open('http://blueprints.launchpad.dev/firefox')
   >>> user_browser.getLink('Register').click()
   >>> user_browser.url
@@ -42,16 +36,9 @@
   >>> user_browser.getLink(id='addspec').click()
   >>> user_browser.url
   'http://blueprints.launchpad.dev/firefox/+addspec'
->>>>>>> 938f53f9
 
 Or while looking at a project group:
 
-<<<<<<< HEAD
-    >>> user_browser.open('http://blueprints.launchpad.dev/mozilla')
-    >>> user_browser.getLink('Register').click()  
-    >>> user_browser.url
-    'http://blueprints.launchpad.dev/mozilla/+addspec'
-=======
   >>> user_browser.open('http://blueprints.launchpad.dev/mozilla')
   >>> user_browser.getLink('Register').click()  
   >>> user_browser.url
@@ -67,33 +54,10 @@
   >>> user_browser.getLink('Register').click()  
   >>> user_browser.url
   'http://blueprints.launchpad.dev/specs/+new'
->>>>>>> 938f53f9
 
 Let's go one step further and actually register a blueprint for the Ubuntu 
 distribution:
 
-<<<<<<< HEAD
-    >>> user_browser.open('http://blueprints.launchpad.dev/ubuntu/+addspec')
-    >>> control = user_browser.getControl
-    >>> summary = ("Users are increasingly using multiple networks. Being able "
-    ...            "to seamlessly move between networks whilst remembering the "
-    ...            "correct settings for each network would greatly enhance "
-    ...            "Ubuntu's usability for mobile professionals. Many network "
-    ...            "dependent services should only be run when the system is "
-    ...            "positive that it has a network. This would greatly enhance "
-    ...            "the system's flexibility and responsiveness.")
-    >>> control('Name').value = 'networkmagic'
-    >>> control('Title').value = 'Network Magic: Automatic Network Detection'
-    >>> control('URL').value = 'http://wiki.ubuntu.com/NetworkMagic'
-    >>> control('Status').value = ['Approved']
-    >>> control('Summary').value = summary
-    >>> control('Assignee').value = 'daf@canonical.com'
-    >>> control('Drafter').value = 'carlos@canonical.com'
-    >>> control('Approver').value = 'tsukimi@quaqua.net'
-    >>> control('Register').click()
-    >>> user_browser.url
-    'http://blueprints.launchpad.dev/ubuntu/+spec/networkmagic'
-=======
   >>> user_browser.open('http://blueprints.launchpad.dev/ubuntu')
   >>> user_browser.getLink('Register').click()
   >>> user_browser.url
@@ -117,7 +81,6 @@
   >>> control('Register').click()
   >>> user_browser.url
   'http://blueprints.launchpad.dev/ubuntu/+spec/networkmagic'
->>>>>>> 938f53f9
 
 Observe that logged-on users can now see the blueprint:
 
@@ -208,23 +171,6 @@
 Users can register blueprints while looking at a project group. In this case, 
 the user is asked to specify a project from the list of projects in the group:
 
-<<<<<<< HEAD
-    >>> user_browser.open('http://blueprints.launchpad.dev/mozilla/+addspec')
-    >>> control('For').value = ['thunderbird']
-    >>> control('Name').value = 'gee-whizz-wotzit'
-    >>> control('Title').value = 'Grand amazing tool'
-    >>> control('URL').value = 'http://wiki.mozilla.org/WhizzWotzit'
-    >>> control('Status').value = ['Approved']
-    >>> control('Assignee').value = 'daf@canonical.com'
-    >>> control('Drafter').value = 'carlos@canonical.com'
-    >>> control('Approver').value = 'tsukimi@quaqua.net'
-    >>> control('Summary').value = ('This widget is the latest and greatest in '
-    ...                              'a long range of wotzits. All wotzits are '
-    ...                              'known to be particularly resilient.')
-    >>> control('Register').click()
-    >>> user_browser.url
-    'http://blueprints.launchpad.dev/thunderbird/+spec/gee-whizz-wotzit'
-=======
   >>> user_browser.open('http://blueprints.launchpad.dev/mozilla/+addspec')
   >>> control('For'     ).value = ['thunderbird']
   >>> control('Name'    ).value = 'gee-whizz-wotzit'
@@ -240,7 +186,6 @@
   >>> control('Register').click()
   >>> user_browser.url
   'http://blueprints.launchpad.dev/thunderbird/+spec/gee-whizz-wotzit'
->>>>>>> 938f53f9
 
 
 == System-wide blueprint registration ==
@@ -249,20 +194,52 @@
 this case, the user is asked to specify a project from the list of all
 projects in Launchpad:
 
-<<<<<<< HEAD
-    >>> user_browser.open('http://blueprints.launchpad.dev/specs/+new')
-    >>> control('For').value = 'ubuntu'
-    >>> control('Name').value = 'brandnewspec'
-    >>> control('Title').value = 'Network Voodoo: Automatic Network Detection'
-    >>> control('URL').value = 'http://wiki.ubuntu.com/NetworkVoodoo'
-    >>> control('Summary').value = summary
-    >>> control('Status').value = ['Approved']
-    >>> control('Assignee').value = 'daf@canonical.com'
-    >>> control('Drafter').value = 'carlos@canonical.com'
-    >>> control('Approver').value = 'tsukimi@quaqua.net'
-    >>> control('Register').click()
-    >>> user_browser.url
-    'http://blueprints.launchpad.dev/ubuntu/+spec/brandnewspec'
+  >>> user_browser.open('http://blueprints.launchpad.dev/specs/+new')
+  >>> control('For'     ).value = 'ubuntu'
+  >>> control('Name'    ).value = 'brandnewspec'
+  >>> control('Title'   ).value = 'Network Voodoo: Automatic Network Detection'
+  >>> control('URL'     ).value = 'http://wiki.ubuntu.com/NetworkVoodoo'
+  >>> control('Summary' ).value = summary
+  >>> control('Status'  ).value = ['Approved']
+  >>> control('Assignee').value = 'daf@canonical.com'
+  >>> control('Drafter' ).value = 'carlos@canonical.com'
+  >>> control('Approver').value = 'tsukimi@quaqua.net'
+  >>> control('Register').click()
+  >>> user_browser.url
+  'http://blueprints.launchpad.dev/ubuntu/+spec/brandnewspec'
+
+  
+ == Blueprint registration from other pages in Launchpad ==
+  
+There are some blueprint listings pages from which it's not possible to 
+register a blueprint. For example, it's not possible to register a blueprint
+while looking at an individual user's blueprint listing page:
+
+  >>> user_browser.open('http://blueprints.launchpad.dev/~sabdfl')
+  >>> print user_browser.getLink('Register')
+  Traceback (most recent call last):
+      ...
+  LinkNotFoundError...
+  >>> user_browser.open('http://blueprints.launchpad.dev/~sabdfl')
+  >>> print user_browser.getLink(id='addspec')
+  Traceback (most recent call last):
+      ...
+  LinkNotFoundError...
+  
+It's also not possible to register a blueprint while looking at a group's 
+blueprint listing page:
+  
+  >>> user_browser.open('http://blueprints.launchpad.dev/~admins')
+  >>> print user_browser.getLink('Register')
+  Traceback (most recent call last):
+      ...
+  LinkNotFoundError...
+  >>> user_browser.open('http://blueprints.launchpad.dev/~admins')
+  >>> print user_browser.getLink(id='addspec')
+  Traceback (most recent call last):
+      ...
+  LinkNotFoundError...
+
 
 == Registration and sprint proposal ==
 
@@ -277,7 +254,7 @@
 
     >>> sample_browser = setupBrowser('Basic test@canonical.com:test')
     >>> sample_browser.open('http://blueprints.launchpad.dev/jokosher')
-    >>> sample_browser.getLink('Register blueprint').click()
+    >>> sample_browser.getLink('Register a blueprint').click()
     >>> sample_browser.getControl('Name').value = 'spec-for-sprint'
     >>> sample_browser.getControl('Title').value = 'Spec for Sprint'
     >>> summary = "A spec to be discussed at a sprint"
@@ -315,51 +292,4 @@
     >>> admin_browser.open(
     ...     'http://blueprints.launchpad.dev/sprints/futurista/+settopics')
     >>> find_tag_by_id(admin_browser.contents, 'speclisting')
-    <...another-spec-for-sprint...>
-=======
-  >>> user_browser.open('http://blueprints.launchpad.dev/specs/+new')
-  >>> control('For'     ).value = 'ubuntu'
-  >>> control('Name'    ).value = 'brandnewspec'
-  >>> control('Title'   ).value = 'Network Voodoo: Automatic Network Detection'
-  >>> control('URL'     ).value = 'http://wiki.ubuntu.com/NetworkVoodoo'
-  >>> control('Summary' ).value = summary
-  >>> control('Status'  ).value = ['Approved']
-  >>> control('Assignee').value = 'daf@canonical.com'
-  >>> control('Drafter' ).value = 'carlos@canonical.com'
-  >>> control('Approver').value = 'tsukimi@quaqua.net'
-  >>> control('Register').click()
-  >>> user_browser.url
-  'http://blueprints.launchpad.dev/ubuntu/+spec/brandnewspec'
-
-  
- == Blueprint registration from other pages in Launchpad ==
-  
-There are some blueprint listings pages from which it's not possible to 
-register a blueprint. For example, it's not possible to register a blueprint
-while looking at an individual user's blueprint listing page:
-
-  >>> user_browser.open('http://blueprints.launchpad.dev/~sabdfl')
-  >>> print user_browser.getLink('Register')
-  Traceback (most recent call last):
-      ...
-  LinkNotFoundError...
-  >>> user_browser.open('http://blueprints.launchpad.dev/~sabdfl')
-  >>> print user_browser.getLink(id='addspec')
-  Traceback (most recent call last):
-      ...
-  LinkNotFoundError...
-  
-It's also not possible to register a blueprint while looking at a group's 
-blueprint listing page:
-  
-  >>> user_browser.open('http://blueprints.launchpad.dev/~admins')
-  >>> print user_browser.getLink('Register')
-  Traceback (most recent call last):
-      ...
-  LinkNotFoundError...
-  >>> user_browser.open('http://blueprints.launchpad.dev/~admins')
-  >>> print user_browser.getLink(id='addspec')
-  Traceback (most recent call last):
-      ...
-  LinkNotFoundError...
->>>>>>> 938f53f9
+    <...another-spec-for-sprint...>