= Personal Home Pages =

    >>> from canonical.launchpad.database import Person

Carlos can never see name12's email addresses: he has chosen not to disclose
them.

    >>> browser = setupBrowser(auth='Basic marilize@hbd.com:test')
    >>> browser.open('http://launchpad.dev/~name12')

    >>> name12 = Person.get(12)
    >>> name12.preferredemail.email
    u'test@canonical.com'
    >>> name12.hide_email_addresses
    True

    >>> str(name12.preferredemail.email) in browser.contents
    False

Launchpad creates profiles for people that have contributed to free software
(e.g. in a bug import or a translation template upload). It's clearly
stated that those people don't use Launchpad and why there's a profile for
them.

    >>> browser.open('http://launchpad.dev/~limi')
    >>> browser.title
    'Alexander Limi does not use Launchpad'

    >>> content = find_main_content(browser.contents).find('p')
    >>> print extract_text(content)
    Alexander Limi does not use Launchpad. This page was created on 2005-06-06
    when importing bugs from http://bugzilla.ubuntu.com/.


== Email address disclosure ==

Mark has a registered email address, and he has chosen to disclose it to
the world.

    >>> mark = Person.get(1)
    >>> mark.preferredemail.email
    u'mark@hbd.com'
    >>> mark.hide_email_addresses
    False

If you are not logged in, you will not be able to see it:

    >>> anon_browser.open('http://launchpad.dev/~sabdfl')
    >>> print extract_text(find_tag_by_id(anon_browser.contents, 'contact-details'))
    Contact details
    Email: Log in for email information.
    ...

If you log in, however, you will:

    >>> browser = setupBrowser(auth='Basic test@canonical.com:test')
    >>> browser.open('http://launchpad.dev/~sabdfl')
    >>> print extract_text(find_tag_by_id(browser.contents, 'contact-details'))
    Contact details
    Email: mark@hbd.com
    ...

As for Sample Person, he has chosen not to disclose his email address.
Anonymous users can't see it:

    >>> anon_browser.open('http://launchpad.dev/~name12')
    >>> print extract_text(find_tag_by_id(anon_browser.contents, 'contact-details'))
    Contact details
    Email: Log in for email information.
    ...

And neither can unprivileged users:

    >>> browser = setupBrowser(auth='Basic no-priv@canonical.com:test')
    >>> browser.open('http://launchpad.dev/~name12')
    >>> print extract_text(find_tag_by_id(browser.contents, 'contact-details'))
    Contact details
    Email: No public address provided.
    ...

But good ole Foo Bar can:

    >>> admin_browser.open('http://launchpad.dev/~name12')
    >>> print extract_text(find_tag_by_id(admin_browser.contents, 'contact-details'))
    Contact details
    Email: test@canonical.com
    ...

And so can the Commercial Admins team:

    >>> commercial_browser = setupBrowser(
    ...     auth='Basic commercial-member@canonical.com:test')
    >>> commercial_browser.open('http://launchpad.dev/~name12')
    >>> print extract_text(find_tag_by_id(commercial_browser.contents,
    ...                    'contact-details'))
    Contact details
    Email: test@canonical.com
    ...

In the case of teams, it works similarly. No email address is disclosed if
you're not logged in:

    >>> anon_browser.open('http://launchpad.dev/~ubuntu-team')
    >>> print extract_text(find_tag_by_id(anon_browser.contents, 'contact-details'))
    Contact details
    Email: Log in for email information.
    ...

But if you are, you can:

    >>> browser.open('http://launchpad.dev/~ubuntu-team')
    >>> print extract_text(find_tag_by_id(browser.contents, 'contact-details'))
    Contact details
    Email: support@ubuntu.com
    ...

That is, of course, unless the team doesn't have one:

    >>> browser.open('http://launchpad.dev/~landscape-developers')
    >>> print extract_text(find_tag_by_id(browser.contents, 'contact-details'))
    Contact details
    Email: No contact address
      (Launchpad notifications are sent to all team members)


== OpenID login URL ==

Launchpad.net can be used as an OpenID login provider.  Users may
enter a Launchpad.net URL in order to log in to services that accept
OpenID.

The persistant OpenID URL is displayed privately in the Contact
Details portlet.

    # XXX mars 2008-03-18
    # Remove these tests after the beta program is done.
    # See bug #201963.
    #
    >>> from canonical.launchpad.interfaces import IPersonSet
    >>> from zope.component import getUtility
    >>> from canonical.launchpad.ftests import login, logout
    >>> from canonical.config import config
    >>> login('foo.bar@canonical.com')   # Needed for PersonSet.getByName().
    >>> person_set = getUtility(IPersonSet)
    >>> jdub = person_set.getByName('jdub')
    >>> openid_testers = getUtility(IPersonSet).getByName(
    ...     config.launchpad.openid_users)
    >>> openid_testers is not None
    True
    >>> openid_testers in jdub.teams_participated_in
    False
    >>> logout()
    >>> browser = setupBrowser(auth='Basic mark@hbd.com:test')
    >>> browser.open('http://launchpad.dev/~jdub')
    >>> portlet = extract_text(
    ...     find_tag_by_id(browser.contents, 'contact-details'))
    >>> print ('OpenID login:' not in portlet) or portlet
    True
    >>> login('foo.bar@canonical.com')   # Needed for PersonSet.getByName().
    >>> name16 = getUtility(IPersonSet).getByName('name16')
    >>> openid_testers in name16.teams_participated_in
    True
    >>> logout()

    >>> admin_browser.open('http://launchpad.dev/~name16')
    >>> print extract_text(find_tag_by_id(
    ...     admin_browser.contents, 'contact-details'))
    Contact details
    ...
    OpenID login: http://openid.launchpad.dev/+id/name16_oid
    (What&rsquo;s this?)

Foo Bar can learn about OpenID from the 'What's this?' link.

    >>> admin_browser.open('http://launchpad.dev/~name16')
    >>> admin_browser.getLink(u"What&#8217;s\xa0this?").url
    'https://help.launchpad.net/OpenID'

Other users who visit the page do not see the URL.

    >>> browser = setupBrowser(auth='Basic no-priv@canonical.com:test')
    >>> browser.open('http://launchpad.dev/~name16')
    >>> portlet = extract_text(
    ...     find_tag_by_id(browser.contents, 'contact-details'))
    >>> print ('OpenID login:' not in portlet) or portlet
    True


== Summary Pagelets ==

A person's homepage also lists time zone, Karma and status information:

    >>> browser.open('http://launchpad.dev/~sabdfl')
    >>> print extract_text(find_tag_by_id(browser.contents, 'portlet-details'))
    Bragging rights
    Member since: 2005-06-06
    Karma: 130
    Timezone: None given

Negative Ubuntero status is only displayed for yourself; others won't
see it:

    >>> "Ubuntero:" in browser.contents
    False

    >>> browser = setupBrowser(auth='Basic mark@hbd.com:test')
    >>> browser.open('http://launchpad.dev/~sabdfl')
    >>> print extract_text(find_tag_by_id(browser.contents, 'portlet-details'))
    Bragging rights
    ...
<<<<<<< HEAD
    Ubuntero: No (apply now)
=======
    Ubuntero: No
    ...
>>>>>>> eca5f157

You can grab certain bits of information programatically:

    >>> print extract_text(find_tag_by_id(browser.contents, 'karma-total'))
    130
    >>> print extract_text(find_tag_by_id(browser.contents, 'member-since'))
    2005-06-06

Teams don't have member-since; they have created-date:

    >>> browser.open('http://launchpad.dev/~guadamen')
    >>> print extract_text(find_tag_by_id(browser.contents, 'created-date'))
    2005-06-06


== Table of contributions ==

A person's home page also displays a table with the contributions made by that
person. This table includes 5 projects in which this person is most active
and also the areas in which (s)he worked on each project.

    >>> anon_browser.open('http://launchpad.dev/~name16')
    >>> table = find_tag_by_id(anon_browser.contents, 'contributions')
    >>> for tr in table.findAll('tr'):
    ...     print tr.find('th').find('a').renderContents()
    ...     for td in tr.findAll('td'):
    ...         img = td.find('img')
    ...         if img is not None:
    ...             print "\t", img['title']
    The Evolution Groupware ...
       Bug Management
       Translations in Rosetta
    Ubuntu Linux
       Bug Management
    Gnome Baker
       Bug Management
    Mozilla Thunderbird
       Bug Management
    Mozilla Firefox
       Bug Management

If the person hasn't made any contributions, the table is not present in its
page.

    >>> anon_browser.open('http://launchpad.dev/~jdub')
    >>> print find_tag_by_id(anon_browser.contents, 'contributions')
    None

The same for teams.

    >>> anon_browser.open('http://launchpad.dev/~ubuntu-team')
    >>> print find_tag_by_id(anon_browser.contents, 'contributions')
    None<|MERGE_RESOLUTION|>--- conflicted
+++ resolved
@@ -208,12 +208,8 @@
     >>> print extract_text(find_tag_by_id(browser.contents, 'portlet-details'))
     Bragging rights
     ...
-<<<<<<< HEAD
-    Ubuntero: No (apply now)
-=======
     Ubuntero: No
     ...
->>>>>>> eca5f157
 
 You can grab certain bits of information programatically:
 
