= Team contact address =

Team admins are allowed to set the contact method used by Launchpad to
send notifications to that team.  The possible contact methods are:

    - Hosted mailing list:  Notifications are sent to this team's
                            mailing list hosted on Launchpad. The
                            mailing list may have a customized message
                            sent to new subscribers.

    - None:  There's no way to contact the team as a whole, so any
             notification is sent to every member of the team.

    - Another address:  All notifications are sent to the given email
                        address (stored as the team's preferredemail).

    >>> browser = setupBrowser(auth='Basic test@canonical.com:test')
    >>> browser.open('http://launchpad.dev/~landscape-developers')
    >>> browser.getLink('Change contact address').click()
    >>> browser.title
    'Landscape Developers contact address'

As we can see, the landscape-developers team has no contact address.

    >>> browser.getControl(name='field.contact_method').displayValue
    ['\xa0Each member individually']

Changing the contact address to an external address will require the
user to go through the email address confirmation process.

    >>> browser.getControl('Another e-mail address').selected = True
    >>> browser.getControl(
    ...     name='field.contact_address').value = 'foo@example.com'
    >>> browser.getControl('Change').click()
    >>> browser.title
    'Landscape Developers in Launchpad'
    >>> for msg in get_feedback_messages(browser):
    ...     print msg
    A confirmation message has been sent to...

    >>> from canonical.launchpad.mail import stub
    >>> from_addr, to_addrs, raw_msg = stub.test_emails.pop()
    >>> stub.test_emails
    []

    # Extract the link (from the email we just sent) the user will have to
    # use to finish the registration process.
    >>> from canonical.launchpad.ftests.logintoken import (
    ...     get_token_url_from_email)
    >>> token_url = get_token_url_from_email(raw_msg)
    >>> token_url
    'http://launchpad.dev/token/...'
    >>> to_addrs
    ['foo@example.com']

Follow the token link, to confirm the new email address.

    >>> browser.open(token_url)
    >>> browser.title
    'Confirm e-mail address'
    >>> browser.getControl('Continue').click()

    >>> browser.title
    'Landscape Developers in Launchpad'
    >>> for msg in get_feedback_messages(browser):
    ...     print msg
    Email address successfully confirmed.

    >>> browser.getLink('Change contact address').click()
    >>> browser.title
    'Landscape Developers contact address'
    >>> browser.getControl(name='field.contact_method').displayValue
    ['\xa0Another e-mail address']
    >>> browser.getControl(name='field.contact_address').value
    'foo@example.com'

To change that to a hosted mailing list, we first need to request the
mailing list to be activated.

<<<<<<< HEAD
    >>> browser.getLink('Configure mailing list').click()
    >>> for msg in get_feedback_messages(browser):
    ...     print msg
    This team currently has no mailing list. You may apply for one and
    make it your team's contact address once it's approved.
=======
    >>> description = 'The Launchpad mailing list for this team - '
    >>> browser.getControl(description).disabled
    True
    >>> browser.getControl(description).selected = True
    Traceback (most recent call last):
    ...
    AttributeError: item is disabled
>>>>>>> 91a59c1f

    >>> browser.getControl('Apply for Mailing List').click()
    >>> browser.title
    'Landscape Developers in Launchpad'
    >>> for msg in get_feedback_messages(browser):
    ...     print msg
    Mailing list requested and queued for approval.

By going to the mailing list configuration screen we can verify that
the mailing list was created but has not been approved:

    >>> browser.getLink('Configure mailing list').click()
    >>> for msg in get_feedback_messages(browser):
    ...     print msg
    The application for this team's mailing list is pending approval.

Once the mailing list is requested, the button to request its activation is
not shown anymore.

    >>> browser.getControl('Apply for Mailing List')
    Traceback (most recent call last):
    ...
    LookupError: ...

If the application is declined, the button won't be shown either. Instead,
we'll ask the user to contact a Launchpad admin.
    
    # We don't use getUtility(IMailingListSet) here because we want
    # non-security-proxied objects so that we can call syncUpdate on them
    # and change their status at our discretion.
    >>> from canonical.launchpad.database import MailingListSet, Person
    >>> list_set = MailingListSet()
    >>> mailing_list = list_set.get('landscape-developers')

    >>> from canonical.launchpad.interfaces import MailingListStatus
    >>> from canonical.launchpad.ftests import login, logout
    >>> login('foo.bar@canonical.com')
    >>> foobar = Person.byName('name16')
    >>> mailing_list.review(foobar, MailingListStatus.DECLINED)
    >>> mailing_list.syncUpdate()
    >>> logout()

    >>> browser.reload()
    >>> browser.getControl('Apply for Mailing List')
    Traceback (most recent call last):
    ...
    LookupError: ...

    >>> for msg in get_feedback_messages(browser):
    ...     print extract_text(msg)
    The application for this team's mailing list has been declined. Please
    contact a Launchpad administrator for further assistance.

    # Here we manually change its status back to REGISTERED so that we can
    # move on testing as if it wasn't declined.
    >>> mailing_list.status = MailingListStatus.REGISTERED
    >>> mailing_list.syncUpdate()

Any time before the mailing list is approved, the application can be
cancelled (and then re-requested afterwards).

    >>> browser.reload()
    >>> browser.getControl('Cancel Application').click()
    >>> browser.title
    'Landscape Developers in Launchpad'
    >>> for msg in get_feedback_messages(browser):
    ...     print msg
    Mailing list application cancelled.
    >>> print list_set.get('landscape-developers')
    None

    >>> import transaction
    >>> transaction.commit()

    >>> browser.getLink('Configure mailing list').click()
    >>> browser.getControl('Apply for Mailing List').click()
    >>> browser.title
    'Landscape Developers in Launchpad'

The mailing list can be used as the team's contact address only when its
status is ACTIVE. The process of activating a mailing list is invisible to
users, so we'll simulate it here by directly accessing our database code.

We need to get the mailing list object again because it's not the same
list as last time--it was rejected and we requested a new one.

    >>> mailing_list = list_set.get('landscape-developers')
    >>> mailing_list
    <MailingList for team "landscape-developers"; status=REGISTERED...
    >>> login('foo.bar@canonical.com')
    >>> mailing_list.review(foobar, MailingListStatus.APPROVED)
    >>> mailing_list.syncUpdate()
    >>> logout()

    >>> browser.getLink('Change contact address').click()
    >>> browser.getControl('The Launchpad mailing list')
    Traceback (most recent call last):
    ...
    LookupError: ...

    >>> browser.getLink('Configure mailing list').click()
    >>> browser.getControl('Apply for Mailing List')
    Traceback (most recent call last):
    ...
    LookupError: ...

    >>> for msg in get_feedback_messages(browser):
    ...     print msg
    This team's mailing list will be available shortly.

    >>> mailing_list.startConstructing()
    >>> mailing_list.syncUpdate()
    >>> browser.reload()
    >>> browser.getControl('Apply for Mailing List')
    Traceback (most recent call last):
    ...
    LookupError: ...

    >>> for msg in get_feedback_messages(browser):
    ...     print msg
    This team's mailing list will be available shortly.

Even after the mailing list has been requested and approved, it cannot
be configured until it's made active:

    >>> browser.getLink('Configure mailing list')
    Traceback (most recent call last):
    ...
    LinkNotFoundError

When the mailing list is constructed and made active, it can be used as
the team's contact address.

    >>> login('foo.bar@canonical.com')
    >>> mailing_list.transitionToStatus(MailingListStatus.ACTIVE)
    >>> mailing_list.syncUpdate()
    >>> logout()

    >>> browser.reload()
    >>> browser.getControl('Apply for Mailing List')
    Traceback (most recent call last):
    ...
    LookupError: ...

    >>> for msg in get_feedback_messages(browser):
    ...     print msg
    This team's mailing list is not set as the team contact address.
        
    >>> browser.getLink('Change contact address').click()
    >>> browser.getControl('The Launchpad mailing list').selected = True
    >>> browser.getControl('Change').click()

    >>> browser.getLink('Change contact address').click()
    >>> browser.getControl(name='field.contact_method').displayValue
    ['\xa0The Launchpad mailing list for this team...]

<<<<<<< HEAD
When the mailing list is not the team's contact address, the mailing
list configuration screen displays a message to this effect:

    >>> browser.getControl('Each member individually').selected = True
    >>> browser.getControl('Change').click()

    >>> browser.getLink('Configure mailing list').click()
    >>> for msg in get_feedback_messages(browser):
    ...     print msg
    This team's mailing list is not set as the team contact address.

The mailing list configuration screen also makes it easy to set the
team contact address directly, rather than going through the contact
address screen:

    >>> browser.getControl('Set mailing list as contact address').click()
    >>> browser.title
    'Landscape Developers in Launchpad'
    >>> get_feedback_messages(browser)
    []

    >>> browser.getLink('Configure mailing list').click()
    >>> get_feedback_messages(browser)
    []
=======
Once the mailing list is active, its configuration screen is
available.

    >>> browser.getLink('Configure mailing list').url
    'http://launchpad.dev/~landscape-developers/+mailinglist'

Of course, it's not available to someone with no permission to
manipulate the list.

    >>> user_browser.open('http://launchpad.dev/~landscape-developers')
    >>> user_browser.getLink('Configure mailing list')
    Traceback (most recent call last):
    ...
    LinkNotFoundError

The configuration screen remains available even if the mailing list is
not the team's contact address.

    >>> browser.getControl('Each member individually').selected = True
    >>> browser.getControl('Change').click()
    >>> browser.getLink('Change contact address').click()
    >>> browser.getControl(name='field.contact_method').displayValue
    ['\xa0Each member individually']
    >>> browser.getLink('Configure mailing list').url
    'http://launchpad.dev/~landscape-developers/+mailinglist'

>>>>>>> 91a59c1f

== Customizing the welcome message ==

A project with a mailing list can have a custom welcome message. The
welcome message is customizable whether or not the mailing list is
currently the team's contact address.

<<<<<<< HEAD
    >>> welcome_message = browser.getControl('Welcome message.')
    >>> welcome_message.value
    ''
    >>> welcome_message.value = 'Welcome to the test team mailing list.'
    >>> browser.getControl('Change').click()  

Changes to the welcome message take effect in the database immediately.

    >>> browser.getLink('Configure mailing list').click()
    >>> welcome_message = browser.getControl('Welcome message.')
=======
    >>> browser.getLink('Configure mailing list').click()

    >>> welcome_message = browser.getControl('Welcome message')
    >>> welcome_message.value
    ''
    >>> welcome_message.value = 'Welcome to the test team mailing list.'
    >>> browser.getControl('Save').click()

However, when the mailing list is not the team's contact address, the
mailing list configuration screen displays an informative message.

    >>> browser.getLink('Configure mailing list').click()
    >>> tag = find_tag_by_id(browser.contents,
    ...                      "mailing_list_not_contact_address")
    >>> print tag.string
    This team's mailing list is not set as the team contact address.

Changes to the welcome message take effect in the database immediately.

    >>> welcome_message = browser.getControl('Welcome message')
>>>>>>> 91a59c1f
    >>> print welcome_message.value
    Welcome to the test team mailing list.

But they takes a while to be propagated to Mailman. The user is informed
of this.

    >>> for msg in get_feedback_messages(browser):
    ...     print msg
    Some changes to this team's mailing list are pending an update and
    have not yet taken effect.

Eventually Mailman starts the update, via Launchpad's XML-RPC interface.

    >>> import xmlrpclib
    >>> from canonical.functional import XMLRPCTestTransport
<<<<<<< HEAD
=======
    >>> from canonical.launchpad.ftests.mailinglists_helper import (
    ...     print_actions)
>>>>>>> 91a59c1f
    >>> private_root = 'http://xmlrpc.launchpad.dev:8087/'
    >>> mailinglist_api = xmlrpclib.ServerProxy(
    ...    private_root + 'mailinglists/',
    ...    transport=XMLRPCTestTransport())
<<<<<<< HEAD
    >>> mailinglist_api.getPendingActions()   
    {'modify': [['landscape-developers', 
                 {'welcome_message': 'Welcome to the test team 
                                      mailing list.'}]]}
                                      
    >>> browser.reload()
    >>> for msg in get_feedback_messages(browser):
    ...     print msg
    Changes to this team's mailing list are currently being propagated.
=======
    >>> print_actions(mailinglist_api.getPendingActions())
    landscape-developers --> modify
        {'welcome_message': u'Welcome to the test team mailing list.'}

    >>> browser.reload()
    >>> for msg in get_feedback_messages(browser):
    ...     print msg
    Changes to this mailing list are currently being propagated.
>>>>>>> 91a59c1f

Usually there is no problem. The welcome message is propagated to
Mailman, and the informative message disappears from the contact
address view.

<<<<<<< HEAD
    >>> mailinglist_api.reportStatus({'landscape-developers' : 'success'})
    True
    >>> mailinglist_api.getPendingActions()
    {}
=======
    >>> mailinglist_api.reportStatus({'landscape-developers':'success'})
    True
    >>> print_actions(mailinglist_api.getPendingActions())
>>>>>>> 91a59c1f

    >>> browser.reload()
    >>> get_feedback_messages(browser)
    []
<<<<<<< HEAD
    >>> welcome_message = browser.getControl('Welcome message.')
=======
    >>> welcome_message = browser.getControl('Welcome message')
>>>>>>> 91a59c1f
    >>> print welcome_message.value
    Welcome to the test team mailing list.

What if the change fails to propagate? The user will know of this too.

    >>> welcome_message.value = 'This change will fail to propagate.'
<<<<<<< HEAD
    >>> browser.getControl('Change').click()

    >>> browser.getLink('Configure mailing list').click()    
    >>> welcome_message = browser.getControl('Welcome message.')
    >>> print welcome_message.value
    This change will fail to propagate.

    >>> mailinglist_api.getPendingActions()
    {'modify': [['landscape-developers', 
                 {'welcome_message': 'This change will fail to propagate.'}]]}
    >>> browser.reload()
    >>> for msg in get_feedback_messages(browser):
    ...     print msg
    Changes to this team's mailing list are currently being propagated.

    >>> mailinglist_api.reportStatus({'landscape-developers' : 'failure'})
=======
    >>> browser.getControl('Save').click()

    >>> browser.getLink('Configure mailing list').click()
    >>> welcome_message = browser.getControl('Welcome message')
    >>> print welcome_message.value
    This change will fail to propagate.

    >>> print_actions(mailinglist_api.getPendingActions())
    landscape-developers --> modify
        {'welcome_message': u'This change will fail to propagate.'}
    >>> browser.reload()
    >>> for msg in get_feedback_messages(browser):
    ...     print msg
    Changes to this mailing list are currently being propagated.

    >>> mailinglist_api.reportStatus({'landscape-developers':'failure'})
>>>>>>> 91a59c1f
    True

    >>> browser.reload()
    >>> for msg in get_feedback_messages(browser):
    ...     print msg
<<<<<<< HEAD
    This team's mailing list is in an inconsistent state because changes to
    its configuration failed to propagate.

(Now we have to maneuver the mailing list back into a consistent state
for the next test. To do this we need to bypass the workflow which
prevents much of anything from being done with a mailing list in a
MOD_FAILED state.)

=======
    This mailing list is in an inconsistent state because changes to
    its configuration failed to propagate.

    # Now we have to maneuver the mailing list back into a consistent
    # state for the next test. To do this we need to bypass the
    # workflow which prevents much of anything from being done with a
    # mailing list in a MOD_FAILED state.
>>>>>>> 91a59c1f
    >>> from zope.security.proxy import removeSecurityProxy
    >>> no_security_list = removeSecurityProxy(mailing_list)
    >>> no_security_list.status = MailingListStatus.ACTIVE
    >>> no_security_list.syncUpdate()
    >>> browser.reload()
    >>> print get_feedback_messages(browser)
<<<<<<< HEAD
    []    
=======
    []

>>>>>>> 91a59c1f

== Hidden by config variable ==

XXX: We don't really want all this functionality to be visible to users
when this code lands on mainline, so there's a config variable which
controls its visibility.  That variable is named expose_hosted_mailing_lists
and if it's set to False the option to use a hosted mailing list is not
visible.  This test will go away as soon as we decide to deploy that
functionality on production. -- Guilherme Salgado 2007-09-20
(https://launchpad.net/launchpad/+spec/team-mailing-list-beta-program)

    >>> from canonical.config import config
    >>> config.mailman.expose_hosted_mailing_lists
    True

    >>> browser.getLink('Change contact address').click()
    >>> browser.getControl(name='field.contact_method').displayOptions
    ['\xa0The Launchpad mailing list for this team -
      landscape-developers@lists.launchpad.net',
     '\xa0Each member individually',
     '\xa0Another e-mail address']
<<<<<<< HEAD
    >>> browser.getLink('Configure mailing list') is None
    False
=======
    >>> browser.getLink('Configure mailing list').url
    'http://launchpad.dev/~landscape-developers/+mailinglist'
>>>>>>> 91a59c1f

    >>> config.mailman.expose_hosted_mailing_lists = False
    >>> browser.reload()
    >>> browser.getControl(name='field.contact_method').displayOptions
    ['\xa0Each member individually',
     '\xa0Another e-mail address']

    >>> browser.getLink('Configure mailing list')
    Traceback (most recent call last):
    ...
    LinkNotFoundError

    >>> config.mailman.expose_hosted_mailing_lists = True
    >>> browser.reload()
    >>> browser.getControl(name='field.contact_method').displayOptions
    ['\xa0The Launchpad mailing list for this team -
      landscape-developers@lists.launchpad.net',
     '\xa0Each member individually',
     '\xa0Another e-mail address']
<<<<<<< HEAD
    >>> browser.getLink('Configure mailing list') is None
    False
=======
    >>> browser.getLink('Configure mailing list').url
    'http://launchpad.dev/~landscape-developers/+mailinglist'
>>>>>>> 91a59c1f
<|MERGE_RESOLUTION|>--- conflicted
+++ resolved
@@ -77,13 +77,6 @@
 To change that to a hosted mailing list, we first need to request the
 mailing list to be activated.
 
-<<<<<<< HEAD
-    >>> browser.getLink('Configure mailing list').click()
-    >>> for msg in get_feedback_messages(browser):
-    ...     print msg
-    This team currently has no mailing list. You may apply for one and
-    make it your team's contact address once it's approved.
-=======
     >>> description = 'The Launchpad mailing list for this team - '
     >>> browser.getControl(description).disabled
     True
@@ -91,7 +84,6 @@
     Traceback (most recent call last):
     ...
     AttributeError: item is disabled
->>>>>>> 91a59c1f
 
     >>> browser.getControl('Apply for Mailing List').click()
     >>> browser.title
@@ -239,7 +231,7 @@
     >>> for msg in get_feedback_messages(browser):
     ...     print msg
     This team's mailing list is not set as the team contact address.
-        
+
     >>> browser.getLink('Change contact address').click()
     >>> browser.getControl('The Launchpad mailing list').selected = True
     >>> browser.getControl('Change').click()
@@ -248,7 +240,21 @@
     >>> browser.getControl(name='field.contact_method').displayValue
     ['\xa0The Launchpad mailing list for this team...]
 
-<<<<<<< HEAD
+Once the mailing list is active, its configuration screen is
+available.
+
+    >>> browser.getLink('Configure mailing list').url
+    'http://launchpad.dev/~landscape-developers/+mailinglist'
+
+Of course, it's not available to someone with no permission to
+manipulate the list.
+
+    >>> user_browser.open('http://launchpad.dev/~landscape-developers')
+    >>> user_browser.getLink('Configure mailing list')
+    Traceback (most recent call last):
+    ...
+    LinkNotFoundError
+
 When the mailing list is not the team's contact address, the mailing
 list configuration screen displays a message to this effect:
 
@@ -260,8 +266,8 @@
     ...     print msg
     This team's mailing list is not set as the team contact address.
 
-The mailing list configuration screen also makes it easy to set the
-team contact address directly, rather than going through the contact
+The mailing list configuration screen makes it easy to set the team
+contact address directly, rather than going through the contact
 address screen:
 
     >>> browser.getControl('Set mailing list as contact address').click()
@@ -273,34 +279,6 @@
     >>> browser.getLink('Configure mailing list').click()
     >>> get_feedback_messages(browser)
     []
-=======
-Once the mailing list is active, its configuration screen is
-available.
-
-    >>> browser.getLink('Configure mailing list').url
-    'http://launchpad.dev/~landscape-developers/+mailinglist'
-
-Of course, it's not available to someone with no permission to
-manipulate the list.
-
-    >>> user_browser.open('http://launchpad.dev/~landscape-developers')
-    >>> user_browser.getLink('Configure mailing list')
-    Traceback (most recent call last):
-    ...
-    LinkNotFoundError
-
-The configuration screen remains available even if the mailing list is
-not the team's contact address.
-
-    >>> browser.getControl('Each member individually').selected = True
-    >>> browser.getControl('Change').click()
-    >>> browser.getLink('Change contact address').click()
-    >>> browser.getControl(name='field.contact_method').displayValue
-    ['\xa0Each member individually']
-    >>> browser.getLink('Configure mailing list').url
-    'http://launchpad.dev/~landscape-developers/+mailinglist'
-
->>>>>>> 91a59c1f
 
 == Customizing the welcome message ==
 
@@ -308,39 +286,16 @@
 welcome message is customizable whether or not the mailing list is
 currently the team's contact address.
 
-<<<<<<< HEAD
     >>> welcome_message = browser.getControl('Welcome message.')
     >>> welcome_message.value
     ''
     >>> welcome_message.value = 'Welcome to the test team mailing list.'
-    >>> browser.getControl('Change').click()  
+    >>> browser.getControl('Change').click()
 
 Changes to the welcome message take effect in the database immediately.
 
     >>> browser.getLink('Configure mailing list').click()
     >>> welcome_message = browser.getControl('Welcome message.')
-=======
-    >>> browser.getLink('Configure mailing list').click()
-
-    >>> welcome_message = browser.getControl('Welcome message')
-    >>> welcome_message.value
-    ''
-    >>> welcome_message.value = 'Welcome to the test team mailing list.'
-    >>> browser.getControl('Save').click()
-
-However, when the mailing list is not the team's contact address, the
-mailing list configuration screen displays an informative message.
-
-    >>> browser.getLink('Configure mailing list').click()
-    >>> tag = find_tag_by_id(browser.contents,
-    ...                      "mailing_list_not_contact_address")
-    >>> print tag.string
-    This team's mailing list is not set as the team contact address.
-
-Changes to the welcome message take effect in the database immediately.
-
-    >>> welcome_message = browser.getControl('Welcome message')
->>>>>>> 91a59c1f
     >>> print welcome_message.value
     Welcome to the test team mailing list.
 
@@ -356,26 +311,10 @@
 
     >>> import xmlrpclib
     >>> from canonical.functional import XMLRPCTestTransport
-<<<<<<< HEAD
-=======
-    >>> from canonical.launchpad.ftests.mailinglists_helper import (
-    ...     print_actions)
->>>>>>> 91a59c1f
     >>> private_root = 'http://xmlrpc.launchpad.dev:8087/'
     >>> mailinglist_api = xmlrpclib.ServerProxy(
     ...    private_root + 'mailinglists/',
     ...    transport=XMLRPCTestTransport())
-<<<<<<< HEAD
-    >>> mailinglist_api.getPendingActions()   
-    {'modify': [['landscape-developers', 
-                 {'welcome_message': 'Welcome to the test team 
-                                      mailing list.'}]]}
-                                      
-    >>> browser.reload()
-    >>> for msg in get_feedback_messages(browser):
-    ...     print msg
-    Changes to this team's mailing list are currently being propagated.
-=======
     >>> print_actions(mailinglist_api.getPendingActions())
     landscape-developers --> modify
         {'welcome_message': u'Welcome to the test team mailing list.'}
@@ -383,108 +322,61 @@
     >>> browser.reload()
     >>> for msg in get_feedback_messages(browser):
     ...     print msg
-    Changes to this mailing list are currently being propagated.
->>>>>>> 91a59c1f
+    Changes to this team's mailing list are currently being propagated.
 
 Usually there is no problem. The welcome message is propagated to
 Mailman, and the informative message disappears from the contact
 address view.
 
-<<<<<<< HEAD
     >>> mailinglist_api.reportStatus({'landscape-developers' : 'success'})
     True
-    >>> mailinglist_api.getPendingActions()
-    {}
-=======
-    >>> mailinglist_api.reportStatus({'landscape-developers':'success'})
-    True
     >>> print_actions(mailinglist_api.getPendingActions())
->>>>>>> 91a59c1f
 
     >>> browser.reload()
     >>> get_feedback_messages(browser)
     []
-<<<<<<< HEAD
     >>> welcome_message = browser.getControl('Welcome message.')
-=======
-    >>> welcome_message = browser.getControl('Welcome message')
->>>>>>> 91a59c1f
     >>> print welcome_message.value
     Welcome to the test team mailing list.
 
 What if the change fails to propagate? The user will know of this too.
 
     >>> welcome_message.value = 'This change will fail to propagate.'
-<<<<<<< HEAD
     >>> browser.getControl('Change').click()
 
-    >>> browser.getLink('Configure mailing list').click()    
+    >>> browser.getLink('Configure mailing list').click()
     >>> welcome_message = browser.getControl('Welcome message.')
     >>> print welcome_message.value
     This change will fail to propagate.
 
-    >>> mailinglist_api.getPendingActions()
-    {'modify': [['landscape-developers', 
-                 {'welcome_message': 'This change will fail to propagate.'}]]}
-    >>> browser.reload()
-    >>> for msg in get_feedback_messages(browser):
-    ...     print msg
-    Changes to this team's mailing list are currently being propagated.
-
-    >>> mailinglist_api.reportStatus({'landscape-developers' : 'failure'})
-=======
-    >>> browser.getControl('Save').click()
-
-    >>> browser.getLink('Configure mailing list').click()
-    >>> welcome_message = browser.getControl('Welcome message')
-    >>> print welcome_message.value
-    This change will fail to propagate.
-
     >>> print_actions(mailinglist_api.getPendingActions())
     landscape-developers --> modify
         {'welcome_message': u'This change will fail to propagate.'}
     >>> browser.reload()
     >>> for msg in get_feedback_messages(browser):
     ...     print msg
-    Changes to this mailing list are currently being propagated.
-
-    >>> mailinglist_api.reportStatus({'landscape-developers':'failure'})
->>>>>>> 91a59c1f
+    Changes to this team's mailing list are currently being propagated.
+
+    >>> mailinglist_api.reportStatus({'landscape-developers' : 'failure'})
     True
 
     >>> browser.reload()
     >>> for msg in get_feedback_messages(browser):
     ...     print msg
-<<<<<<< HEAD
     This team's mailing list is in an inconsistent state because changes to
-    its configuration failed to propagate.
-
-(Now we have to maneuver the mailing list back into a consistent state
-for the next test. To do this we need to bypass the workflow which
-prevents much of anything from being done with a mailing list in a
-MOD_FAILED state.)
-
-=======
-    This mailing list is in an inconsistent state because changes to
     its configuration failed to propagate.
 
     # Now we have to maneuver the mailing list back into a consistent
     # state for the next test. To do this we need to bypass the
     # workflow which prevents much of anything from being done with a
     # mailing list in a MOD_FAILED state.
->>>>>>> 91a59c1f
     >>> from zope.security.proxy import removeSecurityProxy
     >>> no_security_list = removeSecurityProxy(mailing_list)
     >>> no_security_list.status = MailingListStatus.ACTIVE
     >>> no_security_list.syncUpdate()
     >>> browser.reload()
     >>> print get_feedback_messages(browser)
-<<<<<<< HEAD
-    []    
-=======
     []
-
->>>>>>> 91a59c1f
 
 == Hidden by config variable ==
 
@@ -506,13 +398,8 @@
       landscape-developers@lists.launchpad.net',
      '\xa0Each member individually',
      '\xa0Another e-mail address']
-<<<<<<< HEAD
-    >>> browser.getLink('Configure mailing list') is None
-    False
-=======
     >>> browser.getLink('Configure mailing list').url
     'http://launchpad.dev/~landscape-developers/+mailinglist'
->>>>>>> 91a59c1f
 
     >>> config.mailman.expose_hosted_mailing_lists = False
     >>> browser.reload()
@@ -532,10 +419,5 @@
       landscape-developers@lists.launchpad.net',
      '\xa0Each member individually',
      '\xa0Another e-mail address']
-<<<<<<< HEAD
-    >>> browser.getLink('Configure mailing list') is None
-    False
-=======
     >>> browser.getLink('Configure mailing list').url
-    'http://launchpad.dev/~landscape-developers/+mailinglist'
->>>>>>> 91a59c1f
+    'http://launchpad.dev/~landscape-developers/+mailinglist'