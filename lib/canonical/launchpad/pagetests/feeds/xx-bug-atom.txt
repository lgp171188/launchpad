= Atom Feeds =

Atom feeds produce XML not HTML.  Therefore we must parse the output as XML
using BeautifulStoneSoup instead of BSS or the helper functions.

    >>> from BeautifulSoup import BeautifulStoneSoup as BSS
    >>> from BeautifulSoup import SoupStrainer
<<<<<<< HEAD
    >>> from canonical.launchpad.ftests.feeds_helper import validate_feed
=======
    >>> from canonical.launchpad.ftests.feeds_helper import (
    ...     parse_entries, parse_ids, parse_links)
>>>>>>> 483509d3

Please note that when displaying the results of the feeds in a reader
the order of entries may not be the same as generated.  Some readers
will arrange the entries in a different sort order based on the update
time.


== Latest bugs for a product ==

This feed gets the latest bugs reported against a product. The feed
includes summary information about the bugs such as ID, title, author,
and a link to the bug itself. The alternate link for the feed points to
the bugs page for the product, while the alternate link for entries
point to the bugs themselves.

    >>> browser.open('http://feeds.launchpad.dev/jokosher/latest-bugs.atom')
    >>> validate_feed(browser.contents,
    ...              browser.headers['content-type'], browser.url)
    No Errors
    >>> BSS(browser.contents).title.contents
    [u'Bugs in Jokosher']
    >>> browser.url
    'http://feeds.launchpad.dev/jokosher/latest-bugs.atom'

    >>> soup = BSS(browser.contents, parseOnlyThese=SoupStrainer('id'))
    >>> print extract_text(soup.find('id'))
    tag:launchpad.net,2007-03-15:/bugs/jokosher
    >>> alternate_links = parse_links(browser.contents, 'alternate')
    >>> for link in alternate_links:
    ...     print link
    <link rel="alternate" href="http://bugs.launchpad.dev/jokosher" />
    <link rel="alternate" href="http://bugs.launchpad.dev/jokosher/+bug/12" />
    <link rel="alternate" href="http://bugs.launchpad.dev/jokosher/+bug/11" />

    >>> self_links = parse_links(browser.contents, 'self')
    >>> for link in self_links:
    ...     print link
    <link rel="self" href="http://feeds.launchpad.dev/jokosher/latest-bugs.atom" />

    >>> entries = parse_entries(browser.contents)
    >>> print len(entries)
    2
    >>> entry = entries[0]
    >>> print extract_text(entry.title)
    [12] Copy, Cut and Delete operations should work on selections
    >>> print extract_text(entry.author('name')[0])
    Foo Bar
    >>> print extract_text(entry.author('uri')[0])
    http://bugs.launchpad.dev/~name16
    >>> print extract_text(entry.id)
    tag:launchpad.net,2007-03-15:/+bug/12

    >>> entry = entries[1]
    >>> print extract_text(entry.title)
    [11] Make Jokosher use autoaudiosink
    >>> print extract_text(entry.author('name')[0])
    Foo Bar
    >>> print extract_text(entry.author('uri')[0])
    http://bugs.launchpad.dev/~name16
    >>> print extract_text(entry.id)
    tag:launchpad.net,2007-03-15:/+bug/11

The Atom feed must have the content-type of "application/atom+xml".

    >>> browser.headers['content-type']
    'application/atom+xml;charset=utf-8'

== Latest bugs for a project ==

This feed gets the latest bugs for a project, and has the same type of content
as the latest bugs feed for a product.

    >>> browser.open('http://feeds.launchpad.dev/mozilla/latest-bugs.atom')
    >>> validate_feed(browser.contents,
    ...              browser.headers['content-type'], browser.url)
    No Errors
    >>> BSS(browser.contents).title.contents
    [u'Bugs in the Mozilla Project']
    >>> browser.url
    'http://feeds.launchpad.dev/mozilla/latest-bugs.atom'

    >>> soup = BSS(browser.contents, parseOnlyThese=SoupStrainer('id'))
    >>> print extract_text(soup.find('id'))
    tag:launchpad.net,2004-09-24:/bugs/mozilla

    >>> self_links = parse_links(browser.contents, 'self')
    >>> for link in self_links:
    ...     print link
    <link rel="self" href="http://feeds.launchpad.dev/mozilla/latest-bugs.atom" />

    >>> entries = parse_entries(browser.contents)
    >>> print len(entries)
    5

    >>> entry = entries[0]
    >>> print extract_text(entry.title)
    [15] Nonsensical bugs are useless
    >>> print extract_text(entry.author('name')[0])
    Foo Bar
    >>> print extract_text(entry.author('uri')[0])
    http://bugs.launchpad.dev/~name16

    >>> entry = entries[1]
    >>> print extract_text(entry.title)
    [9] Thunderbird crashes
    >>> print extract_text(entry.author('name')[0])
    Foo Bar
    >>> print extract_text(entry.author('uri')[0])
    http://bugs.launchpad.dev/~name16

    >>> entry = entries[2]
    >>> print extract_text(entry.title)
    [5] Firefox install instructions should be complete
    >>> print extract_text(entry.author('name')[0])
    Sample Person
    >>> print extract_text(entry.author('uri')[0])
    http://bugs.launchpad.dev/~name12

== Latest bugs for a distro ==

This feed gets the latest bugs for a distribution, and has the same type
of content as the latest bugs feed for a product.

    >>> browser.open('http://feeds.launchpad.dev/ubuntu/latest-bugs.atom')
    >>> validate_feed(browser.contents,
    ...              browser.headers['content-type'], browser.url)
    No Errors
    >>> BSS(browser.contents).title.contents
    [u'Bugs in Ubuntu']
    >>> browser.url
    'http://feeds.launchpad.dev/ubuntu/latest-bugs.atom'

    >>> soup = BSS(browser.contents, parseOnlyThese=SoupStrainer('id'))
    >>> print extract_text(soup.find('id'))
    tag:launchpad.net,2006-10-16:/bugs/ubuntu

    >>> self_links = parse_links(browser.contents, 'self')
    >>> for link in self_links:
    ...     print link
    <link rel="self" href="http://feeds.launchpad.dev/ubuntu/latest-bugs.atom" />

    >>> entries = parse_entries(browser.contents)
    >>> print len(entries)
    4

    >>> entry = entries[1]
    >>> print extract_text(entry.title)
    [10] another test bug
    >>> print extract_text(entry.author('name')[0])
    Foo Bar
    >>> print extract_text(entry.author('uri')[0])
    http://bugs.launchpad.dev/~name16

== Latest bugs for a source package ==

This feed gets the latest bugs for a source package, and has the same
type of content as the latest bugs feed for a product.

    >>> browser.open(
    ...     'http://feeds.launchpad.dev/ubuntu/+source/thunderbird'
    ...     '/latest-bugs.atom')
    >>> validate_feed(browser.contents,
    ...              browser.headers['content-type'], browser.url)
    No Errors
    >>> BSS(browser.contents).title.contents
    [u'Bugs in thunderbird in ubuntu']
    >>> browser.url
    'http://feeds.launchpad.dev/ubuntu/+source/thunderbird/latest-bugs.atom'
    >>> soup = BSS(browser.contents, parseOnlyThese=SoupStrainer('id'))
    >>> print extract_text(soup.find('id'))
    tag:launchpad.net,2008:/bugs/ubuntu/+source/thunderbird
    >>> entries = parse_entries(browser.contents)
    >>> print len(entries)
    1
    >>> entry = entries[0]
    >>> print extract_text(entry.title)
    [9] Thunderbird crashes
    >>> print extract_text(entry.author('name')[0])
    Foo Bar
    >>> print extract_text(entry.author('uri')[0])
    http://bugs.launchpad.dev/~name16


== Latest bugs for a distroseries ==

This feed gets the latest bugs for a distribution series, and has the same
type of content as the latest bugs feed for a product.

    >>> browser.open(
    ...     'http://feeds.launchpad.dev/ubuntu/hoary/latest-bugs.atom')
    >>> validate_feed(browser.contents,
    ...              browser.headers['content-type'], browser.url)
    No Errors
    >>> BSS(browser.contents).title.contents
    [u'Bugs in Hoary']
    >>> browser.url
    'http://feeds.launchpad.dev/ubuntu/hoary/latest-bugs.atom'

    >>> soup = BSS(browser.contents, parseOnlyThese=SoupStrainer('id'))
    >>> print extract_text(soup.find('id'))
    tag:launchpad.net,2006-10-16:/bugs/ubuntu/hoary

    >>> self_links = parse_links(browser.contents, 'self')
    >>> for link in self_links:
    ...     print link
    <link rel="self" href="http://feeds.launchpad.dev/ubuntu/hoary/latest-bugs.atom" />

    >>> entries = parse_entries(browser.contents)
    >>> print len(entries)
    1

    >>> entry = entries[0]
    >>> print extract_text(entry.title)
    [2] Blackhole Trash folder
    >>> print extract_text(entry.author('name')[0])
    Sample Person
    >>> print extract_text(entry.author('uri')[0])
    http://bugs.launchpad.dev/~name12

== Latest bugs for a product series ==

This feed gets the latest bugs for a product series, and has the same
type of content as the latest bugs feed for a product.

    >>> browser.open(
    ...     'http://feeds.launchpad.dev/firefox/1.0/latest-bugs.atom')
    >>> validate_feed(browser.contents,
    ...              browser.headers['content-type'], browser.url)
    No Errors
    >>> BSS(browser.contents).title.contents
    [u'Bugs in 1.0']
    >>> browser.url
    'http://feeds.launchpad.dev/firefox/1.0/latest-bugs.atom'

    >>> soup = BSS(browser.contents, parseOnlyThese=SoupStrainer('id'))
    >>> print extract_text(soup.find('id'))
    tag:launchpad.net,2005-06-06:/bugs/firefox/1.0

    >>> self_links = parse_links(browser.contents, 'self')
    >>> for link in self_links:
    ...     print link
    <link rel="self" href="http://feeds.launchpad.dev/firefox/1.0/latest-bugs.atom" />

    >>> entries = parse_entries(browser.contents)
    >>> print len(entries)
    1

    >>> entry = entries[0]
    >>> print extract_text(entry.title)
    [5] Firefox install instructions should be complete
    >>> print extract_text(entry.author('name')[0])
    Sample Person
    >>> print extract_text(entry.author('uri')[0])
    http://bugs.launchpad.dev/~name12


== Latest bugs for a person ==

This feed gets the latest bugs for a person.

    >>> browser.open('http://feeds.launchpad.dev/~name16/latest-bugs.atom')
    >>> validate_feed(browser.contents,
    ...              browser.headers['content-type'], browser.url)
    No Errors
    >>> BSS(browser.contents).title.contents
    [u'Bugs for Foo Bar']
    >>> browser.url
    'http://feeds.launchpad.dev/~name16/latest-bugs.atom'

    >>> soup = BSS(browser.contents, parseOnlyThese=SoupStrainer('id'))
    >>> print extract_text(soup.find('id'))
    tag:launchpad.net,2005-06-06:/bugs/~name16

    >>> self_links = parse_links(browser.contents, 'self')
    >>> for link in self_links:
    ...     print link
    <link rel="self" href="http://feeds.launchpad.dev/~name16/latest-bugs.atom" />

    >>> entries = parse_entries(browser.contents)
    >>> print len(entries)
    7

    >>> entry = entries[0]
    >>> print extract_text(entry.title)
    [3] Bug Title Test
    >>> print extract_text(entry.author('name')[0])
    Foo Bar
    >>> print extract_text(entry.author('uri')[0])
    http://bugs.launchpad.dev/~name16

    >>> entry = entries[1]
    >>> print extract_text(entry.title)
    [15] Nonsensical bugs are useless
    >>> print extract_text(entry.author('name')[0])
    Foo Bar
    >>> print extract_text(entry.author('uri')[0])
    http://bugs.launchpad.dev/~name16


== Latest bugs for a team ==

This feed gets the latest bugs for a whole team.
First, make a team responsible for some bugs.

    >>> from canonical.launchpad.interfaces import IPersonSet
    >>> from zope.component import getUtility
    >>> from canonical.launchpad.ftests import login, logout
    >>> one_mem_browser = setupBrowser(
    ...    auth='Basic one-membership@test.com:test')
    >>> personset = getUtility(IPersonSet)

Subscribe simple-team to a number of bugs.

    >>> one_mem_browser.open('http://launchpad.dev/bugs/1')
    >>> one_mem_browser.getLink('Subscribe someone else').click()
    >>> one_mem_browser.getControl('Person').value = 'simple-team'
    >>> one_mem_browser.getControl('Add').click()

    >>> one_mem_browser.open('http://launchpad.dev/bugs/2')
    >>> one_mem_browser.getLink('Subscribe someone else').click()
    >>> one_mem_browser.getControl('Person').value = 'simple-team'
    >>> one_mem_browser.getControl('Add').click()

    >>> one_mem_browser.open('http://launchpad.dev/bugs/3')
    >>> one_mem_browser.getLink('Subscribe someone else').click()
    >>> one_mem_browser.getControl('Person').value = 'simple-team'
    >>> one_mem_browser.getControl('Add').click()


Now we can do a query on the lastest bugs for simple team and expect
some results.

    >>> browser.open(
    ...    'http://feeds.launchpad.dev/~simple-team/latest-bugs.atom')
    >>> validate_feed(browser.contents,
    ...              browser.headers['content-type'], browser.url)
    No Errors
    >>> BSS(browser.contents).title.contents
    [u'Bugs for Simple Team']

    >>> soup = BSS(browser.contents, parseOnlyThese=SoupStrainer('id'))
    >>> print extract_text(soup.find('id'))
    tag:launchpad.net,2007-02-21:/bugs/~simple-team

    >>> self_links = parse_links(browser.contents, 'self')
    >>> for link in self_links:
    ...     print link
    <link rel="self" href="http://feeds.launchpad.dev/~simple-team/latest-bugs.atom" />

    >>> entries = parse_entries(browser.contents)
    >>> print len(entries)
    3


== General bug search ==

This feed is the most useful of them all. Any bug search can be turned into
a feed.

    >>> import cgi
    >>> url = ("http://feeds.launchpad.dev/bugs/+bugs.atom?"
    ...        "field.searchtext=&search=Search+Bug+Reports&"
    ...        "field.scope=all&field.scope.target=")

The bug search feed is not enabled by default since it may represent a
performance problem in production.

    >>> from zope.security.interfaces import Unauthorized
    >>> from canonical.config import config
    >>> config.launchpad.is_bug_search_feed_active = False
    >>> try:
    ...     browser.open(url)
    ... except Unauthorized, info:
    ...     print Unauthorized, info
    zope.security.interfaces.Unauthorized Bug search feed deactivated

The bug search feed can be tested after setting is_bug_search_feed_active
to True.

    >>> config.launchpad.is_bug_search_feed_active = True
    >>> browser.open(url)
    >>> config.launchpad.is_bug_search_feed_active = False
    >>> BSS(browser.contents).title.contents
    [u'Bugs from custom search']

    >>> soup = BSS(browser.contents, parseOnlyThese=SoupStrainer('id'))
    >>> feed_id = extract_text(soup.find('id'))
    >>> print feed_id
    tag:launchpad.net,2008:/+bugs.atom?field.scope.target=&amp;field.scope=all&amp;field.searchtext=&amp;search=Search+Bug+Reports

    >>> print cgi.escape(browser.url)
    http://feeds.launchpad.dev/bugs/+bugs.atom?field.scope.target=&amp;field.scope=all&amp;field.searchtext=&amp;search=Search+Bug+Reports

    >>> self_links = parse_links(browser.contents, 'self')
    >>> for link in self_links:
    ...     print link
    <link rel="self" href="http://feeds.launchpad.dev/bugs/+bugs.atom?field.scope.target=&amp;field.scope=all&amp;field.searchtext=&amp;search=Search+Bug+Reports" />

    >>> entries = parse_entries(browser.contents)
    >>> print len(entries)
    10

    >>> entry = entries[0]
    >>> print extract_text(entry.title)
    [3] Bug Title Test
    >>> print extract_text(entry.author('name')[0])
    Foo Bar
    >>> print extract_text(entry.author('uri')[0])
    http://bugs.launchpad.dev/~name16

    >>> entry = entries[1]
    >>> print extract_text(entry.title)
    [15] Nonsensical bugs are useless
    >>> print extract_text(entry.author('name')[0])
    Foo Bar
    >>> print extract_text(entry.author('uri')[0])
    http://bugs.launchpad.dev/~name16


== Results for a single bug ==

This feed shows the status of a single bug.

    >>> browser.open('http://feeds.launchpad.dev/bugs/1/bug.atom')
    >>> validate_feed(browser.contents,
    ...              browser.headers['content-type'], browser.url)
    No Errors
    >>> BSS(browser.contents).title.contents
    [u'Bug 1']
    >>> entries = parse_entries(browser.contents)
    >>> print len(entries)
    1
    >>> entry = entries[0]
    >>> print extract_text(entry.title)
    [1] Firefox does not support SVG
    >>> self_links = parse_links(browser.contents, 'self')
    >>> for link in self_links:
    ...     print link
    <link rel="self" href="http://feeds.launchpad.dev/bugs/1/bug.atom" />

== Feeds Configuration Options ==

The max_bug_feed_cache_minutes configuration is provided to allow
overriding the Expires and Cache-Control headers so that the feeds
will be cached longer by browsers and the reverse-proxy in front
of the feeds servers.

    >>> from canonical.launchpad.feed.bug import BugsFeedBase
    >>> from canonical.lazr.feed.feed import FeedBase
    >>> from zope.app.datetimeutils import rfc1123_date
    >>> import time
    >>> old_time = time.time
    >>> time.time = lambda: 17
    >>> browser.open('http://feeds.launchpad.dev/bugs/1/bug.atom')
    >>> config.launchpad.max_bug_feed_cache_minutes
    30
    >>> browser.headers['Expires']
    'Thu, 01 Jan 1970 00:30:17 GMT'
    >>> browser.headers['Cache-Control']
    'max-age=1800'
    >>> time.time = old_time<|MERGE_RESOLUTION|>--- conflicted
+++ resolved
@@ -5,12 +5,8 @@
 
     >>> from BeautifulSoup import BeautifulStoneSoup as BSS
     >>> from BeautifulSoup import SoupStrainer
-<<<<<<< HEAD
-    >>> from canonical.launchpad.ftests.feeds_helper import validate_feed
-=======
     >>> from canonical.launchpad.ftests.feeds_helper import (
-    ...     parse_entries, parse_ids, parse_links)
->>>>>>> 483509d3
+    ...     parse_entries, parse_ids, parse_links, validate_feed)
 
 Please note that when displaying the results of the feeds in a reader
 the order of entries may not be the same as generated.  Some readers
