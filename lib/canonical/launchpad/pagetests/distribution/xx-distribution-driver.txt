--- conflicted
+++ resolved
@@ -27,13 +27,6 @@
 
 Sample Person is listed as the driver of the distribution.
 
-<<<<<<< HEAD
-  >>> for tag in find_tags_by_class(browser.contents, 'summary'):
-  ...     'Sample Person' in tag.find(
-  ...         text='Driver:').findNext('a').renderContents()
-  True
-=======
   >>> print extract_text(find_tag_by_id(browser.contents, 'table-details'))
   Driver: Sample Person
   ...
->>>>>>> d610333b
