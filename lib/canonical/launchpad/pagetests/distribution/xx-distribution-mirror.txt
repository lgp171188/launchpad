= Distribution mirrors =

First of all we'll create a new mirror for the Ubuntu distribution...

    >>> browser = setupBrowser(auth='Basic test@canonical.com:test')
    >>> browser.open('http://launchpad.dev/ubuntu/+newmirror')
    >>> http_url = 'http://my.mirror.com/pub'
    >>> browser.getControl('Description').value = 'My own mirror'
    >>> browser.getControl('Link Speed').displayValue = ['1 Mbps']
    >>> browser.getControl('Location').displayValue =  ['Antarctica']
    >>> browser.getControl('Content').displayValue = ['Archive']
    >>> browser.getControl('HTTP URL').value = http_url
    >>> browser.getControl('Create Mirror').click()
 
    >>> browser.url
    'http://launchpad.dev/ubuntu/+mirror/my.mirror.com-archive'
    >>> print extract_text(find_tag_by_id(browser.contents, 'mirror-details'))
    Speed: 1 Mbps
    Country: Antarctica
    Content: Archive

Note that even though the http_url we used didn't contain a trailing slash,
the value stored in our database will contain it.
 
    >>> browser.getLink('Change details').click()
    >>> http_url + "/" == browser.getControl('HTTP URL').value
    True
 
It's possible to change the auto-generated mirror name, if we want, but
the name is unique, and so we can't use a name that is already in use by
another mirror.
 
    >>> browser.url
    'http://launchpad.dev/ubuntu/+mirror/my.mirror.com-archive/+edit'
    >>> browser.getControl(name='field.name').value = 'archive-mirror'
    >>> browser.getControl('Save').click()
 
    >>> message = "is already in use by another distribution mirror."
    >>> message in browser.contents
    True

Starting again from the mirror's page, we can also change the mirror's URLs:

    >>> browser.open(
    ...     'http://launchpad.dev/ubuntu/+mirror/my.mirror.com-archive')
    >>> browser.getLink('Change details').click()
    >>> browser.url
    'http://launchpad.dev/ubuntu/+mirror/my.mirror.com-archive/+edit'
    
    >>> browser.getControl('HTTP URL').value = 'http://foo.bar/baz'
    >>> browser.getControl('FTP URL').value = 'ftp://foo.bar/baz'
    >>> browser.getControl('Rsync URL').value = 'rsync://foo.bar/baz'
    >>> browser.getControl('Save').click()

    >>> browser.url
    'http://launchpad.dev/ubuntu/+mirror/my.mirror.com-archive'

    >>> print extract_text(find_tag_by_id(browser.contents, 'mirror-urls'))
    Web: http://foo.bar/baz/
    FTP: ftp://foo.bar/baz/
    Rsync: rsync://foo.bar/baz/

The mirror can't be probed before it's marked as official by one of the
distribution owners.

    >>> browser.open(
    ...     'http://launchpad.dev/ubuntu/+mirror/my.mirror.com-archive/')
    >>> print extract_text(find_tag_by_id(browser.contents, 'last-probe'))
    Last probe
    This mirror is an unofficial Ubuntu Linux mirror, and will not be
    verified.

To make a mirror official, one has to go to the +mark-official page, which
is accessible only to mirror admins of that distribution and the
distribution owner.

    >>> browser.open(
    ...     'http://launchpad.dev/ubuntu/+mirror/my.mirror.com-archive/'
    ...     '+mark-official')
    Traceback (most recent call last):
    ...
    Unauthorized...

Now one of the mirror administrators goes and make this an official mirror,
leaving a comment on the whiteboard (which is visible to mirror admins and to
the mirror owner, but can only be edited by mirror admins).
<<<<<<< HEAD

    # XXX: matsubara 2006-05-18 bug=45226:
    # We need to reset the Browser object to reset the headers.
    >>> from zope.testbrowser.testing import Browser
    >>> karl_browser = Browser()
    >>> karl_browser.handleErrors = False
    
    >>> karl_browser.addHeader(
    ...     'Authorization', 'Basic karl@canonical.com:test')
=======
 
    >>> karl_browser = setupBrowser(
    ...     auth='Basic karl@canonical.com:test')
>>>>>>> 8c103551
    >>> karl_browser.open(
    ...     'http://launchpad.dev/ubuntu/+mirror/my.mirror.com-archive')
    >>> karl_browser.getLink('Mark as official').click()
    
    >>> official_approved = karl_browser.getControl(
    ...     'This is one of the official mirrors of this distribution')
    >>> official_approved.selected = True
    >>> karl_browser.getControl('Whiteboard').value = 'This is a good mirror'
    >>> karl_browser.getControl('Save').click()
    
    >>> karl_browser.url
    'http://launchpad.dev/ubuntu/+mirror/my.mirror.com-archive'
    >>> print extract_text(find_tag_by_id(karl_browser.contents, 'whiteboard'))
    This is a good mirror
    >>> print extract_text(find_tag_by_id(karl_browser.contents, 'status'))
    Official Ubuntu Linux Mirror registered by Sample Person ...

The whiteboard can also be seen by the mirror owner, but not by anybody
else.

    >>> browser = setupBrowser(auth='Basic test@canonical.com:test')
    >>> browser.open(
    ...     'http://launchpad.dev/ubuntu/+mirror/my.mirror.com-archive')
    >>> print extract_text(find_tag_by_id(browser.contents, 'whiteboard'))
    This is a good mirror

    >>> anon_browser.open(
    ...     'http://launchpad.dev/ubuntu/+mirror/my.mirror.com-archive')
    >>> print find_tag_by_id(anon_browser.contents, 'whiteboard')
    None

== Deleting mirrors ==

If a mirror has never been probed we can be sure that it was never marked as
an official one and thus it can be deleted by the mirror admins.

    >>> karl_browser.open(
    ...     'http://launchpad.dev/ubuntu/+mirror/my.mirror.com-archive')
    >>> karl_browser.getLink('Delete this mirror').click()
    >>> karl_browser.url
    'http://launchpad.dev/ubuntu/+mirror/my.mirror.com-archive/+delete'
    >>> karl_browser.getControl('Delete Mirror').click()
    >>> karl_browser.url
    'http://launchpad.dev/ubuntu'
    >>> for tag in find_tags_by_class(
    ...         karl_browser.contents, 'informational message'):
    ...     print tag.renderContents()
    Mirror My.mirror.com-archive has been deleted.

For mirrors that have been probed, though, there's no menu option to delete
it and the +delete page will only explain why it can't be deleted.

    >>> karl_browser.open(
    ...     'http://launchpad.dev/ubuntu/+mirror/archive-mirror2')
    >>> print extract_text(find_tag_by_id(karl_browser.contents, 'last-probe'))
    Last probe
    This mirror was last verified ...
    >>> karl_browser.getLink('Delete this mirror')
    Traceback (most recent call last):
    ...
    LinkNotFoundError
    >>> karl_browser.open(
    ...     'http://launchpad.dev/ubuntu/+mirror/archive-mirror2/+delete')
    >>> print extract_text(find_tag_by_id(
    ...     karl_browser.contents, 'maincontent'))
    This mirror can't be deleted because it has been probed already.

Also, the page in which a mirror can be deleted is only accessible to mirror
admins --not even the mirror owner can see it.

    >>> browser = setupBrowser(auth='Basic test@canonical.com:test')
    >>> browser.open(
    ...     'http://launchpad.dev/ubuntu/+mirror/archive-mirror2/+delete')
    Traceback (most recent call last):
    ...
    Unauthorized:...

== Error checking ==

When creating a new mirror, at least an HTTP or FTP URL must be given.

<<<<<<< HEAD
    # XXX: matsubara 2006-05-18 bug=45226:
    # We need to reset the Browser object to reset the headers.
    >>> browser = Browser()
    >>> browser.handleErrors = False
    >>> browser.addHeader('Authorization', 'Basic test@canonical.com:test')

=======
    >>> browser = setupBrowser(auth='Basic test@canonical.com:test')
>>>>>>> 8c103551
    >>> browser.open('http://launchpad.dev/ubuntu/+newmirror')
    >>> browser.getControl('Link Speed').displayValue = ['1 Mbps']
    >>> browser.getControl('Location').displayValue =  ['Antarctica']
    >>> browser.getControl('Content').displayValue = ['Archive']
    >>> browser.getControl('Create Mirror').click()
    
    >>> for tag in find_tags_by_class(browser.contents, 'error message'):
    ...     print tag.renderContents()
    There is 1 error.
    A mirror must have at least an HTTP or FTP URL.

If we try to register the mirror using the same HTTP URL of a existing one,
we should also get a nice error message. (Even if we forget to add the
trailing slash in the new URL by mistake)

    >>> http_url = 'http://localhost:11375/invalid-mirror'
    >>> browser.getControl('HTTP URL').value = http_url
    >>> browser.getControl('Create Mirror').click()
    
    >>> for tag in find_tags_by_class(browser.contents, 'message'):
    ...     print tag.renderContents()
    There is 1 error.
    The distribution mirror ... is already registered with this URL.

We'll have to add some URLs to sample data to test the validator for FTP and
Rsync URLs.

    >>> from zope.component import getUtility
    >>> from canonical.database.sqlbase import flush_database_updates
    >>> from canonical.launchpad.interfaces import IDistributionMirrorSet
    >>> from canonical.launchpad.ftests import login, logout
    >>> login("mark@hbd.com")
    >>> mirrorset = getUtility(IDistributionMirrorSet)
    >>> example_mirror = mirrorset.getByName('invalid-mirror')
    >>> ftp_url = 'ftp://localhost:11375/invalid-mirror'
    >>> example_mirror.ftp_base_url = ftp_url
    >>> rsync_url = 'rsync://localhost:11375/invalid-mirror'
    >>> example_mirror.rsync_base_url = rsync_url
    >>> flush_database_updates()
    >>> logout()

And now we test the validator for the FTP URL

    >>> browser.getControl('FTP URL').value = ftp_url
    >>> browser.getControl('Create Mirror').click()
    
    >>> for tag in find_tags_by_class(browser.contents, 'message'):
    ...     print tag.renderContents()
    There is 1 error.
    The distribution mirror ... is already registered with this URL.

And for the Rsync URL

    >>> browser.getControl('Rsync URL').value = rsync_url
    >>> browser.getControl('Create Mirror').click()
    
    >>> for tag in find_tags_by_class(browser.contents, 'message'):
    ...     print tag.renderContents()
    There is 1 error.
    The distribution mirror ... is already registered with this URL.

Note also that neither query strings nor fragments are allowed in the URLs.

    >>> browser.getControl('HTTP URL').value = 'http://foo.bar/baz#someid'
    >>> browser.getControl('Create Mirror').click()
    >>> for tag in find_tags_by_class(browser.contents, 'message'):
    ...     print tag.renderContents()
    There is 1 error.
    URIs with fragment identifiers are not allowed.
    
    >>> browser.getControl('HTTP URL').value = 'http://foo.bar/baz?q=string'
    >>> browser.getControl('Create Mirror').click()
    >>> for tag in find_tags_by_class(browser.contents, 'message'):
    ...     print tag.renderContents()
    There is 1 error.
    URIs with query strings are not allowed.
 <|MERGE_RESOLUTION|>--- conflicted
+++ resolved
@@ -84,21 +84,9 @@
 Now one of the mirror administrators goes and make this an official mirror,
 leaving a comment on the whiteboard (which is visible to mirror admins and to
 the mirror owner, but can only be edited by mirror admins).
-<<<<<<< HEAD
-
-    # XXX: matsubara 2006-05-18 bug=45226:
-    # We need to reset the Browser object to reset the headers.
-    >>> from zope.testbrowser.testing import Browser
-    >>> karl_browser = Browser()
-    >>> karl_browser.handleErrors = False
-    
-    >>> karl_browser.addHeader(
-    ...     'Authorization', 'Basic karl@canonical.com:test')
-=======
  
     >>> karl_browser = setupBrowser(
     ...     auth='Basic karl@canonical.com:test')
->>>>>>> 8c103551
     >>> karl_browser.open(
     ...     'http://launchpad.dev/ubuntu/+mirror/my.mirror.com-archive')
     >>> karl_browser.getLink('Mark as official').click()
@@ -180,16 +168,7 @@
 
 When creating a new mirror, at least an HTTP or FTP URL must be given.
 
-<<<<<<< HEAD
-    # XXX: matsubara 2006-05-18 bug=45226:
-    # We need to reset the Browser object to reset the headers.
-    >>> browser = Browser()
-    >>> browser.handleErrors = False
-    >>> browser.addHeader('Authorization', 'Basic test@canonical.com:test')
-
-=======
-    >>> browser = setupBrowser(auth='Basic test@canonical.com:test')
->>>>>>> 8c103551
+    >>> browser = setupBrowser(auth='Basic test@canonical.com:test')
     >>> browser.open('http://launchpad.dev/ubuntu/+newmirror')
     >>> browser.getControl('Link Speed').displayValue = ['1 Mbps']
     >>> browser.getControl('Location').displayValue =  ['Antarctica']
