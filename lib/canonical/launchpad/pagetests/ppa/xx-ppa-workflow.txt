--- conflicted
+++ resolved
@@ -16,24 +16,14 @@
    Personal package archives
    PPA for Celso Providelo
 
-<<<<<<< HEAD
-Since Celso's PPA is already activated in sampledata, there is a link
-in the body page that takes him to his archive.
-=======
-Since cprov's PPA is already activated in sampledata, one can click
-its title in the 'Personal Package Archives' section.
->>>>>>> d37bcd9f
-
-    >>> cprov_browser = setupBrowser(
-    ...     auth="Basic celso.providelo@canonical.com:cprov")
-    >>> cprov_browser.open("http://launchpad.dev/~cprov")
-
-    >>> cprov_browser.getLink("PPA for Celso Providelo").click()
-
-    >>> print cprov_browser.title
+There is a link in the body page pointing to Celso's PPA.
+
+    >>> anon_browser.getLink("PPA for Celso Providelo").click()
+
+    >>> print anon_browser.title
     PPA for Celso Providelo
 
-On the other hand Sample Person hasn't activated his PPA yet, so he
+On the other hand, Sample Person hasn't activated his PPA yet, so he
 can quickly activate one via the link in his PPA section.
 
     >>> sample_browser = setupBrowser(auth="Basic test@canonical.com:test")
@@ -143,6 +133,8 @@
 Similarly to the user PPAs activation, team PPAs can be activated by
 anyone with 'launchpad.Edit' permission in the team in question:
 
+    >>> cprov_browser = setupBrowser(
+    ...     auth="Basic celso.providelo@canonical.com:cprov")
     >>> cprov_browser.open("http://launchpad.dev/~landscape-developers")
 
     >>> print_tag_with_id(cprov_browser.contents, 'ppas')
