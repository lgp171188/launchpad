--- conflicted
+++ resolved
@@ -203,20 +203,14 @@
     drivers_collection_link: u'http://.../beta/firefox/1.0/drivers'
     milestones_collection_link: u'http://.../beta/firefox/1.0/milestones'
     name: u'1.0'
-<<<<<<< HEAD
+    owner_link: u'http://.../beta/~name12'
     project_link: u'http://.../firefox'
+    releases_collection_link: u'http://.../beta/firefox/1.0/releases'
     resource_type_link: u'...'
     self_link: u'http://.../firefox/1.0'
-=======
-    owner_link: u'http://.../beta/~name12'
-    project_link: u'http://.../beta/firefox'
-    releases_collection_link: u'http://.../beta/firefox/1.0/releases'
-    resource_type_link: u'...'
-    self_link: u'http://.../beta/firefox/1.0'
     status: u'Active Development'
     summary: u'The 1.0 branch of the Mozilla web browser...'
     title: u'Mozilla Firefox Series: 1.0'
->>>>>>> 23bef23b
 
 
 == Project release entry ==
@@ -244,13 +238,9 @@
     is_visible: True
     name: u'1.0'
     resource_type_link: u'...'
-<<<<<<< HEAD
     self_link: u'http://.../firefox/+milestone/1.0'
     target_link: u'http://.../firefox'
     title: u'Milestone 1.0 for Mozilla Firefox'
-=======
-    self_link: u'http://.../beta/firefox/+milestone/1.0'
-    target_link: u'http://.../beta/firefox'
 
 
 == ProductRelease entries ==
@@ -264,5 +254,4 @@
     total_size: 1
     >>> entries = releases['entries']
     >>> len(entries) == releases['total_size']
-    True
->>>>>>> 23bef23b
+    True