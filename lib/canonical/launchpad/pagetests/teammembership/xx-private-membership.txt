--- conflicted
+++ resolved
@@ -278,10 +278,7 @@
     >>> admin_browser.url
     'http://launchpad.dev/ubuntu/+bugcontact'
     >>> get_feedback_messages(admin_browser.contents)
-<<<<<<< HEAD
     [...You must choose a valid person or team to be the bug supervisor...
-=======
-    [...You must choose a valid person or team to be the bug contact...
 
 
 == Edit the team's visibility ==
@@ -377,5 +374,4 @@
     ...     print message
     There is 1 error.
     This team cannot be made private since it is referenced by a
-    bugsubscription and an answercontact.
->>>>>>> 399c9e5d
+    bugsubscription and an answercontact.