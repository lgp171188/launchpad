= Teams with Private Membership =

If a team's visibility attribute is set to Private Membership, only
Launchpad admins and members of that team can see the membership.

Create a test team with private membership and a test member. Even
though no-priv is a proposed member by requesting to join this moderated
team, he still does not get access to the membership list.

    >>> def print_members(contents, type):
    ...     """Extract members of a team from the html output."""
    ...     table = find_tag_by_id(contents, type)
    ...     for link in table.findAll('a'):
    ...         if link.renderContents() != 'Edit' and not link.find('img'):
    ...             print link.renderContents()


== Membership Page ==

A team member should be able to view the +members page.

    >>> browser = setupBrowser(auth='Basic member@canonical.com:test')
    >>> browser.open('http://launchpad.dev/~myteam/+members')
    >>> print_members(browser.contents, 'activemembers')
    Gold Member
    Owner
    >>> print_members(browser.contents, 'proposedmembers')
    No Privileges Person


== Team Page ==

A team member will be able to see these parts of the team page.

    >>> browser.open('http://launchpad.dev/~myteam')
    >>> find_tag_by_id(browser.contents, 'recently-approved')
    <...<a href="/~member">Gold Member (member)</a>...


    >>> find_tag_by_id(browser.contents, 'recently-applied')
    <...<a href="/~no-priv">No Privileges Person (no-priv)</a>...

    >>> find_tag_by_id(browser.contents, 'membership-summary')
    <...2 active members...1 proposed members...


== Team Participation ==

The person overview page and the +assignedbugs page show which teams that
person participates in. Although, it would be time consuming to gather the
entire team membership by viewing all the members' person pages, we don't
want to leak this information, so MyTeam won't show up on the person
overview page or the +assignedbugs page because it has a private membership.

    >>> user_browser.open('http://launchpad.dev/~owner')
    >>> div = find_tag_by_id(user_browser.contents, 'participation')
    >>> a_tags = div.findAll('a')
    >>> for a_tag in a_tags:
    ...     print a_tag.contents
    [u'Other Team']

    >>> user_browser.open('http://launchpad.dev/~owner/+assignedbugs')
    >>> div = find_tag_by_id(user_browser.contents,
    ...                      'portlet-team-assigned-bugs')
    >>> a_tags = div.findAll('a')
    >>> for a_tag in a_tags:
    ...     print a_tag.contents
    [u'Other Team']

    >>> user_browser.open('http://launchpad.dev/~owner/+teamhierarchy')
    >>> div = find_tag_by_id(user_browser.contents, 'superteams')
    >>> a_tags = div.findAll('a')
    >>> for a_tag in a_tags:
    ...     print extract_text(a_tag)
    Other Team

A member of a team with private membership (MyTeam) can see that team
on other members' overview or +assignedbugs pages.

    >>> browser.open('http://launchpad.dev/~owner')
    >>> div = find_tag_by_id(browser.contents, 'participation')
    >>> a_tags = div.findAll('a')
    >>> for a_tag in a_tags:
    ...     print a_tag.contents
    [u'Other Team']
    [u'My Team']

    >>> browser.open('http://launchpad.dev/~owner/+assignedbugs')
    >>> div = find_tag_by_id(browser.contents,
    ...                      'portlet-team-assigned-bugs')
    >>> a_tags = div.findAll('a')
    >>> for a_tag in a_tags:
    ...     print a_tag.contents
    [u'My Team']
    [u'Other Team']

    >>> browser.open('http://launchpad.dev/~owner/+teamhierarchy')
    >>> div = find_tag_by_id(browser.contents, 'superteams')
    >>> a_tags = div.findAll('a')
    >>> for a_tag in a_tags:
    ...     print extract_text(a_tag)
    My Team
    Other Team


== Teams with Icons ==

The person page also shows a list of icons for all the teams that
person participates in, if the team has a custom icon. Only team
members should be able to see their team's icon in this list.

First, we will add a custom icon to two teams.

    >>> from canonical.launchpad.ftests import set_branding
    >>> admin_browser = setupBrowser(auth='Basic mark@hbd.com:test')
    >>> admin_browser.open('http://launchpad.dev/~myteam/+branding')
    >>> set_branding(admin_browser)
    >>> admin_browser.getControl('Change Branding').click()

    >>> admin_browser.open('http://launchpad.dev/~otherteam/+branding')
    >>> set_branding(admin_browser)
    >>> admin_browser.getControl('Change Branding').click()

The user which is not on myteam will only see otherteam listed.

    >>> user_browser.open('http://launchpad.dev/~owner')
    >>> div = find_tag_by_id(user_browser.contents, 'teams_with_icons')
    >>> for a_tag in div.findAll('a'):
    ...     print a_tag['href']
    /~otherteam


Another team member will see both the icons (otherteam and myteam).

    >>> browser.open('http://launchpad.dev/~owner')
    >>> div = find_tag_by_id(browser.contents, 'teams_with_icons')
    >>> for a_tag in div.findAll('a'):
    ...     print a_tag['href']
    /~myteam
    /~otherteam


== Restrict Answer Contact ==

To prevent leaking information about a team's private membership,
no user can add that team as an answer contact for a project.

Even the owner of the team with private membership should not see
MyTeam as an option in the +answer-contact form.

    >>> owner_browser = setupBrowser(auth='Basic owner@canonical.com:test')
    >>> owner_browser.open(
    ...     'http://answers.launchpad.dev/ubuntu/+answer-contact')
    >>> team_div = find_tag_by_id(owner_browser.contents,
    ...                            'answer-contact-teams')
    >>> for label in team_div.findAll('label'):
    ...     print label.contents[1]
    &nbsp;Other Team


== Restrict Mentorship ==

To prevent leaking information about a team's private membership,
no user can select that team when offering mentorship for a bug
or a blueprint.

Even the owner of the team with private membership should not see
MyTeam as an option in the +mentor form.

    >>> owner_browser.open(
    ...     'http://answers.launchpad.dev/firefox/+bug/1/+mentor')
    >>> team_select = find_tag_by_id(owner_browser.contents, 'field.team')
    >>> for option in team_select.findAll('option'):
    ...     print option['value']
    otherteam


== Preventing Private Team Information Leakage ==

To prevent leaking information about a team's private membership,
no user can add that team as a member of a public team.

    >>> admin_browser.open('http://launchpad.dev/~simple-team/+addmember')
    >>> admin_browser.getControl('New member').value = 'myteam'
    >>> admin_browser.getControl('Add Member').click()
    >>> admin_browser.url
    'http://launchpad.dev/%7Esimple-team/+addmember'
    >>> get_feedback_messages(admin_browser.contents)
    [...Constraint not satisfied...

<<<<<<< HEAD

=======
Anonymous users cannot even know that the private membership team even
exists.

    >>> anon_browser.open('http://launchpad.dev/~myteam')
    Traceback (most recent call last):
    ...
    NotFound: Object: <...>, name: u'~myteam'

Similarly, non-team members cannot even know that the private team exists.

    >>> user_browser = setupBrowser(auth='Basic no-priv@canonical.com:test')
    >>> user_browser.open('http://launchpad.dev/~myteam/+members')
    Traceback (most recent call last):
    ...
    NotFound: Object: <...>, name: u'~myteam'
>>>>>>> c55342e7


== Restrict Subscribing to Bugs ==

To prevent leaking information about a team's private membership,
no user can subscribe that team to a bug.

    >>> admin_browser.open(
    ...     'http://bugs.launchpad.dev/firefox/+bug/1/+addsubscriber')
    >>> admin_browser.getControl('Person').value = 'myteam'
    >>> admin_browser.getControl('Add').click()
    >>> admin_browser.url
    'http://bugs.launchpad.dev/firefox/+bug/1/+addsubscriber'
    >>> get_feedback_messages(admin_browser.contents)
    [...Constraint not satisfied...


== Restrict Subscribing to Blueprints ==

To prevent leaking information about a team's private membership,
no user can subscribe that team to a blueprint.

    >>> admin_browser.open('http://blueprints.launchpad.dev'
    ...                    '/firefox/+spec/canvas/+addsubscriber')
    >>> admin_browser.getControl('Subscriber').value = 'myteam'
    >>> admin_browser.getControl('Continue').click()
    >>> admin_browser.url
    'http://blueprints.launchpad.dev/firefox/+spec/canvas/+addsubscriber'
    >>> get_feedback_messages(admin_browser.contents)
    [...Constraint not satisfied...


== Restrict Appointing a Translator ==

To prevent leaking information about a team's private membership,
no user can specify that team as a translator.

    >>> admin_browser.open('http://translations.launchpad.dev'
    ...                    '/+groups/testing-translation-team/+appoint')
    >>> admin_browser.getControl('Language').value = ['de']
    >>> admin_browser.getControl('Translator').value = 'myteam'
    >>> admin_browser.getControl('Add').click()
    >>> admin_browser.url
    'http://translations.launchpad.dev/+groups/testing-translation-team/+appoint'
    >>> get_feedback_messages(admin_browser.contents)
    [...Constraint not satisfied...


== Restrict Project Owner ==

To prevent leaking information about a team's private membership,
no user can set that team as the owner/maintainer of a project.

    >>> admin_browser.open('http://launchpad.dev/mozilla/+reassign')
    >>> admin_browser.getControl(name='field.owner').value = 'myteam'
    >>> admin_browser.getControl('Change maintainer').click()
    >>> admin_browser.url
    'http://launchpad.dev/mozilla/+reassign'
    >>> get_feedback_messages(admin_browser.contents)
    [...The person/team named 'myteam' is not a valid owner for...


== Restrict Product Maintainer ==

To prevent leaking information about a team's private membership,
no user can set that team as the maintainer of a product.

    >>> admin_browser.open('http://launchpad.dev/jokosher/+edit-people')
    >>> admin_browser.getControl(name='field.owner').value = 'myteam'
    >>> admin_browser.getControl('Save changes').click()
    >>> admin_browser.url
    'http://launchpad.dev/jokosher/+edit-people'
    >>> get_feedback_messages(admin_browser.contents)
    [u'There is 1 error.', u'Constraint not satisfied']


== Restrict Product Bug Supervisor ==

To prevent leaking information about a team's private membership,
no user can set that team as the bug supervisor of a product.

    >>> admin_browser.open('http://launchpad.dev/jokosher/+bugsupervisor')
    >>> admin_browser.getControl(name='field.bug_supervisor').value = 'myteam'
    >>> admin_browser.getControl('Change').click()
    >>> admin_browser.url
    'http://launchpad.dev/jokosher/+bugsupervisor'
    >>> get_feedback_messages(admin_browser.contents)
    [...You must choose a valid person or team to be the bug supervisor for...


== Restrict Distro Registrant ==

To prevent leaking information about a team's private membership,
no user can set that team as the registrant of a distribution.

    >>> admin_browser.open('http://launchpad.dev/ubuntu/+reassign')
    >>> admin_browser.getControl(name='field.owner').value = 'myteam'
    >>> admin_browser.getControl('Change owner').click()
    >>> admin_browser.url
    'http://launchpad.dev/ubuntu/+reassign'
    >>> get_feedback_messages(admin_browser.contents)
    [...The person/team named 'myteam' is not a valid owner for...


== Restrict Distro Bug Supervisor ==

To prevent leaking information about a team's private membership,
no user can set that team as the bug supervisor of a distribution.

    >>> admin_browser.open('http://launchpad.dev/ubuntu/+bugsupervisor')
    >>> admin_browser.getControl(name='field.bug_supervisor').value = 'myteam'
    >>> admin_browser.getControl('Change').click()
    >>> admin_browser.url
    'http://launchpad.dev/ubuntu/+bugsupervisor'
    >>> get_feedback_messages(admin_browser.contents)
    [...You must choose a valid person or team to be the bug supervisor...


== Edit the team's visibility ==

A team cannot have its visibility set to private-membership unless the
subscription policy is also set to restricted.

    >>> admin_browser = setupBrowser(auth='Basic mark@hbd.com:test')
    >>> admin_browser.open('http://launchpad.dev/~otherteam/+edit')
    >>> admin_browser.getControl(name='field.subscriptionpolicy').value = [
    ...     'OPEN']
    >>> admin_browser.getControl('Visibility').value = [
    ...     'PRIVATE_MEMBERSHIP']
    >>> admin_browser.getControl('Save').click()
    >>> for message in get_feedback_messages(admin_browser.contents):
    ...     print message
    There is 1 error.
    Private teams must have a Restricted subscription policy.

    >>> admin_browser.getControl(name='field.subscriptionpolicy').value = [
    ...     'MODERATED']
    >>> admin_browser.getControl('Save').click()
    >>> for message in get_feedback_messages(admin_browser.contents):
    ...     print message
    There is 1 error.
    Private teams must have a Restricted subscription policy.

    >>> admin_browser.getControl(name='field.subscriptionpolicy').value = [
    ...     'RESTRICTED']
    >>> admin_browser.getControl('Save').click()
    >>> for message in get_feedback_messages(admin_browser.contents):
    ...     print message
    >>> admin_browser.url
    'http://launchpad.dev/~otherteam'

Only Launchpad admins can set the visibility. Even the team owner can't do it.

    >>> owner_browser.open('http://launchpad.dev/~otherteam/+edit')
    >>> owner_browser.getControl('Visibility').value = [
    ...     'PRIVATE_MEMBERSHIP']
    Traceback (most recent call last):
    ...
    LookupError: label 'Visibility'

The team owner also cannot set the subscription policy away from
restricted, if the visibility is private-membership.

    >>> owner_browser.getControl(name='field.subscriptionpolicy').value = [
    ...     'MODERATED']
    >>> owner_browser.getControl('Save').click()
    >>> for message in get_feedback_messages(owner_browser.contents):
    ...     print message
    There is 1 error.
    Private teams must have a Restricted subscription policy.

A team cannot have its visibility set to private-membership if it is connected
to other objects which might allow users to infer the membership.

First, subscribe the team to a bug.

    >>> admin_browser.open('http://launchpad.dev/~otherteam/+edit')
    >>> admin_browser.getControl('Visibility').value = [
    ...     'PUBLIC']
    >>> admin_browser.getControl('Save').click()
    >>> admin_browser.open(
    ...     'http://bugs.launchpad.dev/redfish/+bug/15/+addsubscriber')
    >>> admin_browser.getControl('Person').value = 'otherteam'
    >>> admin_browser.getControl('Add').click()
    >>> for message in get_feedback_messages(admin_browser.contents):
    ...     print message
    Other Team team has been subscribed to this bug.

Second, ask a question.

    >>> owner_browser.open(
    ...     'http://launchpad.dev/firefox/+answer-contact')
    >>> owner_browser.getControl("Other Team").selected = True
    >>> owner_browser.getControl('Continue').click()
    >>> for message in get_feedback_messages(owner_browser.contents):
    ...     print message
    English was added to Other Team's preferred languages.
    Other Team has been added as an answer contact for Mozilla Firefox.

Finally, change the visibility to Private Membership which will fail.

    >>> admin_browser.open('http://launchpad.dev/~otherteam/+edit')
    >>> admin_browser.getControl(name='field.subscriptionpolicy').value = [
    ...     'RESTRICTED']
    >>> admin_browser.getControl('Visibility').value = [
    ...     'PRIVATE_MEMBERSHIP']
    >>> admin_browser.getControl('Save').click()
    >>> for message in get_feedback_messages(admin_browser.contents):
    ...     print message
    There is 1 error.
    This team cannot be made private since it is referenced by a
    bugsubscription and an answercontact.<|MERGE_RESOLUTION|>--- conflicted
+++ resolved
@@ -188,9 +188,6 @@
     >>> get_feedback_messages(admin_browser.contents)
     [...Constraint not satisfied...
 
-<<<<<<< HEAD
-
-=======
 Anonymous users cannot even know that the private membership team even
 exists.
 
@@ -206,7 +203,6 @@
     Traceback (most recent call last):
     ...
     NotFound: Object: <...>, name: u'~myteam'
->>>>>>> c55342e7
 
 
 == Restrict Subscribing to Bugs ==
