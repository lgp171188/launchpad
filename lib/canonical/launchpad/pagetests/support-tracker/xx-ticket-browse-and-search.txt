= Browsing and Searching Questions =

This story describes some common use cases about using the browsing and
searching features of the Answer Tracker.

== When Nobody Uses the Answer Tracker ==

Average Joe has recently installed Kubuntu. He has a problem with his
system and goes to the Kubuntu's support page in Launchpad to see if
somebody had a similar problem.

    >>> browser.open('http://launchpad.dev/kubuntu')
    >>> browser.getLink('Answers').click()

He discovers that there are no questions on the Kubuntu Answers page:

    >>> print browser.title
    Questions for Kubuntu

    >>> from BeautifulSoup import BeautifulSoup
    >>> print find_main_content(browser.contents).first('p').renderContents()
    There are no questions for Kubuntu with the requested statuses.

== Browsing Questions ==

He realises that support for Kubuntu is probably going on in the Ubuntu
Answers page and goes there to check.

    >>> browser.open('http://launchpad.dev/ubuntu/+tickets')
    >>> browser.title
    'Questions for Ubuntu'

He sees a listing of the current questions posted on Ubuntu:

    >>> soup = BeautifulSoup(browser.contents)
    >>> for ticket in soup.fetch('td', 'ticket'):
    ...     print ticket.first('a').renderContents()
    Continue playing after shutdown
    Play DVDs in Totem
    mailto: problem in webpage
    Installation of Java Runtime Environment for Mozilla
    Slow system

None of the listed question titles quite match his problem. He sees that
there is another page of questions, so he goes to the next page of
results. There, he finds only one other question:

    >>> browser.getLink('Next').click()
    >>> browser.title
    'Questions for Ubuntu'
    >>> soup = BeautifulSoup(browser.contents)
    >>> for ticket in soup.fetch('td', 'ticket'):
    ...     print ticket.first('a').renderContents()
    Installation failed

This is the last results page, so the next and last links are greyed
out.

    >>> 'Next' in browser.contents
    True
    >>> browser.getLink('Next')
    Traceback (most recent call last):
      ..
    LinkNotFoundError...
    >>> 'Last' in browser.contents
    True
    >>> browser.getLink('Last')
    Traceback (most recent call last):
      ..
    LinkNotFoundError...

He decides to go the first page. He remembered one quesiton title that
might have been remotely related to his problem.

    >>> browser.getLink('First').click()

Since he is on the first page, the 'First' and 'Previous' links are
greyed out:

    >>> 'Previous' in browser.contents
    True
    >>> browser.getLink('Previous')
    Traceback (most recent call last):
      ..
    LinkNotFoundError...
    >>> 'First' in browser.contents
    True
    >>> browser.getLink('First')
    Traceback (most recent call last):
      ..
    LinkNotFoundError...

When he passes the mouse over the question's row, the beginning of the
description appears in a small pop-up:

    >>> import re
    >>> soup = BeautifulSoup(browser.contents)
    >>> ticket_link = soup.first('a', text=re.compile('Play DVDs'))
    >>> print ticket_link.findParent('tr')['title']
    How do you play DVDs in Totem..........?

    >>> ticket_link = soup.first('a', text=re.compile('mailto:'))
    >>> print ticket_link.findParent('tr')['title']
    I am not able to open my email client if i click on a mailto: link in a
    webpage in Firefox 1.5.0.4 (ubuntu dapper).
    <BLANKLINE>
    Earlier I could do this but since balsa was installed and then uninstalled,
    things have not been the same. balsa used to start when a mailto: link was
    clicked on a webpage. balsa i...

He clicks on the question title to obtain the question page where the
details of the question are available.

    >>> browser.getLink('Slow system').click()
    >>> browser.title
    'Ubuntu question #7: ...Slow system...'
    >>> soup = BeautifulSoup(browser.contents)
    >>> soup('div', 'report')
    [<div class="report"><p>I get really poor hard drive performance.</p></div>]

== Searching Questions ==

Browsing is fine when the number of questions is small, but searching is
more convenient as the number of questions grow larger.

This time, it's Firefox that brings Average Joe to the Ubuntu Answer
Tracker. He finds that his machine becomes really slow
whenever he has Firefox open. Luckily for Average Joe, searching for
similar questions is easy: on the question listing page, he just
enters his search key and hit the 'Search' button.

    >>> browser.open('http://launchpad.dev/ubuntu/+tickets')
    >>> browser.getControl(name='field.search_text').value = 'firefox is slow'
    >>> browser.getControl('Search').click()

Unfortunately, the search doesn't return any similar questions:

    >>> print browser.title
    Questions matching "firefox is slow" for Ubuntu
    >>> print find_main_content(browser.contents).first('p').renderContents()
    There are no questions matching "firefox is slow" for Ubuntu with
    the requested statuses.

Joe observes under the search widget that there are checkboxes to select
the question status to search. He notices that only some statuses are
selected. He adds 'Invalid' to the selection, and run his search again.

    >>> browser.getControl(name='field.status').value
    ['Open', 'Needs information', 'Answered', 'Solved']
    >>> browser.getControl('Invalid').selected = True
    >>> browser.getControl('Search').click()

This time, the search returns one item.

    >>> soup = BeautifulSoup(browser.contents)
    >>> for ticket in soup.fetch('td', 'ticket'):
    ...     print ticket.first('a').renderContents()
    Firefox is slow and consumes too much RAM

He clicks on the link to read the question description.

    >>> browser.getLink('Firefox is slow').click()
    >>> browser.title
    'mozilla-firefox in ubuntu question #3:...Firefox is slow...'

== Controlling the Sort Order ==

That question isn't exactly what Average Joe was looking for. Now, he'd
like to see all the questions that were related to the firefox package.
The quesiton listing page for distribution displays the source package
related to each question . The source package name is a link to the
source package's question listing.

    # We should use goBack() here but can't because of ZC #645:
    # zope.testbrowser truncates document content after goBack().
    #>>> browser.goBack()
    >>> browser.open('http://launchpad.dev/ubuntu/+tickets')
    >>> browser.getLink('mozilla-firefox').click()
    >>> browser.title
    'Questions for mozilla-firefox in ubuntu'
    >>> soup = BeautifulSoup(browser.contents)
    >>> soup('table', 'listing')
    [<table...
    ...mailto: problem in webpage...2006-07-20...
    ...Installation of Java Runtime Environment for Mozilla...2006-07-20...
    </table>]

Average Joe wants to see all questions but listed from the oldest to the
newest. Again, he adds the 'Invalid' status to the selection and
selects the 'oldest first' sort order.

    >>> browser.getControl('Invalid').selected = True
    >>> browser.getControl('oldest first').selected = True
    >>> browser.getControl('Search').click()

    >>> soup = BeautifulSoup(browser.contents)
    >>> soup('table', 'listing')
    [<table...
    ...Firefox is slow and consumes too much RAM...2005-09-05...
    ...Installation of Java Runtime Environment for Mozilla...2006-07-20...
    ...mailto: problem in webpage...2006-07-20...
    </table>]

== Common Reports ==

In the actions menu, we find links to some common reports.

=== Open Requests ===

Nice Guy likes helping others. He uses the 'Open' link to view the most
recent questions on Mozilla Firefox.

    >>> browser.open('http://launchpad.dev/firefox/+tickets')
    >>> browser.getLink('Open').click()
    >>> print browser.title
    Open questions for Mozilla Firefox
    >>> tickets = find_tag_by_id(browser.contents, 'ticket-listing')
    >>> for ticket in tickets.fetch('td', 'ticket'):
    ...     print ticket.first('a').renderContents()
    Firefox loses focus and gets stuck
    Problem showing the SVG demo on W3C site
    Firefox cannot render Bank Site

Note that the default sort order for this listing is
'recently updated first' so that questions which received new information
from the submitter shows up first:

    >>> browser.getControl(name='field.sort').displayValue
    ['recently updated first']

That listing is also searchable. Since he's has lots of experience
dealing with plugins problems, he always start by a search for such
problems:

    >>> browser.getControl(name='field.search_text').value = 'plug-in'
    >>> browser.getControl('Search').click()
    >>> tickets = find_tag_by_id(browser.contents, 'ticket-listing')
    >>> for ticket in tickets.fetch('td', 'ticket'):
    ...     print ticket.first('a').renderContents()
    Problem showing the SVG demo on W3C site

=== Answered Requests ===

A random user has a problem with firefox in Ubuntu. He uses the
'Answered' link on the 'Answers' facet of the distribution to look for
similar problems. (This listing includes both 'Answered' and 'Solved'
questions.)

    >>> browser.open('http://launchpad.dev/ubuntu/+tickets')
    >>> browser.getLink('Answered').click()
    >>> print browser.title
    Answered questions for Ubuntu
    >>> browser.getControl(name='field.status').value
    ['Answered', 'Solved']
    >>> tickets = find_tag_by_id(browser.contents, 'ticket-listing')
    >>> for ticket in tickets.fetch('td', 'ticket'):
    ...     print ticket.first('a').renderContents()
    Play DVDs in Totem
    mailto: problem in webpage
    Installation of Java Runtime Environment for Mozilla

This report is also searchable. He's having a problem with Evolution, so
he enters 'Evolution' as a keyword and hits the search button.

    >>> browser.getControl(name='field.search_text').value = 'Evolution'
    >>> browser.getControl('Search').click()

    >>> print find_main_content(browser.contents).first('p').renderContents()
    There are no answered questions matching "Evolution" for Ubuntu.

=== My Questions ===

Sample Person remembers posting a question on mozilla-firefox. He uses
the 'My Questions' link on the distribution source package Answers facet
to list all the questions he ever made about that package.

He needs to login to access that page:

    >>> anon_browser.open(
    ...     'http://launchpad.dev/ubuntu/+source/mozilla-firefox/'
    ...     '+tickets')
    >>> anon_browser.getLink('My Questions').click()
    Traceback (most recent call last):
      ...
    Unauthorized...

    >>> user_browser.open(
    ...     'http://launchpad.dev/ubuntu/+source/mozilla-firefox/'
    ...     '+tickets')
    >>> user_browser.getLink('My Questions').click()
    >>> print user_browser.title
    Questions you asked about mozilla-firefox in ubuntu
    >>> tickets = find_tag_by_id(user_browser.contents, 'ticket-listing')
    >>> for ticket in tickets.fetch('td', 'ticket'):
    ...     print ticket.first('a').renderContents()
    mailto: problem in webpage
    Installation of Java Runtime Environment for Mozilla

His problem was about integrating his email client in firefox, so he
enters 'email client in firefox'

    >>> user_browser.getControl(name='field.search_text').value = (
    ...     'email client in firefox')

He also remembers that his question was answered, so he unselects the
other statuses and hits the search button.

    >>> user_browser.getControl('Open').selected = False
    >>> user_browser.getControl('Invalid').selected = False
    >>> user_browser.getControl('Search').click()

The exact question he was searching for is displayed!

    >>> tickets = find_tag_by_id(user_browser.contents, 'ticket-listing')
    >>> for ticket in tickets.fetch('td', 'ticket'):
    ...     print ticket.first('a').renderContents()
    mailto: problem in webpage

If the user didn't make any questions on the product, a message
informing him of this fact is displayed.

    >>> user_browser.open('http://launchpad.dev/gnomebaker/+tickets')
    >>> user_browser.getLink('My Questions').click()
    >>> print find_main_content(
    ...     user_browser.contents).first('p').renderContents()
    You didn't ask any questions about gnomebaker.

=== Need Attention ===

A user can often forget which questions need his attention. For
this purpose, there is a 'Need Attention' report which displays the
questions made by the user which require a reply. It also lists
the questions on which he provided an answer or requested for more
information and that are now back in the 'Open' state.

He needs to login to access that page:

    >>> anon_browser.open('http://launchpad.dev/distros/ubuntu/+tickets')
    >>> anon_browser.getLink('Need Attention').click()
    Traceback (most recent call last):
      ...
    Unauthorized...

    >>> user_browser.open('http://launchpad.dev/distros/ubuntu/+tickets')
    >>> user_browser.getLink('Need Attention').click()
    >>> print user_browser.title
    Questions needing your attention for Ubuntu
    >>> tickets = find_tag_by_id(user_browser.contents, 'ticket-listing')
    >>> for ticket in tickets.fetch('td', 'ticket'):
    ...     print ticket.first('a').renderContents()
    Play DVDs in Totem
    Installation of Java Runtime Environment for Mozilla

Like all other report, this one is searchable:

    >>> user_browser.getControl(name='field.search_text').value = 'evolution'
    >>> user_browser.getControl('Search').click()
    >>> print user_browser.title
    Questions matching "evolution" needing your attention for Ubuntu
    >>> print find_main_content(
    ...     user_browser.contents).first('p').renderContents()
    No questions matching "evolution" need your attention for Ubuntu.

If there is no questions needing the user's attention, a message
informing him of this fact is displayed.

    >>> user_browser.open('http://launchpad.dev/products/gnomebaker/+tickets')
    >>> user_browser.getLink('Need Attention').click()
    >>> print find_main_content(
    ...     user_browser.contents).first('p').renderContents()
    No questions need your attention for gnomebaker.

== Person Reports ==

The Answers facet on on person also contains various searchable
listings.

The default listing on the person Answers facet lists all the questions
that the person was involved with. This includes questions that
the person asked, answered, is assigned to, is subscribed to, or
commented on.

    >>> browser.open('http://launchpad.dev/~name16')
    >>> browser.getLink('Answers').click()
    >>> print browser.title
    Questions involving Foo Bar

    >>> tickets = find_tag_by_id(browser.contents, 'ticket-listing')
    >>> for ticket in tickets.fetch('td', 'ticket'):
    ...     print ticket.first('a').renderContents()
    Continue playing after shutdown
    Play DVDs in Totem
    mailto: problem in webpage
    Installation of Java Runtime Environment for Mozilla
    Slow system

That listing is batched when there are many questions:

    >>> browser.getLink('Next')
    <Link...>

The listing contains a 'In' column that shows the context where the
questions was made.

    >>> for ticket in tickets.fetch('td', 'ticket-target'):
    ...     print ticket.first('a').renderContents()
    Ubuntu
    Ubuntu
    mozilla-firefox in ubuntu
    mozilla-firefox in ubuntu
    Ubuntu

These contexts are links to the context question listing.

    >>> browser.getLink('mozilla-firefox in ubuntu').click()
    >>> print browser.title
    Questions for mozilla-firefox in ubuntu

The listing is searchable and can restrict also the list of displayed
questions to a particular status:

    # goBack() doesn't work.
    >>> browser.open('http://launchpad.dev/~name16/+tickets')
    >>> browser.getControl(name='field.search_text').value = 'Firefox'
    >>> browser.getControl(name='field.status').value = ['Solved', 'Invalid']
    >>> browser.getControl('Search').click()
    >>> tickets = find_tag_by_id(browser.contents, 'ticket-listing')
    >>> for ticket in tickets.fetch('td', 'ticket'):
    ...     print ticket.first('a').renderContents()
    Firefox is slow and consumes too much RAM
    mailto: problem in webpage

The actions menu contains links to listing that contain only a specific
type of involvement.

=== Assigned ===

The assigned report only lists the questions to which the person is
assigned.

    >>> browser.getLink('Assigned').click()
    >>> print browser.title
    Questions assigned to Foo Bar
    >>> print find_main_content(browser.contents).first('p').renderContents()
    No questions assigned to Foo Bar found with the requested statuses.

=== Answered ===

The 'Answered' link displays all the questions where the person is the
answerer.

    >>> browser.getLink('Answered').click()
    >>> print browser.title
    Questions answered by Foo Bar
    >>> tickets = find_tag_by_id(browser.contents, 'ticket-listing')
    >>> for ticket in tickets.fetch('td', 'ticket'):
    ...     print ticket.first('a').renderContents()
    mailto: problem in webpage

=== Commented ===

The report available under the 'Commented' link displays all the
questions commented on by the person.

    >>> browser.getLink('Commented').click()
    >>> print browser.title
    Questions commented on by Foo Bar
    >>> tickets = find_tag_by_id(browser.contents, 'ticket-listing')
    >>> for ticket in tickets.fetch('td', 'ticket'):
    ...     print ticket.first('a').renderContents()
    Continue playing after shutdown
    Play DVDs in Totem
    mailto: problem in webpage
    Installation of Java Runtime Environment for Mozilla
    Newly installed plug-in doesn't seem to be used

=== Asked ===

The 'Asked' link displays a listing containing all the questions
asked by the person.

    >>> browser.getLink('Asked').click()
    >>> print browser.title
    Questions asked by Foo Bar
    >>> tickets = find_tag_by_id(browser.contents, 'ticket-listing')
    >>> for ticket in tickets.fetch('td', 'ticket'):
    ...     print ticket.first('a').renderContents()
    Slow system
    Firefox loses focus and gets stuck

=== Need Attention ===

The 'Need Attention' link displays all the questions that need
the attention of that person.

    >>> browser.getLink('Need Attention').click()
    >>> print browser.title
    Questions needing Foo Bar attention
    >>> tickets = find_tag_by_id(browser.contents, 'ticket-listing')
    >>> for ticket in tickets.fetch('td', 'ticket'):
    ...     print ticket.first('a').renderContents()
    Continue playing after shutdown
    Slow system

=== Subscribed ===

Foo Bar can find all the questions to which he is subscribed by
visiting the 'Subscribed' link in the 'Answers' facet.

    >>> browser.getLink('Subscribed').click()
    >>> print browser.title
    Questions Foo Bar is subscribed to
    >>> tickets = find_tag_by_id(browser.contents, 'ticket-listing')
    >>> for ticket in tickets.fetch('td', 'ticket'):
    ...     print ticket.first('a').renderContents()
    Slow system

<<<<<<< HEAD
== Browsing and Searching Support Requests in a Project ==

When going to the Support facet of a project, a listing of all the
support requests filed against the project product is displayed.

    >>> browser.open('http://launchpad.dev/mozilla')
    >>> browser.getLink('Support').click()
    >>> print browser.title
    Support requests for the Mozilla Project

The results are displayed in a format similar to the Person reports:
there is an 'In' column displaying where the requests was filed.

    >>> tickets = find_tag_by_id(browser.contents, 'ticket-listing')
    >>> for ticket in tickets.tbody.fetch('tr'):
    ...     ticket_title = ticket.first(
    ...         'td', 'ticket').first('a').renderContents()
    ...     ticket_target = ticket.first(
    ...         'td', 'ticket-target').first('a').renderContents()
    ...     print ticket_title, ticket_target
    Newly installed plug-in doesn't seem to be used Mozilla Firefox
    Firefox loses focus and gets stuck  Mozilla Firefox
    Problem showing the SVG demo on W3C site    Mozilla Firefox
    Firefox cannot render Bank Site     Mozilla Firefox

That listing is searchable:

    >>> browser.getControl(name='field.search_text').value = 'SVG'
    >>> browser.getControl('Search').click()

    >>> tickets = find_tag_by_id(browser.contents, 'ticket-listing')
    >>> for ticket in tickets.fetch('td', 'ticket'):
    ...     print ticket.first('a').renderContents()
    Problem showing the SVG demo on W3C site

The same standard reports than on regular TicketTarget are available:

    >>> browser.getLink('Open').click()
    >>> print browser.title
    Open support requests for the Mozilla Project

    >>> browser.getLink('Answered').click()
    >>> print browser.title
    Answered support requests for the Mozilla Project

    # The next two reports are only available to a logged-in user.
    >>> user_browser.open('http://launchpad.dev/mozilla/+tickets')
    >>> user_browser.getLink('My Requests').click()
    >>> print user_browser.title
    Support requests you made for the Mozilla Project

    >>> user_browser.getLink('Need Attention').click()
    >>> print user_browser.title
    Support requests needing your attention for the Mozilla Project

== Searching All Requests ==
=======
== Searching All Questions ==
>>>>>>> de829ecf

It is possible from the Answer Tracker front page to search among all
questions ever filed on Launchpad.

    >>> browser.open('http://answers.launchpad.dev/')
    >>> browser.getControl(name='field.search_text').value = 'firefox'
    >>> browser.getControl('Search').click()

    >>> print browser.title
    Questions matching "firefox"

    >>> print browser.url
    http://answers.launchpad.dev/support/+tickets?...

The results are displayed in a format similar to the Person reports:
there is an 'In' column displaying where the questions were filed.

    >>> tickets = find_tag_by_id(browser.contents, 'ticket-listing')
    >>> for ticket in tickets.tbody.fetch('tr'):
    ...     ticket_title = ticket.first(
    ...         'td', 'ticket').first('a').renderContents()
    ...     ticket_target = ticket.first(
    ...         'td', 'ticket-target').first('a').renderContents()
    ...     print ticket_title, ticket_target
    Firefox loses focus and gets stuck  Mozilla Firefox
    Firefox cannot render Bank Site     Mozilla Firefox
    mailto: problem in webpage          mozilla-firefox in ubuntu
    Newly installed plug-in doesn't seem to be used Mozilla Firefox
    Problem showing the SVG demo on W3C site    Mozilla Firefox

Only the default set of statuses is searched:

    >>> browser.getControl(name='field.status').value
    ['Open', 'Needs information', 'Answered', 'Solved']

When no results are found, a message informs the user of this fact:

    >>> browser.getControl(name='field.status').displayValue = ['Expired']
    >>> browser.getControl('Search').click()

    >>> print find_main_content(
    ...     browser.contents).first('p').renderContents()
    There are no questions matching "firefox" with the requested statuses.<|MERGE_RESOLUTION|>--- conflicted
+++ resolved
@@ -205,7 +205,7 @@
 
 In the actions menu, we find links to some common reports.
 
-=== Open Requests ===
+=== Open Questions ===
 
 Nice Guy likes helping others. He uses the 'Open' link to view the most
 recent questions on Mozilla Firefox.
@@ -239,7 +239,7 @@
     ...     print ticket.first('a').renderContents()
     Problem showing the SVG demo on W3C site
 
-=== Answered Requests ===
+=== Answered Questions ===
 
 A random user has a problem with firefox in Ubuntu. He uses the
 'Answered' link on the 'Answers' facet of the distribution to look for
@@ -515,19 +515,18 @@
     ...     print ticket.first('a').renderContents()
     Slow system
 
-<<<<<<< HEAD
-== Browsing and Searching Support Requests in a Project ==
-
-When going to the Support facet of a project, a listing of all the
-support requests filed against the project product is displayed.
+== Browsing and Searching Questions in a Project ==
+
+When going to the Answers facet of a project, a listing of all the
+questions filed against any of the project's products is displayed.
 
     >>> browser.open('http://launchpad.dev/mozilla')
-    >>> browser.getLink('Support').click()
-    >>> print browser.title
-    Support requests for the Mozilla Project
+    >>> browser.getLink('Answers').click()
+    >>> print browser.title
+    Questions for the Mozilla Project
 
 The results are displayed in a format similar to the Person reports:
-there is an 'In' column displaying where the requests was filed.
+there is an 'In' column displaying where the questions was filed.
 
     >>> tickets = find_tag_by_id(browser.contents, 'ticket-listing')
     >>> for ticket in tickets.tbody.fetch('tr'):
@@ -555,26 +554,23 @@
 
     >>> browser.getLink('Open').click()
     >>> print browser.title
-    Open support requests for the Mozilla Project
+    Open questions for the Mozilla Project
 
     >>> browser.getLink('Answered').click()
     >>> print browser.title
-    Answered support requests for the Mozilla Project
+    Answered questions for the Mozilla Project
 
     # The next two reports are only available to a logged-in user.
     >>> user_browser.open('http://launchpad.dev/mozilla/+tickets')
-    >>> user_browser.getLink('My Requests').click()
+    >>> user_browser.getLink('My Questions').click()
     >>> print user_browser.title
-    Support requests you made for the Mozilla Project
+    Questions you asked about the Mozilla Project
 
     >>> user_browser.getLink('Need Attention').click()
     >>> print user_browser.title
-    Support requests needing your attention for the Mozilla Project
-
-== Searching All Requests ==
-=======
+    Questions needing your attention for the Mozilla Project
+
 == Searching All Questions ==
->>>>>>> de829ecf
 
 It is possible from the Answer Tracker front page to search among all
 questions ever filed on Launchpad.
