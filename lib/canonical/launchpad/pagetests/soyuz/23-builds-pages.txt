Those pages are based in the BuildRecordView class and
template/builds-list.pt. Basically they have a buildstate selector
action via HTTP GET and present a batched list of build records
according the selected buildstate, by default All

  >>> def check_builds_options(contents):
  ...     """Check if the label and/or the field for the optional
  ...     "names containing" search are present in the given page contents.
  ...
  ...     Check the presence of "build_state" selection widget via assertion.
  ...
  ...     Check the presence of "Update" submit button via assertion.
  ...
  ...     Return "State and Name present" if the page provide both parameters,
  ...     "State present, Name not present" if the page only permits browse
  ...     by state and "mismatch" if the page, erroneously,  provide only
  ...     part of the required arguments to enable filter by name.
  ...     """
  ...     assert find_tag_by_id(contents, 'build_state') is not None
  ...     assert '<input type="submit" value="Update" />' in contents
  ...
  ...     field_present = find_tag_by_id(contents, 'build_text')
  ...     label_present = "with names containing:" in contents
  ...
  ...     if label_present and field_present:
  ...         return "State and Name present"
  ...     elif not label_present and not field_present:
  ...         return "State present, Name not present"
  ...     else:
  ...         return "mismatch"

Ensure all IBuildRecordView (+builds) pages are provided by the same class,
i.e., they provide the expected arguments/features in different contexts:

For Distribution, it's possible to filter build results by state and name:

  >>> browser.open("http://launchpad.dev/ubuntu")
  >>> browser.getLink("Builds").click()
  >>> print check_builds_options(browser.contents)
  State and Name present

For Distrorelease, same as Distribution:

  >>> browser.open("http://launchpad.dev/ubuntu/hoary")
  >>> browser.getLink("Show builds").click()
  >>> print check_builds_options(browser.contents)
  State and Name present

For DistroArchRelease, same as Distribution:

  >>> browser.open("http://launchpad.dev/ubuntu/hoary/i386")
  >>> browser.getLink("Show builds").click()
  >>> print check_builds_options(browser.contents)
  State and Name present

For Builder, same as Distribution:

  >>> browser.open("http://launchpad.dev/+builds/bob")
  >>> browser.getLink("Show build history").click()
  >>> print check_builds_options(browser.contents)
  State and Name present

For SourcePackage, it's only possible to filter by state.

  >>> browser.open(
  ...   "http://launchpad.dev/ubuntu/hoary/+source/pmount")
  >>> browser.getLink("Show builds").click()
  >>> print check_builds_options(browser.contents)
  State present, Name not present


Check the contents of the distro builds list page.

  >>> browser.open("http://launchpad.dev/ubuntu/+builds")

Check the presence of some build titles, specially the 'not
initialised' one (fix bug #52704)

 * SUPERSEDED and NEEDSBUILD builds contain title
 * MANUALDEWAIT builds contain: title, dependencies-line, start,
   finished, duration and a link to the build log.

  >>> browser.getControl(name="build_state").value = ['all']
  >>> browser.getControl("Update").click()
  >>> print find_tags_by_class(
  ...    browser.contents, 'builds_list')[0].renderContents()
  <...
  ...NEEDSBUILD...
  ...i386 build of at 0.00 in ubuntu warty RELEASE...
  ...SUPERSEDED...
  ...i386 build of at 0.00 in ubuntu warty RELEASE...
  ...SUPERSEDED...
  ...i386 build of linux-source-2.6.15 2.6.15.3 in ubuntu warty RELEASE...

  # We had too many results. Some of them are on the second batch.
  >>> browser.getLink("Next").click()

  >>> print find_tags_by_class(
  ...    browser.contents, 'builds_list')[0].renderContents()
  <...
<<<<<<< HEAD
=======
  ...SUPERSEDED...
  ...i386 build of netapplet 0.99.6-1 in ubuntu warty RELEASE...
>>>>>>> 9ede3e3c
  ...MANUALDEPWAIT...
  ...i386 build of libstdc++ b8p in ubuntu hoary RELEASE...
  ...Missing dep...
  ...cpp...gcc-4.0...
  ...Build star...
  ...2006-02-27...
  ...finis...
  ...2006-02-28...
  ...six minutes...see the log...

  >>> browser.getControl(name="build_state").value = ['built']
  >>> browser.getControl("Update").click()
  >>> browser.contents
  '...i386 build of mozilla-firefox 0.9 in ubuntu warty...'

Check the results of some searches on build state.

  >>> browser.getControl(name="build_state").value = ['built']
  >>> browser.getControl("Update").click()
  >>> browser.contents
  '...i386 build of pmount 0.1-1 in ubuntu hoary...
  ...i386 build of mozilla-firefox 0.9 in ubuntu warty...'

  >>> browser.getControl(name="build_state").value = ['depwait']
  >>> browser.getControl("Update").click()
  >>> browser.contents
  '...i386 build of libstdc++ b8p in ubuntu hoary...'

  >>> browser.getControl(name="build_state").value = ['failed']
  >>> browser.getControl("Update").click()
  >>> browser.contents
  '...i386 build of pmount 0.1-1 in ubuntu warty...'


Checking UnexpectedFormData on unknown build_state values (bug #41104)

Pagetest infrastructure won't allow us to pass a not presented field
to the form:

  >>> browser.open("http://launchpad.dev/+builds/bob/+history")
  >>> browser.getControl(name="build_state").value = ['foo']
  Traceback (most recent call last):
  ...
  ItemNotFoundError: insufficient items with name 'foo'

However even if we build an URL with a incorrect value, code is prepared
to raise the correct exception:

  >>> browser.open(
  ...     "http://launchpad.dev/+builds/bob/+history?build_state=foo")
  Traceback (most recent call last):
  ...
  UnexpectedFormData: No suitable state found for value "foo"


Check if page still working for sourcepackages with no builds. (bug #62545)

  >>> browser.open(
  ...    "http://launchpad.dev/ubuntu/hoary/+source/pmount/+builds")
  >>> browser.getControl(name="build_state").value = ['all']
  >>> browser.getControl("Update").click()

  >>> print find_tag_by_id(browser.contents, 'empty-result')
   <div id="empty-result">
           No builds for pmount in Test Distro Hoary.
   </div>


Checking that we show the right message for a distribution that
doesn't have any builds.

  >>> browser.open("http://launchpad.dev/debian/+builds")
  >>> browser.contents
  '...No Currently building builds for Debian GNU/Linux...'

  >>> browser.getControl(name="build_state").value = ['all']
  >>> browser.getControl("Update").click()
  >>> browser.contents
  '...No builds for Debian GNU/Linux...'

<|MERGE_RESOLUTION|>--- conflicted
+++ resolved
@@ -98,11 +98,8 @@
   >>> print find_tags_by_class(
   ...    browser.contents, 'builds_list')[0].renderContents()
   <...
-<<<<<<< HEAD
-=======
   ...SUPERSEDED...
   ...i386 build of netapplet 0.99.6-1 in ubuntu warty RELEASE...
->>>>>>> 9ede3e3c
   ...MANUALDEPWAIT...
   ...i386 build of libstdc++ b8p in ubuntu hoary RELEASE...
   ...Missing dep...
