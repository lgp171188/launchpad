
Those pages are based in the BuildRecordView class and
template/builds-list.pt. Basically they have a buildstate selector
action via HTTP GET and present a batched list of build records
according the selected buildstate, by default All

  >>> print http(r"""
  ... GET /distros/ubuntu/+builds HTTP/1.1
  ... """)
  HTTP/1.1 200 Ok
  Content-Length: ...
  ...i386 build of mozilla-firefox 0.9 in ubuntu hoary...
  ...i386 build of pmount 0.1-1 in ubuntu warty...
  ...i386 build of pmount 0.1-1 in ubuntu hoary...
  ...i386 build of mozilla-firefox 0.9 in ubuntu warty...


  >>> print http(r"""
  ... GET /distros/ubuntu/+builds HTTP/1.1
  ... Content-Length: 19
  ... Content-Type: application/x-www-form-urlencoded
  ... build_state=pending""")
  HTTP/1.1 200 Ok
  Content-Length: ...
  ...i386 build of mozilla-firefox 0.9 in ubuntu hoary...


  >>> print http(r"""
  ... GET /distros/ubuntu/+builds HTTP/1.1
  ... Content-Length: 17
  ... Content-Type: application/x-www-form-urlencoded
  ... build_state=built""")
  HTTP/1.1 200 Ok
  Content-Length: ...
  ...i386 build of pmount 0.1-1 in ubuntu hoary...
  ...i386 build of mozilla-firefox 0.9 in ubuntu warty...


  >>> print http(r"""
  ... GET /distros/ubuntu/+builds HTTP/1.1
  ... Content-Length: 18
  ... Content-Type: application/x-www-form-urlencoded
  ... build_state=failed""")
  HTTP/1.1 200 Ok
  Content-Length: ...
  ...i386 build of pmount 0.1-1 in ubuntu warty...


Since the other pages tends to present a similar result and use, in
fact, the same mechanisms, we simply check if they work with no
tracebacks:

  >>> print http(r"""
  ... GET /distros/ubuntu/hoary/+builds HTTP/1.1
  ... """)
  HTTP/1.1 200 Ok
  Content-Length: ...
  ...


  >>> print http(r"""
  ... GET /distros/ubuntu/hoary/i386/+builds HTTP/1.1
  ... """)
  HTTP/1.1 200 Ok
  Content-Length: ...
  ...


  >>> print http(r"""
  ... GET /distros/ubuntu/hoary/+source/pmount/+builds HTTP/1.1
  ... """)
  HTTP/1.1 200 Ok
  Content-Length: ...
  ...

Check Build home pages and friends:

  >>> print http(r"""
  ... GET /+builds/+build/7 HTTP/1.1
  ... """)
  HTTP/1.1 200 Ok
  Content-Length: ...
  ...
<<<<<<< HEAD

  >>> print http(r"""
  ... GET /+builds/+build/7/+changes HTTP/1.1
  ... """)
  HTTP/1.1 200 Ok
  Content-Length: ...
  ...

  >>> print http(r"""
  ... GET /+builds/+build/7/+buildlog HTTP/1.1
  ... """)
  HTTP/1.1 200 Ok
  Content-Length: ...
  ...
=======
>>>>>>> d330cfb6
<|MERGE_RESOLUTION|>--- conflicted
+++ resolved
@@ -81,20 +81,3 @@
   HTTP/1.1 200 Ok
   Content-Length: ...
   ...
-<<<<<<< HEAD
-
-  >>> print http(r"""
-  ... GET /+builds/+build/7/+changes HTTP/1.1
-  ... """)
-  HTTP/1.1 200 Ok
-  Content-Length: ...
-  ...
-
-  >>> print http(r"""
-  ... GET /+builds/+build/7/+buildlog HTTP/1.1
-  ... """)
-  HTTP/1.1 200 Ok
-  Content-Length: ...
-  ...
-=======
->>>>>>> d330cfb6
