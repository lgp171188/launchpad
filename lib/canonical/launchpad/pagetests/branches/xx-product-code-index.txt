= Product code overview =

The default page shown on the code rootsite for a product is
a summary of the branches for the project.

The page has the following important elements:
  * A link to the branch listing for the product
  * A clear way to show the branches associated with the product series
  * The branches with the most recent revisions
  * The most recently registered branches


== Link to branch listings ==

The link to the branch listing is in the actions portlet.

    >>> browser.open('http://code.launchpad.dev/firefox')
    >>> print browser.title
    Code overview for Mozilla Firefox
    >>> print_action_links(browser.contents)
<<<<<<< HEAD
    Register branch: http://code.launchpad.dev/firefox/+addbranch
    List branches: http://code.launchpad.dev/firefox/+branches
=======
    List branches: http://code.launchpad.dev/firefox/+branches
    Register branch: http://code.launchpad.dev/firefox/+addbranch
>>>>>>> 31935f4a

    >>> browser.getLink('List branches').click()
    >>> print browser.title
    Mozilla Firefox's Bazaar branches registered in Launchpad


== Branches associated with product series ==

These are shown under the heading 'Official branches' as these are
the 'blessed' branches for the product.

If there are no branches associated with the product series, then
the user is told this.

    >>> browser.open('http://code.launchpad.dev/firefox')
    >>> def print_official_branches(browser):
    ...     official_branches = find_portlet(
    ...         browser.contents, 'Official branches')
    ...     for div in official_branches.findAll('div', recursive=False):
    ...         # The first div in this div contains the highlighting class.
    ...         print '---\nCSS style: %s' % div.div['class']
    ...         print extract_text(div)
    >>> print_official_branches(browser)
    ---
    CSS style: highlighted
    Series: trunk Current development focus
    Branch: None specified
    ---
    CSS style: unhighlighted
    Series: 1.0
    Branch: None specified

Specify a branch as the main development focus branch.

    >>> admin_browser.open(
    ...     'http://code.launchpad.dev/firefox/trunk/+source')
    >>> admin_browser.getControl('Bazaar').click()
    >>> admin_browser.getControl(name="field.user_branch").value = (
    ...     '~name12/firefox/main')
    >>> admin_browser.getControl('Update Details').click()

This branch is now shown, along with the bzr branch example.

    >>> browser.open('http://code.launchpad.dev/firefox')
    >>> print_official_branches(browser)
    ---
    CSS style: highlighted
    Series: trunk  Current development focus
    Branch: main: Mozilla Firefox Mainline
    To get a copy of this branch, use the command:
    bzr branch lp:firefox
    ---
    CSS style: unhighlighted
    Series: 1.0
    Branch: None specified

Users that have permission to set the association between branches
and product series are able to to this from the code overview page.
There are links shown after the branches to "change" an existing
branch, or to "set" one if there is not one set.

    >>> admin_browser.open('http://code.launchpad.dev/firefox')
    >>> print_official_branches(admin_browser)
    ---
    CSS style: highlighted
    Series: trunk Current development focus
    Branch: main: Mozilla Firefox Mainline (change)
    To get a copy of this branch, use the command:
    bzr branch lp:firefox
    ---
    CSS style: unhighlighted
    Series: 1.0
    Branch: None specified (set)

    >>> admin_browser.getLink('set').click()
    >>> print admin_browser.title
    Link an existing branch to Mozilla Firefox Series: 1.0

    >>> admin_browser.getControl('Branch').value = (
    ...     '~sabdfl/firefox/release-0.9')
    >>> admin_browser.getControl('Update').click()
    >>> print admin_browser.title
    Code overview for Mozilla Firefox

    >>> print_official_branches(admin_browser)
    ---
    CSS style: highlighted
    Series: trunk Current development focus
    Branch: main: Mozilla Firefox Mainline (change)
    To get a copy of this branch, use the command:
    bzr branch lp:firefox
    ---
    CSS style: unhighlighted
    Series: 1.0
    Branch: release-0.9: Mozilla Firefox 0.9 (change)
    To get a copy of this branch, use the command:
    bzr branch lp:firefox/1.0


== Recent revisions ==

The branches that have the most recent revisions are shown, along with
the commit message, time and committer of the revision.  There is also
a codebrowse link on the revision number.

    >>> revisions = find_portlet(
    ...     browser.contents, 'Recent revisions')
    >>> print extract_text(revisions)
    Recent revisions
    These are the branches with the most recent revisions.
    release-0.9: Mozilla Firefox 0.9
    registered by Mark Shuttleworth
      1. By &lt;email address hidden&gt; on 2005-03-09
      Import of Mozilla Firefox 0.9
    release--0.9.1: Mozilla Firefox 0.9.1
    registered by Mark Shuttleworth
      1. By &lt;email address hidden&gt; on 2005-03-09
      Import of Mozilla Firefox 0.9.1
    release-0.9.2: Mozilla Firefox 0.9.2
    registered by Mark Shuttleworth
      1. By &lt;email address hidden&gt; on 2005-03-09
      Import of Mozilla Firefox 0.9.2


== Latest branches ==

The last five (or at most five) registered branches are also shown.
As well as the time (or date) that the branch was registered, and
by whom, the branch summary is also shown (if there is one).

    >>> branches = find_portlet(
    ...     browser.contents, 'Latest branches')
    >>> print extract_text(branches)
    Latest branches
    release-0.8: Mozilla Firefox 0.8
    registered on 2006-10-16 by Mark Shuttleworth
      text
    release-0.9: Mozilla Firefox 0.9
    registered on 2006-10-16 by Mark Shuttleworth
      text
    release--0.9.1: Mozilla Firefox 0.9.1
    registered on 2006-10-16 by Mark Shuttleworth
      text
    release-0.9.2: Mozilla Firefox 0.9.2
    registered on 2006-10-16 by Mark Shuttleworth
      text
    main: Mozilla Firefox Mainline
    registered on 2006-10-16 by Sample Person
      text<|MERGE_RESOLUTION|>--- conflicted
+++ resolved
@@ -18,13 +18,8 @@
     >>> print browser.title
     Code overview for Mozilla Firefox
     >>> print_action_links(browser.contents)
-<<<<<<< HEAD
-    Register branch: http://code.launchpad.dev/firefox/+addbranch
-    List branches: http://code.launchpad.dev/firefox/+branches
-=======
     List branches: http://code.launchpad.dev/firefox/+branches
     Register branch: http://code.launchpad.dev/firefox/+addbranch
->>>>>>> 31935f4a
 
     >>> browser.getLink('List branches').click()
     >>> print browser.title
