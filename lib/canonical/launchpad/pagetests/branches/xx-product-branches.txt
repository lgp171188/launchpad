= Branches Overview =

Products should link their branch listing page.

<<<<<<< HEAD
  >>> browser.open('http://launchpad.dev/products/gnome-terminal')
  >>> browser.getLink('Code').url
  'http://code.launchpad.dev/products/gnome-terminal/'
=======
  >>> print http(r"""
  ... GET /gnome-terminal HTTP/1.1
  ... Host: launchpad.dev
  ... """)
  HTTP/1.1 200 Ok
  ...href="http://code.launchpad.dev/gnome-terminal/"...
>>>>>>> 4418393f

There are two listings of branches for a product. The short tabular listing,
and the detailed branch listing that includes branch summaries and more
hyperlinks. We'll use the presence of the summary for the Gnome Terminal
Mainline branch to distinguish the pages.

  >>> gterm_main_summary = "Release branch of GNOME Terminal for the GNOME 2.6 environment."

We should be able to display a list of branches for a product at +branches.

<<<<<<< HEAD
  >>> browser.open('http://launchpad.dev/products/gnome-terminal/+branches')
  >>> gterm_main_summary in browser.contents
=======
  >>> page = http(r"""
  ... GET /gnome-terminal/+branches HTTP/1.1
  ... Host: launchpad.dev
  ... """)
  >>> print page
  HTTP/1.1 200 Ok
  ...<a href="http://launchpad.dev/~name12/+branch/gnome-terminal/main">GNOME Terminal Mainline</a>...
  >>> gterm_main_summary in unicode(page)
>>>>>>> 4418393f
  False

And another at +branchlisting. That one is the detailed branch listing.

<<<<<<< HEAD
  >>> browser.open('http://launchpad.dev/products/gnome-terminal/+branchlisting')
  >>> gterm_main_summary in browser.contents
=======
  >>> page = http(r"""
  ... GET /gnome-terminal/+branchlisting HTTP/1.1
  ... Host: launchpad.dev
  ... """)
  >>> print page
  HTTP/1.1 200 Ok
  ...<a href="http://launchpad.dev/~name12/+branch/gnome-terminal/main">GNOME Terminal Mainline</a>...
  >>> gterm_main_summary in unicode(page)
>>>>>>> 4418393f
  True

If there are no branches, we should display a message stating that there is no
branch registered for this product.

<<<<<<< HEAD
  >>> browser.open('http://launchpad.dev/products/applets/+branchlisting')
  >>> print browser.contents
  <!DOCTYPE...
=======
  >>> print http(r"""
  ... GET /applets/+branchlisting HTTP/1.1
  ... Host: launchpad.dev
  ... """)
  HTTP/1.1 200 Ok
>>>>>>> 4418393f
  ...There are no branches registered for...

== Branch Filtering ==

Branches shown for products are filterable in the same way that 
branches for people are filterable (see xx-person-branches.txt).

  >>> browser.open('http://launchpad.dev/products/gnome-terminal/+branches')
  >>> from BeautifulSoup import BeautifulSoup
  >>> soup = BeautifulSoup(browser.contents)
  >>> table = str(soup.find('table', { 'id':'branchtable' } ))
  >>> status_values = ['New', 'Experimental', 'Development', 
  ... 'Mature', 'Merged', 'Abandoned']
  >>> for status in status_values:
  ...   status in table
  ...
  True
  True
  True
  True
  False
  False

And to look at all branches, select 'Any Status'

  >>> browser.getControl(name='field.lifecycle').displayValue = ['Any Status']
  >>> browser.getControl('Filter').click()
  >>> soup = BeautifulSoup(browser.contents)
  >>> table = str(soup.find('table', { 'id':'branchtable' } ))
  >>> for status in status_values:
  ...   status in table
  ...
  True
  True
  True
  True
  True
  True

Selecting an individual lifecycle status from the select control 
will cause only branches with that status to be listed.

  >>> browser.getControl(name='field.lifecycle').displayValue = ['Abandoned']
  >>> browser.getControl('Filter').click()
  >>> soup = BeautifulSoup(browser.contents)
  >>> table = str(soup.find('table', { 'id':'branchtable' } ))
  >>> for status in status_values:
  ...   status in table
  ...
  False
  False
  False
  False
  False
  True


http://code.launchpad.dev/products/firefox/+branches?field.lifecycle=Mature


If the product does have branches, but they are not visible with
the current filter, the table is shown, and a (hopefully)
helpful message supplied.

  >>> browser.open('http://code.launchpad.dev/'
  ...   'products/firefox/+branches?field.lifecycle=Mature')
  >>> browser.getControl(name='field.lifecycle').displayValue
  ['Mature']
  >>> soup = BeautifulSoup(browser.contents)
  >>> print str(soup.find('table', { 'id':'branchtable' } ))
  <table...
  ...There are branches registered for firefox but none of them match the
  current filter criteria for this page. Try filtering on "Any Status"...
  ...</table><|MERGE_RESOLUTION|>--- conflicted
+++ resolved
@@ -2,18 +2,9 @@
 
 Products should link their branch listing page.
 
-<<<<<<< HEAD
-  >>> browser.open('http://launchpad.dev/products/gnome-terminal')
+  >>> browser.open('http://launchpad.dev/gnome-terminal')
   >>> browser.getLink('Code').url
-  'http://code.launchpad.dev/products/gnome-terminal/'
-=======
-  >>> print http(r"""
-  ... GET /gnome-terminal HTTP/1.1
-  ... Host: launchpad.dev
-  ... """)
-  HTTP/1.1 200 Ok
-  ...href="http://code.launchpad.dev/gnome-terminal/"...
->>>>>>> 4418393f
+  'http://code.launchpad.dev/gnome-terminal/'
 
 There are two listings of branches for a product. The short tabular listing,
 and the detailed branch listing that includes branch summaries and more
@@ -24,123 +15,79 @@
 
 We should be able to display a list of branches for a product at +branches.
 
-<<<<<<< HEAD
-  >>> browser.open('http://launchpad.dev/products/gnome-terminal/+branches')
+  >>> browser.open('http://launchpad.dev/gnome-terminal/+branches')
   >>> gterm_main_summary in browser.contents
-=======
-  >>> page = http(r"""
-  ... GET /gnome-terminal/+branches HTTP/1.1
-  ... Host: launchpad.dev
-  ... """)
-  >>> print page
-  HTTP/1.1 200 Ok
-  ...<a href="http://launchpad.dev/~name12/+branch/gnome-terminal/main">GNOME Terminal Mainline</a>...
-  >>> gterm_main_summary in unicode(page)
->>>>>>> 4418393f
   False
 
 And another at +branchlisting. That one is the detailed branch listing.
 
-<<<<<<< HEAD
-  >>> browser.open('http://launchpad.dev/products/gnome-terminal/+branchlisting')
+  >>> browser.open('http://launchpad.dev/gnome-terminal/+branchlisting')
   >>> gterm_main_summary in browser.contents
-=======
-  >>> page = http(r"""
-  ... GET /gnome-terminal/+branchlisting HTTP/1.1
-  ... Host: launchpad.dev
-  ... """)
-  >>> print page
-  HTTP/1.1 200 Ok
-  ...<a href="http://launchpad.dev/~name12/+branch/gnome-terminal/main">GNOME Terminal Mainline</a>...
-  >>> gterm_main_summary in unicode(page)
->>>>>>> 4418393f
   True
 
 If there are no branches, we should display a message stating that there is no
 branch registered for this product.
 
-<<<<<<< HEAD
-  >>> browser.open('http://launchpad.dev/products/applets/+branchlisting')
+  >>> browser.open('http://launchpad.dev/applets/+branchlisting')
   >>> print browser.contents
   <!DOCTYPE...
-=======
-  >>> print http(r"""
-  ... GET /applets/+branchlisting HTTP/1.1
-  ... Host: launchpad.dev
-  ... """)
-  HTTP/1.1 200 Ok
->>>>>>> 4418393f
   ...There are no branches registered for...
 
 == Branch Filtering ==
 
+This is a helper function to print out the branches that
+are visible to the user.
+
+  >>> def visible_branches(contents):
+  ...   table = find_tag_by_id(contents, 'branchtable')
+  ...   for row in table.tbody.fetch('tr'):
+  ...     cells = row.fetch('td')
+  ...     name = cells[0].renderContents()
+  ...     status = cells[-1].fetch('span')[-1].renderContents()
+  ...     print name, status
+
 Branches shown for products are filterable in the same way that 
 branches for people are filterable (see xx-person-branches.txt).
 
-  >>> browser.open('http://launchpad.dev/products/gnome-terminal/+branches')
-  >>> from BeautifulSoup import BeautifulSoup
-  >>> soup = BeautifulSoup(browser.contents)
-  >>> table = str(soup.find('table', { 'id':'branchtable' } ))
-  >>> status_values = ['New', 'Experimental', 'Development', 
-  ... 'Mature', 'Merged', 'Abandoned']
-  >>> for status in status_values:
-  ...   status in table
-  ...
-  True
-  True
-  True
-  True
-  False
-  False
+  >>> browser.open('http://launchpad.dev/gnome-terminal/+branches')
+  >>> visible_branches(browser.contents)
+  2.6       Mature
+  main      Development
+  klingon   Experimental
+  pushed    New
+  launchpad New
 
 And to look at all branches, select 'Any Status'
 
   >>> browser.getControl(name='field.lifecycle').displayValue = ['Any Status']
   >>> browser.getControl('Filter').click()
-  >>> soup = BeautifulSoup(browser.contents)
-  >>> table = str(soup.find('table', { 'id':'branchtable' } ))
-  >>> for status in status_values:
-  ...   status in table
-  ...
-  True
-  True
-  True
-  True
-  True
-  True
+  >>> visible_branches(browser.contents)
+  2.6        Mature
+  main       Development
+  klingon    Experimental
+  slowness   Merged
+  2.4        Abandoned
+  pushed     New
+  launchpad  New
 
 Selecting an individual lifecycle status from the select control 
 will cause only branches with that status to be listed.
 
   >>> browser.getControl(name='field.lifecycle').displayValue = ['Abandoned']
   >>> browser.getControl('Filter').click()
-  >>> soup = BeautifulSoup(browser.contents)
-  >>> table = str(soup.find('table', { 'id':'branchtable' } ))
-  >>> for status in status_values:
-  ...   status in table
-  ...
-  False
-  False
-  False
-  False
-  False
-  True
-
-
-http://code.launchpad.dev/products/firefox/+branches?field.lifecycle=Mature
-
+  >>> visible_branches(browser.contents)
+  2.4   Abandoned
 
 If the product does have branches, but they are not visible with
 the current filter, the table is shown, and a (hopefully)
 helpful message supplied.
 
   >>> browser.open('http://code.launchpad.dev/'
-  ...   'products/firefox/+branches?field.lifecycle=Mature')
+  ...   'firefox/+branches?field.lifecycle=Mature')
   >>> browser.getControl(name='field.lifecycle').displayValue
   ['Mature']
-  >>> soup = BeautifulSoup(browser.contents)
-  >>> print str(soup.find('table', { 'id':'branchtable' } ))
-  <table...
-  ...There are branches registered for firefox but none of them match the
-  current filter criteria for this page. Try filtering on "Any Status"...
-  ...</table>+  >>> table = find_tag_by_id(browser.contents, 'branchtable')
+  >>> cell = table.tbody.fetch('tr')[0].fetch('td')[0]
+  >>> print cell.renderContents()
+  <i>There are branches registered for firefox but none of them match the
+  current filter criteria for this page. Try filtering on "Any Status".</i>