== Getting to the branch listing for a product ==

<<<<<<< HEAD
Branch listing pages now hide dormant branches by default.  Dormant
branches are branches that have not been updated or committed to for
some time.  Since this is a time based change all the branches
are reset here to be recently updated.

    >>> from canonical.launchpad.ftests.branch_helper import (
    ...     reset_all_branch_last_modified)
    >>> reset_all_branch_last_modified()


Products link their branch listing page.
=======
The default page for the code rootsite on a product is the code
overview page.
>>>>>>> df14cf27

    >>> browser.open('http://code.launchpad.dev/applets')
    >>> print browser.title
    Code overview for Gnome Applets

To get to the complete branch listing, the user clicks on the
link:

    >>> browser.getLink('List currently active branches').click()
    >>> print browser.title
    Gnome Applets's Bazaar branches registered in Launchpad
    >>> print extract_text(find_main_content(browser.contents).h1)
    Bazaar branches for Gnome Applets

If there are not any branches, a relevant message is shown.

    >>> message = find_tag_by_id(browser.contents, 'no-branch-message')
    >>> print extract_text(message)
    There are no branches registered for Gnome Applets in Launchpad today.
    We recommend you visit www.bazaar-vcs.org
    for more information about how you can use
    the Bazaar revision control system to improve community
    participation in this project.

If there are branches, but they do not fit with the appropriate filter
we are given a different message.

    >>> browser.open(
    ...     'http://code.launchpad.dev/firefox/+branches'
    ...     '?field.lifecycle=Mature')
    >>> message = find_tag_by_id(browser.contents, 'no-branch-message')
    >>> print extract_text(message)
    There are branches registered for Mozilla Firefox but none of them match
    the current filter criteria for this page. Try filtering on "Any Status".<|MERGE_RESOLUTION|>--- conflicted
+++ resolved
@@ -1,6 +1,5 @@
-== Getting to the branch listing for a product ==
+= Product Branches Overview =
 
-<<<<<<< HEAD
 Branch listing pages now hide dormant branches by default.  Dormant
 branches are branches that have not been updated or committed to for
 some time.  Since this is a time based change all the branches
@@ -11,11 +10,10 @@
     >>> reset_all_branch_last_modified()
 
 
-Products link their branch listing page.
-=======
+== Getting to the branch listing for a product ==
+
 The default page for the code rootsite on a product is the code
 overview page.
->>>>>>> df14cf27
 
     >>> browser.open('http://code.launchpad.dev/applets')
     >>> print browser.title
@@ -29,6 +27,12 @@
     Gnome Applets's Bazaar branches registered in Launchpad
     >>> print extract_text(find_main_content(browser.contents).h1)
     Bazaar branches for Gnome Applets
+
+We are be able to display a list of branches for a product at +branches.
+
+   >>> browser.open('http://launchpad.dev/gnome-terminal/+branches')
+   >>> print browser.title
+   GNOME Terminal's Bazaar branches registered in Launchpad
 
 If there are not any branches, a relevant message is shown.
 
