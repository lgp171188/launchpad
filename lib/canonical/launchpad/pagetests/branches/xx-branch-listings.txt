= Branch Listing Pages =

Pages that want to display lists of branches use the branch-listing
page template, and views derived from BranchListingView.

The branch listing page template and associated view provide batching
of the branches, filtering of the lifecycle statuses, ordering of
various kinds and badge decoration.

    >>> from canonical.launchpad.ftests.branch_helper import (
    ...     reset_all_branch_last_modified)
    >>> reset_all_branch_last_modified()


== Branch Batching ==

Batching is applied to branch listings where there are many items.
Luckily for us, many is 5 in the tests.

Sample Person is used as the logged in user in order to show his private
branches in the listings.

    >>> browser = setupBrowser(auth='Basic test@canonical.com:test')
    >>> browser.open('http://code.launchpad.dev/~name12')
    >>> links = find_tag_by_id(browser.contents, 'branch-batch-links')
    >>> print links.renderContents()
    <BLANKLINE>
    ...1...&rarr;...6...of 12 results...

    >>> table = find_tag_by_id(browser.contents, 'branchtable')
    >>> for row in table.thead.fetch('tr'):
    ...     print extract_text(row)
    Name
    Status
    Last Modified
    Last Commit

Unfortunately our sample data is somewhat lacking in the last commit
fields.  There are a couple of branches that have them, but most don't
and are really just branch metadata without the revisions behind them.

    >>> for row in table.tbody.fetch('tr'):
    ...     print extract_text(row)
    lp://dev/~name12/firefox/main                New          ...
    lp://dev/~name12/gnome-terminal/2.6          Mature       ...
    lp://dev/~name12/gnome-terminal/main         Development  ...
    lp://dev/~name12/gnome-terminal/klingon      Experimental ...
    lp://dev/~launchpad/gnome-terminal/launchpad New          ...
    lp://dev/~name12/gnome-terminal/mirrored     New          ...

    >>> browser.getLink('Next').click()
    >>> links = find_tag_by_id(browser.contents, 'branch-batch-links')
    >>> print links.renderContents()
    <BLANKLINE>
    ...7...&rarr;...12...of 12 results...

    >>> table = find_tag_by_id(browser.contents, 'branchtable')
    >>> for row in table.tbody.fetch('tr'):
    ...     print extract_text(row)
    lp://dev/~name12/gnome-terminal/pushed           New           ...
    lp://dev/~name12/gnome-terminal/scanned          New           ...
    lp://dev/~name12/landscape/feature-x             New           ...
    lp://dev/~landscape-developers/landscape/trunk   New           ...
    lp://dev/~name12/+junk/junk.dev                  Experimental  ...
    lp://dev/~name12/+junk/junk.contrib              New           ...

If the branch listing has few enough entries that batching isn't
needed, then the table is sortable and no batching navigation links are shown.

    >>> browser.open('http://code.launchpad.dev/~name12')
    >>> browser.getLink('Subscribed').click()
    >>> links = find_tag_by_id(browser.contents, 'branch-batch-links')
    >>> links is None
    True


== Lifecycle Filtering ==

When the branches for a person is first loaded, only the 'Current'
branches are shown.  Current branches are those that have a
lifecycle status of New, Development, Experimental or Mature.
Merged or Abandoned branches are not shown.

    >>> browser.open('http://code.launchpad.dev/~name12')
    >>> table = find_tag_by_id(browser.contents, 'branchtable')
    >>> for row in table.tbody.fetch('tr'):
    ...     print extract_text(row)
    lp://dev/~name12/firefox/main                 New          ...
    lp://dev/~name12/gnome-terminal/2.6           Mature       ...
    lp://dev/~name12/gnome-terminal/main          Development  ...
    lp://dev/~name12/gnome-terminal/klingon       Experimental ...
    lp://dev/~launchpad/gnome-terminal/launchpad  New          ...
    lp://dev/~name12/gnome-terminal/mirrored      New          ...

There is a select control that is used to define which
subset of the branches are shown.

    >>> filter_control = browser.getControl(name='field.lifecycle')
    >>> filter_control
    <ListControl name='field.lifecycle' type='select'>
    >>> filter_control.displayValue
    ['Any active status']
    >>> filter_control.displayOptions
    ['Any active status', 'Any status', 'New', 'Experimental', 'Development', 'Mature', 'Merged', 'Abandoned']

Changing the value of the select control will (in a javascript
enabled browser) cause the form to be submitted automatically.
For browsers with javascript disabled, there is a form submit
button.

    >>> filter_control.displayValue = ['Any status']
    >>> browser.getControl('Filter').click()

Now all types of branches should be shown.

    >>> links = find_tag_by_id(browser.contents, 'branch-batch-links')
    >>> print links.renderContents()
    <BLANKLINE>
    ...1...&rarr;...6...of 14 results...

    >>> table = find_tag_by_id(browser.contents, 'branchtable')
    >>> for row in table.tbody.fetch('tr'):
    ...     print extract_text(row)
    lp://dev/~name12/firefox/main             New             ...
    lp://dev/~name12/gnome-terminal/2.4       Abandoned       ...
    lp://dev/~name12/gnome-terminal/slowness  Merged          ...
    lp://dev/~name12/gnome-terminal/2.6       Mature          ...
    lp://dev/~name12/gnome-terminal/main      Development     ...
    lp://dev/~name12/gnome-terminal/klingon   Experimental    ...

    >>> browser.getLink('Next').click()
    >>> links = find_tag_by_id(browser.contents, 'branch-batch-links')
    >>> print links.renderContents()
    <BLANKLINE>
    ...7...&rarr;...12...of 14 results...

    >>> table = find_tag_by_id(browser.contents, 'branchtable')
    >>> for row in table.tbody.fetch('tr'):
    ...     print extract_text(row)
    lp://dev/~launchpad/gnome-terminal/launchpad   New     ...
    lp://dev/~name12/gnome-terminal/mirrored       New     ...
    lp://dev/~name12/gnome-terminal/pushed         New     ...
    lp://dev/~name12/gnome-terminal/scanned        New     ...
    lp://dev/~name12/landscape/feature-x           New     ...
    lp://dev/~landscape-developers/landscape/trunk New     ...


Selecting an individual lifecycle status from the select control
will cause only branches with that status to be listed.

    >>> browser.getControl(name='field.lifecycle').displayValue = ['Abandoned']
    >>> browser.getControl('Filter').click()
    >>> table = find_tag_by_id(browser.contents, 'branchtable')
    >>> for row in table.tbody.fetch('tr'):
    ...     print extract_text(row)
    lp://dev/~name12/gnome-terminal/2.4    Abandoned     ...

If anyone tries to hack the URL, and put in an invalid
status value, it will default to current branches.

    >>> browser.open(
    ...  'http://launchpad.dev/~name12/+branches?field.lifecycle=Fubar')
    >>> browser.getControl(name='field.lifecycle').displayValue
    ['Any active status']
    >>> table = find_tag_by_id(browser.contents, 'branchtable')
    >>> for row in table.tbody.fetch('tr'):
    ...     print extract_text(row)
    lp://dev/~name12/firefox/main                  New          ...
    lp://dev/~name12/gnome-terminal/2.6            Mature       ...
    lp://dev/~name12/gnome-terminal/main           Development  ...
    lp://dev/~name12/gnome-terminal/klingon        Experimental ...
    lp://dev/~launchpad/gnome-terminal/launchpad   New          ...
    lp://dev/~name12/gnome-terminal/mirrored       New          ...

If the user does have branches, but they are not visible with
the current filter, the table is shown, and a (hopefully)
helpful message supplied.

    >>> browser.open('http://code.launchpad.dev/'
    ...   '~launchpad/+branches?field.lifecycle=Mature')
    >>> browser.getControl(name='field.lifecycle').displayValue
    ['Mature']
    >>> message = find_tag_by_id(browser.contents, 'no-branch-message')
    >>> print message.renderContents()
    There are branches related to Launchpad Developers...

If the user does not have any branches, then we say so.

    >>> browser.open('http://code.launchpad.dev/'
    ...   '~no-priv?field.lifecycle=Mature')
    >>> browser.getControl(name='field.lifecycle').displayValue
    ['Mature']
    >>> message = find_tag_by_id(browser.contents, 'no-branch-message')
    >>> print message.renderContents()
    There are no branches related to No Privileges Person in Launchpad...


== Branch Badge Decoration ==

We display badges for associated bugs.

    >>> def branchSummary(browser):
    ...     table = find_tag_by_id(browser.contents, 'branchtable')
    ...     for row in table.tbody.fetch('tr'):
    ...         cells = row.findAll('td')
    ...         first_cell = cells[0]
    ...         anchors = first_cell.fetch('a')
    ...         print anchors[0].get('href')
    ...         # Badges in the next cell
    ...         for img in cells[1].findAll('img'):
    ...             print img['title']

    >>> browser.open('http://code.launchpad.dev/firefox/+branches')
    >>> branchSummary(browser)
    /~name12/firefox/main
      Linked to a bug
    /~sabdfl/firefox/release--0.9.1
    /~sabdfl/firefox/release-0.8
    /~sabdfl/firefox/release-0.9
    /~sabdfl/firefox/release-0.9.2
      Linked to a bug

If the bug is not visible to the user that is looking at the page, then the
badge is not shown.

    >>> browser.open('http://bugs.launchpad.dev/firefox/+bug/4')
    >>> browser.getLink('Set privacy/security').click()
    >>> browser.getControl('This bug report should be private').click()
    >>> browser.getControl('Change').click()

Now the badge is still shown for Sample Person...

    >>> browser.open('http://code.launchpad.dev/firefox/+branches')
    >>> branchSummary(browser)
    /~name12/firefox/main
      Linked to a bug
    /~sabdfl/firefox/release--0.9.1
    /~sabdfl/firefox/release-0.8
    /~sabdfl/firefox/release-0.9
    /~sabdfl/firefox/release-0.9.2
      Linked to a bug

... but not for an anonymous user.

    >>> anon_browser.open('http://code.launchpad.dev/firefox/+branches')
    >>> branchSummary(anon_browser)
    /~name12/firefox/main
      Linked to a bug
    /~sabdfl/firefox/release--0.9.1
    /~sabdfl/firefox/release-0.8
    /~sabdfl/firefox/release-0.9
    /~sabdfl/firefox/release-0.9.2


== Sorting Branch Listings ==

Aside from the implicitly sorted listings of recently registered,
imported and changed branches, all branch listings have a widget that
allows changing the sort order.

On a listing that can have branches from more than one product (such
as the listing of branches owned by a person), the default ordering is
by product name (which is of course called "project name" in the UI).

    >>> browser.open('http://code.launchpad.dev/~name12')
    >>> sort_by_control = browser.getControl(name='field.sort_by')
    >>> sort_by_control.value
    ['by project name']
    >>> for option in sort_by_control.options:
    ...     print option
    by project name
    by lifecycle status
    by author name
    by branch name
    by registrant name
    most recently changed first
    least recently changed first
    newest first
    oldest first

On a listing that can only have branches from one product, the default
is to sort by lifecycle status, and product name is not one of the
options that can be selected.

    >>> browser.open('http://code.launchpad.dev/gnome-terminal/+branches')
    >>> sort_by_control = browser.getControl(name='field.sort_by')
    >>> sort_by_control.value
    ['by lifecycle status']
    >>> sort_by_control.value = ['by project name']
    Traceback (most recent call last):
      ...
    ItemNotFoundError: insufficient items with name 'by project name'
    >>> for option in sort_by_control.options:
    ...     print option
    by lifecycle status
    by author name
    by branch name
    by registrant name
    most recently changed first
    least recently changed first
    newest first
    oldest first

If you filter by a specific lifecycle status then ordering by
lifecycle ceases to be relevant, and the default is to sort by author.

    >>> browser.open('http://code.launchpad.dev/gnome-terminal/+branches')
    >>> status_control = browser.getControl(name='field.lifecycle')
    >>> status_control.value = ['MATURE']
    >>> browser.getControl('Filter').click()
    >>> browser.getControl(name='field.sort_by').value
    ['by author name']

The implicitly sorted listings do not have an ordering widget at all.

    >>> browser.open('http://code.launchpad.dev/+recently-registered-branches')
    >>> browser.getControl(name='field.sort_by').value
    Traceback (most recent call last):
    ...
    LookupError: name 'field.sort_by'

Finally, sorting by a particular criterion has the desired effect.

    >>> browser.open('http://code.launchpad.dev/gnome-terminal/+branches')
    >>> table = find_tag_by_id(browser.contents, 'branchtable')
    >>> for row in table.tbody.fetch('tr'):
    ...     print extract_text(row)
    lp://dev/~name12/gnome-terminal/2.6            Mature       ...
    lp://dev/~name12/gnome-terminal/main           Development  ...
    lp://dev/~name12/gnome-terminal/klingon        Experimental ...
    lp://dev/~launchpad/gnome-terminal/launchpad   New          ...
    lp://dev/~vcs-imports/gnome-terminal/import    New          ...
    lp://dev/~name12/gnome-terminal/mirrored       New          ...

    >>> browser.getControl(name='field.sort_by').value = ['by author name']
    >>> browser.getControl('Filter').click()
    >>> table = find_tag_by_id(browser.contents, 'branchtable')
    >>> for row in table.tbody.fetch('tr'):
    ...     print extract_text(row)
    lp://dev/~launchpad/gnome-terminal/launchpad    New             ...
    lp://dev/~name12/gnome-terminal/klingon         Experimental    ...
    lp://dev/~name12/gnome-terminal/2.6             Mature          ...
    lp://dev/~name12/gnome-terminal/main            Development     ...
    lp://dev/~vcs-imports/gnome-terminal/import     New             ...
    lp://dev/~name12/gnome-terminal/mirrored        New             ...


== Highlighting the development focus branch ==

The branch associated with the development focus series is highlighted
on the branch listings using the same CSS style that is used to
highlight the development focus series on the product overview page.

Firstly we need to make the "main" branch of gnome-terminal the
development focus branch.

    >>> admin_browser.open('http://launchpad.dev/gnome-terminal/trunk')
    >>> admin_browser.getLink('Edit source').click()
    >>> admin_browser.getControl('Bazaar').click()
    >>> admin_browser.getControl(name='field.user_branch').value = (
    ...     '~name12/gnome-terminal/main')
    >>> admin_browser.getControl('Update Details').click()

Now when we look at the branches for gnome-terminal, the main branch
now shows as the "Current development focus".  This is indicated by
both the series link in the first column with the branch unique name,
but also with a star with the badges.

    >>> browser.open('http://code.launchpad.dev/gnome-terminal')
    >>> table = find_tag_by_id(browser.contents, 'branchtable')
    >>> # The development focus is always first.
    >>> row = table.tbody.fetch('tr')[0]
    >>> cols = row.fetch('td')
    >>> print extract_text(cols[0])
    lp://dev/gnome-terminal     Series: trunk
    >>> print cols[1].renderContents()
    <img src="/@@/favourite-yes" title="Current development focus" />

If a branch is associated with more than one series, then the links
are comma separated and in alphabetical order.

    >>> admin_browser.open('http://launchpad.dev/gnome-terminal')
    >>> admin_browser.getLink('Register a series').click()
    >>> admin_browser.getControl('Name').value = 'pre-1.0'
    >>> admin_browser.getControl('Summary').value = 'summary'
    >>> admin_browser.getControl('Branch').value = (
    ...     '~name12/gnome-terminal/main')
    >>> admin_browser.getControl('Register Series').click()

    >>> admin_browser.open('http://launchpad.dev/gnome-terminal')
    >>> admin_browser.getLink('Register a series').click()
    >>> admin_browser.getControl('Name').value = 'alpha'
    >>> admin_browser.getControl('Summary').value = 'summary'
    >>> admin_browser.getControl('Branch').value = (
    ...     '~name12/gnome-terminal/main')
    >>> admin_browser.getControl('Register Series').click()

The current development focus is shown first though.

    >>> browser.open('http://code.launchpad.dev/gnome-terminal/+branches')
    >>> table = find_tag_by_id(browser.contents, 'branchtable')
    >>> print extract_text(table.tbody.fetch('tr')[1])
    lp://dev/gnome-terminal  Series: trunk, alpha, pre-1.0  ...


<<<<<<< HEAD
== Hidden dormant branches ==

Dormant branches are thost that have not been edited or pushed
to in a significant period of time.  If a product has more branches
than would fit on one page, then the dormant branches are hidden
initially, and the user can uncheck the checkbox to get all branches
shown.

Here we are going to make two of Sample Person's branches dormant so
they are not shown by default.

    >>> browser.open('http://code.launchpad.dev/gnome-terminal/+branches')
    >>> table = find_tag_by_id(browser.contents, 'branchtable')
    >>> for row in table.tbody.fetch('tr'):
    ...     print extract_text(row)
    lp://dev/~name12/gnome-terminal/2.6              Mature       ...
    lp://dev/gnome-terminal              ...         Development  ...
    lp://dev/~name12/gnome-terminal/klingon          Experimental ...
    lp://dev/~launchpad/gnome-terminal/launchpad     New          ...
    lp://dev/~vcs-imports/gnome-terminal/import      New          ...
    lp://dev/~name12/gnome-terminal/mirrored         New          ...

    >>> from canonical.launchpad.ftests.branch_helper import (
    ...     make_branch_dormant)
    >>> make_branch_dormant('~name12/gnome-terminal/klingon')
    >>> make_branch_dormant('~name12/gnome-terminal/mirrored')

The default listing now doesn't show these two branches.

    >>> browser.open('http://code.launchpad.dev/gnome-terminal/+branches')
    >>> browser.getControl(name='field.hide_dormant').value
    True
    >>> table = find_tag_by_id(browser.contents, 'branchtable')
    >>> for row in table.tbody.fetch('tr'):
    ...     print extract_text(row)
    lp://dev/~name12/gnome-terminal/2.6             Mature      ...
    lp://dev/gnome-terminal              ...        Development ...
    lp://dev/~launchpad/gnome-terminal/launchpad    New         ...
    lp://dev/~vcs-imports/gnome-terminal/import     New         ...
    lp://dev/~name12/gnome-terminal/pushed          New         ...
    lp://dev/~name12/gnome-terminal/scanned         New         ...

If we specify that the listing should show dormant branches they
are shown.

    >>> browser.getControl(name='field.hide_dormant').value = False
    >>> browser.getControl('Filter').click()
    >>> table = find_tag_by_id(browser.contents, 'branchtable')
    >>> for row in table.tbody.fetch('tr'):
    ...     print extract_text(row)
    lp://dev/~name12/gnome-terminal/2.6             Mature       ...
    lp://dev/gnome-terminal              ...        Development  ...
    lp://dev/~name12/gnome-terminal/klingon         Experimental ...
    lp://dev/~launchpad/gnome-terminal/launchpad    New          ...
    lp://dev/~vcs-imports/gnome-terminal/import     New          ...
    lp://dev/~name12/gnome-terminal/mirrored        New          ...


=======
>>>>>>> 501e6445
== The last commit ==

The last commit column shows the revision number, and part of the
revision log for the last commit that Launchpad knows about.  The
revision number is linked to code browse if the branch is not private.
The revision author is shown in the column after the last commit to
allow the user to sort on the revision author column.

    >>> browser.open('http://code.launchpad.dev/firefox/+branches')
    >>> for commit in find_tags_by_class(browser.contents, 'lastCommit'):
    ...     print extract_text(commit)
    1.  Import of Mozilla Firefox 0.9.1
    1.  Import of Mozilla Firefox 0.9
    1.  Import of Mozilla Firefox 0.9.2

The entire commit message is shown in a div that gets shown when
the user moves the mouse over the last commit for a particular branch.

    >>> for commit in find_tags_by_class(browser.contents, 'popupTitle'):
    ...     print extract_text(commit)
    Author: mark.shuttleworth
    Revision Date: 2005-03-09 23:45:00 WST
    Import of Mozilla Firefox 0.9.1
    Author: mark.shuttleworth
    Revision Date: 2005-03-09 23:50:00 WST
    Import of Mozilla Firefox 0.9
    Author: mark.shuttleworth
    Revision Date: 2005-03-09 23:40:00 WST
    Import of Mozilla Firefox 0.9.2<|MERGE_RESOLUTION|>--- conflicted
+++ resolved
@@ -403,67 +403,6 @@
     lp://dev/gnome-terminal  Series: trunk, alpha, pre-1.0  ...
 
 
-<<<<<<< HEAD
-== Hidden dormant branches ==
-
-Dormant branches are thost that have not been edited or pushed
-to in a significant period of time.  If a product has more branches
-than would fit on one page, then the dormant branches are hidden
-initially, and the user can uncheck the checkbox to get all branches
-shown.
-
-Here we are going to make two of Sample Person's branches dormant so
-they are not shown by default.
-
-    >>> browser.open('http://code.launchpad.dev/gnome-terminal/+branches')
-    >>> table = find_tag_by_id(browser.contents, 'branchtable')
-    >>> for row in table.tbody.fetch('tr'):
-    ...     print extract_text(row)
-    lp://dev/~name12/gnome-terminal/2.6              Mature       ...
-    lp://dev/gnome-terminal              ...         Development  ...
-    lp://dev/~name12/gnome-terminal/klingon          Experimental ...
-    lp://dev/~launchpad/gnome-terminal/launchpad     New          ...
-    lp://dev/~vcs-imports/gnome-terminal/import      New          ...
-    lp://dev/~name12/gnome-terminal/mirrored         New          ...
-
-    >>> from canonical.launchpad.ftests.branch_helper import (
-    ...     make_branch_dormant)
-    >>> make_branch_dormant('~name12/gnome-terminal/klingon')
-    >>> make_branch_dormant('~name12/gnome-terminal/mirrored')
-
-The default listing now doesn't show these two branches.
-
-    >>> browser.open('http://code.launchpad.dev/gnome-terminal/+branches')
-    >>> browser.getControl(name='field.hide_dormant').value
-    True
-    >>> table = find_tag_by_id(browser.contents, 'branchtable')
-    >>> for row in table.tbody.fetch('tr'):
-    ...     print extract_text(row)
-    lp://dev/~name12/gnome-terminal/2.6             Mature      ...
-    lp://dev/gnome-terminal              ...        Development ...
-    lp://dev/~launchpad/gnome-terminal/launchpad    New         ...
-    lp://dev/~vcs-imports/gnome-terminal/import     New         ...
-    lp://dev/~name12/gnome-terminal/pushed          New         ...
-    lp://dev/~name12/gnome-terminal/scanned         New         ...
-
-If we specify that the listing should show dormant branches they
-are shown.
-
-    >>> browser.getControl(name='field.hide_dormant').value = False
-    >>> browser.getControl('Filter').click()
-    >>> table = find_tag_by_id(browser.contents, 'branchtable')
-    >>> for row in table.tbody.fetch('tr'):
-    ...     print extract_text(row)
-    lp://dev/~name12/gnome-terminal/2.6             Mature       ...
-    lp://dev/gnome-terminal              ...        Development  ...
-    lp://dev/~name12/gnome-terminal/klingon         Experimental ...
-    lp://dev/~launchpad/gnome-terminal/launchpad    New          ...
-    lp://dev/~vcs-imports/gnome-terminal/import     New          ...
-    lp://dev/~name12/gnome-terminal/mirrored        New          ...
-
-
-=======
->>>>>>> 501e6445
 == The last commit ==
 
 The last commit column shows the revision number, and part of the
