--- conflicted
+++ resolved
@@ -61,11 +61,7 @@
 matching for the angle brackets of an enclosing tag.
 
   >>> user_browser.url
-<<<<<<< HEAD
-  'http://code.launchpad.dev/~name12/applets/main'
-=======
-  'http://launchpad.dev/~no-priv/+branch/applets/main'
->>>>>>> b72a9b68
+  'http://code.launchpad.dev/~no-priv/applets/main'
   >>> print user_browser.contents
   <!DOCTYPE...
   ...Gnome Panel Applets Mainline...
@@ -75,16 +71,9 @@
 with that product, and a link to other branches maintained by that person.
 
   >>> user_browser.getLink('Other Gnome Applets branches').url
-<<<<<<< HEAD
   'http://code.launchpad.dev/applets/+branches'
-  >>> user_browser.getLink('Other branches registered (and not authored) by Sample Person').url
-  'http://code.launchpad.dev/~name12/+registeredbranches'
-=======
-  'http://launchpad.dev/applets/+branches'
-  >>> user_browser.getLink(
-  ...     'Other branches registered (and not authored) by No Privileges Person').url
-  'http://launchpad.dev/~no-priv/+registeredbranches'
->>>>>>> b72a9b68
+  >>> user_browser.getLink('Other branches registered (and not authored) by No Privileges Person').url
+  'http://code.launchpad.dev/~no-priv/+registeredbranches'
 
 
 == Finding person/+addbranch ==
@@ -122,11 +111,7 @@
 branches.
 
   >>> user_browser.url
-<<<<<<< HEAD
-  'http://code.launchpad.dev/~name12/+junk/pyresources'
-=======
-  'http://launchpad.dev/~no-priv/+branch/+junk/pyresources'
->>>>>>> b72a9b68
+  'http://code.launchpad.dev/~no-priv/+junk/pyresources'
   >>> user_browser.getLink('Other branches authored by Robert Collins').url
   'http://code.launchpad.dev/~lifeless/+authoredbranches'
 
@@ -145,12 +130,8 @@
 For this example, we will use ~name12/gnome-terminal/main. Check that it
 already exists.
 
-<<<<<<< HEAD
-  >>> user_browser.open('http://launchpad.dev/~name12/gnome-terminal/main')
-=======
   >>> browser.addHeader('Authorization', 'Basic test@canonical.com:test')
   >>> browser.open('http://launchpad.dev/~name12/+branch/gnome-terminal/main')
->>>>>>> b72a9b68
 
 Try a adding a conflicting branch from the product/+addbranch form.
 
