--- conflicted
+++ resolved
@@ -5,21 +5,14 @@
     >>> from canonical.launchpad.interfaces import CodeReviewVote
     >>> # We need to be admin to add a landing target to a random branch
     >>> login('foo.bar@canonical.com')
-<<<<<<< HEAD
     >>> merge_proposal = factory.makeBranchMergeProposal()
     >>> merge_proposal_url = canonical_url(merge_proposal)
-=======
-    >>> message = factory.makeCodeReviewMessage(
-    ... 'my subject', 'my body', CodeReviewVote.APPROVE)
-    >>> message_url = canonical_url(message)
-    >>> print message.message.text_contents
-    my body
->>>>>>> 28f8d914
     >>> logout()
 
     >>> nopriv_browser = setupBrowser(auth="Basic no-priv@canonical.com:test")
     >>> nopriv_browser.open(merge_proposal_url)
     >>> nopriv_browser.getLink('Add comment').click()
+    >>> nopriv_browser.getControl('Vote').displayValue = ['Approve']
     >>> nopriv_browser.getControl('Subject').value = 'my subject'
     >>> nopriv_browser.getControl('Comment').value = 'my body'
     >>> nopriv_browser.getControl('Add').click()
@@ -40,13 +33,9 @@
     >>> print_tag('comment-body')
     my body
     >>> print_tag('comment-from')
-<<<<<<< HEAD
     From No Privileges Person
-=======
-    From Person-name21
     >>> print_tag('comment-vote')
     Approve
->>>>>>> 28f8d914
 
 Hmm.  Probably shouldn't display this...
 
