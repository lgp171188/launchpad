= Code Review Messages =

Set up required objects

    >>> from canonical.launchpad.interfaces import CodeReviewVote
    >>> # We need to be admin to add a landing target to a random branch
    >>> login('foo.bar@canonical.com')
    >>> merge_proposal = factory.makeBranchMergeProposal()
    >>> merge_proposal_url = canonical_url(merge_proposal)
    >>> logout()

    >>> nopriv_browser = setupBrowser(auth="Basic no-priv@canonical.com:test")
    >>> nopriv_browser.open(merge_proposal_url)
    >>> nopriv_browser.getLink('Add comment').click()
    >>> nopriv_browser.getControl('Vote').displayValue = ['Approve']
    >>> nopriv_browser.getControl('Subject').value = 'my subject'
    >>> nopriv_browser.getControl('Comment').value = 'my body'
    >>> nopriv_browser.getControl('Add').click()
    >>> message_url = nopriv_browser.url

Now, open its home page.

    >>> anon_browser.open(message_url)
    >>> def print_tag(tag_id, browser=None):
    ...     if browser is None:
    ...         browser = anon_browser
    ...     tag = find_tag_by_id(browser.contents, tag_id)
    ...     print extract_text(tag)
    >>> print anon_browser.title
    Code review comment
    >>> print_tag('comment-subject')
    my subject
    >>> print_tag('comment-body')
    my body
    >>> print_tag('comment-from')
<<<<<<< HEAD
    From No Privileges Person
=======
    Person-name21
>>>>>>> f5621c37
    >>> print_tag('comment-vote')
    Approve

Hmm.  Probably shouldn't display this...

    >>> anon_browser.getLink('Reply').click()
    Traceback (most recent call last):
    Unauthorized:...

We can reply to a comment.

    >>> nopriv_browser = setupBrowser(auth="Basic no-priv@canonical.com:test")
    >>> nopriv_browser.open(message_url)
    >>> nopriv_browser.getLink('Reply').click()
    >>> nopriv_browser.url == message_url + '/+reply'
    True
    >>> nopriv_browser.getControl('Subject').value = 'Subjects are nice.'
    >>> nopriv_browser.getControl('Comment').value = 'I like this'
    >>> nopriv_browser.getControl('Vote').displayValue = ['Abstain']
    >>> nopriv_browser.getControl('Add').click()

After this, we are taken to the view page for that comment.

    >>> print_tag('comment-subject', nopriv_browser)
    Subjects are nice.
    >>> print_tag('comment-body', nopriv_browser)
    I like this
    >>> print_tag('comment-vote', nopriv_browser)
    Abstain<|MERGE_RESOLUTION|>--- conflicted
+++ resolved
@@ -33,11 +33,7 @@
     >>> print_tag('comment-body')
     my body
     >>> print_tag('comment-from')
-<<<<<<< HEAD
-    From No Privileges Person
-=======
-    Person-name21
->>>>>>> f5621c37
+    No Privileges Person
     >>> print_tag('comment-vote')
     Approve
 
