= Helper Functions =

A quick helper function to list the subscribed people.

  >>> def print_subscribers(contents):
  ...     portlet = find_tags_by_class(contents, 'person')[0]
  ...     people = portlet.fetch('a')
  ...     for person in people:
  ...         print person.renderContents()

Another to print the informational message.

  >>> def print_informational_message(contents):
  ...     message = find_tags_by_class(contents, 'informational message')
  ...     if message:
  ...         print message[0].renderContents()

= Subscribing to Branches =

In order to subscribe to a branch, the user must be logged in.

  >>> anon_browser.open('http://code.launchpad.dev/~name12/gnome-terminal/main')
  >>> anon_browser.getLink('Subscribe')
  Traceback (most recent call last):
  ...
  LinkNotFoundError

Let us subscribe to one of the branches. First, let's make sure we can see the
link "Subscribe" from a branch's page.

  >>> browser.addHeader('Authorization', 'Basic test@canonical.com:test')
  >>> browser.open('http://launchpad.dev/~name12/gnome-terminal/main')

Initially there should be no subscribers.

  >>> print_subscribers(browser.contents)
  >>> browser.getLink('Subscribe').click()

On the subscribe page there is a cancel button.  This will take us back
to the main branch page, and not subscribe us.

  >>> browser.getControl('Cancel').click()
  >>> print_subscribers(browser.contents)
  >>> print_informational_message(browser.contents)
  >>> browser.title
  '\xe2\x80\x9cGNOME Terminal Mainline\xe2\x80\x9d branch in Launchpad'

Now we do want to subscribe, so back to the subscription page.

  >>> browser.getLink('Subscribe').click()

At this stage the defaults that are set for subscriptions
are fairly arbitrary, so we'll explicitly choose the values.

  >>> level_control = browser.getControl(name='field.notification_level')
  >>> level_control.value = ['Branch attribute notifications only']
  >>> diff_control = browser.getControl(name='field.max_diff_lines')
  >>> diff_control.value = ['1000 lines']

Now, post the subscription form. We should see a message that we have just
subscribed.

  >>> browser.getControl('Subscribe').click()
  >>> print_informational_message(browser.contents)
  You have subscribed to this branch with: 
  <ul><li>Only send notifications for branch attribute changes such
  as name, description and whiteboard.
  </li></ul>

There should be only one person subscribed to the branch now.  

  >>> print_subscribers(browser.contents)
  Sample Person

Now the link should say "Edit Subscription" in the actions menu.
Lets go to that page.

  >>> browser.getLink('Edit Subscription').click()

Clicking 'Cancel' should take us back to the branch page, and not
alter anything to do with our subscription.

  >>> browser.getControl('Cancel').click()
  >>> print_informational_message(browser.contents)
  >>> print_subscribers(browser.contents)
  Sample Person

Now back to the editing page to change the details of our subscription.

  >>> browser.getLink('Edit Subscription').click()

Let's change our subscription to getting emails for modifications, and diffs,
and limit our diffs to 5000 lines.

<<<<<<< HEAD
  >>> level_control = user_browser.getControl(name='field.notification_level')
  >>> level_control.value = ['Branch attribute and revision notifications']
  >>> diff_control = user_browser.getControl(name='field.max_diff_lines')
=======
  >>> level_control = browser.getControl(name='field.notification_level')
  >>> level_control.value = ['Branch attribute and diff notifications']
  >>> diff_control = browser.getControl(name='field.max_diff_lines')
>>>>>>> a2925734
  >>> diff_control.value = ['5000 lines']
  >>> browser.getControl('Change').click()

Now we should be taken back to the main branch page, with a nice
informational message for us to see.

  >>> print_informational_message(browser.contents)
  Subscription updated to: <ul><li>Send notifications for both branch attribute updates
  and new revisions added to the branch.
  </li><li>Limit the generated diff to 5000 lines.
  </li></ul>

  >>> print_subscribers(browser.contents)
  Sample Person

We do not really want to be subscribed. We load the edit subcription page.

  >>> browser.getLink('Edit Subscription').click()

And when we post this form, we see a message saying we are no longer a
subscriber.

  >>> browser.getControl('Unsubscribe').click()
  >>> print_informational_message(browser.contents)
  You have unsubscribed from this branch.
  >>> print_subscribers(browser.contents)<|MERGE_RESOLUTION|>--- conflicted
+++ resolved
@@ -92,15 +92,9 @@
 Let's change our subscription to getting emails for modifications, and diffs,
 and limit our diffs to 5000 lines.
 
-<<<<<<< HEAD
-  >>> level_control = user_browser.getControl(name='field.notification_level')
+  >>> level_control = browser.getControl(name='field.notification_level')
   >>> level_control.value = ['Branch attribute and revision notifications']
-  >>> diff_control = user_browser.getControl(name='field.max_diff_lines')
-=======
-  >>> level_control = browser.getControl(name='field.notification_level')
-  >>> level_control.value = ['Branch attribute and diff notifications']
   >>> diff_control = browser.getControl(name='field.max_diff_lines')
->>>>>>> a2925734
   >>> diff_control.value = ['5000 lines']
   >>> browser.getControl('Change').click()
 
