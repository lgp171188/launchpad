Let's test the /specialrequest page, where users place custom requests and/or
change existing ones.

  >>> browser.addHeader('Authorization', 'Basic foo.bar@canonical.com:test')
  >>> browser.open('http://shipit.ubuntu.dev/specialrequest')
  >>> browser.url
  'http://shipit.ubuntu.dev/specialrequest'

First of all, we'll make sure a request is accepted only if all required 
fields are filled.

  >>> browser.getControl('Request CDs').click()
  >>> browser.url
  'http://shipit.ubuntu.dev/specialrequest'

  >>> print browser.contents
  <!DOCTYPE...
  ...Your ShipIt Request...
  ...
  ...Please fix the problems below and try again...
  ...
  ...Name...
  ...
  ...Required input is missing...
  ...
  ...Address...
  ...
  ...Required input is missing...
  ...
  ...City/Town/etc...
  ...
  ...Required input is missing...
  ...
  ...Country...
  ...
  ...Required input is missing...
  ...
  ...Phone...
  ...
  ...Required input is missing...
  ...


To make a custom request, the reason field is required.

  >>> browser.getControl(name='field.recipientdisplayname').value = 'Foo'
  >>> browser.getControl(name='field.ubuntu_quantityx86').value = '1'
  >>> browser.getControl(name='field.organization').value = 'Baz'
  >>> browser.getControl(name='field.addressline1').value = 'Street'
  >>> browser.getControl(name='field.city').value = 'City'
  >>> browser.getControl(name='field.province').value = 'Province'
  >>> browser.getControl(name='field.postcode').value = '4352542'
  >>> browser.getControl(name='field.country').value = ['226']
  >>> browser.getControl(name='field.phone').value = '43242442'
  >>> browser.getControl('Request CDs').click()
  >>> browser.url
  'http://shipit.ubuntu.dev/specialrequest'

  >>> browser.getControl(name='field.reason').value
  ''
  >>> print browser.contents
  <!DOCTYPE...
  ...field.reason...
  ...Required input is missing...


The quantities specified by the user must be positive integers.

  >>> browser.getControl(name='field.reason').value = 'foo'
  >>> browser.getControl(name='field.ubuntu_quantityx86').value = '-1'
  >>> browser.getControl('Request CDs').click()

  >>> print browser.contents
  <!DOCTYPE...
  ...field.ubuntu_quantityx86...
  ...Quantities must be greater than or equal 0...

  >>> browser.getControl(name='field.ubuntu_quantityx86').value = '15'
  >>> browser.getControl('Request CDs').click()
  >>> browser.url
  'http://shipit.ubuntu.dev/specialrequest'

  >>> print browser.contents
  <!DOCTYPE...
  ...Request accepted. Please note that special requests can take up to...
  ...ten weeks...


All custom requests with less than $max_size_for_auto_approval CDs are
automatically approved.

  >>> from canonical.launchpad.interfaces import ShipItConstants
  >>> max_cds = ShipItConstants.max_size_for_auto_approval
  >>> max_cds
  15

  >>> from canonical.launchpad.database import Person
  >>> from canonical.launchpad.ftests import login, logout, ANONYMOUS
  >>> login(ANONYMOUS)
  >>> Person.byName('name16').currentShipItRequest().isApproved()
  True
  >>> Person.byName('name16').currentShipItRequest().getTotalApprovedCDs()
  15
  >>> logout()

But custom requests with more than $max_size_for_auto_approval CDs have to
be approved before they can be shipped.

  >>> quantity = str(max_cds + 1)
  >>> browser.getControl(name='field.ubuntu_quantityx86').value = quantity
  >>> browser.getControl('Change Request').click()

  >>> login(ANONYMOUS)
  >>> Person.byName('name16').currentShipItRequest().isAwaitingApproval()
  True
  >>> Person.byName('name16').currentShipItRequest().getTotalApprovedCDs()
  0
  >>> Person.byName('name16').currentShipItRequest().reason
  u'foo'
  >>> logout()

And for custom requests that are not automatically approved, we send an
email to info@shipit.ubuntu.com, notifying that a new request is waiting for
approval.

  >>> from canonical.launchpad.mail import stub
  >>> from_addr, to_addrs, raw_msg = stub.test_emails.pop()
  >>> to_addrs
  ['info@shipit.ubuntu.com']


If later the user asks for standard quantities of CDs of a different flavour,
the request will still be pending approval, becuase it contains more than
$max_size_for_auto_approval CDs in total.

  >>> browser.open('http://shipit.kubuntu.dev/myrequest')
  >>> browser.url
  'http://shipit.kubuntu.dev/myrequest'

  >>> browser.getControl(name='ordertype').value = ['10']
  >>> browser.getControl(name='field.recipientdisplayname').value = 'Foo'
  >>> browser.getControl(name='field.organization').value = 'Baz'
  >>> browser.getControl(name='field.addressline1').value = 'Street'
  >>> browser.getControl(name='field.city').value = 'City'
  >>> browser.getControl(name='field.province').value = 'Province'
  >>> browser.getControl(name='field.postcode').value = '43242342'
  >>> browser.getControl(name='field.country').value = ['226']
  >>> browser.getControl(name='field.phone').value = '43242442'

  # This is an existent request, so all address fields are already filled.
  >> browser.getControl(name='field.recipientdisplayname').value
  'Foo'
  >> browser.getControl(name='field.organization').value
  'Baz'

  >>> browser.getControl('Request More CDs').click()

  >>> login(ANONYMOUS)
  >>> Person.byName('name16').currentShipItRequest().isAwaitingApproval()
  True
  >>> Person.byName('name16').currentShipItRequest().getTotalApprovedCDs()
  0
  >>> logout()

And the reason will still be there, because Marilize will have to check it
before approving.

  >>> login(ANONYMOUS)
  >>> Person.byName('name16').currentShipItRequest().reason
  u'foo'
  >>> logout()

Now, let's pretend this request was approved and shipped, so that we can see
how shipit would behave if this guy (name16) comes back asking for more CDs
of this same distrorelease.

  >>> login(ANONYMOUS)
  >>> shipit_request = Person.byName('name16').currentShipItRequest()
  >>> shipit_request.approve()
  >>> for requestedcds in shipit_request.getAllRequestedCDs():
  ...     requestedcds.quantityapproved = requestedcds.quantity
  >>> from canonical.database.sqlbase import flush_database_updates
  >>> flush_database_updates()
  >>> from canonical.launchpad.database import ShippingRequestSet
  >>> run = ShippingRequestSet()._create_shipping_run([shipit_request.id])
  >>> [request.recipient.name for request in run.requests]
  [u'name16']
  >>> logout()

His shipped request contained only Ubuntu and Kubuntu CDs, so a request for
Edubuntu CDs that is under the $max_size_for_auto_approval CDs limit will
be auto approved.

  >>> browser.open('http://shipit.edubuntu.dev/specialrequest')
  >>> browser.url
  'http://shipit.edubuntu.dev/specialrequest'

  # As name16 already has a request, the address fields will be pre-filled for
  # him.
  >>> browser.getControl(name='field.recipientdisplayname').value
  'Foo'
  >>> browser.getControl(name='field.organization').value
  'Baz'

  >>> browser.getControl(name='field.ubuntu_quantityx86').value = '10'
  >>> browser.getControl(name='field.reason').value = 'foo'
  >>> browser.getControl('Request CDs').click()

  >>> browser.url
  'http://shipit.edubuntu.dev/specialrequest'

  >>> print browser.contents
  <!DOCTYPE...
  ...Request accepted...
  ...ten weeks...

  >>> login(ANONYMOUS)
  >>> Person.byName('name16').currentShipItRequest().isApproved()
  True
  >>> logout()

If later on he adds some Ubuntu (or Kubuntu) CDs to his request it'll then be
marked as pending approval.

  >>> browser.open('http://shipit.ubuntu.dev/specialrequest')
  >>> browser.url
  'http://shipit.ubuntu.dev/specialrequest'

  >>> browser.getControl(name='field.ubuntu_quantityx86').value = '10'
  >>> browser.getControl(name='field.reason').value = 'foo'
  >>> browser.getControl('Request More CDs').click()

  >>> browser.url
  'http://shipit.ubuntu.dev/specialrequest'

  >>> print browser.contents
  <!DOCTYPE...
  ...Request changed successfully...

Although his new request contains only 21 CDs, it will be pending approval
because he already has a shipped request containing Ubuntu CDs.

  >>> login(ANONYMOUS)
  >>> Person.byName('name16').currentShipItRequest().isAwaitingApproval()
  True
  >>> logout()


The architectures of the CDs we ship depend on the flavour (Ubuntu, Kubuntu
and Edubuntu).

<<<<<<< HEAD
For Ubuntu, we ship only two architectures (X86 and AMD64)
=======
For Ubuntu, we ship both X86 and AMD64 CDs.
>>>>>>> 5f2ab9d5

  >>> browser.open('http://shipit.ubuntu.dev/specialrequest')
  >>> browser.url
  'http://shipit.ubuntu.dev/specialrequest'

  >>> browser.getControl(name='field.ubuntu_quantityx86')
  <Control name='field.ubuntu_quantityx86' type='text'>
  >>> browser.getControl(name='field.ubuntu_quantityamd64')
  <Control name='field.ubuntu_quantityamd64' type='text'>
  >>> browser.getControl(name='field.ubuntu_quantityppc')
  Traceback (most recent call last):
  ...
  LookupError: name 'field.ubuntu_quantityppc'

<<<<<<< HEAD

For Kubuntu, we also ship only X86 and AMD64.
=======
For Kubuntu we also ship X86 and AMD64.
>>>>>>> 5f2ab9d5

  >>> browser.open('http://shipit.kubuntu.dev/specialrequest')
  >>> browser.url
  'http://shipit.kubuntu.dev/specialrequest'

  >>> browser.getControl(name='field.ubuntu_quantityx86')
  <Control name='field.ubuntu_quantityx86' type='text'>
  >>> browser.getControl(name='field.ubuntu_quantityamd64')
  <Control name='field.ubuntu_quantityamd64' type='text'>
  >>> browser.getControl(name='field.ubuntu_quantityppc')
  Traceback (most recent call last):
  ...
  LookupError: name 'field.ubuntu_quantityppc'


And for Edubuntu, we ship only X86.

  >>> browser.open('http://shipit.edubuntu.dev/specialrequest')
  >>> browser.url
  'http://shipit.edubuntu.dev/specialrequest'

  >>> browser.getControl(name='field.ubuntu_quantityx86')
  <Control name='field.ubuntu_quantityx86' type='text'>
  >>> browser.getControl(name='field.ubuntu_quantityamd64')
  Traceback (most recent call last):
  ...
  LookupError: name 'field.ubuntu_quantityamd64'
  >>> browser.getControl(name='field.ubuntu_quantityppc')
  Traceback (most recent call last):
  ...
  LookupError: name 'field.ubuntu_quantityppc'
<|MERGE_RESOLUTION|>--- conflicted
+++ resolved
@@ -249,11 +249,7 @@
 The architectures of the CDs we ship depend on the flavour (Ubuntu, Kubuntu
 and Edubuntu).
 
-<<<<<<< HEAD
-For Ubuntu, we ship only two architectures (X86 and AMD64)
-=======
 For Ubuntu, we ship both X86 and AMD64 CDs.
->>>>>>> 5f2ab9d5
 
   >>> browser.open('http://shipit.ubuntu.dev/specialrequest')
   >>> browser.url
@@ -268,12 +264,8 @@
   ...
   LookupError: name 'field.ubuntu_quantityppc'
 
-<<<<<<< HEAD
-
-For Kubuntu, we also ship only X86 and AMD64.
-=======
+
 For Kubuntu we also ship X86 and AMD64.
->>>>>>> 5f2ab9d5
 
   >>> browser.open('http://shipit.kubuntu.dev/specialrequest')
   >>> browser.url
