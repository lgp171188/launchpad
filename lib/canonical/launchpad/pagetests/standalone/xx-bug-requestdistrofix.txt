--- conflicted
+++ resolved
@@ -1,11 +1,11 @@
-<<<<<<< HEAD
-Let's add a task to bug 1.
+In the bug page, you could request a fix for an upstream or
+distribution.
 
     >>> browser.addHeader('Authorization', 'Basic test@canonical.com:test')
-    >>> browser.open('http://localhost/products/firefox/+bug/1')
+    >>> browser.open("http://localhost/products/firefox/+bug/6")
     >>> browser.getLink(url='+distrotask').click()
     >>> browser.url
-    'http://localhost/products/firefox/+bug/1/+distrotask'
+    'http://localhost/products/firefox/+bug/6/+distrotask'
 
 On this page we can add distribution task. We start by adding an Ubuntu
 task. Since Ubuntu uses Malone as its bug tracker, the task gets added
@@ -14,53 +14,78 @@
     >>> browser.getControl('Distribution').value = ['ubuntu']
     >>> browser.getControl('Continue').click()
     >>> browser.url
-    'http://localhost/distros/ubuntu/+bug/1'
-=======
-In the bug page, you could request a fix for an upstream or
-distribution.
-
-    >>> browser.addHeader("Authorization", "Basic foo.bar@canonical.com:test")
-    >>> browser.open(
-    ...     "http://localhost:9000/products/firefox/+bug/6/+distrotask")
-    >>> browser.getControl("Distribution").value = ["ubuntu"]
-    >>> browser.getControl("Continue").click()
->>>>>>> 25be2ba4
+    'http://localhost/distros/ubuntu/+bug/6'
 
 The ubuntu task is in the task list.
 
-<<<<<<< HEAD
     >>> print browser.contents
     <...
-=======
-    >>> print http(r"""
-    ... GET /distros/ubuntu/+bug/6 HTTP/1.1
-    ... Authorization: Basic dGVzdEBjYW5vbmljYWwuY29tOnRlc3Q=
-    ... """)
-    HTTP/1.1 200 Ok
-    ...
->>>>>>> 25be2ba4
     ...>Ubuntu</a>...
     ...
 
 It should not be possible to add the same distrotask again.
 
-<<<<<<< HEAD
     >>> browser.getLink(url='+distrotask').click()
     >>> browser.url
-    'http://localhost/distros/ubuntu/+bug/1/+distrotask'
-
+    'http://localhost/distros/ubuntu/+bug/6/+distrotask'
     >>> browser.getControl('Distribution').value = ['ubuntu']
     >>> browser.getControl('Continue').click()
     >>> browser.url
-    'http://localhost/distros/ubuntu/+bug/1/+distrotask'
+    'http://localhost/distros/ubuntu/+bug/6/+distrotask'
     >>> print browser.contents
     <...
     ...Please fix the problems below and try again...
     ...
-    ...A fix for this bug has already been requested for Ubuntu...
+    ...This bug is already open on Ubuntu...
     ...
 
-Now let's add a Debian task as well. Since Debian doesn't use Malone,
+You also can't add another task on a distro source package, when there's
+already a distro task open. (Instead, you should target the existing
+distro task to an appropriate source package.)
+
+    >>> browser.open(
+    ...     "http://localhost/distros/ubuntu/+bug/6/+distrotask")
+    >>> browser.getControl("Distribution").value = ["ubuntu"]
+    >>> browser.getControl("Source Package Name").value = "mozilla-firefox"
+    >>> browser.getControl("Continue").click()
+    >>> print browser.contents
+    <!DOCTYPE...
+    ...
+    ...Please fix the problems below and try again...
+    ...
+    ...This bug is already open on Ubuntu with no package specified...
+    ...
+
+Let's assign the existing Ubuntu task to mozilla-firefox, then add
+another task on Ubuntu evolution.
+
+    >>> browser.open(
+    ...     "http://localhost/distros/ubuntu/+bug/6/+editstatus")
+    >>> browser.getControl("Package").value = "mozilla-firefox"
+    >>> browser.getControl("Save Changes").click()
+
+    >>> browser.open(
+    ...     "http://localhost/distros/ubuntu/+source/mozilla-firefox"
+    ...     "/+bug/6/+distrotask")
+    >>> browser.getControl("Distribution").value = ["ubuntu"]
+    >>> browser.getControl("Source Package Name").value = "evolution"
+    >>> browser.getControl("Continue").click()
+
+It's not possible to change the Ubuntu mozilla-firefox task to be on
+Ubuntu evolution, because there already is an evolution task open.
+
+    >>> browser.open(
+    ...     "http://localhost/distros/ubuntu/+source/mozilla-firefox/+bug/6/"
+    ...     "+editstatus")
+    >>> browser.getControl("Package").value = "evolution"
+    >>> browser.getControl("Save Changes").click()
+    >>> print browser.contents
+    <!DOCTYPE...
+    ...
+    ...This bug has already been reported on evolution (ubuntu)...
+    ...
+
+Now let's add a Debian task to bug 1. Since Debian doesn't use Malone,
 we add a bug watch as well.
 
     >>> browser.addHeader('Authorization', 'Basic test@canonical.com:test')
@@ -70,6 +95,7 @@
     'http://localhost/products/firefox/+bug/1/+distrotask'
     >>> browser.getControl(name='field.distribution').value
     ['debian']
+    >>> browser.getControl("Source Package Name").value = "alsa-utils"
     >>> browser.getControl(name='field.link_to_bugwatch').value = True
 
 If we submit the form without specifying a remote bug, we get an error.
@@ -88,7 +114,7 @@
     >>> browser.getControl(name='field.remotebug').value = '123'
     >>> browser.getControl('Continue').click()
     >>> browser.url
-    'http://localhost/distros/debian/+bug/1'
+    'http://localhost/distros/debian/+source/alsa-utils/+bug/1'
 
 If we try to add an Ubuntu task together with a bug watch we get an
 error, because Ubuntu uses Malone as its bug tracker
@@ -99,7 +125,7 @@
     >>> browser.getControl(name='field.link_to_bugwatch').value = True
     >>> browser.getControl('Continue').click()
     >>> browser.url
-    'http://localhost/distros/debian/+bug/1/+distrotask'
+    'http://localhost/distros/debian/+source/alsa-utils/+bug/1/+distrotask'
     >>> print browser.contents
     <...
     ...Ubuntu uses Malone as its bug tracker...
@@ -126,7 +152,7 @@
     <...
     ...Please fix them and try again...
     ...
-    ...A fix for this bug has already been requested for thunderbird (Ubuntu)...
+    ...This bug has already been reported on thunderbird (ubuntu)...
 
     >>> browser.getControl('Package').value = 'pmount'
     >>> browser.getControl('Save Changes').click()
@@ -167,71 +193,4 @@
 
     >>> browser.getControl('Yes').click()
     >>> browser.url
-    'http://localhost/distros/debian/+source/evolution/+bug/1'
-=======
-    >>> browser.open(
-    ...     "http://localhost:9000/products/firefox/+bug/6/+distrotask")
-    >>> browser.getControl("Distribution").value = ["ubuntu"]
-    >>> browser.getControl("Continue").click()
-    >>> print browser.contents
-    <!DOCTYPE...
-    ...
-    ...Please fix the problems below and try again...
-    ...
-    ...This bug is already open on Ubuntu or packages in Ubuntu...
-    ...
-
-You also can't add another task on a distro source package, when there's
-already a distro task open. (Instead, you should target the existing
-distro task to an appropriate source package.)
-
-    >>> browser.open(
-    ...     "http://localhost:9000/products/firefox/+bug/6/+distrotask")
-    >>> browser.getControl("Distribution").value = ["ubuntu"]
-    >>> browser.getControl("Source Package Name").value = "mozilla-firefox"
-    >>> browser.getControl("Continue").click()
-    >>> print browser.contents
-    <!DOCTYPE...
-    ...
-    ...Please fix the problems below and try again...
-    ...
-    ...This bug is already open on Ubuntu with no package specified...
-    ...
-
-Let's assign the existing Ubuntu task to mozilla-firefox, then add
-another task on Ubuntu evolution.
-
-    >>> browser.open(
-    ...     "http://localhost:9000/distros/ubuntu/+bug/6/+editstatus")
-    >>> browser.getControl("Package").value = "mozilla-firefox"
-    >>> browser.getControl("Save Changes").click()
-
-    >>> browser.open(
-    ...     "http://localhost:9000/products/firefox/+bug/6/+distrotask")
-    >>> browser.getControl("Distribution").value = ["ubuntu"]
-    >>> browser.getControl("Source Package Name").value = "evolution"
-    >>> browser.getControl("Continue").click()
-
-It's not possible to change the Ubuntu mozilla-firefox task to be on
-Ubuntu evolution, because there already is an evolution task open.
-
-    >>> browser.open(
-    ...     "http://localhost:9000/distros/ubuntu/+source/mozilla-firefox/+bug/6/+editstatus")
-    >>> browser.getControl("Package").value = "evolution"
-    >>> browser.getControl("Save Changes").click()
-    >>> print browser.contents
-    <!DOCTYPE...
-    ...
-    ...This bug has already been reported on evolution (ubuntu)...
-    ...
-
-At the same time we add a distribution task we can add a bug watch.
-
-    >>> browser.open(
-    ...     "http://localhost:9000/products/ubuntu/+bug/2/+distrotask")
-    >>> browser.getControl("Distribution").value = ["debian"]
-    >>> browser.getControl("Source Package Name").value = "evolution"
-    >>> browser.getControl("Remote Bug Tracker").value = ['2']
-    >>> browser.getControl(name="field.remotebug").value = '12345'
-    >>> browser.getControl("Continue").click()
->>>>>>> 25be2ba4
+    'http://localhost/distros/debian/+source/evolution/+bug/1'