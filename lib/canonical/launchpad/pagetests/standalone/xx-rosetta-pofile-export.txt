Exporting Single PO Files through the Web
-----------------------------------------

Not logged in users can't access the +export page.

  >>> anon_browser.open(
  ...     'http://launchpad.dev/ubuntu/hoary'
  ...     '/+source/evolution/+pots/evolution-2.2/es/')
  >>> anon_browser.getLink('Download').click()
  Traceback (most recent call last):
  ...
  Unauthorized:...

Logged in as a regular user, the +export page is accessible.

  >>> browser.addHeader('Authorization', 'Basic carlos@canonical.com:test')
  >>> browser.open(
  ...     'http://launchpad.dev/ubuntu/hoary'
  ...     '/+source/evolution/+pots/evolution-2.2/es')
  >>> browser.getLink('Download').click()

  >>> browser.url
  'http://launchpad.dev/ubuntu/hoary/+source/evolution/+pots/evolution-2.2/es/+export'

  >>> browser.title
  'Spanish (es) translation of evolution-2.2 in Ubuntu Hoary
  package "evolution" file exports'

  >>> 'PO file export' in browser.contents
  True
  >>> 'carlos@canonical.com' in browser.contents
  True

If we POST the page, it should add the request to the queue.

  >>> browser.getControl('Format').value = ['PO']
  >>> browser.getControl('Confirm Export').click()

  >>> browser.url
  'http://launchpad.dev/ubuntu/hoary/+source/evolution/+pots/evolution-2.2/es'

  >>> for tag in find_tags_by_class(browser.contents, 'informational'):
  ...     tag.renderContents()
  'Your request has been received. Expect to receive an email shortly.'

Let's be sure that we can request po files without translations as the
No Privileges Person.

  >>> from zope.testbrowser.testing import Browser
  >>> no_priv_browser = Browser()
  >>> no_priv_browser.handleErrors = False
  >>> no_priv_browser.addHeader(
  ...     'Authorization', 'Basic no-priv@canonical.com:test')

  >>> no_priv_browser.open(
  ...    'http://launchpad.dev/evolution/trunk/+pots/evolution-2.2/cy/')

  >>> no_priv_browser.getLink('Download').click()
  >>> no_priv_browser.url
  'http://launchpad.dev/evolution/trunk/+pots/evolution-2.2/cy/+export'

  >>> no_priv_browser.getControl('Format').value = ['PO']
  >>> no_priv_browser.getControl('Confirm Export').click()

  >>> no_priv_browser.url
  'http://launchpad.dev/evolution/trunk/+pots/evolution-2.2/cy'

  >>> for tag in find_tags_by_class(browser.contents, 'informational'):
  ...     tag.renderContents()
  'Your request has been received. Expect to receive an email shortly.'

Since no-privileges person isn't a valid translator for Welsh (cy) language, the
ownership of the newly created pofile is set to Rosetta Admins.

  >>> browser.open(
  ...     'http://launchpad.dev/evolution'
  ...     '/trunk/+pots/evolution-2.2/cy')
  >>> translation_portlet = find_portlet(
  ...     browser.contents, 'Translation file details')
<<<<<<< HEAD
  >>> extract_text(translation_portlet.firstText('Creator:').findNext('a'))
  u'Rosetta Administrators'
=======
  >>> t = extract_text(translation_portlet.firstText('Creator:').findNext('a'))
  >>> u'Rosetta Administrators' in t
  True
>>>>>>> 995ed94d

But if we request an export from a valid translator, he gets the ownership.
We test using the Swedish (sv) language which doesn't have a pofile for
evolution yet; it will be created at the moment the export is requested.

  >>> browser.open(
  ...     'http://launchpad.dev/evolution/trunk/+pots/evolution-2.2/sv')
  >>> browser.getLink('Download').click()

  >>> browser.getControl('Format').value = ['PO']
  >>> browser.getControl('Confirm Export').click()

  >>> browser.url
  'http://launchpad.dev/evolution/trunk/+pots/evolution-2.2/sv'

  >>> for tag in find_tags_by_class(browser.contents, 'informational'):
  ...     tag.renderContents()
  'Your request has been received. Expect to receive an email shortly.'
  ...

  >>> translation_portlet = find_portlet(
  ...     browser.contents, 'Translation file details')
<<<<<<< HEAD
  >>> extract_text(translation_portlet.firstText('Creator:').findNext('a'))
  u'Carlos Perell\xf3 Mar\xedn'
=======
  >>> carlos = u'Carlos Perell\xf3 Mar\xedn'
  >>> creator = extract_text(
  ...     translation_portlet.firstText('Creator:').findNext('a'))
  >>> carlos in creator
  True
>>>>>>> 995ed94d

Request the same pofile again won't crash. (See bug
https://launchpad.net/rosetta/+bug/1558).

  >>> browser.getLink('Download').click()

  >>> browser.getControl('Format').value = ['PO']
  >>> browser.getControl('Confirm Export').click()

  >>> browser.url
  'http://launchpad.dev/evolution/trunk/+pots/evolution-2.2/sv'

  >>> for tag in find_tags_by_class(browser.contents, 'informational'):
  ...     tag.renderContents()
  'Your request has been received. Expect to receive an email shortly.'
  ...<|MERGE_RESOLUTION|>--- conflicted
+++ resolved
@@ -77,14 +77,9 @@
   ...     '/trunk/+pots/evolution-2.2/cy')
   >>> translation_portlet = find_portlet(
   ...     browser.contents, 'Translation file details')
-<<<<<<< HEAD
-  >>> extract_text(translation_portlet.firstText('Creator:').findNext('a'))
-  u'Rosetta Administrators'
-=======
   >>> t = extract_text(translation_portlet.firstText('Creator:').findNext('a'))
   >>> u'Rosetta Administrators' in t
   True
->>>>>>> 995ed94d
 
 But if we request an export from a valid translator, he gets the ownership.
 We test using the Swedish (sv) language which doesn't have a pofile for
@@ -107,16 +102,11 @@
 
   >>> translation_portlet = find_portlet(
   ...     browser.contents, 'Translation file details')
-<<<<<<< HEAD
-  >>> extract_text(translation_portlet.firstText('Creator:').findNext('a'))
-  u'Carlos Perell\xf3 Mar\xedn'
-=======
   >>> carlos = u'Carlos Perell\xf3 Mar\xedn'
   >>> creator = extract_text(
   ...     translation_portlet.firstText('Creator:').findNext('a'))
   >>> carlos in creator
   True
->>>>>>> 995ed94d
 
 Request the same pofile again won't crash. (See bug
 https://launchpad.net/rosetta/+bug/1558).
