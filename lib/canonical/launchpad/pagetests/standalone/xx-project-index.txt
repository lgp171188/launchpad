Test that the project page for the mozilla project loads, accessing it through
a facet that's not available for projects.

  >>> browser.open('http://translations.launchpad.dev/projects/mozilla')
  >>> browser.title
  'The Mozilla Project in Launchpad'

  >>> browser.getLink('Mozilla Firefox').url
  'http://translations.launchpad.dev/products/firefox'

  >>> browser.getLink('Mozilla Thunderbird').url
  'http://translations.launchpad.dev/products/thunderbird'

  >>> browser.getLink('Register another product').url
  'http://translations.launchpad.dev/projects/mozilla/+newproduct'

Test that a product page for the firefox product in the mozilla project loads.

<<<<<<< HEAD
  >>> print http(r"""
  ... GET /mozilla/firefox HTTP/1.1
  ... """)
  HTTP/1.1 200 Ok
  ...
  Content-Type: text/html;charset=utf-8
=======
  >>> browser.open('http://launchpad.dev/projects/mozilla/firefox')
  >>> browser.title
  'Mozilla Firefox in Launchpad'
  >>> print find_main_content(browser.contents)
  <...
  ...The Mozilla Firefox web browser...
>>>>>>> fd5f37e0
  ...
  ...Latest bugs in Mozilla Firefox...
  ...<|MERGE_RESOLUTION|>--- conflicted
+++ resolved
@@ -1,36 +1,27 @@
 Test that the project page for the mozilla project loads, accessing it through
 a facet that's not available for projects.
 
-  >>> browser.open('http://translations.launchpad.dev/projects/mozilla')
+  >>> browser.open('http://translations.launchpad.dev/mozilla')
   >>> browser.title
   'The Mozilla Project in Launchpad'
 
   >>> browser.getLink('Mozilla Firefox').url
-  'http://translations.launchpad.dev/products/firefox'
+  'http://translations.launchpad.dev/firefox'
 
   >>> browser.getLink('Mozilla Thunderbird').url
-  'http://translations.launchpad.dev/products/thunderbird'
+  'http://translations.launchpad.dev/thunderbird'
 
   >>> browser.getLink('Register another product').url
-  'http://translations.launchpad.dev/projects/mozilla/+newproduct'
+  'http://translations.launchpad.dev/mozilla/+newproduct'
 
 Test that a product page for the firefox product in the mozilla project loads.
 
-<<<<<<< HEAD
-  >>> print http(r"""
-  ... GET /mozilla/firefox HTTP/1.1
-  ... """)
-  HTTP/1.1 200 Ok
-  ...
-  Content-Type: text/html;charset=utf-8
-=======
-  >>> browser.open('http://launchpad.dev/projects/mozilla/firefox')
+  >>> browser.open('http://launchpad.dev/mozilla/firefox')
   >>> browser.title
   'Mozilla Firefox in Launchpad'
   >>> print find_main_content(browser.contents)
   <...
   ...The Mozilla Firefox web browser...
->>>>>>> fd5f37e0
   ...
   ...Latest bugs in Mozilla Firefox...
   ...