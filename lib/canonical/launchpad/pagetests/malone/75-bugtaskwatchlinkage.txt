--- conflicted
+++ resolved
@@ -1,5 +1,7 @@
 We are going to test the ability to link a bug task with a bug watch. First,
 we render the bug page and show that we can see the bug watch:
+
+XXX: note the // between the hostname and the pagename; this is bug 1434
 
   >>> print http(r"""
   ... GET /malone/bugs/1/+index HTTP/1.1
@@ -9,21 +11,12 @@
   Content-Type: text/html;charset=utf-8
   <BLANKLINE>
   ...
-<<<<<<< HEAD
   ...<a href="http://bugzilla.mozilla.org//show_bug.cgi?id=2000">...
   ...mozilla.org...
   ...#2000...
   ...</a>...
   ...
   ...<a href="/malone/bugs/1/watches/2/+edit">...
-=======
-              <a href="/malone/bugs/1/watches/2/">
-                  <img src="/++resource++search_icon.gif" alt="" />
-                   mozilla.org
-                  #2000
-                  <div class="portletDetails"></div>
-              </a>
->>>>>>> 2c2ccf24
   ...
 
 Now let's view the task page. Because we are the maintainer for the Ubuntu
@@ -51,59 +44,59 @@
   ... Content-Type: multipart/form-data; boundary=---------------------------6732896103366711491579814469
   ... Authorization: Basic Zm9vLmJhckBjYW5vbmljYWwuY29tOnRlc3Q=
   ... 
-  ... -----------------------------6732896103366711491579814469
-  ... Content-Disposition: form-data; name="field.product"
-  ... 
-  ... ubuntu
-  ... -----------------------------6732896103366711491579814469
-  ... Content-Disposition: form-data; name="field.milestone"
-  ... 
-  ... 
-  ... -----------------------------6732896103366711491579814469
-  ... Content-Disposition: form-data; name="field.milestone-empty-marker"
-  ... 
-  ... 1
-  ... -----------------------------6732896103366711491579814469
-  ... Content-Disposition: form-data; name="field.status"
-  ... 
-  ... New
-  ... -----------------------------6732896103366711491579814469
-  ... Content-Disposition: form-data; name="field.status-empty-marker"
-  ... 
-  ... 1
-  ... -----------------------------6732896103366711491579814469
-  ... Content-Disposition: form-data; name="field.priority"
-  ... 
-  ... Medium
-  ... -----------------------------6732896103366711491579814469
-  ... Content-Disposition: form-data; name="field.priority-empty-marker"
-  ... 
-  ... 1
-  ... -----------------------------6732896103366711491579814469
-  ... Content-Disposition: form-data; name="field.severity"
-  ... 
-  ... Minor
-  ... -----------------------------6732896103366711491579814469
-  ... Content-Disposition: form-data; name="field.severity-empty-marker"
-  ... 
-  ... 1
-  ... -----------------------------6732896103366711491579814469
-  ... Content-Disposition: form-data; name="field.assignee"
-  ... 
-  ... name16
-  ... -----------------------------6732896103366711491579814469
-  ... Content-Disposition: form-data; name="field.bugwatch"
-  ... 
-  ... 2
-  ... -----------------------------6732896103366711491579814469
-  ... Content-Disposition: form-data; name="field.bugwatch-empty-marker"
-  ... 
-  ... 1
-  ... -----------------------------6732896103366711491579814469
-  ... Content-Disposition: form-data; name="UPDATE_SUBMIT"
-  ... 
-  ... Save Changes
-  ... -----------------------------6732896103366711491579814469--
+  ... -----------------------------6732896103366711491579814469
+  ... Content-Disposition: form-data; name="field.product"
+  ... 
+  ... ubuntu
+  ... -----------------------------6732896103366711491579814469
+  ... Content-Disposition: form-data; name="field.milestone"
+  ... 
+  ... 
+  ... -----------------------------6732896103366711491579814469
+  ... Content-Disposition: form-data; name="field.milestone-empty-marker"
+  ... 
+  ... 1
+  ... -----------------------------6732896103366711491579814469
+  ... Content-Disposition: form-data; name="field.status"
+  ... 
+  ... New
+  ... -----------------------------6732896103366711491579814469
+  ... Content-Disposition: form-data; name="field.status-empty-marker"
+  ... 
+  ... 1
+  ... -----------------------------6732896103366711491579814469
+  ... Content-Disposition: form-data; name="field.priority"
+  ... 
+  ... Medium
+  ... -----------------------------6732896103366711491579814469
+  ... Content-Disposition: form-data; name="field.priority-empty-marker"
+  ... 
+  ... 1
+  ... -----------------------------6732896103366711491579814469
+  ... Content-Disposition: form-data; name="field.severity"
+  ... 
+  ... Minor
+  ... -----------------------------6732896103366711491579814469
+  ... Content-Disposition: form-data; name="field.severity-empty-marker"
+  ... 
+  ... 1
+  ... -----------------------------6732896103366711491579814469
+  ... Content-Disposition: form-data; name="field.assignee"
+  ... 
+  ... name16
+  ... -----------------------------6732896103366711491579814469
+  ... Content-Disposition: form-data; name="field.bugwatch"
+  ... 
+  ... 2
+  ... -----------------------------6732896103366711491579814469
+  ... Content-Disposition: form-data; name="field.bugwatch-empty-marker"
+  ... 
+  ... 1
+  ... -----------------------------6732896103366711491579814469
+  ... Content-Disposition: form-data; name="UPDATE_SUBMIT"
+  ... 
+  ... Save Changes
+  ... -----------------------------6732896103366711491579814469--
   ... """)
   HTTP/1.1 303 See Other
   Content-Length: ...
