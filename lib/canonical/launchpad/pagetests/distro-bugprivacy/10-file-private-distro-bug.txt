--- conflicted
+++ resolved
@@ -22,11 +22,7 @@
     >>> browser.getControl("Submit Bug Report").click()
 
     >>> print browser.url
-<<<<<<< HEAD
-    http://launchpad.dev/ubuntu/+source/evolution/+bug/13
-=======
     http://bugs.launchpad.dev/ubuntu/+source/evolution/+bug/13
->>>>>>> 74a66078
 
     >>> print browser.contents
     <!DOCTYPE...
@@ -79,11 +75,7 @@
     >>> browser.getControl("Submit Bug Report").click()
 
     >>> print browser.url
-<<<<<<< HEAD
-    http://launchpad.dev/ubuntu/+source/evolution/+bug/14
-=======
     http://bugs.launchpad.dev/ubuntu/+source/evolution/+bug/14
->>>>>>> 74a66078
 
 Now only the reporter and /security contact/ are subscribed.
 
