--- conflicted
+++ resolved
@@ -17,11 +17,7 @@
 from zope.interface import implements
 
 from canonical.launchpad.interfaces import (
-<<<<<<< HEAD
-    BugTaskSearchParams, IBazaarApplication, IBranchSet,
-=======
-    BugTaskSearchParams, IBazaarApplication, IBugExternalRefSet,
->>>>>>> 505791f8
+    BugTaskSearchParams, IBazaarApplication,
     IBugSet, IBugTaskSet, IBugTrackerSet, IBugWatchSet, IDistroSeriesSet,
     ILanguageSet, ILaunchBag, ILaunchpadStatisticSet,
     IMailingListApplication, IMaloneApplication,
