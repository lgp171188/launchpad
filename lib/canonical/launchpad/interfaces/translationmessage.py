# Copyright 2005-2008 Canonical Ltd.  All rights reserved.
# pylint: disable-msg=E0211,E0213

from zope.interface import Interface, Attribute
from zope.schema import Bool, Choice, Datetime, Int, List, Object, Text

from canonical.launchpad import _
from canonical.launchpad.interfaces.person import IPerson
from canonical.launchpad.interfaces.pofile import IPOFile
from canonical.launchpad.interfaces.potmsgset import IPOTMsgSet
from canonical.launchpad.interfaces.potranslation import IPOTranslation
from canonical.launchpad.interfaces.translations import TranslationConstants
from canonical.lazr import DBEnumeratedType, DBItem

__metaclass__ = type
__all__ = [
    'ITranslationMessage',
    'ITranslationMessageSet',
    'ITranslationMessageSuggestions',
    'RosettaTranslationOrigin',
    'TranslationConflict',
    'TranslationValidationStatus',
    ]


class TranslationConflict(Exception):
    """Someone updated the translation we are trying to update."""


class RosettaTranslationOrigin(DBEnumeratedType):
    """Rosetta Translation Origin

    Translation sightings in Rosetta can come from a variety
    of sources. We might see a translation for the first time
    in CVS, or we might get it through the web, for example.
    This schema documents those options.
    """

    SCM = DBItem(1, """
        Source Control Management Source

        This translation sighting came from a PO File we
        analysed in a source control managements sytem first.
        """)

    ROSETTAWEB = DBItem(2, """
        Rosetta Web Source

        This translation was presented to Rosetta via
        the community web site.
        """)


class TranslationValidationStatus(DBEnumeratedType):
    """Translation Validation Status

    Every time a translation is added to Rosetta we should checked that
    follows all rules to be a valid translation inside a .po file.
    This schema documents the status of that validation.
    """

    UNKNOWN = DBItem(0, """
        Unknown

        This translation has not been validated yet.
        """)

    OK = DBItem(1, """
        Ok

        This translation has been validated and no errors were discovered.
        """)

    UNKNOWNERROR = DBItem(2, """
        Unknown Error

        This translation has an unknown error.
        """)


class ITranslationMessage(Interface):
    """A translation message in a translation file."""

    id = Int(
        title=_("The ID for this translation message"),
        readonly=True, required=True)

    pofile = Object(
        title=_("The translation file from where this translation comes"),
        readonly=True, required=True, schema=IPOFile)

    potmsgset = Object(
        title=_("The template message that this translation is for"),
        readonly=True, required=True, schema=IPOTMsgSet)

    date_created = Datetime(
        title=_("The date we saw this translation first"),
        readonly=True, required=True)

    submitter = Object(
        title=_("The submitter of this translation"),
        readonly=True, required=True, schema=IPerson)

    date_reviewed = Datetime(
        title=_("The date when this message was reviewed for last time"),
        readonly=False, required=False)

    reviewer = Object(
        title=_(
            "The person who did the review and accepted current translations"
            ), readonly=False, required=False, schema=IPerson)

<<<<<<< HEAD
    assert TranslationConstants.MAX_PLURAL_FORMS == 6, (
        "Change this code to support %d plural forms"
        % TranslationConstants.MAX_PLURAL_FORMS)
=======
    # Message references for up to TranslationConstants.MAX_PLURAL_FORMS
    # plural forms.
>>>>>>> 4e305f9d
    msgstr0 = Object(
        title=_("Translation for plural form 0 (if any)"),
        required=False, schema=IPOTranslation)

    msgstr1 = Object(
        title=_("Translation for plural form 1 (if any)"),
        required=False, schema=IPOTranslation)

    msgstr2 = Object(
        title=_("Translation for plural form 2 (if any)"),
        required=False, schema=IPOTranslation)

    msgstr3 = Object(
        title=_("Translation for plural form 3 (if any)"),
        required=False, schema=IPOTranslation)

<<<<<<< HEAD
    msgstr4 = Object(
        title=_("Translation for plural form 4 (if any)"),
        required=False, schema=IPOTranslation)

    msgstr5 = Object(
        title=_("Translation for plural form 5 (if any)"),
        required=False, schema=IPOTranslation)
=======
    all_msgstrs = List(
        title=_("All msgstr attributes"),
        description=_("""
            All translations [msgstr0, msgstr1, ...] for this message,
            including any empty ones.
            """), readonly=True, required=True)
>>>>>>> 4e305f9d

    translations = List(
        title=_("Translations for this message"),
        description=_("""
            All translations for this message, its number will depend on the
            number of plural forms available for its language.
            """), readonly=True, required=True)

    comment = Text(
        title=_("Text of translator comment from the translation file"),
        readonly=False, required=False)

    origin = Choice(
        title=_("Where the submission originally came from"),
        values=RosettaTranslationOrigin,
        readonly=True, required=True)

    validation_status = Choice(
        title=_("The status of the validation of the translation"),
        values=TranslationValidationStatus,
        readonly=False, required=True)

    is_current = Bool(
        title=_("Whether this translation is being used in Launchpad"),
        readonly=False, default=False, required=True)

    is_complete = Bool(
        title=_("Whether the translation has all needed plural forms or not"),
        readonly=True, required=True)

    is_fuzzy = Bool(
        title=_("Whether this translation must be checked before use it"),
        readonly=False, default=False, required=True)

    is_imported = Bool(
        title=_(
            "Whether this translation is being used in latest imported file"),
        readonly=False, default=False, required=True)

    was_obsolete_in_last_import = Bool(
        title=_(
            "Whether this translation was obsolete in last imported file"),
        readonly=False, default=False, required=True)

    was_fuzzy_in_last_import = Bool(
        title=_(
            "Whether this imported translation must be checked before use it"
            ), readonly=False, default=False, required=True)

    is_empty = Bool(
        title=_("Whether this message has any translation"),
        readonly=True, required=True)

    is_hidden = Bool(
        title=_("Whether this is an unused, hidden suggestion"),
        readonly=True, required=True)

    plural_forms = Int(
        title=_("Number of plural form translations in this translation."),
        readonly=True, required=True)

    def setTranslations(translations):
        """Set translations to given list.

        The argument must be a list.  The msgstr* attributes will be set to
        the corresponding elements of the list.  If the list is not long
        enough to cover all msgstr* attributes, the remaining msgstrs are set
        to None.
        """

    # Used in a script to remove upstream translations.
    def destroySelf():
        """Remove this object.

        It must not be referenced by any other object.
        """

    # XXX CarlosPerelloMarin 20071022: We should move this into browser code.
    def makeHTMLID(description):
        """Unique identifier for self, suitable for use in HTML element ids.

        Constructs an identifier for use in HTML.  This identifier matches the
        format parsed by `BaseTranslationView`.

        :param description: a keyword to be embedded in the id string, e.g.
            "suggestion" or "translation."  Must be suitable for use in an
            HTML element id.
        """


class ITranslationMessageSuggestions(Interface):
    """Suggested `ITranslationMessage`s for a `POTMsgSet`.

    When displaying `POTMsgSet`s in `CurrentTranslationMessageView`
    we display different types of suggestions: non-reviewer translations,
    translations that occur in other contexts, and translations in
    alternate languages. See
    `CurrentTranslationMessageView._buildAllSuggestions` for details.
    """
    title = Attribute("The name displayed next to the suggestion, "
                      "indicating where it came from.")
    submissions = Attribute("An iterable of submissions.")
    user_is_official_translator = Bool(
        title=(u'Whether the user is an official translator.'),
        required=True)


class ITranslationMessageSet(Interface):
    """Getting to TranslationMessages from the view code."""

    def getByID(id):
        """Return the TranslationMessage with the given ID or None."""<|MERGE_RESOLUTION|>--- conflicted
+++ resolved
@@ -110,14 +110,8 @@
             "The person who did the review and accepted current translations"
             ), readonly=False, required=False, schema=IPerson)
 
-<<<<<<< HEAD
-    assert TranslationConstants.MAX_PLURAL_FORMS == 6, (
-        "Change this code to support %d plural forms"
-        % TranslationConstants.MAX_PLURAL_FORMS)
-=======
     # Message references for up to TranslationConstants.MAX_PLURAL_FORMS
     # plural forms.
->>>>>>> 4e305f9d
     msgstr0 = Object(
         title=_("Translation for plural form 0 (if any)"),
         required=False, schema=IPOTranslation)
@@ -134,7 +128,6 @@
         title=_("Translation for plural form 3 (if any)"),
         required=False, schema=IPOTranslation)
 
-<<<<<<< HEAD
     msgstr4 = Object(
         title=_("Translation for plural form 4 (if any)"),
         required=False, schema=IPOTranslation)
@@ -142,14 +135,13 @@
     msgstr5 = Object(
         title=_("Translation for plural form 5 (if any)"),
         required=False, schema=IPOTranslation)
-=======
+
     all_msgstrs = List(
         title=_("All msgstr attributes"),
         description=_("""
             All translations [msgstr0, msgstr1, ...] for this message,
             including any empty ones.
             """), readonly=True, required=True)
->>>>>>> 4e305f9d
 
     translations = List(
         title=_("Translations for this message"),
