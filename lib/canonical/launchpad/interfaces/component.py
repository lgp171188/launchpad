# Copyright 2004-2005 Canonical Ltd.  All rights reserved.

"""Component interfaces."""

__metaclass__ = type

__all__ = [
    'IComponent',
    'IComponentSelection',
    'IComponentSet'
    ]

from zope.interface import Interface, Attribute
from zope.schema import Choice

from canonical.launchpad import _

class IComponent(Interface):
    """Represents the Component table.

    This class represents the Component table, which stores valid
    distribution components; for Ubuntu this means, for instance,
    'main', 'restricted', 'universe', etc.
    """
<<<<<<< HEAD
    id = Attribute("The ID")
    name = Attribute("The Component Name")


class IComponentSelection(Interface):
    """Represents a single component allowed within a Distrorelease."""
    id = Attribute("The ID")
=======
    id = Attribute("The ID")
    name = Choice(
        title=_("Component Name"), vocabulary="Component", required=True)


class IComponentSelection(Interface):
    """Represents a single component allowed within a Distrorelease."""
    id = Attribute("The ID")
>>>>>>> 46779544
    distrorelease = Attribute("Target DistroRelease")
    component = Attribute("Selected Component")


class IComponentSet(Interface):
    """Set manipulation tools for the Component table."""

    def __iter__():
        """Iterate over components."""

    def __getitem__(name):
        """Retrieve a component by name"""

    def get(component_id):
        """Return the IComponent with the given component_id."""

    def ensure(name):
        """Ensure the existence of a component with given name."""

    def new(name):
        """Create a new component."""
<|MERGE_RESOLUTION|>--- conflicted
+++ resolved
@@ -22,15 +22,6 @@
     distribution components; for Ubuntu this means, for instance,
     'main', 'restricted', 'universe', etc.
     """
-<<<<<<< HEAD
-    id = Attribute("The ID")
-    name = Attribute("The Component Name")
-
-
-class IComponentSelection(Interface):
-    """Represents a single component allowed within a Distrorelease."""
-    id = Attribute("The ID")
-=======
     id = Attribute("The ID")
     name = Choice(
         title=_("Component Name"), vocabulary="Component", required=True)
@@ -39,7 +30,6 @@
 class IComponentSelection(Interface):
     """Represents a single component allowed within a Distrorelease."""
     id = Attribute("The ID")
->>>>>>> 46779544
     distrorelease = Attribute("Target DistroRelease")
     component = Attribute("Selected Component")
 
