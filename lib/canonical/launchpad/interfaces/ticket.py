--- conflicted
+++ resolved
@@ -17,24 +17,17 @@
 from zope.schema.interfaces import IContextSourceBinder
 from zope.schema.vocabulary import SimpleVocabulary, SimpleTerm
 
-<<<<<<< HEAD
-from zope.schema import Datetime, Int, Choice, Text, TextLine
+from zope.schema import (
+     Bool, Choice, Datetime,  Int, List, Object, Text, TextLine)
 
 from canonical.launchpad.helpers import request_languages
 from canonical.launchpad.interfaces import (
     IHasOwner, ILanguageSet, IMessageTarget)
-=======
-from zope.schema import (
-    Datetime, Bool, Int, Choice, Text, TextLine, List, Object)
-
-from canonical.launchpad.interfaces import IHasOwner, IMessageTarget
 from canonical.launchpad.interfaces.ticketmessage import ITicketMessage
->>>>>>> b857b398
 from canonical.lp.dbschema import TicketStatus, TicketPriority
 
 from canonical.launchpad import _
 
-<<<<<<< HEAD
 
 class TicketLanguageVocabularyFactory:
     """Factory for a vocabulary with all languages a ticket can be written in.
@@ -68,8 +61,6 @@
         return SimpleVocabulary(terms)
 
 
-class ITicket(IHasOwner, IMessageTarget):
-=======
 class InvalidTicketStateError(Exception):
     """Error raised when the ticket is in an invalid state.
 
@@ -78,7 +69,6 @@
     """
 
 class ITicket(IHasOwner):
->>>>>>> b857b398
     """A single support request, or trouble ticket."""
 
     id = Int(title=_('Ticket Number'), required=True, readonly=True,
@@ -420,10 +410,6 @@
         """
 
 
-<<<<<<< HEAD
-=======
-# Interfaces for containers
->>>>>>> b857b398
 class ITicketSet(Interface):
     """A container for tickets."""
 
