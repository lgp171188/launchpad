# Copyright 2004-2005 Canonical Ltd.  All rights reserved.
# pylint: disable-msg=E0211,E0213

"""Build interfaces."""

__metaclass__ = type

__all__ = [
    'BuildstateTransitionError',
    'BuildStatus',
    'IBuild',
    'IBuildSet',
    'IHasBuildRecords',
    'incomplete_building_status',
    ]

from zope.interface import Interface, Attribute
from zope.schema import Timedelta

from canonical.launchpad import _
from canonical.lazr import DBEnumeratedType, DBItem

class BuildstateTransitionError(Exception):
    """Error raised when an invalid buildstate transition occurs."""


class IBuild(Interface):
    """A Build interface"""
    id = Attribute("The build ID.")
    datecreated = Attribute("Date of BinPackage Creation")
    processor = Attribute("BinaryPackage Processor")
    distroarchseries = Attribute("The Distro Arch Series")
    buildstate = Attribute("BinaryBuild State")
    datebuilt = Attribute("Binary Date of Built")
    buildduration = Attribute("Build Duration Interval")
    buildlog = Attribute("The Build LOG Referency")
    builder = Attribute("The Builder")
    sourcepackagerelease = Attribute("SourcePackageRelease reference")
    pocket = Attribute("Target pocket of this build")
    dependencies = Attribute("Debian-like dependency line for DEPWAIT builds")
    archive = Attribute("The archive")
    estimated_build_duration = Timedelta(
        title=_("Estimated Build Duration"), required=False,
        description=_("Estimated build duration interval"))

    # Properties
    current_component = Attribute(
        "Component where the ISourcePackageRelease related to "
        "this build was published.")
    title = Attribute("Build Title")
    changesfile = Attribute("The Build Changesfile object, returns None if "
                            "it is a gina-inserted record.")
    distroseries = Attribute("Direct parent needed by CanonicalURL")
    buildqueue_record = Attribute("Corespondent BuildQueue record")
    was_built = Attribute("Whether or not modified by the builddfarm.")
    build_icon = Attribute("Return the icon url correspondent to buildstate.")
    distribution = Attribute("Shortcut for its distribution.")
    distributionsourcepackagerelease = Attribute("The page showing the "
        "details for this sourcepackagerelease in this distribution.")
    binarypackages = Attribute(
        "A list of binary packages that resulted from this build, "
        "not limited and ordered by name.")
    distroarchseriesbinarypackages = Attribute(
        "A list of distroarchseriesbinarypackages that resulted from this"
        "build, ordered by name.")

    can_be_rescored = Attribute(
        "Whether or not this build record can be rescored manually.")

    can_be_retried = Attribute(
        "Whether or not this build record can be retried.")

    calculated_buildstart = Attribute(
        "Emulates a buildstart timestamp by calculating it from "
        "datebuilt - buildduration.")

    is_virtualized = Attribute(
        "Whether or not this build requires a virtual build host or not.")

    package_upload = Attribute(
        "The PackageUpload for this build, or None if there is "
        "no build.")

    component_dependencies = Attribute(
        "Return a dictionary which maps a component name to a list of "
        "component names it could depend of.")

    ogre_components = Attribute(
        "The components this build is allowed to use. It returns a string "
        "that can be used directly at the end of sources.list lines.")

    def retry():
        """Restore the build record to its initial state.

        Build record loses its history, is moved to NEEDSBUILD and a new
        non-scored BuildQueue entry is created for it.
        """

    def updateDependencies():
        """Update the build-dependencies line within the targeted context."""

    def __getitem__(name):
        """Mapped to getBinaryPackageRelease."""

    def getBinaryPackageRelease(name):
        """Return the binary package from this build with the given name, or
        raise NotFoundError if no such package exists.
        """

    def createBinaryPackageRelease(
        binarypackagename, version, summary, description, binpackageformat,
        component, section, priority, shlibdeps, depends, recommends,
        suggests, conflicts, replaces, provides, pre_depends, enhances,
        breaks, essential, installedsize, architecturespecific):
        """Create and return a `BinaryPackageRelease`.

        The binarypackagerelease will be attached to this specific build.
        """

    def createBuildQueueEntry():
        """Create a BuildQueue entry for this build record."""

    def notify():
        """Notify current build state to related people via email.

        If config.buildmaster.build_notification is disable, simply
        return.

        If config.builddmaster.notify_owner is enabled and SPR.creator
        has preferredemail it will send an email to the creator, Bcc:
        to the config.builddmaster.default_recipient. If one of the
        conditions was not satisfied, no preferredemail found (autosync
        or untouched packages from debian) or config options disabled,
        it will only send email to the specified default recipient.

        This notification will contain useful information about
        the record in question (all states are supported), see
        doc/build-notification.txt for further information.
        """

    def getEstimatedBuildStartTime():
        """Get the estimated build start time for a pending build job.

        :return: a timestamp upon success or None on failure. None
            indicates that an estimated start time is not available.
        :raise: AssertionError when the build job is not in the
            `BuildStatus.NEEDSBUILD` state.
        """

    def forceState(value):
        """Set the build state to the value passed no matter what."""


class BuildStatus(DBEnumeratedType):
    """Build status type

    Builds exist in the database in a number of states such as 'complete',
    'needs build' and 'dependency wait'. We need to track these states in
    order to correctly manage the autobuilder queues in the BuildQueue table.
    """

    NEEDSBUILD = DBItem(0, """
        Needs building

        Build record is fresh and needs building. Nothing is yet known to
        block this build and it is a candidate for building on any free
        builder of the relevant architecture
        """)

    FULLYBUILT = DBItem(1, """
        Successfully built

        Build record is an historic account of the build. The build is complete
        and needs no further work to complete it. The build log etc are all
        in place if available.
        """)

    FAILEDTOBUILD = DBItem(2, """
        Failed to build

        Build record is an historic account of the build. The build failed and
        cannot be automatically retried. Either a new upload will be needed
        or the build will have to be manually reset into 'NEEDSBUILD' when
        the issue is corrected
        """)

    MANUALDEPWAIT = DBItem(3, """
        Dependency wait

        Build record represents a package whose build dependencies cannot
        currently be satisfied within the relevant DistroArchSeries. This
        build will have to be manually given back (put into 'NEEDSBUILD') when
        the dependency issue is resolved.
        """)

    CHROOTWAIT = DBItem(4, """
        Chroot problem

        Build record represents a build which needs a chroot currently known
        to be damaged or bad in some way. The buildd maintainer will have to
        reset all relevant CHROOTWAIT builds to NEEDSBUILD after the chroot
        has been fixed.
        """)

    SUPERSEDED = DBItem(5, """
        Build for superseded Source

        Build record represents a build which never got to happen because the
        source package release for the build was superseded before the job
        was scheduled to be run on a builder. Builds which reach this state
        will rarely if ever be reset to any other state.
        """)

    BUILDING = DBItem(6, """
        Currently building

        Build record represents a build which is being build by one of the
        available builders.
        """)

    FAILEDTOUPLOAD = DBItem(7, """
        Failed to upload

        Build record is an historic account of a build that could not be
        uploaded correctly. It's mainly genereated by failures in
        process-upload which quietly rejects the binary upload resulted
        by the build procedure.
        In those cases all the build historic information will be stored (
        buildlog, datebuilt, duration, builder, etc) and the buildd admins
        will be notified via process-upload about the reason of the rejection.
        """)

<<<<<<< HEAD
incomplete_building_status = (
    BuildStatus.NEEDSBUILD,
    BuildStatus.BUILDING,
    )
=======

class IBuildSet(Interface):
    """Interface for BuildSet"""

    def getBuildBySRAndArchtag(sourcepackagereleaseID, archtag):
        """Return a build for a SourcePackageRelease and an ArchTag"""

    def getByBuildID(id):
        """Return the exact build specified.

        id is the numeric ID of the build record in the database.
        I.E. getUtility(IBuildSet).getByBuildID(foo).id == foo
        """

    def getPendingBuildsForArchSet(archseries):
        """Return all pending build records within a group of ArchSerieses

        Pending means that buildstate is NEEDSBUILD.
        """

    def getBuildsForBuilder(builder_id, status=None, name=None):
        """Return build records touched by a builder.

        If status is provided, only builders with that status will
        be returned. If name is passed, return only build which the
        sourcepackagename matches (SQL LIKE).
        """

    def getBuildsForArchive(archive, status=None, name=None, pocket=None):
        """Return build records targeted to a given IArchive.

        If status is provided, only builders with that status will
        be returned. If name is passed, return only build which the
        sourcepackagename matches (SQL LIKE).
        """

    def getBuildsByArchIds(arch_ids, status=None, name=None, pocket=None):
        """Retrieve Build Records for a given arch_ids list.

        Optionally, for a given status and/or pocket, if ommited return all
        records. If name is passed return only the builds which the
        sourcepackagename matches (SQL LIKE).
        """
    def retryDepWaiting(distroarchseries):
        """Re-process all MANUALDEPWAIT builds for a given IDistroArchSeries.

        This method will update all the dependency lines of all MANUALDEPWAIT
        records in the given architecture and those with all dependencies
        satisfied at this point will be automatically retried and re-scored.
        """

    def getCurrentPublication():
        """Return the publishing record for this build."""

    def newBuild(
        sourcepackagerelease, distroarchseries, pocket, processor, archive,
        buildstate=BuildStatus.NEEDSBUILD, buildduration=None,
        datecreated=None, datebuilt=None, estimated_build_duration=None,
        builder=None, buildlog=None):
        """Creates a new build object using the parameter values passed.
        """


class IHasBuildRecords(Interface):
    """An Object that has build records"""

    def getBuildRecords(build_state=None, name=None, pocket=None,
                        user=None):
        """Return build records owned by the object.

        The optional 'build_state' argument selects build records in a specific
        state. This excludes the build records generated by Gina by selecting
        a null datebuilt when buildstate is FULLYBUILT. Results are ordered
        by descending datebuilt. NEEDSBUILD records are special, they are
        ordered by descending BuildQueue.lastscore.  If the optional 'name'
        argument is passed try to find only those builds which the
        sourcepackagename matches (SQL LIKE).
        If pocket is specified return only builds for this pocket, otherwise
        return all.
        "user" is the requesting user and if specified can be used in
        permission checks to see if he is allowed to view the build.
        """
>>>>>>> d8e01f33
<|MERGE_RESOLUTION|>--- conflicted
+++ resolved
@@ -20,8 +20,95 @@
 from canonical.launchpad import _
 from canonical.lazr import DBEnumeratedType, DBItem
 
+
+incomplete_building_status = (
+    BuildStatus.NEEDSBUILD,
+    BuildStatus.BUILDING,
+    )
+
+
 class BuildstateTransitionError(Exception):
     """Error raised when an invalid buildstate transition occurs."""
+
+
+class BuildStatus(DBEnumeratedType):
+    """Build status type
+
+    Builds exist in the database in a number of states such as 'complete',
+    'needs build' and 'dependency wait'. We need to track these states in
+    order to correctly manage the autobuilder queues in the BuildQueue table.
+    """
+
+    NEEDSBUILD = DBItem(0, """
+        Needs building
+
+        Build record is fresh and needs building. Nothing is yet known to
+        block this build and it is a candidate for building on any free
+        builder of the relevant architecture
+        """)
+
+    FULLYBUILT = DBItem(1, """
+        Successfully built
+
+        Build record is an historic account of the build. The build is complete
+        and needs no further work to complete it. The build log etc are all
+        in place if available.
+        """)
+
+    FAILEDTOBUILD = DBItem(2, """
+        Failed to build
+
+        Build record is an historic account of the build. The build failed and
+        cannot be automatically retried. Either a new upload will be needed
+        or the build will have to be manually reset into 'NEEDSBUILD' when
+        the issue is corrected
+        """)
+
+    MANUALDEPWAIT = DBItem(3, """
+        Dependency wait
+
+        Build record represents a package whose build dependencies cannot
+        currently be satisfied within the relevant DistroArchSeries. This
+        build will have to be manually given back (put into 'NEEDSBUILD') when
+        the dependency issue is resolved.
+        """)
+
+    CHROOTWAIT = DBItem(4, """
+        Chroot problem
+
+        Build record represents a build which needs a chroot currently known
+        to be damaged or bad in some way. The buildd maintainer will have to
+        reset all relevant CHROOTWAIT builds to NEEDSBUILD after the chroot
+        has been fixed.
+        """)
+
+    SUPERSEDED = DBItem(5, """
+        Build for superseded Source
+
+        Build record represents a build which never got to happen because the
+        source package release for the build was superseded before the job
+        was scheduled to be run on a builder. Builds which reach this state
+        will rarely if ever be reset to any other state.
+        """)
+
+    BUILDING = DBItem(6, """
+        Currently building
+
+        Build record represents a build which is being build by one of the
+        available builders.
+        """)
+
+    FAILEDTOUPLOAD = DBItem(7, """
+        Failed to upload
+
+        Build record is an historic account of a build that could not be
+        uploaded correctly. It's mainly genereated by failures in
+        process-upload which quietly rejects the binary upload resulted
+        by the build procedure.
+        In those cases all the build historic information will be stored (
+        buildlog, datebuilt, duration, builder, etc) and the buildd admins
+        will be notified via process-upload about the reason of the rejection.
+        """)
 
 
 class IBuild(Interface):
@@ -151,92 +238,6 @@
         """Set the build state to the value passed no matter what."""
 
 
-class BuildStatus(DBEnumeratedType):
-    """Build status type
-
-    Builds exist in the database in a number of states such as 'complete',
-    'needs build' and 'dependency wait'. We need to track these states in
-    order to correctly manage the autobuilder queues in the BuildQueue table.
-    """
-
-    NEEDSBUILD = DBItem(0, """
-        Needs building
-
-        Build record is fresh and needs building. Nothing is yet known to
-        block this build and it is a candidate for building on any free
-        builder of the relevant architecture
-        """)
-
-    FULLYBUILT = DBItem(1, """
-        Successfully built
-
-        Build record is an historic account of the build. The build is complete
-        and needs no further work to complete it. The build log etc are all
-        in place if available.
-        """)
-
-    FAILEDTOBUILD = DBItem(2, """
-        Failed to build
-
-        Build record is an historic account of the build. The build failed and
-        cannot be automatically retried. Either a new upload will be needed
-        or the build will have to be manually reset into 'NEEDSBUILD' when
-        the issue is corrected
-        """)
-
-    MANUALDEPWAIT = DBItem(3, """
-        Dependency wait
-
-        Build record represents a package whose build dependencies cannot
-        currently be satisfied within the relevant DistroArchSeries. This
-        build will have to be manually given back (put into 'NEEDSBUILD') when
-        the dependency issue is resolved.
-        """)
-
-    CHROOTWAIT = DBItem(4, """
-        Chroot problem
-
-        Build record represents a build which needs a chroot currently known
-        to be damaged or bad in some way. The buildd maintainer will have to
-        reset all relevant CHROOTWAIT builds to NEEDSBUILD after the chroot
-        has been fixed.
-        """)
-
-    SUPERSEDED = DBItem(5, """
-        Build for superseded Source
-
-        Build record represents a build which never got to happen because the
-        source package release for the build was superseded before the job
-        was scheduled to be run on a builder. Builds which reach this state
-        will rarely if ever be reset to any other state.
-        """)
-
-    BUILDING = DBItem(6, """
-        Currently building
-
-        Build record represents a build which is being build by one of the
-        available builders.
-        """)
-
-    FAILEDTOUPLOAD = DBItem(7, """
-        Failed to upload
-
-        Build record is an historic account of a build that could not be
-        uploaded correctly. It's mainly genereated by failures in
-        process-upload which quietly rejects the binary upload resulted
-        by the build procedure.
-        In those cases all the build historic information will be stored (
-        buildlog, datebuilt, duration, builder, etc) and the buildd admins
-        will be notified via process-upload about the reason of the rejection.
-        """)
-
-<<<<<<< HEAD
-incomplete_building_status = (
-    BuildStatus.NEEDSBUILD,
-    BuildStatus.BUILDING,
-    )
-=======
-
 class IBuildSet(Interface):
     """Interface for BuildSet"""
 
@@ -295,8 +296,7 @@
         buildstate=BuildStatus.NEEDSBUILD, buildduration=None,
         datecreated=None, datebuilt=None, estimated_build_duration=None,
         builder=None, buildlog=None):
-        """Creates a new build object using the parameter values passed.
-        """
+        """Creates a new build object using the parameter values passed."""
 
 
 class IHasBuildRecords(Interface):
@@ -317,5 +317,4 @@
         return all.
         "user" is the requesting user and if specified can be used in
         permission checks to see if he is allowed to view the build.
-        """
->>>>>>> d8e01f33
+        """