# Copyright 2005 Canonical Ltd.  All rights reserved.

"""Branch interfaces."""

__metaclass__ = type

__all__ = [
    'DEFAULT_BRANCH_STATUS_IN_LISTING',
    'IBranch',
    'IBranchSet',
    'IBranchDelta',
    'IBranchLifecycleFilter',
    'IBranchBatchNavigator',
    ]

from zope.interface import Interface, Attribute

from zope.component import getUtility
from zope.schema import Bool, Int, Choice, Text, TextLine, Datetime

from canonical.config import config
from canonical.lp.dbschema import (BranchLifecycleStatus,
                                   BranchLifecycleStatusFilter)

from canonical.launchpad import _
from canonical.launchpad.fields import Title, Summary, URIField, Whiteboard
from canonical.launchpad.validators import LaunchpadValidationError
from canonical.launchpad.validators.name import name_validator
from canonical.launchpad.interfaces import IHasOwner
from canonical.launchpad.interfaces.validation import valid_webref
from canonical.launchpad.interfaces.validation import valid_branch_url
from canonical.launchpad.webapp.interfaces import ITableBatchNavigator


DEFAULT_BRANCH_STATUS_IN_LISTING = (
    BranchLifecycleStatus.NEW,
    BranchLifecycleStatus.EXPERIMENTAL,
    BranchLifecycleStatus.DEVELOPMENT,
    BranchLifecycleStatus.MATURE)


class BranchURIField(URIField):

    def _validate(self, value):
        # import here to avoid circular import
        from canonical.launchpad.webapp import canonical_url
        from canonical.launchpad.webapp.uri import URI

        super(BranchURIField, self)._validate(value)
        # URIField has already established that we have a valid URI
        uri = URI(value)
        supermirror_root = URI(config.launchpad.supermirror_root)
        if supermirror_root.contains(uri):
            message = _(
                "Don't manually register a bzr branch on "
                "<code>bazaar.launchpad.net</code>. Create it by SFTP, and it "
                "is registered automatically.")
            raise LaunchpadValidationError(message)

        if IBranch.providedBy(self.context) and self.context.url == str(uri):
            return # url was not changed

        if uri.path == '/':
            message = _(
                "URLs for branches cannot point to the root of a site.")
            raise LaunchpadValidationError(message)

        branch = getUtility(IBranchSet).getByUrl(str(uri))
        if branch is not None:
            message = _(
                "The bzr branch <a href=\"%s\">%s</a> is already registered "
                "with this URL.")
            raise LaunchpadValidationError(
                message, canonical_url(branch), branch.displayname)


class IBranchBatchNavigator(ITableBatchNavigator):
    """A marker interface for registering the appropriate branch listings."""
    

class IBranch(IHasOwner):
    """A Bazaar branch."""

    id = Int(title=_('ID'), readonly=True, required=True)
    name = TextLine(
        title=_('Name'), required=True, description=_("Keep very "
        "short, unique, and descriptive, because it will be used in URLs. "
        "Examples: main, devel, release-1.0, gnome-vfs."),
        constraint=name_validator)
    title = Title(
        title=_('Title'), required=False, description=_("Describe the "
        "branch as clearly as possible in up to 70 characters. This "
        "title is displayed in every branch list or report."))
    summary = Summary(
        title=_('Summary'), required=False, description=_("A "
        "single-paragraph description of the branch. This will be "
        "displayed on the branch page."))
    url = BranchURIField(
        title=_('Branch URL'), required=True,
        allowed_schemes=['http', 'https', 'ftp', 'sftp', 'bzr+ssh'],
        allow_userinfo=False,
        allow_query=False,
        allow_fragment=False,
        trailing_slash=False,
        description=_("The URL where the Bazaar branch is hosted. This is "
            "the URL used to checkout the branch. The only branch format "
            "supported is that of the Bazaar revision control system, see "
            "www.bazaar-vcs.org for more information."))

    whiteboard = Whiteboard(title=_('Whiteboard'), required=False,
        description=_('Notes on the current status of the branch.'))
    mirror_status_message = Text(
        title=_('The last message we got when mirroring this branch '
                'into supermirror.'), required=False, readonly=False)
    started_at = Int(title=_('Started At'), required=False,
        description=_("The number of the first revision"
                      " to display on that branch."))

    # People attributes
    """Product owner, it can either a valid Person or Team
            inside Launchpad context."""
    owner = Choice(title=_('Owner'), required=True, vocabulary='ValidOwner',
        description=_("Branch owner, either a valid Person or Team."))
    author = Choice(
        title=_('Author'), required=False, vocabulary='ValidPersonOrTeam',
        description=_("The author of the branch. Leave blank if the author "
                      "does not have a Launchpad account."))

    # Product attributes
    product = Choice(
        title=_('Product'), required=False, vocabulary='Product',
        description=_("The product this branch belongs to."))
    product_name = Attribute("The name of the product, or '+junk'.")
    branch_product_name = Attribute(
        "The product name specified within the branch.")
    product_locked = Bool(
        title=_("Product Locked"),
        description=_("Whether the product name specified within the branch "
                      " is overriden by the product name set in Launchpad."))

    # Display attributes
    unique_name = Attribute(
        "Unique name of the branch, including the owner and product names.")
    displayname = Attribute(
        "The branch title if provided, or the unique_name.")
    sort_key = Attribute(
        "Key for sorting branches for display.")


    # Home page attributes
    home_page = URIField(
        title=_('Web Page'), required=False,
        allowed_schemes=['http', 'https', 'ftp'],
        allow_userinfo=False,
        description=_("The URL of a web page describing the branch, "
                      "if there is such a page."))
    branch_home_page = Attribute(
        "The home page URL specified within the branch.")
    home_page_locked = Bool(
        title=_("Home Page Locked"),
        description=_("Whether the home page specified within the branch "
                      " is overriden by the home page set in Launchpad."))

    # Stats and status attributes
    lifecycle_status = Choice(
        title=_('Status'), vocabulary='BranchLifecycleStatus',
        default=BranchLifecycleStatus.NEW,
        description=_(
        "The author's assessment of the branch's maturity. "
        " Mature: recommend for production use."
        " Development: useful work that is expected to be merged eventually."
        " Experimental: not recommended for merging yet, and maybe ever."
        " Merged: integrated into mainline, of historical interest only."
        " Abandoned: no longer considered relevant by the author."
        " New: unspecified maturity."))

    landing_target = Choice(
        title=_('Landing Target'), vocabulary='Branch',
        required=False, default=None,
        description=_(
        "The target branch the author would like to see this branch merged "
        "into eventually"))

    current_delta_url = Attribute(
        "URL of a page showing the delta produced "
        "by merging this branch into the landing branch.")
    current_diff_adds = Attribute(
        "Count of lines added in merge delta.")
    current_diff_deletes = Attribute(
        "Count of lines deleted in the merge delta.")
    current_conflicts_url = Attribute(
        "URL of a page showing the conflicts produced "
        "by merging this branch into the landing branch.")
    current_activity = Attribute("Current branch activity.")
    stats_updated = Attribute("Last time the branch stats were updated.")

    # Mirroring attributes

    last_mirrored = Datetime(
        title=_("Last time this branch was successfully mirrored."),
        required=False)
    last_mirrored_id = Text(
        title=_("Last mirrored revision ID"), required=False,
        description=_("The head revision ID of the branch when last "
                      "successfully mirrored."))
    last_mirror_attempt = Datetime(
        title=_("Last time a mirror of this branch was attempted."),
        required=False)
    mirror_failures = Attribute(
        "Number of failed mirror attempts since the last successful mirror.")
    pull_disabled = Bool(
        title=_("Do not try to pull this branch anymore."),
        description=_("Disable periodic pulling of this branch by Launchpad. "
                      "That will prevent connection attempts to the branch "
                      "URL. Use this if the branch is no longer available."))

    # Scanning attributes
    last_scanned = Datetime(
        title=_("Last time this branch was successfully scanned."),
        required=False)
    last_scanned_id = Text(
        title=_("Last scanned revision ID"), required=False,
        description=_("The head revision ID of the branch when last "
                      "successfully scanned."))
    revision_count = Int(
        title=_("Revision count"),
        description=_("The number of revisions in the branch")
        )

    cache_url = Attribute("Private mirror of the branch, for internal use.")
    warehouse_url = Attribute(
        "URL for accessing the branch by ID. "
        "This is for in-datacentre services only and allows such services to "
        "be unaffected during branch renames. "
        "See doc/bazaar for more information about the branch warehouse.")

    # Bug attributes
    related_bugs = Attribute(
        "The bugs related to this branch, likely branches on which "
        "some work has been done to fix this bug.")

    # Specification attributes
    spec_links = Attribute("Specifications linked to this branch")

    # Joins
    revision_history = Attribute(
        """The sequence of BranchRevision for the mainline of that branch.

        They are ordered with the most recent revision first, and the list
        only contains those in the "leftmost tree", or in other words
        the revisions that match the revision history from bzrlib for this
        branch.
        """)
    subscriptions = Attribute("BranchSubscriptions associated to this branch.")
    subscribers = Attribute("Persons subscribed to this branch.")

    date_created = Datetime(
        title=_('Date Created'), required=True, readonly=True)

    def latest_revisions(quantity=10):
        """A specific number of the latest revisions in that branch."""

    def revisions_since(timestamp):
        """Revisions in the history that are more recent than timestamp."""

    # subscription-related methods
    def subscribe(person, notification_level, max_diff_lines):
        """Subscribe this person to the branch.

        :return: new or existing BranchSubscription."""

    def getSubscription(person):
        """Return the BranchSubscription for this person."""

    def hasSubscription(person):
        """Is this person subscribed to the branch?"""

    def unsubscribe(person):
        """Remove the person's subscription to this branch."""

    def getBranchRevision(sequence):
        """Gets the BranchRevision for the given sequence number.

        If no such BranchRevision exists, None is returned.
        """

    def createBranchRevision(sequence, revision):
        """Create a new BranchRevision for this branch."""

    def getTipRevision():
        """Returns the Revision associated with the last_scanned_id.

        Will return None if last_scanned_id is None, or if the id
        is not found (as in a ghost revision).
        """

    def updateScannedDetails(revision_id, revision_count):
        """Updates attributes associated with the scanning of the branch.

        A single entry point that is called solely from the branch scanner
        script.
        """

<<<<<<< HEAD
    def attributeNotificationAddresses():
        """Return a list of email addresses of interested subscribers.

        Only branch subscriptions that specified an interest in
        attribute notifications will have specified email addresses added.
        """

    def revisionNotificationDetails():
        """Return a map of max diff size to a list of emal addresses.
        
        Only branch subscriptions that specified an interest in
        revision notifications will have specified email addresses added.
        """
        
=======
    def getScannerData():
        """Retrieve the full ancestry of a branch for the branch scanner.

        The branch scanner script is the only place where we need to retrieve
        all the BranchRevision rows for a branch. Since the ancestry of some
        branches is into the tens of thousands we don't want to materialise
        BranchRevision instances for each of these.

        :return: tuple of three items.
            1. Ancestry set of bzr revision-ids.
            2. History list of bzr revision-ids. Similar to the result of
               bzrlib.Branch.revision_history().
            3. Dictionnary mapping bzr bzr revision-ids to the database ids of
               the corresponding BranchRevision rows for this branch.
        """


>>>>>>> a2925734

class IBranchSet(Interface):
    """Interface representing the set of branches."""

    def __getitem__(branch_id):
        """Return the branch with the given id.

        Raise NotFoundError if there is no such branch.
        """

    def __iter__():
        """Return an iterator that will go through all branches."""

    def count():
        """Return the number of branches in the database."""

    def countBranchesWithAssociatedBugs():
        """Return the number of branches that have bugs associated."""

    def get(branch_id, default=None):
        """Return the branch with the given id.

        Return the default value if there is no such branch.
        """

    def new(name, owner, product, url, title,
            lifecycle_status=BranchLifecycleStatus.NEW, author=None,
            summary=None, home_page=None, date_created=None):
        """Create a new branch."""

    def getByUniqueName(unique_name, default=None):
        """Find a branch by its ~owner/product/name unique name.

        Return the default value if no match was found.
        """

    def getByUrl(url, default=None):
        """Find a branch by URL.

        Either from the external specified in Branch.url, or from the
        supermirror URL on http://bazaar.launchpad.net/.

        Return the default value if no match was found.
        """

    def getBranchesToScan():
        """Return an iterator for the branches that need to be scanned."""

    def getProductDevelopmentBranches(products):
        """Return branches that are associated with the products dev series.

        The branches will be either the import branches if imported, or
        the user branches if native.
        """

    def getActiveUserBranchSummaryForProducts(products):
        """Return the branch count and last commit time for the products.

        Only active branches are counted (i.e. not Merged or Abandoned),
        and only non import branches are counted.
        """

    def getRecentlyChangedBranches(branch_count):
        """Return a list of branches that have been recently updated.

        The list will contain at most branch_count items, and excludes
        branches owned by the vcs-imports user.
        """

    def getRecentlyImportedBranches(branch_count):
        """Return a list of branches that have been recently imported.

        The list will contain at most branch_count items, and only
        has branches owned by the vcs-imports user.
        """

    def getRecentlyRegisteredBranches(branch_count):
        """Return a list of branches that have been recently registered.

        The list will contain at most branch_count items.
        """

    def getLastCommitForBranches(branches):
        """Return a map of branch to last commit time."""

    def getBranchesForOwners(people):
        """Return the branches that are owned by the people specified."""

    def getBranchesForPerson(
        person, lifecycle_statuses=DEFAULT_BRANCH_STATUS_IN_LISTING):
        """Branches associated with person with appropriate lifecycle.

        All associated branches are returned, whether they be registered
        by the person, authored by the person, subscribed by the person
        or any team that the person is a member of.

        If lifecycle_statuses evaluates to False then branches
        of any lifecycle_status are returned, otherwise only branches
        with a lifecycle_status of one of the lifecycle_statuses
        are returned.

        XXX: thumper 2007-03-07
        This has been shown to be a bad idea, see bug 87878.
        """
        
    def getBranchesAuthoredByPerson(
        person, lifecycle_statuses=DEFAULT_BRANCH_STATUS_IN_LISTING):
        """Branches authored by person with appropriate lifecycle.

        Only branches that are authored by the person are returned.

        If lifecycle_statuses evaluates to False then branches
        of any lifecycle_status are returned, otherwise only branches
        with a lifecycle_status of one of the lifecycle_statuses
        are returned.
        """
        
    def getBranchesRegisteredByPerson(
        person, lifecycle_statuses=DEFAULT_BRANCH_STATUS_IN_LISTING):
        """Branches registered by person with appropriate lifecycle.

        Only branches registered by the person but *NOT* authored by
        the person are returned.

        If lifecycle_statuses evaluates to False then branches
        of any lifecycle_status are returned, otherwise only branches
        with a lifecycle_status of one of the lifecycle_statuses
        are returned.
        """
        
    def getBranchesSubscribedByPerson(
        person, lifecycle_statuses=DEFAULT_BRANCH_STATUS_IN_LISTING):
        """Branches subscribed by person with appropriate lifecycle.

        All branches where the person has subscribed to the branch
        are returned.

        If lifecycle_statuses evaluates to False then branches
        of any lifecycle_status are returned, otherwise only branches
        with a lifecycle_status of one of the lifecycle_statuses
        are returned.
        """
        
    def getBranchesForProduct(
        product, lifecycle_statuses=DEFAULT_BRANCH_STATUS_IN_LISTING):
        """Branches associated with product with appropriate lifecycle.

        If lifecycle_statuses evaluates to False then branches
        of any lifecycle_status are returned, otherwise only branches
        with a lifecycle_status of one of the lifecycle_statuses
        are returned.
        """


class IBranchDelta(Interface):
    """The quantitative changes made to a branch that was edited or altered."""

    branch = Attribute("The IBranch, after it's been edited.")
    user = Attribute("The IPerson that did the editing.")

    # fields on the branch itself, we provide just the new changed value
    name = Attribute("Old and new names or None.")
    title = Attribute("Old and new branch titles or None.")
    summary = Attribute("The branch summary or None.")
    url = Attribute("Old and new branch URLs or None.")
    whiteboard = Attribute("The branch whiteboard or None.")
    lifecycle_status = Attribute("Old and new lifecycle status, or None.")
    revision_count = Attribute("Old and new revision counts, or None.")
    last_scanned_id = Attribute("The revision id of the tip revision.")


class IBranchLifecycleFilter(Interface):
    """A helper interface to render lifecycle filter choice."""

    # Stats and status attributes
    lifecycle = Choice(
        title=_('Lifecycle Filter'), vocabulary='BranchLifecycleStatusFilter',
        default=BranchLifecycleStatusFilter.CURRENT,
        description=_(
        "The author's assessment of the branch's maturity. "
        " Mature: recommend for production use."
        " Development: useful work that is expected to be merged eventually."
        " Experimental: not recommended for merging yet, and maybe ever."
        " Merged: integrated into mainline, of historical interest only."
        " Abandoned: no longer considered relevant by the author."
        " New: unspecified maturity."))<|MERGE_RESOLUTION|>--- conflicted
+++ resolved
@@ -301,7 +301,6 @@
         script.
         """
 
-<<<<<<< HEAD
     def attributeNotificationAddresses():
         """Return a list of email addresses of interested subscribers.
 
@@ -316,7 +315,6 @@
         revision notifications will have specified email addresses added.
         """
         
-=======
     def getScannerData():
         """Retrieve the full ancestry of a branch for the branch scanner.
 
@@ -333,8 +331,6 @@
                the corresponding BranchRevision rows for this branch.
         """
 
-
->>>>>>> a2925734
 
 class IBranchSet(Interface):
     """Interface representing the set of branches."""
