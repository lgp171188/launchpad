--- conflicted
+++ resolved
@@ -49,7 +49,6 @@
     languages = Attribute(_('List of know languages by this person'))
     sshkeys = Attribute(_('List of SSH keys'))
 
-<<<<<<< HEAD
     timezone_name = TextLine(
         title=_('Timezone Name'), required=False, readonly=False
         )
@@ -62,9 +61,8 @@
                 "password. You will need to receive email at this "
                 "address to complete your registration. We will never "
                 "disclose, share or sell your personal information."))
-=======
+
     # XXX: This field is used only to generate the form to create a new person.
->>>>>>> 8493841a
     password2 = Password(title=_('Confirm Password'), required=True,
             description=_("Enter your password again to make certain "
                 "it is correct."))
