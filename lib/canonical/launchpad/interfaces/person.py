# Copyright 2004-2005 Canonical Ltd.  All rights reserved.

"""Person interfaces."""

__metaclass__ = type

__all__ = [
    'IPerson',
    'ITeam',
    'IPersonSet',
    'IRequestPeopleMerge',
    'IAdminRequestPeopleMerge',
    'IObjectReassignment',
    'ITeamReassignment',
    'ITeamCreation',
    'IPersonChangePassword',
    'IPersonClaim',
    'INewPerson',
    ]


from zope.schema import (
    Bool, Bytes, Choice, Datetime, Int, Text, TextLine)
from zope.interface import Interface, Attribute
from zope.component import getUtility

from canonical.launchpad import _
from canonical.launchpad.fields import (
    BlacklistableContentNameField, PasswordField, StrippedTextLine)
from canonical.launchpad.validators.name import name_validator
from canonical.launchpad.interfaces.specificationtarget import (
    IHasSpecifications)
from canonical.launchpad.interfaces.tickettarget import (
    TICKET_STATUS_DEFAULT_SEARCH)
from canonical.launchpad.interfaces.validation import (
    valid_emblem, valid_hackergotchi, validate_new_team_email,
    validate_new_person_email)

from canonical.lp.dbschema import (
    TeamSubscriptionPolicy, TeamMembershipStatus, PersonCreationRationale)


class PersonNameField(BlacklistableContentNameField):

    errormessage = _("%s is already in use by another person or team.")

    @property
    def _content_iface(self):
        return IPerson

    def _getByName(self, name):
        return getUtility(IPersonSet).getByName(name, ignore_merged=False)


class IPersonChangePassword(Interface):
    """The schema used by Person +changepassword form."""

    currentpassword = PasswordField(
            title=_('Current password'), required=True, readonly=False,
            description=_("The password you use to log into Launchpad.")
            )

    password = PasswordField(
            title=_('New Password'), required=True, readonly=False,
            description=_("Enter the same password in each field.")
            )


class IPersonClaim(Interface):
    """The schema used by IPerson's +claim form."""

    emailaddress = TextLine(title=_('Email address'), required=True)


class INewPerson(Interface):
    """The schema used by IPersonSet's +newperson form."""

    emailaddress = StrippedTextLine(
        title=_('Email address'), required=True,
        constraint=validate_new_person_email)
    displayname = StrippedTextLine(title=_('Display name'), required=True)
    creation_comment = Text(
        title=_('Creation reason'), required=True,
        description=_("The reason why you're creating this profile."))


class IPerson(IHasSpecifications):
    """A Person."""

    id = Int(
            title=_('ID'), required=True, readonly=True,
            )
    name = PersonNameField(
            title=_('Name'), required=True, readonly=False,
            constraint=name_validator,
            description=_(
                "A short unique name, beginning with a lower-case "
                "letter or number, and containing only letters, "
                "numbers, dots, hyphens, or plus signs.")
            )
    displayname = StrippedTextLine(
            title=_('Display Name'), required=True, readonly=False,
            description=_("Your name as you would like it displayed "
            "throughout Launchpad. Most people use their full name "
            "here.")
            )
    password = PasswordField(
            title=_('Password'), required=True, readonly=False,
            description=_("Enter the same password in each field.")
            )
    karma = Int(
            title=_('Karma'), readonly=False,
            description=_('The cached total karma for this person.')
            )
    homepage_content = Text(title=_("Homepage Content"), required=False,
        description=_("The content of your home page. Edit this and it "
        "will be displayed for all the world to see. It is NOT a wiki "
        "so you cannot undo changes."))
    emblem = Bytes(
        title=_("Emblem"), required=False, description=_("A small image, "
        "max 16x16 pixels and 8k in file size, that can be used to refer "
        "to this team."),
        constraint=valid_emblem)
    hackergotchi = Bytes(
        title=_("Hackergotchi"), required=False, description=_("An image, "
        "maximum 150x150 pixels, that will be displayed on your home page. "
        "It should be no bigger than 50k in size. "
        "Traditionally this is a great big grinning image of your mug. "
        "Make the most of it."),
        constraint=valid_hackergotchi)

    addressline1 = TextLine(
            title=_('Address'), required=True, readonly=False,
            description=_('Your address (Line 1)')
            )
    addressline2 = TextLine(
            title=_('Address'), required=False, readonly=False,
            description=_('Your address (Line 2)')
            )
    city = TextLine(
            title=_('City'), required=True, readonly=False,
            description=_('The City/Town/Village/etc to where the CDs should '
                          'be shipped.')
            )
    province = TextLine(
            title=_('Province'), required=True, readonly=False,
            description=_('The State/Province/etc to where the CDs should '
                          'be shipped.')
            )
    country = Choice(
            title=_('Country'), required=True, readonly=False,
            vocabulary='CountryName',
            description=_('The Country to where the CDs should be shipped.')
            )
    postcode = TextLine(
            title=_('Postcode'), required=True, readonly=False,
            description=_('The Postcode to where the CDs should be shipped.')
            )
    phone = TextLine(
            title=_('Phone'), required=True, readonly=False,
            description=_('[(+CountryCode) number] e.g. (+55) 16 33619445')
            )
    organization = TextLine(
            title=_('Organization'), required=False, readonly=False,
            description=_('The Organization requesting the CDs')
            )
    languages = Attribute(_('List of languages known by this person'))

    hide_email_addresses = Bool(
        title=_("Hide my email addresses from other Launchpad users"),
        required=False, default=False)
    # this is not a date of birth, it is the date the person record was
    # created in this db
    datecreated = Datetime(
        title=_('Date Created'), required=True, readonly=True)
    creation_rationale = Choice(
        title=_("Rationale for this entry's creation"), required=False,
        readonly=False, values=PersonCreationRationale.items)
    creation_comment = TextLine(
        title=_("Comment for this entry's creation"),
        description=_(
            "This comment may be displayed verbatim in a web page, so it "
            "has to follow some structural constraints, that is, it must "
            "be of the form: 'when %(action_details)s' (e.g 'when the "
            "foo package was imported into Ubuntu Breezy'). The only "
            "exception to this is when we allow users to create Launchpad "
            "profiles through the /people/+newperson page."),
        required=False, readonly=False)
    # XXX: We can't use a Choice field here because we don't have a vocabulary
    # which contains valid people but not teams, and we don't really need one
    # appart from here. -- Guilherme Salgado, 2006-11-10
    registrant = Attribute('The user who created this profile.')
    # bounty relations
    ownedBounties = Attribute('Bounties issued by this person.')
    reviewerBounties = Attribute('Bounties reviewed by this person.')
    claimedBounties = Attribute('Bounties claimed by this person.')
    subscribedBounties = Attribute('Bounties to which this person subscribes.')

    sshkeys = Attribute(_('List of SSH keys'))

    timezone = Choice(
        title=_('Timezone'), required=True, readonly=False,
        description=_('The timezone of where you live.'),
        vocabulary='TimezoneName')

    # Properties of the Person object.
    karma_category_caches = Attribute(
        'The caches of karma scores, by ' 'karma category.')
    is_valid_person = Bool(
        title=_("This is an active user and not a team."), readonly=True)
    is_valid_person_or_team = Bool(
        title=_("This is an active user or a team."), readonly=True)
    is_ubuntero = Bool(title=_("Ubuntero Flag"), readonly=True)
    activesignatures = Attribute("Retrieve own Active CoC Signatures.")
    inactivesignatures = Attribute("Retrieve own Inactive CoC Signatures.")
    signedcocs = Attribute("List of Signed Code Of Conduct")
    gpgkeys = Attribute("List of valid OpenPGP keys ordered by ID")
    pendinggpgkeys = Attribute("Set of fingerprints pending confirmation")
    inactivegpgkeys = Attribute(
        "List of inactive OpenPGP keys in LP Context, ordered by ID")
    ubuntuwiki = Attribute("The Ubuntu WikiName of this Person.")
    otherwikis = Attribute(
        "All WikiNames of this Person that are not the Ubuntu one.")
    allwikis = Attribute("All WikiNames of this Person.")
    ircnicknames = Attribute("List of IRC nicknames of this Person.")
    jabberids = Attribute("List of Jabber IDs of this Person.")
    branches = Attribute(
        "All branches related to this persion. They might be registered, "
        "authored or subscribed by this person.")
    authored_branches = Attribute("The branches whose author is this person.")
    registered_branches = Attribute(
        "The branches whose owner is this person and which either have no"
        "author or an author different from this person.")
    subscribed_branches = Attribute(
        "Branches to which this person " "subscribes.")
    activities = Attribute("Karma")
    myactivememberships = Attribute(
        "List of TeamMembership objects for Teams this Person is an active "
        "member of.")
    activememberships = Attribute(
        "List of TeamMembership objects for people who are active members "
        "in this team.")
    teams_participated_in = Attribute(
        "Iterable of all Teams that this person is active in, recursive")
    guessedemails = Attribute(
        "List of emails with status NEW. These email addresses probably "
        "came from a gina or POFileImporter run.")
    validatedemails = Attribute("Emails with status VALIDATED")
    unvalidatedemails = Attribute(
        "Emails this person added in Launchpad but are not yet validated.")
    allmembers = Attribute(
        "List of all direct and indirect people and teams who, one way or "
        "another, are a part of this team. If you want a method to check if "
        "a given person is a member of a team, you should probably look at "
        "IPerson.inTeam().")
    activemembers = Attribute("List of members with ADMIN or APPROVED status")
    active_member_count = Attribute(
        "The number of real people who are members of this team.")
    all_member_count = Attribute(
        "The total number of real people who are members of this team, "
        "including subteams.")
    administrators = Attribute("List of members with ADMIN status")
    expiredmembers = Attribute("List of members with EXPIRED status")
    approvedmembers = Attribute("List of members with APPROVED status")
    proposedmembers = Attribute("List of members with PROPOSED status")
    declinedmembers = Attribute("List of members with DECLINED status")
    inactivemembers = Attribute(
        "List of members with EXPIRED or DEACTIVATED status")
    deactivatedmembers = Attribute("List of members with DEACTIVATED status")
    specifications = Attribute(
        "Any specifications related to this person, either because the are "
        "a subscriber, or an assignee, or a drafter, or the creator. "
        "Sorted newest-first.")
    approver_specs = Attribute(
        "Specifications this person is supposed to approve in due "
        "course, newest first.")
    assigned_specs = Attribute(
        "Specifications assigned to this person, sorted newest first.")
    drafted_specs = Attribute(
        "Specifications being drafted by this person, sorted newest first.")
    created_specs = Attribute(
        "Specifications created by this person, sorted newest first.")
    feedback_specs = Attribute(
        "Specifications on which this person has been asked to provide "
        "feedback, sorted newest first.")
    subscribed_specs = Attribute(
        "Specifications this person has subscribed to, sorted newest first.")
    teamowner = Choice(title=_('Team Owner'), required=False, readonly=False,
                       vocabulary='ValidTeamOwner')
    teamownerID = Int(title=_("The Team Owner's ID or None"), required=False,
                      readonly=True)
    teamdescription = Text(title=_('Team Description'), required=False,
                           readonly=False)

    preferredemail = TextLine(
        title=_("Preferred Email Address"),
        description=_("The preferred email address for this person. The one "
                      "we'll use to communicate with them."),
        readonly=True)

    preferredemail_sha1 = TextLine(
        title=_("SHA-1 Hash of Preferred Email"),
        description=_("The SHA-1 hash of the preferred email address and "
                      "a mailto: prefix as a hexadecimal string. This is "
                      "used as a key by FOAF RDF spec"),
        readonly=True)

    defaultmembershipperiod = Int(
        title=_('Number of days a subscription lasts'), required=False,
        description=_(
            "The number of days a new subscription lasts before expiring. "
            "You can customize the length of an individual subscription when "
            "approving it. A value of 0 means subscriptions never expire."))

    defaultrenewalperiod = Int(
        title=_('Number of days a renewed subscription lasts'),
        required=False,
        description=_(
            "The number of days a subscription lasts after "
            "being renewed. You can customize the lengths of "
            "individual renewals. A value of 0 means "
            "renewals last as long as new memberships."))

    defaultexpirationdate = Attribute(
        "The date, according to team's default values, in which a newly "
        "approved membership will expire.")

    defaultrenewedexpirationdate = Attribute(
        "The date, according to team's default values, in "
        "which a just-renewed membership will expire.")

    subscriptionpolicy = Choice(
        title=_('Subscription Policy'),
        required=True, vocabulary='TeamSubscriptionPolicy',
        default=TeamSubscriptionPolicy.MODERATED,
        description=_(
            "'Moderated' means all subscriptions must be approved. 'Open' "
            "means any user can join without approval. 'Restricted' means "
            "new members can be added only by a team administrator."))

    merged = Int(
        title=_('Merged Into'), required=False, readonly=True,
        description=_(
            "When a Person is merged into another Person, this attribute "
            "is set on the Person referencing the destination Person. If "
            "this is set to None, then this Person has not been merged "
            "into another and is still valid"))

    translation_history = Attribute(
        "The set of POFileTranslator objects that represent work done "
        "by this translator.")

    translation_groups = Attribute(
        "The set of TranslationGroup objects this person is a member of.")

    # title is required for the Launchpad Page Layout main template
    title = Attribute('Person Page Title')

    browsername = Attribute(
        'Return a textual name suitable for display in a browser.')

    def getBugContactPackages():
        """Return a list of packages for which this person is a bug contact.

        Returns a list of IDistributionSourcePackage's, ordered alphabetically
        (A to Z) by name.
        """

    def setPreferredEmail(email):
        """Set the given email address as this person's preferred one."""

    def getBranch(product_name, branch_name):
        """The branch associated to this person and product with this name.

        The product_name may be None.
        """

    def isTeam():
        """True if this Person is actually a Team, otherwise False."""

    def assignKarma(action_name, product=None, distribution=None,
                    sourcepackagename=None):
        """Assign karma for the action named <action_name> to this person.

        This karma will be associated with the given product or distribution.
        If a distribution is given, then product must be None and an optional
        sourcepackagename may also be given. If a product is given, then
        distribution and sourcepackagename must be None.
        """

    def latestKarma(quantity=25):
        """Return the latest karma actions for this person, up to the number
        given as quantity."""

    def inTeam(team):
        """Return True if this person is a member or the owner of <team>.

        This method is meant to be called by objects which implement either
        IPerson or ITeam, and it will return True when you ask if a Person is
        a member of himself (i.e. person1.inTeam(person1)).
        """

    def lastShippedRequest():
        """Return this person's last shipped request, or None."""

    def pastShipItRequests():
        """Return the requests made by this person that can't be changed
        anymore.

        Any request that is cancelled, denied or sent for shipping can't be
        changed.
        """

    def shippedShipItRequestsOfCurrentRelease():
        """Return all requests made by this person that were sent to the
        shipping company already.

        This only includes requests for CDs of
        ShipItConstants.current_distrorelease.
        """

    def currentShipItRequest():
        """Return this person's unshipped ShipIt request, if there's one.

        Return None otherwise.
        """

    def searchTasks(search_params):
        """Search IBugTasks with the given search parameters.

        :search_params: a BugTaskSearchParams object

        Return an iterable of matching results.
        """

    def latestMaintainedPackages():
        """Return SourcePackageReleases maintained by this person.

        This method will only include the latest source package release
        for each source package name, distribution release combination.
        """

    def latestUploadedButNotMaintainedPackages():
        """Return SourcePackageReleases created by this person but
        not maintained by him.

        This method will only include the latest source package release
        for each source package name, distribution release combination.
        """

    def validateAndEnsurePreferredEmail(email):
        """Ensure this person has a preferred email.

        If this person doesn't have a preferred email, <email> will be set as
        this person's preferred one. Otherwise it'll be set as VALIDATED and
        this person will keep their old preferred email.

        This method is meant to be the only one to change the status of an
        email address, but as we all know the real world is far from ideal and
        we have to deal with this in one more place, which is the case when
        people explicitly want to change their preferred email address. On
        that case, though, all we have to do is use person.setPreferredEmail().
        """

    def hasMembershipEntryFor(team):
        """Tell if this person is a direct member of the given team."""

    def hasParticipationEntryFor(team):
        """Tell if this person is a direct/indirect member of the given team."""

    def join(team):
        """Join the given team if its subscriptionpolicy is not RESTRICTED.

        Join the given team according to the policies and defaults of that
        team:
        - If the team subscriptionpolicy is OPEN, the user is added as
          an APPROVED member with a NULL TeamMembership.reviewer.
        - If the team subscriptionpolicy is MODERATED, the user is added as
          a PROPOSED member and one of the team's administrators have to
          approve the membership.

        This method returns True if this person was added as a member of
        <team> or False if that wasn't possible.

        Teams cannot call this method because they're not allowed to
        login and thus can't 'join' another team. Instead, they're added
        as a member (using the addMember() method) by a team administrator.
        """

    def leave(team):
        """Leave the given team.

        If there's a membership entry for this person on the given team and
        its status is either APPROVED or ADMIN, we change the status to
        DEACTIVATED and remove the relevant entries in teamparticipation.

        Teams cannot call this method because they're not allowed to
        login and thus can't 'leave' another team. Instead, they have their
        subscription deactivated (using the setMembershipStatus() method) by
        a team administrator.
        """

    def addMember(person, status=TeamMembershipStatus.APPROVED, reviewer=None,
                  comment=None):
        """Add person as a member of this team.

        Make sure status is either APPROVED or PROPOSED and add a
        TeamMembership entry for this person with the given status, reviewer,
        and reviewer comment. This method is also responsible for filling
        the TeamParticipation table in case the status is APPROVED.
        """

    def setMembershipStatus(person, status, expires=None, reviewer=None,
                            comment=None):
        """Set the status of the person's membership on this team.

        Also set all other attributes of TeamMembership, which are <comment>,
        <reviewer> and <dateexpires>. This method will ensure that we only
        allow the status transitions specified in the TeamMembership spec.
        It's also responsible for filling/cleaning the TeamParticipation
        table when the transition requires it and setting the expiration
        date, reviewer and reviewercomment.
        """

    def getTeamAdminsEmailAddresses():
        """Return a set containing the email addresses of all administrators
        of this team.
        """

    def getSubTeams():
        """Return all subteams of this team.

        A subteam is any team that is (either directly or indirectly) a
        member of this team. As an example, let's say we have this hierarchy
        of teams:

        Rosetta Translators
            Rosetta pt Translators
                Rosetta pt_BR Translators

        In this case, both 'Rosetta pt Translators' and 'Rosetta pt_BR
        Translators' are subteams of the 'Rosetta Translators' team, and all
        members of both subteams are considered members of "Rosetta
        Translators".
        """

    def getSuperTeams():
        """Return all superteams of this team.

        A superteam is any team that this team is a member of. For example,
        let's say we have this hierarchy of teams, and we are the
        "Rosetta pt_BR Translators":

        Rosetta Translators
            Rosetta pt Translators
                Rosetta pt_BR Translators

        In this case, we will return both 'Rosetta pt Translators' and
        'Rosetta Translators', because we are member of both of them.
        """

    def addLanguage(language):
        """Add a language to this person's preferences.

        :language: An object providing ILanguage.

        If the given language is already present, and IntegrityError will be
        raised. This will be fixed soon; here's the discussion on this topic:
        https://launchpad.ubuntu.com/malone/bugs/1317.
        """

    def removeLanguage(language):
        """Remove a language from this person's preferences.

        :language: An object providing ILanguage.

        If the given language is not present, nothing  will happen.
        """

    def getSupportedLanguages():
        """Return a set containing the languages in which support is provided.

        For a person, this is equal to the list of known languages.
        For a team that doesn't have any explicit known languages set, this
        will be equal to union of all the languages known by its members.
        """

    def searchTickets(search_text=None, status=TICKET_STATUS_DEFAULT_SEARCH,
<<<<<<< HEAD
                      participation=None, needs_attention=False, sort=None):
=======
                      language=None, participation=None, sort=None):
>>>>>>> dd698650
        """Search the person's tickets.

        :search_text: A string that is matched against the ticket
        title and description. If None, the search_text is not included as
        a filter criteria.

        :status: A sequence of TicketStatus Items. If None or an empty
        sequence, the status is not included as a filter criteria.

        :language: An ILanguage or a sequence of ILanguage objects to match
        against the ticket's language. If None or an empty sequence,
        the language is not included as a filter criteria.

        :participation: A list of TicketParticipation that defines the set
        of relationship to tickets that will be searched. If None or an empty
        sequence, all relationships are considered.

        :needs_attention: If this flag is true, only tickets needing attention
        from the person will be included. Tickets needing attention are those
        owned by the person in the ANSWERED or NEEDSINFO state, as well as,
        those not owned by the person but on which the person requested for
        more information or gave an answer and that are back in the OPEN
        state.

        :sort:  An attribute of TicketSort. If None, a default value is used.
        When there is a search_text value, the default is to sort by RELEVANCY,
        otherwise results are sorted NEWEST_FIRST.

        """

    def getTicketLanguages():
        """Return a set of ILanguage used by the tickets in which this person "
        is involved.
        """


class ITeam(IPerson):
    """ITeam extends IPerson.

    The teamowner should never be None.
    """


class IPersonSet(Interface):
    """The set of Persons."""

    title = Attribute('Title')

    def topPeople():
        """Return the top 5 people by Karma score in the Launchpad."""

    def createPersonAndEmail(
            email, rationale, comment=None, name=None, displayname=None,
            password=None, passwordEncrypted=False,
            hide_email_addresses=False, registrant=None):
        """Create a new Person and an EmailAddress with the given email.

        The comment must be of the following form: "when %(action_details)s"
        (e.g. "when the foo package was imported into Ubuntu Breezy").

        Return the newly created Person and EmailAddress if everything went
        fine or a (None, None) tuple otherwise.

        Generate a unique nickname from the email address provided, create a
        Person with that nickname and then create an EmailAddress (with status
        NEW) for the new Person.
        """

    def ensurePerson(email, displayname, rationale, comment=None,
                     registrant=None):
        """Make sure that there is a person in the database with the given
        email address. If necessary, create the person, using the
        displayname given.

        The comment must be of the following form: "when %(action_details)s"
        (e.g. "when the foo package was imported into Ubuntu Breezy").

        XXX sabdfl 14/06/05 this should be extended to be similar or
        identical to the other person creation argument lists, so we can
        call it and create a full person if needed. Email would remain the
        deciding factor, we would not try and guess if someone existed based
        on the displayname or other arguments.
        """

    def newTeam(teamowner, name, displayname, teamdescription=None,
                subscriptionpolicy=TeamSubscriptionPolicy.MODERATED,
                defaultmembershipperiod=None, defaultrenewalperiod=None):
        """Create and return a new Team with given arguments."""

    def get(personid):
        """Return the person with the given id or None if it's not found."""

    def getByEmail(email):
        """Return the person with the given email address.

        Return None if there is no person with the given email address.
        """

    def getByName(name, ignore_merged=True):
        """Return the person with the given name, ignoring merged persons if
        ignore_merged is True.

        Return None if there is no person with the given name.
        """

    def getAllTeams(orderBy=None):
        """Return all Teams.

        <orderBy> can be either a string with the column name you want to sort
        or a list of column names as strings.
        If no orderBy is specified the results will be ordered using the
        default ordering specified in Person._defaultOrder.
        """

    def getPOFileContributors(pofile):
        """Return people that have contributed to the specified POFile."""

    def getPOFileContributorsByDistroRelease(self, distrorelease, language):
        """Return people who translated strings in distroRelease to language."""

    def getAllPersons(orderBy=None):
        """Return all Persons, ignoring the merged ones.

        <orderBy> can be either a string with the column name you want to sort
        or a list of column names as strings.
        If no orderBy is specified the results will be ordered using the
        default ordering specified in Person._defaultOrder.
        """

    def getAllValidPersons(orderBy=None):
        """Return all valid persons, but not teams.

        A valid person is any person with a preferred email address.

        <orderBy> can be either a string with the column name you want to sort
        or a list of column names as strings.
        If no orderBy is specified the results will be ordered using the
        default ordering specified in Person._defaultOrder.
        """

    def updateStatistics(ztm):
        """Update statistics caches and commit."""

    def peopleCount():
        """Return the number of non-merged persons in the database as
           of the last statistics update.
        """

    def teamsCount():
        """Return the number of teams in the database as of the last
           statistics update.
        """

    def find(text, orderBy=None):
        """Return all non-merged Persons and Teams whose name, displayname or
        email address match <text>.

        <orderBy> can be either a string with the column name you want to sort
        or a list of column names as strings.
        If no orderBy is specified the results will be ordered using the
        default ordering specified in Person._defaultOrder.

        While we don't have Full Text Indexes in the emailaddress table, we'll
        be trying to match the text only against the beginning of an email
        address.
        """

    def findPerson(text="", orderBy=None):
        """Return all non-merged Persons with at least one email address whose
        name, displayname or email address match <text>.

        If text is an empty string, all persons with at least one email
        address will be returned.

        <orderBy> can be either a string with the column name you want to sort
        or a list of column names as strings.
        If no orderBy is specified the results will be ordered using the
        default ordering specified in Person._defaultOrder.

        While we don't have Full Text Indexes in the emailaddress table, we'll
        be trying to match the text only against the beginning of an email
        address.
        """

    def findTeam(text, orderBy=None):
        """Return all Teams whose name, displayname or email address
        match <text>.

        <orderBy> can be either a string with the column name you want to sort
        or a list of column names as strings.
        If no orderBy is specified the results will be ordered using the
        default ordering specified in Person._defaultOrder.

        While we don't have Full Text Indexes in the emailaddress table, we'll
        be trying to match the text only against the beginning of an email
        address.
        """

    def getUbunteros(orderBy=None):
        """Return a set of person with valid Ubuntero flag.

        <orderBy> can be either a string with the column name you want to sort
        or a list of column names as strings.
        If no orderBy is specified the results will be ordered using the
        default ordering specified in Person._defaultOrder.
        """

    def merge(from_person, to_person):
        """Merge a person into another."""


class IRequestPeopleMerge(Interface):
    """This schema is used only because we want a very specific vocabulary."""

    dupeaccount = Choice(
        title=_('Duplicated Account'), required=True,
        vocabulary='PersonAccountToMerge',
        description=_("The duplicated account you found in Launchpad"))


class IAdminRequestPeopleMerge(Interface):
    """The schema used by admin merge accounts page."""

    dupe_account = Choice(
        title=_('Duplicated Account'), required=True,
        vocabulary='PersonAccountToMerge',
        description=_("The duplicated account found in Launchpad"))

    target_account = Choice(
        title=_('Account'), required=True,
        vocabulary='PersonAccountToMerge',
        description=_("The account to be merged on"))


class IObjectReassignment(Interface):
    """The schema used by the object reassignment page."""

    owner = Choice(title=_('Owner'), vocabulary='ValidOwner', required=True)


class ITeamReassignment(Interface):
    """The schema used by the team reassignment page."""

    owner = Choice(title=_('Owner'), vocabulary='ValidTeamOwner', required=True)


class ITeamCreation(ITeam):
    """An interface to be used by the team creation form.

    We need this special interface so we can allow people to specify a contact
    email address for a team upon its creation.
    """

    contactemail = TextLine(
        title=_("Contact Email Address"), required=False, readonly=False,
        description=_(
            "This is the email address we'll send all notifications to this "
            "team. If no contact address is chosen, notifications directed to "
            "this team will be sent to all team members. After finishing the "
            "team creation, a new message will be sent to this address with "
            "instructions on how to finish its registration."),
        constraint=validate_new_team_email)
<|MERGE_RESOLUTION|>--- conflicted
+++ resolved
@@ -586,11 +586,8 @@
         """
 
     def searchTickets(search_text=None, status=TICKET_STATUS_DEFAULT_SEARCH,
-<<<<<<< HEAD
-                      participation=None, needs_attention=False, sort=None):
-=======
-                      language=None, participation=None, sort=None):
->>>>>>> dd698650
+                      language=None, participation=None,
+                      needs_attention=False, sort=None):
         """Search the person's tickets.
 
         :search_text: A string that is matched against the ticket
