--- conflicted
+++ resolved
@@ -18,6 +18,7 @@
     'IPersonClaim',
     'IPersonEditRestricted',
     'IPersonPublic',
+    'IPersonEntry',
     'IPersonSet',
     'IPersonViewRestricted',
     'IRequestPeopleMerge',
@@ -44,13 +45,11 @@
 from zope.component import getUtility
 
 from canonical.lazr import DBEnumeratedType, DBItem, EnumeratedType, Item
-<<<<<<< HEAD
-=======
 from canonical.lazr.interfaces import IEntry
 from canonical.lazr.rest.schema import CollectionField
->>>>>>> 0ee470ff
 
 from canonical.launchpad import _
+
 from canonical.launchpad.fields import (
     BlacklistableContentNameField, IconImageUpload, LogoImageUpload,
     MugshotImageUpload, PasswordField, StrippedTextLine)
@@ -1283,8 +1282,6 @@
     """A Person."""
 
 
-<<<<<<< HEAD
-=======
 class IPersonEntry(IEntry):
     """The part of a person that we expose through the web service."""
 
@@ -1293,7 +1290,6 @@
     members = CollectionField(value_type=Object(schema=IPerson))
 
 
->>>>>>> 0ee470ff
 class INewPersonForm(IPerson):
     """Interface used to create new Launchpad accounts.
 
