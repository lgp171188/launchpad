# Copyright 2004-2005 Canonical Ltd.  All rights reserved.

"""CVE interfaces."""

__metaclass__ = type

__all__ = [
    'ICve',
    'ICveSet',
    ]

from zope.interface import Interface, Attribute
from zope.schema import Choice, Datetime, Int, TextLine

from canonical.launchpad import _
from canonical.launchpad.interfaces.validation import valid_cve_sequence
from canonical.launchpad.interfaces.buglink import IBugLinkTarget
from canonical.lp.dbschema import CveStatus
<<<<<<< HEAD
from canonical.launchpad import _
=======

>>>>>>> c22e0be0

class ICve(IBugLinkTarget):
    """A single CVE database entry."""

    id = Int(title=_('ID'), required=True, readonly=True)
    sequence = TextLine(
        title=_('CVE Sequence Number'),
        description=_('Should take the form XXXX-XXXX, all digits.'),
        required=True, readonly=False, constraint=valid_cve_sequence)
    status = Choice(title=_('Current CVE State'), 
        default=CveStatus.CANDIDATE, description=_("Whether or not the "
        "vulnerability has been reviewed and assigned a full CVE number, "
        "or is still considered a Candidate, or is deprecated."),
        required=True, vocabulary='CveStatus')
    description = TextLine(
        title=_('Title'),
        description=_('A description of the CVE issue. This will be '
            'updated regularly from the CVE database.'),
        required=True, readonly=False)
    datecreated = Datetime(
        title=_('Date Created'), required=True, readonly=True)
    datemodified = Datetime(
        title=_('Date Modified'), required=True, readonly=False)

    # other attributes
    url = Attribute("Return a URL to the site that has the CVE data for "
        "this CVE reference.")
    displayname = Attribute("A very brief name describing the ref and state.")
    title = Attribute("A title for the CVE")
    references = Attribute("The set of CVE References for this CVE.")

    def createReference(source, content, url=None):
        """Create a new CveReference for this CVE."""

    def removeReference(ref):
        """Remove a CveReference."""


class ICveSet(Interface):
    """The set of ICve objects."""

    title = Attribute('Title')

    def __getitem__(key):
        """Get a Cve by sequence number."""

    def __iter__():
        """Iterate through all the Cve records."""

    def new(sequence, description, cvestate=CveStatus.CANDIDATE):
        """Create a new ICve."""

    def getAll():
        """Return all ICVEs"""

    def latest(quantity=5):
        """Return the most recently created CVE's, newest first, up to the
        number given in quantity."""

    def latest_modified(quantity=5):
        """Return the most recently modified CVE's, newest first, up to the
        number given in quantity."""

    def search(text):
        """Search the CVE database for matching CVE entries."""

    def inText(text):
        """Find one or more Cve's by analysing the given text.

        This will look for references to CVE or CAN numbers, and return the
        CVE references. It will create any CVE's that it sees which are
        already not in the database. It returns the list of all the CVE's it
        found in the text.
        """

    def inMessage(msg):
        """Find any CVE's in the given message.

        This will create any CVE's that it does not already know about. It
        returns a list of all the CVE's that it saw mentioned in the
        message.
        """
<|MERGE_RESOLUTION|>--- conflicted
+++ resolved
@@ -16,11 +16,7 @@
 from canonical.launchpad.interfaces.validation import valid_cve_sequence
 from canonical.launchpad.interfaces.buglink import IBugLinkTarget
 from canonical.lp.dbschema import CveStatus
-<<<<<<< HEAD
-from canonical.launchpad import _
-=======
 
->>>>>>> c22e0be0
 
 class ICve(IBugLinkTarget):
     """A single CVE database entry."""
