--- conflicted
+++ resolved
@@ -7,11 +7,8 @@
     'IMailingList',
     'IMailingListApplication',
     'IMailingListSet',
-<<<<<<< HEAD
     'IRequestedMailingListAPI',
-=======
     'MailingListStatus',
->>>>>>> 33ce102a
     ]
 
 
@@ -19,14 +16,12 @@
 from zope.schema import Choice, Datetime, Int, Object, Set, Text
 
 from canonical.launchpad import _
-<<<<<<< HEAD
 from canonical.launchpad.webapp.interfaces import ILaunchpadApplication
+from canonical.lazr.enum import DBEnumeratedType, DBItem
 
 
 class IMailingListApplication(ILaunchpadApplication):
     """Mailing lists application root."""
-=======
-from canonical.lazr.enum import DBEnumeratedType, DBItem
 
 
 class MailingListStatus(DBEnumeratedType):
@@ -106,7 +101,6 @@
         Mailman will be informed of this and will take the necessary actions
         to deactive the list.
         """)
->>>>>>> 33ce102a
 
 
 class IMailingList(Interface):
