--- conflicted
+++ resolved
@@ -30,12 +30,12 @@
     patch_plain_parameter_type,
     patch_reference_property,
     )
+from canonical.launchpad.interfaces.emailaddress import IEmailAddress
 from canonical.launchpad.interfaces.message import (
     IIndexedMessage,
     IMessage,
     IUserToUserEmail,
     )
-from canonical.launchpad.interfaces.emailaddress import IEmailAddress
 from canonical.launchpad.interfaces.temporaryblobstorage import (
     ITemporaryBlobStorage,
     ITemporaryStorageManager,
@@ -68,11 +68,8 @@
     IBugTrackerSet,
     )
 from lp.bugs.interfaces.bugwatch import IBugWatch
-<<<<<<< HEAD
-=======
 from lp.bugs.interfaces.cve import ICve
 from lp.bugs.interfaces.malone import IMaloneApplication
->>>>>>> 7fd9a061
 from lp.bugs.interfaces.structuralsubscription import (
     IStructuralSubscription,
     IStructuralSubscriptionTarget,
@@ -84,10 +81,7 @@
     )
 from lp.buildmaster.interfaces.buildfarmjob import IBuildFarmJob
 from lp.buildmaster.interfaces.buildqueue import IBuildQueue
-from lp.code.interfaces.branch import (
-    IBranch,
-    IBranchSet,
-    )
+from lp.code.interfaces.branch import IBranch
 from lp.code.interfaces.branchmergeproposal import IBranchMergeProposal
 from lp.code.interfaces.branchmergequeue import IBranchMergeQueue
 from lp.code.interfaces.branchsubscription import IBranchSubscription
@@ -118,7 +112,9 @@
     IHWSubmissionDevice,
     IHWVendorID,
     )
-from lp.registry.interfaces.commercialsubscription import ICommercialSubscription
+from lp.registry.interfaces.commercialsubscription import (
+    ICommercialSubscription,
+    )
 from lp.registry.interfaces.distribution import IDistribution
 from lp.registry.interfaces.distributionmirror import IDistributionMirror
 from lp.registry.interfaces.distributionsourcepackage import (
@@ -134,12 +130,13 @@
 from lp.registry.interfaces.gpg import IGPGKey
 from lp.registry.interfaces.irc import IIrcID
 from lp.registry.interfaces.jabber import IJabberID
-from lp.registry.interfaces.milestone import IHasMilestones
-from lp.registry.interfaces.milestone import IMilestone
+from lp.registry.interfaces.milestone import (
+    IHasMilestones,
+    IMilestone,
+    )
 from lp.registry.interfaces.person import (
     IPerson,
     IPersonPublic,
-    IPersonSet,
     ITeam,
     )
 from lp.registry.interfaces.pillar import (
@@ -147,17 +144,14 @@
     IPillarNameSet,
     )
 from lp.registry.interfaces.pocket import PackagePublishingPocket
-<<<<<<< HEAD
-from lp.registry.interfaces.product import IProduct
-from lp.registry.interfaces.productseries import IProductSeries
-from lp.registry.interfaces.sourcepackage import ISourcePackage
-=======
 from lp.registry.interfaces.product import (
     IProduct,
     IProductSet,
     )
-from lp.registry.interfaces.productrelease import IProductRelease
-from lp.registry.interfaces.productrelease import IProductReleaseFile
+from lp.registry.interfaces.productrelease import (
+    IProductRelease,
+    IProductReleaseFile,
+    )
 from lp.registry.interfaces.productseries import (
     IProductSeries,
     ITimelineProductSeries,
@@ -170,7 +164,6 @@
 from lp.registry.interfaces.ssh import ISSHKey
 from lp.registry.interfaces.teammembership import ITeamMembership
 from lp.registry.interfaces.wikiname import IWikiName
->>>>>>> 7fd9a061
 from lp.services.comments.interfaces.conversation import IComment
 from lp.services.worlddata.interfaces.country import (
     ICountry,
@@ -185,8 +178,8 @@
     PackageUploadCustomFormat,
     PackageUploadStatus,
     )
+from lp.soyuz.interfaces.archive import IArchive
 from lp.soyuz.interfaces.archivedependency import IArchiveDependency
-from lp.soyuz.interfaces.archive import IArchive
 from lp.soyuz.interfaces.archivepermission import IArchivePermission
 from lp.soyuz.interfaces.archivesubscriber import IArchiveSubscriber
 from lp.soyuz.interfaces.binarypackagebuild import IBinaryPackageBuild
@@ -223,6 +216,7 @@
     ITranslationImportQueue,
     ITranslationImportQueueEntry,
     )
+
 
 IBranch['bug_branches'].value_type.schema = IBugBranch
 IBranch['linked_bugs'].value_type.schema = IBug
