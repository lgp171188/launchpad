# Copyright 2009 Canonical Ltd.  All rights reserved.
# pylint: disable-msg=E0211, E0213

"""A collection of branches.

See `IBranchCollection` for more details.
"""

__metaclass__ = type
__all__ = [
    'IAllBranches',
    'IBranchCollection',
    ]

from zope.interface import Interface


class IBranchCollection(Interface):
    """A collection of branches.

    An `IBranchCollection` is an immutable collection of branches. It has two
    kinds of methods: filter methods and query methods.

    Query methods get information about the contents of collection. See
    `IBranchCollection.count` and `IBranchCollection.getBranches`.

    Filter methods return new IBranchCollection instances that have some sort
    of restriction. Examples include `ownedBy`, `visibleByUser` and
    `inProduct`.

    Implementations of this interface are not 'content classes'. That is, they
    do not correspond to a particular row in the database.

    This interface is intended for use within Launchpad, not to be exported as
    a public API.
    """

    # Note to developers: This interface should be extended with more query
    # methods. It would be great to have methods like getRecentRevisions on
    # arbitrary branch collections. Other statistical methods would be good
    # too, e.g. number of different branch owners in this collection.

    def count():
        """The number of branches in this collection."""

    def getBranches():
        """Return a result set of all branches in this collection."""

    def inProduct(product):
        """Restrict the collection to branches in 'product'."""

    def inProject(project):
        """Restrict the collection to branches in 'project'."""

    def inSourcePackage(package):
        """Restrict the collection to branches in 'package'."""

    def ownedBy(person):
        """Restrict the collection to branches owned by 'person'."""

    def registeredBy(person):
        """Restrict the collection to branches registered by 'person'."""

    def relatedTo(person):
        """Restrict the collection to branches related to 'person'.

        That is, branches that 'person' owns, registered or is subscribed to.
        """

<<<<<<< HEAD
    def search(search_term):
        """Search the collection for branches matching 'search_term'.

        :param search_term: A string.
        :return: An `ICountableIterator`.
        """
=======
    def scanned():
        """Restrict the collection to branches that have been scanned."""
>>>>>>> 59d0e144

    def subscribedBy(person):
        """Restrict the collection to branches subscribed to by 'person'."""

    def visibleByUser(person):
        """Restrict the collection to branches that person is allowed to see.
        """

    def withBranchType(*branch_types):
        """Restrict the collection to branches with the given branch types."""

    def withLifecycleStatus(*statuses):
        """Restrict the collection to branches with the given statuses."""


class IAllBranches(IBranchCollection):
    """An `IBranchCollection` representing all branches in Launchpad."""<|MERGE_RESOLUTION|>--- conflicted
+++ resolved
@@ -67,17 +67,15 @@
         That is, branches that 'person' owns, registered or is subscribed to.
         """
 
-<<<<<<< HEAD
     def search(search_term):
         """Search the collection for branches matching 'search_term'.
 
         :param search_term: A string.
         :return: An `ICountableIterator`.
         """
-=======
+
     def scanned():
         """Restrict the collection to branches that have been scanned."""
->>>>>>> 59d0e144
 
     def subscribedBy(person):
         """Restrict the collection to branches subscribed to by 'person'."""
