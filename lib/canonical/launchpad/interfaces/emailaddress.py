# Copyright 2006 Canonical Ltd.  All rights reserved.
# pylint: disable-msg=E0211,E0213

"""EmailAddress interfaces."""

__metaclass__ = type
__all__ = [
    'EmailAddressAlreadyTaken',
    'EmailAddressStatus',
    'IEmailAddress',
    'IEmailAddressSet',
    'InvalidEmailAddress']

from zope.schema import Choice, Int, Object, TextLine
from zope.interface import Interface

from canonical.launchpad import _
from canonical.launchpad.interfaces.account import IAccount
from canonical.lazr import DBEnumeratedType, DBItem
from canonical.lazr.rest.declarations import (
    export_as_webservice_entry, exported)
from canonical.lazr.fields import Reference

<<<<<<< HEAD
=======
from canonical.launchpad import _
from canonical.launchpad.interfaces.launchpad import IHasOwner

>>>>>>> 9cf94f80

class InvalidEmailAddress(Exception):
    """The email address is not valid."""


class EmailAddressAlreadyTaken(Exception):
    """The email address is already registered in Launchpad."""


class EmailAddressStatus(DBEnumeratedType):
    """Email Address Status

    Launchpad keeps track of email addresses associated with a person. They
    can be used to login to the system, or to associate an Arch changeset
    with a person, or to associate a bug system email message with a person,
    for example.
    """

    NEW = DBItem(1, """
        New Email Address

        This email address has had no validation associated with it. It
        has just been created in the system, either by a person claiming
        it as their own, or because we have stored an email message or
        arch changeset including that email address and have created
        a phantom person and email address to record it. WE SHOULD
        NEVER EMAIL A "NEW" EMAIL.
        """)

    VALIDATED = DBItem(2, """
        Validated Email Address

        We have proven that the person associated with this email address
        can read email sent to this email address, by sending a token
        to that address and getting the appropriate response from that
        person.
        """)

    OLD = DBItem(3, """
        Old Email Address

        The email address was validated for this person, but is now no
        longer accessible or in use by them. We should not use this email
        address to login that person, nor should we associate new incoming
        content from that email address with that person.
        """)

    PREFERRED = DBItem(4, """
        Preferred Email Address

        The email address was validated and is the person's choice for
        receiving notifications from Launchpad.
        """)


class IEmailAddress(IHasOwner):
    """The object that stores the `IPerson`'s emails."""
    export_as_webservice_entry()

    id = Int(title=_('ID'), required=True, readonly=True)
    email = exported(
        TextLine(title=_('Email Address'), required=True, readonly=True))
    status = Choice(
        title=_('Email Address Status'), required=True, readonly=False,
        vocabulary=EmailAddressStatus)
    account = Object(title=_('Account'), schema=IAccount, required=False)
    accountID = Int(title=_('AccountID'), required=False, readonly=True)
    person = exported(
        Reference(title=_('Person'), required=True, readonly=True,
                  schema=Interface))

    rdf_sha1 = TextLine(
        title=_("RDF-ready SHA-1 Hash"),
        description=_("The SHA-1 hash of the preferred email address and "
                      "a mailto: prefix as a hexadecimal string. This is "
                      "used as a key by FOAF RDF spec"),
        readonly=True)

    def destroySelf():
        """Destroy this email address and any associated subscriptions.
        
        :raises UndeletableEmailAddress: When the email address is a person's
            preferred one or a hosted mailing list's address.
        """

    def syncUpdate():
        """Write updates made on this object to the database.

        This should be used when you can't wait until the transaction is
        committed to have some updates actually written to the database.
        """


class IEmailAddressSet(Interface):
    """The set of EmailAddresses."""

    def new(email, person=None, status=EmailAddressStatus.NEW, account=None):
        """Create a new EmailAddress with the given email.

        The newly created EmailAddress will point to the person
        and/or account.

        The given status must be an item of EmailAddressStatus.

        :raises InvalidEmailAddress: If the email address is invalid.
        """

    def getByPerson(person):
        """Return all email addresses for the given person."""

    def getPreferredEmailForPeople(self, people):
        """Return preferred email addresses for the people provided."""

    def getByEmail(email):
        """Return the EmailAddress object for the given email.

        Return None if there is no such email address.
        """
<|MERGE_RESOLUTION|>--- conflicted
+++ resolved
@@ -16,17 +16,12 @@
 
 from canonical.launchpad import _
 from canonical.launchpad.interfaces.account import IAccount
+from canonical.launchpad.interfaces.launchpad import IHasOwner
 from canonical.lazr import DBEnumeratedType, DBItem
 from canonical.lazr.rest.declarations import (
     export_as_webservice_entry, exported)
 from canonical.lazr.fields import Reference
 
-<<<<<<< HEAD
-=======
-from canonical.launchpad import _
-from canonical.launchpad.interfaces.launchpad import IHasOwner
-
->>>>>>> 9cf94f80
 
 class InvalidEmailAddress(Exception):
     """The email address is not valid."""
