# Copyright 2004-2005 Canonical Ltd.  All rights reserved.
# pylint: disable-msg=E0211,E0213

"""Interfaces related to bugs."""

__metaclass__ = type

__all__ = [
    'CreateBugParams',
    'CreatedBugWithNoBugTasksError',
    'IBug',
    'IBugBecameQuestionEvent',
    'IBugSet',
    'IBugDelta',
    'IBugAddForm',
    'IFrontPageBugAddForm',
    'IProjectBugAddForm',
    ]

from zope.component import getUtility
from zope.interface import Interface, Attribute
from zope.schema import (
    Bool, Bytes, Choice, Datetime, Int, List, Object, Text, TextLine)

from canonical.launchpad import _
from canonical.launchpad.fields import (
    BugField, ContentNameField, DuplicateBug, PublicPersonChoice, Tag, Title)
from canonical.launchpad.interfaces.bugtarget import IBugTarget
from canonical.launchpad.interfaces.bugtask import IBugTask
from canonical.launchpad.interfaces.launchpad import NotFoundError
from canonical.launchpad.interfaces.messagetarget import IMessageTarget
from canonical.launchpad.interfaces.mentoringoffer import ICanBeMentored
from canonical.launchpad.interfaces.person import IPerson
from canonical.launchpad.validators.name import name_validator
from canonical.launchpad.validators.bugattachment import (
    bug_attachment_size_constraint)

from canonical.lazr.rest.declarations import (
    export_as_webservice_entry, exported)
from canonical.lazr.rest.schema import CollectionField


class CreateBugParams:
    """The parameters used to create a bug."""

    def __init__(self, owner, title, comment=None, description=None, msg=None,
                 status=None, assignee=None, datecreated=None,
                 security_related=False, private=False, subscribers=(),
                 binarypackagename=None, tags=None, subscribe_reporter=True):
        self.owner = owner
        self.title = title
        self.comment = comment
        self.description = description
        self.msg = msg
        self.status = status
        self.assignee = assignee
        self.datecreated = datecreated
        self.security_related = security_related
        self.private = private
        self.subscribers = subscribers

        self.product = None
        self.distribution = None
        self.sourcepackagename = None
        self.binarypackagename = binarypackagename
        self.tags = tags
        self.subscribe_reporter = subscribe_reporter

    def setBugTarget(self, product=None, distribution=None,
                     sourcepackagename=None):
        """Set the IBugTarget in which the bug is being reported.

        :product: an IProduct
        :distribution: an IDistribution
        :sourcepackagename: an ISourcePackageName

        A product or distribution must be provided, or an AssertionError
        is raised.

        If product is specified, all other parameters must evaluate to
        False in a boolean context, or an AssertionError will be raised.

        If distribution is specified, sourcepackagename may optionally
        be provided. product must evaluate to False in a boolean
        context, or an AssertionError will be raised.
        """
        assert product or distribution, (
            "You must specify the product or distribution in which this "
            "bug exists")

        if product:
            conflicting_context = (
                distribution or sourcepackagename)
        elif distribution:
            conflicting_context = product

        assert not conflicting_context, (
            "You must specify either an upstream context or a distribution "
            "context, but not both.")

        self.product = product
        self.distribution = distribution
        self.sourcepackagename = sourcepackagename


class BugNameField(ContentNameField):
    """Provides a a way to retrieve bugs by name."""
    errormessage = _("%s is already in use by another bug.")

    @property
    def _content_iface(self):
        """Return the `IBug` interface."""
        return IBug

    def _getByName(self, name):
        """Return a bug by name, or None."""
        try:
            return getUtility(IBugSet).getByNameOrID(name)
        except NotFoundError:
            return None

class IBugBecameQuestionEvent(Interface):
    """A bug became a question."""

    bug = Attribute("The bug that was changed into a question.")
    question = Attribute("The question that the bug became.")
    user = Attribute("The user that changed the bug into a question.")


class CreatedBugWithNoBugTasksError(Exception):
    """Raised when a bug is created with no bug tasks."""


class IBug(IMessageTarget, ICanBeMentored):
    """The core bug entry."""
    export_as_webservice_entry()

    id = exported(
        Int(title=_('Bug ID'), required=True, readonly=True))
    datecreated = exported(
        Datetime(title=_('Date Created'), required=True, readonly=True),
        exported_as='date_created')
    date_last_updated = exported(
        Datetime(title=_('Date Last Updated'), required=True, readonly=True))
    name = exported(
        BugNameField(
            title=_('Nickname'), required=False,
            description=_("""A short and unique name.
                Add one only if you often need to retype the URL
                but have trouble remembering the bug number."""),
            constraint=name_validator))
    title = exported(
        Title(title=_('Summary'), required=True,
              description=_("""A one-line summary of the problem.""")))
    description = exported(
        Text(title=_('Description'), required=True,
             description=_("""A detailed description of the problem,
                 including the steps required to reproduce it."""),
             max_length=50000))
    ownerID = Int(title=_('Owner'), required=True, readonly=True)
    owner = exported(
        Object(IPerson, title=_("The owner's IPerson")))
    duplicateof = exported(
        DuplicateBug(title=_('Duplicate Of'), required=False),
        exported_as='duplicate_of')
    private = exported(
        Bool(title=_("This bug report should be private"), required=False,
             description=_("Private bug reports are visible only to "
                           "their subscribers."),
             default=False))
    date_made_private = exported(
        Datetime(title=_('Date Made Private'), required=False))
    who_made_private = exported(
        PublicPersonChoice(
            title=_('Who Made Private'), required=False,
            vocabulary='ValidPersonOrTeam',
            description=_("The person who set this bug private.")))
    security_related = exported(
        Bool(title=_("This bug is a security vulnerability"),
             required=False, default=False))
    displayname = TextLine(title=_("Text of the form 'Bug #X"),
        readonly=True)
    activity = Attribute('SQLObject.Multijoin of IBugActivity')
    initial_message = Attribute(
        "The message that was specified when creating the bug")
    bugtasks = exported(
        CollectionField(
            title=_('BugTasks on this bug, sorted upstream, then '
                    'ubuntu, then other distroseriess.'),
            value_type=Object(schema=IBugTask)))
    affected_pillars = Attribute(
        'The "pillars", products or distributions, affected by this bug.')
    productinfestations = Attribute('List of product release infestations.')
    packageinfestations = Attribute('List of package release infestations.')
    watches = Attribute('SQLObject.Multijoin of IBugWatch')
    cves = Attribute('CVE entries related to this bug.')
    cve_links = Attribute('LInks between this bug and CVE entries.')
    subscriptions = Attribute('SQLObject.Multijoin of IBugSubscription')
    duplicates = exported(
        CollectionField(
            title=_('MultiJoin of the bugs which are dups of this one'),
            value_type=BugField())) # Will be specified later.
    attachments = Attribute("List of bug attachments.")
    questions = Attribute("List of questions related to this bug.")
    specifications = Attribute("List of related specifications.")
    bug_branches = Attribute(
        "Branches associated with this bug, usually "
        "branches on which this bug is being fixed.")

    tags = exported(
        List(title=_("Tags"), description=_("Separated by whitespace."),
             value_type=Tag(), required=False))
    is_complete = exported(
        Bool(description=_(
                "True or False depending on whether this bug is considered "
                "completely addressed. A bug is Launchpad is completely "
                "addressed when there are no tasks that are still open for "
                "the bug.")))
    permits_expiration = exported(
        Bool(title=_("Does the bug's state permit expiration?"),
             description=_(
                "Expiration is permitted when the bug is not valid anywhere, "
                "a message was sent to the bug reporter, and the bug is "
                "associated with pillars that have enabled bug expiration.")))
    can_expire = exported(
        Bool(title=_("Can the Incomplete bug expire if it becomes inactive? "
                     "Expiration may happen when the bug permits expiration, "
                     "and a bugtask cannot be confirmed.")))
    date_last_message = exported(
        Datetime(title=_('Date of last bug message'),
                 required=False, readonly=True))
    number_of_duplicates = Int(
        title=_('The number of bugs marked as duplicates of this bug'),
        required=True, readonly=True)
    message_count = Int(
        title=_('The number of comments on this bug'),
        required=True, readonly=True)

    def followup_subject():
        """Return a candidate subject for a followup message."""

    # subscription-related methods
    def subscribe(person, subscribed_by):
        """Subscribe `person` to the bug.

        :param person: the subscriber.
        :param subscribed_by: the person who created the subscription.
        :return: an `IBugSubscription`.
        """

    def unsubscribe(person):
        """Remove this person's subscription to this bug."""

    def unsubscribeFromDupes(person):
        """Remove this person's subscription from all dupes of this bug."""

    def isSubscribed(person):
        """Is person subscribed to this bug?

        Returns True if the user is explicitly subscribed to this bug
        (no matter what the type of subscription), otherwise False.

        If person is None, the return value is always False.
        """

    def isSubscribedToDupes(person):
        """Is person directly subscribed to dupes of this bug?

        Returns True if the user is directly subscribed to at least one
        duplicate of this bug, otherwise False.
        """

    def getDirectSubscriptions():
        """A sequence of IBugSubscriptions directly linked to this bug."""

    def getDirectSubscribers():
        """A list of IPersons that are directly subscribed to this bug.

        Direct subscribers have an entry in the BugSubscription table.
        """

    def getIndirectSubscribers():
        """Return IPersons that are indirectly subscribed to this bug.

        Indirect subscribers get bugmail, but don't have an entry in the
        BugSubscription table. This includes bug contacts, subscribers from
        dupes, etc.
        """

    def getAlsoNotifiedSubscribers():
        """Return IPersons in the "Also notified" subscriber list.

        This includes bug contacts and assignees, but not subscribers
        from duplicates.
        """

    def getSubscriptionsFromDuplicates():
        """Return IBugSubscriptions subscribed from dupes of this bug."""

    def getSubscribersFromDuplicates():
        """Return IPersons subscribed from dupes of this bug."""

    def getBugNotificationRecipients(duplicateof=None, old_bug=None):
        """Return a complete INotificationRecipientSet instance.

        The INotificationRecipientSet instance will contain details of
        all recipients for bug notifications sent by this bug; this
        includes email addresses and textual and header-ready
        rationales. See
        canonical.launchpad.interfaces.BugNotificationRecipients for
        details of this implementation.
        """

    def addChangeNotification(text, person, recipients=None, when=None):
        """Add a bug change notification."""

    def addCommentNotification(message, recipients=None):
        """Add a bug comment notification."""

    def expireNotifications():
        """Expire any pending notifications that have not been emailed.

        This will mark any notifications related to this bug as having
        been emailed.  The intent is to prevent large quantities of
        bug mail being generated during bulk imports or changes.
        """

    def addWatch(bugtracker, remotebug, owner):
        """Create a new watch for this bug on the given remote bug and bug
        tracker, owned by the person given as the owner.
        """

    def hasBranch(branch):
        """Is this branch linked to this bug?"""

    def addBranch(branch, registrant, whiteboard=None, status=None):
        """Associate a branch with this bug.

        :param branch: The branch being linked to the bug
        :param registrant: The user making the link.
        :param whiteboard: A space where people can write about the bug fix
        :param status: The status of the fix in the branch

        Returns an IBugBranch.
        """

    def addAttachment(owner, file_, description, comment, filename,
                      is_patch=False):
        """Attach a file to this bug.

        :owner: An IPerson.
        :file_: A file-like object.
        :description: A brief description of the attachment.
        :comment: An IMessage or string.
        :filename: A string.
        :is_patch: A boolean.
        """

    def linkCVE(cve, user):
        """Ensure that this CVE is linked to this bug."""

    def unlinkCVE(cve, user=None):
        """Ensure that any links between this bug and the given CVE are
        removed.
        """

    def findCvesInText(text, user):
        """Find any CVE references in the given text, make sure they exist
        in the database, and are linked to this bug.

        The user is the one linking to the CVE.
        """

    def canBeAQuestion():
        """Return True of False if a question can be created from this bug.

        A Question can be created from a bug if:
        1. There is only one bugtask with a status of New, Incomplete,
           Confirmed, or Wont Fix. Any other bugtasks must be Invalid.
        2. The bugtask's target uses Launchpad to track bugs.
        3. The bug was not made into a question previously.
        """

    def convertToQuestion(person, comment=None):
        """Create and return a Question from this Bug.

        Bugs that are also in external bug trackers cannot be converted
        to questions. This is also true for bugs that are being developed.

        The `IQuestionTarget` is provided by the `IBugTask` that is not
        Invalid and is not a conjoined slave. Only one question can be
        made from a bug.

        An AssertionError is raised if the bug has zero or many BugTasks
        that can provide a QuestionTarget. It will also be raised if a
        question was previously created from the bug.

        :person: The `IPerson` creating a question from this bug
        :comment: A string. An explanation of why the bug is a question.
        """

    def getQuestionCreatedFromBug():
        """Return the question created from this Bug, or None."""

    def linkMessage(message, bugwatch=None, user=None,
                    remote_comment_id=None):
        """Add a comment to this bug.

            :param message: The `IMessage` to be used as a comment.
            :param bugwatch: The `IBugWatch` of the bug this comment was
                imported from, if it's an imported comment.
            :param user: The `IPerson` adding the comment.
            :param remote_comment_id: The id this comment has in the
                remote bug tracker, if it's an imported comment.
        """

    def getMessageChunks():
        """Return MessageChunks corresponding to comments made on this bug"""

    def getNullBugTask(product=None, productseries=None,
                    sourcepackagename=None, distribution=None,
                    distroseries=None):
        """Create an INullBugTask and return it for the given parameters."""

    def addNomination(owner, target):
        """Nominate a bug for an IDistroSeries or IProductSeries.

        :owner: An IPerson.
        :target: An IDistroSeries or IProductSeries.

        The nomination will be automatically approved, if the user has
        permission to approve it.

        This method creates and returns a BugNomination. (See
        canonical.launchpad.database.bugnomination.BugNomination.)
        """

    def canBeNominatedFor(nomination_target):
        """Can this bug nominated for this target?

        :nomination_target: An IDistroSeries or IProductSeries.

        Returns True or False.
        """

    def getNominationFor(nomination_target):
        """Return the IBugNomination for the target.

        If no nomination is found, a NotFoundError is raised.

        :param nomination_target: An IDistroSeries or IProductSeries.
        """

    def getNominations(target=None, nominations=None):
        """Return a list of all IBugNominations for this bug.

        The list is ordered by IBugNominations.target.bugtargetdisplayname.

        :param target: An IProduct or IDistribution. Only nominations
            for this target are returned.
        :param nominations: The list of nominations to search through.
            If none is given, the bug's nominations are looked through.
            This can be useful when having to call this method multiple
            times, to avoid getting the list of nominations each time.
        """

    def getBugWatch(bugtracker, remote_bug):
        """Return the BugWatch that has the given bugtracker and remote bug.

        Return None if this bug doesn't have such a bug watch.
        """

    def setStatus(target, status, user):
        """Set the status of the bugtask related to the specified target.

            :target: The target of the bugtask that should be modified.
            :status: The status the bugtask should be set to.
            :user: The IPerson doing the change.

        If a bug task was edited, emit a SQLObjectModifiedEvent and
        return the edited bugtask.

        Return None if no bugtask was edited.
        """

    def setPrivate(private, who):
        """Set bug privacy.

            :private: True/False.
            :who: The IPerson who is making the change.

        Return True if a change is made, False otherwise.
        """

    def getBugTask(target):
        """Return the bugtask with the specified target.

        Return None if no such bugtask is found.
        """


<<<<<<< HEAD
# Set Object schemas that were impossible to specify during the
# definition of IBug itself.
IBug['duplicates'].value_type.schema =  IBug
IBug['duplicateof'].schema = IBug
IBugTask['bug'].schema = IBug


=======
>>>>>>> 54bc0f6b
class IBugDelta(Interface):
    """The quantitative change made to a bug that was edited."""

    bug = Attribute("The IBug, after it's been edited.")
    bug_before_modification = Attribute("The IBug, before it's been edited.")
    bugurl = Attribute("The absolute URL to the bug.")
    user = Attribute("The IPerson that did the editing.")

    # fields on the bug itself
    title = Attribute("A dict with two keys, 'old' and 'new', or None.")
    description = Attribute("A dict with two keys, 'old' and 'new', or None.")
    private = Attribute("A dict with two keys, 'old' and 'new', or None.")
    security_related = Attribute(
        "A dict with two keys, 'old' and 'new', or None.")
    name = Attribute("A dict with two keys, 'old' and 'new', or None.")
    duplicateof = Attribute(
        "A dict with two keys, 'old' and 'new', or None. Key values are "
        "IBug's")

    # other things linked to the bug
    bugwatch = Attribute(
        "A dict with two keys, 'old' and 'new', or None. Key values are "
        "IBugWatch's.")
    attachment = Attribute(
        "A dict with two keys, 'old' and 'new', or None. Key values are "
        "IBugAttachment's.")
    cve = Attribute(
        "A dict with two keys, 'old' and 'new', or None. Key values are "
        "ICve's")
    added_bugtasks = Attribute(
        "A list or tuple of IBugTasks, one IBugTask, or None.")
    bugtask_deltas = Attribute(
        "A sequence of IBugTaskDeltas, one IBugTaskDelta or None.")


class IBugAddForm(IBug):
    """Information we need to create a bug"""
    id = Int(title=_("Bug #"), required=False)
    product = Choice(
            title=_("Project"), required=False,
            description=_("""The thing you found this bug in,
            which was installed by something other than apt-get, rpm,
            emerge or similar"""),
            vocabulary="Product")
    packagename = Choice(
            title=_("Package Name"), required=False,
            description=_("""The package you found this bug in,
            which was installed via apt-get, rpm, emerge or similar."""),
            vocabulary="BinaryAndSourcePackageName")
    title = Title(title=_('Summary'), required=True)
    distribution = Choice(
            title=_("Linux Distribution"), required=True,
            description=_(
                "Ubuntu, Debian, Gentoo, etc. You can file bugs only on "
                "distrubutions using Launchpad as their primary bug "
                "tracker."),
            vocabulary="DistributionUsingMalone")
    owner = Int(title=_("Owner"), required=True)
    comment = Text(
        title=_('Further information'),
        required=False)
    bug_already_reported_as = Choice(
        title=_("This bug has already been reported as ..."), required=False,
        vocabulary="Bug")
    filecontent = Bytes(
        title=u"Attachment", required=False,
        constraint=bug_attachment_size_constraint)
    patch = Bool(title=u"This attachment is a patch", required=False,
        default=False)
    attachment_description = Title(title=u'Description', required=False)


class IProjectBugAddForm(IBugAddForm):
    """Create a bug for an IProject."""
    product = Choice(
        title=_("Project"), required=True,
        vocabulary="ProjectProductsUsingMalone")


class IFrontPageBugAddForm(IBugAddForm):
    """Create a bug for any bug target."""

    bugtarget = Object(
        schema=IBugTarget, title=_("Where did you find the bug?"),
        required=True)


class IBugSet(Interface):
    """A set of bugs."""

    def get(bugid):
        """Get a specific bug by its ID.

        If it can't be found, NotFoundError will be raised.
        """

    def getByNameOrID(bugid):
        """Get a specific bug by its ID or nickname

        If it can't be found, NotFoundError will be raised.
        """

    def searchAsUser(user, duplicateof=None, orderBy=None, limit=None):
        """Find bugs matching the search criteria provided.

        To search as an anonymous user, the user argument passed
        should be None.
        """

    def queryByRemoteBug(bugtracker, remotebug):
        """Find one or None bugs for the BugWatch and bug tracker.

        Find one or None bugs in Launchpad that have a BugWatch matching
        the given bug tracker and remote bug id.
        """

    def createBug(bug_params):
        """Create a bug and return it.

        :bug_params: A CreateBugParams object.

        Things to note when using this factory:

          * if no description is passed, the comment will be used as the
            description

          * the reporter will be subscribed to the bug

          * distribution, product and package contacts (whichever ones are
            applicable based on the bug report target) will bug subscribed to
            all *public bugs only*

          * for public upstreams bugs where there is no upstream bug contact,
            the product owner will be subscribed instead

          * if either product or distribution is specified, an appropiate
            bug task will be created

          * binarypackagename, if not None, will be added to the bug's
            description
        """
<|MERGE_RESOLUTION|>--- conflicted
+++ resolved
@@ -499,16 +499,11 @@
         """
 
 
-<<<<<<< HEAD
 # Set Object schemas that were impossible to specify during the
 # definition of IBug itself.
-IBug['duplicates'].value_type.schema =  IBug
-IBug['duplicateof'].schema = IBug
 IBugTask['bug'].schema = IBug
 
 
-=======
->>>>>>> 54bc0f6b
 class IBugDelta(Interface):
     """The quantitative change made to a bug that was edited."""
 
