--- conflicted
+++ resolved
@@ -18,12 +18,7 @@
     Examples include an IDistribution, an IDistroSeries and an
     IProduct.
     """
-<<<<<<< HEAD
-    # XXX, Brad Bollenbach, 2006-08-02: This attribute name smells. See
-    # https://launchpad.net/bugs/54974.
-=======
     # XXX Brad Bollenbach 2006-08-02 bug=54974: This attribute name smells.
->>>>>>> 88930dfc
     bugtargetdisplayname = Attribute("A display name for this bug target")
     bugtargetname = Attribute("The target as shown in mail notifications.")
 
