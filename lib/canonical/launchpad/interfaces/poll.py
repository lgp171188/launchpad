# Copyright 2004 Canonical Ltd.  All rights reserved.

__all__ = ['IPoll', 'IPollSet', 'IPollSubset', 'IPollOption',
           'IPollOptionSet', 'IVote', 'IVoteCast', 'PollStatus', 'IVoteSet',
           'IVoteCastSet', 'OptionIsNotFromSimplePoll']

# Imports from zope
from zope.schema import Bool, Choice, Datetime, Int, Text, TextLine
from zope.interface import Interface, Attribute
<<<<<<< HEAD

from canonical.launchpad import _
from canonical.launchpad.validators.name import name_validator 
=======
from zope.component import getUtility

from canonical.launchpad.fields import ContentNameField 
from canonical.launchpad import _
from canonical.launchpad.validators.name import valid_name
>>>>>>> ac20648c
from canonical.lp.dbschema import PollSecrecy, PollAlgorithm
from canonical.launchpad.interfaces import ITeam
from canonical.launchpad.fields import (
            ContentNameField, Description, Summary, Title)

class PollNameField(ContentNameField):

    errormessage = _("%s is already in use by another poll in this team.")

    @property
    def _content_iface(self):
        return IPoll

    def _getByName(self, name):
        team = ITeam(self.context, None)
        if team is None:
            team = self.context.team
        return getUtility(IPollSet).getByTeamAndName(team, name)
                                    

class IPoll(Interface):
    """A poll for a given proposition in a team."""

    id = Int(title=_('The unique ID'), required=True, readonly=True)

    team = Int(
        title=_('The team that this poll refers to.'), required=True,
        readonly=True)

    name = PollNameField(
        title=_('The unique name of this poll.'),
        description=_('A short unique name, beginning with a lower-case '
                      'letter or number, and containing only letters, '
                      'numbers, dots, hyphens, or plus signs.'),
        required=True, readonly=False, constraint=name_validator)

    title = TextLine(
        title=_('The title of this poll.'), required=True, readonly=False)

    dateopens = Datetime(
        title=_('The date and time when this poll opens.'), required=True,
        readonly=False)

    datecloses = Datetime(
        title=_('The date and time when this poll closes.'), required=True,
        readonly=False)

    proposition = Text(
        title=_('The proposition that is going to be voted.'), required=True,
        readonly=False)

    type = Choice(
        title=_('The type of this poll.'), required=True,
        readonly=False, vocabulary='PollAlgorithm',
        default=PollAlgorithm.CONDORCET)

    allowspoilt = Bool(
        title=_('Users can spoil their votes?'), required=True,
        readonly=False, default=True)

    secrecy = Choice(
        title=_('The secrecy of the Poll.'), required=True,
        readonly=False, vocabulary='PollSecrecy',
        default=PollSecrecy.SECRET)

    def isOpen(when=None):
        """Return True if this Poll is still open.

        The optional :when argument is used only by our tests, to test if the
        poll is/was/will be open at a specific date.
        """

    def isClosed(when=None):
        """Return True if this Poll is already closed.

        The optional :when argument is used only by our tests, to test if the
        poll is/was/will be closed at a specific date.
        """

    def isNotYetOpened(when=None):
        """Return True if this Poll is not yet opened.

        The optional :when argument is used only by our tests, to test if the
        poll is/was/will be not-yet-opened at a specific date.
        """

    def closesIn():
        """Return a timedelta object of the interval between now and the date
        when this poll closes."""

    def opensIn(self):
        """Return a timedelta object of the interval between now and the date
        when this poll opens."""

    def newOption(name, title=None, active=True):
        """Create a new PollOption for this poll.

        If title is None it'll be the same as name.
        """

    def getActiveOptions():
        """Return all PollOptions of this poll that are active."""

    def getAllOptions(self):
        """Return all Options of this poll."""

    def personVoted(person):
        """Return True if :person has already voted in this poll."""

    def getVotesByPerson(person):
        """Return the votes of the given person in this poll.

        The return value will always be a list of Vote objects. That's for
        consistency because on simple polls there'll be always a single vote,
        but for condorcet poll, there'll always be a list.
        """

    def getTotalVotes():
        """Return the total number of votes this poll had.

        This must be used only on closed polls.
        """

    def getWinners():
        """Return the options which won this poll.

        This should be used only on closed polls.
        """

    def removeOption(option, when=None):
        """Remove the given option from this poll.

        A ValueError is raised if the given option doesn't belong to this poll.
        This method can be used only on polls that are not yet opened.
        The optional :when argument is used only by our tests, to test if the
        poll is/was/will be not-yet-opened at a specific date.
        """

    def storeSimpleVote(person, option, when=None):
        """Store and return the vote of a given person in a this poll.

        This method can be used only if this poll is still open and if this is
        a Simple-style poll.

        :option: The choosen option.

        :when: Optional argument used only by our tests, to test if the poll
               is/was/will be open at a specific date.
        """

    def storeCondorcetVote(person, options, when=None):
        """Store and return the votes of a given person in this poll.

        This method can be used only if this poll is still open and if this is
        a Condorcet-style poll.

        :options: A dictionary, where the options are the keys and the
                  preferences of each option are the values.

        :when: Optional argument used only by our tests, to test if the poll
               is/was/will be open at a specific date.
        """

    def getPairwiseMatrix():
        """Return the pairwise matrix for this poll.

        This method is only available for condorcet-style polls.
        See http://www.electionmethods.org/CondorcetEx.htm for an example of a
        pairwise matrix.
        """


class PollStatus:
    """This class stores the constants used when searching for polls."""

    OPEN = 'open'
    CLOSED = 'closed'
    NOT_YET_OPENED = 'not-yet-opened'
    ALL = frozenset([OPEN, CLOSED, NOT_YET_OPENED])


class IPollSet(Interface):
    """The set of Poll objects."""

    def new(team, name, title, proposition, dateopens, datecloses,
            secrecy, allowspoilt, poll_type=PollAlgorithm.SIMPLE):
        """Create a new Poll for the given team."""

    def selectByTeam(team, status=PollStatus.ALL, orderBy=None, when=None):
        """Return all Polls for the given team, filtered by status.

        :status: is a sequence containing as many values as you want from
        PollStatus.

        :orderBy: can be either a string with the column name you want to sort
        or a list of column names as strings.
        If no orderBy is specified the results will be ordered using the
        default ordering specified in Poll._defaultOrder.

        The optional :when argument is used only by our tests, to test if the
        poll is/was/will-be open at a specific date.
        """

    def getByTeamAndName(team, name, default=None):
        """Return the Poll for the given team with the given name.

        Return :default if there's no Poll with this name for that team.
        """


class IPollSubset(Interface):
    """The set of Poll objects for a given team."""

    team = Attribute(_("The team of these polls."))

    title = Attribute('Polls Page Title')

    def new(name, title, proposition, dateopens, datecloses, secrecy,
            allowspoilt, poll_type=PollAlgorithm.SIMPLE):
        """Create a new Poll for this team."""

    def getAll():
        """Return all Polls of this team."""

    def getOpenPolls(when=None):
        """Return all Open Polls for this team ordered by the date they'll
        close.

        The optional :when argument is used only by our tests, to test if the
        poll is/was/will be open at a specific date.
        """

    def getNotYetOpenedPolls(when=None):
        """Return all Not-Yet-Opened Polls for this team ordered by the date
        they'll open.

        The optional :when argument is used only by our tests, to test if the
        poll is/was/will be open at a specific date.
        """

    def getClosedPolls(when=None):
        """Return all Closed Polls for this team ordered by the date they
        closed.

        The optional :when argument is used only by our tests, to test if the
        poll is/was/will be open at a specific date.
        """

    def getOptionByName(name, default=None):
        """Return the Poll of this team with the given name.

        Return :default if there's no Poll with this name.
        """


class IPollOption(Interface):
    """An option to be voted in a given Poll."""

    id = Int(title=_('The unique ID'), required=True, readonly=True)

    poll = Int(
        title=_('The Poll to which this option refers to.'), required=True,
        readonly=True)

    name = TextLine(
        title=_('Option name.'), required=True, readonly=False)

    title = TextLine(
        title=_('Title'),
        description=_(
            'The title of this option. A single brief sentence that '
            'summarises the outcome for which people are voting if '
            'they select this option.'),
        required=True, readonly=False)

    active = Bool(
        title=_('Is this option active?'), required=True, readonly=False,
        default=True)

    def destroySelf():
        """Remove this option from the database."""


class IPollOptionSet(Interface):
    """The set of PollOption objects."""

    def new(poll, name, title, active=True):
        """Create a new PollOption."""

    def selectByPoll(poll, only_active=False):
        """Return all PollOptions of the given poll.

        If :only_active is True, then return only the active polls.
        """

    def getByPollAndId(poll, id, default=None):
        """Return the PollOption with the given id.

        Return :default if there's no PollOption with the given id or if that
        PollOption is not in the given poll.
        """


class IVoteCast(Interface):
    """Here we store who voted in a Poll, but not their votes."""

    id = Int(title=_('The unique ID'), required=True, readonly=True)

    person = Int(
        title=_('The Person that voted.'), required=False, readonly=True)

    poll = Int(
        title=_('The Poll in which the person voted.'), required=True,
        readonly=True)


class IVoteCastSet(Interface):
    """The set of all VoteCast objects."""

    def new(poll, person):
        """Create a new VoteCast."""


class IVote(Interface):
    """Here we store the vote itself, linked to a special token.

    This token is given to the user when he votes, so he can change his vote
    later.
    """

    id = Int(
        title=_('The unique ID'), required=True, readonly=True)

    person = Int(
        title=_('The Person that voted.'), required=False, readonly=True)

    poll = Int(
        title=_('The Poll in which the person voted.'), required=True,
        readonly=True)

    option = Int(
        title=_('The PollOption choosen.'), required=True, readonly=False)

    preference = Int(
        title=_('The preference of the choosen PollOption'), required=True,
        readonly=False)

    token = Text(
        title=_('The token we give to the user.'), required=True, readonly=True)


class OptionIsNotFromSimplePoll(Exception):
    """Someone tried use an option from a non-SIMPLE poll as if it was from a
    SIMPLE one."""


class IVoteSet(Interface):
    """The set of all Vote objects."""

    def newToken():
        """Return a token that was never used in the Vote table."""

    def new(poll, option, preference, token, person):
        """Create a new Vote."""

    def getByToken(token):
        """Return the list of votes with the given token.

        For polls whose type is SIMPLE, this list will contain a single vote,
        because in SIMPLE poll only one option can be choosen.
        """

    def getVotesByOption(option):
        """Return the number of votes the given option received.

        Raises a TypeError if the given option doesn't belong to a
        simple-style poll.
        """
<|MERGE_RESOLUTION|>--- conflicted
+++ resolved
@@ -7,17 +7,10 @@
 # Imports from zope
 from zope.schema import Bool, Choice, Datetime, Int, Text, TextLine
 from zope.interface import Interface, Attribute
-<<<<<<< HEAD
+from zope.component import getUtility
 
 from canonical.launchpad import _
 from canonical.launchpad.validators.name import name_validator 
-=======
-from zope.component import getUtility
-
-from canonical.launchpad.fields import ContentNameField 
-from canonical.launchpad import _
-from canonical.launchpad.validators.name import valid_name
->>>>>>> ac20648c
 from canonical.lp.dbschema import PollSecrecy, PollAlgorithm
 from canonical.launchpad.interfaces import ITeam
 from canonical.launchpad.fields import (
