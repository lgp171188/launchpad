--- conflicted
+++ resolved
@@ -129,14 +129,9 @@
         Currently only passwordless, signo-only 1024-bit RSA keys are
         generated.
 
-<<<<<<< HEAD
-        :param name: string to be included in the key paramenters, 'comment'
-            and 'email' will be empty.
-=======
         :param name: unicode to be included in the key paramenters, 'comment'
             and 'email' will be empty. It's content will be encoded to
             'utf-8' internally.
->>>>>>> 04dfed0a
         :raise AssertionError: if the key generation is not exaclty what
             we expect.
 
