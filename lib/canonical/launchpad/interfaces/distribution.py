--- conflicted
+++ resolved
@@ -201,17 +201,10 @@
         required=False,
         vocabulary='FilteredDistroReleaseVocabulary')
 
-<<<<<<< HEAD
     main_archive = Object(
         title=_('Distribution Main Archive.'), readonly=True, schema=IArchive
         )
 
-    def traverse(name):
-        """Traverse the distribution. Check for special names, and return
-        appropriately, otherwise use __getitem__"""
-
-=======
->>>>>>> ecf2e0b4
     def __getitem__(name):
         """Returns a DistroRelease that matches name, or raises and
         exception if none exists."""
