# Copyright 2004-2005 Canonical Ltd.  All rights reserved.
# pylint: disable-msg=E0211,E0213

"""Product series interfaces."""

__metaclass__ = type

__all__ = [
    'ImportStatus',
    'IProductSeries',
    'IProductSeriesEditRestricted',
    'IProductSeriesPublic',
    'IProductSeriesSet',
    'IProductSeriesSourceAdmin',
    'RevisionControlSystems',
    'validate_cvs_module',
    'validate_cvs_root',
    ]

import re

from zope.schema import  Choice, Datetime, Int, Text, TextLine
from zope.interface import Interface, Attribute

from CVS.protocol import CVSRoot, CvsRootError

from canonical.launchpad.fields import (
    ContentNameField, PublicPersonChoice, Title, URIField)
from canonical.launchpad.interfaces.bugtarget import IBugTarget
from canonical.launchpad.interfaces.distroseries import DistroSeriesStatus
from canonical.launchpad.interfaces.launchpad import (
    IHasAppointedDriver, IHasOwner, IHasDrivers)
from canonical.launchpad.interfaces.milestone import (
    IHasMilestones, IMilestone)
from canonical.launchpad.interfaces.person import IPerson
from canonical.launchpad.interfaces.productrelease import IProductRelease
from canonical.launchpad.interfaces.specificationtarget import (
    ISpecificationGoal)
from canonical.launchpad.interfaces.validation import validate_url

from canonical.launchpad.validators import LaunchpadValidationError
from canonical.launchpad.validators.name import name_validator
from canonical.launchpad import _

from canonical.lazr.enum import DBEnumeratedType, DBItem
from canonical.lazr.fields import CollectionField, Reference
from canonical.lazr.rest.declarations import (
    export_as_webservice_entry, export_factory_operation, exported,
    rename_parameters_as)


class ImportStatus(DBEnumeratedType):
    """This schema describes the states that a SourceSource record can take
    on."""

    DONTSYNC = DBItem(1, """
        Do Not Import

        Launchpad will not attempt to make a Bazaar import.
        """)

    TESTING = DBItem(2, """
        Testing

        Launchpad has not yet attempted this import. The vcs-imports operator
        will review the source details and either mark the series \"Do not
        sync\", or perform a test import. If the test import is successful, a
        public import will be created. After the public import completes, it
        will be updated automatically.
        """)

    TESTFAILED = DBItem(3, """
        Test Failed

        The test import has failed. We will do further tests, and plan to
        complete this import eventually, but it may take a long time. For more
        details, you can ask on the launchpad-users@canonical.com mailing list
        or on IRC in the #launchpad channel on irc.freenode.net.
        """)

    AUTOTESTED = DBItem(4, """
        Test Successful

        The test import was successful. The vcs-imports operator will lock the
        source details for this series and perform a public Bazaar import.
        """)

    PROCESSING = DBItem(5, """
        Processing

        The public Bazaar import is being created. When it is complete, a
        Bazaar branch will be published and updated automatically. The source
        details for this series are locked and can only be modified by
        vcs-imports members and Launchpad administrators.
        """)

    SYNCING = DBItem(6, """
        Online

        The Bazaar import is published and automatically updated to reflect the
        upstream revision control system. The source details for this series
        are locked and can only be modified by vcs-imports members and
        Launchpad administrators.
        """)

    STOPPED = DBItem(7, """
        Stopped

        The Bazaar import has been suspended and is no longer updated. The
        source details for this series are locked and can only be modified by
        vcs-imports members and Launchpad administrators.
        """)


class RevisionControlSystems(DBEnumeratedType):
    """Revision Control Systems

    Bazaar brings code from a variety of upstream revision control
    systems into bzr. This schema documents the known and supported
    revision control systems.
    """

    CVS = DBItem(1, """
        Concurrent Versions System

        The Concurrent Version System is very widely used among
        older open source projects, it was the first widespread
        open source version control system in use.
        """)

    SVN = DBItem(2, """
        Subversion

        Subversion aims to address some of the shortcomings in
        CVS, but retains the central server bottleneck inherent
        in the CVS design.
        """)


class ProductSeriesNameField(ContentNameField):

    errormessage = _("%s is already in use by another series.")

    @property
    def _content_iface(self):
        return IProductSeries

    def _getByName(self, name):
        if self._content_iface.providedBy(self.context):
            return self.context.product.getSeries(name)
        else:
            return self.context.getSeries(name)


def validate_cvs_root(cvsroot):
    try:
        root = CVSRoot(cvsroot)
    except CvsRootError, e:
        raise LaunchpadValidationError(e)
    if root.method == 'local':
        raise LaunchpadValidationError('Local CVS roots are not allowed.')
    if root.hostname.count('.') == 0:
        raise LaunchpadValidationError(
            'Please use a fully qualified host name.')
    return True


def validate_cvs_module(cvsmodule):
    valid_module = re.compile('^[a-zA-Z][a-zA-Z0-9_/.+-]*$')
    if not valid_module.match(cvsmodule):
        raise LaunchpadValidationError(
            'The CVS module contains illegal characters.')
    if cvsmodule == 'CVS':
        raise LaunchpadValidationError(
            'A CVS module can not be called "CVS".')
    return True


def validate_cvs_branch(branch):
    if branch and re.match('^[a-zA-Z][a-zA-Z0-9_-]*$', branch):
        return True
    else:
        raise LaunchpadValidationError('Your CVS branch name is invalid.')


def validate_release_glob(value):
    if validate_url(value, ["http", "https", "ftp"]):
        return True
    else:
        raise LaunchpadValidationError('Invalid release URL pattern.')


class IProductSeriesEditRestricted(Interface):
    """IProductSeries properties which require launchpad.Edit."""

<<<<<<< HEAD
    def newMilestone(name, dateexpected=None, description=None):
        """Create a new milestone for this DistroSeries."""
=======
    @rename_parameters_as(dateexpected='date_targeted')
    @export_factory_operation(IMilestone,
                              ['name', 'dateexpected', 'description'])
    def newMilestone(name, dateexpected=None, description=None):
        """Create a new milestone for this ProjectSeries."""
>>>>>>> 15aac853

    def addRelease(version, owner, codename=None, shortdesc=None,
                   description=None, changelog=None):
        """Create a new ProductRelease.

        :param version: Name of the version.
        :param owner: `IPerson` object who manages the release.
        :param codename: Alternative name of the version.
        :param shortdesc: Summary information.
        :param description: Detailed information.
        :param changelog: Highlighted changes in each version.
        :returns: `IProductRelease` object.
        """


class IProductSeriesPublic(IHasAppointedDriver, IHasDrivers, IHasOwner,
                           IBugTarget, ISpecificationGoal, IHasMilestones):
    """Public IProductSeries properties."""
    # XXX Mark Shuttleworth 2004-10-14: Would like to get rid of id in
    # interfaces, as soon as SQLobject allows using the object directly
    # instead of using object.id.
    id = Int(title=_('ID'))

    product = exported(
        Choice(title=_('Project'), required=True, vocabulary='Product'),
        exported_as='project')

    status = exported(
        Choice(
            title=_('Status'), required=True, vocabulary=DistroSeriesStatus,
            default=DistroSeriesStatus.DEVELOPMENT))

    parent = Attribute('The structural parent of this series - the product')

    name = exported(
        ProductSeriesNameField(
            title=_('Name'),
            description=_(
                "The name of the series is a short, unique name "
                "that identifies it, being used in URLs. It must be all "
                "lowercase, with no special characters. For example, '2.0' "
                "or 'trunk'."),
            constraint=name_validator))

    datecreated = exported(
        Datetime(title=_('Date Registered'),
                 required=True,
                 readonly=True),
        exported_as='date_created')

    owner = exported(
        PublicPersonChoice(
            title=_('Owner'), required=True, vocabulary='ValidOwner',
            description=_('Project owner, either a valid Person or Team')))

    driver = exported(
        PublicPersonChoice(
            title=_("Driver"),
            description=_(
                "The person or team responsible for decisions about features "
                "and bugs that will be targeted to this series. If you don't "
                "nominate someone here, then the owner of this series will "
                "automatically have those permissions."),
            required=False, vocabulary='ValidPersonOrTeam'))

    title = exported(
        Title(
            title=_('Title'),
            description=_("The product series title.  "
                          "Should be just a few words.")))

    displayname = exported(
        TextLine(
            title=_('Display Name'),
            description=_('Display name, in this case we have removed the '
                          'underlying database field, and this attribute '
                          'just returns the name.')),
        exported_as='display_name')

    summary = exported(
        Text(title=_("Summary"),
             description=_('A single paragraph introduction or overview '
                           'of this series. For example: "The 2.0 series '
                           'of Apache represents the current stable series, '
                           'and is recommended for all new deployments".'),
             required=True))

    releases = exported(
        CollectionField(
            title=_("An iterator over the releases in this "
                    "Series, sorted with latest release first."),
            readonly=True,
            value_type=Reference(schema=IProductRelease)))

    release_files = Attribute("An iterator over the release files in this "
        "Series, sorted with latest release first.")

    packagings = Attribute("An iterator over the Packaging entries "
        "for this product series.")

    specifications = Attribute("The specifications targeted to this "
        "product series.")

    sourcepackages = Attribute(_("List of distribution packages for this "
        "product series"))

    milestones = exported(
        CollectionField(
            title=_("The visible milestones associated with this "
                    "project series, ordered by date expected."),
            readonly=True,
            value_type=Reference(schema=IMilestone)),
        exported_as='active_milestones')

    all_milestones = exported(
        CollectionField(
            title=_("All milestones associated with this project series, "
                    "ordered by date expected."),
            readonly=True,
            value_type=Reference(schema=IMilestone)))

    drivers = exported(
        CollectionField(
            title=_(
                'A list of the people or teams who are drivers for this '
                'series. This list is made up of any drivers or owners '
                'from this project series, the project and if it exists, '
                'the relevant project group.'),
            readonly=True,
            value_type=Reference(schema=IPerson)))

    bug_supervisor = CollectionField(
        title=_('Currently just a reference to the project bug '
                'supervisor.'),
        readonly=True,
        value_type=Reference(schema=IPerson))

    security_contact = PublicPersonChoice(
        title=_('Security Contact'),
        description=_('Currently just a reference to the project '
                      'security contact.'),
        required=False, vocabulary='ValidPersonOrTeam')

    # XXX: jamesh 2006-09-05:
    # While it would be more sensible to call this ProductSeries.branch,
    # I've used this name to make sure code that works with the
    # vcs-imports branch (which used to be called branch) doesn't use
    # this attribute by accident.

    series_branch = Choice(
        title=_('Series Branch'),
        vocabulary='BranchRestrictedOnProduct',
        readonly=True,
        description=_("The Bazaar branch for this series."))

    user_branch = Choice(
        title=_('Branch'),
        vocabulary='BranchRestrictedOnProduct',
        required=False,
        description=_("The Bazaar branch for this series.  Leave blank "
                      "if this series is not maintained in Bazaar."))

    def getRelease(version):
        """Get the release in this series that has the specified version.
        Return None is there is no such release.
        """

    def getPackage(distroseries):
        """Return the SourcePackage for this project series in the supplied
        distroseries. This will use a Packaging record if one exists, but
        it will also work through the ancestry of the distroseries to try
        to find a Packaging entry that may be relevant."""

    def setPackaging(distroseries, sourcepackagename, owner):
        """Create or update a Packaging record for this product series,
        connecting it to the given distroseries and source package name.
        """

    def getPackagingInDistribution(distribution):
        """Return all the Packaging entries for this product series for the
        given distribution. Note that this only returns EXPLICT packaging
        entries, it does not look at distro series ancestry in the same way
        that IProductSeries.getPackage() does.
        """

    def getPOTemplate(name):
        """Return the POTemplate with this name for the series."""

    # revision control items
    import_branch = Choice(
        title=_('Import Branch'),
        vocabulary='Branch',
        description=_("The Bazaar branch for this series imported from "
                      "upstream version control. Note that there may be "
                      "many branches associated with a given series, such "
                      "as the branches of individual tarball releases. "
                      "This branch is the real upstream code, mapped into "
                      "Bazaar from CVS or SVN."))
    importstatus = Attribute("The bazaar-import status of upstream "
        "revision control for this series. It can be NULL if we do not "
        "have any revision control data for this series, otherwise it "
        "will reflect our current status for importing and syncing the "
        "upstream code and publishing it as a Bazaar branch.")
    rcstype = Choice(title=_("Type of RCS"),
        required=False, vocabulary=RevisionControlSystems,
        description=_("The type of revision control used for "
        "the upstream branch of this series. Can be CVS or Subversion."))
    cvsroot = TextLine(title=_("Repository"), required=False,
        constraint=validate_cvs_root,
        description=_('The CVSROOT. '
            'Example: :pserver:anonymous@anoncvs.gnome.org:/cvs/gnome'))
    cvsmodule = TextLine(title=_("Module"), required=False,
        constraint=validate_cvs_module,
        description=_('The path to import within the repository.'
            ' Usually, it is the name of the project.'))
    cvstarfileurl = Text(title=_("A URL where a tarball of the CVS "
        "repository can be found. This can sometimes be faster than "
        "trying to query the server for commit-by-commit data."))
    cvsbranch = TextLine(title=_("Branch"), required=False,
        constraint=validate_cvs_branch,
        description=_("The branch in this module."
            " Only MAIN branches are imported."))
    svnrepository = URIField(title=_("Branch"), required=False,
        description=_(
            "The URL of a Subversion branch, starting with svn:// or"
            " http(s)://. Only trunk branches are imported."),
        allowed_schemes=["http", "https", "svn", "svn+ssh"],
        allow_userinfo=False, # Only anonymous access is supported.
        allow_port=True,
        allow_query=False,    # Query makes no sense in Subversion.
        allow_fragment=False, # Fragment makes no sense in Subversion.
        trailing_slash=False) # See http://launchpad.net/bugs/56357.

    # where are the tarballs released from this branch placed?
    releasefileglob = TextLine(title=_("Release URL pattern"),
        required=False, constraint=validate_release_glob,
        description=_('A URL pattern that matches releases that are part '
                      'of this series.  Launchpad automatically scans this '
                      'site to import new releases.  Example: '
                      'http://ftp.gnu.org/gnu/emacs/emacs-21.*.tar.gz'))
    releaseverstyle = Attribute("The version numbering style for this "
        "series of releases.")
    # Key dates on the road to import happiness
    dateautotested = Attribute("The date this upstream passed automatic "
        "testing.")
    datestarted = Attribute("The timestamp when we started the latest "
        "sync attempt on this upstream RCS.")
    datefinished = Attribute("The timestamp when the latest sync attempt "
        "on this upstream RCS finished.")
    dateprocessapproved = Attribute("The date when we approved processing "
        "of this upstream source.")
    datesyncapproved = Attribute("The date when we approved syncing of "
        "this upstream source into a public Bazaar branch.")
    # Controlling the freshness of an import
    syncinterval = Attribute(_("The time between sync attempts for this "
        "series. In some cases we might want to sync once a week, in "
        "others, several times per day."))
    datelastsynced = Attribute(_("The date on which we last "
        "successfully synced the upstream RCS. The date of the currently "
        "published branch data if it is older than "
        "import_branch.last_mirrored"))
    datepublishedsync = Attribute(_("The date of the published code was last "
        "synced, at the time of the last sync."))

    # XXX: MichaelHudson 2008-05-20, bug=232076: This attribute is
    # only necessary for the transition from the old to the new
    # code import system, and should be deleted after that process
    # is done.
    new_style_import = Attribute(_("The new-style import that was created "
        "from this import, if any."))

    is_development_focus = Attribute(
        _("Is this series the development focus for the product?"))


class IProductSeries(IProductSeriesEditRestricted, IProductSeriesPublic):
    """A series of releases. For example '2.0' or '1.3' or 'dev'."""
    export_as_webservice_entry('project_series')

<<<<<<< HEAD

# We are forced to define this now to avoid circular import problems.
from canonical.launchpad.interfaces.milestone import IMilestone
IProductSeries['milestones'].value_type.schema = IMilestone
IProductSeries['all_milestones'].value_type.schema = IMilestone
=======
>>>>>>> 15aac853

class IProductSeriesSourceAdmin(Interface):
    """Administrative interface to approve syncing on a Product Series
    upstream codebase, publishing it as Bazaar branch."""

    def certifyForSync():
        """enable this to sync"""
        # XXX: MichaelHudson 2008-05-20, bug=232076: This method is only
        # necessary for the transition from the old to the new code import
        # system, and should be deleted after that process is done.

    def markStopped():
        """Mark this import as STOPPED.

        See `ImportStatus` for what this means.  This method also clears
        timestamps and other ancillary data.
        """
        # XXX: MichaelHudson 2008-05-20, bug=232076: This method is only
        # necessary for the transition from the old to the new code import
        # system, and should be deleted after that process is done.

    def deleteImport():
        """Do our best to forget that this series ever had an import
        associated with it.

        Use with care!
        """
        # XXX: MichaelHudson 2008-05-20, bug=232076: This method is only
        # necessary for the transition from the old to the new code import
        # system, and should be deleted after that process is done.


class IProductSeriesSet(Interface):
    """Interface representing the set of ProductSeries."""

    def __getitem__(series_id):
        """Return the ProductSeries with the given id.

        Raise NotFoundError if there is no such series.
        """

    def get(series_id, default=None):
        """Return the ProductSeries with the given id.

        Return the default value if there is no such series.
        """

    def searchImports(text=None, importstatus=None):
        """Search through all series that have import data.

        This method will never return a series for a deactivated product.

        :param text: If specifed, limit to the results to those that contain
            ``text`` in the product or project titles and descriptions.
        :param importstatus: If specified, limit the list to series which have
            the given import status; if not specified or None, limit to series
            with non-NULL import status.
        """

    def getByCVSDetails(cvsroot, cvsmodule, cvsbranch, default=None):
        """Return the ProductSeries with the given CVS details.

        Return the default value if there is no ProductSeries with the
        given details.
        """

    def getBySVNDetails(svnrepository, default=None):
        """Return the ProductSeries with the given SVN details.

        Return the default value if there is no ProductSeries with the
        given details.
        """

    def getSeriesForBranches(branches):
        """Return the ProductSeries associated with a branch in branches."""<|MERGE_RESOLUTION|>--- conflicted
+++ resolved
@@ -193,16 +193,11 @@
 class IProductSeriesEditRestricted(Interface):
     """IProductSeries properties which require launchpad.Edit."""
 
-<<<<<<< HEAD
-    def newMilestone(name, dateexpected=None, description=None):
-        """Create a new milestone for this DistroSeries."""
-=======
     @rename_parameters_as(dateexpected='date_targeted')
     @export_factory_operation(IMilestone,
                               ['name', 'dateexpected', 'description'])
     def newMilestone(name, dateexpected=None, description=None):
         """Create a new milestone for this ProjectSeries."""
->>>>>>> 15aac853
 
     def addRelease(version, owner, codename=None, shortdesc=None,
                    description=None, changelog=None):
@@ -482,14 +477,6 @@
     """A series of releases. For example '2.0' or '1.3' or 'dev'."""
     export_as_webservice_entry('project_series')
 
-<<<<<<< HEAD
-
-# We are forced to define this now to avoid circular import problems.
-from canonical.launchpad.interfaces.milestone import IMilestone
-IProductSeries['milestones'].value_type.schema = IMilestone
-IProductSeries['all_milestones'].value_type.schema = IMilestone
-=======
->>>>>>> 15aac853
 
 class IProductSeriesSourceAdmin(Interface):
     """Administrative interface to approve syncing on a Product Series
