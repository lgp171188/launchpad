--- conflicted
+++ resolved
@@ -52,43 +52,4 @@
 
     current_publishing_record = Attribute("The current PUBLISHED record "
         "of this binary package release in this distro arch release, or "
-<<<<<<< HEAD
-        "None if there is not one.")
-
-    def copyTo(distroseries, pocket):
-        """Copy a `DistroArchSeriesBinaryPackageRelease` to another location.
-
-        Return the publishing record in the targeted location.
-
-        `NotFoundError` will be raised if the `DistroSeries` is not found
-        or not published.
-        """
-
-    def changeOverride(new_component=None, new_section=None,
-                       new_priority=None):
-        """Change the component, section and/or priority.
-
-        It is changed only if the argument is not None and the current
-        publication has different details.
-
-        Return the just-created `ISecureBinaryPackagePublishingHistory`
-        record or None if nothing was overridden.
-        """
-
-    def supersede():
-        """Supersede a `DistroArchSeriesBinaryPackageRelease`.
-
-        Return the modified `IBinaryPackagePublishingHistory` object.
-        """
-
-    def delete(removed_by, removal_comment=None):
-        """Delete a `DistroSeriesBinaryPackageRelease`.
-
-        param removed_by: `IPerson` responsible for the removal.
-        param removal_comment: optional text describing the removal reason.
-
-        Return the modified `IBinaryPackagePublishingHistory` object.
-        """
-=======
-        "None if there is not one.")
->>>>>>> 2837bb14
+        "None if there is not one.")