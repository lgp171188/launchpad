--- conflicted
+++ resolved
@@ -394,9 +394,6 @@
     >>> import operator
     >>> [lang.code for lang in sorted(target.getSupportedLanguages(),
     ...                               key=operator.attrgetter('code'))]
-<<<<<<< HEAD
-    [u'ca', u'cy', u'en', u'es', u'ja']
-=======
     [u'ca', u'cy', u'en', u'es', u'ja']
 
 == getTicketLanguages() ==
@@ -405,5 +402,4 @@
 of the target's tickets.
 
     >>> sorted([language.code for language in target.getTicketLanguages()])
-    [u'en', u'fr']
->>>>>>> f150f11a
+    [u'en', u'fr']