# Copyright 2005 Canonical Ltd.  All rights reserved.
# pylint: disable-msg=E0211,E0213

"""Revision interfaces."""

__metaclass__ = type
__all__ = [
    'IRevision', 'IRevisionAuthor', 'IRevisionParent', 'IRevisionProperty',
    'IRevisionSet']

from zope.interface import Interface, Attribute
from zope.schema import Bool, Datetime, Int, Text, TextLine

from canonical.launchpad import _
from canonical.launchpad.fields import PublicPersonChoice


class IRevision(Interface):
    """Bazaar revision."""

    id = Int(title=_('The database revision ID'))

    date_created = Datetime(
        title=_("Date Created"), required=True, readonly=True)
    log_body = Attribute("The revision log message.")
    revision_author = Attribute("The revision author identifier.")
    gpgkey = Attribute("The OpenPGP key used to sign the revision.")
    revision_id = Attribute("The globally unique revision identifier.")
    revision_date = Datetime(
        title=_("The date the revision was committed."),
        required=True, readonly=True)
    karma_allocated = Bool(
        title=_("Has karma been allocated for this revision?"),
        required=True, readonly=True, default=False)
    parents = Attribute("The RevisionParents for this revision.")
    parent_ids = Attribute("The revision_ids of the parent Revisions.")
    properties = Attribute("The `RevisionProperty`s for this revision.")

    def getProperties():
        """Return the revision properties as a dict."""

<<<<<<< HEAD
    def allocateKarma(branch):
        """Allocate karma to the revision_author for this revision."""

=======
    def getBranch():
        """Return a public branch associated with this revision.

        The chances are that there will be many branches with any revision
        that has landed on the trunk branch.  A branch owned by the revision
        author is chosen over a branch not owned by the author.  A branch with
        the revision in the history is chosen over a branch that just has the
        revision in the ancestry, and a branch with the revision earlier in
        the history is chosen over one with a later history.
        """
>>>>>>> 3335a484

class IRevisionAuthor(Interface):
    """Committer of a Bazaar revision."""

    name = TextLine(title=_("Revision Author Name"), required=True)
    name_without_email = Attribute(
        "Revision author name without email address.")
    email = Attribute("The email address extracted from the author text.")
    person = PublicPersonChoice(title=_('Author'), required=False,
        readonly=False, vocabulary='ValidPersonOrTeam')

    def linkToLaunchpadPerson():
        """Attempt to link the revision author to a Launchpad `Person`.

        This method looks to see if the `email` address used in the
        text of `RevisionAuthor.name` has been validated against a
        `Person`.

        :return: True if a valid link is made.
        """


class IRevisionParent(Interface):
    """The association between a revision and its parent revisions."""

    revision = Attribute("The child revision.")
    sequence = Attribute("The order of the parent of that revision.")
    parent_id = Attribute("The revision_id of the parent revision.")


class IRevisionProperty(Interface):
    """A property on a Bazaar revision."""

    revision = Attribute("The revision which has this property.")
    name = TextLine(title=_("The name of the property."), required=True)
    value = Text(title=_("The value of the property."), required=True)


class IRevisionSet(Interface):
    """The set of all revisions."""

    def getByRevisionId(revision_id):
        """Find a revision by revision_id.

        None if the revision is not known.
        """

    def new(revision_id, log_body, revision_date, revision_author,
            parent_ids, properties):
        """Create a new Revision with the given revision ID."""

    def checkNewVerifiedEmail(email):
        """See if this email address has been used to commit revisions.

        If it has, then associate the RevisionAuthor with the Launchpad person
        who owns this email address.
        """

    def getTipRevisionsForBranches(branches):
        """Get the tip branch revisions for the specified branches.

        The revision_authors are prejoined in to reduce the number of
        database queries issued.

        :return: ResultSet containing `Revision` or None if no matching
            revisions found.
        """

    def getRecentRevisionsForProduct(product, days):
        """Get the revisions for product created within so many days.

        In order to get the time the revision was actually created, the time
        extracted from the revision properties is used.  While this may not
        be 100% accurate, it is much more accurate than using date created.
        """

    def getPublicRevisionsForPerson(person):
        """Get the public revisions for the person or team specified.

        :return: ResultSet containing all revisions that are in a public
            branch somewhere where the person is the revision author, or
            the revision author is in the team.  The results are ordered
            with the most recent revision_date first.
        """<|MERGE_RESOLUTION|>--- conflicted
+++ resolved
@@ -39,11 +39,9 @@
     def getProperties():
         """Return the revision properties as a dict."""
 
-<<<<<<< HEAD
     def allocateKarma(branch):
         """Allocate karma to the revision_author for this revision."""
 
-=======
     def getBranch():
         """Return a public branch associated with this revision.
 
@@ -54,7 +52,7 @@
         revision in the ancestry, and a branch with the revision earlier in
         the history is chosen over one with a later history.
         """
->>>>>>> 3335a484
+
 
 class IRevisionAuthor(Interface):
     """Committer of a Bazaar revision."""
