--- conflicted
+++ resolved
@@ -407,20 +407,10 @@
         Partner Archive
 
         This is the archive for partner packages.
-<<<<<<< HEAD
-        """)
-=======
-        """)
-
-    OBSOLETE = DBItem(5, """
-        Obsolete Archive
-
-        This is the archive for obsolete packages.
         """)
 
     REBUILD = DBItem(6, """
         Rebuild Archive
 
         This kind of archive is used for rebuilding packages.
-        """)
->>>>>>> ae57281c
+        """)