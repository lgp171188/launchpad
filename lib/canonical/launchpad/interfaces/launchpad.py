# Copyright 2004 Canonical Ltd.  All rights reserved.
"""Interfaces pertaining to the launchpad application.

Note that these are not interfaces to application content objects.
"""
__metaclass__ = type

from zope.interface import Interface, Attribute
from zope.schema import Choice, Int, TextLine
from persistent import IPersistent

from canonical.launchpad import _
from canonical.launchpad.webapp.interfaces import ILaunchpadApplication

# XXX kiko 2007-02-08:
# These import shims are actually necessary if we don't go over the
# entire codebase and fix where the import should come from.
from canonical.launchpad.webapp.interfaces import (
    NotFoundError, ILaunchpadRoot, ILaunchBag, IOpenLaunchBag, IBreadcrumb,
    IBasicLaunchpadRequest, IAfterTraverseEvent, AfterTraverseEvent,
    IBeforeTraverseEvent, BeforeTraverseEvent, UnexpectedFormData,
    UnsafeFormGetSubmissionError,
    )

__all__ = [
    'AfterTraverseEvent',
    'BeforeTraverseEvent',
    'IAfterTraverseEvent',
    'IAging',
    'IAppFrontPageSearchForm',
    'IAuthApplication',
    'IAuthServerApplication',
    'IBasicLaunchpadRequest',
    'IBazaarApplication',
    'IBeforeTraverseEvent',
    'IBreadcrumb',
    'ICrowd',
    'IFeedsApplication',
    'IHasAppointedDriver',
    'IHasAssignee',
    'IHasBug',
    'IHasDateCreated',
    'IHasDrivers',
    'IHasIcon',
    'IHasLogo',
    'IHasMugshot',
    'IHasOwner',
    'IHasProduct',
    'IHasProductAndAssignee',
    'IHasSecurityContact',
    'IHWDBApplication',
    'ILaunchBag',
    'ILaunchpadCelebrities',
    'ILaunchpadRoot',
    'IMaloneApplication',
    'INotificationRecipientSet',
    'IOpenIdApplication',
    'IOpenLaunchBag',
    'IPasswordChangeApp',
    'IPasswordEncryptor',
    'IPasswordResets',
    'IPrivateApplication',
    'IReadZODBAnnotation',
    'IRegistryApplication',
    'IRosettaApplication',
    'IShipItApplication',
    'IStructuralHeaderPresentation',
    'IStructuralObjectPresentation',
    'IWriteZODBAnnotation',
    'IZODBAnnotation',
    'NameNotAvailable',
    'NotFoundError',
    'UnexpectedFormData',
    'UnknownRecipientError',
    'UnsafeFormGetSubmissionError',
    ]


class NameNotAvailable(KeyError):
    """You're trying to set a name, but the name you chose is not available."""


class ILaunchpadCelebrities(Interface):
    """Well known things.

    Celebrities are SQLBase instances that have a well known name.
    """
    admin = Attribute("The 'admins' team.")
    bazaar_expert = Attribute("The Bazaar Experts team.")
    bug_importer = Attribute("The bug importer.")
    bug_watch_updater = Attribute("The Bug Watch Updater.")
    debbugs = Attribute("The Debian Bug Tracker")
    debian = Attribute("The Debian Distribution.")
    janitor = Attribute("The Launchpad Janitor.")
    launchpad = Attribute("The Launchpad project.")
    launchpad_beta_testers = Attribute("The Launchpad Beta Testers team.")
    launchpad_developers = Attribute("The Launchpad development team.")
    mailing_list_experts = Attribute("The Mailing List Experts team.")
    rosetta_expert = Attribute("The Rosetta Experts team.")
    shipit_admin = Attribute("The ShipIt Administrators.")
    sourceforge_tracker = Attribute("The SourceForge Bug Tracker")
    ubuntu_archive_mirror = Attribute("The main archive mirror for Ubuntu.")
    ubuntu = Attribute("The Ubuntu Distribution.")
    ubuntu_bugzilla = Attribute("The Ubuntu Bugzilla.")
    ubuntu_cdimage_mirror = Attribute("The main cdimage mirror for Ubuntu.")
    vcs_imports = Attribute("The 'vcs-imports' team.")


class ICrowd(Interface):

    def __contains__(person_or_team_or_anything):
        """Return True if the given person_or_team_or_anything is in the crowd.

        Note that a particular crowd can choose to answer 'True' to this
        question, if that is what it is supposed to do.  So, crowds that
        contain other crowds will want to allow the other crowds the
        opportunity to answer __contains__ before that crowd does.
        """

    def __add__(crowd):
        """Return a new ICrowd that is this crowd added to the given crowd.

        The returned crowd contains the person or teams in
        both this crowd and the given crowd.
        """


class IMaloneApplication(ILaunchpadApplication):
    """Application root for malone."""

    def searchTasks(search_params):
        """Search IBugTasks with the given search parameters."""

    bug_count = Attribute("The number of bugs recorded in Launchpad")
    bugwatch_count = Attribute("The number of links to external bug trackers")
    bugtask_count = Attribute("The number of bug tasks in Launchpad")
    projects_with_bugs_count = Attribute("The number of products and "
        "distributions which have bugs in Launchpad.")
    shared_bug_count = Attribute("The number of bugs that span multiple "
        "products and distributions")
    bugtracker_count = Attribute("The number of bug trackers in Launchpad")
    top_bugtrackers = Attribute("The BugTrackers with the most watches.")
    latest_bugs = Attribute("The latest 5 bugs filed.")


class IRosettaApplication(ILaunchpadApplication):
    """Application root for rosetta."""

    languages = Attribute(
        'Languages Launchpad can translate into.')
    language_count = Attribute(
        'Number of languages Launchpad can translate into.')
    statsdate = Attribute('The date stats were last updated.')
    translation_groups = Attribute('ITranslationGroupSet object.')

    def translatable_products():
        """Return a list of the translatable products."""

    def featured_products():
        """Return a sample of all the translatable products."""

    def translatable_distroseriess():
        """Return a list of the distroseriess in launchpad for which
        translations can be done.
        """

    def potemplate_count():
        """Return the number of potemplates in the system."""

    def pofile_count():
        """Return the number of pofiles in the system."""

    def pomsgid_count():
        """Return the number of msgs in the system."""

    def translator_count():
        """Return the number of people who have given translations."""


class IRegistryApplication(ILaunchpadApplication):
    """Registry application root."""


class IShipItApplication(ILaunchpadApplication):
    """ShipIt application root."""


class IBazaarApplication(ILaunchpadApplication):
    """Bazaar Application"""


class IOpenIdApplication(ILaunchpadApplication):
    """Launchpad Login Service application root."""


class IPrivateApplication(ILaunchpadApplication):
    """Launchpad private XML-RPC application root."""

    authserver = Attribute("""Old Authserver API end point.""")

    mailinglists = Attribute("""Mailing list XML-RPC end point.""")


<<<<<<< HEAD
class IAuthServerApplication(ILaunchpadApplication):
    """Launchpad legacy AuthServer application root."""
=======
class IFeedsApplication(ILaunchpadApplication):
    """Launchpad Feeds application root."""
>>>>>>> c02fa81a


class IAuthApplication(Interface):
    """Interface for AuthApplication."""

    def __getitem__(name):
        """The __getitem__ method used to traverse the app."""

    def sendPasswordChangeEmail(longurlsegment, toaddress):
        """Send an Password change special link for a user."""

    def getPersonFromDatabase(emailaddr):
        """Returns the Person in the database who has the given email address.

        If there is no Person for that email address, returns None.
        """

    def newLongURL(person):
        """Creates a new long url for the given person.

        Returns the long url segment.
        """

class IHWDBApplication(ILaunchpadApplication):
    """Hardware database application application root."""


class IPasswordResets(IPersistent):
    """Interface for PasswordResets"""

    lifetime = Attribute("Maximum time between request and reset password")

    def newURL(person):
        """Create a new URL and store person and creation time"""

    def getPerson(long_url):
        """Get the person object using the long_url if not expired"""


class IPasswordChangeApp(Interface):
    """Interface for PasswdChangeApp."""
    code = Attribute("The transaction code")


class IPasswordEncryptor(Interface):
    """An interface representing a password encryption scheme."""

    def encrypt(plaintext):
        """Return the encrypted value of plaintext."""

    def validate(plaintext, encrypted):
        """Return a true value if the encrypted value of 'plaintext' is
        equivalent to the value of 'encrypted'.  In general, if this
        method returns true, it can also be assumed that the value of
        self.encrypt(plaintext) will compare equal to 'encrypted'.
        """


class IReadZODBAnnotation(Interface):

    def __getitem__(namespace):
        """Get the annotation for the given dotted-name namespace."""

    def get(namespace, default=None):
        """Get the annotation for the given dotted-name namespace.

        If there is no such annotation, return the default value.
        """

    def __contains__(namespace):
        """Returns true if there is an annotation with the given namespace.

        Otherwise, returns false.
        """

    def __delitem__(namespace):
        """Removes annotation at the given namespace."""


class IWriteZODBAnnotation(Interface):

    def __setitem__(namespace, value):
        """Set a value as the annotation for the given namespace."""


class IZODBAnnotation(IReadZODBAnnotation, IWriteZODBAnnotation):
    pass


class IHasOwner(Interface):
    """An object that has an owner."""

    owner = Attribute("The object's owner, which is an IPerson.")


class IHasDrivers(Interface):
    """An object that has drivers.

    Drivers have permission to approve bugs and features for specific
    series.
    """
    drivers = Attribute("A list of drivers")


class IHasAppointedDriver(Interface):
    """An object that has an appointed driver."""

    driver = Choice(
        title=_("Driver"), required=False, vocabulary='ValidPersonOrTeam')


class IHasAssignee(Interface):
    """An object that has an assignee."""

    assignee = Attribute("The object's assignee, which is an IPerson.")


class IHasProduct(Interface):
    """An object that has a product attribute that is an IProduct."""

    product = Attribute("The object's product")


class IHasBug(Interface):
    """An object linked to a bug, e.g., a bugtask or a bug branch."""

    bug = Int(title=_("Bug #"))


class IHasProductAndAssignee(IHasProduct, IHasAssignee):
    """An object that has a product attribute and an assigned attribute.
    See IHasProduct and IHasAssignee."""


class IHasSecurityContact(Interface):
    """An object that has a security contact."""

    security_contact = Choice(
        title=_("Security Contact"),
        description=_(
            "The person or team who handles security-related bug reports"),
        required=False, vocabulary='ValidPersonOrTeam')


class IHasIcon(Interface):
    """An object that can have a custom icon."""

    # Each of the objects that implements this needs a custom schema, so
    # here we can just use Attributes
    icon = Attribute("The 14x14 icon.")


class IHasLogo(Interface):
    """An object that can have a custom logo."""

    # Each of the objects that implements this needs a custom schema, so
    # here we can just use Attributes
    logo = Attribute("The 64x64 logo.")


class IHasMugshot(Interface):
    """An object that can have a custom mugshot."""

    # Each of the objects that implements this needs a custom schema, so
    # here we can just use Attributes
    mugshot = Attribute("The 192x192 mugshot.")


class IAging(Interface):
    """Something that gets older as time passes."""

    def currentApproximateAge():
        """Return a human-readable string of how old this thing is.

        Values returned are things like '2 minutes', '3 hours', '1 month', etc.
        """


class IHasDateCreated(Interface):
    """Something created on a certain date."""

    datecreated = Attribute("The date on which I was created.")


class IStructuralHeaderPresentation(Interface):
    """Adapter for common aspects of a structural object's presentation."""

    def isPrivate():
        """Whether read access to the object is restricted."""

    def getIntroHeading():
        """Any heading introduction needed (e.g. "Ubuntu source package:")."""

    def getMainHeading():
        """can be None"""


class IStructuralObjectPresentation(IStructuralHeaderPresentation):
    """Adapter for less common aspects of a structural object's presentation."""

    def listChildren(num):
        """List up to num children.  Return empty string for none of these"""

    def countChildren():
        """Return the total number of children."""

    def listAltChildren(num):
        """List up to num alternative children.  Return None if alt children are not supported"""

    def countAltChildren():
        """Return the total number of alt children.  Will be called only if listAltChildren returns something."""


class IAppFrontPageSearchForm(Interface):
    """Schema for the app-specific front page search question forms."""

    search_text = TextLine(title=_('Search text'), required=False)

    scope = Choice(title=_('Search scope'), required=False,
                   vocabulary='DistributionOrProductOrProject')


class UnknownRecipientError(KeyError):
    """Error raised when an email or person isn't part of the recipient set.
    """


class INotificationRecipientSet(Interface):
    """Represents a set of notification recipients and rationales.

    All Launchpad emails should include a footer explaining why the user
    is receiving the email. An INotificationRecipientSet encapsulates a
    list of recipients along the rationale for being on the recipients list.

    The pattern for using this are as follows: email addresses in an
    INotificationRecipientSet are being notified because of a specific
    event (for instance, because a bug changed). The rationales describe
    why that email addresses is included in the recipient list,
    detailing subscription types, membership in teams and/or other
    possible reasons.

    The set maintains the list of `IPerson` that will be contacted as well
    as the email address to use to contact them.
    """
    def getEmails():
        """Return all email addresses registered, sorted alphabetically."""

    def getRecipients():
        """Return the set of person who will be notified.

        :return: An iterator of `IPerson`, sorted by display name.
        """

    def __iter__():
        """Return an iterator of the recipients."""

    def __contains__(person_or_email):
        """Return true if person or email is in the notification recipients list."""

    def __nonzero__():
        """Return False when the set is empty, True when it's not."""

    def getReason(person_or_email):
        """Return a reason tuple containing (text, header) for an address.

        The text is meant to appear in the notification footer. The header
        should be a short code that will appear in an
        X-Launchpad-Message-Rationale header for automatic filtering.

        :param person_or_email: An `IPerson` or email adress that is in the
            recipients list.

        :raises UnknownRecipientError: if the person or email isn't in the
            recipients list.
        """

    def add(person, reason, header):
        """Add a person or sequence of person to the recipients list.

        When the added person is a team without an email address, all its
        members emails will be added. If the person is already in the
        recipients list, the reson for contacting him is not changed.

        :param person: The `IPerson` or a sequence of `IPerson`
            that will be notified.
        :param reason: The rationale message that should appear in the
            notification footer.
        :param header: The code that will appear in the
            X-Launchpad-Message-Rationale header.
        """

    def update(recipient_set):
        """Updates this instance's reasons with reasons from another set.

        The rationale for recipient already in this set will not be updated.

        :param recipient_set: An `INotificationRecipientSet`.
        """<|MERGE_RESOLUTION|>--- conflicted
+++ resolved
@@ -201,35 +201,35 @@
     mailinglists = Attribute("""Mailing list XML-RPC end point.""")
 
 
-<<<<<<< HEAD
 class IAuthServerApplication(ILaunchpadApplication):
     """Launchpad legacy AuthServer application root."""
-=======
+
+
+class IAuthApplication(Interface):
+    """Interface for AuthApplication."""
+
+    def __getitem__(name):
+        """The __getitem__ method used to traverse the app."""
+
+    def sendPasswordChangeEmail(longurlsegment, toaddress):
+        """Send an Password change special link for a user."""
+
+    def getPersonFromDatabase(emailaddr):
+        """Returns the Person in the database who has the given email address.
+
+        If there is no Person for that email address, returns None.
+        """
+
+    def newLongURL(person):
+        """Creates a new long url for the given person.
+
+        Returns the long url segment.
+        """
+
+
 class IFeedsApplication(ILaunchpadApplication):
     """Launchpad Feeds application root."""
->>>>>>> c02fa81a
-
-
-class IAuthApplication(Interface):
-    """Interface for AuthApplication."""
-
-    def __getitem__(name):
-        """The __getitem__ method used to traverse the app."""
-
-    def sendPasswordChangeEmail(longurlsegment, toaddress):
-        """Send an Password change special link for a user."""
-
-    def getPersonFromDatabase(emailaddr):
-        """Returns the Person in the database who has the given email address.
-
-        If there is no Person for that email address, returns None.
-        """
-
-    def newLongURL(person):
-        """Creates a new long url for the given person.
-
-        Returns the long url segment.
-        """
+
 
 class IHWDBApplication(ILaunchpadApplication):
     """Hardware database application application root."""
