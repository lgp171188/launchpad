# Copyright 2005 Canonical Ltd. All rights reserved.

"""Calendar-related interfaces."""

__metaclass__ = type

__all__ = [
    'ILaunchpadCalendar',
    'ILaunchpadMergedCalendar',
    'ICalendarOwner',
    'ICalendarSet',
    'ICalendarEventSet',
    'ICalendarSubscriptionSubset',
    'ICalendarRange',
    'ICalendarDay',
    'ICalendarWeek',
    'ICalendarMonth',
    'ICalendarYear',
    ]

from zope.interface import Interface, Attribute
from zope.schema import Int, Object, TextLine

from schoolbell.interfaces import IEditCalendar

from canonical.launchpad import _
from canonical.launchpad.fields import Title
from canonical.launchpad.interfaces.launchpad import IHasOwner

<<<<<<< HEAD
from canonical.launchpad import _
=======
>>>>>>> dca3f599

class ILaunchpadCalendar(IEditCalendar, IHasOwner):
    """Launchpad specific calendar.
    """

    id = Int(title=_("ID"), required=False)

    title = Title(
        title=_('Calendar title'), required=True,
        description=_("""The title of the calendar is a short
        description of the calendar that can be used to
        identify a specific calendar."""))

    revision = Int(
        title=_('Revision'), readonly=True,
        description=_("""The calendar revision is incremented
        each time the calendar is changed."""))

    parent = Attribute(_("""The parent object that owns the calendar."""))


class ILaunchpadMergedCalendar(Interface):
    """Marker interface to identify the user's merged calendar."""


class ICalendarOwner(Interface):
    """An object that has a calendar."""

    calendar = Object(
        title=_('Calendar'),
        schema=ILaunchpadCalendar,
        description=_("""The calendar for this object."""))

    def getOrCreateCalendar():
        """Get the calendar.  Create it if it doesn't exist."""


class ICalendarSet(Interface):
    def __getitem__(id):
        """Get a calendar by ID."""


class ICalendarEventSet(Interface):
    def __getitem__(id):
        """Get an event by ID."""


class ICalendarSubscriptionSubset(Interface):
    """A list of calendars a user is subscribed to."""
    owner = Attribute(_("The owner of the subscriptions"))

    def __iter__():
        """Iterate over the calendars the user is subscribed to."""

    def __contains__(calendar):
        """Returns True if the calendar has been subscribed to."""

    def subscribe(calendar):
        """Subscribe to a calendar."""

    def unsubscribe(calendar):
        """Unsubscribe from a calendar.  Raises an exception if the
        calendar hasn't been subscribed to."""

    def getColour(calendar):
        """Get the colour used to display events from this calendar"""

    def setColour(calendar, colour):
        """Set the colour used to display events from this calendar"""


class ICalendarRange(Interface):
    """Represent a range of time on the calendar to display"""
    calendar = Object(
        title=_('Calendar'),
        schema=ILaunchpadCalendar,
        description=_("""The calendar"""))
    name = TextLine(
        title=_('Name'), required=True, readonly=True,
        description=_("""A string describing the range"""))
    date = Attribute(_("""A time within the range"""))

    start = Attribute(_("""The timestamp representing the closed start of
        the range."""))
    end = Attribute(_("""The timestamp representing the open end of
        the range."""))

    prevRange = Attribute(_("""The previous range in the calendar.
        This will typically be the same length as this range"""))

    nextRange = Attribute(_("""The next range in the calendar.
        This will typically be the same length as this range"""))

class ICalendarDay(ICalendarRange):
    """Represents a particular day of events in a calendar"""
    year = Int(
        title=_('Year'), required=True, readonly=True,
        description=_("""The year to display."""))
    month = Int(
        title=_('Month'), required=True, readonly=True,
        description=_("""The month number to display."""))
    day = Int(
        title=_('Day'), required=True, readonly=True,
        description=_("""The day number to display."""))

class ICalendarWeek(ICalendarRange):
    """Represents a particular week of events in a calendar"""
    year = Int(
        title=_('Year'), required=True, readonly=True,
        description=_("""The year to display."""))
    week = Int(
        title=_('Week'), required=True, readonly=True,
        description=_("""The ISO week number to display."""))

class ICalendarMonth(ICalendarRange):
    """Represents a particular week of events in a calendar"""
    year = Int(
        title=_('Year'), required=True, readonly=True,
        description=_("""The year to display."""))
    month = Int(
        title=_('Month'), required=True, readonly=True,
        description=_("""The month number to display."""))

class ICalendarYear(ICalendarRange):
    """Represents a particular year of events in a calendar"""
    year = Int(
        title=_('Year'), required=True, readonly=True,
        description=_("""The year to display."""))<|MERGE_RESOLUTION|>--- conflicted
+++ resolved
@@ -27,10 +27,6 @@
 from canonical.launchpad.fields import Title
 from canonical.launchpad.interfaces.launchpad import IHasOwner
 
-<<<<<<< HEAD
-from canonical.launchpad import _
-=======
->>>>>>> dca3f599
 
 class ILaunchpadCalendar(IEditCalendar, IHasOwner):
     """Launchpad specific calendar.
