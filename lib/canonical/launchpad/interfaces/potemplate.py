--- conflicted
+++ resolved
@@ -117,11 +117,7 @@
         required=True)
 
     translation_domain = Text(
-<<<<<<< HEAD
         title=_("Translation domain"),
-=======
-        title=_("Template Name"),
->>>>>>> 727e700e
         description=_("The translation domain for a translation template. "
             "Used with PO file format when generating MO files for inclusion "
             "in language pack or MO tarball exports."),
