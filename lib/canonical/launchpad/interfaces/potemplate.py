# Copyright 2004-2005 Canonical Ltd.  All rights reserved.

from zope.interface import Interface, Attribute
<<<<<<< HEAD
from zope.schema import Bool, Choice, Text, TextLine, Bytes, Datetime
=======
from zope.schema import Bool, Choice, Text, TextLine, Bytes, Int
>>>>>>> 1010bc10

from canonical.launchpad.interfaces.rosettastats import IRosettaStats
from canonical.launchpad.interfaces.launchpad import NotFoundError
from canonical.launchpad import _

__metaclass__ = type

__all__ = (
    'LanguageNotFound', 'IPOTemplateSubset', 'IPOTemplateSet', 'IPOTemplate',
    'IPOTemplateWithContent')


class LanguageNotFound(NotFoundError):
    """Raised when a a language does not exist in the database."""


class IPOTemplate(IRosettaStats):
    """A PO template. For example 'nautilus/po/nautilus.pot'."""

    id = Attribute("A unique ID number")

    potemplatename = Choice(
        title=_("Template Name"),
        description=_("The name of this PO template, for example "
            "'evolution-2.2'. Each translation template has a "
            "unique name in its package. It's important to get this "
            "correct, because Rosetta will recommend alternative "
            "translations based on the name."),
        required=True,
        vocabulary="POTemplateName")

    name = TextLine(
        title=_("Template name"),
        readonly=True)

    description = Text(
        title=_("Description"),
        description=_("Please provide a brief description of the content "
            "of this translation template, for example, telling translators "
            "if this template contains strings for end-users or other "
            "developers."),
        required=False)

    header = Text(
        title=_('Header'),
        description=_(
            "The standard template header as gettext creates it. It's used "
            "to get some default values when creating a new PO file."),
        required=True)

    iscurrent = Bool(
        title=_("Accept translations?"),
        description=_(
            "If unchecked, people can no longer change the template's "
            "translations."),
        required=True,
        default=True)

    owner = Choice(
        title=_("Owner"),
        required=True,
        description=_(
            "The owner of the template in Rosetta can edit the template "
            "and change it's status, and can also upload new versions "
            "of the template when a new release is made or when the "
            "translation strings have been changed during development."),
        vocabulary="ValidOwner")

    productseries = Choice(
        title=_("Product Branch or Series"),
        required=False,
        vocabulary="ProductSeries")

    distrorelease = Choice(
        title=_("Distribution Release"),
        required=False,
        vocabulary="DistroRelease")

    sourcepackagename = Choice(
        title=_("Source Package Name"),
        description=_(
            "The source package that uses this template."),
        required=False,
        vocabulary="SourcePackageName")

    from_sourcepackagename = Choice(
        title=_("From Source Package Name"),
        description=_(
            "The source package this template comes from (set it only if it's"
            " different from the previous 'Source Package Name'."),
        required=False,
        vocabulary="SourcePackageName")

    sourcepackageversion = TextLine(
        title=_("Source Package Version"),
        required=False)

    binarypackagename = Choice(
        title=_("Binary Package"),
        description=_(
            "The package in which this template's translations are "
            "installed."),
        required=False,
        vocabulary="BinaryPackageName")

    languagepack = Bool(
        title=_("Include translations for this template in language packs?"),
        description=_(
            "Check this box if this template is part of a language pack so "
            "its translations should be exported that way."),
        required=True,
        default=False)

    path = TextLine(
        title=_("Path of the template in the source tree, including filename."),
        required=False)

    priority = Int(
        title=_('Priority'),
        required=True,
        default=0,
        description=_(
            'A number that describes how important this template is. Often '
            'there are multiple templates, and you can use this as a way '
            'of indicating which are more important and should be '
            'translated first. Pick any number - higher priority '
            'templates will generally be listed first.'))

    copyright = Attribute("The copyright information for this template.")

    license = Attribute("The license that applies to this template.")

    datecreated = Attribute("When this template was created.")

    translationgroups = Attribute("The translation groups that have "
        "been selected to apply to this template. There can be several "
        "because they can be inherited from project to product, for "
        "example.")

    translationpermission = Attribute("The permission system which "
        "is used for this potemplate. This is inherited from the product, "
        "project and/or distro in which the pofile is found.")

    pofiles = Attribute("An iterator over the PO files that exist for "
        "this template.")

    relatives_by_name = Attribute("An iterator over other PO templates "
        "that have the same potemplate name as this one.")

    relatives_by_source = Attribute("An iterator over other PO templates "
        "that have the same source, for example those that came from the "
        "same productseries or the same source package.")

    displayname = Attribute("A brief name for this template, generated.")

    title = Attribute("A title for this template, generated.")

    language_count = Attribute("The number of languages for which we have "
        "some number of translations.")

    translationtarget = Attribute("The object for which this template is "
        "a translation. This will either be a SourcePackage or a Product "
        "Series.")

    date_last_updated = Datetime(
            title=_('Date for last update'),
            required=True)

    def __len__():
        """Return the number of Current IPOTMsgSets in this template."""

    def __iter__():
        """Return an iterator over current IPOTMsgSets in this template."""

    def getPOTMsgSetByMsgIDText(msgidtext, onlyCurrent=False):
        """Extract one IPOTMesgSet from this template.

        If the key is a string or a unicode object, returns the
        IPOTMsgSet in this template that has a primary message ID
        with the given text.

        If onlyCurrent is True, then get only current message sets.

        If no IPOTMsgSet is found, raises NotFoundError.
        """

    def getPOTMsgSetBySequence(slice, onlyCurrent=False):
        """Extract one or several POTMessageSets from this template.

        Return the message IDs by sequence within the given slice.

        If onlyCurrent is True, then get only current message sets.
        """

    def getPOTMsgSets(current=True, slice=None):
        """Return an iterator over IPOTMsgSet objects in this template.

        The 'current' argument is used to select only current POTMsgSets or
        all of them.
        'slice' is a slice object that selects a subset of POTMsgSets.
        """

    def getPOTMsgSetsCount(current=True):
        """Return the number of POTMsgSet objects related to this object.

        The current argument is used to select only current POTMsgSets or all
        of them.
        """

    def __getitem__(key):
        """Same as getPOTMsgSetByMsgIDText(), with onlyCurrent=True
        """

    def getPOTMsgSetByID(id):
        """Return the POTMsgSet object related to this POTemplate with the id.

        If there is no POTMsgSet with that id and for that POTemplate, return
        None.
        """

    def languages():
        """This Return the set of languages for which we have POFiles for
        this POTemplate.

        NOTE that variants are simply ignored, if we have three variants for
        en_GB we will simply return the one with variant=NULL.
        """

    def getPOFileByPath(path):
        """Get the PO file of the given path.

        Return None if there is no such IPOFile.
        """

    def getPOFileByLang(language_code, variant=None):
        """Get the PO file of the given language and (potentially)
        variant. If no variant is specified then the translation
        without a variant is given.

        Return None if there is no such POFile.
        """

    def hasMessageID(msgid):
        """Check whether a message set with the given message ID exists within
        this template."""

    def hasPluralMessage():
        """Test whether this template has any message sets which are plural
        message sets."""

    def invalidateCache():
        """Invalidate the cached export for all pofiles."""

    def export():
        """Return as a string the .pot file."""

    def expireAllMessages():
        """Mark all of our message sets as not current (sequence=0)"""

    def newPOFile(language_code, variant=None, requester=None):
        """Return a new IPOFile for the given language. The variant is
        optional.

        Raise LanguageNotFound if the language does not exist in the
        database.

        We should not have already an IPOFile for the given language_code and
        variant.
        """

    def getDummyPOFile(language_code, variant=None, requester=None):
        """Return a DummyPOFile if there isn't already a persistent IPOFile

        Raise LanguageNotFound if the language does not exist in the
        database.

        This method is designed to be used by read only actions. This way you
        only create a POFile when you actually need to store data.

        We should not have already a POFile for the given language_code and
        variant.
        """

    def createMessageSetFromMessageID(msgid):
        """Creates in the database a new message set.

        As a side-effect, creates a message ID sighting in the database for the
        new set's prime message ID.

        Returns the newly created message set.
        """

    def createMessageSetFromText(text):
        """Creates in the database a new message set.

        Similar to createMessageSetFromMessageID, but takes a text object
        (unicode or string) rather than a message ID.

        Returns the newly created message set.
        """

    def getNextToImport():
        """Return the next entry on the import queue to be imported."""

    def importFromQueue(logger=None):
        """Execute the import of the next entry on the queue, if needed.

        If a logger argument is given, any problem found with the
        import will be logged there.
        """


class IPOTemplateSubset(Interface):
    """A subset of POTemplate."""

    sourcepackagename = Attribute(
        "The sourcepackagename associated with this subset of POTemplates.")

    distrorelease = Attribute(
        "The distrorelease associated with this subset of POTemplates.")

    productseries = Attribute(
        "The productseries associated with this subset of POTemplates.")

    title = Attribute("Title - use for launchpad pages")

    def __iter__():
        """Return an iterator over all POTemplate for this subset."""

    def __len__():
        """Return the number of IPOTemplate objects in this subset."""

    def __getitem__(name):
        """Get a POTemplate by its name."""

    def new(potemplatename, title, contents, owner):
        """Create a new template for the context of this Subset."""

    def getPOTemplateByName(name):
        """Return the IPOTemplate with the given name or None.

        The IPOTemplate is restricted to this concrete IPOTemplateSubset.
        """

    def getPOTemplateByTranslationDomain(translation_domain):
        """Return the IPOTemplate with the given translation_domain or None.

        The IPOTemplate is restricted to this concrete IPOTemplateSubset.
        """

    def getPOTemplateByPath(path):
        """Return the IPOTemplate from this subset that has the given path.

        Return None if there is no such IPOTemplate.
        """

    def getAllOrderByDateLastUpdated():
        """Return an iterator over all POTemplate for this subset.

        The iterator will give entries sorted by modification.
        """


class IPOTemplateSet(Interface):
    """A set of PO templates."""

    def __iter__():
        """Return an iterator over all PO templates."""

    def getAllByName(name):
        """Return a list with all PO templates with the given name."""

    def getAllOrderByDateLastUpdated():
        """Return an iterator over all POTemplate sorted by modification."""

    def getSubset(distrorelease=None, sourcepackagename=None,
                  productseries=None):
        """Return a POTemplateSubset object depending on the given arguments.
        """

    def getSubsetFromImporterSourcePackageName(
        distrorelease, sourcepackagename):
        """Return a POTemplateSubset based on the origin sourcepackagename.
        """

    def getPOTemplateByPathAndOrigin(path, productseries=None,
        distrorelease=None, sourcepackagename=None):
        """Return an IPOTemplate that is stored at 'path' in source code and
           came from the given arguments.

        Return None if there is no such IPOTemplate.
        """


class IPOTemplateWithContent(IPOTemplate):
    """Interface for an IPOTemplate used to create the new POTemplate form."""

    content = Bytes(
        title=_("PO Template File to Import"),
        required=True)<|MERGE_RESOLUTION|>--- conflicted
+++ resolved
@@ -1,11 +1,7 @@
 # Copyright 2004-2005 Canonical Ltd.  All rights reserved.
 
 from zope.interface import Interface, Attribute
-<<<<<<< HEAD
-from zope.schema import Bool, Choice, Text, TextLine, Bytes, Datetime
-=======
-from zope.schema import Bool, Choice, Text, TextLine, Bytes, Int
->>>>>>> 1010bc10
+from zope.schema import Bool, Choice, Text, TextLine, Bytes, Datetime, Int
 
 from canonical.launchpad.interfaces.rosettastats import IRosettaStats
 from canonical.launchpad.interfaces.launchpad import NotFoundError
