--- conflicted
+++ resolved
@@ -27,8 +27,6 @@
 class IExternalBugTracker(Interface):
     """A class used to talk with an external bug tracker."""
 
-<<<<<<< HEAD
-=======
     def getCurrentDBTime():
         """Return the current time of the bug tracker's DB server.
 
@@ -36,7 +34,6 @@
         instance.
         """
 
->>>>>>> 2c5145d2
     def initializeRemoteBugDB(remote_bug_ids):
         """Do any initialization before each bug watch is updated."""
 
