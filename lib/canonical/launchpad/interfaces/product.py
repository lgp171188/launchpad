# Copyright 2004-2007 Canonical Ltd.  All rights reserved.
# pylint: disable-msg=E0211,E0213

"""Interfaces including and related to IProduct."""

__metaclass__ = type

__all__ = [
    'IProduct',
    'IProductSet',
    'IProductReviewSearch',
    'License',
    'LicenseStatus',
    ]

import sets

from zope.interface import Interface, Attribute
from zope.schema import Bool, Choice, Date, Int, Set, Text, TextLine
from zope.schema.vocabulary import SimpleVocabulary


from canonical.launchpad import _
from canonical.launchpad.fields import (
    Description, IconImageUpload, LogoImageUpload, MugshotImageUpload,
    ProductBugTracker, ProductNameField, PublicPersonChoice,
    Summary, Title, URIField)
from canonical.launchpad.interfaces.branchvisibilitypolicy import (
    IHasBranchVisibilityPolicy)
from canonical.launchpad.interfaces.bugtarget import IBugTarget
from canonical.launchpad.interfaces.karma import IKarmaContext
from canonical.launchpad.interfaces.launchpad import (
    IHasAppointedDriver, IHasDrivers, IHasIcon, IHasLogo, IHasMugshot,
    IHasOwner, IHasSecurityContact, ILaunchpadUsage)
from canonical.launchpad.interfaces.milestone import IHasMilestones
from canonical.launchpad.interfaces.announcement import IMakesAnnouncements
from canonical.launchpad.interfaces.pillar import IPillar
from canonical.launchpad.interfaces.specificationtarget import (
    ISpecificationTarget)
from canonical.launchpad.interfaces.sprint import IHasSprints
from canonical.launchpad.interfaces.translationgroup import (
    IHasTranslationGroup)
from canonical.launchpad.validators.name import name_validator
from canonical.launchpad.interfaces.mentoringoffer import IHasMentoringOffers
from canonical.lazr import DBEnumeratedType, DBItem


class LicenseStatus(DBEnumeratedType):
    """The status of a project's license review."""

    OPEN_SOURCE = DBItem(10, "Open Source",
<<<<<<< HEAD
                        u"This project\u2018s license is open source.")
    PROPRIETARY = DBItem(20, "Proprietary",
                         u"This project\u2018s license is proprietary.")
    UNREVIEWED = DBItem(30, "Unreviewed",
                        u"This project\u2018s license has not been reviewed.")
=======
                        u"This project&lsquo;s license is open source.")
    PROPRIETARY = DBItem(20, "Proprietary",
                         u"This project&lsquo;s license is proprietary.")
    UNREVIEWED = DBItem(30, "Unreviewed",
                        u"This project&lsquo;s license has not been reviewed.")
>>>>>>> 6edfa9a8


class License(DBEnumeratedType):
    """Licenses under which a project's code can be released."""

    # XXX: EdwinGrubbs 2008-04-11 bug=216040
    # The deprecated licenses can be removed in the next cycle.

    ACADEMIC = DBItem(10, "Academic Free License")
    AFFERO = DBItem(20, "Affero GPL")
    APACHE = DBItem(30, "Apache License")
    ARTISTIC = DBItem(40, "Artistic License")
    BSD = DBItem(50, "BSD License (revised)")
    _DEPRECATED_CDDL = DBItem(60, "CDDL")
    _DEPRECATED_CECILL = DBItem(70, "CeCILL License")
    COMMON_PUBLIC = DBItem(80, "Common Public License")
    ECLIPSE = DBItem(90, "Eclipse Public License")
    EDUCATIONAL_COMMUNITY = DBItem(100, "Educational Community License")
    _DEPRECATED_EIFFEL = DBItem(110, "Eiffel Forum License")
    _DEPRECATED_GNAT = DBItem(120, "GNAT Modified GPL")
    GNU_GPL_V2 = DBItem(130, "GNU GPL v2")
    GNU_GPL_V3 = DBItem(135, "GNU GPL v3")
    GNU_LGPL_V2_1 = DBItem(150, "GNU LGPL v2.1")
    GNU_LGPL_V3 = DBItem(155, "GNU LGPL v3")
    _DEPRECATED_IBM = DBItem(140, "IBM Public License")
    MIT = DBItem(160, "MIT / X / Expat License")
    MPL = DBItem(170, "Mozilla Public License")
    _DEPRECATED_OPEN_CONTENT = DBItem(180, "Open Content License")
    OPEN_SOFTWARE = DBItem(190, "Open Software License")
    PERL = DBItem(200, "Perl License")
    PHP = DBItem(210, "PHP License")
    PUBLIC_DOMAIN = DBItem(220, "Public Domain")
    PYTHON = DBItem(230, "Python License")
    _DEPRECATED_QPL = DBItem(240, "Q Public License")
    _DEPRECATED_SUN_PUBLIC = DBItem(250, "SUN Public License")
    _DEPRECATED_W3C = DBItem(260, "W3C License")
    _DEPRECATED_ZLIB = DBItem(270, "zlib/libpng License")
    ZPL = DBItem(280, "Zope Public License")

    OTHER_PROPRIETARY = DBItem(1000, "Other/Proprietary")
    OTHER_OPEN_SOURCE = DBItem(1010, "Other/Open Source")


class IProduct(IBugTarget, IHasAppointedDriver, IHasBranchVisibilityPolicy,
               IHasDrivers, IHasIcon, IHasLogo, IHasMentoringOffers,
               IHasMilestones, IHasMugshot, IMakesAnnouncements, IHasOwner,
               IHasSecurityContact, IHasSprints, IHasTranslationGroup,
               IKarmaContext, ILaunchpadUsage, ISpecificationTarget,
               IPillar):
    """A Product.

    The Launchpad Registry describes the open source world as Projects and
    Products. Each Project may be responsible for several Products.
    For example, the Mozilla Project has Firefox, Thunderbird and The
    Mozilla App Suite as Products, among others.
    """

    # XXX Mark Shuttleworth 2004-10-12: Let's get rid of ID's in interfaces
    # unless we really need them. BradB says he can remove the need for them
    # in SQLObject soon.
    id = Int(title=_('The Project ID'))

    project = Choice(
        title=_('Part of'),
        required=False,
        vocabulary='Project',
        description=_("""Super-project. In Launchpad, we can setup a
            special "project group" that is an overarching initiative that
            includes several related projects. For example, the
            Mozilla Project produces Firefox, Thunderbird and Gecko. This
            information is used to group those projects in a coherent way.
            If you make this project part of a group, the group preferences
            and decisions around bug tracking, translation and security
            policy will apply to this project."""))

    owner = PublicPersonChoice(
        title=_('Owner'),
        required=True,
        vocabulary='ValidOwner',
        description=_("""Project owner, it can either a valid Person or Team
            inside Launchpad context."""))

    driver = PublicPersonChoice(
        title=_("Driver"),
        description=_(
            "This person or team will be able to set feature goals for "
            "and approve bug targeting or backporting for ANY major series "
            "in this project. You might want to leave this blank and just "
            "appoint a team for each specific series, rather than having "
            "one project team that does it all."),
        required=False, vocabulary='ValidPersonOrTeam')

    drivers = Attribute(
        "Presents the drivers of this project as a list. A list is "
        "required because there might be a project driver and also a "
        "driver appointed in the overarching project group.")

    name = ProductNameField(
        title=_('Name'),
        constraint=name_validator,
        description=_("""At least one lowercase letter or number, followed by
            letters, dots, hyphens or plusses.
            Keep this name short, as it is used in URLs."""))

    displayname = TextLine(
        title=_('Display Name'),
        description=_("""The name of the project as it would appear in a
            paragraph."""))

    title = Title(
        title=_('Title'),
        description=_("""The project title. Should be just a few words."""))

    summary = Summary(
        title=_('Summary'),
        description=_("""The summary should be a single short paragraph."""))

    description = Description(
        title=_('Description'),
        required=False,
        description=_("""Include information on how to get involved with
            development. Don't repeat anything from the Summary."""))

    datecreated = TextLine(
        title=_('Date Created'),
        description=_("""The date this project was created in Launchpad."""))

    homepageurl = URIField(
        title=_('Homepage URL'),
        required=False,
        allowed_schemes=['http', 'https', 'ftp'], allow_userinfo=False,
        description=_("""The project home page. Please include
            the http://"""))

    wikiurl = URIField(
        title=_('Wiki URL'),
        required=False,
        allowed_schemes=['http', 'https', 'ftp'], allow_userinfo=False,
        description=_("""The full URL of this project's wiki, if it has one.
            Please include the http://"""))

    screenshotsurl = URIField(
        title=_('Screenshots URL'),
        required=False,
        allowed_schemes=['http', 'https', 'ftp'], allow_userinfo=False,
        description=_("""The full URL for screenshots of this project,
            if available. Please include the http://"""))

    downloadurl = URIField(
        title=_('Download URL'),
        required=False,
        allowed_schemes=['http', 'https', 'ftp'], allow_userinfo=False,
        description=_("""The full URL where downloads for this project
            are located, if available. Please include the http://"""))

    programminglang = TextLine(
        title=_('Programming Language'),
        required=False,
        description=_("""A comma delimited list of programming
            languages used for this project."""))

    sourceforgeproject = TextLine(title=_('Sourceforge Project'),
        required=False,
        description=_("""The SourceForge project name for
            this project, if it is in sourceforge."""))

    freshmeatproject = TextLine(title=_('Freshmeat Project'),
        required=False, description=_("""The Freshmeat project name for
            this project, if it is in freshmeat."""))

    homepage_content = Text(
        title=_("Homepage Content"), required=False,
        description=_(
            "The content of this project's home page. Edit this and it will "
            "be displayed for all the world to see. It is NOT a wiki "
            "so you cannot undo changes."))

    icon = IconImageUpload(
        title=_("Icon"), required=False,
        default_image_resource='/@@/product',
        description=_(
            "A small image of exactly 14x14 pixels and at most 5kb in size, "
            "that can be used to identify this project. The icon will be "
            "displayed next to the project name everywhere in Launchpad that "
            "we refer to the project and link to it."))

    logo = LogoImageUpload(
        title=_("Logo"), required=False,
        default_image_resource='/@@/product-logo',
        description=_(
            "An image of exactly 64x64 pixels that will be displayed in "
            "the heading of all pages related to this project. It should be "
            "no bigger than 50kb in size."))

    mugshot = MugshotImageUpload(
        title=_("Brand"), required=False,
        default_image_resource='/@@/product-mugshot',
        description=_(
            "A large image of exactly 192x192 pixels, that will be displayed "
            "on this project's home page in Launchpad. It should be no "
            "bigger than 100kb in size. "))

    autoupdate = Bool(title=_('Automatic update'),
        description=_("""Whether or not this project's attributes are
        updated automatically."""))

    license_reviewed = Bool(
        title=_('License reviewed'),
        description=_("""Whether or not this project's license has been
        reviewed. Editable only by reviewers (Admins & Commercial Admins).
        """))

    private_bugs = Bool(title=_('Private bugs'), description=_("""Whether
        or not bugs reported into this project are private by default"""))

    reviewer_whiteboard = Text(
        title=_('Notes for the project reviewer'),
        required=False,
        description=_(
            "Notes on the project's license, editable only by reviewers "
            "(Admins & Commercial Admins)."))

    licenses = Set(
        title=_('Licenses'),
        value_type=Choice(vocabulary=License))

    license_info = Description(
        title=_('Description of additional licenses'),
        required=False,
        description=_(
            "Description of licenses that do not appear in the list above."))

    def getExternalBugTracker():
        """Return the external bug tracker used by this bug tracker.

        If the product uses Launchpad, return None.
        If the product doesn't have a bug tracker specified, return the
        project bug tracker instead.
        """

    bugtracker = ProductBugTracker(
        title=_('Bugs are tracked'),
        vocabulary="BugTracker")

    sourcepackages = Attribute(_("List of packages for this product"))

    distrosourcepackages = Attribute(_("List of distribution packages for "
        "this product"))

    serieses = Attribute(_("""An iterator over the ProductSeries for this
        product"""))

    development_focus = Choice(
        title=_('Development focus'), required=True,
        vocabulary='FilteredProductSeries',
        description=_('The "trunk" series where development is focused'))

    default_stacked_on_branch = Attribute(
        _('The branch that new branches will be stacked on by default.'))

    name_with_project = Attribute(_("Returns the product name prefixed "
        "by the project name, if a project is associated with this "
        "product; otherwise, simply returns the product name."))

    releases = Attribute(_("""An iterator over the ProductReleases for this
        product."""))

    branches = Attribute(_("""An iterator over the Bazaar branches that are
    related to this product."""))

    bounties = Attribute(_("The bounties that are related to this product."))

    translatable_packages = Attribute(
        "A list of the source packages for this product that can be "
        "translated sorted by distroseries.name and sourcepackage.name.")

    translatable_series = Attribute(
        "A list of the series of this product for which we have translation "
        "templates.")

    obsolete_translatable_series = Attribute("""
        A list of the series of this product with obsolete translation
        templates.""")

    primary_translatable = Attribute(
        "The best guess we have for what new translators will want to "
        "translate for a given product: the latest series for which we have "
        "templates, and failing that, an Ubuntu package.")

    translationgroups = Attribute("The list of applicable translation "
        "groups for a product. There can be several: one from the product, "
        "and potentially one from the project, too.")

    aggregatetranslationpermission = Attribute("The translation permission "
        "that applies to translations in this product, based on the "
        "permissions that apply to the product as well as its project.")

    commercial_subscription = Attribute("""
        An object which contains the timeframe and the voucher
        code of a subscription.""")

    qualifies_for_free_hosting = Attribute("""
        Whether the project's licensing qualifies it for free
        use of launchpad.""")

    commercial_subscription_is_due = Attribute("""
        Whether the project's licensing requires a new commercial
        subscription to use launchpad.""")

    is_permitted = Attribute("""
        Whether the project's licensing qualifies for free
        hosting or the project has an up-to-date subscription.""")

    license_approved = Bool(
        title=_("License approved"),
        description=_("Whether a license is manually approved for free "
                      "hosting after automatic approval fails."))

    license_status = Attribute("""
        Whether the license is OPENSOURCE, UNREVIEWED, or PROPRIETARY.""")

    def redeemSubscriptionVoucher(voucher, registrant, purchaser,
                                  subscription_months, whiteboard=None):
        """Redeem a voucher and extend the subscription expiration date.

        The voucher must have already been verified to be redeemable.
        :param voucher: The voucher id as tracked in the external system.
        :param registrant: Who is redeeming the voucher.
        :param purchaser: Who purchased the voucher.  May not be known.
        :param subscription_months: integer indicating the number of months
            the voucher is for.
        :param whiteboard: Notes for this activity.
        :return: None
        """

    def getLatestBranches(quantity=5):
        """Latest <quantity> branches registered for this product."""

    def getPackage(distroseries):
        """Return a package in that distroseries for this product."""

    def newSeries(owner, name, summary, branch=None):
        """Creates a new ProductSeries for this product."""

    def getSeries(name):
        """Returns the series for this product that has the name given, or
        None."""

    def getRelease(version):
        """Returns the release for this product that has the version
        given."""

    def packagedInDistros():
        """Returns the distributions this product has been packaged in."""

    def ensureRelatedBounty(bounty):
        """Ensure that the bounty is linked to this product. Return None.
        """

    def getCustomLanguageCode(language_code):
        """Look up `ICustomLanguageCode` for `language_code`, if any.

        Products may override language code definitions for translation
        import purposes.
        """


class IProductSet(Interface):
    """The collection of products."""

    title = Attribute("The set of Products registered in the Launchpad")

    people = Attribute(
        "The PersonSet, placed here so we can easily render "
        "the list of latest teams to register on the /projects/ page.")

    all_active = Attribute(
        "All the active products, sorted newest first.")

    def __iter__():
        """Return an iterator over all the active products."""

    def __getitem__(name):
        """Get a product by its name."""

    def get(productid):
        """Get a product by its id.

        If the product can't be found a NotFoundError will be
        raised.
        """

    def getByName(name, default=None, ignore_inactive=False):
        """Return the product with the given name, ignoring inactive products
        if ignore_inactive is True.

        Return the default value if there is no such product.
        """

    def getProductsWithBranches(num_products=None):
        """Return an iterator over all active products that have branches.

        If num_products is not None, then the first `num_products` are
        returned.
        """

    def getProductsWithUserDevelopmentBranches():
        """Return products that have a user branch for the development series.

        Only active products are returned.

        A user branch is one that is either HOSTED or MIRRORED, not IMPORTED.
        """

    def createProduct(owner, name, displayname, title, summary,
                      description, project=None, homepageurl=None,
                      screenshotsurl=None, wikiurl=None,
                      downloadurl=None, freshmeatproject=None,
                      sourceforgeproject=None, programminglang=None,
                      reviewed=False, mugshot=None, logo=None,
                      icon=None, licenses=(), license_info=None):
        """Create and Return a brand new Product."""

    def forReview():
        """Return an iterator over products that need to be reviewed."""

    def search(text=None, soyuz=None,
               rosetta=None, malone=None,
               bazaar=None):
        """Search through the Registry database for products that match the
        query terms. text is a piece of text in the title / summary /
        description fields of product. soyuz, bazaar, malone etc are
        hints as to whether the search should be limited to products
        that are active in those Launchpad applications."""

    def latest(quantity=5):
        """Return the latest products registered in the Launchpad."""

    def getTranslatables():
        """Return an iterator over products that have resources translatables.
        """

    def featuredTranslatables(maximumproducts=8):
        """Return an iterator over a sample of translatable products.

        maximum_products is a maximum number of products to be displayed
        on the front page (it will be less if there are no enough products).
        """

    def count_all():
        """Return a count of the total number of products registered in
        Launchpad."""

    def count_translatable():
        """Return a count of the number of products that have
        upstream-oriented translations configured in Rosetta."""

    def count_bounties():
        """Return a number of products that have bounties registered in the
        Launchpad for them."""

    def count_buggy():
        """Return the number of products that have bugs associated with them
        in Launchpad."""

    def count_featureful():
        """Return the number of products that have specs associated with
        them in Blueprint."""

    def count_reviewed():
        """Return a count of the number of products in the Launchpad that
        are both active and reviewed."""

    def count_answered():
        """Return the number of projects that have questions and answers
        associated with them.
        """

    def count_codified():
        """Return the number of projects that have branches associated with
        them.
        """


emptiness_vocabulary = SimpleVocabulary.fromItems(
        [('Empty', True), ('Not Empty', False)])

class IProductReviewSearch(Interface):
    """A search form for products being reviewed."""

    search_text = TextLine(
      title=_('Search text'),
      description=_("Search text in the product's name, displayname, title, "
                    "summary, and description."),
      required=False)

    active = Choice(
        title=_('Active'), values=[True, False],
        required=False, default=True)

    license_reviewed = Choice(
        title=_('License Reviewed'), values=[True, False],
        required=False, default=False)

    license_info_is_empty = Choice(
        title=_('Description of additional licenses'),
        description=_('Either this field or any one of the selected licenses'
                      ' must match.'),
        vocabulary=emptiness_vocabulary, required=False, default=False)

    licenses = Set(
        title=_('Licenses'),
        value_type=Choice(vocabulary=License),
        required=False,
        # Zope requires sets.Set() instead of the builtin set().
        default=sets.Set(
            [License.OTHER_PROPRIETARY, License.OTHER_OPEN_SOURCE]))

<<<<<<< HEAD
=======
    has_zero_licenses = Choice(
        title=_('Or has no license specified'),
        values=[True, False], required=False)

>>>>>>> 6edfa9a8
    created_after = Date(title=_("Created between"), required=False)

    created_before = Date(title=_("and"), required=False)

    subscription_expires_after = Date(
        title=_("Subscription expires between"), required=False)

    subscription_expires_before = Date(
        title=_("and"), required=False)

    subscription_modified_after = Date(
        title=_("Subscription modified between"), required=False)

    subscription_modified_before = Date(
        title=_("and"), required=False)<|MERGE_RESOLUTION|>--- conflicted
+++ resolved
@@ -49,19 +49,11 @@
     """The status of a project's license review."""
 
     OPEN_SOURCE = DBItem(10, "Open Source",
-<<<<<<< HEAD
-                        u"This project\u2018s license is open source.")
-    PROPRIETARY = DBItem(20, "Proprietary",
-                         u"This project\u2018s license is proprietary.")
-    UNREVIEWED = DBItem(30, "Unreviewed",
-                        u"This project\u2018s license has not been reviewed.")
-=======
                         u"This project&lsquo;s license is open source.")
     PROPRIETARY = DBItem(20, "Proprietary",
                          u"This project&lsquo;s license is proprietary.")
     UNREVIEWED = DBItem(30, "Unreviewed",
                         u"This project&lsquo;s license has not been reviewed.")
->>>>>>> 6edfa9a8
 
 
 class License(DBEnumeratedType):
@@ -580,13 +572,10 @@
         default=sets.Set(
             [License.OTHER_PROPRIETARY, License.OTHER_OPEN_SOURCE]))
 
-<<<<<<< HEAD
-=======
     has_zero_licenses = Choice(
         title=_('Or has no license specified'),
         values=[True, False], required=False)
 
->>>>>>> 6edfa9a8
     created_after = Date(title=_("Created between"), required=False)
 
     created_before = Date(title=_("and"), required=False)
