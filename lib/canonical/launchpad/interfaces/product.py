--- conflicted
+++ resolved
@@ -152,13 +152,8 @@
             title=_('Maintainer'),
             required=True,
             vocabulary='ValidOwner',
-<<<<<<< HEAD
-            description=_("Project owner, it can either a valid Person or Team "
-                          "inside Launchpad context.")))
-=======
             description=_("Project owner, it can either a valid Person or "
                           "Team inside Launchpad context.")))
->>>>>>> b34f01df
 
     registrant = exported(
         PublicPersonChoice(
