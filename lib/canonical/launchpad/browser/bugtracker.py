--- conflicted
+++ resolved
@@ -38,8 +38,10 @@
 # tracker.
 SINGLE_INSTANCE_TRACKERS = (
     BugTrackerType.DEBBUGS,
+    BugTrackerType.EMAILADDRESS,
     BugTrackerType.SAVANNAH,
-    BugTrackerType.SOURCEFORGE)
+    BugTrackerType.SOURCEFORGE,
+    )
 
 class BugTrackerSetNavigation(GetitemNavigation):
 
@@ -83,13 +85,7 @@
         # multiple instances in the bugtrackertype Choice widget.
         vocab_items = [
             item for item in BugTrackerType.items.items
-<<<<<<< HEAD
-            if item not in SINGLE_INSTANCE_TRACKERS]
-=======
-            if item not in (BugTrackerType.DEBBUGS,
-                            BugTrackerType.EMAILADDRESS,
-                            BugTrackerType.SOURCEFORGE)]
->>>>>>> 4866565a
+                if item not in SINGLE_INSTANCE_TRACKERS]
         fields = []
         for field_name in self.field_names:
             if field_name == 'bugtrackertype':
