--- conflicted
+++ resolved
@@ -86,12 +86,11 @@
 
     usedfor = IPerson
 
-<<<<<<< HEAD
     redirection("+bugs", "+assignedbugs")
 
     def breadcrumb(self):
         return self.context.displayname
-=======
+
     @stepto('+branch')
     def traverse_branch(self):
         stepstogo = self.request.stepstogo
@@ -103,7 +102,6 @@
             else:
                 return self.context.getBranch(product_name, branch_name)
         raise NotFoundError
->>>>>>> ec40d37d
 
 
 class TeamNavigation(Navigation, CalendarTraversalMixin):
@@ -165,12 +163,10 @@
 
     usedfor = IPerson
 
-<<<<<<< HEAD
     enable_only = ['overview', 'bugs', 'support', 'bounties', 'specifications',
-                   'translations', 'calendar']
-=======
+                   'translations', 'calendar', 'code']
+
     links = StandardLaunchpadFacets.links + ['code']
->>>>>>> ec40d37d
 
     def overview(self):
         target = ''
