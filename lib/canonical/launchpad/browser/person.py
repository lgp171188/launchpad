--- conflicted
+++ resolved
@@ -3031,12 +3031,8 @@
     """View for branch listing for a person's authored branches."""
 
     extra_columns = ('product',)
-<<<<<<< HEAD
     heading_template = 'Bazaar branches authored by %(displayname)s'
-=======
-    title_prefix = 'Authored'
     no_sort_by = (BranchListingSort.AUTHOR,)
->>>>>>> 559a9999
 
     def _branches(self):
         return getUtility(IBranchSet).getBranchesAuthoredByPerson(
@@ -3048,12 +3044,8 @@
     """View for branch listing for a person's registered branches."""
 
     extra_columns = ('author', 'product')
-<<<<<<< HEAD
     heading_template = 'Bazaar branches registered by %(displayname)s'
-=======
-    title_prefix = 'Registered'
     no_sort_by = (BranchListingSort.REGISTRANT,)
->>>>>>> 559a9999
 
     def _branches(self):
         return getUtility(IBranchSet).getBranchesRegisteredByPerson(
