# Copyright 2004-2007 Canonical Ltd

"""Person-related wiew classes."""

__metaclass__ = type

__all__ = [
    'AdminRequestPeopleMergeView',
    'BaseListView',
    'BugContactPackageBugsSearchListingView',
    'FinishedPeopleMergeRequestView',
    'FOAFSearchView',
    'PeopleListView',
    'PersonAddView',
    'PersonAnswersMenu',
    'PersonAssignedBugTaskSearchListingView',
    'PersonAuthoredBranchesView',
    'PersonBranchesMenu',
    'PersonBranchesView',
    'PersonBrandingView',
    'PersonBugsMenu',
    'PersonChangePasswordView',
    'PersonClaimView',
    'PersonCodeOfConductEditView',
    'PersonCommentedBugTaskSearchListingView',
    'PersonDeactivateAccountView',
    'PersonDynMenu',
    'PersonEditEmailsView',
    'PersonEditHomePageView',
    'PersonEditIRCNicknamesView',
    'PersonEditJabberIDsView',
    'PersonEditSSHKeysView',
    'PersonEditView',
    'PersonEditWikiNamesView',
    'PersonEditJabberIDsView',
    'PersonEditIRCNicknamesView',
    'PersonEditSSHKeysView',
    'PersonEditHomePageView',
    'PersonAnswerContactForView',
    'PersonAssignedBugTaskSearchListingView',
    'ReportedBugTaskSearchListingView',
    'BugContactPackageBugsSearchListingView',
    'SubscribedBugTaskSearchListingView',
    'PersonRdfView',
    'PersonTranslationView',
    'PersonFacets',
    'PersonGPGView',
    'PersonLanguagesView',
    'PersonLatestQuestionsView',
    'PersonNavigation',
    'PersonOverviewMenu',
    'PersonRdfView',
    'PersonRegisteredBranchesView',
    'PersonRelatedBugsView',
    'PersonRelatedProjectsView',
    'PersonSearchQuestionsView',
    'PersonSetContextMenu',
    'PersonSetFacets',
    'PersonSetNavigation',
    'PersonSetSOP',
    'PersonSOP',
    'PersonSpecFeedbackView',
    'PersonSpecsMenu',
    'PersonSpecWorkLoadView',
    'PersonSubscribedBranchesView',
    'PersonTeamBranchesView',
    'PersonTranslationView',
    'PersonView',
    'RedirectToEditLanguagesView',
    'ReportedBugTaskSearchListingView',
    'RequestPeopleMergeMultipleEmailsView',
    'RequestPeopleMergeView',
    'SearchAnsweredQuestionsView',
    'SearchAssignedQuestionsView',
    'SearchCommentedQuestionsView',
    'SearchCreatedQuestionsView',
    'SearchNeedAttentionQuestionsView',
    'SearchSubscribedQuestionsView',
    'SubscribedBugTaskSearchListingView',
    'TeamJoinView',
    'TeamLeaveView',
    'TeamListView',
    'TeamNavigation',
    'TeamOverviewMenu',
    'TeamReassignmentView',
    'TeamSpecsMenu',
    'UbunteroListView',
    ]

import cgi
import copy
from datetime import datetime, timedelta
from operator import attrgetter, itemgetter
import pytz
import urllib

from zope.app.form.browser import SelectWidget, TextAreaWidget
from zope.app.form.browser.add import AddView
from zope.app.form.utility import setUpWidgets
from zope.app.form.interfaces import (
        IInputWidget, ConversionError, WidgetInputError)
from zope.app.session.interfaces import ISession
from zope.app.pagetemplate.viewpagetemplatefile import ViewPageTemplateFile
from zope.event import notify
from zope.interface import implements
from zope.component import getUtility
from zope.publisher.interfaces.browser import IBrowserPublisher
from zope.security.interfaces import Unauthorized

from canonical.config import config
from canonical.database.sqlbase import flush_database_updates

from canonical.widgets import PasswordChangeWidget
from canonical.cachedproperty import cachedproperty

from canonical.launchpad.interfaces import (
<<<<<<< HEAD
    BranchListingSort, BugTaskSearchParams, BugTaskStatus,
    DAYS_BEFORE_EXPIRATION_WARNING_IS_SENT, EmailAddressStatus,
    GPGKeyNotFoundError, IAdminRequestPeopleMerge, IBranchSet, ICalendarOwner,
    ICountry, IEmailAddressSet, IGPGHandler, IGPGKeySet, IIrcIDSet,
    IJabberIDSet, ILanguageSet, ILaunchBag, ILoginTokenSet, INewPerson,
    IPOTemplateSet, IPasswordEncryptor, IPerson, IPersonChangePassword,
    IPersonClaim, IPersonSet, IPollSet, IPollSubset,
    IRequestPreferredLanguages, ISSHKeySet, ISignedCodeOfConductSet, ITeam,
    ITeamMembership, ITeamMembershipSet, ITeamReassignment, IWikiNameSet,
    LoginTokenType, NotFoundError, PersonCreationRationale,
    QuestionParticipation, SSHKeyType, TeamMembershipRenewalPolicy,
    TeamMembershipStatus, TeamSubscriptionPolicy, UBUNTU_WIKI_URL,
    UNRESOLVED_BUGTASK_STATUSES, UnexpectedFormData)
=======
    ISSHKeySet, IPersonSet, IEmailAddressSet, IWikiNameSet, ICountry,
    IJabberIDSet, IIrcIDSet, ILaunchBag, ILoginTokenSet, IPasswordEncryptor,
    ISignedCodeOfConductSet, IGPGKeySet, IGPGHandler, UBUNTU_WIKI_URL,
    ITeamMembershipSet, ITeamReassignment, IPollSubset,
    IPerson, ITeam, IPollSet, IAdminRequestPeopleMerge,
    NotFoundError, UNRESOLVED_BUGTASK_STATUSES, IPersonChangePassword,
    GPGKeyNotFoundError, UnexpectedFormData, ILanguageSet, INewPerson,
    IRequestPreferredLanguages, IPersonClaim, IPOTemplateSet,
    BugTaskStatus, BugTaskSearchParams, IBranchSet, ITeamMembership,
    DAYS_BEFORE_EXPIRATION_WARNING_IS_SENT, LoginTokenType, SSHKeyType,
    EmailAddressStatus, TeamMembershipStatus, TeamSubscriptionPolicy,
    PersonCreationRationale, TeamMembershipRenewalPolicy,
    QuestionParticipation, SpecificationFilter)
>>>>>>> bb65150e

from canonical.launchpad.browser.bugtask import (
    BugListingBatchNavigator, BugTaskSearchListingView)
from canonical.launchpad.browser.branchlisting import BranchListingView
from canonical.launchpad.browser.launchpad import StructuralObjectPresentation
from canonical.launchpad.browser.objectreassignment import (
    ObjectReassignmentView)
from canonical.launchpad.browser.specificationtarget import (
    HasSpecificationsView)
from canonical.launchpad.browser.branding import BrandingChangeView
from canonical.launchpad.browser.questiontarget import SearchQuestionsView

from canonical.launchpad.helpers import obfuscateEmail, convertToHtmlCode

from canonical.launchpad.validators.email import valid_email

from canonical.launchpad.webapp.authorization import check_permission
from canonical.launchpad.webapp.dynmenu import DynMenu, neverempty
from canonical.launchpad.webapp.publisher import LaunchpadView
from canonical.launchpad.webapp.batching import BatchNavigator
from canonical.launchpad.webapp.interfaces import (
    IPlacelessLoginSource, LoggedOutEvent)
from canonical.launchpad.webapp import (
    StandardLaunchpadFacets, Link, canonical_url, ContextMenu,
    ApplicationMenu, enabled_with_permission, Navigation, stepto,
    stepthrough, smartquote, LaunchpadEditFormView, LaunchpadFormView,
    action, custom_widget)

from canonical.launchpad import _


class BranchTraversalMixin:
    """Branch of this person or team for the specified product and
    branch names.

    For example:

    * '/~ddaa/bazaar/devel' points to the branch whose owner
    name is 'ddaa', whose product name is 'bazaar', and whose branch name
    is 'devel'.

    * '/~sabdfl/+junk/junkcode' points to the branch whose
    owner name is 'sabdfl', with no associated product, and whose branch
    name is 'junkcode'.

    * '/~ddaa/+branch/bazaar/devel' redirects to '/~ddaa/bazaar/devel'

    """

    @stepto('+branch')
    def redirect_branch(self):
        """Redirect to canonical_url, which is ~user/product/name."""
        stepstogo = self.request.stepstogo
        product_name = stepstogo.consume()
        branch_name = stepstogo.consume()
        if product_name is not None and branch_name is not None:
            branch = self.context.getBranch(product_name, branch_name)
            if branch:
                return self.redirectSubTree(canonical_url(branch))
        raise NotFoundError

    def traverse(self, product_name):
        branch_name = self.request.stepstogo.consume()
        if branch_name is not None:
            return self.context.getBranch(product_name, branch_name)
        else:
            return super(BranchTraversalMixin, self).traverse(product_name)


class PersonNavigation(BranchTraversalMixin, Navigation):

    usedfor = IPerson

    def breadcrumb(self):
        return self.context.displayname

    @stepthrough('+expiringmembership')
    def traverse_expiring_membership(self, name):
        # Return the found membership regardless of its status as we know
        # TeamMembershipSelfRenewalView will tell users why the memembership
        # can't be renewed when necessary.
        membership = getUtility(ITeamMembershipSet).getByPersonAndTeam(
            self.context, getUtility(IPersonSet).getByName(name))
        if membership is None:
            return None
        return TeamMembershipSelfRenewalView(membership, self.request)

    @stepto('+archive')
    def traverse_archive(self):
        return self.context.archive


class PersonDynMenu(DynMenu):

    menus = {
        'contributions': 'contributionsMenu',
        }

    @neverempty
    def contributionsMenu(self):
        L = [self.makeBreadcrumbLink(item)
             for item in self.context.iterTopProjectsContributedTo()]
        L.sort(key=lambda item: item.text.lower())
        if L:
            for obj in L:
                yield obj
        else:
            yield self.makeLink(
                'Projects you contribute to go here.', target=None)
        yield self.makeLink('See all projects...', target='/products')


class TeamNavigation(PersonNavigation):

    usedfor = ITeam

    def breadcrumb(self):
        return smartquote('"%s" team') % self.context.displayname

    @stepthrough('+poll')
    def traverse_poll(self, name):
        return getUtility(IPollSet).getByTeamAndName(self.context, name)

    @stepthrough('+invitation')
    def traverse_invitation(self, name):
        # Return the found membership regardless of its status as we know
        # TeamInvitationView can handle memberships in statuses other than
        # INVITED.
        membership = getUtility(ITeamMembershipSet).getByPersonAndTeam(
            self.context, getUtility(IPersonSet).getByName(name))
        if membership is None:
            return None
        return TeamInvitationView(membership, self.request)

    @stepthrough('+member')
    def traverse_member(self, name):
        person = getUtility(IPersonSet).getByName(name)
        if person is None:
            return None
        return getUtility(ITeamMembershipSet).getByPersonAndTeam(
            person, self.context)


class TeamMembershipSelfRenewalView(LaunchpadFormView):

    implements(IBrowserPublisher)

    schema = ITeamMembership
    field_names = []
    label = 'Renew team membership'
    template = ViewPageTemplateFile(
        '../templates/teammembership-self-renewal.pt')

    def __init__(self, context, request):
        # Only the member himself or admins of the member (in case it's a
        # team) can see the page in which they renew memberships that are
        # about to expire.
        if not check_permission('launchpad.Edit', context.person):
            raise Unauthorized(
                "Only the member himself can renew his memberships.")
        LaunchpadFormView.__init__(self, context, request)

    def browserDefault(self, request):
        return self, ()

    def getReasonForDeniedRenewal(self):
        """Return text describing why the membership can't be renewed."""
        context = self.context
        ondemand = TeamMembershipRenewalPolicy.ONDEMAND
        admin = TeamMembershipStatus.ADMIN
        approved = TeamMembershipStatus.APPROVED
        date_limit = datetime.now(pytz.timezone('UTC')) - timedelta(
            days=DAYS_BEFORE_EXPIRATION_WARNING_IS_SENT)
        if context.status not in (admin, approved):
            text = "it is not active."
        elif context.team.renewal_policy != ondemand:
            text = ('<a href="%s">%s</a> is not a team which accepts its '
                    'members to renew their own memberships.'
                    % (canonical_url(context.team),
                       context.team.unique_displayname))
        elif context.dateexpires is None or context.dateexpires > date_limit:
            if context.person.isTeam():
                link_text = "Somebody else has already renewed it."
            else:
                link_text = (
                    "You or one of the team administrators has already "
                    "renewed it.")
            text = ('it is not set to expire in %d days or less. '
                    '<a href="%s/+members">%s</a>'
                    % (DAYS_BEFORE_EXPIRATION_WARNING_IS_SENT,
                       canonical_url(context.team), link_text))
        else:
            raise AssertionError('This membership can be renewed!')
        return text

    @property
    def time_before_expiration(self):
        return self.context.dateexpires - datetime.now(pytz.timezone('UTC'))

    @property
    def next_url(self):
        return canonical_url(self.context.person)

    @action(_("Renew"), name="renew")
    def renew_action(self, action, data):
        member = self.context.person
        member.renewTeamMembership(self.context.team)
        self.request.response.addInfoNotification(
            _("Membership renewed until %(date)s."),
            date=self.context.dateexpires.strftime('%Y-%m-%d'))

    @action(_("Let it Expire"), name="nothing")
    def do_nothing_action(self, action, data):
        # Redirect back and wait for the membership to expire automatically.
        pass


class TeamInvitationView(LaunchpadFormView):

    implements(IBrowserPublisher)

    schema = ITeamMembership
    label = 'Team membership invitation'
    field_names = ['reviewercomment']
    custom_widget('reviewercomment', TextAreaWidget, height=5, width=60)
    template = ViewPageTemplateFile(
        '../templates/teammembership-invitation.pt')

    def __init__(self, context, request):
        # Only admins of the invited team can see the page in which they
        # approve/decline invitations.
        if not check_permission('launchpad.Edit', context.person):
            raise Unauthorized(
                "Only team administrators can approve/decline invitations "
                "sent to this team.")
        LaunchpadFormView.__init__(self, context, request)

    def browserDefault(self, request):
        return self, ()

    @property
    def next_url(self):
        return canonical_url(self.context.person)

    @action(_("Accept"), name="accept")
    def accept_action(self, action, data):
        if self.context.status != TeamMembershipStatus.INVITED:
            self.request.response.addInfoNotification(
                _("This invitation has already been processed."))
            return
        member = self.context.person
        member.acceptInvitationToBeMemberOf(
            self.context.team, data['reviewercomment'])
        self.request.response.addInfoNotification(
            _("This team is now a member of %(team)s"),
            team=self.context.team.browsername)

    @action(_("Decline"), name="decline")
    def decline_action(self, action, data):
        if self.context.status != TeamMembershipStatus.INVITED:
            self.request.response.addInfoNotification(
                _("This invitation has already been processed."))
            return
        member = self.context.person
        member.declineInvitationToBeMemberOf(
            self.context.team, data['reviewercomment'])
        self.request.response.addInfoNotification(
            _("Declined the invitation to join %(team)s"),
            team=self.context.team.browsername)

    @action(_("Cancel"), name="cancel")
    def cancel_action(self, action, data):
        # Simply redirect back.
        pass


class PersonSetNavigation(Navigation):

    usedfor = IPersonSet

    def breadcrumb(self):
        return 'People'

    def traverse(self, name):
        # Raise a 404 on an invalid Person name
        person = self.context.getByName(name)
        if person is None:
            raise NotFoundError(name)
        # Redirect to /~name
        return self.redirectSubTree(canonical_url(person))

    @stepto('+me')
    def me(self):
        me = getUtility(ILaunchBag).user
        if me is None:
            raise Unauthorized("You need to be logged in to view this URL.")
        return self.redirectSubTree(canonical_url(me), status=303)


class PersonSetSOP(StructuralObjectPresentation):

    def getIntroHeading(self):
        return None

    def getMainHeading(self):
        return 'People and Teams'

    def listChildren(self, num):
        return []

    def listAltChildren(self, num):
        return None


class PersonSetFacets(StandardLaunchpadFacets):
    """The links that will appear in the facet menu for the IPersonSet."""

    usedfor = IPersonSet

    enable_only = ['overview']


class PersonSetContextMenu(ContextMenu):

    usedfor = IPersonSet

    links = ['products', 'distributions', 'people', 'meetings', 'peoplelist',
             'teamlist', 'ubunterolist', 'newteam', 'adminrequestmerge',
             'mergeaccounts']

    def products(self):
        return Link('/projects/', 'View projects')

    def distributions(self):
        return Link('/distros/', 'View distributions')

    def people(self):
        return Link('/people/', 'View people')

    def meetings(self):
        return Link('/sprints/', 'View meetings')

    def peoplelist(self):
        text = 'List all people'
        return Link('+peoplelist', text, icon='people')

    def teamlist(self):
        text = 'List all teams'
        return Link('+teamlist', text, icon='people')

    def ubunterolist(self):
        text = 'List all Ubunteros'
        return Link('+ubunterolist', text, icon='people')

    def newteam(self):
        text = 'Register a team'
        return Link('+newteam', text, icon='add')

    def mergeaccounts(self):
        text = 'Merge accounts'
        return Link('+requestmerge', text, icon='edit')

    @enabled_with_permission('launchpad.Admin')
    def adminrequestmerge(self):
        text = 'Admin merge accounts'
        return Link('+adminrequestmerge', text, icon='edit')


class PersonSOP(StructuralObjectPresentation):

    def getIntroHeading(self):
        return None

    def getMainHeading(self):
        return self.context.title

    def listChildren(self, num):
        return []

    def countChildren(self):
        return 0

    def listAltChildren(self, num):
        return None

    def countAltChildren(self):
        raise NotImplementedError


class PersonFacets(StandardLaunchpadFacets):
    """The links that will appear in the facet menu for an IPerson."""

    usedfor = IPerson

    enable_only = ['overview', 'bugs', 'answers', 'specifications',
                   'branches', 'translations']

    def overview(self):
        text = 'Overview'
        summary = 'General information about %s' % self.context.browsername
        return Link('', text, summary)

    def bugs(self):
        text = 'Bugs'
        summary = (
            'Bug reports that %s is involved with' % self.context.browsername)
        return Link('', text, summary)

    def specifications(self):
        text = 'Blueprints'
        summary = (
            'Feature specifications that %s is involved with' %
            self.context.browsername)
        return Link('', text, summary)

    def bounties(self):
        text = 'Bounties'
        browsername = self.context.browsername
        summary = (
            'Bounty offers that %s is involved with' % browsername)
        return Link('+bounties', text, summary)

    def branches(self):
        text = 'Code'
        summary = ('Bazaar Branches and revisions registered and authored '
                   'by %s' % self.context.browsername)
        return Link('', text, summary)

    def answers(self):
        text = 'Answers'
        summary = (
            'Questions that %s is involved with' % self.context.browsername)
        return Link('', text, summary)

    def translations(self):
        text = 'Translations'
        summary = (
            'Software that %s is involved in translating' %
            self.context.browsername)
        return Link('', text, summary)


class PersonBranchesMenu(ApplicationMenu):

    usedfor = IPerson
    facet = 'branches'
    links = ['authored', 'registered', 'subscribed', 'addbranch']

    def authored(self):
        text = 'Show authored branches'
        return Link('+authoredbranches', text, icon='branch')

    def registered(self):
        text = 'Show registered branches'
        return Link('+registeredbranches', text, icon='branch')

    def subscribed(self):
        text = 'Show subscribed branches'
        return Link('+subscribedbranches', text, icon='branch')

    def addbranch(self):
        text = 'Register branch'
        return Link('+addbranch', text, icon='add')



class PersonBugsMenu(ApplicationMenu):

    usedfor = IPerson
    facet = 'bugs'
    links = ['assignedbugs', 'commentedbugs', 'reportedbugs',
             'subscribedbugs', 'relatedbugs', 'softwarebugs', 'mentoring']

    def relatedbugs(self):
        text = 'List all related bugs'
        summary = ('Lists all bug reports which %s reported, is assigned to, '
                   'or is subscribed to.' % self.context.displayname)
        return Link('', text, summary=summary)

    def assignedbugs(self):
        text = 'List assigned bugs'
        summary = 'Lists bugs assigned to %s.' % self.context.displayname
        return Link('+assignedbugs', text, summary=summary)

    def softwarebugs(self):
        text = 'Show package report'
        summary = 'A summary report for packages where %s is a bug contact.' % \
            self.context.displayname
        return Link('+packagebugs', text, summary=summary)

    def reportedbugs(self):
        text = 'List reported bugs'
        summary = 'Lists bugs reported by %s.' % self.context.displayname
        return Link('+reportedbugs', text, summary=summary)

    def subscribedbugs(self):
        text = 'List subscribed bugs'
        summary = 'Lists bug reports %s is subscribed to.' % \
            self.context.displayname
        return Link('+subscribedbugs', text, summary=summary)

    def mentoring(self):
        text = 'Mentoring offered'
        summary = 'Lists bugs for which %s has offered to mentor someone.' % \
            self.context.displayname
        enabled = self.context.mentoring_offers
        return Link('+mentoring', text, enabled=enabled, summary=summary)

    def commentedbugs(self):
        text = 'List commented bugs'
        summary = 'Lists bug reports on which %s has commented.' % \
            self.context.displayname
        return Link('+commentedbugs', text, summary=summary)


class PersonSpecsMenu(ApplicationMenu):

    usedfor = IPerson
    facet = 'specifications'
    links = ['assignee', 'drafter', 'approver',
             'subscriber', 'registrant', 'feedback',
             'workload', 'mentoring', 'roadmap']

    def registrant(self):
        text = 'Registrant'
        summary = 'List specs registered by %s' % self.context.browsername
        return Link('+specs?role=registrant', text, summary, icon='spec')

    def approver(self):
        text = 'Approver'
        summary = 'List specs with %s is supposed to approve' % (
            self.context.browsername)
        return Link('+specs?role=approver', text, summary, icon='spec')

    def assignee(self):
        text = 'Assignee'
        summary = 'List specs for which %s is the assignee' % (
            self.context.browsername)
        return Link('+specs?role=assignee', text, summary, icon='spec')

    def drafter(self):
        text = 'Drafter'
        summary = 'List specs drafted by %s' % self.context.browsername
        return Link('+specs?role=drafter', text, summary, icon='spec')

    def subscriber(self):
        text = 'Subscriber'
        return Link('+specs?role=subscriber', text, icon='spec')

    def feedback(self):
        text = 'Feedback requests'
        summary = 'List specs where feedback has been requested from %s' % (
            self.context.browsername)
        return Link('+specfeedback', text, summary, icon='info')

    def mentoring(self):
        text = 'Mentoring offered'
        enabled = self.context.mentoring_offers
        return Link('+mentoring', text, enabled=enabled, icon='info')

    def workload(self):
        text = 'Workload'
        summary = 'Show all specification work assigned'
        return Link('+specworkload', text, summary, icon='info')

    def roadmap(self):
        text = 'Roadmap'
        summary = 'Show recommended sequence of feature implementation'
        return Link('+roadmap', text, summary, icon='info')


class PersonTranslationsMenu(ApplicationMenu):

    usedfor = IPerson
    facet = 'translations'
    links = ['imports']

    def imports(self):
        text = 'See import queue'
        return Link('+imports', text)


class TeamSpecsMenu(PersonSpecsMenu):

    usedfor = ITeam
    facet = 'specifications'

    def mentoring(self):
        target = '+mentoring'
        text = 'Mentoring offered'
        summary = 'Offers of mentorship for prospective team members'
        return Link(target, text, summary=summary, icon='info')


class TeamBugsMenu(PersonBugsMenu):

    usedfor = ITeam
    facet = 'bugs'
    links = ['assignedbugs', 'relatedbugs', 'softwarebugs', 'subscribedbugs',
             'mentorships']

    def mentorships(self):
        target = '+mentoring'
        text = 'Mentoring offered'
        summary = 'Offers of mentorship for prospective team members'
        return Link(target, text, summary=summary, icon='info')


class CommonMenuLinks:

    @enabled_with_permission('launchpad.Edit')
    def common_edithomepage(self):
        target = '+edithomepage'
        text = 'Change home page'
        return Link(target, text, icon='edit')

    def common_packages(self):
        target = '+packages'
        text = 'List assigned packages'
        summary = 'Packages assigned to %s' % self.context.browsername
        return Link(target, text, summary, icon='packages')

    def related_projects(self):
        target = '+projects'
        text = 'List related projects'
        summary = 'Projects %s is involved with' % self.context.browsername
        return Link(target, text, summary, icon='packages')

    @enabled_with_permission('launchpad.Edit')
    def activate_ppa(self):
        target = "+activate-ppa"
        text = 'Activate Personal Package Archive'
        summary = ('Acknowledge terms of service for Launchpad Personal '
                   'Package Archive.')
        enable_link = (self.context.archive is None)
        return Link(target, text, summary, icon='edit', enabled=enable_link)

    def show_ppa(self):
        target = '+archive'
        text = 'Show Personal Package Archive'
        summary = 'Browse Personal Package Archive packages.'
        enable_link = (self.context.archive is not None)
        return Link(target, text, summary, icon='info', enabled=enable_link)


class PersonOverviewMenu(ApplicationMenu, CommonMenuLinks):

    usedfor = IPerson
    facet = 'overview'
    links = ['edit', 'branding', 'common_edithomepage',
             'editemailaddresses', 'editlanguages', 'editwikinames',
             'editircnicknames', 'editjabberids', 'editpassword',
             'editsshkeys', 'editpgpkeys',
             'memberships', 'mentoringoffers',
             'codesofconduct', 'karma', 'common_packages', 'administer',
             'related_projects', 'activate_ppa', 'show_ppa']

    @enabled_with_permission('launchpad.Edit')
    def edit(self):
        target = '+edit'
        text = 'Change details'
        return Link(target, text, icon='edit')

    @enabled_with_permission('launchpad.Edit')
    def branding(self):
        target = '+branding'
        text = 'Change branding'
        return Link(target, text, icon='edit')

    @enabled_with_permission('launchpad.Edit')
    def editlanguages(self):
        target = '+editlanguages'
        text = 'Set preferred languages'
        return Link(target, text, icon='edit')

    @enabled_with_permission('launchpad.Edit')
    def editemailaddresses(self):
        target = '+editemails'
        text = 'Update e-mail addresses'
        return Link(target, text, icon='edit')

    @enabled_with_permission('launchpad.Edit')
    def editwikinames(self):
        target = '+editwikinames'
        text = 'Update wiki names'
        return Link(target, text, icon='edit')

    @enabled_with_permission('launchpad.Edit')
    def editircnicknames(self):
        target = '+editircnicknames'
        text = 'Update IRC nicknames'
        return Link(target, text, icon='edit')

    @enabled_with_permission('launchpad.Edit')
    def editjabberids(self):
        target = '+editjabberids'
        text = 'Update Jabber IDs'
        return Link(target, text, icon='edit')

    @enabled_with_permission('launchpad.Edit')
    def editpassword(self):
        target = '+changepassword'
        text = 'Change your password'
        return Link(target, text, icon='edit')

    def karma(self):
        target = '+karma'
        text = 'Show karma summary'
        summary = (
            u'%s\N{right single quotation mark}s activities '
            u'in Launchpad' % self.context.browsername)
        return Link(target, text, summary, icon='info')

    def memberships(self):
        target = '+participation'
        text = 'Show team participation'
        return Link(target, text, icon='info')

    def mentoringoffers(self):
        target = '+mentoring'
        text = 'Mentoring offered'
        enabled = self.context.mentoring_offers
        return Link(target, text, enabled=enabled, icon='info')

    @enabled_with_permission('launchpad.Edit')
    def editsshkeys(self):
        target = '+editsshkeys'
        text = 'Update SSH keys'
        summary = (
            'Used if %s stores code on the Supermirror' %
            self.context.browsername)
        return Link(target, text, summary, icon='edit')

    @enabled_with_permission('launchpad.Edit')
    def editpgpkeys(self):
        target = '+editpgpkeys'
        text = 'Update OpenPGP keys'
        summary = 'Used for the Supermirror, and when maintaining packages'
        return Link(target, text, summary, icon='edit')

    @enabled_with_permission('launchpad.Edit')
    def codesofconduct(self):
        target = '+codesofconduct'
        text = 'Codes of Conduct'
        summary = (
            'Agreements to abide by the rules of a distribution or project')
        return Link(target, text, summary, icon='edit')

    @enabled_with_permission('launchpad.Admin')
    def administer(self):
        target = '+review'
        text = 'Administer'
        return Link(target, text, icon='edit')


class TeamOverviewMenu(ApplicationMenu, CommonMenuLinks):

    usedfor = ITeam
    facet = 'overview'
    links = ['edit', 'branding', 'common_edithomepage', 'members',
             'add_member', 'memberships', 'received_invitations', 'mugshots',
             'editemail', 'editlanguages', 'polls', 'add_poll',
             'joinleave', 'mentorships', 'reassign', 'common_packages',
             'related_projects', 'activate_ppa', 'show_ppa']

    @enabled_with_permission('launchpad.Edit')
    def edit(self):
        target = '+edit'
        text = 'Change details'
        return Link(target, text, icon='edit')

    @enabled_with_permission('launchpad.Edit')
    def branding(self):
        target = '+branding'
        text = 'Change branding'
        return Link(target, text, icon='edit')

    @enabled_with_permission('launchpad.Admin')
    def reassign(self):
        target = '+reassign'
        text = 'Change owner'
        summary = 'Change the owner of the team'
        # alt="(Change owner)"
        return Link(target, text, summary, icon='edit')

    def members(self):
        target = '+members'
        text = 'Show all members'
        return Link(target, text, icon='people')

    @enabled_with_permission('launchpad.Edit')
    def received_invitations(self):
        target = '+invitations'
        text = 'Show received invitations'
        return Link(target, text, icon='info')

    @enabled_with_permission('launchpad.Edit')
    def add_member(self):
        target = '+addmember'
        text = 'Add member'
        return Link(target, text, icon='add')

    def memberships(self):
        target = '+participation'
        text = 'Show team participation'
        return Link(target, text, icon='info')

    def mentorships(self):
        target = '+mentoring'
        text = 'Mentoring available'
        enabled = self.context.team_mentorships
        summary = 'Offers of mentorship for prospective team members'
        return Link(target, text, summary=summary, enabled=enabled,
                    icon='info')

    def mugshots(self):
        target = '+mugshots'
        text = 'Show group photo'
        return Link(target, text, icon='people')

    def polls(self):
        target = '+polls'
        text = 'Show polls'
        return Link(target, text, icon='info')

    @enabled_with_permission('launchpad.Edit')
    def add_poll(self):
        target = '+newpoll'
        text = 'Create a poll'
        return Link(target, text, icon='add')

    @enabled_with_permission('launchpad.Edit')
    def editemail(self):
        target = '+contactaddress'
        text = 'Change contact address'
        summary = (
            'The address Launchpad uses to contact %s' %
            self.context.browsername)
        return Link(target, text, summary, icon='mail')

    @enabled_with_permission('launchpad.Edit')
    def editlanguages(self):
        target = '+editlanguages'
        text = 'Set preferred languages'
        return Link(target, text, icon='edit')

    def joinleave(self):
        team = self.context
        enabled = True
        if userIsActiveTeamMember(team):
            target = '+leave'
            text = 'Leave the Team' # &#8230;
            icon = 'remove'
        else:
            if team.subscriptionpolicy == TeamSubscriptionPolicy.RESTRICTED:
                # This is a restricted team; users can't join.
                enabled = False
            target = '+join'
            text = 'Join the team' # &#8230;
            icon = 'add'
        return Link(target, text, icon=icon, enabled=enabled)


class BaseListView:

    header = ""

    def __init__(self, context, request):
        self.context = context
        self.request = request

    def _getBatchNavigator(self, results):
        return BatchNavigator(results, self.request)

    def getTeamsList(self):
        results = getUtility(IPersonSet).getAllTeams()
        return self._getBatchNavigator(results)

    def getPeopleList(self):
        results = getUtility(IPersonSet).getAllPersons()
        return self._getBatchNavigator(results)

    def getUbunterosList(self):
        results = getUtility(IPersonSet).getUbunteros()
        return self._getBatchNavigator(results)


class PeopleListView(BaseListView):

    header = "People Launchpad knows about"

    def getList(self):
        return self.getPeopleList()


class TeamListView(BaseListView):

    header = "Teams registered in Launchpad"

    def getList(self):
        return self.getTeamsList()


class UbunteroListView(BaseListView):

    header = "Ubunteros registered in Launchpad"

    def getList(self):
        return self.getUbunterosList()


class FOAFSearchView:

    def __init__(self, context, request):
        self.context = context
        self.request = request
        self.results = []

    def teamsCount(self):
        return getUtility(IPersonSet).teamsCount()

    def peopleCount(self):
        return getUtility(IPersonSet).peopleCount()

    def topPeople(self):
        return getUtility(IPersonSet).topPeople()

    def searchPeopleBatchNavigator(self):
        name = self.request.get("name")

        if not name:
            return None

        searchfor = self.request.get("searchfor")
        if searchfor == "peopleonly":
            results = getUtility(IPersonSet).findPerson(name)
        elif searchfor == "teamsonly":
            results = getUtility(IPersonSet).findTeam(name)
        else:
            results = getUtility(IPersonSet).find(name)

        return BatchNavigator(results, self.request)


class PersonAddView(LaunchpadFormView):
    """The page where users can create new Launchpad profiles."""

    label = "Create a new Launchpad profile"
    schema = INewPerson
    custom_widget('creation_comment', TextAreaWidget, height=5, width=60)

    @action(_("Create Profile"), name="create")
    def create_action(self, action, data):
        emailaddress = data['emailaddress']
        displayname = data['displayname']
        creation_comment = data['creation_comment']
        person, ignored = getUtility(IPersonSet).createPersonAndEmail(
            emailaddress, PersonCreationRationale.USER_CREATED,
            displayname=displayname, comment=creation_comment,
            registrant=self.user)
        self.next_url = canonical_url(person)
        logintokenset = getUtility(ILoginTokenSet)
        token = logintokenset.new(
            requester=self.user,
            requesteremail=self.user.preferredemail.email,
            email=emailaddress, tokentype=LoginTokenType.NEWPROFILE)
        token.sendProfileCreatedEmail(person, creation_comment)


class PersonDeactivateAccountView(LaunchpadFormView):

    schema = IPerson
    field_names = ['account_status_comment', 'password']
    label = "Deactivate your Launchpad account"
    custom_widget('account_status_comment', TextAreaWidget, height=5, width=60)

    def validate(self, data):
        loginsource = getUtility(IPlacelessLoginSource)
        principal = loginsource.getPrincipalByLogin(
            self.user.preferredemail.email)
        assert principal is not None, "User must be logged in at this point."
        if not principal.validate(data.get('password')):
            self.setFieldError('password', 'Incorrect password.')
            return

    @action(_("Deactivate My Account"), name="deactivate")
    def deactivate_action(self, action, data):
        self.context.deactivateAccount(data['account_status_comment'])
        session = ISession(self.request)
        authdata = session['launchpad.authenticateduser']
        previous_login = authdata.get('personid')
        assert previous_login is not None, (
            "User is not logged in; he can't be here.")
        authdata['personid'] = None
        authdata['logintime'] = datetime.utcnow()
        notify(LoggedOutEvent(self.request))
        self.request.response.addNoticeNotification(
            _(u'Your account has been deactivated.'))
        self.next_url = self.request.getApplicationURL()


class PersonClaimView(LaunchpadFormView):
    """The page where a user can claim an unvalidated profile."""

    schema = IPersonClaim

    def validate(self, data):
        emailaddress = data.get('emailaddress')
        if emailaddress is None:
            self.setFieldError(
                'emailaddress', 'Please enter the email address')
            return

        email = getUtility(IEmailAddressSet).getByEmail(emailaddress)
        error = ""
        if email is None:
            # Email not registered in launchpad, ask the user to try another
            # one.
            error = ("We couldn't find this email address. Please try "
                     "another one that could possibly be associated with "
                     "this profile. Note that this profile's name (%s) was "
                     "generated based on the email address it's "
                     "associated with."
                     % self.context.name)
        elif email.person != self.context:
            if email.person.is_valid_person:
                error = ("This email address is associated with yet another "
                         "Launchpad profile, which you seem to have used at "
                         "some point. If that's the case, you can "
                         '<a href="/people/+requestmerge'
                         '?field.dupeaccount=%s">combine '
                         "this profile with the other one</a> (you'll "
                         "have to log in with the other profile first, "
                         "though). If that's not the case, please try with a "
                         "different email address."
                         % self.context.name)
            else:
                # There seems to be another unvalidated profile for you!
                error = ("Although this email address is not associated with "
                         "this profile, it's associated with yet another "
                         'one. You can <a href="%s/+claim">claim that other '
                         'profile</a> and then later '
                         '<a href="/people/+requestmerge">combine</a> both '
                         'of them into a single one.'
                         % canonical_url(email.person))
        else:
            # Yay! You got the right email this time.
            pass
        if error:
            self.setFieldError('emailaddress', error)

    @property
    def next_url(self):
        return canonical_url(self.context)

    @action(_("E-mail Me"), name="confirm")
    def confirm_action(self, action, data):
        email = data['emailaddress']
        token = getUtility(ILoginTokenSet).new(
            requester=None, requesteremail=None, email=email,
            tokentype=LoginTokenType.PROFILECLAIM)
        token.sendClaimProfileEmail()
        self.request.response.addInfoNotification(_(
            "A confirmation  message has been sent to '%(email)s'. "
            "Follow the instructions in that message to finish claiming this "
            "profile. "
            "(If the message doesn't arrive in a few minutes, your mail "
            "provider might use 'greylisting', which could delay the message "
            "for up to an hour or two.)"), email=email)


class RedirectToEditLanguagesView(LaunchpadView):
    """Redirect the logged in user to his +editlanguages page.

    This view should always be registered with a launchpad.AnyPerson
    permission, to make sure the user is logged in. It exists so that
    we provide a link for non logged in users that will require them to login
    and them send them straight to the page they want to go.
    """

    def initialize(self):
        self.request.response.redirect(
            '%s/+editlanguages' % canonical_url(self.user))


class PersonRdfView:
    """A view that sets its mime-type to application/rdf+xml"""

    template = ViewPageTemplateFile(
        '../templates/person-foaf.pt')

    def __init__(self, context, request):
        self.context = context
        self.request = request

    def __call__(self):
        """Render RDF output, and return it as a string encoded in UTF-8.

        Render the page template to produce RDF output.
        The return value is string data encoded in UTF-8.

        As a side-effect, HTTP headers are set for the mime type
        and filename for download."""
        self.request.response.setHeader('content-type',
                                        'application/rdf+xml')
        self.request.response.setHeader('Content-Disposition',
                                        'attachment; filename=%s.rdf' %
                                            self.context.name)
        unicodedata = self.template()
        encodeddata = unicodedata.encode('utf-8')
        return encodeddata


def userIsActiveTeamMember(team):
    """Return True if the user is an active member of this team."""
    user = getUtility(ILaunchBag).user
    if user is None:
        return False
    return user in team.activemembers


class PersonSpecWorkLoadView(LaunchpadView):
    """View used to render the specification workload for a particular person.

    It shows the set of specifications with which this person has a role.
    """

    def initialize(self):
        assert IPerson.providedBy(self.context), (
            'PersonSpecWorkLoadView should be used only on an IPerson.')

    class PersonSpec:
        """One record from the workload list."""

        def __init__(self, spec, person):
            self.spec = spec
            self.assignee = spec.assignee == person
            self.drafter = spec.drafter == person
            self.approver = spec.approver == person

    @cachedproperty
    def workload(self):
        """This code is copied in large part from browser/sprint.py. It may
        be worthwhile refactoring this to use a common code base.

        Return a structure that lists the specs for which this person is the
        approver, the assignee or the drafter.
        """
        return [PersonSpecWorkLoadView.PersonSpec(spec, self.context)
                for spec in self.context.specifications()]


class PersonSpecFeedbackView(HasSpecificationsView):

    @cachedproperty
    def feedback_specs(self):
        filter = [SpecificationFilter.FEEDBACK]
        return self.context.specifications(filter=filter)


class ReportedBugTaskSearchListingView(BugTaskSearchListingView):
    """All bugs reported by someone."""

    columns_to_show = ["id", "summary", "bugtargetdisplayname",
                       "importance", "status"]

    def search(self):
        # Specify both owner and bug_reporter to try to prevent the same
        # bug (but different tasks) being displayed.
        return BugTaskSearchListingView.search(
            self,
            extra_params=dict(owner=self.context, bug_reporter=self.context))

    def getSearchPageHeading(self):
        """The header for the search page."""
        return "Bugs reported by %s" % self.context.displayname

    def getAdvancedSearchPageHeading(self):
        """The header for the advanced search page."""
        return "Bugs Reported by %s: Advanced Search" % (
            self.context.displayname)

    def getAdvancedSearchButtonLabel(self):
        """The Search button for the advanced search page."""
        return "Search bugs reported by %s" % self.context.displayname

    def getSimpleSearchURL(self):
        """Return a URL that can be used as an href to the simple search."""
        return canonical_url(self.context) + "/+reportedbugs"

    def shouldShowReporterWidget(self):
        """Should the reporter widget be shown on the advanced search page?"""
        return False


class BugContactPackageBugsSearchListingView(BugTaskSearchListingView):
    """Bugs reported on packages for a bug contact."""

    columns_to_show = ["id", "summary", "importance", "status"]

    @property
    def current_package(self):
        """Get the package whose bugs are currently being searched."""
        if not (
            self.widgets['distribution'].hasInput() and
            self.widgets['distribution'].getInputValue()):
            raise UnexpectedFormData("A distribution is required")
        if not (
            self.widgets['sourcepackagename'].hasInput() and
            self.widgets['sourcepackagename'].getInputValue()):
            raise UnexpectedFormData("A sourcepackagename is required")

        distribution = self.widgets['distribution'].getInputValue()
        return distribution.getSourcePackage(
            self.widgets['sourcepackagename'].getInputValue())

    def search(self, searchtext=None):
        distrosourcepackage = self.current_package
        return BugTaskSearchListingView.search(
            self, searchtext=searchtext, context=distrosourcepackage)

    def getPackageBugCounts(self):
        """Return a list of dicts used for rendering package bug counts."""
        L = []
        for package_counts in self.context.getBugContactOpenBugCounts(
            self.user):
            package = package_counts['package']
            L.append({
                'package_name': package.displayname,
                'package_search_url':
                    self.getBugContactPackageSearchURL(package),
                'open_bugs_count': package_counts['open'],
                'open_bugs_url': self.getOpenBugsURL(package),
                'critical_bugs_count': package_counts['open_critical'],
                'critical_bugs_url': self.getCriticalBugsURL(package),
                'unassigned_bugs_count': package_counts['open_unassigned'],
                'unassigned_bugs_url': self.getUnassignedBugsURL(package),
                'inprogress_bugs_count': package_counts['open_inprogress'],
                'inprogress_bugs_url': self.getInProgressBugsURL(package)
            })

        return sorted(L, key=itemgetter('package_name'))

    def getOtherBugContactPackageLinks(self):
        """Return a list of the other packages for a bug contact.

        This excludes the current package.
        """
        current_package = self.current_package

        other_packages = [
            package for package in self.context.getBugContactPackages()
            if package != current_package]

        package_links = []
        for other_package in other_packages:
            package_links.append({
                'title': other_package.displayname,
                'url': self.getBugContactPackageSearchURL(other_package)})

        return package_links

    def getBugContactPackageSearchURL(self, distributionsourcepackage=None,
                                      advanced=False, extra_params=None):
        """Construct a default search URL for a distributionsourcepackage.

        Optional filter parameters can be specified as a dict with the
        extra_params argument.
        """
        if distributionsourcepackage is None:
            distributionsourcepackage = self.current_package

        params = {
            "field.distribution": distributionsourcepackage.distribution.name,
            "field.sourcepackagename": distributionsourcepackage.name,
            "search": "Search"}

        if extra_params is not None:
            # We must UTF-8 encode searchtext to play nicely with
            # urllib.urlencode, because it may contain non-ASCII characters.
            if extra_params.has_key("field.searchtext"):
                extra_params["field.searchtext"] = \
                    extra_params["field.searchtext"].encode("utf8")

            params.update(extra_params)

        person_url = canonical_url(self.context)
        query_string = urllib.urlencode(sorted(params.items()), doseq=True)

        if advanced:
            return (person_url + '/+packagebugs-search?advanced=1&%s'
                    % query_string)
        else:
            return person_url + '/+packagebugs-search?%s' % query_string

    def getBugContactPackageAdvancedSearchURL(self,
                                              distributionsourcepackage=None):
        """Build the advanced search URL for a distributionsourcepackage."""
        return self.getBugContactPackageSearchURL(advanced=True)

    def getOpenBugsURL(self, distributionsourcepackage):
        """Return the URL for open bugs on distributionsourcepackage."""
        status_params = {'field.status': []}

        for status in UNRESOLVED_BUGTASK_STATUSES:
            status_params['field.status'].append(status.title)

        return self.getBugContactPackageSearchURL(
            distributionsourcepackage=distributionsourcepackage,
            extra_params=status_params)

    def getCriticalBugsURL(self, distributionsourcepackage):
        """Return the URL for critical bugs on distributionsourcepackage."""
        critical_bugs_params = {
            'field.status': [], 'field.importance': "Critical"}

        for status in UNRESOLVED_BUGTASK_STATUSES:
            critical_bugs_params["field.status"].append(status.title)

        return self.getBugContactPackageSearchURL(
            distributionsourcepackage=distributionsourcepackage,
            extra_params=critical_bugs_params)

    def getUnassignedBugsURL(self, distributionsourcepackage):
        """Return the URL for unassigned bugs on distributionsourcepackage."""
        unassigned_bugs_params = {
            "field.status": [], "field.unassigned": "on"}

        for status in UNRESOLVED_BUGTASK_STATUSES:
            unassigned_bugs_params["field.status"].append(status.title)

        return self.getBugContactPackageSearchURL(
            distributionsourcepackage=distributionsourcepackage,
            extra_params=unassigned_bugs_params)

    def getInProgressBugsURL(self, distributionsourcepackage):
        """Return the URL for unassigned bugs on distributionsourcepackage."""
        inprogress_bugs_params = {"field.status": "In Progress"}

        return self.getBugContactPackageSearchURL(
            distributionsourcepackage=distributionsourcepackage,
            extra_params=inprogress_bugs_params)

    def shouldShowSearchWidgets(self):
        # XXX: Guilherme Salgado 2005-11-05:
        # It's not possible to search amongst the bugs on maintained
        # software, so for now I'll be simply hiding the search widgets.
        return False

    # Methods that customize the advanced search form.
    def getAdvancedSearchPageHeading(self):
        return (
            "Bugs in %s: Advanced Search" % self.current_package.displayname)

    def getAdvancedSearchButtonLabel(self):
        return "Search bugs in %s" % self.current_package.displayname

    def getSimpleSearchURL(self):
        return self.getBugContactPackageSearchURL()


class PersonRelatedBugsView(BugTaskSearchListingView):
    """All bugs related to someone."""

    columns_to_show = ["id", "summary", "bugtargetdisplayname",
                       "importance", "status"]

    def search(self):
        """Return the open bugs related to a person."""
        context = self.context
        params = self.buildSearchParams()
        subscriber_params = copy.copy(params)
        subscriber_params.subscriber = context
        assignee_params = copy.copy(params)
        owner_params = copy.copy(params)
        commenter_params = copy.copy(params)

        # Only override the assignee, commenter and owner if they were not
        # specified by the user.
        if assignee_params.assignee is None:
            assignee_params.assignee = context
        if owner_params.owner is None:
            # Specify both owner and bug_reporter to try to prevent the same
            # bug (but different tasks) being displayed.
            owner_params.owner = context
            owner_params.bug_reporter = context
        if commenter_params.bug_commenter is None:
            commenter_params.bug_commenter = context

        tasks = self.context.searchTasks(
            assignee_params, subscriber_params, owner_params,
            commenter_params)
        return BugListingBatchNavigator(
            tasks, self.request, columns_to_show=self.columns_to_show,
            size=config.malone.buglist_batch_size)

    def getSearchPageHeading(self):
        return "Bugs related to %s" % self.context.displayname

    def getAdvancedSearchPageHeading(self):
        return "Bugs Related to %s: Advanced Search" % (
            self.context.displayname)

    def getAdvancedSearchButtonLabel(self):
        return "Search bugs related to %s" % self.context.displayname

    def getSimpleSearchURL(self):
        return canonical_url(self.context) + "/+bugs"


class PersonAssignedBugTaskSearchListingView(BugTaskSearchListingView):
    """All bugs assigned to someone."""

    columns_to_show = ["id", "summary", "bugtargetdisplayname",
                       "importance", "status"]

    def search(self):
        """Return the open bugs assigned to a person."""
        return BugTaskSearchListingView.search(
            self, extra_params={'assignee': self.context})

    def shouldShowAssigneeWidget(self):
        """Should the assignee widget be shown on the advanced search page?"""
        return False

    def shouldShowAssignedToTeamPortlet(self):
        """Should the team assigned bugs portlet be shown?"""
        return True

    def getSearchPageHeading(self):
        """The header for the search page."""
        return "Bugs assigned to %s" % self.context.displayname

    def getAdvancedSearchPageHeading(self):
        """The header for the advanced search page."""
        return "Bugs Assigned to %s: Advanced Search" % (
            self.context.displayname)

    def getAdvancedSearchButtonLabel(self):
        """The Search button for the advanced search page."""
        return "Search bugs assigned to %s" % self.context.displayname

    def getSimpleSearchURL(self):
        """Return a URL that can be usedas an href to the simple search."""
        return canonical_url(self.context) + "/+assignedbugs"


class PersonCommentedBugTaskSearchListingView(BugTaskSearchListingView):
    """All bugs commented on by a Person."""

    columns_to_show = ["id", "summary", "bugtargetdisplayname",
                       "importance", "status"]

    def search(self):
        """Return the open bugs commented on by a person."""
        return BugTaskSearchListingView.search(
            self, extra_params={'bug_commenter': self.context})

    def getSearchPageHeading(self):
        """The header for the search page."""
        return "Bugs commented on by %s" % self.context.displayname

    def getAdvancedSearchPageHeading(self):
        """The header for the advanced search page."""
        return "Bugs commented on by %s: Advanced Search" % (
            self.context.displayname)

    def getAdvancedSearchButtonLabel(self):
        """The Search button for the advanced search page."""
        return "Search bugs commented on by %s" % self.context.displayname

    def getSimpleSearchURL(self):
        """Return a URL that can be used as an href to the simple search."""
        return canonical_url(self.context) + "/+commentedbugs"


class SubscribedBugTaskSearchListingView(BugTaskSearchListingView):
    """All bugs someone is subscribed to."""

    columns_to_show = ["id", "summary", "bugtargetdisplayname",
                       "importance", "status"]

    def search(self):
        return BugTaskSearchListingView.search(
            self, extra_params={'subscriber': self.context})

    def getSearchPageHeading(self):
        """The header for the search page."""
        return "Bugs %s is subscribed to" % self.context.displayname

    def getAdvancedSearchPageHeading(self):
        """The header for the advanced search page."""
        return "Bugs %s is Cc'd to: Advanced Search" % (
            self.context.displayname)

    def getAdvancedSearchButtonLabel(self):
        """The Search button for the advanced search page."""
        return "Search bugs %s is Cc'd to" % self.context.displayname

    def getSimpleSearchURL(self):
        """Return a URL that can be used as an href to the simple search."""
        return canonical_url(self.context) + "/+subscribedbugs"


class PersonLanguagesView(LaunchpadView):

    def initialize(self):
        request = self.request
        if request.method == "POST" and "SAVE-LANGS" in request.form:
            self.submitLanguages()

    def requestCountry(self):
        return ICountry(self.request, None)

    def browserLanguages(self):
        return (
            IRequestPreferredLanguages(self.request).getPreferredLanguages())

    def visible_checked_languages(self):
        return self.context.languages

    def visible_unchecked_languages(self):
        common_languages = getUtility(ILanguageSet).common_languages
        person_languages = self.context.languages
        return sorted(set(common_languages) - set(person_languages),
                      key=attrgetter('englishname'))

    def getRedirectionURL(self):
        request = self.request
        referrer = request.getHeader('referer')
        if referrer and referrer.startswith(request.getApplicationURL()):
            return referrer
        else:
            return ''

    @property
    def is_current_user(self):
        """Return True when the Context is also the User."""
        return self.user == self.context

    def submitLanguages(self):
        '''Process a POST request to the language preference form.

        This list of languages submitted is compared to the the list of
        languages the user has, and the latter is matched to the former.
        '''

        all_languages = getUtility(ILanguageSet)
        old_languages = self.context.languages
        new_languages = []

        for key in all_languages.keys():
            if self.request.has_key(key) and self.request.get(key) == u'on':
                new_languages.append(all_languages[key])

        if self.is_current_user:
            subject = "your"
        else:
            subject = "%s's" % self.context.displayname

        # Add languages to the user's preferences.
        for language in set(new_languages) - set(old_languages):
            self.context.addLanguage(language)
            self.request.response.addInfoNotification(
                "Added %(language)s to %(subject)s preferred languages." %
                {'language' : language.englishname, 'subject' : subject})

        # Remove languages from the user's preferences.
        for language in set(old_languages) - set(new_languages):
            self.context.removeLanguage(language)
            self.request.response.addInfoNotification(
                "Removed %(language)s from %(subject)s preferred languages." %
                {'language' : language.englishname, 'subject' : subject})

        redirection_url = self.request.get('redirection_url')
        if redirection_url:
            self.request.response.redirect(redirection_url)


class PersonView(LaunchpadView):
    """A View class used in almost all Person's pages."""

    @cachedproperty
    def recently_approved_members(self):
        members = self.context.getMembersByStatus(
            TeamMembershipStatus.APPROVED,
            orderBy='-TeamMembership.datejoined')
        return members[:5]

    @cachedproperty
    def recently_proposed_members(self):
        members = self.context.getMembersByStatus(
            TeamMembershipStatus.PROPOSED,
            orderBy='-TeamMembership.datejoined')
        return members[:5]

    @cachedproperty
    def openpolls(self):
        assert self.context.isTeam()
        return IPollSubset(self.context).getOpenPolls()

    @cachedproperty
    def closedpolls(self):
        assert self.context.isTeam()
        return IPollSubset(self.context).getClosedPolls()

    @cachedproperty
    def notyetopenedpolls(self):
        assert self.context.isTeam()
        return IPollSubset(self.context).getNotYetOpenedPolls()

    @cachedproperty
    def contributions(self):
        """Cache the results of getProjectsAndCategoriesContributedTo()."""
        return self.context.getProjectsAndCategoriesContributedTo(
            limit=5)

    @cachedproperty
    def contributed_categories(self):
        """Return all karma categories in which this person has some karma."""
        categories = set()
        for contrib in self.contributions:
            categories.update(category for category in contrib['categories'])
        return sorted(categories, key=attrgetter('title'))

    @property
    def subscription_policy_description(self):
        """Return the description of this team's subscription policy."""
        team = self.context
        assert team.isTeam(), (
            'This method can only be called when the context is a team.')
        if team.subscriptionpolicy == TeamSubscriptionPolicy.RESTRICTED:
            description = _(
                "This is a restricted team; new members can only be added "
                "by one of the team's administrators.")
        elif team.subscriptionpolicy == TeamSubscriptionPolicy.MODERATED:
            description = _(
                "This is a moderated team; all subscriptions are subjected "
                "to approval by one of the team's administrators.")
        elif team.subscriptionpolicy == TeamSubscriptionPolicy.OPEN:
            description = _(
                "This is an open team; any user can join and no approval "
                "is required.")
        else:
            raise AssertionError('Unknown subscription policy.')
        return description

    def getURLToAssignedBugsInProgress(self):
        """Return an URL to a page which lists all bugs assigned to this
        person that are In Progress.
        """
        query_string = urllib.urlencode(
            [('field.status', BugTaskStatus.INPROGRESS.title)])
        url = "%s/+assignedbugs" % canonical_url(self.context)
        return ("%(url)s?search=Search&%(query_string)s"
                % {'url': url, 'query_string': query_string})

    def getBugsInProgress(self):
        """Return up to 5 assigned bugs that are In Progress."""
        params = BugTaskSearchParams(
            user=self.user, assignee=self.context, omit_dupes=True,
            status=BugTaskStatus.INPROGRESS, orderby='-date_last_updated')
        return self.context.searchTasks(params)[:5]

    def viewingOwnPage(self):
        return self.user == self.context

    def hasCurrentPolls(self):
        """Return True if this team has any non-closed polls."""
        assert self.context.isTeam()
        return bool(self.openpolls) or bool(self.notyetopenedpolls)

    def no_bounties(self):
        return not (self.context.ownedBounties or
            self.context.reviewerBounties or
            self.context.subscribedBounties or
            self.context.claimedBounties)

    def userIsOwner(self):
        """Return True if the user is the owner of this Team."""
        if self.user is None:
            return False

        return self.user.inTeam(self.context.teamowner)

    def findUserPathToTeam(self):
        assert self.user is not None
        return self.user.findPathToTeam(self.context)

    def indirect_teams_via(self):
        """Return a list of dictionaries, where each dictionary has a team
        in which the person is an indirect member, and a path to membership
        in that team.
        """
        return [{'team': team,
                 'via': ', '.join(
                    [viateam.displayname for viateam in
                        self.context.findPathToTeam(team)[:-1]])}
                for team in self.context.teams_indirectly_participated_in]

    def userIsParticipant(self):
        """Return true if the user is a participant of this team.

        A person is said to be a team participant when he's a member
        of that team, either directly or indirectly via another team
        membership.
        """
        if self.user is None:
            return False
        return self.user.inTeam(self.context)

    def userIsActiveMember(self):
        """Return True if the user is an active member of this team."""
        return userIsActiveTeamMember(self.context)

    def userIsProposedMember(self):
        """Return True if the user is a proposed member of this team."""
        if self.user is None:
            return False
        return self.user in self.context.proposedmembers

    def userCanRequestToLeave(self):
        """Return true if the user can request to leave this team.

        A given user can leave a team only if he's an active member.
        """
        return self.userIsActiveMember()

    def userCanRequestToJoin(self):
        """Return true if the user can request to join this team.

        The user can request if this is not a RESTRICTED team and if he's
        not an active member of this team.
        """
        if not self.joinAllowed():
            return False
        return not (self.userIsActiveMember() or self.userIsProposedMember())

    def joinAllowed(self):
        """Return True if this is not a restricted team."""
        restricted = TeamSubscriptionPolicy.RESTRICTED
        return self.context.subscriptionpolicy != restricted

    def obfuscatedEmail(self):
        if self.context.preferredemail is not None:
            return obfuscateEmail(self.context.preferredemail.email)
        else:
            return None

    def htmlEmail(self):
        if self.context.preferredemail is not None:
            return convertToHtmlCode(self.context.preferredemail.email)
        else:
            return None

    def htmlJabberIDs(self):
        """Return the person's Jabber IDs somewhat obfuscated.

        The IDs are encoded using HTML hexadecimal entities to hinder
        email harvesting. (Jabber IDs are sometime valid email accounts,
        gmail for example.)
        """
        return [convertToHtmlCode(jabber.jabberid)
                for jabber in self.context.jabberids]

    def showSSHKeys(self):
        """Return a data structure used for display of raw SSH keys"""
        self.request.response.setHeader('Content-Type', 'text/plain')
        keys = []
        for key in self.context.sshkeys:
            if key.keytype == SSHKeyType.DSA:
                type_name = 'ssh-dss'
            elif key.keytype == SSHKeyType.RSA:
                type_name = 'ssh-rsa'
            else:
                type_name = 'Unknown key type'
            keys.append("%s %s %s" % (type_name, key.keytext, key.comment))
        return "\n".join(keys)


class PersonRelatedProjectsView(LaunchpadView):

    # Safety net for the Registry Admins case which is the owner/driver of
    # lots of projects.
    max_results_to_display = config.launchpad.default_batch_size

    def _related_projects(self):
        """Return all projects owned or driven by this person."""
        return self.context.getOwnedOrDrivenPillars()

    @cachedproperty
    def relatedProjects(self):
        """Return projects owned or driven by this person up to the maximum
        configured."""
        return list(self._related_projects()[:self.max_results_to_display])

    @cachedproperty
    def firstFiveRelatedProjects(self):
        """Return first five projects owned or driven by this person."""
        return list(self._related_projects()[:5])

    @cachedproperty
    def related_projects_count(self):
        return self._related_projects().count()

    def tooManyRelatedProjectsFound(self):
        return self.related_projects_count > self.max_results_to_display


class PersonCodeOfConductEditView(LaunchpadView):

    def performCoCChanges(self):
        """Make changes to code-of-conduct signature records for this
        person.
        """
        sig_ids = self.request.form.get("DEACTIVATE_SIGNATURE")

        if sig_ids is not None:
            sCoC_util = getUtility(ISignedCodeOfConductSet)

            # verify if we have multiple entries to deactive
            if not isinstance(sig_ids, list):
                sig_ids = [sig_ids]

            for sig_id in sig_ids:
                sig_id = int(sig_id)
                # Deactivating signature
                comment = 'Deactivated by Owner'
                sCoC_util.modifySignature(sig_id, self.user, comment, False)

            return True


class PersonEditWikiNamesView(LaunchpadView):

    def _sanitizeWikiURL(self, url):
        """Strip whitespaces and make sure :url ends in a single '/'."""
        if not url:
            return url
        return '%s/' % url.strip().rstrip('/')

    def initialize(self):
        """Process the WikiNames form."""
        self.error_message = None
        if self.request.method != "POST":
            # Nothing to do
            return

        form = self.request.form
        context = self.context
        wikinameset = getUtility(IWikiNameSet)
        ubuntuwikiname = form.get('ubuntuwikiname')
        existingwiki = wikinameset.getByWikiAndName(
            UBUNTU_WIKI_URL, ubuntuwikiname)

        if not ubuntuwikiname:
            self.error_message = "Your Ubuntu WikiName cannot be empty."
            return
        elif existingwiki is not None and existingwiki.person != context:
            self.error_message = (
                'The Ubuntu WikiName %s is already registered by '
                '<a href="%s">%s</a>.'
                % (ubuntuwikiname, canonical_url(existingwiki.person),
                   cgi.escape(existingwiki.person.browsername)))
            return
        context.ubuntuwiki.wikiname = ubuntuwikiname

        for w in context.otherwikis:
            # XXX: GuilhermeSalgado 2005-08-25:
            # We're exposing WikiName IDs here because that's the only
            # unique column we have. If we don't do this we'll have to
            # generate the field names using the WikiName.wiki and
            # WikiName.wikiname columns (because these two columns make
            # another unique identifier for WikiNames), but that's tricky and
            # not worth the extra work.
            if form.get('remove_%d' % w.id):
                w.destroySelf()
            else:
                wiki = self._sanitizeWikiURL(form.get('wiki_%d' % w.id))
                wikiname = form.get('wikiname_%d' % w.id)
                if not (wiki and wikiname):
                    self.error_message = (
                        "Neither Wiki nor WikiName can be empty.")
                    return
                # Try to make sure people will have only a single Ubuntu
                # WikiName registered. Although this is almost impossible
                # because they can do a lot of tricks with the URLs to make
                # them look different from UBUNTU_WIKI_URL but still point to
                # the same place.
                elif wiki == UBUNTU_WIKI_URL:
                    self.error_message = (
                        "You cannot have two Ubuntu WikiNames.")
                    return
                w.wiki = wiki
                w.wikiname = wikiname

        wiki = self._sanitizeWikiURL(form.get('newwiki'))
        wikiname = form.get('newwikiname')
        if wiki or wikiname:
            if wiki and wikiname:
                existingwiki = wikinameset.getByWikiAndName(wiki, wikiname)
                if existingwiki and existingwiki.person != context:
                    self.error_message = (
                        'The WikiName %s%s is already registered by '
                        '<a href="%s">%s</a>.'
                        % (wiki, wikiname, canonical_url(existingwiki.person),
                           cgi.escape(existingwiki.person.browsername)))
                    return
                elif existingwiki:
                    self.error_message = (
                        'The WikiName %s%s already belongs to you.'
                        % (wiki, wikiname))
                    return
                elif wiki == UBUNTU_WIKI_URL:
                    self.error_message = (
                        "You cannot have two Ubuntu WikiNames.")
                    return
                wikinameset.new(context, wiki, wikiname)
            else:
                self.newwiki = wiki
                self.newwikiname = wikiname
                self.error_message = "Neither Wiki nor WikiName can be empty."
                return


class PersonEditIRCNicknamesView(LaunchpadView):

    def initialize(self):
        """Process the IRC nicknames form."""
        self.error_message = None
        if self.request.method != "POST":
            # Nothing to do
            return

        form = self.request.form
        for ircnick in self.context.ircnicknames:
            # XXX: GuilhermeSalgado 2005-08-25:
            # We're exposing IrcID IDs here because that's the only
            # unique column we have, so we don't have anything else that we
            # can use to make field names that allow us to uniquely identify
            # them.
            if form.get('remove_%d' % ircnick.id):
                ircnick.destroySelf()
            else:
                nick = form.get('nick_%d' % ircnick.id)
                network = form.get('network_%d' % ircnick.id)
                if not (nick and network):
                    self.error_message = (
                        "Neither Nickname nor Network can be empty.")
                    return
                ircnick.nickname = nick
                ircnick.network = network

        nick = form.get('newnick')
        network = form.get('newnetwork')
        if nick or network:
            if nick and network:
                getUtility(IIrcIDSet).new(self.context, network, nick)
            else:
                self.newnick = nick
                self.newnetwork = network
                self.error_message = (
                    "Neither Nickname nor Network can be empty.")
                return


class PersonEditJabberIDsView(LaunchpadView):

    def initialize(self):
        """Process the Jabber ID form."""
        self.error_message = None
        if self.request.method != "POST":
            # Nothing to do
            return

        form = self.request.form
        for jabber in self.context.jabberids:
            if form.get('remove_%s' % jabber.jabberid):
                jabber.destroySelf()
            else:
                jabberid = form.get('jabberid_%s' % jabber.jabberid)
                if not jabberid:
                    self.error_message = "You cannot save an empty Jabber ID."
                    return
                jabber.jabberid = jabberid

        jabberid = form.get('newjabberid')
        if jabberid:
            jabberset = getUtility(IJabberIDSet)
            existingjabber = jabberset.getByJabberID(jabberid)
            if existingjabber is None:
                jabberset.new(self.context, jabberid)
            elif existingjabber.person != self.context:
                self.error_message = (
                    'The Jabber ID %s is already registered by '
                    '<a href="%s">%s</a>.'
                    % (jabberid, canonical_url(existingjabber.person),
                       cgi.escape(existingjabber.person.browsername)))
                return
            else:
                self.error_message = (
                    'The Jabber ID %s already belongs to you.' % jabberid)
                return


class PersonEditSSHKeysView(LaunchpadView):

    info_message = None
    error_message = None

    def initialize(self):
        if self.request.method != "POST":
            # Nothing to do
            return

        action = self.request.form.get('action')

        if action == 'add_ssh':
            self.add_ssh()
        elif action == 'remove_ssh':
            self.remove_ssh()
        else:
            raise UnexpectedFormData("Unexpected action: %s" % action)

    def add_ssh(self):
        sshkey = self.request.form.get('sshkey')
        try:
            kind, keytext, comment = sshkey.split(' ', 2)
        except ValueError:
            self.error_message = 'Invalid public key'
            return

        if not (kind and keytext and comment):
            self.error_message = 'Invalid public key'
            return

        if kind == 'ssh-rsa':
            keytype = SSHKeyType.RSA
        elif kind == 'ssh-dss':
            keytype = SSHKeyType.DSA
        else:
            self.error_message = 'Invalid public key'
            return

        getUtility(ISSHKeySet).new(self.user, keytype, keytext, comment)
        self.info_message = 'SSH public key added.'

    def remove_ssh(self):
        key_id = self.request.form.get('key')
        if not key_id:
            raise UnexpectedFormData('SSH Key was not defined')

        sshkey = getUtility(ISSHKeySet).getByID(key_id)
        if sshkey is None:
            self.error_message = "Cannot remove a key that doesn't exist"
            return

        if sshkey.person != self.user:
            raise UnexpectedFormData("Cannot remove someone else's key")

        comment = sshkey.comment
        sshkey.destroySelf()
        self.info_message = 'Key "%s" removed' % comment


class PersonTranslationView(LaunchpadView):
    """View for translation-related Person pages."""
    @cachedproperty
    def batchnav(self):
        batchnav = BatchNavigator(self.context.translation_history,
                                  self.request)
        # XXX: kiko 2006-03-17 bug=60320: Because of a template reference
        # to pofile.potemplate.displayname, it would be ideal to also
        # prejoin inside translation_history:
        #   potemplate.potemplatename
        #   potemplate.productseries
        #   potemplate.productseries.product
        #   potemplate.distroseries
        #   potemplate.distroseries.distribution
        #   potemplate.sourcepackagename
        # However, a list this long may be actually suggesting that
        # displayname be cached in a table field; particularly given the
        # fact that it won't be altered very often. At any rate, the
        # code below works around this by caching all the templates in
        # one shot. The list() ensures that we materialize the query
        # before passing it on to avoid reissuing it. Note also that the
        # fact that we iterate over currentBatch() here means that the
        # translation_history query is issued again. Tough luck.
        ids = set(record.pofile.potemplate.id
                  for record in batchnav.currentBatch())
        if ids:
            cache = list(getUtility(IPOTemplateSet).getByIDs(ids))

        return batchnav

    @cachedproperty
    def translation_groups(self):
        """Return translation groups a person is a member of."""
        return list(self.context.translation_groups)

    def should_display_message(self, pomsgset):
        """Should a certain POMsgSet be displayed.

        Return False if user is not logged in and message may contain
        sensitive data such as email addresses.

        Otherwise, return True.
        """
        if self.user:
            return True
        return not(pomsgset.potmsgset.hide_translations_from_anonymous)


class PersonGPGView(LaunchpadView):
    """View for the GPG-related actions for a Person

    Supports claiming (importing) a key, validating it and deactivating
    it. Also supports removing the token generated for validation (in
    the case you want to give up on importing the key).
    """
    key = None
    fingerprint = None

    key_ok = False
    invalid_fingerprint = False
    key_retrieval_failed = False
    key_already_imported = False

    error_message = None
    info_message = None

    def keyserver_url(self):
        assert self.fingerprint
        return getUtility(
            IGPGHandler).getURLForKeyInServer(self.fingerprint, public=True)

    def form_action(self):
        permitted_actions = ['claim_gpg', 'deactivate_gpg',
                             'remove_gpgtoken', 'reactivate_gpg']
        if self.request.method != "POST":
            return ''
        action = self.request.form.get('action')
        if action and (action not in permitted_actions):
            raise UnexpectedFormData("Action was not defined")
        getattr(self, action)()

    def claim_gpg(self):
        # XXX cprov 2005-04-01: As "Claim GPG key" takes a lot of time, we
        # should process it throught the NotificationEngine.
        gpghandler = getUtility(IGPGHandler)
        fingerprint = self.request.form.get('fingerprint')
        self.fingerprint = gpghandler.sanitizeFingerprint(fingerprint)

        if not self.fingerprint:
            self.invalid_fingerprint = True
            return

        gpgkeyset = getUtility(IGPGKeySet)
        if gpgkeyset.getByFingerprint(self.fingerprint):
            self.key_already_imported = True
            return

        try:
            key = gpghandler.retrieveKey(self.fingerprint)
        except GPGKeyNotFoundError:
            self.key_retrieval_failed = True
            return

        self.key = key
        if not key.expired and not key.revoked:
            self._validateGPG(key)
            self.key_ok = True

    def deactivate_gpg(self):
        key_ids = self.request.form.get('DEACTIVATE_GPGKEY')

        if key_ids is None:
            self.error_message = 'No Key(s) selected for deactivation.'
            return

        # verify if we have multiple entries to deactive
        if not isinstance(key_ids, list):
            key_ids = [key_ids]

        gpgkeyset = getUtility(IGPGKeySet)

        deactivated_keys = []
        for key_id in key_ids:
            gpgkey = gpgkeyset.get(key_id)
            if gpgkey is None:
                continue
            if gpgkey.owner != self.user:
                self.error_message = "Cannot deactivate someone else's key"
                return
            gpgkey.active = False
            deactivated_keys.append(gpgkey.displayname)

        flush_database_updates()
        self.info_message = (
            'Deactivated key(s): %s' % ", ".join(deactivated_keys))

    def remove_gpgtoken(self):
        token_fingerprints = self.request.form.get('REMOVE_GPGTOKEN')

        if token_fingerprints is None:
            self.error_message = 'No key(s) pending validation selected.'
            return

        logintokenset = getUtility(ILoginTokenSet)
        if not isinstance(token_fingerprints, list):
            token_fingerprints = [token_fingerprints]

        cancelled_fingerprints = []
        for fingerprint in token_fingerprints:
            logintokenset.deleteByFingerprintRequesterAndType(
                fingerprint, self.user, LoginTokenType.VALIDATEGPG)
            logintokenset.deleteByFingerprintRequesterAndType(
                fingerprint, self.user, LoginTokenType.VALIDATESIGNONLYGPG)
            cancelled_fingerprints.append(fingerprint)

        self.info_message = ('Cancelled validation of key(s): %s'
                             % ", ".join(cancelled_fingerprints))

    def reactivate_gpg(self):
        key_ids = self.request.form.get('REACTIVATE_GPGKEY')

        if key_ids is None:
            self.error_message = 'No Key(s) selected for reactivation.'
            return

        found = []
        notfound = []
        # verify if we have multiple entries to deactive
        if not isinstance(key_ids, list):
            key_ids = [key_ids]

        gpghandler = getUtility(IGPGHandler)
        keyset = getUtility(IGPGKeySet)

        for key_id in key_ids:
            gpgkey = keyset.get(key_id)
            try:
                key = gpghandler.retrieveKey(gpgkey.fingerprint)
            except GPGKeyNotFoundError:
                notfound.append(gpgkey.fingerprint)
            else:
                found.append(key.displayname)
                self._validateGPG(key)

        comments = []
        if len(found) > 0:
            comments.append(
                'A message has been sent to %s with instructions to '
                'reactivate these key(s): %s'
                % (self.context.preferredemail.email, ', '.join(found)))
        if len(notfound) > 0:
            if len(notfound) == 1:
                comments.append(
                    'Launchpad failed to retrieve this key from '
                    'the keyserver: %s. Please make sure the key is '
                    'published in a keyserver (such as '
                    '<a href="http://pgp.mit.edu">pgp.mit.edu</a>) before '
                    'trying to reactivate it again.' % (', '.join(notfound)))
            else:
                comments.append(
                    'Launchpad failed to retrieve these keys from '
                    'the keyserver: %s. Please make sure the keys '
                    'are published in a keyserver (such as '
                    '<a href="http://pgp.mit.edu">pgp.mit.edu</a>) '
                    'before trying to reactivate them '
                    'again.' % (', '.join(notfound)))

        self.info_message = '\n<br>\n'.join(comments)

    def _validateGPG(self, key):
        logintokenset = getUtility(ILoginTokenSet)
        bag = getUtility(ILaunchBag)

        preferredemail = bag.user.preferredemail.email
        login = bag.login

        if key.can_encrypt:
            tokentype = LoginTokenType.VALIDATEGPG
        else:
            tokentype = LoginTokenType.VALIDATESIGNONLYGPG

        token = logintokenset.new(self.context, login,
                                  preferredemail,
                                  tokentype,
                                  fingerprint=key.fingerprint)

        token.sendGPGValidationRequest(key)


class PersonChangePasswordView(LaunchpadFormView):

    label = "Change your password"
    schema = IPersonChangePassword
    field_names = ['currentpassword', 'password']
    custom_widget('password', PasswordChangeWidget)

    @property
    def next_url(self):
        return canonical_url(self.context)

    def validate(self, form_values):
        currentpassword = form_values.get('currentpassword')
        encryptor = getUtility(IPasswordEncryptor)
        if not encryptor.validate(currentpassword, self.context.password):
            self.setFieldError('currentpassword', _(
                "The provided password doesn't match your current password."))

    @action(_("Change Password"), name="submit")
    def submit_action(self, action, data):
        password = data['password']
        self.context.password = password
        self.request.response.addInfoNotification(_(
            "Password changed successfully"))


class BasePersonEditView(LaunchpadEditFormView):

    schema = IPerson
    field_names = []

    @action(_("Save"), name="save")
    def action_save(self, action, data):
        self.updateContextFromData(data)
        self.next_url = canonical_url(self.context)


class PersonEditHomePageView(BasePersonEditView):

    field_names = ['homepage_content']
    custom_widget(
        'homepage_content', TextAreaWidget, height=30, width=30)


class PersonEditView(BasePersonEditView):

    field_names = ['displayname', 'name', 'hide_email_addresses', 'timezone']
    custom_widget('timezone', SelectWidget, size=15)


class PersonBrandingView(BrandingChangeView):

    field_names = ['logo', 'mugshot']
    schema = IPerson


class TeamJoinView(PersonView):

    def processForm(self):
        request = self.request
        if request.method != "POST":
            # Nothing to do
            return

        user = self.user
        context = self.context

        notification = None
        if 'join' in request.form and self.userCanRequestToJoin():
            policy = context.subscriptionpolicy
            user.join(context)
            if policy == TeamSubscriptionPolicy.MODERATED:
                notification = _('Subscription request pending approval.')
            else:
                notification = _(
                    'Successfully joined %s.' % context.displayname)
        elif 'join' in request.form:
            notification = _('You cannot join %s.' % context.displayname)
        elif 'goback' in request.form:
            # User clicked on the 'Go back' button, so we'll simply redirect.
            pass
        else:
            raise UnexpectedFormData(
                "Couldn't find any of the expected actions.")
        if notification is not None:
            request.response.addInfoNotification(notification)
        self.request.response.redirect(canonical_url(context))


class TeamLeaveView(PersonView):

    def processForm(self):
        if self.request.method != "POST" or not self.userCanRequestToLeave():
            # Nothing to do
            return

        if self.request.form.get('leave'):
            self.user.leave(self.context)

        self.request.response.redirect('./')


class PersonEditEmailsView:

    def __init__(self, context, request):
        self.context = context
        self.request = request
        self.errormessage = None
        self.message = None
        self.badlyFormedEmail = None
        self.user = getUtility(ILaunchBag).user

    def unvalidatedAndGuessedEmails(self):
        """Return a Set containing all unvalidated and guessed emails."""
        emailset = set()
        emailset = emailset.union(e.email for e in self.context.guessedemails)
        emailset = emailset.union(e for e in self.context.unvalidatedemails)
        return emailset

    def emailFormSubmitted(self):
        """Check if the user submitted the form and process it.

        Return True if the form was submitted or False if it was not.
        """
        form = self.request.form
        if "REMOVE_VALIDATED" in form:
            self._deleteValidatedEmail()
        elif "SET_PREFERRED" in form:
            self._setPreferred()
        elif "REMOVE_UNVALIDATED" in form:
            self._deleteUnvalidatedEmail()
        elif "VALIDATE" in form:
            self._validateEmail()
        elif "ADD_EMAIL" in form:
            self._addEmail()
        else:
            return False

        # Any self-posting page that updates the database and want to display
        # these updated values have to call flush_database_updates().
        flush_database_updates()
        return True

    def _validateEmail(self):
        """Send a validation url to the selected email address."""
        email = self.request.form.get("UNVALIDATED_SELECTED")
        if email is None:
            self.message = (
                "You must select the email address you want to confirm.")
            return

        token = getUtility(ILoginTokenSet).new(
                    self.context, getUtility(ILaunchBag).login, email,
                    LoginTokenType.VALIDATEEMAIL)
        token.sendEmailValidationRequest(self.request.getApplicationURL())

        self.message = ("A new email was sent to '%s' with instructions on "
                        "how to confirm that it belongs to you." % email)

    def _deleteUnvalidatedEmail(self):
        """Delete the selected email address, which is not validated.

        This email address can be either on the EmailAddress table marked with
        status new, or in the LoginToken table.
        """
        email = self.request.form.get("UNVALIDATED_SELECTED")
        if email is None:
            self.message = (
                "You must select the email address you want to remove.")
            return

        emailset = getUtility(IEmailAddressSet)
        logintokenset = getUtility(ILoginTokenSet)
        if email in [e.email for e in self.context.guessedemails]:
            emailaddress = emailset.getByEmail(email)
            # These asserts will fail only if someone poisons the form.
            assert emailaddress.person.id == self.context.id
            assert self.context.preferredemail.id != emailaddress.id
            emailaddress.destroySelf()

        if email in self.context.unvalidatedemails:
            logintokenset.deleteByEmailRequesterAndType(
                email, self.context, LoginTokenType.VALIDATEEMAIL)

        self.message = "The email address '%s' has been removed." % email

    def _deleteValidatedEmail(self):
        """Delete the selected email address, which is already validated."""
        email = self.request.form.get("VALIDATED_SELECTED")
        if email is None:
            self.message = (
                "You must select the email address you want to remove.")
            return

        emailset = getUtility(IEmailAddressSet)
        emailaddress = emailset.getByEmail(email)
        # These asserts will fail only if someone poisons the form.
        assert emailaddress.person.id == self.context.id
        assert self.context.preferredemail is not None
        if self.context.preferredemail == emailaddress:
            # This will happen only if a person is submitting a stale page.
            self.message = (
                "You can't remove %s because it's your contact email "
                "address." % self.context.preferredemail.email)
            return
        emailaddress.destroySelf()
        self.message = "The email address '%s' has been removed." % email

    def _addEmail(self):
        """Register a new email for the person in context.

        Check if the email is "well formed" and if it's not yet in our
        database and then register it to the person in context.
        """
        person = self.context
        emailset = getUtility(IEmailAddressSet)
        logintokenset = getUtility(ILoginTokenSet)
        newemail = self.request.form.get("newemail", "").strip().lower()
        if not valid_email(newemail):
            self.message = (
                "'%s' doesn't seem to be a valid email address." % newemail)
            self.badlyFormedEmail = newemail
            return

        email = emailset.getByEmail(newemail)
        if email is not None and email.person.id == person.id:
            self.message = (
                    "The email address '%s' is already registered as your "
                    "email address. This can be either because you already "
                    "added this email address before or because it have "
                    "been detected by our system as being yours. In case "
                    "it was detected by our systeam, it's probably shown "
                    "on this page and is waiting to be confirmed as being "
                    "yours." % email.email)
            return
        elif email is not None:
            # self.message is rendered using 'structure' on the page template,
            # so it's better to escape browsername because people can put
            # whatever they want in their name/displayname. On the other hand,
            # we don't need to escape email addresses because they are always
            # validated (which means they can't have html tags) before being
            # inserted in the database.
            owner = email.person
            browsername = cgi.escape(owner.browsername)
            owner_name = urllib.quote(owner.name)
            merge_url = (
                '%s/+requestmerge?field.dupeaccount=%s'
                 % (canonical_url(getUtility(IPersonSet)),owner_name))
            self.message = (
                    "The email address '%s' is already registered by "
                    "<a href=\"%s\">%s</a>. If you think that is a "
                    "duplicated account, you can <a href=\"%s\">merge it</a> "
                    "into your account. "
                    % (email.email, canonical_url(owner), browsername,
                       merge_url))
            return

        token = logintokenset.new(
                    person, getUtility(ILaunchBag).login, newemail,
                    LoginTokenType.VALIDATEEMAIL)
        token.sendEmailValidationRequest(self.request.getApplicationURL())

        self.message = (
                "A confirmation message has been sent to '%s'. "
                "Follow the instructions in that message to confirm that the "
                "address is yours. "
                "(If the message doesn't arrive in a few minutes, your mail "
                "provider might use 'greylisting', which could delay the "
                "message for up to an hour or two.)" % newemail)

    def _setPreferred(self):
        """Set the selected email as preferred for the person in context."""
        email = self.request.form.get("VALIDATED_SELECTED")
        if email is None:
            self.message = (
                "To set your contact address you have to choose an address "
                "from the list of confirmed addresses and click on Set as "
                "Contact Address.")
            return
        elif isinstance(email, list):
            self.message = (
                    "Only one email address can be set as your contact "
                    "address. Please select the one you want and click on "
                    "Set as Contact Address.")
            return

        emailset = getUtility(IEmailAddressSet)
        emailaddress = emailset.getByEmail(email)
        assert emailaddress.person.id == self.context.id, \
                "differing ids in emailaddress.person.id(%s,%d) == " \
                "self.context.id(%s,%d) (%s)" % \
                (emailaddress.person.name, emailaddress.person.id,
                 self.context.name, self.context.id, emailaddress.email)

        if emailaddress.status != EmailAddressStatus.VALIDATED:
            self.message = (
                "%s is already set as your contact address." % email)
            return
        self.context.setPreferredEmail(emailaddress)
        self.message = "Your contact address has been changed to: %s" % email


class RequestPeopleMergeView(AddView):
    """The view for the page where the user asks a merge of two accounts.

    If the dupe account have only one email address we send a message to that
    address and then redirect the user to other page saying that everything
    went fine. Otherwise we redirect the user to another page where we list
    all email addresses owned by the dupe account and the user selects which
    of those (s)he wants to claim.
    """

    _nextURL = '.'

    def nextURL(self):
        return self._nextURL

    def createAndAdd(self, data):
        user = getUtility(ILaunchBag).user
        dupeaccount = data['dupeaccount']
        if dupeaccount == user:
            # Please, don't try to merge you into yourself.
            return

        emails = getUtility(IEmailAddressSet).getByPerson(dupeaccount)
        emails_count = emails.count()
        if emails_count > 1:
            # The dupe account have more than one email address. Must redirect
            # the user to another page to ask which of those emails (s)he
            # wants to claim.
            self._nextURL = '+requestmerge-multiple?dupe=%d' % dupeaccount.id
            return

        assert emails_count == 1
        email = emails[0]
        login = getUtility(ILaunchBag).login
        logintokenset = getUtility(ILoginTokenSet)
        token = logintokenset.new(user, login, email.email,
                                  LoginTokenType.ACCOUNTMERGE)

        # XXX: SteveAlexander 2006-03-07: An experiment to see if this
        #      improves problems with merge people tests.
        import canonical.database.sqlbase
        canonical.database.sqlbase.flush_database_updates()
        token.sendMergeRequestEmail()
        self._nextURL = './+mergerequest-sent?dupe=%d' % dupeaccount.id


class AdminRequestPeopleMergeView(LaunchpadView):
    """The view for the page where an admin can merge two accounts."""

    def initialize(self):
        self.errormessages = []
        self.shouldShowConfirmationPage = False
        setUpWidgets(self, IAdminRequestPeopleMerge, IInputWidget)

    def processForm(self):
        form = self.request.form
        if 'continue' in form:
            # get data from the form
            self.dupe_account = self._getInputValue(self.dupe_account_widget)
            self.target_account = self._getInputValue(
                self.target_account_widget)
            if self.errormessages:
                return

            if self.dupe_account == self.target_account:
                self.errormessages.append(_(
                    "You can't merge %s into itself."
                    % self.dupe_account.name))
                return

            emailset = getUtility(IEmailAddressSet)
            self.emails = emailset.getByPerson(self.dupe_account)
            # display dupe_account email addresses and confirmation page
            self.shouldShowConfirmationPage = True

        elif 'merge' in form:
            self._performMerge()
            self.request.response.addInfoNotification(_(
                'Merge completed successfully.'))
            self.request.response.redirect(canonical_url(self.target_account))

    def _getInputValue(self, widget):
        name = self.request.get(widget.name)
        try:
            account = widget.getInputValue()
        except WidgetInputError:
            self.errormessages.append(_("You must choose an account."))
            return
        except ConversionError:
            self.errormessages.append(_("%s is an invalid account." % name))
            return
        return account

    def _performMerge(self):
        personset = getUtility(IPersonSet)
        emailset = getUtility(IEmailAddressSet)

        dupe_name = self.request.form.get('dupe_name')
        target_name = self.request.form.get('target_name')

        self.dupe_account = personset.getByName(dupe_name)
        self.target_account = personset.getByName(target_name)

        emails = emailset.getByPerson(self.dupe_account)
        if emails:
            for email in emails:
                # transfer all emails from dupe to targe account
                email.person = self.target_account
                email.status = EmailAddressStatus.NEW

        getUtility(IPersonSet).merge(self.dupe_account, self.target_account)


class FinishedPeopleMergeRequestView(LaunchpadView):
    """A simple view for a page where we only tell the user that we sent the
    email with further instructions to complete the merge.

    This view is used only when the dupe account has a single email address.
    """
    def initialize(self):
        user = getUtility(ILaunchBag).user
        try:
            dupe_id = int(self.request.get('dupe'))
        except (ValueError, TypeError):
            self.request.response.redirect(canonical_url(user))
            return

        dupe_account = getUtility(IPersonSet).get(dupe_id)
        results = getUtility(IEmailAddressSet).getByPerson(dupe_account)

        result_count = results.count()
        if not result_count:
            # The user came back to visit this page with nothing to
            # merge, so we redirect him away to somewhere useful.
            self.request.response.redirect(canonical_url(user))
            return
        assert result_count == 1
        self.dupe_email = results[0].email

    def render(self):
        if self.dupe_email:
            return LaunchpadView.render(self)
        else:
            return ''


class RequestPeopleMergeMultipleEmailsView:
    """A view for the page where the user asks a merge and the dupe account
    have more than one email address."""

    def __init__(self, context, request):
        self.context = context
        self.request = request
        self.form_processed = False
        self.dupe = None
        self.notified_addresses = []

    def processForm(self):
        dupe = self.request.form.get('dupe')
        if dupe is None:
            # We just got redirected to this page and we don't have the dupe
            # hidden field in request.form.
            dupe = self.request.get('dupe')
            if dupe is None:
                return

        self.dupe = getUtility(IPersonSet).get(int(dupe))
        emailaddrset = getUtility(IEmailAddressSet)
        self.dupeemails = emailaddrset.getByPerson(self.dupe)

        if self.request.method != "POST":
            return

        self.form_processed = True
        user = getUtility(ILaunchBag).user
        login = getUtility(ILaunchBag).login
        logintokenset = getUtility(ILoginTokenSet)

        emails = self.request.form.get("selected")
        if emails is not None:
            # We can have multiple email adressess selected, and in this case
            # emails will be a list. Otherwise it will be a string and we need
            # to make a list with that value to use in the for loop.
            if not isinstance(emails, list):
                emails = [emails]

            for email in emails:
                emailaddress = emailaddrset.getByEmail(email)
                assert emailaddress in self.dupeemails
                token = logintokenset.new(
                    user, login, emailaddress.email,
                    LoginTokenType.ACCOUNTMERGE)
                token.sendMergeRequestEmail()
                self.notified_addresses.append(emailaddress.email)


class TeamReassignmentView(ObjectReassignmentView):

    ownerOrMaintainerAttr = 'teamowner'
    schema = ITeamReassignment

    def __init__(self, context, request):
        ObjectReassignmentView.__init__(self, context, request)
        self.callback = self._addOwnerAsMember

    @property
    def contextName(self):
        return self.context.browsername

    def _addOwnerAsMember(self, team, oldOwner, newOwner):
        """Add the new and the old owners as administrators of the team.

        When a user creates a new team, he is added as an administrator of
        that team. To be consistent with this, we must make the new owner an
        administrator of the team. This rule is ignored only if the new owner
        is an inactive member of the team, as that means he's not interested
        in being a member. The same applies to the old owner.
        """
        # Both new and old owners won't be added as administrators of the team
        # only if they're inactive members. If they're either active or
        # proposed members they'll be made administrators of the team.
        if newOwner not in team.inactivemembers:
            team.addMember(
                newOwner, reviewer=oldOwner,
                status=TeamMembershipStatus.ADMIN, force_team_add=True)
        if oldOwner not in team.inactivemembers:
            team.addMember(
                oldOwner, reviewer=oldOwner,
                status=TeamMembershipStatus.ADMIN, force_team_add=True)


class PersonLatestQuestionsView(LaunchpadView):
    """View used by the porlet displaying the latest questions made by
    a person.
    """

    @cachedproperty
    def getLatestQuestions(self, quantity=5):
        """Return <quantity> latest questions created for this target. """
        return self.context.searchQuestions(
            participation=QuestionParticipation.OWNER)[:quantity]


class PersonSearchQuestionsView(SearchQuestionsView):
    """View used to search and display questions in which an IPerson is
    involved.
    """

    display_target_column = True

    @property
    def pageheading(self):
        """See `SearchQuestionsView`."""
        return _('Questions involving $name',
                 mapping=dict(name=self.context.displayname))

    @property
    def empty_listing_message(self):
        """See `SearchQuestionsView`."""
        return _('No questions  involving $name found with the '
                 'requested statuses.',
                 mapping=dict(name=self.context.displayname))


class SearchAnsweredQuestionsView(SearchQuestionsView):
    """View used to search and display questions answered by an IPerson."""

    display_target_column = True

    def getDefaultFilter(self):
        """See `SearchQuestionsView`."""
        return dict(participation=QuestionParticipation.ANSWERER)

    @property
    def pageheading(self):
        """See `SearchQuestionsView`."""
        return _('Questions answered by $name',
                 mapping=dict(name=self.context.displayname))

    @property
    def empty_listing_message(self):
        """See `SearchQuestionsView`."""
        return _('No questions answered by $name found with the '
                 'requested statuses.',
                 mapping=dict(name=self.context.displayname))


class SearchAssignedQuestionsView(SearchQuestionsView):
    """View used to search and display questions assigned to an IPerson."""

    display_target_column = True

    def getDefaultFilter(self):
        """See `SearchQuestionsView`."""
        return dict(participation=QuestionParticipation.ASSIGNEE)

    @property
    def pageheading(self):
        """See `SearchQuestionsView`."""
        return _('Questions assigned to $name',
                 mapping=dict(name=self.context.displayname))

    @property
    def empty_listing_message(self):
        """See `SearchQuestionsView`."""
        return _('No questions assigned to $name found with the '
                 'requested statuses.',
                 mapping=dict(name=self.context.displayname))


class SearchCommentedQuestionsView(SearchQuestionsView):
    """View used to search and show questions commented on by an IPerson."""

    display_target_column = True

    def getDefaultFilter(self):
        """See `SearchQuestionsView`."""
        return dict(participation=QuestionParticipation.COMMENTER)

    @property
    def pageheading(self):
        """See `SearchQuestionsView`."""
        return _('Questions commented on by $name ',
                 mapping=dict(name=self.context.displayname))

    @property
    def empty_listing_message(self):
        """See `SearchQuestionsView`."""
        return _('No questions commented on by $name found with the '
                 'requested statuses.',
                 mapping=dict(name=self.context.displayname))


class SearchCreatedQuestionsView(SearchQuestionsView):
    """View used to search and display questions created by an IPerson."""

    display_target_column = True

    def getDefaultFilter(self):
        """See `SearchQuestionsView`."""
        return dict(participation=QuestionParticipation.OWNER)

    @property
    def pageheading(self):
        """See `SearchQuestionsView`."""
        return _('Questions asked by $name',
                 mapping=dict(name=self.context.displayname))

    @property
    def empty_listing_message(self):
        """See `SearchQuestionsView`."""
        return _('No questions asked by $name found with the '
                 'requested statuses.',
                 mapping=dict(name=self.context.displayname))


class SearchNeedAttentionQuestionsView(SearchQuestionsView):
    """View used to search and show questions needing an IPerson attention."""

    display_target_column = True

    def getDefaultFilter(self):
        """See `SearchQuestionsView`."""
        return dict(needs_attention=True)

    @property
    def pageheading(self):
        """See `SearchQuestionsView`."""
        return _("Questions needing $name's attention",
                 mapping=dict(name=self.context.displayname))

    @property
    def empty_listing_message(self):
        """See `SearchQuestionsView`."""
        return _("No questions need $name's attention.",
                 mapping=dict(name=self.context.displayname))


class SearchSubscribedQuestionsView(SearchQuestionsView):
    """View used to search and show questions subscribed to by an IPerson."""

    display_target_column = True

    def getDefaultFilter(self):
        """See `SearchQuestionsView`."""
        return dict(participation=QuestionParticipation.SUBSCRIBER)

    @property
    def pageheading(self):
        """See `SearchQuestionsView`."""
        return _('Questions $name is subscribed to',
                 mapping=dict(name=self.context.displayname))

    @property
    def empty_listing_message(self):
        """See `SearchQuestionsView`."""
        return _('No questions subscribed to by $name found with the '
                 'requested statuses.',
                 mapping=dict(name=self.context.displayname))


class PersonAnswerContactForView(LaunchpadView):
    """View used to show all the IQuestionTargets that an IPerson is an answer
    contact for.
    """

    @cachedproperty
    def direct_question_targets(self):
        """List of targets that the IPerson is a direct answer contact.

        Return a list of IQuestionTargets sorted alphabetically by title.
        """
        return sorted(
            self.context.getDirectAnswerQuestionTargets(),
            key=attrgetter('title'))

    @cachedproperty
    def team_question_targets(self):
        """List of IQuestionTargets for the context's team membership.

        Sorted alphabetically by title.
        """
        return sorted(
            self.context.getTeamAnswerQuestionTargets(),
            key=attrgetter('title'))

    def showRemoveYourselfLink(self):
        """The link is shown when the page is in the user's own profile."""
        return self.user == self.context


class PersonAnswersMenu(ApplicationMenu):

    usedfor = IPerson
    facet = 'answers'
    links = ['answered', 'assigned', 'created', 'commented', 'need_attention',
             'subscribed', 'answer_contact_for']

    def answer_contact_for(self):
        summary = "Projects for which %s is an answer contact for" % (
            self.context.displayname)
        return Link('+answer-contact-for', 'Answer contact for', summary)

    def answered(self):
        summary = 'Questions answered by %s' % self.context.displayname
        return Link(
            '+answeredquestions', 'Answered', summary, icon='question')

    def assigned(self):
        summary = 'Questions assigned to %s' % self.context.displayname
        return Link(
            '+assignedquestions', 'Assigned', summary, icon='question')

    def created(self):
        summary = 'Questions asked by %s' % self.context.displayname
        return Link('+createdquestions', 'Asked', summary, icon='question')

    def commented(self):
        summary = 'Questions commented on by %s' % (
            self.context.displayname)
        return Link(
            '+commentedquestions', 'Commented', summary, icon='question')

    def need_attention(self):
        summary = 'Questions needing %s attention' % (
            self.context.displayname)
        return Link('+needattentionquestions', 'Need attention', summary,
                    icon='question')

    def subscribed(self):
        text = 'Subscribed'
        summary = 'Questions subscribed to by %s' % (
                self.context.displayname)
        return Link('+subscribedquestions', text, summary, icon='question')


class PersonBranchesView(BranchListingView):
    """View for branch listing for a person."""

    extra_columns = ('author', 'product', 'role')

    def _branches(self):
        return getUtility(IBranchSet).getBranchesForPerson(
            self.context, self.selected_lifecycle_status, self.user,
            self.sort_by)

    @cachedproperty
    def _subscribed_branches(self):
        return set(getUtility(IBranchSet).getBranchesSubscribedByPerson(
            self.context, [], self.user))

    def roleForBranch(self, branch):
        person = self.context
        if branch.author == person:
            return 'Author'
        elif branch.owner == person:
            return 'Registrant'
        elif branch in self._subscribed_branches:
            return 'Subscriber'
        else:
            return 'Team Branch'


class PersonAuthoredBranchesView(BranchListingView):
    """View for branch listing for a person's authored branches."""

    extra_columns = ('product',)
    title_prefix = 'Authored'
    no_sort_by = (BranchListingSort.AUTHOR,)

    def _branches(self):
        return getUtility(IBranchSet).getBranchesAuthoredByPerson(
            self.context, self.selected_lifecycle_status, self.user,
            self.sort_by)


class PersonRegisteredBranchesView(BranchListingView):
    """View for branch listing for a person's registered branches."""

    extra_columns = ('author', 'product')
    title_prefix = 'Registered'
    no_sort_by = (BranchListingSort.REGISTRANT,)

    def _branches(self):
        return getUtility(IBranchSet).getBranchesRegisteredByPerson(
            self.context, self.selected_lifecycle_status, self.user,
            self.sort_by)


class PersonSubscribedBranchesView(BranchListingView):
    """View for branch listing for a person's subscribed branches."""

    extra_columns = ('author', 'product')
    title_prefix = 'Subscribed'

    def _branches(self):
        return getUtility(IBranchSet).getBranchesSubscribedByPerson(
            self.context, self.selected_lifecycle_status, self.user,
            self.sort_by)


class PersonTeamBranchesView(LaunchpadView):
    """View for team branches portlet."""

    @cachedproperty
    def teams_with_branches(self):
        return [team for team in self.context.teams_participated_in
                if team.branches.count() > 0 and team != self.context]
<|MERGE_RESOLUTION|>--- conflicted
+++ resolved
@@ -114,35 +114,19 @@
 from canonical.cachedproperty import cachedproperty
 
 from canonical.launchpad.interfaces import (
-<<<<<<< HEAD
     BranchListingSort, BugTaskSearchParams, BugTaskStatus,
     DAYS_BEFORE_EXPIRATION_WARNING_IS_SENT, EmailAddressStatus,
-    GPGKeyNotFoundError, IAdminRequestPeopleMerge, IBranchSet, ICalendarOwner,
-    ICountry, IEmailAddressSet, IGPGHandler, IGPGKeySet, IIrcIDSet,
-    IJabberIDSet, ILanguageSet, ILaunchBag, ILoginTokenSet, INewPerson,
-    IPOTemplateSet, IPasswordEncryptor, IPerson, IPersonChangePassword,
-    IPersonClaim, IPersonSet, IPollSet, IPollSubset,
-    IRequestPreferredLanguages, ISSHKeySet, ISignedCodeOfConductSet, ITeam,
-    ITeamMembership, ITeamMembershipSet, ITeamReassignment, IWikiNameSet,
-    LoginTokenType, NotFoundError, PersonCreationRationale,
-    QuestionParticipation, SSHKeyType, TeamMembershipRenewalPolicy,
-    TeamMembershipStatus, TeamSubscriptionPolicy, UBUNTU_WIKI_URL,
-    UNRESOLVED_BUGTASK_STATUSES, UnexpectedFormData)
-=======
-    ISSHKeySet, IPersonSet, IEmailAddressSet, IWikiNameSet, ICountry,
-    IJabberIDSet, IIrcIDSet, ILaunchBag, ILoginTokenSet, IPasswordEncryptor,
-    ISignedCodeOfConductSet, IGPGKeySet, IGPGHandler, UBUNTU_WIKI_URL,
-    ITeamMembershipSet, ITeamReassignment, IPollSubset,
-    IPerson, ITeam, IPollSet, IAdminRequestPeopleMerge,
-    NotFoundError, UNRESOLVED_BUGTASK_STATUSES, IPersonChangePassword,
-    GPGKeyNotFoundError, UnexpectedFormData, ILanguageSet, INewPerson,
-    IRequestPreferredLanguages, IPersonClaim, IPOTemplateSet,
-    BugTaskStatus, BugTaskSearchParams, IBranchSet, ITeamMembership,
-    DAYS_BEFORE_EXPIRATION_WARNING_IS_SENT, LoginTokenType, SSHKeyType,
-    EmailAddressStatus, TeamMembershipStatus, TeamSubscriptionPolicy,
-    PersonCreationRationale, TeamMembershipRenewalPolicy,
-    QuestionParticipation, SpecificationFilter)
->>>>>>> bb65150e
+    GPGKeyNotFoundError, IAdminRequestPeopleMerge, IBranchSet, ICountry,
+    IEmailAddressSet, IGPGHandler, IGPGKeySet, IIrcIDSet, IJabberIDSet,
+    ILanguageSet, ILaunchBag, ILoginTokenSet, INewPerson, IPOTemplateSet,
+    IPasswordEncryptor, IPerson, IPersonChangePassword, IPersonClaim,
+    IPersonSet, IPollSet, IPollSubset, IRequestPreferredLanguages, ISSHKeySet,
+    ISignedCodeOfConductSet, ITeam, ITeamMembership, ITeamMembershipSet,
+    ITeamReassignment, IWikiNameSet, LoginTokenType, NotFoundError,
+    PersonCreationRationale, QuestionParticipation, SSHKeyType,
+    SpecificationFilter, TeamMembershipRenewalPolicy, TeamMembershipStatus,
+    TeamSubscriptionPolicy, UBUNTU_WIKI_URL, UNRESOLVED_BUGTASK_STATUSES,
+    UnexpectedFormData)
 
 from canonical.launchpad.browser.bugtask import (
     BugListingBatchNavigator, BugTaskSearchListingView)
