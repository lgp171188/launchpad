--- conflicted
+++ resolved
@@ -1805,11 +1805,7 @@
             # Please, don't try to merge you into yourself.
             return
 
-<<<<<<< HEAD
         emails = shortlist(getUtility(IEmailAddressSet).getByPerson(dupeaccount))
-=======
-        emails = list(getUtility(IEmailAddressSet).getByPerson(dupeaccount))
->>>>>>> a9eb9fb5
         if len(emails) > 1:
             # The dupe account have more than one email address. Must redirect
             # the user to another page to ask which of those emails (s)he
