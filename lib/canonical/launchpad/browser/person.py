# Copyright 2004 Canonical Ltd

__metaclass__ = type

__all__ = [
    'PersonNavigation',
    'TeamNavigation',
    'PersonSetNavigation',
    'PeopleContextMenu',
    'PersonFacets',
    'PersonBugsMenu',
    'PersonSpecsMenu',
    'PersonSupportMenu',
    'PersonCodeMenu',
    'PersonOverviewMenu',
    'TeamOverviewMenu',
    'BaseListView',
    'PeopleListView',
    'TeamListView',
    'UbunteroListView',
    'FOAFSearchView',
    'PersonSpecWorkLoadView',
    'PersonEditView',
    'PersonEmblemView',
    'PersonHackergotchiView',
    'PersonAssignedBugTaskSearchListingView',
    'ReportedBugTaskSearchListingView',
    'BugContactPackageBugsSearchListingView',
    'SubscribedBugTaskSearchListingView',
    'PersonRdfView',
    'PersonView',
    'TeamJoinView',
    'TeamLeaveView',
    'PersonEditEmailsView',
    'RequestPeopleMergeView',
    'AdminRequestPeopleMergeView',
    'FinishedPeopleMergeRequestView',
    'RequestPeopleMergeMultipleEmailsView',
    'ObjectReassignmentView',
    'TeamReassignmentView',
    ]

import cgi
import urllib
import sets
from StringIO import StringIO

from zope.event import notify
from zope.app.form.browser.add import AddView
from zope.app.form.utility import setUpWidgets
from zope.app.content_types import guess_content_type
from zope.app.form.interfaces import (
        IInputWidget, ConversionError, WidgetInputError)
from zope.app.pagetemplate.viewpagetemplatefile import ViewPageTemplateFile
from zope.component import getUtility

from canonical.database.sqlbase import flush_database_updates
from canonical.launchpad.searchbuilder import any, NULL
from canonical.lp.dbschema import (
    LoginTokenType, SSHKeyType, EmailAddressStatus, TeamMembershipStatus,
    TeamSubscriptionPolicy)
from canonical.lp.batching import BatchNavigator

from canonical.cachedproperty import cachedproperty

from canonical.launchpad.interfaces import (
    ISSHKeySet, IPersonSet, IEmailAddressSet, IWikiNameSet,
    IJabberIDSet, IIrcIDSet, ILaunchBag, ILoginTokenSet, IPasswordEncryptor,
    ISignedCodeOfConductSet, IGPGKeySet, IGPGHandler, UBUNTU_WIKI_URL,
    ITeamMembershipSet, IObjectReassignment, ITeamReassignment, IPollSubset,
    IPerson, ICalendarOwner, ITeam, ILibraryFileAliasSet, IPollSet,
<<<<<<< HEAD
    IAdminRequestPeopleMerge, BugTaskSearchParams, NotFoundError,
    UNRESOLVED_BUGTASK_STATUSES
    )
=======
    IAdminRequestPeopleMerge, NotFoundError, UNRESOLVED_BUGTASK_STATUSES)
>>>>>>> 896dae12

from canonical.launchpad.browser.bugtask import BugTaskSearchListingView
from canonical.launchpad.browser.editview import SQLObjectEditView
from canonical.launchpad.browser.cal import CalendarTraversalMixin
from canonical.launchpad.helpers import (
<<<<<<< HEAD
        obfuscateEmail, convertToHtmlCode, sanitiseFingerprint,
        )
=======
        obfuscateEmail, convertToHtmlCode, sanitiseFingerprint)
>>>>>>> 896dae12
from canonical.launchpad.validators.email import valid_email
from canonical.launchpad.validators.name import valid_name
from canonical.launchpad.mail.sendmail import simple_sendmail
from canonical.launchpad.event.team import JoinTeamRequestEvent
from canonical.launchpad.webapp.publisher import LaunchpadView
from canonical.launchpad.webapp import (
    StandardLaunchpadFacets, Link, canonical_url, ContextMenu, ApplicationMenu,
    enabled_with_permission, Navigation, stepto, stepthrough, smartquote,
    redirection, GeneralFormView,
    )

from canonical.launchpad import _


class BranchTraversalMixin:

    @stepto('+branch')
    def traverse_branch(self):
        """Branch of this person or team for the specified product and
        branch names.

        For example:

        * '/people/ddaa/+branch/bazaar/devel' points to the branch whose owner
          name is 'ddaa', whose product name is 'bazaar', and whose branch name
          is 'devel'.

        * '/people/sabdfl/+branch/+junk/junkcode' points to the branch whose
          owner name is 'sabdfl', with no associated product, and whose branch
          name is 'junkcode'.
        """
        stepstogo = self.request.stepstogo
        product_name = stepstogo.consume()
        branch_name = stepstogo.consume()
        if product_name is not None and branch_name is not None:
            if product_name == '+junk':
                return self.context.getBranch(None, branch_name)
            else:
                return self.context.getBranch(product_name, branch_name)
        raise NotFoundError


class PersonNavigation(Navigation, CalendarTraversalMixin,
                       BranchTraversalMixin):

    usedfor = IPerson

    redirection("+bugs", "+assignedbugs")

    def breadcrumb(self):
        return self.context.displayname


class TeamNavigation(Navigation, CalendarTraversalMixin,
                     BranchTraversalMixin):

    usedfor = ITeam

    redirection("+bugs", "+assignedbugs")

    def breadcrumb(self):
        return smartquote('"%s" team') % self.context.displayname

    @stepthrough('+poll')
    def traverse_poll(self, name):
        return getUtility(IPollSet).getByTeamAndName(self.context, name)

    @stepthrough('+member')
    def traverse_member(self, name):
        person = getUtility(IPersonSet).getByName(name)
        if person is None:
            return None
        return getUtility(ITeamMembershipSet).getByPersonAndTeam(
            person, self.context)


class PersonSetNavigation(Navigation):

    usedfor = IPersonSet

    def breadcrumb(self):
        return 'People'

    @stepto('+me')
    def me(self):
        return getUtility(ILaunchBag).user

    def traverse(self, name):
        return self.context.getByName(name)


class PeopleContextMenu(ContextMenu):

    usedfor = IPersonSet

    links = ['peoplelist', 'teamlist', 'ubunterolist', 'newteam',
             'adminrequestmerge']

    def peoplelist(self):
        text = 'All People'
        return Link('+peoplelist', text, icon='people')

    def teamlist(self):
        text = 'All Teams'
        return Link('+teamlist', text, icon='people')

    def ubunterolist(self):
        text = 'All Ubunteros'
        return Link('+ubunterolist', text, icon='people')

    def newteam(self):
        text = 'Register a Team'
        return Link('+newteam', text, icon='add')

    @enabled_with_permission('launchpad.Admin')
    def adminrequestmerge(self):
        text = 'Admin Merge Accounts'
        return Link('+adminrequestmerge', text, icon='edit')


class PersonFacets(StandardLaunchpadFacets):
    """The links that will appear in the facet menu for an IPerson."""

    usedfor = IPerson

    enable_only = ['overview', 'bugs', 'support', 'bounties', 'specifications',
                   'translations', 'calendar', 'code']

    links = StandardLaunchpadFacets.links + ['code']

    def overview(self):
        text = 'Overview'
        summary = 'General information about %s' % self.context.browsername
        return Link('', text, summary)

    def bugs(self):
        text = 'Bugs'
        summary = (
            'Bug reports that %s is involved with' % self.context.browsername)
        return Link('+assignedbugs', text, summary)

    def support(self):
        text = 'Support'
        summary = (
            'Support requests that %s is involved with' %
            self.context.browsername)
        return Link('+tickets', text, summary)

    def specifications(self):
        text = 'Specifications'
        summary = (
            'Feature specifications that %s is involved with' %
            self.context.browsername)
        return Link('+specs', text, summary)

    def bounties(self):
        text = 'Bounties'
        summary = (
            'Bounty offers that %s is involved with' % self.context.browsername
            )
        return Link('+bounties', text, summary)

    def translations(self):
        target = '+translations'
        text = 'Translations'
        summary = (
            'Software that %s is involved in translating' %
            self.context.browsername)
        return Link(target, text, summary)

    def calendar(self):
        text = 'Calendar'
        summary = (
            u'%s\N{right single quotation mark}s scheduled events' %
            self.context.browsername)
        # only link to the calendar if it has been created
        enabled = ICalendarOwner(self.context).calendar is not None
        return Link('+calendar', text, summary, enabled=enabled)

    def code(self):
        text = 'Code'
        summary = 'Branches and revisions by %s' % self.context.browsername
        return Link('+branches', text, summary)


class PersonBugsMenu(ApplicationMenu):

    usedfor = IPerson

    facet = 'bugs'

    links = ['assignedbugs', 'reportedbugs', 'subscribedbugs', 'softwarebugs']

    def assignedbugs(self):
        text = 'Assigned'
        return Link('+assignedbugs', text, icon='bugs')

    def softwarebugs(self):
        text = 'Package Reports'
        return Link('+packagebugs', text, icon='bugs')

    def reportedbugs(self):
        text = 'Reported'
        return Link('+reportedbugs', text, icon='bugs')

    def subscribedbugs(self):
        text = 'Subscribed'
        return Link('+subscribedbugs', text, icon='bugs')


class TeamBugsMenu(PersonBugsMenu):

    usedfor = ITeam
    facet = 'bugs'
    links = ['assignedbugs', 'softwarebugs', 'subscribedbugs']
 

class PersonSpecsMenu(ApplicationMenu):

    usedfor = IPerson
    facet = 'specifications'
    links = ['created', 'assigned', 'drafted', 'review', 'approver',
             'workload', 'subscribed']

    def created(self):
        text = 'Registrant'
        summary = 'List specs registered by %s' % self.context.browsername
        return Link('+specs?role=created', text, summary, icon='spec')

    def approver(self):
        text = 'Approver'
        summary = 'List specs with %s is supposed to approve' % (
            self.context.browsername)
        return Link('+specs?role=approver', text, summary, icon='spec')

    def assigned(self):
        text = 'Assignee'
        summary = 'List specs for which %s is the assignee' % (
            self.context.browsername)
        return Link('+specs?role=assigned', text, summary, icon='spec')

    def drafted(self):
        text = 'Drafter'
        summary = 'List specs drafted by %s' % self.context.browsername
        return Link('+specs?role=drafted', text, summary, icon='spec')

    def review(self):
        text = 'Feedback requested'
        summary = 'List specs where feedback has been requested from %s' % (
            self.context.browsername)
        return Link('+specs?role=feedback', text, summary, icon='spec')

    def workload(self):
        text = 'Workload'
        summary = 'Show all specification work assigned'
        return Link('+specworkload', text, summary, icon='spec')

    def subscribed(self):
        text = 'Subscribed'
        return Link('+specs?role=subscribed', text, icon='spec')


class PersonSupportMenu(ApplicationMenu):

    usedfor = IPerson
    facet = 'support'
    links = ['created', 'assigned', 'answered', 'subscribed']

    def created(self):
        text = 'Requests Made'
        return Link('+createdtickets', text, icon='ticket')

    def assigned(self):
        text = 'Requests Assigned'
        return Link('+assignedtickets', text, icon='ticket')

    def answered(self):
        text = 'Requests Answered'
        return Link('+answeredtickets', text, icon='ticket')

    def subscribed(self):
        text = 'Requests Subscribed'
        return Link('+subscribedtickets', text, icon='ticket')


class PersonCodeMenu(ApplicationMenu):

    usedfor = IPerson
    facet = 'code'
    links = ['authored', 'registered', 'subscribed', 'add']

    def authored(self):
        text = 'Branches Authored'
        return Link('+authoredbranches', text, icon='branch')

    def registered(self):
        text = 'Branches Registered'
        return Link('+registeredbranches', text, icon='branch')

    def subscribed(self):
        text = 'Branches Subscribed'
        return Link('+subscribedbranches', text, icon='branch')

    def add(self):
        text = 'Add Bazaar Branch'
        return Link('+addbranch', text, icon='add')


class CommonMenuLinks:

    @enabled_with_permission('launchpad.Edit')
    def common_edithomepage(self):
        target = '+edithomepage'
        text = 'Edit Home Page'
        return Link(target, text, icon='edit')

    def common_packages(self):
        target = '+packages'
        text = 'Packages'
        summary = 'Packages assigned to %s' % self.context.browsername
        return Link(target, text, summary, icon='packages')


class PersonOverviewMenu(ApplicationMenu, CommonMenuLinks):

    usedfor = IPerson
    facet = 'overview'
    links = ['karma', 'edit', 'common_edithomepage', 'editemailaddresses',
             'editwikinames', 'editircnicknames', 'editjabberids',
             'editpassword', 'edithackergotchi', 'editsshkeys', 'editpgpkeys',
             'codesofconduct', 'administer', 'common_packages']

    @enabled_with_permission('launchpad.Edit')
    def edit(self):
        target = '+edit'
        text = 'Edit Personal Details'
        return Link(target, text, icon='edit')

    @enabled_with_permission('launchpad.Edit')
    def editemailaddresses(self):
        target = '+editemails'
        text = 'Edit Email Addresses'
        return Link(target, text, icon='edit')

    @enabled_with_permission('launchpad.Edit')
    def editwikinames(self):
        target = '+editwikinames'
        text = 'Edit Wiki Names'
        return Link(target, text, icon='edit')

    @enabled_with_permission('launchpad.Edit')
    def editircnicknames(self):
        target = '+editircnicknames'
        text = 'Edit IRC Nicknames'
        return Link(target, text, icon='edit')

    @enabled_with_permission('launchpad.Edit')
    def editjabberids(self):
        target = '+editjabberids'
        text = 'Edit Jabber IDs'
        return Link(target, text, icon='edit')

    @enabled_with_permission('launchpad.Edit')
    def editpassword(self):
        target = '+changepassword'
        text = 'Change Password'
        return Link(target, text, icon='edit')

    def karma(self):
        target = '+karma'
        text = 'Karma'
        summary = (
            u'%s\N{right single quotation mark}s activities '
            u'in Launchpad' % self.context.browsername)
        return Link(target, text, summary, icon='info')

    @enabled_with_permission('launchpad.Edit')
    def editsshkeys(self):
        target = '+editsshkeys'
        text = 'Edit SSH Keys'
        summary = (
            'Used if %s stores code on the Supermirror' %
            self.context.browsername)
        return Link(target, text, summary, icon='edit')

    @enabled_with_permission('launchpad.Edit')
    def editpgpkeys(self):
        target = '+editpgpkeys'
        text = 'Edit OpenPGP Keys'
        summary = 'Used for the Supermirror, and when maintaining packages'
        return Link(target, text, summary, icon='edit')

    @enabled_with_permission('launchpad.Edit')
    def edithackergotchi(self):
        target = '+edithackergotchi'
        text = 'Edit Hackergotchi'
        return Link(target, text, icon='edit')

    @enabled_with_permission('launchpad.Edit')
    def codesofconduct(self):
        target = '+codesofconduct'
        text = 'Codes of Conduct'
        summary = (
            'Agreements to abide by the rules of a distribution or project')
        return Link(target, text, summary, icon='edit')

    @enabled_with_permission('launchpad.Admin')
    def administer(self):
        target = '+review'
        text = 'Administer'
        return Link(target, text, icon='edit')


class TeamOverviewMenu(ApplicationMenu, CommonMenuLinks):

    usedfor = ITeam
    facet = 'overview'
    links = ['edit', 'common_edithomepage', 'editemblem', 'members',
             'editemail', 'polls', 'joinleave', 'reassign', 'common_packages']

    @enabled_with_permission('launchpad.Edit')
    def edit(self):
        target = '+edit'
        text = 'Change Team Details'
        return Link(target, text, icon='edit')

    @enabled_with_permission('launchpad.Admin')
    def reassign(self):
        target = '+reassign'
        text = 'Change Owner'
        summary = 'Change the owner of the team'
        # alt="(Change owner)"
        return Link(target, text, summary, icon='edit')

    def editemblem(self):
        target = '+editemblem'
        text = 'Edit Emblem'
        return Link(target, text, icon='edit')

    def members(self):
        target = '+members'
        text = 'Edit Members'
        return Link(target, text, icon='people')

    def polls(self):
        target = '+polls'
        text = 'Polls'
        return Link(target, text, icon='info')

    @enabled_with_permission('launchpad.Edit')
    def editemail(self):
        target = '+editemail'
        text = 'Edit Contact Address'
        summary = (
            'The address Launchpad uses to contact %s' %
            self.context.browsername)
        return Link(target, text, summary, icon='mail')

    def joinleave(self):
        if userIsActiveTeamMember(self.context):
            target = '+leave'
            text = 'Leave the Team' # &#8230;
            icon = 'remove'
        else:
            target = '+join'
            text = 'Join the Team' # &#8230;
            icon = 'add'
        return Link(target, text, icon=icon)


class BaseListView:

    header = ""

    def __init__(self, context, request):
        self.context = context
        self.request = request

    def _getBatchNavigator(self, results):
        return BatchNavigator(results, self.request)

    def getTeamsList(self):
        results = getUtility(IPersonSet).getAllTeams()
        return self._getBatchNavigator(results)

    def getPeopleList(self):
        results = getUtility(IPersonSet).getAllPersons()
        return self._getBatchNavigator(results)

    def getUbunterosList(self):
        results = getUtility(IPersonSet).getUbunteros()
        return self._getBatchNavigator(results)


class PeopleListView(BaseListView):

    header = "People List"

    def getList(self):
        return self.getPeopleList()


class TeamListView(BaseListView):

    header = "Team List"

    def getList(self):
        return self.getTeamsList()


class UbunteroListView(BaseListView):

    header = "Ubuntero List"

    def getList(self):
        return self.getUbunterosList()


class FOAFSearchView:

    def __init__(self, context, request):
        self.context = context
        self.request = request
        self.results = []

    def teamsCount(self):
        return getUtility(IPersonSet).teamsCount()

    def peopleCount(self):
        return getUtility(IPersonSet).peopleCount()

    def topPeople(self):
        return getUtility(IPersonSet).topPeople()

    def searchPeopleBatchNavigator(self):
        name = self.request.get("name")

        if not name:
            return None

        searchfor = self.request.get("searchfor")
        if searchfor == "peopleonly":
            results = getUtility(IPersonSet).findPerson(name)
        elif searchfor == "teamsonly":
            results = getUtility(IPersonSet).findTeam(name)
        else:
            results = getUtility(IPersonSet).find(name)

        return BatchNavigator(results, self.request)


class PersonRdfView:
    """A view that sets its mime-type to application/rdf+xml"""

    template = ViewPageTemplateFile(
        '../templates/person-foaf.pt')

    def __init__(self, context, request):
        self.context = context
        self.request = request

    def __call__(self):
        """Render RDF output, and return it as a string encoded in UTF-8.

        Render the page template to produce RDF output.
        The return value is string data encoded in UTF-8.

        As a side-effect, HTTP headers are set for the mime type
        and filename for download."""
        self.request.response.setHeader('content-type',
                                        'application/rdf+xml')
        self.request.response.setHeader('Content-Disposition',
                                        'attachment; filename=%s.rdf' %
                                            self.context.name)
        unicodedata = self.template()
        encodeddata = unicodedata.encode('utf-8')
        return encodeddata


def userIsActiveTeamMember(team):
    """Return True if the user is an active member of this team."""
    user = getUtility(ILaunchBag).user
    if user is None:
        return False
    return user in team.activemembers


class PersonSpecWorkLoadView(LaunchpadView):
    """View used to render the specification workload for a particular person.

    It shows the set of specifications with which this person has a role.
    """

    def initialize(self):
        assert IPerson.providedBy(self.context), (
            'PersonSpecWorkLoadView should be used only on an IPerson.')

    class PersonSpec:
        """One record from the workload list."""

        def __init__(self, spec, person):
            self.spec = spec
            self.assignee = spec.assignee == person
            self.drafter = spec.drafter == person
            self.approver = spec.approver == person

    @cachedproperty
    def workload(self):
        """This code is copied in large part from browser/sprint.py. It may
        be worthwhile refactoring this to use a common code base.

        Return a structure that lists the specs for which this person is the
        approver, the assignee or the drafter.
        """
        return [PersonSpecWorkLoadView.PersonSpec(spec, self.context)
                for spec in self.context.specifications()]


class ReportedBugTaskSearchListingView(BugTaskSearchListingView):
    """All bugs reported by someone."""

    columns_to_show = ["id", "summary", "targetname", "importance", "status"]

    def search(self):
        return BugTaskSearchListingView.search(
            self, extra_params={
                'owner': self.context,
                'status': any(*UNRESOLVED_BUGTASK_STATUSES)})

    def getAdvancedSearchPageHeading(self):
        """The header for the advanced search page."""
        return "Bugs Reported by %s: Advanced Search" % (
            self.context.displayname)

    def getAdvancedSearchButtonLabel(self):
        """The Search button for the advanced search page."""
        return "Search bugs reported by %s" % self.context.displayname

    def getAdvancedSearchActionURL(self):
        """Return a URL to be used as the action for the advanced search."""
        return canonical_url(self.context) + "/+reportedbugs"

    def shouldShowReporterWidget(self):
        """Should the reporter widget be shown on the advanced search page?"""
        return False


class BugContactPackageBugsSearchListingView(BugTaskSearchListingView):
    """Bugs reported on packages for a bug contact."""

    columns_to_show = ["id", "summary", "importance", "status"]

    @property
    def current_package(self):
        """Get the package whose bugs are currently being searched."""
        distribution = self.distribution_widget.getInputValue()
        return distribution.getSourcePackage(
            self.sourcepackagename_widget.getInputValue())

    def search(self, searchtext=None):
        distrosourcepackage = self.current_package
        return BugTaskSearchListingView.search(
            self, searchtext=searchtext, context=distrosourcepackage)

    def getPackageBugCounts(self):
        """Return a list of dicts used for rendering the package bug counts."""
        package_bug_counts = []

        for package in self.context.getBugContactPackages():
            package_bug_counts.append({
                'package_name': package.displayname,
                'package_search_url':
                    self.getBugContactPackageSearchURL(package),
                'open_bugs_count': package.open_bugtasks.count(),
                'open_bugs_url': self.getOpenBugsURL(package),
                'critical_bugs_count': package.critical_bugtasks.count(),
                'critical_bugs_url': self.getCriticalBugsURL(package),
                'unassigned_bugs_count': package.unassigned_bugtasks.count(),
                'unassigned_bugs_url': self.getUnassignedBugsURL(package),
                'inprogress_bugs_count': package.inprogress_bugtasks.count(),
                'inprogress_bugs_url': self.getInProgressBugsURL(package)
            })

        return package_bug_counts

    def getOtherBugContactPackageLinks(self):
        """Return a list of the other packages for a bug contact.

        This excludes the current package.
        """
        current_package = self.current_package

        other_packages = [
            package for package in self.context.getBugContactPackages()
            if package != current_package]

        package_links = []
        for other_package in other_packages:
            package_links.append({
                'title': other_package.displayname,
                'url': self.getBugContactPackageSearchURL(other_package)})

        return package_links

    def getExtraSearchParams(self):
        """Overridden from BugTaskSearchListingView, to filter the search."""
        search_params = {}

        if self.status_widget.hasInput():
            search_params['status'] = any(*self.status_widget.getInputValue())
        if self.unassigned_widget.hasInput():
            search_params['assignee'] = NULL

        return search_params

    def getBugContactPackageSearchURL(self, distributionsourcepackage=None,
                                      advanced=False, extra_params=None):
        """Construct a default search URL for a distributionsourcepackage.

        Optional filter parameters can be specified as a dict with the
        extra_params argument.
        """
        if distributionsourcepackage is None:
            distributionsourcepackage = self.current_package

        params = {
            "field.distribution": distributionsourcepackage.distribution.name,
            "field.sourcepackagename": distributionsourcepackage.name,
            "search": "Search"}

        if extra_params is not None:
            # We must UTF-8 encode searchtext to play nicely with
            # urllib.urlencode, because it may contain non-ASCII characters.
            if extra_params.has_key("field.searchtext"):
                extra_params["field.searchtext"] = \
                    extra_params["field.searchtext"].encode("utf8")

            params.update(extra_params)

        person_url = canonical_url(self.context)
        query_string = urllib.urlencode(sorted(params.items()), doseq=True)

        if advanced:
            return person_url + '/+packagebugs-advanced?%s' % query_string
        else:
            return person_url + '/+packagebugs-search?%s' % query_string

    def getBugContactPackageAdvancedSearchURL(self,
                                              distributionsourcepackage=None):
        """Construct the advanced search URL for a distributionsourcepackage."""
        return self.getBugContactPackageSearchURL(advanced=True)

    def getOpenBugsURL(self, distributionsourcepackage):
        """Return the URL for open bugs on distributionsourcepackage."""
        status_params = {'field.status': []}

        for status in UNRESOLVED_BUGTASK_STATUSES:
            status_params['field.status'].append(status.title)

        return self.getBugContactPackageSearchURL(
            distributionsourcepackage=distributionsourcepackage,
            extra_params=status_params)

    def getCriticalBugsURL(self, distributionsourcepackage):
        """Return the URL for critical bugs on distributionsourcepackage."""
        critical_bugs_params = {
            'field.status': [], 'field.severity': "Critical"}

        for status in UNRESOLVED_BUGTASK_STATUSES:
            critical_bugs_params["field.status"].append(status.title)

        return self.getBugContactPackageSearchURL(
            distributionsourcepackage=distributionsourcepackage,
            extra_params=critical_bugs_params)

    def getUnassignedBugsURL(self, distributionsourcepackage):
        """Return the URL for unassigned bugs on distributionsourcepackage."""
        unassigned_bugs_params = {
            "field.status": [], "field.unassigned": "on"}

        for status in UNRESOLVED_BUGTASK_STATUSES:
            unassigned_bugs_params["field.status"].append(status.title)

        return self.getBugContactPackageSearchURL(
            distributionsourcepackage=distributionsourcepackage,
            extra_params=unassigned_bugs_params)

    def getInProgressBugsURL(self, distributionsourcepackage):
        """Return the URL for unassigned bugs on distributionsourcepackage."""
        inprogress_bugs_params = {"field.status": "In Progress"}

        return self.getBugContactPackageSearchURL(
            distributionsourcepackage=distributionsourcepackage,
            extra_params=inprogress_bugs_params)

    def shouldShowSearchWidgets(self):
        # XXX: It's not possible to search amongst the bugs on maintained
        # software, so for now I'll be simply hiding the search widgets.
        # -- Guilherme Salgado, 2005-11-05
        return False


class PersonAssignedBugTaskSearchListingView(BugTaskSearchListingView):
    """All bugs assigned to someone."""

    context_parameter = 'assignee'

    columns_to_show = ["id", "summary", "targetname", "importance", "status"]

    def search(self):
        """Return the open bugs assigned to a person."""
        return BugTaskSearchListingView.search(
            self, extra_params={
                'assignee': self.context,
                'status': any(*UNRESOLVED_BUGTASK_STATUSES)})

    def shouldShowAssigneeWidget(self):
        """Should the assignee widget be shown on the advanced search page?"""
        return False

    def getAdvancedSearchPageHeading(self):
        """The header for the advanced search page."""
        return "Bugs Assigned to %s: Advanced Search" % (
            self.context.displayname)

    def getAdvancedSearchButtonLabel(self):
        """The Search button for the advanced search page."""
        return "Search bugs assigned to %s" % self.context.displayname

    def getAdvancedSearchActionURL(self):
        """Return a URL to be used as the action for the advanced search."""
        return canonical_url(self.context) + "/+assignedbugs"


class SubscribedBugTaskSearchListingView(BugTaskSearchListingView):
    """All bugs someone is subscribed to."""

    columns_to_show = ["id", "summary", "targetname", "importance", "status"]

    def search(self):
        return BugTaskSearchListingView.search(
            self, extra_params={
                'subscriber': self.context,
                'status': any(*UNRESOLVED_BUGTASK_STATUSES)})

    def getAdvancedSearchPageHeading(self):
        """The header for the advanced search page."""
        return "Bugs %s is Cc'd to: Advanced Search" % (
            self.context.displayname)

    def getAdvancedSearchButtonLabel(self):
        """The Search button for the advanced search page."""
        return "Search bugs %s is Cc'd to" % self.context.displayname

    def getAdvancedSearchActionURL(self):
        """Return a URL to be used as the action for the advanced search."""
        return canonical_url(self.context) + "/+subscribedbugs"


class PersonView:
    """A View class used in almost all Person's pages."""

    def __init__(self, context, request):
        self.context = context
        self.request = request
        self.message = None
        self.user = getUtility(ILaunchBag).user
        self._karma_categories = None
        if context.isTeam():
            # These methods are called here because their return values are
            # going to be used in some other places (including
            # self.hasCurrentPolls()).
            pollsubset = IPollSubset(self.context)
            self.openpolls = pollsubset.getOpenPolls()
            self.closedpolls = pollsubset.getClosedPolls()
            self.notyetopenedpolls = pollsubset.getNotYetOpenedPolls()

    def hasCurrentPolls(self):
        """Return True if this team has any non-closed polls."""
        assert self.context.isTeam()
        return bool(self.openpolls) or bool(self.notyetopenedpolls)

    def no_bounties(self):
        return not (self.context.ownedBounties or
            self.context.reviewerBounties or
            self.context.subscribedBounties or
            self.context.claimedBounties)

    def userIsOwner(self):
        """Return True if the user is the owner of this Team."""
        user = getUtility(ILaunchBag).user
        if user is None:
            return False

        return user.inTeam(self.context.teamowner)

    def userHasMembershipEntry(self):
        """Return True if the logged in user has a TeamMembership entry for
        this Team."""
        return bool(self._getMembershipForUser())

    def userIsActiveMember(self):
        """Return True if the user is an active member of this team."""
        return userIsActiveTeamMember(self.context)

    def membershipStatusDesc(self):
        tm = self._getMembershipForUser()
        assert tm is not None, (
            'This method is not meant to be called for users which are not '
            'members of this team.')

        description = tm.status.description
        if (tm.status == TeamMembershipStatus.DEACTIVATED and
            tm.reviewercomment):
            description += ("The reason for the deactivation is: '%s'"
                            % tm.reviewercomment)
        return description

    def userCanRequestToLeave(self):
        """Return true if the user can request to leave this team.

        A given user can leave a team only if he's an active member.
        """
        return self.userIsActiveMember()

    def userCanRequestToJoin(self):
        """Return true if the user can request to join this team.

        The user can request if this is not a RESTRICTED team or if he never
        asked to join this team, if he already asked and the subscription
        status is DECLINED.
        """
        if (self.context.subscriptionpolicy ==
            TeamSubscriptionPolicy.RESTRICTED):
            return False

        tm = self._getMembershipForUser()
        if tm is None:
            return True

        adminOrApproved = [TeamMembershipStatus.APPROVED,
                           TeamMembershipStatus.ADMIN]
        if (tm.status == TeamMembershipStatus.DECLINED or
            (tm.status not in adminOrApproved and
             tm.team.subscriptionpolicy == TeamSubscriptionPolicy.OPEN)):
            return True
        else:
            return False

    def _getMembershipForUser(self):
        user = getUtility(ILaunchBag).user
        if user is None:
            return None
        return getUtility(ITeamMembershipSet).getByPersonAndTeam(
            user, self.context)

    def joinAllowed(self):
        """Return True if this is not a restricted team."""
        restricted = TeamSubscriptionPolicy.RESTRICTED
        return self.context.subscriptionpolicy != restricted

    def obfuscatedEmail(self):
        if self.context.preferredemail is not None:
            return obfuscateEmail(self.context.preferredemail.email)
        else:
            return None

    def htmlEmail(self):
        if self.context.preferredemail is not None:
            return convertToHtmlCode(self.context.preferredemail.email)
        else:
            return None

    def showSSHKeys(self):
        self.request.response.setHeader('Content-Type', 'text/plain')
        return "\n".join(["%s %s %s" % (key.keykind, key.keytext, key.comment)
                          for key in self.context.sshkeys])

    def sshkeysCount(self):
        return self.context.sshkeys.count()

    def gpgkeysCount(self):
        return self.context.gpgkeys.count()

    def signedcocsCount(self):
        return self.context.signedcocs.count()

    def performCoCChanges(self):
        """Make changes to code-of-conduct signature records for this
        person."""
        sig_ids = self.request.form.get("DEACTIVATE_SIGNATURE")

        if sig_ids is not None:
            sCoC_util = getUtility(ISignedCodeOfConductSet)

            # verify if we have multiple entries to deactive
            if not isinstance(sig_ids, list):
                sig_ids = [sig_ids]

            for sig_id in sig_ids:
                sig_id = int(sig_id)
                # Deactivating signature
                comment = 'Deactivated by Owner'
                sCoC_util.modifySignature(sig_id, self.user, comment, False)

            return True

    def processIRCForm(self):
        """Process the IRC nicknames form."""
        if self.request.method != "POST":
            # Nothing to do
            return ""

        form = self.request.form
        for ircnick in self.context.ircnicknames:
            # XXX: We're exposing IrcID IDs here because that's the only
            # unique column we have, so we don't have anything else that we
            # can use to make field names that allow us to uniquely identify
            # them. -- GuilhermeSalgado 25/08/2005
            if form.get('remove_%d' % ircnick.id):
                ircnick.destroySelf()
            else:
                nick = form.get('nick_%d' % ircnick.id)
                network = form.get('network_%d' % ircnick.id)
                if not (nick and network):
                    return "Neither Nickname nor Network can be empty."
                ircnick.nickname = nick
                ircnick.network = network

        nick = form.get('newnick')
        network = form.get('newnetwork')
        if nick or network:
            if nick and network:
                getUtility(IIrcIDSet).new(self.context, network, nick)
            else:
                self.newnick = nick
                self.newnetwork = network
                return "Neither Nickname nor Network can be empty."

        return ""

    def processJabberForm(self):
        """Process the Jabber ID form."""
        if self.request.method != "POST":
            # Nothing to do
            return ""

        form = self.request.form
        for jabber in self.context.jabberids:
            if form.get('remove_%s' % jabber.jabberid):
                jabber.destroySelf()
            else:
                jabberid = form.get('jabberid_%s' % jabber.jabberid)
                if not jabberid:
                    return "You cannot save an empty Jabber ID."
                jabber.jabberid = jabberid

        jabberid = form.get('newjabberid')
        if jabberid:
            jabberset = getUtility(IJabberIDSet)
            existingjabber = jabberset.getByJabberID(jabberid)
            if existingjabber is None:
                jabberset.new(self.context, jabberid)
            elif existingjabber.person != self.context:
                return ('The Jabber ID %s is already registered by '
                        '<a href="%s">%s</a>.'
                        % (jabberid, canonical_url(existingjabber.person),
                           cgi.escape(existingjabber.person.browsername)))
            else:
                return 'The Jabber ID %s already belongs to you.' % jabberid

        return ""

    def _sanitizeWikiURL(self, url):
        """Strip whitespaces and make sure :url ends in a single '/'."""
        if not url:
            return url
        return '%s/' % url.strip().rstrip('/')

    def processWikiForm(self):
        """Process the WikiNames form."""
        if self.request.method != "POST":
            # Nothing to do
            return ""

        form = self.request.form
        context = self.context
        wikinameset = getUtility(IWikiNameSet)
        ubuntuwikiname = form.get('ubuntuwikiname')
        existingwiki = wikinameset.getByWikiAndName(
            UBUNTU_WIKI_URL, ubuntuwikiname)

        if not ubuntuwikiname:
            return "Your Ubuntu WikiName cannot be empty."
        elif existingwiki is not None and existingwiki.person != context:
            return ('The Ubuntu WikiName %s is already registered by '
                    '<a href="%s">%s</a>.'
                    % (ubuntuwikiname, canonical_url(existingwiki.person),
                       cgi.escape(existingwiki.person.browsername)))
        context.ubuntuwiki.wikiname = ubuntuwikiname

        for w in context.otherwikis:
            # XXX: We're exposing WikiName IDs here because that's the only
            # unique column we have. If we don't do this we'll have to
            # generate the field names using the WikiName.wiki and
            # WikiName.wikiname columns (because these two columns make
            # another unique identifier for WikiNames), but that's tricky and
            # not worth the extra work. -- GuilhermeSalgado 25/08/2005
            if form.get('remove_%d' % w.id):
                w.destroySelf()
            else:
                wiki = self._sanitizeWikiURL(form.get('wiki_%d' % w.id))
                wikiname = form.get('wikiname_%d' % w.id)
                if not (wiki and wikiname):
                    return "Neither Wiki nor WikiName can be empty."
                # Try to make sure people will have only a single Ubuntu
                # WikiName registered. Although this is almost impossible
                # because they can do a lot of tricks with the URLs to make
                # them look different from UBUNTU_WIKI_URL but still point to
                # the same place.
                elif wiki == UBUNTU_WIKI_URL:
                    return "You cannot have two Ubuntu WikiNames."
                w.wiki = wiki
                w.wikiname = wikiname

        wiki = self._sanitizeWikiURL(form.get('newwiki'))
        wikiname = form.get('newwikiname')
        if wiki or wikiname:
            if wiki and wikiname:
                existingwiki = wikinameset.getByWikiAndName(wiki, wikiname)
                if existingwiki and existingwiki.person != context:
                    return ('The WikiName %s%s is already registered by '
                            '<a href="%s">%s</a>.'
                            % (wiki, wikiname,
                               canonical_url(existingwiki.person),
                               cgi.escape(existingwiki.person.browsername)))
                elif existingwiki:
                    return ('The WikiName %s%s already belongs to you.'
                            % (wiki, wikiname))
                elif wiki == UBUNTU_WIKI_URL:
                    return "You cannot have two Ubuntu WikiNames."
                wikinameset.new(context, wiki, wikiname)
            else:
                self.newwiki = wiki
                self.newwikiname = wikiname
                return "Neither Wiki nor WikiName can be empty."

        return ""

    # restricted set of methods to be proxied by form_action()
    permitted_actions = ['claim_gpg', 'deactivate_gpg', 'remove_gpgtoken',
                         'revalidate_gpg', 'add_ssh', 'remove_ssh']

    def form_action(self):
        if self.request.method != "POST":
            # Nothing to do
            return ''

        action = self.request.form.get('action')

        # primary check on restrict set of 'form-like' methods.
        if action and (action not in self.permitted_actions):
            return 'Forbidden Form Method: %s' % action

        # do not mask anything
        return getattr(self, action)()

    # XXX cprov 20050401
    # As "Claim GPG key" takes a lot of time, we should process it
    # throught the NotificationEngine.
    def claim_gpg(self):
        fingerprint = self.request.form.get('fingerprint')

        sanitisedfpr = sanitiseFingerprint(fingerprint)

        if not sanitisedfpr:
            return 'Malformed fingerprint:<code>%s</code>' % fingerprint

        fingerprint = sanitisedfpr

        gpgkeyset = getUtility(IGPGKeySet)

        if gpgkeyset.getByFingerprint(fingerprint):
            return 'OpenPGP key <code>%s</code> already imported' % fingerprint

        # import the key to the local keyring
        gpghandler = getUtility(IGPGHandler)
        result, key = gpghandler.retrieveKey(fingerprint)

        if not result:
            # use the content of 'key' for debug proposes; place it in a
            # blockquote because it often comes out empty.
            return (
                """Launchpad could not import your OpenPGP key.
                <ul>
                  <li>Did you enter your complete fingerprint correctly,
                  as produced by <kbd>gpg --fingerprint</kdb>?</li>
                  <li>Have you published your key to a public key
                  server, using <kbd>gpg --send-keys</kbd>?</li>
                  <li>If you have just published your key to the
                  keyserver, note that the keys take a while to be
                  synchronized to our internal keyserver.<br>Please wait at
                  least 30 minutes before attempting to import your
                  key.</li>
                </ul>
                <p>
                <blockquote>%s</blockquote>
                Try again later or cancel your request.""" % key)

        # revoked and expired keys can not be imported.
        if key.revoked:
            return (
                "The key %s cannot be validated because it has been "
                "publicly revoked. You will need to generate a new key "
                "(using <kbd>gpg --genkey</kbd>) and repeat the previous "
                "process to find and import the new key." % key.keyid)

        if key.expired:
            return (
                "The key %s cannot be validated because it has expired. "
                "You will need to generate a new key "
                "(using <kbd>gpg --genkey</kbd>) and repeat the previous "
                "process to find and import the new key." % key.keyid)

        self._validateGPG(key)

        return ('A message has been sent to <code>%s</code>, encrypted with '
                'the key <code>%s</code>. To confirm the key is yours, '
                'decrypt the message and follow the link inside.'
                % (self.context.preferredemail.email, key.displayname))

    def deactivate_gpg(self):
        key_ids = self.request.form.get('DEACTIVATE_GPGKEY')

        if key_ids is not None:
            comment = 'Key(s):<code>'

            # verify if we have multiple entries to deactive
            if not isinstance(key_ids, list):
                key_ids = [key_ids]

            gpgkeyset = getUtility(IGPGKeySet)

            for key_id in key_ids:
                gpgkeyset.deactivateGPGKey(key_id)
                gpgkey = gpgkeyset.get(key_id)
                comment += ' %s' % gpgkey.displayname

            comment += '</code> deactivated'
            flush_database_updates()
            return comment

        return 'No Key(s) selected for deactivation.'

    def remove_gpgtoken(self):
        tokenfprs = self.request.form.get('REMOVE_GPGTOKEN')

        if tokenfprs is not None:
            comment = 'Token(s) for:<code>'
            logintokenset = getUtility(ILoginTokenSet)

            # verify if we have multiple entries to deactive
            if not isinstance(tokenfprs, list):
                tokenfprs = [tokenfprs]

            for tokenfpr in tokenfprs:
                # retrieve token info
                logintokenset.deleteByFingerprintAndRequester(tokenfpr,
                                                              self.user)
                comment += ' %s' % tokenfpr

            comment += '</code> key fingerprint(s) deleted.'
            return comment

        return 'No Token(s) selected for deletion.'

    def revalidate_gpg(self):
        key_ids = self.request.form.get('REVALIDATE_GPGKEY')

        if key_ids is not None:
            found = []
            notfound = []
            # verify if we have multiple entries to deactive
            if not isinstance(key_ids, list):
                key_ids = [key_ids]

            gpghandler = getUtility(IGPGHandler)
            keyset = getUtility(IGPGKeySet)

            for key_id in key_ids:
                # retrieve key info from LP
                gpgkey = keyset.get(key_id)
                result, key = gpghandler.retrieveKey(gpgkey.fingerprint)
                if not result:
                    notfound.append(gpgkey.fingerprint)
                    continue
                self._validateGPG(key)
                found.append(key.displayname)

            comment = ''
            if len(found):
                comment += ('Key(s):<code>%s</code> revalidation email sent '
                            'to %s .' % (' '.join(found),
                                         self.context.preferredemail.email))
            if len(notfound):
                comment += ('Key(s):<code>%s</code> were skiped because could '
                            'not be retrived by Launchpad, verify if the key '
                            'is correctly published in the global key ring.' %
                            (''.join(notfound)))

            return comment

        return 'No Key(s) selected for revalidation.'

    def add_ssh(self):
        sshkey = self.request.form.get('sshkey')
        try:
            kind, keytext, comment = sshkey.split(' ', 2)
        except ValueError:
            return 'Invalid public key'

        if kind == 'ssh-rsa':
            keytype = SSHKeyType.RSA
        elif kind == 'ssh-dss':
            keytype = SSHKeyType.DSA
        else:
            return 'Invalid public key'

        getUtility(ISSHKeySet).new(self.user.id, keytype, keytext, comment)
        return 'SSH public key added.'

    def remove_ssh(self):
        try:
            id = self.request.form.get('key')
        except ValueError:
            return "Can't remove key that doesn't exist"

        sshkey = getUtility(ISSHKeySet).get(id)
        if sshkey is None:
            return "Can't remove key that doesn't exist"

        if sshkey.person != self.user:
            return "Cannot remove someone else's key"

        comment = sshkey.comment
        sshkey.destroySelf()
        return 'Key "%s" removed' % comment

    def _validateGPG(self, key):
        logintokenset = getUtility(ILoginTokenSet)
        bag = getUtility(ILaunchBag)

        preferredemail = bag.user.preferredemail.email
        login = bag.login

        if key.can_encrypt:
            tokentype = LoginTokenType.VALIDATEGPG
        else:
            tokentype = LoginTokenType.VALIDATESIGNONLYGPG
        
        token = logintokenset.new(self.context, login,
                                  preferredemail,
                                  tokentype,
                                  fingerprint=key.fingerprint)

        appurl = self.request.getApplicationURL()
        token.sendGPGValidationRequest(appurl, key)

    def processPasswordChangeForm(self):
        if self.request.method != 'POST':
            return

        form = self.request.form
        currentpassword = form.get('currentpassword')
        encryptor = getUtility(IPasswordEncryptor)
        if not encryptor.validate(currentpassword, self.context.password):
            self.message = (
                "The provided password doesn't match your current password.")
            return

        newpassword = form.get('newpassword')
        newpassword2 = form.get('newpassword2')
        if not (newpassword or newpassword2):
            self.message = "Your new password cannot be empty"
        elif newpassword != newpassword2:
            self.message = "Passwords did not match"
        else:
            self.context.password = encryptor.encrypt(newpassword)
            self.message = "Password changed successfully"


class PersonEditView(SQLObjectEditView):

    def changed(self):
        """Redirect to the person page.

        We need this because people can now change their names, and this will
        make their canonical_url to change too.
        """
        self.request.response.redirect(canonical_url(self.context))


class PersonEmblemView(GeneralFormView):

    # XXX: This is a workaround, while https://launchpad.net/malone/bugs/5792
    # isn't fixed. -- Guilherme Salgado, 2005-12-14
    __launchpad_facetname__ = 'overview'

    def process(self, emblem=None):
        # XXX use Bjorn's nice file upload widget when he writes it
        if emblem is not None:
            filename = self.request.get('field.emblem').filename
            content_type, encoding = guess_content_type(
                name=filename, body=emblem)
            self.context.emblem = getUtility(ILibraryFileAliasSet).create(
                name=filename, size=len(emblem), file=StringIO(emblem),
                contentType=content_type)
        self._nextURL = canonical_url(self.context)
        return 'Success'


class PersonHackergotchiView(GeneralFormView):

    # XXX: This is a workaround, while https://launchpad.net/malone/bugs/5792
    # isn't fixed. -- Guilherme Salgado, 2005-12-14
    __launchpad_facetname__ = 'overview'

    def process(self, hackergotchi=None):
        # XXX use Bjorn's nice file upload widget when he writes it
        if hackergotchi is not None:
            filename = self.request.get('field.hackergotchi').filename
            content_type, encoding = guess_content_type(
                name=filename, body=hackergotchi)
            hkg = getUtility(ILibraryFileAliasSet).create(
                name=filename, size=len(hackergotchi),
                file=StringIO(hackergotchi),
                contentType=content_type)
            self.context.hackergotchi = hkg
        self._nextURL = canonical_url(self.context)
        return 'Success'


class TeamJoinView(PersonView):

    def processForm(self):
        if self.request.method != "POST":
            # Nothing to do
            return

        user = getUtility(ILaunchBag).user

        if self.request.form.get('join') and self.userCanRequestToJoin():
            user.join(self.context)
            appurl = self.request.getApplicationURL()
            notify(JoinTeamRequestEvent(user, self.context, appurl))
            if (self.context.subscriptionpolicy ==
                TeamSubscriptionPolicy.MODERATED):
                self.request.response.addInfoNotification(
                    _('Subscription request pending approval.'))
            else:
                self.request.response.addInfoNotification(_(
                    'Successfully joined %s.' % self.context.displayname))
        self.request.response.redirect('./')


class TeamLeaveView(PersonView):

    def processForm(self):
        if self.request.method != "POST" or not self.userCanRequestToLeave():
            # Nothing to do
            return

        user = getUtility(ILaunchBag).user
        if self.request.form.get('leave'):
            user.leave(self.context)

        self.request.response.redirect('./')


class PersonEditEmailsView:

    def __init__(self, context, request):
        self.context = context
        self.request = request
        self.errormessage = None
        self.message = None
        self.badlyFormedEmail = None
        self.user = getUtility(ILaunchBag).user

    def unvalidatedAndGuessedEmails(self):
        """Return a Set containing all unvalidated and guessed emails."""
        emailset = sets.Set()
        emailset = emailset.union(
            [e.email for e in self.context.guessedemails])
        emailset = emailset.union([e for e in self.context.unvalidatedemails])
        return emailset

    def emailFormSubmitted(self):
        """Check if the user submitted the form and process it.

        Return True if the form was submitted or False if it was not.
        """
        form = self.request.form
        if "REMOVE_VALIDATED" in form:
            self._deleteValidatedEmail()
        elif "SET_PREFERRED" in form:
            self._setPreferred()
        elif "REMOVE_UNVALIDATED" in form:
            self._deleteUnvalidatedEmail()
        elif "VALIDATE" in form:
            self._validateEmail()
        elif "ADD_EMAIL" in form:
            self._addEmail()
        else:
            return False

        # Any self-posting page that updates the database and want to display
        # these updated values have to call flush_database_updates().
        flush_database_updates()
        return True

    def _validateEmail(self):
        """Send a validation url to the selected email address."""
        email = self.request.form.get("UNVALIDATED_SELECTED")
        if email is None:
            self.message = (
                "You must select the email address you want to confirm.")
            return

        token = getUtility(ILoginTokenSet).new(
                    self.context, getUtility(ILaunchBag).login, email,
                    LoginTokenType.VALIDATEEMAIL)
        token.sendEmailValidationRequest(self.request.getApplicationURL())

        self.message = ("A new email was sent to '%s' with instructions on "
                        "how to confirm that it belongs to you." % email)

    def _deleteUnvalidatedEmail(self):
        """Delete the selected email address, which is not validated.

        This email address can be either on the EmailAddress table marked with
        status new, or in the LoginToken table.
        """
        email = self.request.form.get("UNVALIDATED_SELECTED")
        if email is None:
            self.message = (
                "You must select the email address you want to remove.")
            return

        emailset = getUtility(IEmailAddressSet)
        logintokenset = getUtility(ILoginTokenSet)
        if email in [e.email for e in self.context.guessedemails]:
            emailaddress = emailset.getByEmail(email)
            # These asserts will fail only if someone poisons the form.
            assert emailaddress.person.id == self.context.id
            assert self.context.preferredemail.id != emailaddress.id
            emailaddress.destroySelf()

        if email in self.context.unvalidatedemails:
            logintokenset.deleteByEmailAndRequester(email, self.context)

        self.message = "The email address '%s' has been removed." % email

    def _deleteValidatedEmail(self):
        """Delete the selected email address, which is already validated."""
        email = self.request.form.get("VALIDATED_SELECTED")
        if email is None:
            self.message = (
                "You must select the email address you want to remove.")
            return

        emailset = getUtility(IEmailAddressSet)
        emailaddress = emailset.getByEmail(email)
        # These asserts will fail only if someone poisons the form.
        assert emailaddress.person.id == self.context.id
        assert self.context.preferredemail is not None
        if self.context.preferredemail == emailaddress:
            # This will happen only if a person is submitting a stale page.
            self.message = (
                "You can't remove %s because it's your contact email "
                "address." % self.context.preferredemail.email)
            return
        emailaddress.destroySelf()
        self.message = "The email address '%s' has been removed." % email

    def _addEmail(self):
        """Register a new email for the person in context.

        Check if the email is "well formed" and if it's not yet in our
        database and then register it to the person in context.
        """
        person = self.context
        emailset = getUtility(IEmailAddressSet)
        logintokenset = getUtility(ILoginTokenSet)
        newemail = self.request.form.get("newemail", "").strip().lower()
        if not valid_email(newemail):
            self.message = (
                "'%s' doesn't seem to be a valid email address." % newemail)
            self.badlyFormedEmail = newemail
            return

        email = emailset.getByEmail(newemail)
        if email is not None and email.person.id == person.id:
            self.message = (
                    "The email address '%s' is already registered as your "
                    "email address. This can be either because you already "
                    "added this email address before or because it have "
                    "been detected by our system as being yours. In case "
                    "it was detected by our systeam, it's probably shown "
                    "on this page and is waiting to be confirmed as being "
                    "yours." % email.email)
            return
        elif email is not None:
            # self.message is rendered using 'structure' on the page template,
            # so it's better to escape browsername because people can put
            # whatever they want in their name/displayname. On the other hand,
            # we don't need to escape email addresses because they are always
            # validated (which means they can't have html tags) before being
            # inserted in the database.
            owner = email.person
            browsername = cgi.escape(owner.browsername)
            merge_url = ('%s/+requestmerge?field.dupeaccount=%s'
                         % (canonical_url(getUtility(IPersonSet)), owner.name))
            self.message = (
                    "The email address '%s' is already registered by "
                    "<a href=\"%s\">%s</a>. If you think that is a "
                    "duplicated account, you can <a href=\"%s\">merge it</a> "
                    "into your account. "
                    % (email.email, canonical_url(owner), browsername,
                       merge_url))
            return

        token = logintokenset.new(
                    person, getUtility(ILaunchBag).login, newemail,
                    LoginTokenType.VALIDATEEMAIL)
        token.sendEmailValidationRequest(self.request.getApplicationURL())

        self.message = (
                "An email message was sent to '%s'. Follow the "
                "instructions in that message to confirm that the "
                "address is yours." % newemail)

    def _setPreferred(self):
        """Set the selected email as preferred for the person in context."""
        email = self.request.form.get("VALIDATED_SELECTED")
        if email is None:
            self.message = (
                "To set your contact address you have to choose an address "
                "from the list of confirmed addresses and click on Set as "
                "Contact Address.")
            return
        elif isinstance(email, list):
            self.message = (
                    "Only one email address can be set as your contact "
                    "address. Please select the one you want and click on "
                    "Set as Contact Address.")
            return

        emailset = getUtility(IEmailAddressSet)
        emailaddress = emailset.getByEmail(email)
        assert emailaddress.person.id == self.context.id, \
                "differing ids in emailaddress.person.id(%s,%d) == " \
                "self.context.id(%s,%d) (%s)" % \
                (emailaddress.person.name, emailaddress.person.id,
                 self.context.name, self.context.id, emailaddress.email)

        assert emailaddress.status == EmailAddressStatus.VALIDATED
        self.context.setPreferredEmail(emailaddress)
        self.message = "Your contact address has been changed to: %s" % email


class RequestPeopleMergeView(AddView):
    """The view for the page where the user asks a merge of two accounts.

    If the dupe account have only one email address we send a message to that
    address and then redirect the user to other page saying that everything
    went fine. Otherwise we redirect the user to another page where we list
    all email addresses owned by the dupe account and the user selects which
    of those (s)he wants to claim.
    """

    _nextURL = '.'

    def nextURL(self):
        return self._nextURL

    def createAndAdd(self, data):
        user = getUtility(ILaunchBag).user
        dupeaccount = data['dupeaccount']
        if dupeaccount == user:
            # Please, don't try to merge you into yourself.
            return

        emails = getUtility(IEmailAddressSet).getByPerson(dupeaccount)
        emails_count = emails.count()
        if emails_count > 1:
            # The dupe account have more than one email address. Must redirect
            # the user to another page to ask which of those emails (s)he
            # wants to claim.
            self._nextURL = '+requestmerge-multiple?dupe=%d' % dupeaccount.id
            return

        assert emails_count == 1
        email = emails[0]
        login = getUtility(ILaunchBag).login
        logintokenset = getUtility(ILoginTokenSet)
        token = logintokenset.new(user, login, email.email,
                                  LoginTokenType.ACCOUNTMERGE)

        # XXX: SteveAlexander: an experiment to see if this improves
        #      problems with merge people tests.  2006-03-07
        import canonical.database.sqlbase
        canonical.database.sqlbase.flush_database_updates()
        dupename = dupeaccount.name
        sendMergeRequestEmail(
            token, dupename, self.request.getApplicationURL())
        self._nextURL = './+mergerequest-sent?dupe=%d' % dupeaccount.id


class AdminRequestPeopleMergeView(LaunchpadView):
    """The view for the page where an admin can merge two accounts."""

    def initialize(self):
        self.errormessages = [] 
        self.shouldShowConfirmationPage = False
        setUpWidgets(self, IAdminRequestPeopleMerge, IInputWidget)

    def processForm(self):
        form = self.request.form
        if 'continue' in form:
            # get data from the form
            self.dupe_account = self._getInputValue(self.dupe_account_widget)
            self.target_account = self._getInputValue(
                self.target_account_widget)
            if self.errormessages:
                return

            if self.dupe_account == self.target_account:
                self.errormessages.append(_(
                    "You can't merge %s into itself." 
                    % self.dupe_account.name))
                return

            emailset = getUtility(IEmailAddressSet) 
            self.emails = emailset.getByPerson(self.dupe_account)
            # display dupe_account email addresses and confirmation page
            self.shouldShowConfirmationPage = True

        elif 'merge' in form:
            self._performMerge()
            self.request.response.addInfoNotification(_(
                'Merge completed successfully.'))
            self.request.response.redirect(canonical_url(self.target_account))

    def _getInputValue(self, widget):
        name = self.request.get(widget.name)
        try:
            account = widget.getInputValue()
        except WidgetInputError:
            self.errormessages.append(_("You must choose an account.")) 
            return
        except ConversionError:
            self.errormessages.append(_("%s is an invalid account." % name)) 
            return
        return account

    def _performMerge(self):
        personset = getUtility(IPersonSet)
        emailset = getUtility(IEmailAddressSet)

        dupe_name = self.request.form.get('dupe_name')
        target_name = self.request.form.get('target_name')

        self.dupe_account = personset.getByName(dupe_name)
        self.target_account = personset.getByName(target_name) 

        emails = emailset.getByPerson(self.dupe_account)
        if emails:
            for email in emails:
                # transfer all emails from dupe to targe account
                email.person = self.target_account
                email.status = EmailAddressStatus.NEW

        getUtility(IPersonSet).merge(self.dupe_account, self.target_account)


class FinishedPeopleMergeRequestView:
    """A simple view for a page where we only tell the user that we sent the
    email with further instructions to complete the merge.
    
    This view is used only when the dupe account has a single email address.
    """

    def dupe_email(self):
        """Return the email address of the dupe account to which we sent the
        token.
        """
        dupe_account = getUtility(IPersonSet).get(self.request.get('dupe'))
        results = getUtility(IEmailAddressSet).getByPerson(dupe_account)
        assert results.count() == 1
        return results[0].email


class RequestPeopleMergeMultipleEmailsView:
    """A view for the page where the user asks a merge and the dupe account
    have more than one email address."""

    def __init__(self, context, request):
        self.context = context
        self.request = request
        self.formProcessed = False
        self.dupe = None
        self.notified_addresses = []

    def processForm(self):
        dupe = self.request.form.get('dupe')
        if dupe is None:
            # We just got redirected to this page and we don't have the dupe
            # hidden field in request.form.
            dupe = self.request.get('dupe')
            if dupe is None:
                return

        self.dupe = getUtility(IPersonSet).get(int(dupe))
        emailaddrset = getUtility(IEmailAddressSet)
        self.dupeemails = emailaddrset.getByPerson(self.dupe)

        if self.request.method != "POST":
            return

        self.formProcessed = True
        user = getUtility(ILaunchBag).user
        login = getUtility(ILaunchBag).login
        logintokenset = getUtility(ILoginTokenSet)

        ids = self.request.form.get("selected")
        if ids is not None:
            # We can have multiple email adressess selected, and in this case
            # ids will be a list. Otherwise ids will be str or int and we need
            # to make a list with that value to use in the for loop.
            if not isinstance(ids, list):
                ids = [ids]

            emailset = getUtility(IEmailAddressSet)
            for id in ids:
                email = emailset.get(id)
                assert email in self.dupeemails
                token = logintokenset.new(user, login, email.email,
                                          LoginTokenType.ACCOUNTMERGE)
                dupename = self.dupe.name
                url = self.request.getApplicationURL()
                sendMergeRequestEmail(token, dupename, url)
                self.notified_addresses.append(email.email)


def sendMergeRequestEmail(token, dupename, appurl):
    template = open(
        'lib/canonical/launchpad/emailtemplates/request-merge.txt').read()
    fromaddress = "Launchpad Account Merge <noreply@ubuntu.com>"

    replacements = {'longstring': token.token,
                    'dupename': dupename,
                    'requester': token.requester.name,
                    'requesteremail': token.requesteremail,
                    'toaddress': token.email,
                    'appurl': appurl}
    message = template % replacements

    subject = "Launchpad: Merge of Accounts Requested"
    simple_sendmail(fromaddress, str(token.email), subject, message)


class ObjectReassignmentView:
    """A view class used when reassigning an object that implements IHasOwner.

    By default we assume that the owner attribute is IHasOwner.owner and the
    vocabulary for the owner widget is ValidPersonOrTeam (which is the one
    used in IObjectReassignment). If any object has special needs, it'll be
    necessary to subclass ObjectReassignmentView and redefine the schema
    and/or ownerOrMaintainerAttr attributes.

    Subclasses can also specify a callback to be called after the reassignment
    takes place. This callback must accept three arguments (in this order):
    the object whose owner is going to be changed, the old owner and the new
    owner.

    Also, if the object for which you're using this view doesn't have a
    displayname or name attribute, you'll have to subclass it and define the
    contextName attribute in your subclass constructor.
    """

    ownerOrMaintainerAttr = 'owner'
    schema = IObjectReassignment
    callback = None

    def __init__(self, context, request):
        self.context = context
        self.request = request
        self.user = getUtility(ILaunchBag).user
        self.errormessage = ''
        self.ownerOrMaintainer = getattr(context, self.ownerOrMaintainerAttr)
        setUpWidgets(self, self.schema, IInputWidget)
        self.contextName = (getattr(self.context, 'displayname', None) or
                            getattr(self.context, 'name', None))

    def processForm(self):
        if self.request.method == 'POST':
            self.changeOwner()

    def changeOwner(self):
        """Change the owner of self.context to the one choosen by the user."""
        newOwner = self._getNewOwner()
        if newOwner is None:
            return

        oldOwner = getattr(self.context, self.ownerOrMaintainerAttr)
        setattr(self.context, self.ownerOrMaintainerAttr, newOwner)
        if callable(self.callback):
            self.callback(self.context, oldOwner, newOwner)
        self.request.response.redirect('.')

    def _getNewOwner(self):
        """Return the new owner for self.context, as specified by the user.

        If anything goes wrong, return None and assign an error message to
        self.errormessage to inform the user about what happened.
        """
        personset = getUtility(IPersonSet)
        request = self.request
        owner_name = request.form.get(self.owner_widget.name)
        if not owner_name:
            self.errormessage = (
                "You have to specify the name of the person/team that's "
                "going to be the new %s." % self.ownerOrMaintainerAttr)
            return None

        if request.form.get('existing') == 'existing':
            try:
                # By getting the owner using getInputValue() we make sure
                # it's valid according to the vocabulary of self.schema's
                # owner widget.
                owner = self.owner_widget.getInputValue()
            except WidgetInputError:
                self.errormessage = (
                    "The person/team named '%s' is not a valid owner for %s."
                    % (owner_name, self.contextName))
                return None
            except ConversionError:
                self.errormessage = (
                    "There's no person/team named '%s' in Launchpad."
                    % owner_name)
                return None
        else:
            if personset.getByName(owner_name):
                self.errormessage = (
                    "There's already a person/team with the name '%s' in "
                    "Launchpad. Please choose a different name or select "
                    "the option to make that person/team the new owner, "
                    "if that's what you want." % owner_name)
                return None

            if not valid_name(owner_name):
                self.errormessage = (
                    "'%s' is not a valid name for a team. Please make sure "
                    "it contains only the allowed characters and no spaces."
                    % owner_name)
                return None

            owner = personset.newTeam(
                self.user, owner_name, owner_name.capitalize())

        return owner


class TeamReassignmentView(ObjectReassignmentView):

    ownerOrMaintainerAttr = 'teamowner'
    schema = ITeamReassignment

    def __init__(self, context, request):
        ObjectReassignmentView.__init__(self, context, request)
        self.contextName = self.context.browsername
        self.callback = self._addOwnerAsMember

    def _addOwnerAsMember(self, team, oldOwner, newOwner):
        """Add the new and the old owners as administrators of the team.

        When a user creates a new team, he is added as an administrator of
        that team. To be consistent with this, we must make the new owner an
        administrator of the team. This rule is ignored only if the new owner
        is an inactive member of the team, as that means he's not interested
        in being a member. The same applies to the old owner.
        """
        # Both new and old owners won't be added as administrators of the team
        # only if they're inactive members. If they're either active or
        # proposed members they'll be made administrators of the team.
        if newOwner not in team.inactivemembers:
            team.addMember(newOwner)
        if oldOwner not in team.inactivemembers:
            team.addMember(oldOwner)

        # Need to flush all database updates, otherwise we won't see the
        # updated membership statuses in the rest of this method.
        flush_database_updates()
        if newOwner not in team.inactivemembers:
            team.setMembershipStatus(newOwner, TeamMembershipStatus.ADMIN)

        if oldOwner not in team.inactivemembers:
            team.setMembershipStatus(oldOwner, TeamMembershipStatus.ADMIN)
<|MERGE_RESOLUTION|>--- conflicted
+++ resolved
@@ -69,24 +69,15 @@
     ISignedCodeOfConductSet, IGPGKeySet, IGPGHandler, UBUNTU_WIKI_URL,
     ITeamMembershipSet, IObjectReassignment, ITeamReassignment, IPollSubset,
     IPerson, ICalendarOwner, ITeam, ILibraryFileAliasSet, IPollSet,
-<<<<<<< HEAD
-    IAdminRequestPeopleMerge, BugTaskSearchParams, NotFoundError,
-    UNRESOLVED_BUGTASK_STATUSES
+    IAdminRequestPeopleMerge, NotFoundError, UNRESOLVED_BUGTASK_STATUSES,
     )
-=======
-    IAdminRequestPeopleMerge, NotFoundError, UNRESOLVED_BUGTASK_STATUSES)
->>>>>>> 896dae12
 
 from canonical.launchpad.browser.bugtask import BugTaskSearchListingView
 from canonical.launchpad.browser.editview import SQLObjectEditView
 from canonical.launchpad.browser.cal import CalendarTraversalMixin
 from canonical.launchpad.helpers import (
-<<<<<<< HEAD
         obfuscateEmail, convertToHtmlCode, sanitiseFingerprint,
         )
-=======
-        obfuscateEmail, convertToHtmlCode, sanitiseFingerprint)
->>>>>>> 896dae12
 from canonical.launchpad.validators.email import valid_email
 from canonical.launchpad.validators.name import valid_name
 from canonical.launchpad.mail.sendmail import simple_sendmail
