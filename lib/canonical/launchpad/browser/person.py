# Copyright 2004-2008 Canonical Ltd

"""Person-related wiew classes."""

__metaclass__ = type

__all__ = [
    'BaseListView',
    'BeginTeamClaimView',
    'BugSubscriberPackageBugsSearchListingView',
    'FOAFSearchView',
    'PeopleListView',
    'PersonActiveReviewsView',
    'PersonAddView',
    'PersonAnswerContactForView',
    'PersonAnswersMenu',
    'PersonApprovedMergesView',
    'PersonAssignedBugTaskSearchListingView',
    'PersonBranchesMenu',
    'PersonBranchesView',
    'PersonBrandingView',
    'PersonBugsMenu',
    'PersonChangePasswordView',
    'PersonClaimView',
    'PersonCodeOfConductEditView',
    'PersonCodeSummaryView',
    'PersonCommentedBugTaskSearchListingView',
    'PersonDeactivateAccountView',
    'PersonDynMenu',
    'PersonEditEmailsView',
    'PersonEditHomePageView',
    'PersonEditIRCNicknamesView',
    'PersonEditJabberIDsView',
    'PersonEditSSHKeysView',
    'PersonEditView',
    'PersonEditWikiNamesView',
    'PersonFacets',
    'PersonGPGView',
    'PersonIndexView',
    'PersonLanguagesView',
    'PersonLatestQuestionsView',
    'PersonNavigation',
    'PersonOAuthTokensView',
    'PersonOverviewMenu',
    'PersonOwnedBranchesView',
    'PersonPackagesView',
    'PersonRdfView',
    'PersonRdfContentsView',
    'PersonRegisteredBranchesView',
    'PersonRelatedBugsView',
    'PersonRelatedProjectsView',
    'PersonSearchQuestionsView',
    'PersonSetContextMenu',
    'PersonSetFacets',
    'PersonSetNavigation',
    'PersonSetSOP',
    'PersonSOP',
    'PersonSpecFeedbackView',
    'PersonSpecsMenu',
    'PersonSpecWorkLoadView',
    'PersonSubscribedBranchesView',
    'PersonTeamBranchesView',
    'PersonTranslationView',
    'PersonTranslationRelicensingView',
    'PersonView',
    'PersonVouchersView',
    'RedirectToEditLanguagesView',
    'ReportedBugTaskSearchListingView',
    'RestrictedMembershipsPersonView',
    'SearchAnsweredQuestionsView',
    'SearchAssignedQuestionsView',
    'SearchCommentedQuestionsView',
    'SearchCreatedQuestionsView',
    'SearchNeedAttentionQuestionsView',
    'SearchSubscribedQuestionsView',
    'SubscribedBugTaskSearchListingView',
    'TeamAddMyTeamsView',
    'TeamJoinView',
    'TeamLeaveView',
    'TeamListView',
    'TeamNavigation',
    'TeamOverviewMenu',
    'TeamMembershipView',
    'TeamReassignmentView',
    'TeamSpecsMenu',
    'UbunteroListView',
    'archive_to_person',
    ]

import cgi
import copy
from datetime import datetime, timedelta
from operator import attrgetter, itemgetter
import pytz
import subprocess
import urllib

from zope.app.error.interfaces import IErrorReportingUtility
from zope.app.form.browser import SelectWidget, TextAreaWidget, TextWidget
from zope.app.pagetemplate.viewpagetemplatefile import ViewPageTemplateFile
from zope.formlib.form import FormFields
from zope.interface import implements, Interface
from zope.component import getUtility
from zope.publisher.interfaces import NotFound
from zope.publisher.interfaces.browser import IBrowserPublisher
from zope.schema import Choice, List, Text, TextLine
from zope.schema.vocabulary import SimpleVocabulary, SimpleTerm
from zope.security.interfaces import Unauthorized

from canonical.config import config
from canonical.lazr import decorates
from canonical.lazr.interface import copy_field, use_template
from canonical.database.sqlbase import flush_database_updates

from canonical.widgets import (
    LaunchpadDropdownWidget, LaunchpadRadioWidget,
    LaunchpadRadioWidgetWithDescription, PasswordChangeWidget)
from canonical.widgets.popup import SinglePopupWidget
from canonical.widgets.itemswidgets import LabeledMultiCheckBoxWidget

from canonical.cachedproperty import cachedproperty

from canonical.launchpad.interfaces import (
    AccountStatus, BranchListingSort, BranchPersonSearchContext,
    BranchPersonSearchRestriction, BugTaskSearchParams, BugTaskStatus,
    CannotUnsubscribe, DAYS_BEFORE_EXPIRATION_WARNING_IS_SENT,
    EmailAddressStatus, GPGKeyNotFoundError, IBranchSet, ICountry,
    IEmailAddress, IEmailAddressSet, IGPGHandler, IGPGKeySet, IIrcIDSet,
    IJabberIDSet, ILanguageSet, ILaunchBag, ILoginTokenSet, IMailingListSet,
    INewPerson, IOAuthConsumerSet, IOpenLaunchBag, IPOTemplateSet,
    IPasswordEncryptor, IPerson, IPersonChangePassword, IPersonClaim,
    IPersonSet, IPollSet, IPollSubset, IRequestPreferredLanguages, ISSHKeySet,
    ISignedCodeOfConductSet, ITeam, ITeamMembership, ITeamMembershipSet,
    ITeamReassignment, IWikiNameSet, LoginTokenType,
    MailingListAutoSubscribePolicy, NotFoundError, PersonCreationRationale,
    PersonVisibility, QuestionParticipation, SSHKeyType, SpecificationFilter,
    TeamMembershipRenewalPolicy, TeamMembershipStatus, TeamSubscriptionPolicy,
    UBUNTU_WIKI_URL, UNRESOLVED_BUGTASK_STATUSES, UnexpectedFormData)
from canonical.launchpad.interfaces.bugtask import IBugTaskSet
<<<<<<< HEAD
from canonical.launchpad.interfaces.person import IHasPersonNavigationMenu
=======
from canonical.launchpad.interfaces.branchmergeproposal import (
    BranchMergeProposalStatus, IBranchMergeProposalGetter)
>>>>>>> b08022cc
from canonical.launchpad.interfaces.questioncollection import IQuestionSet
from canonical.launchpad.interfaces.salesforce import (
    ISalesforceVoucherProxy, SalesforceVoucherProxyException)
from canonical.launchpad.interfaces.sourcepackagerelease import (
    ISourcePackageRelease)
from canonical.launchpad.interfaces.translationrelicensingagreement import (
    ITranslationRelicensingAgreementEdit)

from canonical.launchpad.browser.bugtask import (
    BugListingBatchNavigator, BugTaskSearchListingView)
from canonical.launchpad.browser.branchlisting import BranchListingView
from canonical.launchpad.browser.branchmergeproposallisting import (
    BranchMergeProposalListingView)
from canonical.launchpad.browser.feeds import FeedsMixin
from canonical.launchpad.browser.launchpad import StructuralObjectPresentation
from canonical.launchpad.browser.objectreassignment import (
    ObjectReassignmentView)
from canonical.launchpad.browser.openiddiscovery import (
    OpenIDPersistentIdentity, XRDSContentNegotiationMixin)
from canonical.launchpad.browser.specificationtarget import (
    HasSpecificationsView)
from canonical.launchpad.browser.branding import BrandingChangeView
from canonical.launchpad.browser.mailinglists import (
    enabled_with_active_mailing_list)
from canonical.launchpad.browser.questiontarget import SearchQuestionsView

from canonical.launchpad.helpers import convertToHtmlCode, obfuscateEmail
from canonical.launchpad.validators.email import valid_email

from canonical.launchpad.webapp.authorization import check_permission
from canonical.launchpad.webapp.dynmenu import DynMenu, neverempty
from canonical.launchpad.webapp.publisher import LaunchpadView
from canonical.launchpad.webapp.batching import BatchNavigator
from canonical.launchpad.webapp.interfaces import IPlacelessLoginSource
from canonical.launchpad.webapp.login import logoutPerson
from canonical.launchpad.webapp.menu import structured, NavigationMenu
from canonical.launchpad.webapp import (
    ApplicationMenu, ContextMenu, LaunchpadEditFormView, LaunchpadFormView,
    Link, Navigation, StandardLaunchpadFacets, action, canonical_url,
    custom_widget, enabled_with_permission, stepthrough, stepto)

from canonical.launchpad import _

from canonical.lazr.utils import smartquote


class RestrictedMembershipsPersonView(LaunchpadView):
    """Secure access to team membership information for a person.

    This class checks that the logged-in user has access to view
    all the teams that these attributes and functions return.
    """

    def getLatestApprovedMembershipsForPerson(self):
        """Returns a list of teams the person has recently joined.

        Private teams are filtered out if the user is not a member of them.
        """
        # This method returns a list as opposed to the database object's
        # getLatestApprovedMembershipsForPerson which returns a sqlobject
        # result set.
        membership_list = self.context.getLatestApprovedMembershipsForPerson()
        return [membership for membership in membership_list
                if check_permission('launchpad.View', membership.team)]

    @property
    def teams_with_icons(self):
        """Returns list of teams with custom icons.

        These are teams that the person is an active member of.
        Private teams are filtered out if the user is not a member of them.
        """
        # This method returns a list as opposed to the database object's
        # teams_with_icons which returns a sqlobject
        # result set.
        return [team for team in self.context.teams_with_icons
                if check_permission('launchpad.View', team)]

    @property
    def administrated_teams(self):
        """Return the list of teams administrated by the person.

        The user must be an administrator of the team, and the team must
        be public.
        """
        return [team for team in self.context.getAdministratedTeams()
                if team.visibility == PersonVisibility.PUBLIC]

    def userCanViewMembership(self):
        """Return true if the user can view a team's membership.

        Only launchpad admins and team members can view the private
        membership. Anyone can view a public team's membership.
        """
        return check_permission('launchpad.View', self.context)


class BranchTraversalMixin:
    """Branch of this person or team for the specified product and
    branch names.

    For example:

    * '/~ddaa/bazaar/devel' points to the branch whose owner
    name is 'ddaa', whose product name is 'bazaar', and whose branch name
    is 'devel'.

    * '/~sabdfl/+junk/junkcode' points to the branch whose
    owner name is 'sabdfl', with no associated product, and whose branch
    name is 'junkcode'.

    * '/~ddaa/+branch/bazaar/devel' redirects to '/~ddaa/bazaar/devel'

    """

    @stepto('+branch')
    def redirect_branch(self):
        """Redirect to canonical_url, which is ~user/product/name."""
        stepstogo = self.request.stepstogo
        product_name = stepstogo.consume()
        branch_name = stepstogo.consume()
        if product_name is not None and branch_name is not None:
            branch = self.context.getBranch(product_name, branch_name)
            if branch:
                return self.redirectSubTree(canonical_url(branch))
        raise NotFoundError

    def traverse(self, product_name):
        branch_name = self.request.stepstogo.consume()
        if branch_name is not None:
            branch = self.context.getBranch(product_name, branch_name)
            if branch is not None and branch.product is not None:
                # The launch bag contains "stuff of interest" related to where
                # the user is traversing to.  When a user traverses over a
                # product, the product gets added to the launch bag by the
                # traversal machinery, however when traversing to a branch, we
                # short circuit it somewhat by looking for a two part key (in
                # addition to the user) to identify the branch, and as such
                # the product isnt't being added to the bag by the internals.
                getUtility(IOpenLaunchBag).add(branch.product)
            return branch
        else:
            return super(BranchTraversalMixin, self).traverse(product_name)


class PersonNavigation(BranchTraversalMixin, Navigation):

    usedfor = IPerson

    def breadcrumb(self):
        return self.context.displayname

    @stepthrough('+expiringmembership')
    def traverse_expiring_membership(self, name):
        # Return the found membership regardless of its status as we know
        # TeamMembershipSelfRenewalView will tell users why the memembership
        # can't be renewed when necessary.
        membership = getUtility(ITeamMembershipSet).getByPersonAndTeam(
            self.context, getUtility(IPersonSet).getByName(name))
        if membership is None:
            return None
        return TeamMembershipSelfRenewalView(membership, self.request)

    @stepto('+archive')
    def traverse_archive(self):
        return self.context.archive

    @stepthrough('+email')
    def traverse_email(self, email):
        """Traverse to this person's emails on the webservice layer."""
        email = getUtility(IEmailAddressSet).getByEmail(email)
        if email is None or email.person != self.context:
            return None
        return email

    @stepthrough('+wikiname')
    def traverse_wikiname(self, id):
        """Traverse to this person's WikiNames on the webservice layer."""
        wiki = getUtility(IWikiNameSet).get(id)
        if wiki is None or wiki.person != self.context:
            return None
        return wiki

    @stepthrough('+jabberid')
    def traverse_jabberid(self, jabber_id):
        """Traverse to this person's JabberIDs on the webservice layer."""
        jabber = getUtility(IJabberIDSet).getByJabberID(jabber_id)
        if jabber is None or jabber.person != self.context:
            return None
        return jabber

    @stepthrough('+ircnick')
    def traverse_ircnick(self, id):
        """Traverse to this person's IrcIDs on the webservice layer."""
        irc_nick = getUtility(IIrcIDSet).get(id)
        if irc_nick is None or irc_nick.person != self.context:
            return None
        return irc_nick


class PersonDynMenu(DynMenu):

    menus = {
        'contributions': 'contributionsMenu',
        }

    @neverempty
    def contributionsMenu(self):
        L = [self.makeBreadcrumbLink(item)
             for item in self.context.iterTopProjectsContributedTo()]
        L.sort(key=lambda item: item.text.lower())
        if L:
            for obj in L:
                yield obj
        else:
            yield self.makeLink(
                'Projects you contribute to go here.', target=None)
        yield self.makeLink('See all projects...', target='/products')


class TeamNavigation(PersonNavigation):

    usedfor = ITeam

    def breadcrumb(self):
        return smartquote('"%s" team') % self.context.displayname

    @stepthrough('+poll')
    def traverse_poll(self, name):
        return getUtility(IPollSet).getByTeamAndName(self.context, name)

    @stepthrough('+invitation')
    def traverse_invitation(self, name):
        # Return the found membership regardless of its status as we know
        # TeamInvitationView can handle memberships in statuses other than
        # INVITED.
        membership = getUtility(ITeamMembershipSet).getByPersonAndTeam(
            self.context, getUtility(IPersonSet).getByName(name))
        if membership is None:
            return None
        return TeamInvitationView(membership, self.request)

    @stepthrough('+member')
    def traverse_member(self, name):
        person = getUtility(IPersonSet).getByName(name)
        if person is None:
            return None
        return getUtility(ITeamMembershipSet).getByPersonAndTeam(
            person, self.context)


class TeamMembershipSelfRenewalView(LaunchpadFormView):

    implements(IBrowserPublisher)

    schema = ITeamMembership
    field_names = []
    label = 'Renew team membership'
    template = ViewPageTemplateFile(
        '../templates/teammembership-self-renewal.pt')

    def __init__(self, context, request):
        # Only the member himself or admins of the member (in case it's a
        # team) can see the page in which they renew memberships that are
        # about to expire.
        if not check_permission('launchpad.Edit', context.person):
            raise Unauthorized(
                "Only the member himself can renew his memberships.")
        LaunchpadFormView.__init__(self, context, request)

    def browserDefault(self, request):
        return self, ()

    def getReasonForDeniedRenewal(self):
        """Return text describing why the membership can't be renewed."""
        context = self.context
        ondemand = TeamMembershipRenewalPolicy.ONDEMAND
        admin = TeamMembershipStatus.ADMIN
        approved = TeamMembershipStatus.APPROVED
        date_limit = datetime.now(pytz.timezone('UTC')) - timedelta(
            days=DAYS_BEFORE_EXPIRATION_WARNING_IS_SENT)
        if context.status not in (admin, approved):
            text = "it is not active."
        elif context.team.renewal_policy != ondemand:
            text = ('<a href="%s">%s</a> is not a team which accepts its '
                    'members to renew their own memberships.'
                    % (canonical_url(context.team),
                       context.team.unique_displayname))
        elif context.dateexpires is None or context.dateexpires > date_limit:
            if context.person.isTeam():
                link_text = "Somebody else has already renewed it."
            else:
                link_text = (
                    "You or one of the team administrators has already "
                    "renewed it.")
            text = ('it is not set to expire in %d days or less. '
                    '<a href="%s/+members">%s</a>'
                    % (DAYS_BEFORE_EXPIRATION_WARNING_IS_SENT,
                       canonical_url(context.team), link_text))
        else:
            raise AssertionError('This membership can be renewed!')
        return text

    @property
    def time_before_expiration(self):
        return self.context.dateexpires - datetime.now(pytz.timezone('UTC'))

    @property
    def next_url(self):
        return canonical_url(self.context.person)

    @action(_("Renew"), name="renew")
    def renew_action(self, action, data):
        member = self.context.person
        member.renewTeamMembership(self.context.team)
        self.request.response.addInfoNotification(
            _("Membership renewed until ${date}.", mapping=dict(
                    date=self.context.dateexpires.strftime('%Y-%m-%d'))))

    @action(_("Let it Expire"), name="nothing")
    def do_nothing_action(self, action, data):
        # Redirect back and wait for the membership to expire automatically.
        pass


class ITeamMembershipInvitationAcknowledgementForm(Interface):
    """Schema for the form in which team admins acknowledge invitations.

    We could use ITeamMembership for that, but the acknowledger_comment is
    marked readonly there and that means LaunchpadFormView won't include the
    value of that in the data given to our action handler.
    """

    acknowledger_comment = Text(
        title=_("Comment"), required=False, readonly=False)


class TeamInvitationView(LaunchpadFormView):
    """Where team admins can accept/decline membership invitations."""

    implements(IBrowserPublisher)

    schema = ITeamMembershipInvitationAcknowledgementForm
    label = 'Team membership invitation'
    field_names = ['acknowledger_comment']
    custom_widget('acknowledger_comment', TextAreaWidget, height=5, width=60)
    template = ViewPageTemplateFile(
        '../templates/teammembership-invitation.pt')

    def __init__(self, context, request):
        # Only admins of the invited team can see the page in which they
        # approve/decline invitations.
        if not check_permission('launchpad.Edit', context.person):
            raise Unauthorized(
                "Only team administrators can approve/decline invitations "
                "sent to this team.")
        LaunchpadFormView.__init__(self, context, request)

    def browserDefault(self, request):
        return self, ()

    @property
    def next_url(self):
        return canonical_url(self.context.person)

    @action(_("Accept"), name="accept")
    def accept_action(self, action, data):
        if self.context.status != TeamMembershipStatus.INVITED:
            self.request.response.addInfoNotification(
                _("This invitation has already been processed."))
            return
        member = self.context.person
        member.acceptInvitationToBeMemberOf(
            self.context.team, data['acknowledger_comment'])
        self.request.response.addInfoNotification(
            _("This team is now a member of ${team}", mapping=dict(
                  team=self.context.team.browsername)))

    @action(_("Decline"), name="decline")
    def decline_action(self, action, data):
        if self.context.status != TeamMembershipStatus.INVITED:
            self.request.response.addInfoNotification(
                _("This invitation has already been processed."))
            return
        member = self.context.person
        member.declineInvitationToBeMemberOf(
            self.context.team, data['acknowledger_comment'])
        self.request.response.addInfoNotification(
            _("Declined the invitation to join ${team}", mapping=dict(
                  team=self.context.team.browsername)))

    @action(_("Cancel"), name="cancel")
    def cancel_action(self, action, data):
        # Simply redirect back.
        pass


class PersonSetNavigation(Navigation):

    usedfor = IPersonSet

    def breadcrumb(self):
        return 'People'

    def traverse(self, name):
        # Raise a 404 on an invalid Person name
        person = self.context.getByName(name)
        if person is None:
            raise NotFoundError(name)
        # Redirect to /~name
        return self.redirectSubTree(canonical_url(person))

    @stepto('+me')
    def me(self):
        me = getUtility(ILaunchBag).user
        if me is None:
            raise Unauthorized("You need to be logged in to view this URL.")
        return self.redirectSubTree(canonical_url(me), status=303)


class PersonSetSOP(StructuralObjectPresentation):

    def getIntroHeading(self):
        return None

    def getMainHeading(self):
        return 'People and Teams'

    def listChildren(self, num):
        return []

    def listAltChildren(self, num):
        return None


class PersonSetFacets(StandardLaunchpadFacets):
    """The links that will appear in the facet menu for the IPersonSet."""

    usedfor = IPersonSet

    enable_only = ['overview']


class PersonSetContextMenu(ContextMenu):

    usedfor = IPersonSet

    links = ['products', 'distributions', 'people', 'meetings', 'peoplelist',
             'teamlist', 'ubunterolist', 'newteam', 'adminpeoplemerge',
             'adminteammerge', 'mergeaccounts']

    def products(self):
        return Link('/projects/', 'View projects')

    def distributions(self):
        return Link('/distros/', 'View distributions')

    def people(self):
        return Link('/people/', 'View people')

    def meetings(self):
        return Link('/sprints/', 'View meetings')

    def peoplelist(self):
        text = 'List all people'
        return Link('+peoplelist', text, icon='people')

    def teamlist(self):
        text = 'List all teams'
        return Link('+teamlist', text, icon='people')

    def ubunterolist(self):
        text = 'List all Ubunteros'
        return Link('+ubunterolist', text, icon='people')

    def newteam(self):
        text = 'Register a team'
        return Link('+newteam', text, icon='add')

    def mergeaccounts(self):
        text = 'Merge accounts'
        return Link('+requestmerge', text, icon='edit')

    @enabled_with_permission('launchpad.Admin')
    def adminpeoplemerge(self):
        text = 'Admin merge people'
        return Link('+adminpeoplemerge', text, icon='edit')

    @enabled_with_permission('launchpad.Admin')
    def adminteammerge(self):
        text = 'Admin merge teams'
        return Link('+adminteammerge', text, icon='edit')


class PersonSOP(StructuralObjectPresentation):

    def getIntroHeading(self):
        return None

    def getMainHeading(self):
        return self.context.title

    def listChildren(self, num):
        return []

    def countChildren(self):
        return 0

    def listAltChildren(self, num):
        return None

    def countAltChildren(self):
        raise NotImplementedError


class PersonFacets(StandardLaunchpadFacets):
    """The links that will appear in the facet menu for an IPerson."""

    usedfor = IPerson

    enable_only = ['overview', 'bugs', 'answers', 'specifications',
                   'branches', 'translations']

    def overview(self):
        text = 'Overview'
        summary = 'General information about %s' % self.context.browsername
        return Link('', text, summary)

    def bugs(self):
        text = 'Bugs'
        summary = (
            'Bug reports that %s is involved with' % self.context.browsername)
        return Link('', text, summary)

    def specifications(self):
        text = 'Blueprints'
        summary = (
            'Feature specifications that %s is involved with' %
            self.context.browsername)
        return Link('', text, summary)

    def bounties(self):
        text = 'Bounties'
        browsername = self.context.browsername
        summary = (
            'Bounty offers that %s is involved with' % browsername)
        return Link('+bounties', text, summary)

    def branches(self):
        text = 'Code'
        summary = ('Bazaar Branches and revisions registered and authored '
                   'by %s' % self.context.browsername)
        return Link('', text, summary)

    def answers(self):
        text = 'Answers'
        summary = (
            'Questions that %s is involved with' % self.context.browsername)
        return Link('', text, summary)

    def translations(self):
        text = 'Translations'
        summary = (
            'Software that %s is involved in translating' %
            self.context.browsername)
        return Link('', text, summary)


class PersonBranchCountMixin:
    """A mixin class for person branch listings."""

    @cachedproperty
    def total_branch_count(self):
        """Return the number of branches related to the person."""
        query = getUtility(IBranchSet).getBranchesForContext(
            self.context, visible_by_user=self.user)
        return query.count()

    @cachedproperty
    def registered_branch_count(self):
        """Return the number of branches registered by the person."""
        query = getUtility(IBranchSet).getBranchesForContext(
            BranchPersonSearchContext(
                self.context, BranchPersonSearchRestriction.REGISTERED),
            visible_by_user=self.user)
        return query.count()

    @cachedproperty
    def owned_branch_count(self):
        """Return the number of branches owned by the person."""
        query = getUtility(IBranchSet).getBranchesForContext(
            BranchPersonSearchContext(
                self.context, BranchPersonSearchRestriction.OWNED),
            visible_by_user=self.user)
        return query.count()

    @cachedproperty
    def subscribed_branch_count(self):
        """Return the number of branches subscribed to by the person."""
        query = getUtility(IBranchSet).getBranchesForContext(
            BranchPersonSearchContext(
                self.context, BranchPersonSearchRestriction.SUBSCRIBED),
            visible_by_user=self.user)
        return query.count()

    @property
    def user_in_context_team(self):
        if self.user is None:
            return False
        return self.user.inTeam(self.context)

    @cachedproperty
    def active_review_count(self):
        """Return the number of active reviews for the user."""
        query = getUtility(IBranchMergeProposalGetter).getProposalsForContext(
            self.context, [BranchMergeProposalStatus.NEEDS_REVIEW], self.user)
        return query.count()

    @cachedproperty
    def approved_merge_count(self):
        """Return the number of active reviews for the user."""
        query = getUtility(IBranchMergeProposalGetter).getProposalsForContext(
            self.context, [BranchMergeProposalStatus.CODE_APPROVED],
            self.user)
        return query.count()


class PersonBranchesMenu(ApplicationMenu, PersonBranchCountMixin):

    usedfor = IPerson
    facet = 'branches'
    links = ['all_related', 'registered', 'owned', 'subscribed', 'addbranch',
             'active_reviews', 'approved_merges']

    def all_related(self):
        return Link(canonical_url(self.context, rootsite='code'),
                    'Related branches')

    def owned(self):
        return Link('+ownedbranches', 'owned')

    def registered(self):
        return Link('+registeredbranches', 'registered')

    def subscribed(self):
        return Link('+subscribedbranches', 'subscribed')

    def active_reviews(self):
        if self.active_review_count == 1:
            text = 'active review'
        else:
            text = 'active reviews'
        return Link('+activereviews', text)

    def approved_merges(self):
        if self.approved_merge_count == 1:
            text = 'approved merge'
        else:
            text = 'approved merges'
        return Link('+approvedmerges', text)

    def addbranch(self):
        if self.user is None:
            enabled = False
        else:
            enabled = self.user.inTeam(self.context)
        text = 'Register branch'
        return Link('+addbranch', text, icon='add', enabled=enabled)


class PersonBugsMenu(ApplicationMenu):

    usedfor = IPerson
    facet = 'bugs'
    links = ['assignedbugs', 'commentedbugs', 'reportedbugs',
             'subscribedbugs', 'relatedbugs', 'softwarebugs', 'mentoring']

    def relatedbugs(self):
        text = 'List all related bugs'
        summary = ('Lists all bug reports which %s reported, is assigned to, '
                   'or is subscribed to.' % self.context.displayname)
        return Link('', text, summary=summary)

    def assignedbugs(self):
        text = 'List assigned bugs'
        summary = 'Lists bugs assigned to %s.' % self.context.displayname
        return Link('+assignedbugs', text, summary=summary)

    def softwarebugs(self):
        text = 'Show package report'
        summary = (
            'A summary report for packages where %s is a bug supervisor.'
            % self.context.displayname)
        return Link('+packagebugs', text, summary=summary)

    def reportedbugs(self):
        text = 'List reported bugs'
        summary = 'Lists bugs reported by %s.' % self.context.displayname
        return Link('+reportedbugs', text, summary=summary)

    def subscribedbugs(self):
        text = 'List subscribed bugs'
        summary = ('Lists bug reports %s is subscribed to.'
                   % self.context.displayname)
        return Link('+subscribedbugs', text, summary=summary)

    def mentoring(self):
        text = 'Mentoring offered'
        summary = ('Lists bugs for which %s has offered to mentor someone.'
                   % self.context.displayname)
        enabled = bool(self.context.mentoring_offers)
        return Link('+mentoring', text, enabled=enabled, summary=summary)

    def commentedbugs(self):
        text = 'List commented bugs'
        summary = ('Lists bug reports on which %s has commented.'
                   % self.context.displayname)
        return Link('+commentedbugs', text, summary=summary)


class PersonSpecsMenu(ApplicationMenu):

    usedfor = IPerson
    facet = 'specifications'
    links = ['assignee', 'drafter', 'approver',
             'subscriber', 'registrant', 'feedback',
             'workload', 'mentoring', 'roadmap']

    def registrant(self):
        text = 'Registrant'
        summary = 'List specs registered by %s' % self.context.browsername
        return Link('+specs?role=registrant', text, summary, icon='spec')

    def approver(self):
        text = 'Approver'
        summary = 'List specs with %s is supposed to approve' % (
            self.context.browsername)
        return Link('+specs?role=approver', text, summary, icon='spec')

    def assignee(self):
        text = 'Assignee'
        summary = 'List specs for which %s is the assignee' % (
            self.context.browsername)
        return Link('+specs?role=assignee', text, summary, icon='spec')

    def drafter(self):
        text = 'Drafter'
        summary = 'List specs drafted by %s' % self.context.browsername
        return Link('+specs?role=drafter', text, summary, icon='spec')

    def subscriber(self):
        text = 'Subscriber'
        return Link('+specs?role=subscriber', text, icon='spec')

    def feedback(self):
        text = 'Feedback requests'
        summary = 'List specs where feedback has been requested from %s' % (
            self.context.browsername)
        return Link('+specfeedback', text, summary, icon='info')

    def mentoring(self):
        text = 'Mentoring offered'
        enabled = bool(self.context.mentoring_offers)
        return Link('+mentoring', text, enabled=enabled, icon='info')

    def workload(self):
        text = 'Workload'
        summary = 'Show all specification work assigned'
        return Link('+specworkload', text, summary, icon='info')

    def roadmap(self):
        text = 'Roadmap'
        summary = 'Show recommended sequence of feature implementation'
        return Link('+roadmap', text, summary, icon='info')


class PersonTranslationsMenu(ApplicationMenu):

    usedfor = IPerson
    facet = 'translations'
    links = ['imports', 'relicensing']

    def imports(self):
        text = 'See import queue'
        return Link('+imports', text)

    def relicensing(self):
        text = 'Translations licensing'
        enabled = (self.context == self.user)
        return Link('+licensing', text, enabled=enabled)


class TeamSpecsMenu(PersonSpecsMenu):

    usedfor = ITeam
    facet = 'specifications'

    def mentoring(self):
        target = '+mentoring'
        text = 'Mentoring offered'
        summary = 'Offers of mentorship for prospective team members'
        return Link(target, text, summary=summary, icon='info')


class TeamBugsMenu(PersonBugsMenu):

    usedfor = ITeam
    facet = 'bugs'
    links = ['assignedbugs', 'relatedbugs', 'softwarebugs', 'subscribedbugs',
             'mentorships']

    def mentorships(self):
        target = '+mentoring'
        text = 'Mentoring offered'
        summary = 'Offers of mentorship for prospective team members'
        return Link(target, text, summary=summary, icon='info')


class CommonMenuLinks:

    @enabled_with_permission('launchpad.Edit')
    def common_edithomepage(self):
        target = '+edithomepage'
        text = 'Change home page'
        return Link(target, text, icon='edit')

    def common_packages(self):
        target = '+packages'
        text = 'List assigned packages'
        summary = 'Packages assigned to %s' % self.context.browsername
        return Link(target, text, summary, icon='packages')

    def related_projects(self):
        target = '+projects'
        text = 'List related projects'
        summary = 'Projects %s is involved with' % self.context.browsername
        return Link(target, text, summary, icon='packages')

    @enabled_with_permission('launchpad.Edit')
    def activate_ppa(self):
        target = "+activate-ppa"
        text = 'Activate Personal Package Archive'
        summary = ('Acknowledge terms of service for Launchpad Personal '
                   'Package Archive.')
        enabled = not bool(self.context.archive)
        return Link(target, text, summary, icon='edit', enabled=enabled)

    def show_ppa(self):
        target = '+archive'
        text = 'Personal Package Archive'
        summary = 'Browse Personal Package Archive packages.'
        archive = self.context.archive
        enable_link = (archive is not None and
                       check_permission('launchpad.View', archive))
        return Link(target, text, summary, icon='info', enabled=enable_link)


class PersonOverviewMenu(ApplicationMenu, CommonMenuLinks):

    usedfor = IPerson
    facet = 'overview'
    links = ['edit', 'branding', 'common_edithomepage',
             'editemailaddresses', 'editlanguages', 'editwikinames',
             'editircnicknames', 'editjabberids', 'editpassword',
             'editsshkeys', 'editpgpkeys',
             'memberships', 'mentoringoffers',
             'codesofconduct', 'karma', 'common_packages', 'administer',
             'related_projects', 'activate_ppa', 'show_ppa']

    @enabled_with_permission('launchpad.Edit')
    def edit(self):
        target = '+edit'
        text = 'Change details'
        return Link(target, text, icon='edit')

    @enabled_with_permission('launchpad.Edit')
    def branding(self):
        target = '+branding'
        text = 'Change branding'
        return Link(target, text, icon='edit')

    @enabled_with_permission('launchpad.Edit')
    def editlanguages(self):
        target = '+editlanguages'
        text = 'Set preferred languages'
        return Link(target, text, icon='edit')

    @enabled_with_permission('launchpad.Edit')
    def editemailaddresses(self):
        target = '+editemails'
        text = 'Change e-mail settings'
        return Link(target, text, icon='edit')

    @enabled_with_permission('launchpad.Edit')
    def editwikinames(self):
        target = '+editwikinames'
        text = 'Update wiki names'
        return Link(target, text, icon='edit')

    @enabled_with_permission('launchpad.Edit')
    def editircnicknames(self):
        target = '+editircnicknames'
        text = 'Update IRC nicknames'
        return Link(target, text, icon='edit')

    @enabled_with_permission('launchpad.Edit')
    def editjabberids(self):
        target = '+editjabberids'
        text = 'Update Jabber IDs'
        return Link(target, text, icon='edit')

    @enabled_with_permission('launchpad.Edit')
    def editpassword(self):
        target = '+changepassword'
        text = 'Change your password'
        return Link(target, text, icon='edit')

    def karma(self):
        target = '+karma'
        text = 'Show karma summary'
        summary = (
            u'%s\N{right single quotation mark}s activities '
            u'in Launchpad' % self.context.browsername)
        return Link(target, text, summary, icon='info')

    def memberships(self):
        target = '+participation'
        text = 'Show team participation'
        return Link(target, text, icon='info')

    def mentoringoffers(self):
        target = '+mentoring'
        text = 'Mentoring offered'
        enabled = bool(self.context.mentoring_offers)
        return Link(target, text, enabled=enabled, icon='info')

    @enabled_with_permission('launchpad.Edit')
    def editsshkeys(self):
        target = '+editsshkeys'
        text = 'Update SSH keys'
        summary = (
            'Used if %s stores code on the Supermirror' %
            self.context.browsername)
        return Link(target, text, summary, icon='edit')

    @enabled_with_permission('launchpad.Edit')
    def editpgpkeys(self):
        target = '+editpgpkeys'
        text = 'Update OpenPGP keys'
        summary = 'Used for the Supermirror, and when maintaining packages'
        return Link(target, text, summary, icon='edit')

    @enabled_with_permission('launchpad.Edit')
    def codesofconduct(self):
        target = '+codesofconduct'
        text = 'Codes of Conduct'
        summary = (
            'Agreements to abide by the rules of a distribution or project')
        return Link(target, text, summary, icon='edit')

    @enabled_with_permission('launchpad.Admin')
    def administer(self):
        target = '+review'
        text = 'Administer'
        return Link(target, text, icon='edit')


class IPersonEditMenu(Interface):
    """A marker interface for the 'Edit Profile' navigation menu."""


class IPersonRelatedSoftwareMenu(Interface):
    """A marker interface for the 'Related Software' navigation menu."""


class PersonOverviewNavigationMenu(NavigationMenu):
    """The top-level menu of actions a Person may take."""

    usedfor = IHasPersonNavigationMenu
    facet = 'overview'
    links = ('profile', 'related_software', 'karma', 'show_ppa')

    def __init__(self, context):
        context = IPerson(context)
        super(PersonOverviewNavigationMenu, self).__init__(context)

    def profile(self):
        target = '+index'
        text = 'Profile'
        return Link(target, text, menu=IPersonEditMenu)

    def related_software(self):
        target = '+projects'
        text = 'Related Software'
        return Link(target, text, menu=IPersonRelatedSoftwareMenu)

    def karma(self):
        target = '+karma'
        text = 'Karma'
        return Link(target, text)

    def show_ppa(self):
        """Show the link to a Personal Package Archive.

        The person's archive link changes depending on the status of the
        archive and the privileges of the viewer.
        """
        archive = self.context.archive
        has_archive = archive is not None
        user_can_edit_archive = check_permission('launchpad.Edit',
                                                 self.context)

        text = 'Personal Package Archive'
        summary = 'Browse Personal Package Archive packages.'
        if has_archive:
            target = '+archive'
            enable_link = check_permission('launchpad.View', archive)
        elif user_can_edit_archive:
            summary = 'Activate Personal Package Archive'
            target = '+activate-ppa'
            enable_link = True
        else:
            target = '+archive'
            enable_link = False

        return Link(target, text, summary, icon='info', enabled=enable_link)


class PersonEditNavigationMenu(NavigationMenu):
    """A sub-menu for different aspects of editing a Person's profile."""

    usedfor = IPersonEditMenu
    facet = 'overview'
    title = 'Personal'
    links = ('personal', 'contact_details', 'email_settings',
             'sshkeys', 'gpgkeys', 'passwords')

    def personal(self):
        target = '+edit'
        text = 'Personal'
        return Link(target, text)

    def contact_details(self):
        target = '+editcontactdetails'
        text = 'Contact Details'
        return Link(target, text)

    def email_settings(self):
        target = '+editemails'
        text = 'E-mail Settings'
        return Link(target, text)

    def sshkeys(self):
        target = '+editsshkeys'
        text = 'SSH Keys'
        return Link(target, text)

    def gpgkeys(self):
        target = '+editpgpkeys'
        text = 'GPG Keys'
        return Link(target, text)

    def passwords(self):
        target = '+changepassword'
        text = 'Passwords'
        return Link(target, text)


class PersonRelatedSoftwareNavigationMenu(NavigationMenu):

    usedfor = IPersonRelatedSoftwareMenu
    facet = 'overview'
    title = 'Related Software'
    links = ('participation', 'assigned_packages')

    def participation(self):
        target = '+projects'
        text = 'Participation'
        return Link(target, text)

    def assigned_packages(self):
        target = '+packages'
        text = 'Assigned Packages'
        return Link(target, text)


class TeamOverviewMenu(ApplicationMenu, CommonMenuLinks):

    usedfor = ITeam
    facet = 'overview'
    links = ['edit', 'branding', 'common_edithomepage', 'members',
             'add_member', 'memberships', 'received_invitations', 'mugshots',
             'editemail', 'configure_mailing_list', 'moderate_mailing_list',
             'editlanguages', 'polls',
             'add_poll', 'joinleave', 'add_my_teams', 'mentorships',
             'reassign', 'common_packages', 'related_projects',
             'activate_ppa', 'show_ppa']

    @enabled_with_permission('launchpad.Edit')
    def edit(self):
        target = '+edit'
        text = 'Change details'
        return Link(target, text, icon='edit')

    @enabled_with_permission('launchpad.Edit')
    def branding(self):
        target = '+branding'
        text = 'Change branding'
        return Link(target, text, icon='edit')

    @enabled_with_permission('launchpad.Owner')
    def reassign(self):
        target = '+reassign'
        text = 'Change owner'
        summary = 'Change the owner of the team'
        # alt="(Change owner)"
        return Link(target, text, summary, icon='edit')

    @enabled_with_permission('launchpad.View')
    def members(self):
        target = '+members'
        text = 'Show all members'
        return Link(target, text, icon='people')

    @enabled_with_permission('launchpad.Edit')
    def received_invitations(self):
        target = '+invitations'
        text = 'Show received invitations'
        return Link(target, text, icon='info')

    @enabled_with_permission('launchpad.Edit')
    def add_member(self):
        target = '+addmember'
        text = 'Add member'
        return Link(target, text, icon='add')

    def add_my_teams(self):
        target = '+add-my-teams'
        text = 'Add one of my teams'
        return Link(target, text, icon='add')

    def memberships(self):
        target = '+participation'
        text = 'Show team participation'
        return Link(target, text, icon='info')

    def mentorships(self):
        target = '+mentoring'
        text = 'Mentoring available'
        enabled = bool(self.context.team_mentorships)
        summary = 'Offers of mentorship for prospective team members'
        return Link(target, text, summary=summary, enabled=enabled,
                    icon='info')

    @enabled_with_permission('launchpad.View')
    def mugshots(self):
        target = '+mugshots'
        text = 'Show group photo'
        return Link(target, text, icon='people')

    def polls(self):
        target = '+polls'
        text = 'Show polls'
        return Link(target, text, icon='info')

    @enabled_with_permission('launchpad.Edit')
    def add_poll(self):
        target = '+newpoll'
        text = 'Create a poll'
        return Link(target, text, icon='add')

    @enabled_with_permission('launchpad.Edit')
    def editemail(self):
        target = '+contactaddress'
        text = 'Change contact address'
        summary = (
            'The address Launchpad uses to contact %s' %
            self.context.browsername)
        return Link(target, text, summary, icon='mail')

    @enabled_with_permission('launchpad.Edit')
    def configure_mailing_list(self):
        target = '+mailinglist'
        text = 'Configure mailing list'
        summary = (
            'The mailing list associated with %s' % self.context.browsername)
        return Link(target, text, summary, icon='edit')

    @enabled_with_active_mailing_list
    @enabled_with_permission('launchpad.Edit')
    def moderate_mailing_list(self):
        target = '+mailinglist-moderate'
        text = 'Moderate mailing list'
        summary = (
            'The mailing list associated with %s' % self.context.browsername)
        return Link(target, text, summary, icon='edit')

    @enabled_with_permission('launchpad.Edit')
    def editlanguages(self):
        target = '+editlanguages'
        text = 'Set preferred languages'
        return Link(target, text, icon='edit')

    def joinleave(self):
        team = self.context
        enabled = True
        if userIsActiveTeamMember(team):
            target = '+leave'
            text = 'Leave the Team' # &#8230;
            icon = 'remove'
        else:
            if team.subscriptionpolicy == TeamSubscriptionPolicy.RESTRICTED:
                # This is a restricted team; users can't join.
                enabled = False
            target = '+join'
            text = 'Join the team' # &#8230;
            icon = 'add'
        return Link(target, text, icon=icon, enabled=enabled)


class TeamMembershipView(LaunchpadView):
    """The view behins ITeam/+members."""
    @cachedproperty
    def inactive_memberships(self):
        return list(self.context.getInactiveMemberships())

    @cachedproperty
    def invited_memberships(self):
        return list(self.context.getInvitedMemberships())

    @cachedproperty
    def proposed_memberships(self):
        return list(self.context.getProposedMemberships())

    @property
    def have_pending_members(self):
        return self.proposed_memberships or self.invited_memberships


class BaseListView:

    header = ""

    def __init__(self, context, request):
        self.context = context
        self.request = request

    def _getBatchNavigator(self, results):
        return BatchNavigator(results, self.request)

    def getTeamsList(self):
        results = getUtility(IPersonSet).getAllTeams()
        return self._getBatchNavigator(results)

    def getPeopleList(self):
        results = getUtility(IPersonSet).getAllPersons()
        return self._getBatchNavigator(results)

    def getUbunterosList(self):
        results = getUtility(IPersonSet).getUbunteros()
        return self._getBatchNavigator(results)


class PeopleListView(BaseListView):

    header = "People Launchpad knows about"

    def getList(self):
        return self.getPeopleList()


class TeamListView(BaseListView):

    header = "Teams registered in Launchpad"

    def getList(self):
        return self.getTeamsList()


class UbunteroListView(BaseListView):

    header = "Ubunteros registered in Launchpad"

    def getList(self):
        return self.getUbunterosList()


class FOAFSearchView:

    def __init__(self, context, request):
        self.context = context
        self.request = request
        self.results = []

    def teamsCount(self):
        return getUtility(IPersonSet).teamsCount()

    def peopleCount(self):
        return getUtility(IPersonSet).peopleCount()

    def topPeople(self):
        return getUtility(IPersonSet).topPeople()

    def searchPeopleBatchNavigator(self):
        name = self.request.get("name")

        if not name:
            return None

        searchfor = self.request.get("searchfor")
        if searchfor == "peopleonly":
            results = getUtility(IPersonSet).findPerson(name)
        elif searchfor == "teamsonly":
            results = getUtility(IPersonSet).findTeam(name)
        else:
            results = getUtility(IPersonSet).find(name)

        return BatchNavigator(results, self.request)


class PersonAddView(LaunchpadFormView):
    """The page where users can create new Launchpad profiles."""

    label = "Create a new Launchpad profile"
    schema = INewPerson
    custom_widget('creation_comment', TextAreaWidget, height=5, width=60)

    @action(_("Create Profile"), name="create")
    def create_action(self, action, data):
        emailaddress = data['emailaddress']
        displayname = data['displayname']
        creation_comment = data['creation_comment']
        person, ignored = getUtility(IPersonSet).createPersonAndEmail(
            emailaddress, PersonCreationRationale.USER_CREATED,
            displayname=displayname, comment=creation_comment,
            registrant=self.user)
        self.next_url = canonical_url(person)
        logintokenset = getUtility(ILoginTokenSet)
        token = logintokenset.new(
            requester=self.user,
            requesteremail=self.user.preferredemail.email,
            email=emailaddress, tokentype=LoginTokenType.NEWPROFILE)
        token.sendProfileCreatedEmail(person, creation_comment)


class DeactivateAccountSchema(Interface):
    use_template(IPerson, include=['password'])
    comment = copy_field(
        IPerson['account_status_comment'], readonly=False, __name__='comment')


class PersonDeactivateAccountView(LaunchpadFormView):

    schema = DeactivateAccountSchema
    label = "Deactivate your Launchpad account"
    custom_widget('comment', TextAreaWidget, height=5, width=60)

    def validate(self, data):
        loginsource = getUtility(IPlacelessLoginSource)
        principal = loginsource.getPrincipalByLogin(
            self.user.preferredemail.email)
        assert principal is not None, "User must be logged in at this point."
        if not principal.validate(data.get('password')):
            self.setFieldError('password', 'Incorrect password.')
            return

    @action(_("Deactivate My Account"), name="deactivate")
    def deactivate_action(self, action, data):
        self.context.deactivateAccount(data['comment'])
        logoutPerson(self.request)
        self.request.response.addNoticeNotification(
            _(u'Your account has been deactivated.'))
        self.next_url = self.request.getApplicationURL()


class PersonClaimView(LaunchpadFormView):
    """The page where a user can claim an unvalidated profile."""

    schema = IPersonClaim

    def initialize(self):
        if self.context.is_valid_person_or_team:
            # Valid teams and people aren't claimable. We pull the path
            # out of PATH_INFO to make sure that the exception looks
            # good for subclasses. We're that picky!
            name = self.request['PATH_INFO'].split("/")[-1]
            raise NotFound(self, name, request=self.request)
        LaunchpadFormView.initialize(self)

    def validate(self, data):
        emailaddress = data.get('emailaddress')
        if emailaddress is None:
            self.setFieldError(
                'emailaddress', 'Please enter the email address')
            return

        email = getUtility(IEmailAddressSet).getByEmail(emailaddress)
        error = ""
        if email is None:
            # Email not registered in launchpad, ask the user to try another
            # one.
            error = ("We couldn't find this email address. Please try "
                     "another one that could possibly be associated with "
                     "this profile. Note that this profile's name (%s) was "
                     "generated based on the email address it's "
                     "associated with."
                     % self.context.name)
        elif email.person != self.context:
            if email.person.is_valid_person:
                error = structured(
                         "This email address is associated with yet another "
                         "Launchpad profile, which you seem to have used at "
                         "some point. If that's the case, you can "
                         '<a href="/people/+requestmerge'
                         '?field.dupeaccount=%s">combine '
                         "this profile with the other one</a> (you'll "
                         "have to log in with the other profile first, "
                         "though). If that's not the case, please try with a "
                         "different email address.",
                         self.context.name)
            else:
                # There seems to be another unvalidated profile for you!
                error = structured(
                         "Although this email address is not associated with "
                         "this profile, it's associated with yet another "
                         'one. You can <a href="%s/+claim">claim that other '
                         'profile</a> and then later '
                         '<a href="/people/+requestmerge">combine</a> both '
                         'of them into a single one.',
                         canonical_url(email.person))
        else:
            # Yay! You got the right email this time.
            pass
        if error:
            self.setFieldError('emailaddress', error)

    @property
    def next_url(self):
        return canonical_url(self.context)

    @action(_("E-mail Me"), name="confirm")
    def confirm_action(self, action, data):
        email = data['emailaddress']
        token = getUtility(ILoginTokenSet).new(
            requester=None, requesteremail=None, email=email,
            tokentype=LoginTokenType.PROFILECLAIM)
        token.sendClaimProfileEmail()
        self.request.response.addInfoNotification(_(
            "A confirmation  message has been sent to '${email}'. "
            "Follow the instructions in that message to finish claiming this "
            "profile. "
            "(If the message doesn't arrive in a few minutes, your mail "
            "provider might use 'greylisting', which could delay the message "
            "for up to an hour or two.)", mapping=dict(email=email)))


class BeginTeamClaimView(PersonClaimView):
    """Where you can claim an unvalidated profile turning it into a team.

    This is actually just the first step, where you enter the email address
    of the team and we email further instructions to that address.
    """

    @action(_("Continue"), name="confirm")
    def confirm_action(self, action, data):
        email = data['emailaddress']
        token = getUtility(ILoginTokenSet).new(
            requester=self.user, requesteremail=None, email=email,
            tokentype=LoginTokenType.TEAMCLAIM)
        token.sendClaimTeamEmail()
        self.request.response.addInfoNotification(_(
            "A confirmation message has been sent to '${email}'. "
            "Follow the instructions in that message to finish claiming this "
            "team. "
            "(If the above address is from a mailing list, it may be "
            "necessary to talk with one of its admins to accept the message "
            "from Launchpad so that you can finish the process.)",
            mapping=dict(email=email)))


class RedirectToEditLanguagesView(LaunchpadView):
    """Redirect the logged in user to his +editlanguages page.

    This view should always be registered with a launchpad.AnyPerson
    permission, to make sure the user is logged in. It exists so that
    we provide a link for non logged in users that will require them to login
    and them send them straight to the page they want to go.
    """

    def initialize(self):
        self.request.response.redirect(
            '%s/+editlanguages' % canonical_url(self.user))


class PersonWithKeysAndPreferredEmail:
    """A decorated person that includes GPG keys and preferred emails."""

    # These need to be predeclared to avoid decorates taking them over.
    # Would be nice if there was a way of allowing writes to just work
    # (i.e. no proxying of __set__).
    gpgkeys = None
    sshkeys = None
    preferredemail = None
    decorates(IPerson, 'person')

    def __init__(self, person):
        self.person = person
        self.gpgkeys = []
        self.sshkeys = []

    def addGPGKey(self, key):
        self.gpgkeys.append(key)

    def addSSHKey(self, key):
        self.sshkeys.append(key)

    def setPreferredEmail(self, email):
        self.preferredemail = email


class PersonRdfView:
    """A view that embeds PersonRdfContentsView in a standalone page."""

    template = ViewPageTemplateFile(
        '../templates/person-foaf.pt')

    def __call__(self):
        """Render RDF output, and return it as a string encoded in UTF-8.

        Render the page template to produce RDF output.
        The return value is string data encoded in UTF-8.

        As a side-effect, HTTP headers are set for the mime type
        and filename for download."""
        self.request.response.setHeader('content-type',
                                        'application/rdf+xml')
        self.request.response.setHeader('Content-Disposition',
                                        'attachment; filename=%s.rdf' %
                                            self.context.name)
        unicodedata = self.template()
        encodeddata = unicodedata.encode('utf-8')
        return encodeddata


class PersonRdfContentsView:
    """A view for the contents of Person FOAF RDF."""

    # We need to set the content_type here explicitly in order to
    # preserve the case of the elements (which is not preserved in the
    # parsing of the default text/html content-type.)
    template = ViewPageTemplateFile(
        '../templates/person-foaf-contents.pt',
        content_type="application/rdf+xml")

    def __init__(self, context, request):
        self.context = context
        self.request = request

    def buildMemberData(self):
        members = []
        members_by_id = {}
        for member in self.context.allmembers:
            member = PersonWithKeysAndPreferredEmail(member)
            members.append(member)
            members_by_id[member.id] = member
        if not members:
            # Empty teams have nothing to offer.
            return []
        sshkeyset = getUtility(ISSHKeySet)
        gpgkeyset = getUtility(IGPGKeySet)
        emailset = getUtility(IEmailAddressSet)
        for key in sshkeyset.getByPeople(members):
            members_by_id[key.personID].addSSHKey(key)
        for key in gpgkeyset.getGPGKeysForPeople(members):
            members_by_id[key.ownerID].addGPGKey(key)
        for email in emailset.getPreferredEmailForPeople(members):
            members_by_id[email.person.id].setPreferredEmail(email)
        return members

    def __call__(self):
        """Render RDF output.

        This is only used when rendering this to the end-user, and is
        only here to avoid us OOPSing if people access +raw-contents via
        the web. All templates should reuse this view by invoking
        +rdf-contents/template.
        """
        unicodedata = self.template()
        encodeddata = unicodedata.encode('utf-8')
        return encodeddata


def userIsActiveTeamMember(team):
    """Return True if the user is an active member of this team."""
    user = getUtility(ILaunchBag).user
    if user is None:
        return False
    if not check_permission('launchpad.View', team):
        return False
    return user in team.activemembers


class PersonSpecWorkLoadView(LaunchpadView):
    """View used to render the specification workload for a particular person.

    It shows the set of specifications with which this person has a role.
    """

    def initialize(self):
        assert IPerson.providedBy(self.context), (
            'PersonSpecWorkLoadView should be used only on an IPerson.')

    class PersonSpec:
        """One record from the workload list."""

        def __init__(self, spec, person):
            self.spec = spec
            self.assignee = spec.assignee == person
            self.drafter = spec.drafter == person
            self.approver = spec.approver == person

    @cachedproperty
    def workload(self):
        """This code is copied in large part from browser/sprint.py. It may
        be worthwhile refactoring this to use a common code base.

        Return a structure that lists the specs for which this person is the
        approver, the assignee or the drafter.
        """
        return [PersonSpecWorkLoadView.PersonSpec(spec, self.context)
                for spec in self.context.specifications()]


class PersonSpecFeedbackView(HasSpecificationsView):

    @cachedproperty
    def feedback_specs(self):
        filter = [SpecificationFilter.FEEDBACK]
        return self.context.specifications(filter=filter)


class ReportedBugTaskSearchListingView(BugTaskSearchListingView):
    """All bugs reported by someone."""

    columns_to_show = ["id", "summary", "bugtargetdisplayname",
                       "importance", "status"]

    def search(self):
        # Specify both owner and bug_reporter to try to prevent the same
        # bug (but different tasks) being displayed.
        return BugTaskSearchListingView.search(
            self,
            extra_params=dict(owner=self.context, bug_reporter=self.context))

    def getSearchPageHeading(self):
        """The header for the search page."""
        return "Bugs reported by %s" % self.context.displayname

    def getAdvancedSearchPageHeading(self):
        """The header for the advanced search page."""
        return "Bugs Reported by %s: Advanced Search" % (
            self.context.displayname)

    def getAdvancedSearchButtonLabel(self):
        """The Search button for the advanced search page."""
        return "Search bugs reported by %s" % self.context.displayname

    def getSimpleSearchURL(self):
        """Return a URL that can be used as an href to the simple search."""
        return canonical_url(self.context) + "/+reportedbugs"

    def shouldShowReporterWidget(self):
        """Should the reporter widget be shown on the advanced search page?"""
        return False

    def shouldShowTagsCombinatorWidget(self):
        """Should the tags combinator widget show on the search page?"""
        return False


class BugSubscriberPackageBugsSearchListingView(BugTaskSearchListingView):
    """Bugs reported on packages for a bug subscriber."""

    columns_to_show = ["id", "summary", "importance", "status"]

    @property
    def current_package(self):
        """Get the package whose bugs are currently being searched."""
        if not (
            self.widgets['distribution'].hasInput() and
            self.widgets['distribution'].getInputValue()):
            raise UnexpectedFormData("A distribution is required")
        if not (
            self.widgets['sourcepackagename'].hasInput() and
            self.widgets['sourcepackagename'].getInputValue()):
            raise UnexpectedFormData("A sourcepackagename is required")

        distribution = self.widgets['distribution'].getInputValue()
        return distribution.getSourcePackage(
            self.widgets['sourcepackagename'].getInputValue())

    def search(self, searchtext=None):
        distrosourcepackage = self.current_package
        return BugTaskSearchListingView.search(
            self, searchtext=searchtext, context=distrosourcepackage)

    @cachedproperty
    def total_bug_counts(self):
        """Return the totals of each type of package bug count as a dict."""
        totals = {
            'open_bugs_count': 0,
            'critical_bugs_count': 0,
            'unassigned_bugs_count': 0,
            'inprogress_bugs_count': 0,}

        for package_counts in self.package_bug_counts:
            for key in totals.keys():
                totals[key] += int(package_counts[key])

        return totals

    @cachedproperty
    def package_bug_counts(self):
        """Return a list of dicts used for rendering package bug counts."""
        L = []
        package_counts = getUtility(IBugTaskSet).getBugCountsForPackages(
            self.user, self.context.getBugSubscriberPackages())
        for package_counts in package_counts:
            package = package_counts['package']
            L.append({
                'package_name': package.displayname,
                'package_search_url':
                    self.getBugSubscriberPackageSearchURL(package),
                'open_bugs_count': package_counts['open'],
                'open_bugs_url': self.getOpenBugsURL(package),
                'critical_bugs_count': package_counts['open_critical'],
                'critical_bugs_url': self.getCriticalBugsURL(package),
                'unassigned_bugs_count': package_counts['open_unassigned'],
                'unassigned_bugs_url': self.getUnassignedBugsURL(package),
                'inprogress_bugs_count': package_counts['open_inprogress'],
                'inprogress_bugs_url': self.getInProgressBugsURL(package)
            })

        return sorted(L, key=itemgetter('package_name'))

    def getOtherBugSubscriberPackageLinks(self):
        """Return a list of the other packages for a bug subscriber.

        This excludes the current package.
        """
        current_package = self.current_package

        other_packages = [
            package for package in self.context.getBugSubscriberPackages()
            if package != current_package]

        package_links = []
        for other_package in other_packages:
            package_links.append({
                'title': other_package.displayname,
                'url': self.getBugSubscriberPackageSearchURL(other_package)})

        return package_links

    def getBugSubscriberPackageSearchURL(self, distributionsourcepackage=None,
                                      advanced=False, extra_params=None):
        """Construct a default search URL for a distributionsourcepackage.

        Optional filter parameters can be specified as a dict with the
        extra_params argument.
        """
        if distributionsourcepackage is None:
            distributionsourcepackage = self.current_package

        params = {
            "field.distribution": distributionsourcepackage.distribution.name,
            "field.sourcepackagename": distributionsourcepackage.name,
            "search": "Search"}

        if extra_params is not None:
            # We must UTF-8 encode searchtext to play nicely with
            # urllib.urlencode, because it may contain non-ASCII characters.
            if extra_params.has_key("field.searchtext"):
                extra_params["field.searchtext"] = (
                    extra_params["field.searchtext"].encode("utf8"))

            params.update(extra_params)

        person_url = canonical_url(self.context)
        query_string = urllib.urlencode(sorted(params.items()), doseq=True)

        if advanced:
            return (person_url + '/+packagebugs-search?advanced=1&%s'
                    % query_string)
        else:
            return person_url + '/+packagebugs-search?%s' % query_string

    def getBugSubscriberPackageAdvancedSearchURL(self,
                                              distributionsourcepackage=None):
        """Build the advanced search URL for a distributionsourcepackage."""
        return self.getBugSubscriberPackageSearchURL(advanced=True)

    def getOpenBugsURL(self, distributionsourcepackage):
        """Return the URL for open bugs on distributionsourcepackage."""
        status_params = {'field.status': []}

        for status in UNRESOLVED_BUGTASK_STATUSES:
            status_params['field.status'].append(status.title)

        return self.getBugSubscriberPackageSearchURL(
            distributionsourcepackage=distributionsourcepackage,
            extra_params=status_params)

    def getCriticalBugsURL(self, distributionsourcepackage):
        """Return the URL for critical bugs on distributionsourcepackage."""
        critical_bugs_params = {
            'field.status': [], 'field.importance': "Critical"}

        for status in UNRESOLVED_BUGTASK_STATUSES:
            critical_bugs_params["field.status"].append(status.title)

        return self.getBugSubscriberPackageSearchURL(
            distributionsourcepackage=distributionsourcepackage,
            extra_params=critical_bugs_params)

    def getUnassignedBugsURL(self, distributionsourcepackage):
        """Return the URL for unassigned bugs on distributionsourcepackage."""
        unassigned_bugs_params = {
            "field.status": [], "field.unassigned": "on"}

        for status in UNRESOLVED_BUGTASK_STATUSES:
            unassigned_bugs_params["field.status"].append(status.title)

        return self.getBugSubscriberPackageSearchURL(
            distributionsourcepackage=distributionsourcepackage,
            extra_params=unassigned_bugs_params)

    def getInProgressBugsURL(self, distributionsourcepackage):
        """Return the URL for unassigned bugs on distributionsourcepackage."""
        inprogress_bugs_params = {"field.status": "In Progress"}

        return self.getBugSubscriberPackageSearchURL(
            distributionsourcepackage=distributionsourcepackage,
            extra_params=inprogress_bugs_params)

    def shouldShowSearchWidgets(self):
        # XXX: Guilherme Salgado 2005-11-05:
        # It's not possible to search amongst the bugs on maintained
        # software, so for now I'll be simply hiding the search widgets.
        return False

    # Methods that customize the advanced search form.
    def getAdvancedSearchPageHeading(self):
        return (
            "Bugs in %s: Advanced Search" % self.current_package.displayname)

    def getAdvancedSearchButtonLabel(self):
        return "Search bugs in %s" % self.current_package.displayname

    def getSimpleSearchURL(self):
        return self.getBugSubscriberPackageSearchURL()


class PersonRelatedBugsView(BugTaskSearchListingView, FeedsMixin):
    """All bugs related to someone."""

    columns_to_show = ["id", "summary", "bugtargetdisplayname",
                       "importance", "status"]

    def search(self, extra_params=None):
        """Return the open bugs related to a person.

        :param extra_params: A dict that provides search params added to
            the search criteria taken from the request. Params in
            `extra_params` take precedence over request params.
        """
        context = self.context
        params = self.buildSearchParams(extra_params=extra_params)
        subscriber_params = copy.copy(params)
        subscriber_params.subscriber = context
        assignee_params = copy.copy(params)
        owner_params = copy.copy(params)
        commenter_params = copy.copy(params)

        # Only override the assignee, commenter and owner if they were not
        # specified by the user.
        if assignee_params.assignee is None:
            assignee_params.assignee = context
        if owner_params.owner is None:
            # Specify both owner and bug_reporter to try to prevent the same
            # bug (but different tasks) being displayed.
            owner_params.owner = context
            owner_params.bug_reporter = context
        if commenter_params.bug_commenter is None:
            commenter_params.bug_commenter = context

        tasks = self.context.searchTasks(
            assignee_params, subscriber_params, owner_params,
            commenter_params)
        return BugListingBatchNavigator(
            tasks, self.request, columns_to_show=self.columns_to_show,
            size=config.malone.buglist_batch_size)

    def getSearchPageHeading(self):
        return "Bugs related to %s" % self.context.displayname

    def getAdvancedSearchPageHeading(self):
        return "Bugs Related to %s: Advanced Search" % (
            self.context.displayname)

    def getAdvancedSearchButtonLabel(self):
        return "Search bugs related to %s" % self.context.displayname

    def getSimpleSearchURL(self):
        return canonical_url(self.context) + "/+bugs"


class PersonAssignedBugTaskSearchListingView(BugTaskSearchListingView):
    """All bugs assigned to someone."""

    columns_to_show = ["id", "summary", "bugtargetdisplayname",
                       "importance", "status"]

    def search(self):
        """Return the open bugs assigned to a person."""
        return BugTaskSearchListingView.search(
            self, extra_params={'assignee': self.context})

    def shouldShowAssigneeWidget(self):
        """Should the assignee widget be shown on the advanced search page?"""
        return False

    def shouldShowAssignedToTeamPortlet(self):
        """Should the team assigned bugs portlet be shown?"""
        return True

    def shouldShowTagsCombinatorWidget(self):
        """Should the tags combinator widget show on the search page?"""
        return False

    def getSearchPageHeading(self):
        """The header for the search page."""
        return "Bugs assigned to %s" % self.context.displayname

    def getAdvancedSearchPageHeading(self):
        """The header for the advanced search page."""
        return "Bugs Assigned to %s: Advanced Search" % (
            self.context.displayname)

    def getAdvancedSearchButtonLabel(self):
        """The Search button for the advanced search page."""
        return "Search bugs assigned to %s" % self.context.displayname

    def getSimpleSearchURL(self):
        """Return a URL that can be usedas an href to the simple search."""
        return canonical_url(self.context) + "/+assignedbugs"


class PersonCommentedBugTaskSearchListingView(BugTaskSearchListingView):
    """All bugs commented on by a Person."""

    columns_to_show = ["id", "summary", "bugtargetdisplayname",
                       "importance", "status"]

    def search(self):
        """Return the open bugs commented on by a person."""
        return BugTaskSearchListingView.search(
            self, extra_params={'bug_commenter': self.context})

    def getSearchPageHeading(self):
        """The header for the search page."""
        return "Bugs commented on by %s" % self.context.displayname

    def getAdvancedSearchPageHeading(self):
        """The header for the advanced search page."""
        return "Bugs commented on by %s: Advanced Search" % (
            self.context.displayname)

    def getAdvancedSearchButtonLabel(self):
        """The Search button for the advanced search page."""
        return "Search bugs commented on by %s" % self.context.displayname

    def getSimpleSearchURL(self):
        """Return a URL that can be used as an href to the simple search."""
        return canonical_url(self.context) + "/+commentedbugs"


class PersonVouchersView(LaunchpadFormView):
    """Form for displaying and redeeming commercial subscription vouchers."""

    custom_widget('voucher', LaunchpadDropdownWidget)
    custom_widget('project', SinglePopupWidget)

    def setUpFields(self):
        self.form_fields = (self.createProjectField() +
                            self.createVoucherField())

    def createProjectField(self):
        """Create the project field for selection commercial projects.

        The vocabulary shows commercial projects owned by the current user.
        """
        field = FormFields(
            Choice(__name__='project',
                   title=_('Select the project you wish to subscribe'),
                   description=_('Commercial projects you administer'),
                   vocabulary='CommercialProjects',
                   required=True),
            custom_widget=self.custom_widgets['project'],
            render_context=self.render_context)
        return field

    def createVoucherField(self):
        """Create voucher field.

        Only unredeemed vouchers owned by the user are shown.
        """
        terms = []
        for voucher in self.unredeemed_vouchers:
            text = "%s (%d months)" % (
                voucher.voucher_id, voucher.term_months)
            terms.append(SimpleTerm(voucher, voucher.voucher_id, text))
        voucher_vocabulary = SimpleVocabulary(terms)
        field = FormFields(
            Choice(__name__='voucher',
                   title=_('Select a voucher'),
                   description=_('Choose one of these unredeemed vouchers'),
                   vocabulary=voucher_vocabulary,
                   required=True),
            custom_widget=self.custom_widgets['voucher'],
            render_context=self.render_context)
        return field

    @cachedproperty
    def unredeemed_vouchers(self):
        unredeemed, redeemed = (
            self.context.getCommercialSubscriptionVouchers())
        return unredeemed

    @cachedproperty
    def owned_commercial_projects(self):
        commercial_projects = []
        for project in self.context.getOwnedProjects():
            if not project.qualifies_for_free_hosting:
                commercial_projects.append(project)
        return commercial_projects

    @action(_("Cancel"), name="cancel",
            validator='validate_cancel')
    def cancel_action(self, action, data):
        """Simply redirect to the user's page."""
        self.next_url = canonical_url(self.context)

    @action(_("Redeem"), name="redeem")
    def redeem_action(self, action, data):
        error_msg = None
        salesforce_proxy = getUtility(ISalesforceVoucherProxy)
        project = data['project']
        voucher = data['voucher']

        try:
            # The call to redeemVoucher returns True if it succeeds or it
            # raises an exception.  Therefore the return value does not need
            # to be checked.
            result = salesforce_proxy.redeemVoucher(voucher.voucher_id,
                                                    self.context,
                                                    project)
            project.redeemSubscriptionVoucher(
                voucher=voucher.voucher_id,
                registrant=self.context,
                purchaser=self.context,
                subscription_months=voucher.term_months)
            self.request.response.addInfoNotification(
                _("Voucher redeemed successfully"))
            # Force the page to reload so the just consumed voucher is not
            # displayed again (since the field has already been created.)
            self.next_url = self.request.URL
        except SalesforceVoucherProxyException, error:
            self.error_message = (
                "The voucher could not be redeemed at this time.")
            # Log an oops report with raising an error.
            info = (error.__class__, error, None)
            globalErrorUtility = getUtility(IErrorReportingUtility)
            globalErrorUtility.raising(info, self.context.request)


class SubscribedBugTaskSearchListingView(BugTaskSearchListingView):
    """All bugs someone is subscribed to."""

    columns_to_show = ["id", "summary", "bugtargetdisplayname",
                       "importance", "status"]

    def search(self):
        return BugTaskSearchListingView.search(
            self, extra_params={'subscriber': self.context})

    def getSearchPageHeading(self):
        """The header for the search page."""
        return "Bugs %s is subscribed to" % self.context.displayname

    def getAdvancedSearchPageHeading(self):
        """The header for the advanced search page."""
        return "Bugs %s is Cc'd to: Advanced Search" % (
            self.context.displayname)

    def getAdvancedSearchButtonLabel(self):
        """The Search button for the advanced search page."""
        return "Search bugs %s is Cc'd to" % self.context.displayname

    def getSimpleSearchURL(self):
        """Return a URL that can be used as an href to the simple search."""
        return canonical_url(self.context) + "/+subscribedbugs"


class PersonLanguagesView(LaunchpadView):

    def initialize(self):
        request = self.request
        if request.method == "POST" and "SAVE-LANGS" in request.form:
            self.submitLanguages()

    def requestCountry(self):
        return ICountry(self.request, None)

    def browserLanguages(self):
        return (
            IRequestPreferredLanguages(self.request).getPreferredLanguages())

    def visible_checked_languages(self):
        return self.context.languages

    def visible_unchecked_languages(self):
        common_languages = getUtility(ILanguageSet).common_languages
        person_languages = self.context.languages
        return sorted(set(common_languages) - set(person_languages),
                      key=attrgetter('englishname'))

    def getRedirectionURL(self):
        request = self.request
        referrer = request.getHeader('referer')
        if referrer and referrer.startswith(request.getApplicationURL()):
            return referrer
        else:
            return ''

    @property
    def is_current_user(self):
        """Return True when the Context is also the User."""
        return self.user == self.context

    def submitLanguages(self):
        '''Process a POST request to the language preference form.

        This list of languages submitted is compared to the the list of
        languages the user has, and the latter is matched to the former.
        '''

        all_languages = getUtility(ILanguageSet)
        old_languages = self.context.languages
        new_languages = []

        for key in all_languages.keys():
            if self.request.has_key(key) and self.request.get(key) == u'on':
                new_languages.append(all_languages[key])

        if self.is_current_user:
            subject = "your"
        else:
            subject = "%s's" % self.context.displayname

        # Add languages to the user's preferences.
        for language in set(new_languages) - set(old_languages):
            self.context.addLanguage(language)
            self.request.response.addInfoNotification(
                "Added %(language)s to %(subject)s preferred languages." %
                {'language' : language.englishname, 'subject' : subject})

        # Remove languages from the user's preferences.
        for language in set(old_languages) - set(new_languages):
            self.context.removeLanguage(language)
            self.request.response.addInfoNotification(
                "Removed %(language)s from %(subject)s preferred languages." %
                {'language' : language.englishname, 'subject' : subject})

        redirection_url = self.request.get('redirection_url')
        if redirection_url:
            self.request.response.redirect(redirection_url)


class PersonView(LaunchpadView, FeedsMixin):
    """A View class used in almost all Person's pages."""

    @cachedproperty
    def recently_approved_members(self):
        members = self.context.getMembersByStatus(
            TeamMembershipStatus.APPROVED,
            orderBy='-TeamMembership.date_joined')
        return members[:5]

    @cachedproperty
    def recently_proposed_members(self):
        members = self.context.getMembersByStatus(
            TeamMembershipStatus.PROPOSED,
            orderBy='-TeamMembership.date_proposed')
        return members[:5]

    @cachedproperty
    def openpolls(self):
        assert self.context.isTeam()
        return IPollSubset(self.context).getOpenPolls()

    @cachedproperty
    def closedpolls(self):
        assert self.context.isTeam()
        return IPollSubset(self.context).getClosedPolls()

    @cachedproperty
    def notyetopenedpolls(self):
        assert self.context.isTeam()
        return IPollSubset(self.context).getNotYetOpenedPolls()

    @cachedproperty
    def contributions(self):
        """Cache the results of getProjectsAndCategoriesContributedTo()."""
        return self.context.getProjectsAndCategoriesContributedTo(
            limit=5)

    @cachedproperty
    def contributed_categories(self):
        """Return all karma categories in which this person has some karma."""
        categories = set()
        for contrib in self.contributions:
            categories.update(category for category in contrib['categories'])
        return sorted(categories, key=attrgetter('title'))

    @cachedproperty
    def context_is_probably_a_team(self):
        """Return True if we have any indication that context is a team.

        For now, all we do is check whether or not any email associated with
        our context contains the '@lists.' string as that's a very good
        indication this is a team which was automatically created.

        This can only be used when the context is an automatically created
        profile (account_status == NOACCOUNT).
        """
        assert self.context.account_status == AccountStatus.NOACCOUNT, (
            "This can only be used when the context has no account.")
        emails = getUtility(IEmailAddressSet).getByPerson(self.context)
        for email in emails:
            if '@lists.' in email.email:
                return True
        return False

    @cachedproperty
    def openid_identity_url(self):
        """The identity URL for the person."""
        return canonical_url(OpenIDPersistentIdentity(self.context))

    @property
    def subscription_policy_description(self):
        """Return the description of this team's subscription policy."""
        team = self.context
        assert team.isTeam(), (
            'This method can only be called when the context is a team.')
        if team.subscriptionpolicy == TeamSubscriptionPolicy.RESTRICTED:
            description = _(
                "This is a restricted team; new members can only be added "
                "by one of the team's administrators.")
        elif team.subscriptionpolicy == TeamSubscriptionPolicy.MODERATED:
            description = _(
                "This is a moderated team; all subscriptions are subjected "
                "to approval by one of the team's administrators.")
        elif team.subscriptionpolicy == TeamSubscriptionPolicy.OPEN:
            description = _(
                "This is an open team; any user can join and no approval "
                "is required.")
        else:
            raise AssertionError('Unknown subscription policy.')
        return description

    @property
    def user_can_subscribe_to_list(self):
        """Can the user subscribe to this team's mailing list?

        A user can subscribe to the list if the team has an active
        mailing list, and if they do not already have a subscription.
        """
        if self.team_has_mailing_list:
            # If we are already subscribed, then we can not subscribe again.
            return not self.user_is_subscribed_to_list
        else:
            return False

    @property
    def user_is_subscribed_to_list(self):
        """Is the user subscribed to the team's mailing list?

        Subscriptions hang around even if the list is deactivated, etc.

        It is an error to ask if the user is subscribed to a mailing list
        that doesn't exist.
        """
        if self.user is None:
            return False

        mailing_list = self.context.mailing_list
        assert mailing_list is not None, "This team has no mailing list."
        has_subscription = bool(mailing_list.getSubscription(self.user))
        return has_subscription

    @property
    def team_has_mailing_list(self):
        """Is the team mailing list available for subscription?"""
        mailing_list = self.context.mailing_list
        return mailing_list is not None and mailing_list.is_usable

    def getURLToAssignedBugsInProgress(self):
        """Return an URL to a page which lists all bugs assigned to this
        person that are In Progress.
        """
        query_string = urllib.urlencode(
            [('field.status', BugTaskStatus.INPROGRESS.title)])
        url = "%s/+assignedbugs" % canonical_url(self.context)
        return ("%(url)s?search=Search&%(query_string)s"
                % {'url': url, 'query_string': query_string})

    def getBugsInProgress(self):
        """Return up to 5 assigned bugs that are In Progress."""
        params = BugTaskSearchParams(
            user=self.user, assignee=self.context, omit_dupes=True,
            status=BugTaskStatus.INPROGRESS, orderby='-date_last_updated')
        return self.context.searchTasks(params)[:5]

    def viewingOwnPage(self):
        return self.user == self.context

    def hasCurrentPolls(self):
        """Return True if this team has any non-closed polls."""
        assert self.context.isTeam()
        return bool(self.openpolls) or bool(self.notyetopenedpolls)

    def no_bounties(self):
        return not (self.context.ownedBounties or
            self.context.reviewerBounties or
            self.context.subscribedBounties or
            self.context.claimedBounties)

    def userIsOwner(self):
        """Return True if the user is the owner of this Team."""
        if self.user is None:
            return False

        return self.user.inTeam(self.context.teamowner)

    def findUserPathToTeam(self):
        assert self.user is not None
        return self.user.findPathToTeam(self.context)

    def indirect_teams_via(self):
        """Return a list of dictionaries, where each dictionary has a team
        in which the person is an indirect member, and a path to membership
        in that team.
        """
        return [{'team': team,
                 'via': ', '.join(
                    [viateam.displayname for viateam in
                        self.context.findPathToTeam(team)[:-1]])}
                for team in self.context.teams_indirectly_participated_in]

    def userIsParticipant(self):
        """Return true if the user is a participant of this team.

        A person is said to be a team participant when he's a member
        of that team, either directly or indirectly via another team
        membership.
        """
        if self.user is None:
            return False
        return self.user.inTeam(self.context)

    def userIsActiveMember(self):
        """Return True if the user is an active member of this team."""
        return userIsActiveTeamMember(self.context)

    def userIsProposedMember(self):
        """Return True if the user is a proposed member of this team."""
        if self.user is None:
            return False
        return self.user in self.context.proposedmembers

    def userCanRequestToLeave(self):
        """Return true if the user can request to leave this team.

        A given user can leave a team only if he's an active member.
        """
        return self.userIsActiveMember()

    def obfuscatedEmail(self):
        if self.context.preferredemail is not None:
            return obfuscateEmail(self.context.preferredemail.email)
        else:
            return None

    def htmlEmail(self):
        if self.context.preferredemail is not None:
            return convertToHtmlCode(self.context.preferredemail.email)
        else:
            return None

    def htmlJabberIDs(self):
        """Return the person's Jabber IDs somewhat obfuscated.

        The IDs are encoded using HTML hexadecimal entities to hinder
        email harvesting. (Jabber IDs are sometime valid email accounts,
        gmail for example.)
        """
        return [convertToHtmlCode(jabber.jabberid)
                for jabber in self.context.jabberids]

    def showSSHKeys(self):
        """Return a data structure used for display of raw SSH keys"""
        self.request.response.setHeader('Content-Type', 'text/plain')
        keys = []
        for key in self.context.sshkeys:
            if key.keytype == SSHKeyType.DSA:
                type_name = 'ssh-dss'
            elif key.keytype == SSHKeyType.RSA:
                type_name = 'ssh-rsa'
            else:
                type_name = 'Unknown key type'
            keys.append("%s %s %s" % (type_name, key.keytext, key.comment))
        return "\n".join(keys)

    @cachedproperty
    def archive_url(self):
        """Return a url to a mailing list archive for the team's list.

        If the person is not a team, does not have a mailing list, that
        mailing list has never been activated, or the team is private and the
        logged in user is not a team member, return None instead.
        """
        mailing_list = self.context.mailing_list
        if mailing_list is None:
            return None
        elif mailing_list.is_public:
            return mailing_list.archive_url
        elif self.user is None:
            return None
        elif self.user.inTeam(self.context):
            return mailing_list.archive_url
        else:
            return None


class PersonIndexView(XRDSContentNegotiationMixin, PersonView):
    """View class for person +index and +xrds pages."""

    xrds_template = ViewPageTemplateFile("../templates/person-xrds.pt")

    def initialize(self):
        super(PersonIndexView, self).initialize()
        if self.request.method == "POST":
            self.processForm()

    @cachedproperty
    def enable_xrds_discovery(self):
        """Only enable discovery if person is OpenID enabled."""
        return self.context.is_openid_enabled

    def processForm(self):
        if not self.request.form.get('unsubscribe'):
            raise UnexpectedFormData(
                "The mailing list form did not receive the expected form "
                "fields.")

        mailing_list = self.context.mailing_list
        if mailing_list is None:
            raise UnexpectedFormData(
                _("This team does not have a mailing list."))
        if not self.user:
            raise Unauthorized(
                _("You must be logged in to unsubscribe."))
        try:
            mailing_list.unsubscribe(self.user)
        except CannotUnsubscribe:
            self.request.response.addErrorNotification(
                _("You could not be unsubscribed from the team mailing "
                  "list."))
        else:
            self.request.response.addInfoNotification(
                _("You have been unsubscribed from the team "
                  "mailing list."))
        self.request.response.redirect(canonical_url(self.context))


class PersonRelatedProjectsView(LaunchpadView):

    implements(IPersonRelatedSoftwareMenu)

    # Safety net for the Registry Admins case which is the owner/driver of
    # lots of projects.
    max_results_to_display = config.launchpad.default_batch_size

    def _related_projects(self):
        """Return all projects owned or driven by this person."""
        return self.context.getOwnedOrDrivenPillars()

    @cachedproperty
    def relatedProjects(self):
        """Return projects owned or driven by this person up to the maximum
        configured."""
        return list(self._related_projects()[:self.max_results_to_display])

    @cachedproperty
    def firstFiveRelatedProjects(self):
        """Return first five projects owned or driven by this person."""
        return list(self._related_projects()[:5])

    @cachedproperty
    def related_projects_count(self):
        return self._related_projects().count()

    def tooManyRelatedProjectsFound(self):
        return self.related_projects_count > self.max_results_to_display


class PersonCodeOfConductEditView(LaunchpadView):

    def performCoCChanges(self):
        """Make changes to code-of-conduct signature records for this
        person.
        """
        sig_ids = self.request.form.get("DEACTIVATE_SIGNATURE")

        if sig_ids is not None:
            sCoC_util = getUtility(ISignedCodeOfConductSet)

            # verify if we have multiple entries to deactive
            if not isinstance(sig_ids, list):
                sig_ids = [sig_ids]

            for sig_id in sig_ids:
                sig_id = int(sig_id)
                # Deactivating signature
                comment = 'Deactivated by Owner'
                sCoC_util.modifySignature(sig_id, self.user, comment, False)

            return True


class PersonEditWikiNamesView(LaunchpadView):

    def _sanitizeWikiURL(self, url):
        """Strip whitespaces and make sure :url ends in a single '/'."""
        if not url:
            return url
        return '%s/' % url.strip().rstrip('/')

    def initialize(self):
        """Process the WikiNames form."""
        self.error_message = None
        if self.request.method != "POST":
            # Nothing to do
            return

        form = self.request.form
        context = self.context
        wikinameset = getUtility(IWikiNameSet)
        ubuntuwikiname = form.get('ubuntuwikiname')
        existingwiki = wikinameset.getByWikiAndName(
            UBUNTU_WIKI_URL, ubuntuwikiname)

        if not ubuntuwikiname:
            self.error_message = "Your Ubuntu WikiName cannot be empty."
            return
        elif existingwiki is not None and existingwiki.person != context:
            self.error_message = (
                'The Ubuntu WikiName %s is already registered by '
                '<a href="%s">%s</a>.'
                % (ubuntuwikiname, canonical_url(existingwiki.person),
                   cgi.escape(existingwiki.person.browsername)))
            return
        context.ubuntuwiki.wikiname = ubuntuwikiname

        for w in context.otherwikis:
            # XXX: GuilhermeSalgado 2005-08-25:
            # We're exposing WikiName IDs here because that's the only
            # unique column we have. If we don't do this we'll have to
            # generate the field names using the WikiName.wiki and
            # WikiName.wikiname columns (because these two columns make
            # another unique identifier for WikiNames), but that's tricky and
            # not worth the extra work.
            if form.get('remove_%d' % w.id):
                w.destroySelf()
            else:
                wiki = self._sanitizeWikiURL(form.get('wiki_%d' % w.id))
                wikiname = form.get('wikiname_%d' % w.id)
                if not (wiki and wikiname):
                    self.error_message = (
                        "Neither Wiki nor WikiName can be empty.")
                    return
                # Try to make sure people will have only a single Ubuntu
                # WikiName registered. Although this is almost impossible
                # because they can do a lot of tricks with the URLs to make
                # them look different from UBUNTU_WIKI_URL but still point to
                # the same place.
                elif wiki == UBUNTU_WIKI_URL:
                    self.error_message = (
                        "You cannot have two Ubuntu WikiNames.")
                    return
                w.wiki = wiki
                w.wikiname = wikiname

        wiki = self._sanitizeWikiURL(form.get('newwiki'))
        wikiname = form.get('newwikiname')
        if wiki or wikiname:
            if wiki and wikiname:
                existingwiki = wikinameset.getByWikiAndName(wiki, wikiname)
                if existingwiki and existingwiki.person != context:
                    self.error_message = (
                        'The WikiName %s%s is already registered by '
                        '<a href="%s">%s</a>.'
                        % (wiki, wikiname, canonical_url(existingwiki.person),
                           cgi.escape(existingwiki.person.browsername)))
                    return
                elif existingwiki:
                    self.error_message = (
                        'The WikiName %s%s already belongs to you.'
                        % (wiki, wikiname))
                    return
                elif wiki == UBUNTU_WIKI_URL:
                    self.error_message = (
                        "You cannot have two Ubuntu WikiNames.")
                    return
                wikinameset.new(context, wiki, wikiname)
            else:
                self.newwiki = wiki
                self.newwikiname = wikiname
                self.error_message = "Neither Wiki nor WikiName can be empty."
                return


class PersonEditIRCNicknamesView(LaunchpadView):

    def initialize(self):
        """Process the IRC nicknames form."""
        self.error_message = None
        if self.request.method != "POST":
            # Nothing to do
            return

        form = self.request.form
        for ircnick in self.context.ircnicknames:
            # XXX: GuilhermeSalgado 2005-08-25:
            # We're exposing IrcID IDs here because that's the only
            # unique column we have, so we don't have anything else that we
            # can use to make field names that allow us to uniquely identify
            # them.
            if form.get('remove_%d' % ircnick.id):
                ircnick.destroySelf()
            else:
                nick = form.get('nick_%d' % ircnick.id)
                network = form.get('network_%d' % ircnick.id)
                if not (nick and network):
                    self.error_message = (
                        "Neither Nickname nor Network can be empty.")
                    return
                ircnick.nickname = nick
                ircnick.network = network

        nick = form.get('newnick')
        network = form.get('newnetwork')
        if nick or network:
            if nick and network:
                getUtility(IIrcIDSet).new(self.context, network, nick)
            else:
                self.newnick = nick
                self.newnetwork = network
                self.error_message = (
                    "Neither Nickname nor Network can be empty.")
                return


class PersonEditJabberIDsView(LaunchpadView):

    def initialize(self):
        """Process the Jabber ID form."""
        self.error_message = None
        if self.request.method != "POST":
            # Nothing to do
            return

        form = self.request.form
        for jabber in self.context.jabberids:
            if form.get('remove_%s' % jabber.jabberid):
                jabber.destroySelf()
            else:
                jabberid = form.get('jabberid_%s' % jabber.jabberid)
                if not jabberid:
                    self.error_message = "You cannot save an empty Jabber ID."
                    return
                jabber.jabberid = jabberid

        jabberid = form.get('newjabberid')
        if jabberid:
            jabberset = getUtility(IJabberIDSet)
            existingjabber = jabberset.getByJabberID(jabberid)
            if existingjabber is None:
                jabberset.new(self.context, jabberid)
            elif existingjabber.person != self.context:
                self.error_message = (
                    'The Jabber ID %s is already registered by '
                    '<a href="%s">%s</a>.'
                    % (jabberid, canonical_url(existingjabber.person),
                       cgi.escape(existingjabber.person.browsername)))
                return
            else:
                self.error_message = (
                    'The Jabber ID %s already belongs to you.' % jabberid)
                return


class PersonEditSSHKeysView(LaunchpadView):

    implements(IPersonEditMenu)

    info_message = None
    error_message = None

    def initialize(self):
        if self.request.method != "POST":
            # Nothing to do
            return

        action = self.request.form.get('action')

        if action == 'add_ssh':
            self.add_ssh()
        elif action == 'remove_ssh':
            self.remove_ssh()
        else:
            raise UnexpectedFormData("Unexpected action: %s" % action)

    def add_ssh(self):
        sshkey = self.request.form.get('sshkey')
        try:
            kind, keytext, comment = sshkey.split(' ', 2)
        except ValueError:
            self.error_message = 'Invalid public key'
            return

        if not (kind and keytext and comment):
            self.error_message = 'Invalid public key'
            return

        process = subprocess.Popen(
            '/usr/bin/ssh-vulnkey -', shell=True, stdin=subprocess.PIPE,
            stdout=subprocess.PIPE, stderr=subprocess.PIPE)
        (out, err) = process.communicate(sshkey.encode('utf-8'))
        if 'compromised' in out.lower():
            self.error_message = (
                'This key is known to be compromised due to a security flaw '
                'in the software used to generate it, so it will not be '
                'accepted by Launchpad. See the full '
                '<a href="http://www.ubuntu.com/usn/usn-612-2">Security '
                'Notice</a> for further information and instructions on how '
                'to generate another key.')
            return

        if kind == 'ssh-rsa':
            keytype = SSHKeyType.RSA
        elif kind == 'ssh-dss':
            keytype = SSHKeyType.DSA
        else:
            self.error_message = 'Invalid public key'
            return

        getUtility(ISSHKeySet).new(self.user, keytype, keytext, comment)
        self.info_message = 'SSH public key added.'

    def remove_ssh(self):
        key_id = self.request.form.get('key')
        if not key_id:
            raise UnexpectedFormData('SSH Key was not defined')

        sshkey = getUtility(ISSHKeySet).getByID(key_id)
        if sshkey is None:
            self.error_message = "Cannot remove a key that doesn't exist"
            return

        if sshkey.person != self.user:
            raise UnexpectedFormData("Cannot remove someone else's key")

        comment = sshkey.comment
        sshkey.destroySelf()
        self.info_message = 'Key "%s" removed' % comment


class PersonTranslationView(LaunchpadView):
    """View for translation-related Person pages."""
    @cachedproperty
    def batchnav(self):
        batchnav = BatchNavigator(self.context.translation_history,
                                  self.request)
        # XXX: kiko 2006-03-17 bug=60320: Because of a template reference
        # to pofile.potemplate.displayname, it would be ideal to also
        # prejoin inside translation_history:
        #   potemplate.productseries
        #   potemplate.productseries.product
        #   potemplate.distroseries
        #   potemplate.distroseries.distribution
        #   potemplate.sourcepackagename
        # However, a list this long may be actually suggesting that
        # displayname be cached in a table field; particularly given the
        # fact that it won't be altered very often. At any rate, the
        # code below works around this by caching all the templates in
        # one shot. The list() ensures that we materialize the query
        # before passing it on to avoid reissuing it. Note also that the
        # fact that we iterate over currentBatch() here means that the
        # translation_history query is issued again. Tough luck.
        ids = set(record.pofile.potemplate.id
                  for record in batchnav.currentBatch())
        if ids:
            cache = list(getUtility(IPOTemplateSet).getByIDs(ids))

        return batchnav

    @cachedproperty
    def translation_groups(self):
        """Return translation groups a person is a member of."""
        return list(self.context.translation_groups)

    def should_display_message(self, translationmessage):
        """Should a certain `TranslationMessage` be displayed.

        Return False if user is not logged in and message may contain
        sensitive data such as email addresses.

        Otherwise, return True.
        """
        if self.user:
            return True
        return not (
            translationmessage.potmsgset.hide_translations_from_anonymous)


class PersonTranslationRelicensingView(LaunchpadFormView):
    """View for Person's translation relicensing page."""
    label = "Use BSD licence for your translations?"
    schema = ITranslationRelicensingAgreementEdit
    field_names = ['allow_relicensing', 'back_to']
    custom_widget('back_to', TextWidget, visible=False)

    @property
    def initial_values(self):
        """Set the user's current relicensing preference or a True default."""
        default = self.context.translations_relicensing_agreement
        if default is None:
            default = True
        return {
            "allow_relicensing" : default,
            "back_to" : self.request.get('back_to'),
            }

    @property
    def relicensing_url(self):
        """Return an URL for this view."""
        return canonical_url(self.context, view_name='+licensing')

    def getSafeRedirectURL(self, url):
        """Successful form submission should send to this URL."""
        if url and url.startswith(self.request.getApplicationURL()):
            return url
        else:
            return canonical_url(self.context)

    @action(_("Update my decision"), name="submit")
    def submit_action(self, action, data):
        """Store person's decision about translations relicensing.

        Decision is stored through
        `IPerson.translations_relicensing_agreement`
        which uses TranslationRelicensingAgreement table.
        """
        allow_relicensing = data['allow_relicensing']
        self.context.translations_relicensing_agreement = allow_relicensing
        if allow_relicensing:
            self.request.response.addInfoNotification(_(
                "Your choice has been saved. "
                "Thank you for deciding to license your translations under "
                "BSD license."))
        else:
            self.request.response.addInfoNotification(_(
                "Your choice has been saved. "
                "Your translations will be removed once we completely "
                "switch to BSD license for translations."))

        self.next_url = self.getSafeRedirectURL(data['back_to'])


class PersonGPGView(LaunchpadView):
    """View for the GPG-related actions for a Person

    Supports claiming (importing) a key, validating it and deactivating
    it. Also supports removing the token generated for validation (in
    the case you want to give up on importing the key).
    """

    implements(IPersonEditMenu)

    key = None
    fingerprint = None

    key_ok = False
    invalid_fingerprint = False
    key_retrieval_failed = False
    key_already_imported = False

    error_message = None
    info_message = None

    def keyserver_url(self):
        assert self.fingerprint
        return getUtility(
            IGPGHandler).getURLForKeyInServer(self.fingerprint, public=True)

    def form_action(self):
        permitted_actions = ['claim_gpg', 'deactivate_gpg',
                             'remove_gpgtoken', 'reactivate_gpg']
        if self.request.method != "POST":
            return ''
        action = self.request.form.get('action')
        if action and (action not in permitted_actions):
            raise UnexpectedFormData("Action was not defined")
        getattr(self, action)()

    def claim_gpg(self):
        # XXX cprov 2005-04-01: As "Claim GPG key" takes a lot of time, we
        # should process it throught the NotificationEngine.
        gpghandler = getUtility(IGPGHandler)
        fingerprint = self.request.form.get('fingerprint')
        self.fingerprint = gpghandler.sanitizeFingerprint(fingerprint)

        if not self.fingerprint:
            self.invalid_fingerprint = True
            return

        gpgkeyset = getUtility(IGPGKeySet)
        if gpgkeyset.getByFingerprint(self.fingerprint):
            self.key_already_imported = True
            return

        try:
            key = gpghandler.retrieveKey(self.fingerprint)
        except GPGKeyNotFoundError:
            self.key_retrieval_failed = True
            return

        self.key = key
        if not key.expired and not key.revoked:
            self._validateGPG(key)
            self.key_ok = True

    def deactivate_gpg(self):
        key_ids = self.request.form.get('DEACTIVATE_GPGKEY')

        if key_ids is None:
            self.error_message = 'No Key(s) selected for deactivation.'
            return

        # verify if we have multiple entries to deactive
        if not isinstance(key_ids, list):
            key_ids = [key_ids]

        gpgkeyset = getUtility(IGPGKeySet)

        deactivated_keys = []
        for key_id in key_ids:
            gpgkey = gpgkeyset.get(key_id)
            if gpgkey is None:
                continue
            if gpgkey.owner != self.user:
                self.error_message = "Cannot deactivate someone else's key"
                return
            gpgkey.active = False
            deactivated_keys.append(gpgkey.displayname)

        flush_database_updates()
        self.info_message = (
            'Deactivated key(s): %s' % ", ".join(deactivated_keys))

    def remove_gpgtoken(self):
        token_fingerprints = self.request.form.get('REMOVE_GPGTOKEN')

        if token_fingerprints is None:
            self.error_message = 'No key(s) pending validation selected.'
            return

        logintokenset = getUtility(ILoginTokenSet)
        if not isinstance(token_fingerprints, list):
            token_fingerprints = [token_fingerprints]

        cancelled_fingerprints = []
        for fingerprint in token_fingerprints:
            logintokenset.deleteByFingerprintRequesterAndType(
                fingerprint, self.user, LoginTokenType.VALIDATEGPG)
            logintokenset.deleteByFingerprintRequesterAndType(
                fingerprint, self.user, LoginTokenType.VALIDATESIGNONLYGPG)
            cancelled_fingerprints.append(fingerprint)

        self.info_message = ('Cancelled validation of key(s): %s'
                             % ", ".join(cancelled_fingerprints))

    def reactivate_gpg(self):
        key_ids = self.request.form.get('REACTIVATE_GPGKEY')

        if key_ids is None:
            self.error_message = 'No Key(s) selected for reactivation.'
            return

        found = []
        notfound = []
        # verify if we have multiple entries to deactive
        if not isinstance(key_ids, list):
            key_ids = [key_ids]

        gpghandler = getUtility(IGPGHandler)
        keyset = getUtility(IGPGKeySet)

        for key_id in key_ids:
            gpgkey = keyset.get(key_id)
            try:
                key = gpghandler.retrieveKey(gpgkey.fingerprint)
            except GPGKeyNotFoundError:
                notfound.append(gpgkey.fingerprint)
            else:
                found.append(key.displayname)
                self._validateGPG(key)

        comments = []
        if len(found) > 0:
            comments.append(
                'A message has been sent to %s with instructions to '
                'reactivate these key(s): %s'
                % (self.context.preferredemail.email, ', '.join(found)))
        if len(notfound) > 0:
            if len(notfound) == 1:
                comments.append(
                    'Launchpad failed to retrieve this key from '
                    'the keyserver: %s. Please make sure the key is '
                    'published in a keyserver (such as '
                    '<a href="http://pgp.mit.edu">pgp.mit.edu</a>) before '
                    'trying to reactivate it again.' % (', '.join(notfound)))
            else:
                comments.append(
                    'Launchpad failed to retrieve these keys from '
                    'the keyserver: %s. Please make sure the keys '
                    'are published in a keyserver (such as '
                    '<a href="http://pgp.mit.edu">pgp.mit.edu</a>) '
                    'before trying to reactivate them '
                    'again.' % (', '.join(notfound)))

        self.info_message = '\n<br>\n'.join(comments)

    def _validateGPG(self, key):
        logintokenset = getUtility(ILoginTokenSet)
        bag = getUtility(ILaunchBag)

        preferredemail = bag.user.preferredemail.email
        login = bag.login

        if key.can_encrypt:
            tokentype = LoginTokenType.VALIDATEGPG
        else:
            tokentype = LoginTokenType.VALIDATESIGNONLYGPG

        token = logintokenset.new(self.context, login,
                                  preferredemail,
                                  tokentype,
                                  fingerprint=key.fingerprint)

        token.sendGPGValidationRequest(key)


class PersonChangePasswordView(LaunchpadFormView):

    implements(IPersonEditMenu)

    label = "Change your password"
    schema = IPersonChangePassword
    field_names = ['currentpassword', 'password']
    custom_widget('password', PasswordChangeWidget)

    @property
    def next_url(self):
        return canonical_url(self.context)

    def validate(self, form_values):
        currentpassword = form_values.get('currentpassword')
        encryptor = getUtility(IPasswordEncryptor)
        if not encryptor.validate(currentpassword, self.context.password):
            self.setFieldError('currentpassword', _(
                "The provided password doesn't match your current password."))

    @action(_("Change Password"), name="submit")
    def submit_action(self, action, data):
        password = data['password']
        self.context.password = password
        self.request.response.addInfoNotification(_(
            "Password changed successfully"))


class BasePersonEditView(LaunchpadEditFormView):

    schema = IPerson
    field_names = []

    @action(_("Save"), name="save")
    def action_save(self, action, data):
        self.updateContextFromData(data)
        self.next_url = canonical_url(self.context)


class PersonEditHomePageView(BasePersonEditView):

    field_names = ['homepage_content']
    custom_widget(
        'homepage_content', TextAreaWidget, height=30, width=30)


class PersonEditView(BasePersonEditView):

    implements(IPersonEditMenu)

    field_names = ['displayname', 'name', 'hide_email_addresses',
        'verbose_bugnotifications', 'time_zone']
    custom_widget('time_zone', SelectWidget, size=15)

    # XXX: salgado, 2008-06-19: This will be removed as soon as the new UI
    # for setting a person's location/time_zone lands.
    def updateContextFromData(self, data):
        """Overwrite it here because the time_zone can't be set directly."""
        time_zone = data.pop('time_zone')
        self.context.setLocation(
            self.context.latitude, self.context.longitude,
            time_zone, self.user)
        super(PersonEditView, self).updateContextFromData(data)


class PersonBrandingView(BrandingChangeView):

    field_names = ['logo', 'mugshot']
    schema = IPerson


class TeamJoinView(PersonView):

    def initialize(self):
        super(TeamJoinView, self).initialize()
        if self.request.method == "POST":
            self.processForm()

    @property
    def join_allowed(self):
        """Is the logged in user allowed to join this team?

        The answer is yes if this team's subscription policy is not RESTRICTED
        and this team's visibility is either None or PUBLIC.
        """
        # Joining a moderated team will put you on the proposed_members
        # list. If it is a private membership team, you are not allowed
        # to view the proposed_members attribute until you are an
        # active member; therefore, it would look like the join button
        # is broken. Either private membership teams should always have a
        # restricted subscription policy, or we need a more complicated
        # permission model.
        if not (self.context.visibility is None
                or self.context.visibility == PersonVisibility.PUBLIC):
            return False

        restricted = TeamSubscriptionPolicy.RESTRICTED
        return self.context.subscriptionpolicy != restricted

    @property
    def user_can_request_to_join(self):
        """Can the logged in user request to join this team?

        The user can request if he's allowed to join this team and if he's
        not yet an active member of this team.
        """
        if not self.join_allowed:
            return False
        return not (self.userIsActiveMember() or self.userIsProposedMember())

    @property
    def user_wants_list_subscriptions(self):
        """Is the user interested in subscribing to mailing lists?"""
        return (self.user.mailing_list_auto_subscribe_policy !=
                MailingListAutoSubscribePolicy.NEVER)

    @property
    def team_is_moderated(self):
        """Is this team a moderated team?

        Return True if the team's subscription policy is MODERATED.
        """
        policy = self.context.subscriptionpolicy
        return policy == TeamSubscriptionPolicy.MODERATED

    def processForm(self):
        request = self.request
        user = self.user
        context = self.context
        response = self.request.response

        notification = None
        if 'join' in request.form and self.user_can_request_to_join:
            # Shut off mailing list auto-subscription - we want direct
            # control over it.
            user.join(context, may_subscribe_to_list=False)

            if self.team_is_moderated:
                response.addInfoNotification(
                    _('Your request to join ${team} is awaiting '
                      'approval.',
                      mapping={'team': context.displayname}))
            else:
                response.addInfoNotification(
                    _('You have successfully joined ${team}.',
                      mapping={'team': context.displayname}))

            if 'mailinglist_subscribe' in request.form:
                self._subscribeToList()

        elif 'join' in request.form:
            response.addErrorNotification(
                _('You cannot join ${team}.',
                  mapping={'team': context.displayname}))
        elif 'goback' in request.form:
            # User clicked on the 'Go back' button, so we'll simply redirect.
            pass
        else:
            raise UnexpectedFormData(
                "Couldn't find any of the expected actions.")
        self.request.response.redirect(canonical_url(context))

    def _subscribeToList(self):
        """Subscribe the user to the team's mailing list."""
        response = self.request.response

        if self.user_can_subscribe_to_list:
            # 'user_can_subscribe_to_list' should have dealt with
            # all of the error cases.
            self.context.mailing_list.subscribe(self.user)

            if self.team_is_moderated:
                response.addInfoNotification(
                    _('Your mailing list subscription is '
                      'awaiting approval.'))
            else:
                response.addInfoNotification(
                    structured(
                        _("You have been subscribed to this "
                          "team&#x2019;s mailing list.")))
        else:
            # A catch-all case, perhaps from stale or mangled
            # form data.
            response.addErrorNotification(
                _('Mailing list subscription failed.'))


class TeamAddMyTeamsView(LaunchpadFormView):
    """Propose/add to this team any team that you're an administrator of."""

    custom_widget('teams', LabeledMultiCheckBoxWidget)

    def initialize(self):
        context = self.context
        if context.subscriptionpolicy == TeamSubscriptionPolicy.MODERATED:
            self.label = 'Propose these teams as members'
        else:
            self.label = 'Add these teams to %s' % context.displayname
        self.next_url = canonical_url(context)
        super(TeamAddMyTeamsView, self).initialize()

    def setUpFields(self):
        terms = []
        for team in self.candidate_teams:
            text = '<a href="%s">%s</a>' % (
                canonical_url(team), team.displayname)
            terms.append(SimpleTerm(team, team.name, text))
        self.form_fields = FormFields(
            List(__name__='teams',
                 title=_(''),
                 value_type=Choice(vocabulary=SimpleVocabulary(terms)),
                 required=False),
            custom_widget=self.custom_widgets['teams'],
            render_context=self.render_context)

    def setUpWidgets(self, context=None):
        super(TeamAddMyTeamsView, self).setUpWidgets(context)
        self.widgets['teams'].display_label = False

    @cachedproperty
    def candidate_teams(self):
        """Return the set of teams that can be added/proposed for the context.

        We return only teams that the user can administer, that aren't already
        a member in the context or that the context isn't a member of. (Of
        course, the context is also omitted.)
        """
        candidates = []
        for team in self.user.getAdministratedTeams():
            if team == self.context:
                continue
            elif team in self.context.activemembers:
                continue
            elif self.context.hasParticipationEntryFor(team):
                continue
            candidates.append(team)
        return candidates

    @action(_("Cancel"), name="cancel",
            validator=LaunchpadFormView.validate_none)
    def cancel_action(self, action, data):
        """Simply redirect to the team's page."""
        pass

    def validate(self, data):
        if len(data.get('teams', [])) == 0:
            self.setFieldError('teams',
                               'Please select the team(s) you want to be '
                               'member(s) of this team.')

    def hasCandidates(self, action):
        """Return whether the user has teams to propose."""
        return len(self.candidate_teams) > 0

    @action(_("Continue"), name="continue", condition=hasCandidates)
    def continue_action(self, action, data):
        """Make the selected teams join this team."""
        context = self.context
        for team in data['teams']:
            team.join(context, requester=self.user)
        if context.subscriptionpolicy == TeamSubscriptionPolicy.MODERATED:
            msg = 'proposed to this team.'
        else:
            msg = 'added to this team.'
        if len(data['teams']) > 1:
            msg = "have been %s" % msg
        else:
            msg = "has been %s" % msg
        team_names = ', '.join(team.displayname for team in data['teams'])
        self.request.response.addInfoNotification("%s %s" % (team_names, msg))


class TeamLeaveView(PersonView):

    def processForm(self):
        if self.request.method != "POST" or not self.userCanRequestToLeave():
            # Nothing to do
            return

        if self.request.form.get('leave'):
            self.user.leave(self.context)

        self.request.response.redirect('./')


class PersonEditEmailsView(LaunchpadFormView):
    """A view for editing a person's email settings.

    The user can associate emails with their account, verify emails
    the system associated with their account, and remove associated
    emails.
    """

    implements(IPersonEditMenu)

    schema = IEmailAddress

    custom_widget('VALIDATED_SELECTED', LaunchpadRadioWidget,
                  orientation='vertical')
    custom_widget('UNVALIDATED_SELECTED', LaunchpadRadioWidget,
                  orientation='vertical')
    custom_widget('mailing_list_auto_subscribe_policy',
                  LaunchpadRadioWidgetWithDescription)

    def setUpFields(self):
        """Set up fields for this view.

        The main fields of interest are the selection fields with custom
        vocabularies for the lists of validated and unvalidated email
        addresses.
        """
        super(PersonEditEmailsView, self).setUpFields()
        self.form_fields = (self._validated_emails_field() +
                            self._unvalidated_emails_field() +
                            FormFields(TextLine(__name__='newemail',
                                                title=u'Add a new address'))
                            + self._mailing_list_fields()
                            + self._autosubscribe_policy_fields())

    @property
    def initial_values(self):
        """Set up default values for the radio widgets.

        A radio widget must have a selected value, so we select the
        first unvalidated and validated email addresses in the lists
        to be the default for the corresponding widgets.

        The only exception is if the user has a preferred email
        address: then, that address is used as the default validated
        email address.
        """
        # Defaults for the user's email addresses.
        validated = self.context.preferredemail
        if validated is None and self.context.validatedemails.count() > 0:
            validated = self.context.validatedemails[0]
        unvalidated = self.unvalidated_addresses
        if len(unvalidated) > 0:
            unvalidated = unvalidated.pop()
        initial = dict(VALIDATED_SELECTED=validated,
                       UNVALIDATED_SELECTED=unvalidated)

        # Defaults for the mailing list autosubscribe buttons.
        policy = self.context.mailing_list_auto_subscribe_policy
        initial.update(mailing_list_auto_subscribe_policy=policy)

        return initial

    def setUpWidgets(self, context=None):
        """See `LaunchpadFormView`."""
        super(PersonEditEmailsView, self).setUpWidgets(context)
        widget = self.widgets['mailing_list_auto_subscribe_policy']
        widget.display_label = False

    def _validated_emails_field(self):
        """Create a field with a vocabulary of validated emails.

        :return: A Choice field containing the list of validated emails
        """
        terms = [SimpleTerm(term, term.email)
                 for term in self.context.validatedemails]
        preferred = self.context.preferredemail
        if preferred:
            terms.insert(0, SimpleTerm(preferred, preferred.email))

        return FormFields(
            Choice(__name__='VALIDATED_SELECTED',
                   title=_('These addresses are confirmed as being yours'),
                   source=SimpleVocabulary(terms),
                   ),
            custom_widget = self.custom_widgets['VALIDATED_SELECTED'])

    def _unvalidated_emails_field(self):
        """Create a field with a vocabulary of unvalidated and guessed emails.

        :return: A Choice field containing the list of emails
        """
        terms = []
        for term in self.unvalidated_addresses:
            if isinstance(term, unicode):
                term = SimpleTerm(term)
            else:
                term = SimpleTerm(term, term.email)
            terms.append(term)
        if self.validated_addresses:
            title = _('These addresses may also be yours')
        else:
            title = _('These addresses may be yours')

        return FormFields(
            Choice(__name__='UNVALIDATED_SELECTED', title=title,
                   source=SimpleVocabulary(terms)),
            custom_widget = self.custom_widgets['UNVALIDATED_SELECTED'])

    def _mailing_list_subscription_type(self, mailing_list):
        """Return the context user's subscription type for the given list.

        This is 'Preferred address' if the user is subscribed using her
        preferred address and 'Don't subscribe' if the user is not
        subscribed at all. Otherwise it's the EmailAddress under
        which the user is subscribed to this mailing list.
        """
        subscription = mailing_list.getSubscription(self.context)
        if subscription is not None:
            if subscription.email_address is None:
                return "Preferred address"
            else:
                return subscription.email_address
        else:
            return "Don't subscribe"

    def _mailing_list_fields(self):
        """Creates a field for each mailing list the user can subscribe to.

        If a team doesn't have a mailing list, or the mailing list
        isn't usable, it's not included.
        """
        mailing_list_set = getUtility(IMailingListSet)
        fields = []
        terms = [SimpleTerm("Preferred address"),
                 SimpleTerm("Don't subscribe")]
        terms += [SimpleTerm(email, email.email)
                   for email in self.validated_addresses]
        for team in self.context.teams_participated_in:
            mailing_list = mailing_list_set.get(team.name)
            if mailing_list is not None and mailing_list.is_usable:
                name = 'subscription.%s' % team.name
                value = self._mailing_list_subscription_type(mailing_list)
                field = Choice(__name__=name,
                               title=team.name,
                               source=SimpleVocabulary(terms), default=value)
                fields.append(field)
        return FormFields(*fields)

    def _autosubscribe_policy_fields(self):
        """Create a field for each mailing list auto-subscription option."""
        return FormFields(
            Choice(__name__='mailing_list_auto_subscribe_policy',
                   title=_('When should launchpad automatically subscribe '
                           'you to a team&#x2019;s mailing list?'),
                   source=MailingListAutoSubscribePolicy),
            custom_widget=self.custom_widgets[
                    'mailing_list_auto_subscribe_policy'])

    @property
    def mailing_list_widgets(self):
        """Return all the mailing list subscription widgets."""
        return [widget for widget in self.widgets
                if 'field.subscription.' in widget.name]

    def _validate_selected_address(self, data, field='VALIDATED_SELECTED'):
        """A generic validator for this view's actions.

        Makes sure one (and only one) email address is selected and that
        the selected address belongs to the context person. The address may
        be represented by an EmailAddress object or (for unvalidated
        addresses) a LoginToken object.
        """
        self.validate_widgets(data, [field])

        email = data.get(field)
        if email is None:
            return None
        elif isinstance(data[field], list):
            self.addError("You must not select more than one address.")
            return None

        # Make sure the selected address or login token actually
        # belongs to this person.
        if IEmailAddress.providedBy(email):
            person = email.person

            assert person == self.context, (
                "differing ids in emailaddress.person.id(%s,%d) == "
                "self.context.id(%s,%d) (%s)"
                % (person.name, person.id, self.context.name, self.context.id,
                   email.email))
        elif isinstance(email, unicode):
            tokenset = getUtility(ILoginTokenSet)
            email = tokenset.searchByEmailRequesterAndType(
                email, self.context, LoginTokenType.VALIDATEEMAIL)
            assert email is not None, "Couldn't find login token!"
        else:
            raise AssertionError("Selected address was not EmailAddress "
                                 "or unicode string!")

        # Return the EmailAddress/LoginToken object for use in any
        # further validation.
        return email

    @property
    def validated_addresses(self):
        """All of this person's validated email addresses, including
        their preferred address (if any).
        """
        addresses = []
        if self.context.preferredemail:
            addresses.append(self.context.preferredemail)
        addresses += [email for email in self.context.validatedemails]
        return addresses

    @property
    def unvalidated_addresses(self):
        """All of this person's unvalidated and guessed emails.

        The guessed emails will be EmailAddress objects, and the
        unvalidated emails will be unicode strings.
        """
        emailset = set(self.context.unvalidatedemails)
        emailset = emailset.union(
            [guessed for guessed in self.context.guessedemails
             if not guessed.email in emailset])
        return emailset

    # Actions to do with validated email addresses.

    def validate_action_remove_validated(self, action, data):
        """Make sure the user selected an email address to remove."""
        emailaddress = self._validate_selected_address(data,
                                                       'VALIDATED_SELECTED')
        if emailaddress is None:
            return self.errors

        if self.context.preferredemail == emailaddress:
            self.addError(
                "You can't remove %s because it's your contact email "
                "address." % self.context.preferredemail.email)
            return self.errors
        return self.errors

    @action(_("Remove"), name="remove_validated",
            validator=validate_action_remove_validated)
    def action_remove_validated(self, action, data):
        """Delete the selected (validated) email address."""
        emailaddress = data['VALIDATED_SELECTED']
        emailaddress.destroySelf()
        self.request.response.addInfoNotification(
            "The email address '%s' has been removed." % emailaddress.email)
        self.next_url = self.action_url

    def validate_action_set_preferred(self, action, data):
        """Make sure the user selected an address."""
        emailaddress = self._validate_selected_address(data,
                                                       'VALIDATED_SELECTED')
        if emailaddress is None:
            return self.errors

        if emailaddress.status == EmailAddressStatus.PREFERRED:
            self.request.response.addInfoNotification(
                "%s is already set as your contact address." % (
                    emailaddress.email))
        return self.errors

    @action(_("Set as Contact Address"), name="set_preferred",
            validator=validate_action_set_preferred)
    def action_set_preferred(self, action, data):
        """Set the selected email as preferred for the person in context."""
        emailaddress = data['VALIDATED_SELECTED']
        if emailaddress.status != EmailAddressStatus.PREFERRED:
            self.context.setPreferredEmail(emailaddress)
            self.request.response.addInfoNotification(
                "Your contact address has been changed to: %s" % (
                    emailaddress.email))
        self.next_url = self.action_url

    # Actions to do with unvalidated email addresses.

    def validate_action_confirm(self, action, data):
        """Make sure the user selected an email address to confirm."""
        self._validate_selected_address(data, 'UNVALIDATED_SELECTED')
        return self.errors

    @action(_('Confirm'), name='validate', validator=validate_action_confirm)
    def action_confirm(self, action, data):
        """Mail a validation URL to the selected email address."""
        email = data['UNVALIDATED_SELECTED']
        if IEmailAddress.providedBy(email):
            email = email.email
        token = getUtility(ILoginTokenSet).new(
                    self.context, getUtility(ILaunchBag).login, email,
                    LoginTokenType.VALIDATEEMAIL)
        token.sendEmailValidationRequest(self.request.getApplicationURL())
        self.request.response.addInfoNotification(
            "An e-mail message was sent to '%s' with "
            "instructions on how to confirm that "
            "it belongs to you." % email)
        self.next_url = self.action_url

    def validate_action_remove_unvalidated(self, action, data):
        """Make sure the user selected an email address to remove."""
        email = self._validate_selected_address(data, 'UNVALIDATED_SELECTED')
        if email is not None and IEmailAddress.providedBy(email):
            assert self.context.preferredemail.id != email.id
        return self.errors

    @action(_("Remove"), name="remove_unvalidated",
            validator=validate_action_remove_unvalidated)
    def action_remove_unvalidated(self, action, data):
        """Delete the selected (un-validated) email address.

        This selected address can be either on the EmailAddress table
        marked with status NEW, or in the LoginToken table.
        """
        emailaddress = data['UNVALIDATED_SELECTED']
        if IEmailAddress.providedBy(emailaddress):
            emailaddress.destroySelf()
            email = emailaddress.email
        elif isinstance(emailaddress, unicode):
            logintokenset = getUtility(ILoginTokenSet)
            logintokenset.deleteByEmailRequesterAndType(
                emailaddress, self.context, LoginTokenType.VALIDATEEMAIL)
            email = emailaddress
        else:
            raise AssertionError("Selected address was not EmailAddress "
                                 "or Unicode string!")

        self.request.response.addInfoNotification(
            "The email address '%s' has been removed." % email)
        self.next_url = self.action_url

    # Actions to do with new email addresses

    def validate_action_add_email(self, action, data):
        """Make sure the user entered a valid email address.

        The email address must be syntactically valid and must not already
        be in use.
        """
        has_errors = bool(self.validate_widgets(data, ['newemail']))
        if has_errors:
            # We know that 'newemail' is empty.
            return self.errors

        newemail = data['newemail']
        if not valid_email(newemail):
            self.addError(
                "'%s' doesn't seem to be a valid email address." % newemail)
            return self.errors

        email = getUtility(IEmailAddressSet).getByEmail(newemail)
        person = self.context
        if email is not None:
            if email.person == person:
                self.addError(
                    "The email address '%s' is already registered as your "
                    "email address. This can be either because you already "
                    "added this email address before or because our system "
                    "detected it as being yours. If it was detected by our "
                    "system, it's probably shown on this page and is waiting "
                    "to be confirmed as yours." % email.email)
            else:
                owner = email.person
                owner_name = urllib.quote(owner.name)
                merge_url = (
                    '%s/+requestmerge?field.dupeaccount=%s'
                    % (canonical_url(getUtility(IPersonSet)), owner_name))
                self.addError(
                    structured(
                    "The email address '%s' is already registered to "
                    '<a href="%s">%s</a>. If you think that is a '
                    'duplicated account, you can <a href="%s">merge it</a> '
                    "into your account. ",
                    email.email,
                    canonical_url(owner),
                    owner.browsername,
                    merge_url))
        return self.errors

    @action(_("Add"), name="add_email", validator=validate_action_add_email)
    def action_add_email(self, action, data):
        """Register a new email for the person in context."""
        newemail = data['newemail']
        logintokenset = getUtility(ILoginTokenSet)
        token = logintokenset.new(
                    self.context, getUtility(ILaunchBag).login, newemail,
                    LoginTokenType.VALIDATEEMAIL)
        token.sendEmailValidationRequest(self.request.getApplicationURL())

        self.request.response.addInfoNotification(
                "A confirmation message has been sent to '%s'. "
                "Follow the instructions in that message to confirm that the "
                "address is yours. "
                "(If the message doesn't arrive in a few minutes, your mail "
                "provider might use 'greylisting', which could delay the "
                "message for up to an hour or two.)" % newemail)
        self.next_url = self.action_url

    # Actions to do with subscription management.

    def validate_action_update_subscriptions(self, action, data):
        """Make sure the user is subscribing using a valid address.

        Valid addresses are the ones presented as options for the mailing
        list widgets.
        """
        names = [w.context.getName() for w in self.mailing_list_widgets]
        self.validate_widgets(data, names)
        return self.errors

    @action(_("Update Subscriptions"), name="update_subscriptions",
            validator=validate_action_update_subscriptions)
    def action_update_subscriptions(self, action, data):
        """Change the user's mailing list subscriptions."""
        mailing_list_set = getUtility(IMailingListSet)
        dirty = False
        prefix_length = len('subscription.')
        for widget in self.mailing_list_widgets:
            mailing_list_name = widget.context.getName()[prefix_length:]
            mailing_list = mailing_list_set.get(mailing_list_name)
            new_value = data[widget.context.getName()]
            old_value = self._mailing_list_subscription_type(mailing_list)
            if IEmailAddress.providedBy(new_value):
                new_value_string = new_value.email
            else:
                new_value_string = new_value
            if new_value_string != old_value:
                dirty = True
                if new_value == "Don't subscribe":
                    # Delete the subscription.
                    mailing_list.unsubscribe(self.context)
                else:
                    if new_value == "Preferred address":
                        # If the user is subscribed but not under any
                        # particular address, her current preferred
                        # address will always be used.
                        new_value = None
                    subscription = mailing_list.getSubscription(self.context)
                    if subscription is None:
                        mailing_list.subscribe(self.context, new_value)
                    else:
                        mailing_list.changeAddress(self.context, new_value)
        if dirty:
            self.request.response.addInfoNotification(
                "Subscriptions updated.")
        self.next_url = self.action_url

    def validate_action_update_autosubscribe_policy(self, action, data):
        """Ensure that the requested auto-subscribe setting is valid."""
        # XXX mars 2008-04-27:
        # This validator appears pointless and untestable, but it is
        # required for LaunchpadFormView to tell apart the three <form>
        # elements on the page.  See bug #223303.

        widget = self.widgets['mailing_list_auto_subscribe_policy']
        self.validate_widgets(data, widget.name)
        return self.errors

    @action(
        _('Update Policy'),
        name="update_autosubscribe_policy",
        validator=validate_action_update_autosubscribe_policy)
    def action_update_autosubscribe_policy(self, action, data):
        newpolicy = data['mailing_list_auto_subscribe_policy']
        self.context.mailing_list_auto_subscribe_policy = newpolicy
        self.request.response.addInfoNotification(
            'Your auto-subscription policy has been updated.')
        self.next_url = self.action_url


class TeamReassignmentView(ObjectReassignmentView):

    ownerOrMaintainerAttr = 'teamowner'
    schema = ITeamReassignment

    def __init__(self, context, request):
        ObjectReassignmentView.__init__(self, context, request)
        self.callback = self._addOwnerAsMember

    @property
    def contextName(self):
        return self.context.browsername

    def _addOwnerAsMember(self, team, oldOwner, newOwner):
        """Add the new and the old owners as administrators of the team.

        When a user creates a new team, he is added as an administrator of
        that team. To be consistent with this, we must make the new owner an
        administrator of the team. This rule is ignored only if the new owner
        is an inactive member of the team, as that means he's not interested
        in being a member. The same applies to the old owner.
        """
        # Both new and old owners won't be added as administrators of the team
        # only if they're inactive members. If they're either active or
        # proposed members they'll be made administrators of the team.
        if newOwner not in team.inactivemembers:
            team.addMember(
                newOwner, reviewer=oldOwner,
                status=TeamMembershipStatus.ADMIN, force_team_add=True)
        if oldOwner not in team.inactivemembers:
            team.addMember(
                oldOwner, reviewer=oldOwner,
                status=TeamMembershipStatus.ADMIN, force_team_add=True)


class PersonLatestQuestionsView(LaunchpadView):
    """View used by the porlet displaying the latest questions made by
    a person.
    """

    @cachedproperty
    def getLatestQuestions(self, quantity=5):
        """Return <quantity> latest questions created for this target. """
        return self.context.searchQuestions(
            participation=QuestionParticipation.OWNER)[:quantity]


class PersonSearchQuestionsView(SearchQuestionsView):
    """View used to search and display questions in which an IPerson is
    involved.
    """

    display_target_column = True

    @property
    def pageheading(self):
        """See `SearchQuestionsView`."""
        return _('Questions involving $name',
                 mapping=dict(name=self.context.displayname))

    @property
    def empty_listing_message(self):
        """See `SearchQuestionsView`."""
        return _('No questions  involving $name found with the '
                 'requested statuses.',
                 mapping=dict(name=self.context.displayname))


class SearchAnsweredQuestionsView(SearchQuestionsView):
    """View used to search and display questions answered by an IPerson."""

    display_target_column = True

    def getDefaultFilter(self):
        """See `SearchQuestionsView`."""
        return dict(participation=QuestionParticipation.ANSWERER)

    @property
    def pageheading(self):
        """See `SearchQuestionsView`."""
        return _('Questions answered by $name',
                 mapping=dict(name=self.context.displayname))

    @property
    def empty_listing_message(self):
        """See `SearchQuestionsView`."""
        return _('No questions answered by $name found with the '
                 'requested statuses.',
                 mapping=dict(name=self.context.displayname))


class SearchAssignedQuestionsView(SearchQuestionsView):
    """View used to search and display questions assigned to an IPerson."""

    display_target_column = True

    def getDefaultFilter(self):
        """See `SearchQuestionsView`."""
        return dict(participation=QuestionParticipation.ASSIGNEE)

    @property
    def pageheading(self):
        """See `SearchQuestionsView`."""
        return _('Questions assigned to $name',
                 mapping=dict(name=self.context.displayname))

    @property
    def empty_listing_message(self):
        """See `SearchQuestionsView`."""
        return _('No questions assigned to $name found with the '
                 'requested statuses.',
                 mapping=dict(name=self.context.displayname))


class SearchCommentedQuestionsView(SearchQuestionsView):
    """View used to search and show questions commented on by an IPerson."""

    display_target_column = True

    def getDefaultFilter(self):
        """See `SearchQuestionsView`."""
        return dict(participation=QuestionParticipation.COMMENTER)

    @property
    def pageheading(self):
        """See `SearchQuestionsView`."""
        return _('Questions commented on by $name ',
                 mapping=dict(name=self.context.displayname))

    @property
    def empty_listing_message(self):
        """See `SearchQuestionsView`."""
        return _('No questions commented on by $name found with the '
                 'requested statuses.',
                 mapping=dict(name=self.context.displayname))


class SearchCreatedQuestionsView(SearchQuestionsView):
    """View used to search and display questions created by an IPerson."""

    display_target_column = True

    def getDefaultFilter(self):
        """See `SearchQuestionsView`."""
        return dict(participation=QuestionParticipation.OWNER)

    @property
    def pageheading(self):
        """See `SearchQuestionsView`."""
        return _('Questions asked by $name',
                 mapping=dict(name=self.context.displayname))

    @property
    def empty_listing_message(self):
        """See `SearchQuestionsView`."""
        return _('No questions asked by $name found with the '
                 'requested statuses.',
                 mapping=dict(name=self.context.displayname))


class SearchNeedAttentionQuestionsView(SearchQuestionsView):
    """View used to search and show questions needing an IPerson attention."""

    display_target_column = True

    def getDefaultFilter(self):
        """See `SearchQuestionsView`."""
        return dict(needs_attention=True)

    @property
    def pageheading(self):
        """See `SearchQuestionsView`."""
        return _("Questions needing $name's attention",
                 mapping=dict(name=self.context.displayname))

    @property
    def empty_listing_message(self):
        """See `SearchQuestionsView`."""
        return _("No questions need $name's attention.",
                 mapping=dict(name=self.context.displayname))


class SearchSubscribedQuestionsView(SearchQuestionsView):
    """View used to search and show questions subscribed to by an IPerson."""

    display_target_column = True

    def getDefaultFilter(self):
        """See `SearchQuestionsView`."""
        return dict(participation=QuestionParticipation.SUBSCRIBER)

    @property
    def pageheading(self):
        """See `SearchQuestionsView`."""
        return _('Questions $name is subscribed to',
                 mapping=dict(name=self.context.displayname))

    @property
    def empty_listing_message(self):
        """See `SearchQuestionsView`."""
        return _('No questions subscribed to by $name found with the '
                 'requested statuses.',
                 mapping=dict(name=self.context.displayname))


class PersonAnswerContactForView(LaunchpadView):
    """View used to show all the IQuestionTargets that an IPerson is an answer
    contact for.
    """

    @cachedproperty
    def direct_question_targets(self):
        """List of targets that the IPerson is a direct answer contact.

        Return a list of IQuestionTargets sorted alphabetically by title.
        """
        return sorted(
            self.context.getDirectAnswerQuestionTargets(),
            key=attrgetter('title'))

    @cachedproperty
    def team_question_targets(self):
        """List of IQuestionTargets for the context's team membership.

        Sorted alphabetically by title.
        """
        return sorted(
            self.context.getTeamAnswerQuestionTargets(),
            key=attrgetter('title'))

    def showRemoveYourselfLink(self):
        """The link is shown when the page is in the user's own profile."""
        return self.user == self.context


class PersonAnswersMenu(ApplicationMenu):

    usedfor = IPerson
    facet = 'answers'
    links = ['answered', 'assigned', 'created', 'commented', 'need_attention',
             'subscribed', 'answer_contact_for']

    def answer_contact_for(self):
        summary = "Projects for which %s is an answer contact for" % (
            self.context.displayname)
        return Link('+answer-contact-for', 'Answer contact for', summary)

    def answered(self):
        summary = 'Questions answered by %s' % self.context.displayname
        return Link(
            '+answeredquestions', 'Answered', summary, icon='question')

    def assigned(self):
        summary = 'Questions assigned to %s' % self.context.displayname
        return Link(
            '+assignedquestions', 'Assigned', summary, icon='question')

    def created(self):
        summary = 'Questions asked by %s' % self.context.displayname
        return Link('+createdquestions', 'Asked', summary, icon='question')

    def commented(self):
        summary = 'Questions commented on by %s' % (
            self.context.displayname)
        return Link(
            '+commentedquestions', 'Commented', summary, icon='question')

    def need_attention(self):
        summary = 'Questions needing %s attention' % (
            self.context.displayname)
        return Link('+needattentionquestions', 'Need attention', summary,
                    icon='question')

    def subscribed(self):
        text = 'Subscribed'
        summary = 'Questions subscribed to by %s' % (
                self.context.displayname)
        return Link('+subscribedquestions', text, summary, icon='question')


class PersonBranchesView(BranchListingView, PersonBranchCountMixin):
    """View for branch listing for a person."""

    no_sort_by = (BranchListingSort.DEFAULT,)
    heading_template = 'Bazaar branches related to %(displayname)s'


class PersonRegisteredBranchesView(BranchListingView, PersonBranchCountMixin):
    """View for branch listing for a person's registered branches."""

    heading_template = 'Bazaar branches registered by %(displayname)s'
    no_sort_by = (BranchListingSort.DEFAULT, BranchListingSort.REGISTRANT)

    @property
    def branch_search_context(self):
        """See `BranchListingView`."""
        return BranchPersonSearchContext(
            self.context, BranchPersonSearchRestriction.REGISTERED)


class PersonOwnedBranchesView(BranchListingView, PersonBranchCountMixin):
    """View for branch listing for a person's owned branches."""

    heading_template = 'Bazaar branches owned by %(displayname)s'
    no_sort_by = (BranchListingSort.DEFAULT, BranchListingSort.REGISTRANT)

    @property
    def branch_search_context(self):
        """See `BranchListingView`."""
        return BranchPersonSearchContext(
            self.context, BranchPersonSearchRestriction.OWNED)


class SourcePackageReleaseWithStats:
    """An ISourcePackageRelease, with extra stats added."""

    implements(ISourcePackageRelease)
    decorates(ISourcePackageRelease)

    def __init__(self, sourcepackage_release, open_bugs, open_questions):
        self.context = sourcepackage_release
        self.open_bugs = open_bugs
        self.open_questions = open_questions


class PersonPackagesView(LaunchpadView):
    """View for +packages."""

    def getLatestUploadedPPAPackagesWithStats(self):
        """Return the sourcepackagereleases uploaded to PPAs by this person.

        Results are filtered according to the permission of the requesting
        user to see private archives.
        """
        packages = self.context.getLatestUploadedPPAPackages()

        # For each package we find out which archives it was published in.
        # If the user has permission to see any of those archives then
        # the user is permitted to see the package.
        #
        # Ideally this check should be done in
        # IPerson.getLatestUploadedPPAPackages() but formulating the SQL
        # query is virtually impossible!
        results = []
        for package in packages:
            # Make a shallow copy to remove the Zope security.
            archives = set(package.published_archives)
            # Ensure the SPR.upload_archive is also considered.
            archives.add(package.upload_archive)
            for archive in archives:
                if check_permission('launchpad.View', archive):
                    results.append(package)
                    break
        return self._addStatsToPackages(results)

    def getLatestMaintainedPackagesWithStats(self):
        """Return the latest maintained packages, including stats."""
        return self._addStatsToPackages(
            self.context.getLatestMaintainedPackages())

    def getLatestUploadedButNotMaintainedPackagesWithStats(self):
        """Return the latest uploaded packages, including stats.

        Don't include packages that are maintained by the user.
        """
        return self._addStatsToPackages(
            self.context.getLatestUploadedButNotMaintainedPackages())

    def _addStatsToPackages(self, package_releases):
        """Add stats to the given package releases, and return them."""
        distro_packages = [
            package_release.distrosourcepackage
            for package_release in package_releases]
        package_bug_counts = getUtility(IBugTaskSet).getBugCountsForPackages(
            self.user, distro_packages)
        open_bugs = {}
        for bug_count in package_bug_counts:
            distro_package = bug_count['package']
            open_bugs[distro_package] = bug_count['open']

        question_set = getUtility(IQuestionSet)
        package_question_counts = question_set.getOpenQuestionCountByPackages(
            distro_packages)

        return [
            SourcePackageReleaseWithStats(
                package, open_bugs[package.distrosourcepackage],
                package_question_counts[package.distrosourcepackage])
            for package in package_releases]


class PersonSubscribedBranchesView(BranchListingView, PersonBranchCountMixin):
    """View for branch listing for a person's subscribed branches."""

    heading_template = 'Bazaar branches subscribed to by %(displayname)s'

    @property
    def branch_search_context(self):
        """See `BranchListingView`."""
        return BranchPersonSearchContext(
            self.context, BranchPersonSearchRestriction.SUBSCRIBED)


class PersonTeamBranchesView(LaunchpadView):
    """View for team branches portlet."""

    @cachedproperty
    def teams_with_branches(self):
        return [team for team in self.context.teams_participated_in
                if team.branches.count() > 0 and team != self.context]


class PersonOAuthTokensView(LaunchpadView):
    """Where users can see/revoke their non-expired access tokens."""

    def initialize(self):
        # Store the (sorted) list of access tokens that are going to be
        # used in the template.
        self.tokens = sorted(
            self.context.oauth_access_tokens,
            key=lambda token: token.consumer.key)
        if self.request.method == 'POST':
            self.expireToken()

    def expireToken(self):
        """Expire the token with the key contained in the request's form."""
        form = self.request.form
        consumer = getUtility(IOAuthConsumerSet).getByKey(
            form.get('consumer_key'))
        token = consumer.getAccessToken(form.get('token_key'))
        if token is not None:
            token.date_expires = datetime.now(pytz.timezone('UTC'))
            self.request.response.addInfoNotification(
                "Authorization revoked successfully.")
            self.request.response.redirect(canonical_url(self.user))
        else:
            self.request.response.addInfoNotification(
                "Couldn't find authorization given to %s. Maybe it has been "
                "revoked already?" % consumer.key)


<<<<<<< HEAD
def archive_to_person(archive):
    """Adapts an `IArchive` to an `IPerson`."""
    return IPerson(archive.owner)
=======
class PersonCodeSummaryView(LaunchpadView, PersonBranchCountMixin):
    """A view to render the code page summary for a person."""

    __used_for__ = IPerson

    @property
    def show_summary(self):
        """Right now we show the summary if the person has branches.

        When we add support for reviews commented on, we'll want to add
        support for showing the summary even if there are no branches.
        """
        return self.total_branch_count


class PersonActiveReviewsView(BranchMergeProposalListingView):
    """Branch merge proposals for the person that are needing review."""

    extra_columns = ['date_review_requested', 'vote_summary']
    _queue_status = [BranchMergeProposalStatus.NEEDS_REVIEW]

    @property
    def heading(self):
        return "Active code reviews for %s" % self.context.displayname

    @property
    def no_proposal_message(self):
        """Shown when there is no table to show."""
        return "%s has no active code reviews." % self.context.displayname


class PersonApprovedMergesView(BranchMergeProposalListingView):
    """Branch merge proposals that have been approved for the person."""

    extra_columns = ['date_reviewed']
    _queue_status = [BranchMergeProposalStatus.CODE_APPROVED]

    @property
    def heading(self):
        return "Approved merges for %s" % self.context.displayname

    @property
    def no_proposal_message(self):
        """Shown when there is no table to show."""
        return "%s has no approved merges." % self.context.displayname
>>>>>>> b08022cc
<|MERGE_RESOLUTION|>--- conflicted
+++ resolved
@@ -137,12 +137,9 @@
     TeamMembershipRenewalPolicy, TeamMembershipStatus, TeamSubscriptionPolicy,
     UBUNTU_WIKI_URL, UNRESOLVED_BUGTASK_STATUSES, UnexpectedFormData)
 from canonical.launchpad.interfaces.bugtask import IBugTaskSet
-<<<<<<< HEAD
 from canonical.launchpad.interfaces.person import IHasPersonNavigationMenu
-=======
 from canonical.launchpad.interfaces.branchmergeproposal import (
     BranchMergeProposalStatus, IBranchMergeProposalGetter)
->>>>>>> b08022cc
 from canonical.launchpad.interfaces.questioncollection import IQuestionSet
 from canonical.launchpad.interfaces.salesforce import (
     ISalesforceVoucherProxy, SalesforceVoucherProxyException)
@@ -4427,11 +4424,6 @@
                 "revoked already?" % consumer.key)
 
 
-<<<<<<< HEAD
-def archive_to_person(archive):
-    """Adapts an `IArchive` to an `IPerson`."""
-    return IPerson(archive.owner)
-=======
 class PersonCodeSummaryView(LaunchpadView, PersonBranchCountMixin):
     """A view to render the code page summary for a person."""
 
@@ -4477,4 +4469,8 @@
     def no_proposal_message(self):
         """Shown when there is no table to show."""
         return "%s has no approved merges." % self.context.displayname
->>>>>>> b08022cc
+
+
+def archive_to_person(archive):
+    """Adapts an `IArchive` to an `IPerson`."""
+    return IPerson(archive.owner)