# Copyright 2005 Canonical Ltd.  All rights reserved.

__metaclass__ = type

__all__ = [
    'DistributionSourcePackageFacets',
    'DistributionSourcePackageNavigation',
    'DistributionSourcePackageView',
    'DistributionSourcePackageBugsView',
    ]

from zope.component import getUtility

from canonical.launchpad.interfaces import (
    IDistributionSourcePackage, ILaunchBag, DuplicateBugContactError,
<<<<<<< HEAD
    DeleteBugContactError, IPersonSet)
from canonical.launchpad.browser.bugtask import BugTargetTraversalMixin
=======
    DeleteBugContactError, IPersonSet, BugTaskSearchParams)
from canonical.launchpad.browser.bugtask import (
    BugTargetTraversalMixin, AdvancedBugTaskSearchView)
>>>>>>> 77fead84
from canonical.launchpad.webapp import (
    StandardLaunchpadFacets, Link, ApplicationMenu,
    GetitemNavigation, canonical_url, redirection)


class DistributionSourcePackageFacets(StandardLaunchpadFacets):

    usedfor = IDistributionSourcePackage
    enable_only = ['overview', 'bugs', 'support']

    def support(self):
        link = StandardLaunchpadFacets.support(self)
        link.enabled = True
        return link


class DistributionSourcePackageOverviewMenu(ApplicationMenu):

    usedfor = IDistributionSourcePackage
    facet = 'overview'
    links = ['reportbug', 'managebugcontacts']

    def reportbug(self):
        text = 'Report a Bug'
        return Link('+filebug', text, icon='add')

    def managebugcontacts(self):
        return Link('+subscribe', 'Bugmail Settings', icon='edit')


class DistributionSourcePackageBugsMenu(DistributionSourcePackageOverviewMenu):

    usedfor = IDistributionSourcePackage
    facet = 'bugs'
    links = ['reportbug', 'managebugcontacts']


class DistributionSourcePackageNavigation(GetitemNavigation,
    BugTargetTraversalMixin):

    usedfor = IDistributionSourcePackage

    redirection("+editbugcontact", "+subscribe")

    def breadcrumb(self):
        return self.context.sourcepackagename.name


class DistributionSourcePackageSupportMenu(ApplicationMenu):

    usedfor = IDistributionSourcePackage
    facet = 'support'
    links = ['addticket', 'gethelp']

    def gethelp(self):
        return Link('+gethelp', 'Help and Support Options', icon='info')

    def addticket(self):
        return Link('+addticket', 'Request Support', icon='add')


class DistributionSourcePackageBugsView:
    """View class for the buglist for an IDistributionSourcePackage."""

    def _distributionContext(self):
        """Return the source package's distribution."""
        return self.context.distribution

    def showBatchedListing(self):
        """Is the listing batched?"""
        return False

    @property
    def task_columns(self):
        """Return the columns that should be displayed in the bug listing."""
        return ["assignedto", "id", "priority", "severity", "status", "title"]

    def hasSimpleMode(self):
        return True

    def shouldShowAdvancedSearchWidgets(self):
        """Return True if this view's advanced form should be shown."""
        if self.request.get('advanced') and not self.request.get('simple'):
            return True
        return False


class DistributionSourcePackageView:

    def __init__(self, context, request):
        self.context = context
        self.request = request

    def latest_tickets(self):
        return self.context.tickets(quantity=5)


class DistributionSourcePackageBugContactsView:

    def __init__(self, context, request):
        self.context = context
        self.request = request

    def currentUserIsBugContact(self):
        user = getUtility(ILaunchBag).user

        return self.context.isBugContact(user)

    def processBugmailSettings(self):
        """Process the bugmail settings submitted by the user."""
        form = self.request.form
        pkg = self.context
        user = getUtility(ILaunchBag).user

        save_clicked = form.get("save")

        if save_clicked:
            # Save the changes for the user's personal bugmail preference.
            user_wants_pkg_bugmail = form.get("make_me_a_bugcontact")
            if user_wants_pkg_bugmail:
                try:
                    pkg.addBugContact(user)
                except DuplicateBugContactError:
                    # The user was already subscribed, so we can ignore this.
                    pass
                else:
                    # The user has been added as a bug contact, so tell them
                    # this.
                    self.request.response.addNotification(
                        "You have been successfully subscribed to all bugmail "
                        "for %s" % pkg.displayname)
            else:
                try:
                    pkg.removeBugContact(user)
                except DeleteBugContactError:
                    # The user wasn't subscribed to begin with, so ignore this.
                    pass
                else:
                    # The user has been removed as a bug contact, so tell them
                    # this.
                    self.request.response.addNotification(
                        "You have been removed as a bug contact for %s. You "
                        "will no longer automatically receive bugmail for this "
                        "package." % pkg.displayname)

            personset = getUtility(IPersonSet)

            unsubscribe_teams_values = form.get("bugmail_contact_team.visible", [])
            subscribe_teams_values = form.get("bugmail_contact_team.subscribe", [])
            if not isinstance(unsubscribe_teams_values, (list, tuple)):
                unsubscribe_teams_values = [unsubscribe_teams_values]
            if not isinstance(subscribe_teams_values, (list, tuple)):
                subscribe_teams_values = [subscribe_teams_values]

            # All teams the user saw checkboxes for.
            unsubscribe_teams = set(
                [personset.getByName(team_name) for team_name in
                 unsubscribe_teams_values])

            # All selected teams.
            subscribe_teams = set(
                [personset.getByName(team_name) for team_name in
                 subscribe_teams_values])

            for team in subscribe_teams:
                try:
                    pkg.addBugContact(team)
                except DuplicateBugContactError:
                    # The team is already subscribed, so we can ignore this.
                    pass
                else:
                    self.request.response.addNotification(
                        'The "%s" team was successfully subscribed to all bugmail '
                        'in %s' % (team.displayname, self.context.displayname))

                unsubscribe_teams.remove(team)

            for team in unsubscribe_teams:
                try:
                    pkg.removeBugContact(team)
                except DeleteBugContactError:
                    # This team was already not a package bug contact. We can
                    # safely ignore this error.
                    pass
                else:
                    self.request.response.addNotification(
                        'The "%s" team was successfully unsubscribed from all '
                        'bugmail in %s' % (
                            team.displayname, self.context.displayname))
        else:
            # The user seems to be coming into this page from elsewhere, so no
            # processing is required.
            return None

        self.request.response.redirect(canonical_url(pkg) + "/+bugs")<|MERGE_RESOLUTION|>--- conflicted
+++ resolved
@@ -13,14 +13,8 @@
 
 from canonical.launchpad.interfaces import (
     IDistributionSourcePackage, ILaunchBag, DuplicateBugContactError,
-<<<<<<< HEAD
     DeleteBugContactError, IPersonSet)
 from canonical.launchpad.browser.bugtask import BugTargetTraversalMixin
-=======
-    DeleteBugContactError, IPersonSet, BugTaskSearchParams)
-from canonical.launchpad.browser.bugtask import (
-    BugTargetTraversalMixin, AdvancedBugTaskSearchView)
->>>>>>> 77fead84
 from canonical.launchpad.webapp import (
     StandardLaunchpadFacets, Link, ApplicationMenu,
     GetitemNavigation, canonical_url, redirection)
