--- conflicted
+++ resolved
@@ -184,9 +184,12 @@
             return
 
         self.formProcessed = True
-<<<<<<< HEAD
         if self.context.tokentype == LoginTokenType.VALIDATETEAMEMAIL:
             self.setTeamContactAddress()
+            self.request.response.addInfoNotification(
+                _('Contact email address validated successfully'))
+            self.request.response.redirect(
+                canonical_url(self.context.requester))
             return
 
         password = self.request.form.get("password")
@@ -195,35 +198,17 @@
 
         if self.context.tokentype == LoginTokenType.VALIDATEEMAIL:
             self.markEmailAddressAsValidated()
+            self.request.response.addInfoNotification(
+                _('Email address successfully confirmed'))
         elif self.context.tokentype == LoginTokenType.VALIDATEGPG:
             self.validateGpg()
         elif self.context.tokentype == LoginTokenType.VALIDATESIGNONLYGPG:
             self.validateSignOnlyGpg()
-=======
-        if (self.context.tokentype == LoginTokenType.VALIDATEEMAIL or
-            self.context.tokentype == LoginTokenType.VALIDATEGPG):
-            password = self.request.form.get("password")
-            if not self.validateRequesterPassword(password):
-                return
-
-            if self.context.tokentype == LoginTokenType.VALIDATEEMAIL:
-                self.markEmailAddressAsValidated()
-                self.request.response.addInfoNotification(
-                        _('Email address successfully confirmed'))
-            else:
-                self.validateGpg()
-                if self.successfullyProcessed():
-                    self.request.response.addInfoNotification(
-                            _(self.infomessage))
-                else:
-                    return
-        elif self.context.tokentype == LoginTokenType.VALIDATETEAMEMAIL:
-            self.setTeamContactAddress()
-            self.request.response.addInfoNotification(
-                    _('Contact email address validated successfully'))
-
-        self.request.response.redirect(canonical_url(self.context.requester))
->>>>>>> dd4e150c
+
+        if self.successfullyProcessed():
+            self.request.response.addInfoNotification(_(self.infomessage))
+            self.request.response.redirect(
+                canonical_url(self.context.requester))
 
     def setTeamContactAddress(self):
         """Set the new email address as the team's contact email address.
