--- conflicted
+++ resolved
@@ -18,26 +18,14 @@
 
 from zope.app.form.browser import TextAreaWidget
 from zope.component import getUtility
-<<<<<<< HEAD
-from zope.event import notify
-from zope.interface import alsoProvides, directlyProvides, Interface
-=======
 from zope.interface import alsoProvides, directlyProvides
->>>>>>> 7486af08
 from zope.security.proxy import removeSecurityProxy
 
 from canonical.database.sqlbase import flush_database_updates
 from canonical.widgets import LaunchpadRadioWidget, PasswordChangeWidget
 from canonical.launchpad import _
 from canonical.launchpad.interfaces import IMasterObject
-<<<<<<< HEAD
-from canonical.launchpad.interfaces.account import AccountStatus, IAccountSet
-from canonical.launchpad.webapp.interfaces import (
-    IAlwaysSubmittedWidget, IPlacelessLoginSource)
-from canonical.launchpad.webapp.login import logInPrincipal
-=======
 from canonical.launchpad.webapp.interfaces import IAlwaysSubmittedWidget
->>>>>>> 7486af08
 from canonical.launchpad.webapp.menu import structured
 from canonical.launchpad.webapp import (
     action, canonical_url, custom_widget, GetitemNavigation,
@@ -49,14 +37,8 @@
 from canonical.launchpad.interfaces import (
     EmailAddressStatus, GPGKeyAlgorithm, GPGKeyNotFoundError,
     GPGVerificationError, IEmailAddressSet, IGPGHandler, IGPGKeySet,
-<<<<<<< HEAD
-    IGPGKeyValidationForm, ILoginToken, ILoginTokenSet, INewPersonForm,
-    IOpenIDRPConfigSet, IPerson, IPersonSet, ITeam, LoginTokenType,
-    PersonCreationRationale, ShipItConstants, UnexpectedFormData)
-=======
     IGPGKeyValidationForm, ILoginTokenSet, IPerson, IPersonSet,
     ITeam, LoginTokenType)
->>>>>>> 7486af08
 
 
 UTC = pytz.UTC
@@ -194,93 +176,7 @@
         self._cancel()
 
 
-<<<<<<< HEAD
-class ResetPasswordView(BaseLoginTokenView, LaunchpadFormView):
-
-    schema = ILoginToken
-    field_names = ['email', 'password']
-    custom_widget('password', PasswordChangeWidget)
-    label = 'Reset password'
-    expected_token_types = (LoginTokenType.PASSWORDRECOVERY,)
-
-    def initialize(self):
-        self.redirectIfInvalidOrConsumedToken()
-        super(ResetPasswordView, self).initialize()
-
-    def validate(self, form_values):
-        """Validate the email address."""
-        email = form_values.get("email", "").strip()
-        # All operations with email addresses must be case-insensitive. We
-        # enforce that in EmailAddressSet, but here we only do a comparison,
-        # so we have to .lower() them first.
-        if email.lower() != self.context.email.lower():
-            self.addError(_(
-                "The email address you provided didn't match the address "
-                "you provided when requesting the password reset."))
-
-    @action(_('Continue'), name='continue')
-    def continue_action(self, action, data):
-        """Reset the user's password. When password is successfully changed,
-        the LoginToken (self.context) used is consumed, so nobody can use
-        it again.
-        """
-        emailaddress = getUtility(IEmailAddressSet).getByEmail(
-            self.context.email)
-        account = emailaddress.account
-        # Suspended accounts cannot reset their password.
-        reason = ('Your password cannot be reset because your account '
-                  'is suspended.')
-        if self.accountWasSuspended(account, reason):
-            return
-
-        naked_account = removeSecurityProxy(account)
-        # Reset password can be used to reactivate a deactivated account.
-        if account.status == AccountStatus.DEACTIVATED:
-            naked_account.reactivate(
-                comment="User reactivated the account using reset password.",
-                password=data['password'],
-                preferred_email=emailaddress)
-            self.request.response.addInfoNotification(
-                _('Welcome back to Launchpad.'))
-        else:
-            naked_account.password = data.get('password')
-
-        person = IMasterObject(emailaddress.person, None)
-        # Make sure this person has a preferred email address.
-        if person is not None and person.preferredemail != emailaddress:
-            # Must remove the security proxy of the email address because
-            # the user is not logged in at this point and we may need to
-            # change its status.
-            removeSecurityProxy(person).validateAndEnsurePreferredEmail(
-                removeSecurityProxy(emailaddress))
-
-        if self.context.redirection_url is not None:
-            self.next_url = self.context.redirection_url
-        elif person is not None:
-            self.next_url = canonical_url(person)
-        else:
-            assert self.has_openid_request, (
-                'No redirection URL specified and this is not part of an '
-                'OpenID authentication.')
-
-        self.context.consume()
-
-        self.logInPrincipalByEmail(self.context.email)
-
-        self.request.response.addInfoNotification(
-            _('Your password has been reset successfully.'))
-
-        return self.maybeCompleteOpenIDRequest()
-
-    @action(_('Cancel'), name='cancel')
-    def cancel_action(self, action, data):
-        self._cancel()
-
-
-class ValidateGPGKeyView(BaseLoginTokenView, LaunchpadFormView):
-=======
 class ValidateGPGKeyView(BaseAuthTokenView, LaunchpadFormView):
->>>>>>> 7486af08
 
     schema = IGPGKeyValidationForm
     field_names = []
@@ -498,282 +394,8 @@
         return key
 
 
-<<<<<<< HEAD
-class ValidateEmailView(BaseLoginTokenView, LaunchpadFormView):
-
-    schema = Interface
-    field_names = []
-    expected_token_types = (LoginTokenType.VALIDATEEMAIL,
-                            LoginTokenType.VALIDATETEAMEMAIL)
-
-    def initialize(self):
-        self.redirectIfInvalidOrConsumedToken()
-        super(ValidateEmailView, self).initialize()
-
-    def validate(self, data):
-        """Make sure the email address this token refers to is not in use."""
-        validated = (
-            EmailAddressStatus.VALIDATED, EmailAddressStatus.PREFERRED)
-        requester = self.context.requester
-
-        emailset = getUtility(IEmailAddressSet)
-        email = emailset.getByEmail(self.context.email)
-        if email is not None:
-            if email.person.id != requester.id:
-                dupe = email.person
-                dname = cgi.escape(dupe.name)
-                # Yes, hardcoding an autogenerated field name is an evil
-                # hack, but if it fails nothing will happen.
-                # -- Guilherme Salgado 2005-07-09
-                url = allvhosts.configs['mainsite'].rooturl
-                url += '/people/+requestmerge?field.dupeaccount=%s' % dname
-                self.addError(
-                        structured(_(
-                    'This email address is already registered for another '
-                    'Launchpad user account. This account can be a '
-                    'duplicate of yours, created automatically, and in this '
-                    'case you should be able to <a href="${url}">merge them'
-                    '</a> into a single one.',
-                    mapping=dict(url=url))))
-            elif email.status in validated:
-                self.addError(_(
-                    "This email address is already registered and validated "
-                    "for your Launchpad account. There's no need to validate "
-                    "it again."))
-            else:
-                # Yay, email is not used by anybody else and is not yet
-                # validated.
-                pass
-
-    @action(_('Cancel'), name='cancel')
-    def cancel_action(self, action, data):
-        self._cancel()
-
-    @action(_('Continue'), name='continue')
-    def continue_action(self, action, data):
-        """Mark the new email address as VALIDATED in the database.
-
-        If this is the first validated email of this person, it'll be marked
-        as the preferred one.
-
-        If the requester is a team, the team's contact address is removed (if
-        any) and this becomes the team's contact address.
-        """
-        self.next_url = canonical_url(self.context.requester)
-        email = self._ensureEmail()
-        requester = self.context.requester
-
-        if self.context.tokentype == LoginTokenType.VALIDATETEAMEMAIL:
-            requester.setContactAddress(email)
-        elif self.context.tokentype == LoginTokenType.VALIDATEEMAIL:
-            requester.validateAndEnsurePreferredEmail(email)
-        else:
-            raise AssertionError(
-                "We don't know how to process this token (%s) and this error "
-                "should've been caught earlier" % self.context.tokentype)
-
-        self.context.consume()
-        self.request.response.addInfoNotification(
-            _('Email address successfully confirmed.'))
-        return self.maybeCompleteOpenIDRequest()
-
-    def _ensureEmail(self):
-        """Make sure self.requester has this token's email address as one of
-        its email addresses and return it.
-        """
-        emailset = getUtility(IEmailAddressSet)
-        email = emailset.getByEmail(self.context.email)
-        if email is None:
-            email = emailset.new(self.context.email, self.context.requester)
-        return email
-
-
-class NewAccountView(BaseLoginTokenView, LaunchpadFormView):
-    """Page to create a new Launchpad account.
-
-    # This is just a small test to make sure
-    # LoginOrRegister.registered_origins and
-    # NewAccountView.urls_and_rationales are kept in sync.
-    >>> from canonical.launchpad.webapp.login import LoginOrRegister
-    >>> urls = sorted(LoginOrRegister.registered_origins.values())
-    >>> urls == sorted(NewAccountView.urls_and_rationales.keys())
-    True
-    """
-
-    urls_and_rationales = {
-        ShipItConstants.ubuntu_url:
-            PersonCreationRationale.OWNER_CREATED_SHIPIT,
-        ShipItConstants.kubuntu_url:
-            PersonCreationRationale.OWNER_CREATED_SHIPIT,
-        ShipItConstants.edubuntu_url:
-            PersonCreationRationale.OWNER_CREATED_SHIPIT,
-        }
-
-    created_person = None
-
-    schema = INewPersonForm
-    field_names = ['displayname', 'hide_email_addresses', 'password']
-    custom_widget('password', PasswordChangeWidget)
-    label = 'Complete your registration'
-    expected_token_types = (
-        LoginTokenType.NEWACCOUNT, LoginTokenType.NEWPROFILE,
-        LoginTokenType.NEWPERSONLESSACCOUNT)
-
-    def initialize(self):
-        if self.redirectIfInvalidOrConsumedToken():
-            return
-        else:
-            self.email = getUtility(IEmailAddressSet).getByEmail(
-                self.context.email)
-            super(NewAccountView, self).initialize()
-
-    # Use a method to set self.next_url rather than a property because we
-    # want to override self.next_url in a subclass of this.
-    def setNextUrl(self):
-        if self.has_openid_request:
-            # For OpenID requests we don't use self.next_url, so don't even
-            # bother setting it.
-            return
-
-        if self.context.redirection_url:
-            self.next_url = self.context.redirection_url
-        elif self.account is not None:
-            # User is logged in, redirect to his home page.
-            self.next_url = canonical_url(IPerson(self.account))
-        elif self.created_person is not None:
-            # User is not logged in, redirect to the created person's home
-            # page.
-            self.next_url = canonical_url(self.created_person)
-        else:
-            self.next_url = None
-
-    def validate(self, form_values):
-        """Verify if the email address is not used by an existing account."""
-        if self.email is not None:
-            # Better spelt as IMasterObject(self.email.person), but that
-            # issues an unnecessary database call.
-            person = getUtility(IPersonSet).get(
-                removeSecurityProxy(self.email).personID)
-            if person.is_valid_person:
-                self.addError(_(
-                    'The email address ${email} is already registered.',
-                    mapping=dict(email=self.context.email)))
-
-    @action(_('Continue'), name='continue')
-    def continue_action(self, action, data):
-        """Create a new Person with the context's email address and set a
-        preferred email and password to it, or use an existing Person
-        associated with the context's email address, setting it as the
-        preferred address and also setting the password.
-
-        If everything went ok, we consume the LoginToken (self.context), so
-        nobody can use it again.
-        """
-        if self.email is not None:
-            # This is a placeholder profile automatically created by one of
-            # our scripts, let's just confirm its email address and set a
-            # password.
-            person = getUtility(IPersonSet).get(
-                removeSecurityProxy(self.email).personID)
-            assert not person.is_valid_person, (
-                'Account %s has already been claimed and this should '
-                'have been caught by the validate() method.' % person.name)
-            email = self.email
-            # The user is not yet logged in, but we need to set some
-            # things on his new account, so we need to remove the security
-            # proxy from it.
-            # XXX: Guilherme Salgado 2006-09-27 bug=62674:
-            # We should be able to login with this person and set the
-            # password, to avoid removing the security proxy, but it didn't
-            # work, so I'm leaving this hack for now.
-            naked_person = removeSecurityProxy(person)
-            # Suspended accounts cannot reactivate their profile.
-            reason = ('This profile cannot be claimed because the account '
-                'is suspended.')
-            if self.accountWasSuspended(person.account, reason):
-                return
-            naked_person.displayname = data['displayname']
-            naked_person.hide_email_addresses = data['hide_email_addresses']
-            naked_person.activateAccount(
-                "Activated by new account.",
-                password=data['password'],
-                preferred_email=self.email)
-            naked_person.creation_rationale = self._getCreationRationale()
-            naked_person.creation_comment = None
-        else:
-            account, person, email = self._createAccountPersonAndEmail(
-                data['displayname'], data['hide_email_addresses'],
-                data['password'])
-
-        self.context.consume()
-        self.logInPrincipalByEmail(removeSecurityProxy(email).email)
-        self.created_person = person
-        self.request.response.addInfoNotification(_(
-            "Registration completed successfully"))
-        self.setNextUrl()
-
-        return self.maybeCompleteOpenIDRequest()
-
-    def _getCreationRationale(self):
-        """Return the creation rationale that should be used for this account.
-
-        If there's an OpenID request in the session we use the given
-        trust_root to find out the creation rationale. If there's no OpenID
-        request but there is a rationale for the logintoken's redirection_url,
-        then use that, otherwise uses
-        PersonCreationRationale.OWNER_CREATED_LAUNCHPAD.
-        """
-        if self.has_openid_request:
-            rpconfig = getUtility(IOpenIDRPConfigSet).getByTrustRoot(
-                self.openid_request.trust_root)
-            if rpconfig is not None:
-                rationale = rpconfig.creation_rationale
-            else:
-                rationale = (
-                    PersonCreationRationale.OWNER_CREATED_UNKNOWN_TRUSTROOT)
-        else:
-            # There is no OpenIDRequest in the session, so we'll try to infer
-            # the creation rationale from the token's redirection_url.
-            rationale = self.urls_and_rationales.get(
-                self.context.redirection_url)
-            if rationale is None:
-                rationale = PersonCreationRationale.OWNER_CREATED_LAUNCHPAD
-        return rationale
-
-    def _createAccountPersonAndEmail(
-            self, displayname, hide_email_addresses, password):
-        """Create and return a new Account, Person and EmailAddress.
-
-        This method will always create an Account (in the ACTIVE state) and
-        an EmailAddress as the account's preferred one.  However, if the
-        registration process was not started through OpenID, we'll create also
-        a Person.
-
-        Use the given arguments and the email address stored in the
-        LoginToken (our context).
-
-        Also fire ObjectCreatedEvents for both the newly created Person
-        and EmailAddress.
-        """
-        rationale = self._getCreationRationale()
-        if self.context.tokentype == LoginTokenType.NEWPERSONLESSACCOUNT:
-            person = None
-            account, email = getUtility(IAccountSet).createAccountAndEmail(
-                self.context.email, rationale, displayname,
-                password, password_is_encrypted=True)
-        else:
-            person, email = getUtility(IPersonSet).createPersonAndEmail(
-                self.context.email, rationale, displayname=displayname,
-                password=password, passwordEncrypted=True,
-                hide_email_addresses=hide_email_addresses)
-            notify(ObjectCreatedEvent(person))
-            person.validateAndEnsurePreferredEmail(email)
-            account = getUtility(IAccountSet).get(person.accountID)
-            removeSecurityProxy(account).status = AccountStatus.ACTIVE
-=======
 class ValidateTeamEmailView(ValidateEmailView):
     expected_token_types = (LoginTokenType.VALIDATETEAMEMAIL,)
->>>>>>> 7486af08
 
     def markEmailAsValid(self, email):
         """See `ValidateEmailView`"""
