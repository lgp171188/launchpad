--- conflicted
+++ resolved
@@ -35,7 +35,6 @@
     usedfor = IBuild
 
 
-<<<<<<< HEAD
 class BuildRecordsView:
     """Base class used to present objects that contains build records.
     
@@ -44,9 +43,6 @@
     template/builds-list.pt and callsite details in Builder, Distribution,
     DistroRelease, DistroArchRelease and SourcePackage view classes.
     """
-=======
-class BuildRecordsView(LaunchpadView):
->>>>>>> 1ed1bc84
     __used_for__ = IHasBuildRecords
 
     def setupBuildList(self):
