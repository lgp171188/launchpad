# Copyright 2004-2007 Canonical Ltd.  All rights reserved.

__metaclass__ = type

__all__ = ['ProductSeriesNavigation',
           'ProductSeriesDynMenu',
           'ProductSeriesSOP',
           'ProductSeriesFacets',
           'ProductSeriesOverviewMenu',
           'ProductSeriesBugsMenu',
           'ProductSeriesSpecificationsMenu',
           'ProductSeriesTranslationMenu',
           'ProductSeriesTranslationsExportView',
           'ProductSeriesView',
           'ProductSeriesEditView',
           'ProductSeriesSourceView',
           'ProductSeriesRdfView',
           'ProductSeriesSourceSetView',
           'ProductSeriesReviewView',
           'ProductSeriesShortLink',
           'ProductSeriesFileBugRedirect',
           'get_series_branch_error']

import cgi
import os.path
import pytz
from datetime import datetime
from BeautifulSoup import BeautifulSoup
from zope.component import getUtility
from zope.app.form.browser import TextAreaWidget
from zope.app.pagetemplate.viewpagetemplatefile import ViewPageTemplateFile
from zope.publisher.browser import FileUpload

from canonical.lp.dbschema import ImportStatus, RevisionControlSystems
from canonical.launchpad.helpers import browserLanguages, is_tar_filename
from canonical.launchpad.interfaces import (
    ICountry, IPOTemplateSet, ILaunchpadCelebrities,
    ISourcePackageNameSet, IProductSeries, ITranslationImporter,
    ITranslationImportQueue, IProductSeriesSet, NotFoundError)
from canonical.launchpad.browser.branchref import BranchRef
from canonical.launchpad.browser.bugtask import BugTargetTraversalMixin
from canonical.launchpad.browser.editview import SQLObjectEditView
from canonical.launchpad.browser.launchpad import (
    StructuralObjectPresentation, DefaultShortLink)
from canonical.launchpad.browser.poexportrequest import BaseExportView
from canonical.launchpad.browser.rosetta import TranslationsMixin
from canonical.launchpad.webapp import (
    Link, enabled_with_permission, Navigation, ApplicationMenu, stepto,
    canonical_url, LaunchpadView, StandardLaunchpadFacets,
    LaunchpadEditFormView, action, custom_widget
    )
from canonical.launchpad.webapp.batching import BatchNavigator
from canonical.launchpad.webapp.authorization import check_permission
from canonical.launchpad.webapp.dynmenu import DynMenu

from canonical.widgets.itemswidgets import LaunchpadRadioWidget
from canonical.widgets.textwidgets import StrippedTextWidget

from canonical.launchpad import _


def quote(text):
    return cgi.escape(text, quote=True)


class ProductSeriesNavigation(Navigation, BugTargetTraversalMixin):

    usedfor = IProductSeries

    def breadcrumb(self):
        return 'Series ' + self.context.name

    @stepto('.bzr')
    def dotbzr(self):
        if self.context.series_branch:
            return BranchRef(self.context.series_branch)
        else:
            return None

    @stepto('+pots')
    def pots(self):
        potemplateset = getUtility(IPOTemplateSet)
        return potemplateset.getSubset(productseries=self.context)

    def traverse(self, name):
        return self.context.getRelease(name)


class ProductSeriesSOP(StructuralObjectPresentation):

    def getIntroHeading(self):
        return self.context.product.displayname + ' series:'

    def getMainHeading(self):
        return self.context.name

    def listChildren(self, num):
        # XXX mpt 2006-10-04: Releases, most recent first.
        return []

    def countChildren(self):
        return 0

    def listAltChildren(self, num):
        return None

    def countAltChildren(self):
        raise NotImplementedError


class ProductSeriesFacets(StandardLaunchpadFacets):

    usedfor = IProductSeries
    enable_only = ['overview', 'bugs', 'specifications', 'translations']


class ProductSeriesOverviewMenu(ApplicationMenu):

    usedfor = IProductSeries
    facet = 'overview'
    links = ['edit', 'driver', 'editsource', 'ubuntupkg',
             'add_package', 'add_milestone', 'add_release',
             'add_potemplate', 'rdf', 'review']

    @enabled_with_permission('launchpad.Edit')
    def edit(self):
        text = 'Change details'
        return Link('+edit', text, icon='edit')

    @enabled_with_permission('launchpad.Edit')
    def driver(self):
        text = 'Appoint driver'
        summary = 'Someone with permission to set goals this series'
        return Link('+driver', text, summary, icon='edit')

    @enabled_with_permission('launchpad.EditSource')
    def editsource(self):
        text = 'Edit source'
        return Link('+source', text, icon='edit')

    def ubuntupkg(self):
        text = 'Link to Ubuntu package'
        return Link('+ubuntupkg', text, icon='edit')

    def add_package(self):
        text = 'Link to other package'
        return Link('+addpackage', text, icon='edit')

    @enabled_with_permission('launchpad.Edit')
    def add_milestone(self):
        text = 'Add milestone'
        summary = 'Register a new milestone for this series'
        return Link('+addmilestone', text, summary, icon='add')

    def add_release(self):
        text = 'Register a release'
        return Link('+addrelease', text, icon='add')

    def rdf(self):
        text = 'Download RDF metadata'
        return Link('+rdf', text, icon='download')

    @enabled_with_permission('launchpad.Admin')
    def add_potemplate(self):
        text = 'Add translation template'
        return Link('+addpotemplate', text, icon='add')

    @enabled_with_permission('launchpad.Admin')
    def review(self):
        text = 'Review details'
        return Link('+review', text, icon='edit')


class ProductSeriesBugsMenu(ApplicationMenu):

    usedfor = IProductSeries
    facet = 'bugs'
    links = ['new', 'nominations']

    def new(self):
        return Link('+filebug', 'Report a bug', icon='add')

    def nominations(self):
        return Link('+nominations', 'Review nominations', icon='bug')


class ProductSeriesSpecificationsMenu(ApplicationMenu):
    """Specs menu for ProductSeries.

    This menu needs to keep track of whether we are showing all the
    specs, or just those that are approved/declined/proposed. It should
    allow you to change the set your are showing while keeping the basic
    view intact.
    """

    usedfor = IProductSeries
    facet = 'specifications'
    links = ['listall', 'roadmap', 'table', 'setgoals', 'listdeclined', 'new']

    def listall(self):
        text = 'List all blueprints'
        return Link('+specs?show=all', text, icon='info')

    def listaccepted(self):
        text = 'List approved blueprints'
        return Link('+specs?acceptance=accepted', text, icon='info')

    def listproposed(self):
        text = 'List proposed blueprints'
        return Link('+specs?acceptance=proposed', text, icon='info')

    def listdeclined(self):
        text = 'List declined blueprints'
        summary = 'Show the goals which have been declined'
        return Link('+specs?acceptance=declined', text, summary, icon='info')

    def setgoals(self):
        text = 'Set series goals'
        summary = 'Approve or decline feature goals that have been proposed'
        return Link('+setgoals', text, summary, icon='edit')

    def table(self):
        text = 'Assignments'
        summary = 'Show the assignee, drafter and approver of these specs'
        return Link('+assignments', text, summary, icon='info')

    def roadmap(self):
        text = 'Roadmap'
        summary = 'Show the sequence in which specs should be implemented'
        return Link('+roadmap', text, summary, icon='info')

    def new(self):
        text = 'Register a blueprint'
        summary = 'Register a new blueprint for %s' % self.context.title
        return Link('+addspec', text, summary, icon='add')


class ProductSeriesTranslationMenu(ApplicationMenu):
    """Translation menu for ProductSeries.
    """

    usedfor = IProductSeries
    facet = 'translations'
<<<<<<< HEAD
    links = ['translationupload', 'imports']
=======
    links = ['translationupload', 'imports', 'translationdownload']
>>>>>>> 82eb6a59

    def imports(self):
        text = 'See import queue'
        return Link('+imports', text)

    def translationupload(self):
        text = 'Upload translations'
        return Link('+translations-upload', text, icon='add')

    def translationdownload(self):
        text = 'Download translations'
        return Link('+export', text, icon='download')


class ProductSeriesTranslationsExportView(BaseExportView):
    """Request tarball export of productseries' complete translations.

    Only complete downloads are supported for now; there is no option to
    select languages, and templates are always included.
    """

    def processForm(self):
        """Process form submission requesting translations export."""
        pofiles = []
        for potemplate in self.context.potemplates:
            pofiles += list(potemplate.pofiles)
        return (self.context.potemplates, pofiles)

    def getDefaultFormat(self):
        templates = self.context.potemplates
        if len(templates) == 0:
            return None
        return templates[0].source_file_format


def get_series_branch_error(product, branch):
    """Check if the given branch is suitable for the given product.

    Returns an HTML error message on error, and None otherwise.
    """
    if branch.product != product:
        return ('<a href="%s">%s</a> is not a branch of <a href="%s">%s</a>.'
                % (canonical_url(branch), quote(branch.unique_name),
                   canonical_url(product), quote(product.displayname)))
    return None


# A View Class for ProductSeries
#
# XXX: StuartBishop 2005-05-02:
# We should be using autogenerated add forms and edit forms so that
# this becomes maintainable and form validation handled for us.
# Currently, the pages just return 'System Error' as they trigger database
# constraints.
class ProductSeriesView(LaunchpadView, TranslationsMixin):

    def initialize(self):
        self.form = self.request.form
        self.has_errors = False

        # Whether there is more than one PO template.
        self.has_multiple_templates = len(self.context.currentpotemplates) > 1

        # let's find out what source package is associated with this
        # productseries in the current release of ubuntu
        ubuntu = getUtility(ILaunchpadCelebrities).ubuntu
        self.curr_ubuntu_series = ubuntu.currentseries
        self.setUpPackaging()

        # Check the form submission.
        self.processForm()

    def processForm(self):
        """Process a form if it was submitted."""
        if not self.request.method == "POST":
            # The form was not posted, we don't do anything.
            return

        dispatch_table = {
            'set_ubuntu_pkg': self.setCurrentUbuntuPackage,
            'translations_upload': self.translationsUpload
        }
        dispatch_to = [(key, method)
                        for key,method in dispatch_table.items()
                        if key in self.form
                      ]
        if len(dispatch_to) == 0:
            # None of the know forms have been submitted.
            # XXX CarlosPerelloMarin 2005-11-29 bug=5244:
            # This 'if' should be removed.
            return
        if len(dispatch_to) != 1:
            raise AssertionError(
                "There should be only one command in the form",
                dispatch_to)
        key, method = dispatch_to[0]
        method()

    def setUpPackaging(self):
        """Ensure that the View class correctly reflects the packaging of
        its product series context."""
        self.curr_ubuntu_package = None
        self.curr_ubuntu_pkgname = ''
        try:
            cr = self.curr_ubuntu_series
            self.curr_ubuntu_package = self.context.getPackage(cr)
            cp = self.curr_ubuntu_package
            self.curr_ubuntu_pkgname = cp.sourcepackagename.name
        except NotFoundError:
            pass
        ubuntu = self.curr_ubuntu_series.distribution
        self.ubuntu_history = self.context.getPackagingInDistribution(ubuntu)

    def setCurrentUbuntuPackage(self):
        """Set the Packaging record for this product series in the current
        Ubuntu distroseries to be for the source package name that is given
        in the form.
        """
        form = self.form
        ubuntupkg = self.form.get('ubuntupkg', '')
        if ubuntupkg == '':
            # No package was selected.
            self.request.response.addWarningNotification(
                'Request ignored. You need to select a source package.')
            return
        # make sure we have a person to work with
        if self.user is None:
            self.request.response.addErrorNotification('Please log in first!')
            self.has_errors = True
            return
        # see if the name that is given is a real source package name
        spns = getUtility(ISourcePackageNameSet)
        try:
            spn = spns[ubuntupkg]
        except NotFoundError:
            self.request.response.addErrorNotification(
                'Invalid source package name %s' % ubuntupkg)
            self.has_errors = True
            return
        # set the packaging record for this productseries in the current
        # ubuntu series. if none exists, one will be created
        self.context.setPackaging(self.curr_ubuntu_series, spn, self.user)
        self.setUpPackaging()

    def requestCountry(self):
        return ICountry(self.request, None)

    def browserLanguages(self):
        return browserLanguages(self.request)

    def translationsUpload(self):
        """Upload new translatable resources related to this IProductSeries.
        """
        form = self.form

        file = self.request.form['file']
        if not isinstance(file, FileUpload):
            if file == '':
                self.request.response.addErrorNotification(
                    "Ignored your upload because you didn't select a file to"
                    " upload.")
            else:
                # XXX: Carlos Perello Marin 2004-12-30 bug=116:
                # Epiphany seems to have an unpredictable bug with upload
                # forms (or perhaps it's launchpad because I never had
                # problems with bugzilla). The fact is that some uploads don't
                # work and we get a unicode object instead of a file-like
                # object in "file". We show an error if we see that behaviour.
                self.request.response.addErrorNotification(
                    "The upload failed because there was a problem receiving"
                    " the data.")
            return

        filename = file.filename
        content = file.read()

        if len(content) == 0:
            self.request.response.addWarningNotification(
                "Ignored your upload because the uploaded file is empty.")
            return

        translation_import_queue_set = getUtility(ITranslationImportQueue)

        root, ext = os.path.splitext(filename)
        translation_importer = getUtility(ITranslationImporter)
        if (ext in translation_importer.file_extensions_with_importer):
            # Add it to the queue.
            translation_import_queue_set.addOrUpdateEntry(
                filename, content, True, self.user,
                productseries=self.context)

            self.request.response.addInfoNotification(
                'Thank you for your upload. The file content will be'
                ' reviewed soon by an admin and then imported into Launchpad.'
                ' You can track its status from the <a href="%s/+imports">'
                'Translation Import Queue</a>' % canonical_url(self.context))

        elif is_tar_filename(filename):
            # Add the whole tarball to the import queue.
            num = translation_import_queue_set.addOrUpdateEntriesFromTarball(
                content, True, self.user,
                productseries=self.context)

            if num > 0:
                self.request.response.addInfoNotification(
                    'Thank you for your upload. %d files from the tarball'
                    ' will be reviewed soon by an admin and then imported'
                    ' into Launchpad. You can track its status from the'
                    ' <a href="%s/+imports">Translation Import Queue</a>' % (
                        num,
                        canonical_url(self.context)))
            else:
                self.request.response.addWarningNotification(
                    "Nothing has happened. The tarball you uploaded does not"
                    " contain any file that the system can understand.")
        else:
            self.request.response.addWarningNotification(
                "Ignored your upload because the file you uploaded was not"
                " recognised as a file that can be imported.")

    def hasVcsImportSuccessStatus(self):
        """Whether we know if the the last import attempt was successful."""
        return (
            self.context.importstatus is not None
            and self.context.importstatus >= ImportStatus.PROCESSING
            and self.context.datefinished is not None
            and self.context.datelastsynced is not None
            and self.context.datefinished >= self.context.datelastsynced)

    def lastVcsImportSuccessful(self):
        """Whether the last attempt to sync with upstream succeeded."""
        assert self.context.datefinished is not None
        assert self.context.datelastsynced is not None
        return self.context.datefinished == self.context.datelastsynced

    @property
    def lastVcsImportAttemptAge(self):
        """How long ago was a vcs-import sync last attempted."""
        assert self.context.datefinished is not None
        now = datetime.now(pytz.timezone('UTC'))
        return now - self.context.datefinished

    def hasVcsImportBranchAge(self):
        """Whether we know when the published branch was last synced."""
        if (self.context.datelastsynced is None
                or self.context.import_branch is None
                or self.context.import_branch.last_mirrored is None):
            return False
        last_mirrored = self.context.import_branch.last_mirrored
        return (last_mirrored > self.context.datelastsynced
                or self.context.datepublishedsync is not None)

    @property
    def currentVcsImportBranchAge(self):
        """How long ago the published Bazaar branch was last synced."""
        branch = self.context.import_branch
        assert branch is not None
        assert branch.last_mirrored is not None
        assert self.context.datelastsynced is not None
        if branch.last_mirrored > self.context.datelastsynced:
            # Branch was published since last successful sync.
            timestamp = self.context.datelastsynced
        else:
            # The currently published branch still has the data from the
            # previous sync.
            timestamp = self.context.datepublishedsync
        assert timestamp is not None
        now = datetime.now(pytz.timezone('UTC'))
        return now - timestamp

    @property
    def user_branch_visible(self):
        """Can the logged in user see the user branch."""
        branch = self.context.user_branch
        return (branch is not None and
                check_permission('launchpad.View', branch))


class ProductSeriesEditView(LaunchpadEditFormView):

    schema = IProductSeries
    field_names = ['name', 'summary', 'user_branch', 'releasefileglob']
    custom_widget('summary', TextAreaWidget, height=7, width=62)
    custom_widget('releasefileglob', StrippedTextWidget, displayWidth=40)

    def validate(self, data):
        branch = data.get('user_branch')
        if branch is not None:
            message = get_series_branch_error(self.context.product, branch)
            if message:
                self.setFieldError('user_branch', message)

    @action(_('Change'), name='change')
    def change_action(self, action, data):
        self.updateContextFromData(data)

    @property
    def next_url(self):
        return canonical_url(self.context)


class ProductSeriesSourceView(LaunchpadEditFormView):
    """View for editing upstream RCS details for the product series.

    This form is protected by the launchpad.EditSource permission,
    which basically allows anyone to edit the details until the import
    has been certified (at which point only vcs-imports team members
    can edit it).

    In addition, users with launchpad.Admin (i.e. vcs-imports team
    members or administrators) permission are provided with a few
    extra buttons to certify the import or reset failed test imports.
    """
    schema = IProductSeries
    field_names = ['rcstype', 'user_branch', 'cvsroot', 'cvsmodule',
                   'cvsbranch', 'svnrepository']

    custom_widget('rcstype', LaunchpadRadioWidget)
    custom_widget('cvsroot', StrippedTextWidget, displayWidth=50)
    custom_widget('cvsmodule', StrippedTextWidget, displayWidth=20)
    custom_widget('cvsbranch', StrippedTextWidget, displayWidth=20)
    custom_widget('svnrepository', StrippedTextWidget, displayWidth=50)

    def setUpWidgets(self):
        LaunchpadEditFormView.setUpWidgets(self)

        # Extract the radio buttons from the rcstype widget, so we can
        # display them separately in the form.
        soup = BeautifulSoup(self.widgets['rcstype']())
        [norcs_button, cvs_button,
         svn_button, empty_marker] = soup.findAll('input')
        norcs_button['onclick'] = 'updateWidgets()'
        cvs_button['onclick'] = 'updateWidgets()'
        svn_button['onclick'] = 'updateWidgets()'
        self.rcstype_none = str(norcs_button)
        self.rcstype_cvs = str(cvs_button)
        self.rcstype_svn = str(svn_button)
        self.rcstype_emptymarker = str(empty_marker)

    def validate(self, data):
        rcstype = data.get('rcstype')
        if 'rcstype' in data:
            # Make sure fields for unselected revision control systems
            # are blanked out:
            if rcstype != RevisionControlSystems.CVS:
                data['cvsroot'] = None
                data['cvsmodule'] = None
                data['cvsbranch'] = None
            if rcstype != RevisionControlSystems.SVN:
                data['svnrepository'] = None

        if rcstype == RevisionControlSystems.CVS:
            cvsroot = data.get('cvsroot')
            cvsmodule = data.get('cvsmodule')
            cvsbranch = data.get('cvsbranch')
            # Make sure there is an error set for these fields if they
            # are unset.
            if not (cvsroot or self.getWidgetError('cvsroot')):
                self.setFieldError('cvsroot',
                                   'Enter a CVS root.')
            if not (cvsmodule or self.getWidgetError('cvsmodule')):
                self.setFieldError('cvsmodule',
                                   'Enter a CVS module.')
            if not (cvsbranch or self.getWidgetError('cvsbranch')):
                self.setFieldError('cvsbranch',
                                   'Enter a CVS branch.')
            if cvsroot and cvsmodule and cvsbranch:
                series = getUtility(IProductSeriesSet).getByCVSDetails(
                    cvsroot, cvsmodule, cvsbranch)
                if self.context != series and series is not None:
                    self.addError(
                        "Those CVS details are already specified for"
                        " <a href=\"%s\">%s %s</a>."
                        % (quote(canonical_url(series)),
                           quote(series.product.displayname),
                           quote(series.displayname)))

        elif rcstype == RevisionControlSystems.SVN:
            svnrepository = data.get('svnrepository')
            if not (svnrepository or self.getWidgetError('svnrepository')):
                self.setFieldError('svnrepository',
                    "Enter the URL of a Subversion branch.")
            if svnrepository:
                series = getUtility(IProductSeriesSet).getBySVNDetails(
                    svnrepository)
                if self.context != series and series is not None:
                    self.setFieldError('svnrepository',
                        "This Subversion branch URL is already specified for"
                        " <a href=\"%s\">%s %s</a>."
                        % (quote(canonical_url(series)),
                           quote(series.product.displayname),
                           quote(series.displayname)))

        if self.resettoautotest_action.submitted():
            if rcstype is None:
                self.addError('Can not rerun import without CVS or '
                              'Subversion details.')
        elif self.certify_action.submitted():
            if rcstype is None:
                self.addError('Can not certify import without CVS or '
                              'Subversion details.')
            if self.context.syncCertified():
                self.addError('Import has already been approved.')

    def isAdmin(self, action=None):
        # The optional action parameter is so this method can be
        # supplied as the condition argument to an @action.  We treat
        # all such actions the same though, so we ignore it.
        return check_permission('launchpad.Admin', self.context)

    @action(_('Update RCS Details'), name='update')
    def update_action(self, action, data):
        old_rcstype = self.context.rcstype
        self.updateContextFromData(data)
        if self.context.rcstype is None:
            self.context.importstatus = None
        else:
            if not self.isAdmin() or (old_rcstype is None and
                                      self.context.rcstype is not None):
                self.context.importstatus = ImportStatus.TESTING
        self.request.response.addInfoNotification(
            'Upstream RCS details updated.')

    def allowResetToAutotest(self, action):
        return self.isAdmin() and self.context.autoTestFailed()

    @action(_('Rerun import in the Autotester'), name='resettoautotest',
            condition=allowResetToAutotest)
    def resettoautotest_action(self, action, data):
        self.updateContextFromData(data)
        self.context.importstatus = ImportStatus.TESTING
        self.request.response.addInfoNotification(
            'Source import reset to TESTING')

    def allowCertify(self, action):
        return self.isAdmin() and not self.context.syncCertified()

    @action(_('Approve import for production and publication'), name='certify',
            condition=allowCertify)
    def certify_action(self, action, data):
        self.updateContextFromData(data)
        self.context.certifyForSync()
        self.request.response.addInfoNotification(
            'Source import certified for publication')

    @action(_('Mark Import TESTFAILED'), name='testfailed',
            condition=isAdmin)
    def testfailed_action(self, action, data):
        self.updateContextFromData(data)
        self.context.markTestFailed()
        self.request.response.addInfoNotification(
            'Source import marked as TESTFAILED.')

    @action(_('Mark Import DONTSYNC'), name='dontsync',
            condition=isAdmin)
    def dontsync_action(self, action, data):
        self.updateContextFromData(data)
        self.context.markDontSync()
        self.request.response.addInfoNotification(
            'Source import marked as DONTSYNC.')

    @action(_('Delete Import'), name='delete',
            condition=isAdmin)
    def delete_action(self, action, data):
        # No need to update the details from the submitted data when
        # we're about to clear them all anyway.
        self.context.deleteImport()
        self.request.response.addInfoNotification(
            'Source import deleted.')

    @property
    def next_url(self):
        return canonical_url(self.context)


class ProductSeriesReviewView(SQLObjectEditView):

    def changed(self):
        """Redirect to the productseries page.

        We need this because people can now change productseries'
        product and name, and this will make the canonical_url change too.
        """
        self.request.response.addInfoNotification(
            _('This Series has been changed'))
        self.request.response.redirect(canonical_url(self.context))


class ProductSeriesRdfView(object):
    """A view that sets its mime-type to application/rdf+xml"""

    template = ViewPageTemplateFile(
        '../templates/productseries-rdf.pt')

    def __init__(self, context, request):
        self.context = context
        self.request = request

    def __call__(self):
        """Render RDF output, and return it as a string encoded in UTF-8.

        Render the page template to produce RDF output.
        The return value is string data encoded in UTF-8.

        As a side-effect, HTTP headers are set for the mime type
        and filename for download."""
        self.request.response.setHeader('Content-Type', 'application/rdf+xml')
        self.request.response.setHeader('Content-Disposition',
                                        'attachment; filename=%s-%s.rdf' % (
                                            self.context.product.name,
                                            self.context.name))
        unicodedata = self.template()
        encodeddata = unicodedata.encode('utf-8')
        return encodeddata


class ProductSeriesSourceSetView:
    """This is a view class that supports a page listing all the
    productseries upstream code imports. This used to be the SourceSource
    table but the functionality was largely merged into ProductSeries, hence
    the need for this View class.
    """

    def __init__(self, context, request):
        self.context = context
        self.request = request
        self.ready = request.form.get('ready', None)
        self.text = request.form.get('text', None)
        try:
            self.importstatus = int(request.form.get('state', None))
        except (ValueError, TypeError):
            self.importstatus = None
        # setup the initial values if there was no form submitted
        if request.form.get('search', None) is None:
            self.ready = 'on'
            self.importstatus = ImportStatus.TESTING.value

        self.batchnav = BatchNavigator(self.search(), request)

    def search(self):
        return self.context.search(ready=self.ready, text=self.text,
                                   forimport=True,
                                   importstatus=self.importstatus)

    def sourcestateselector(self):
        html = '<select name="state">\n'
        html += '  <option value="ANY"'
        if self.importstatus == None:
            html += ' selected'
        html += '>Any</option>\n'
        for enum in ImportStatus.items:
            html += '<option value="'+str(enum.value)+'"'
            if self.importstatus == enum.value:
                html += ' selected'
            html += '>' + str(enum.title) + '</option>\n'
        html += '</select>\n'
        return html
        html += '  <option value="DONTSYNC"'
        if self.importstatus == 'DONTSYNC':
            html += ' selected'
        html += '>Do Not Sync</option>\n'
        html += '  <option value="TESTING"'
        if self.importstatus == 'TESTING':
            html += ' selected'
        html += '>Testing</option>\n'
        html += '  <option value="AUTOTESTED"'
        if self.importstatus == 'AUTOTESTED':
            html += ' selected'
        html += '>Auto-Tested</option>\n'
        html += '  <option value="PROCESSING"'
        if self.importstatus == 'PROCESSING':
            html += ' selected'
        html += '>Processing</option>\n'
        html += '  <option value="SYNCING"'
        if self.importstatus == 'SYNCING':
            html += ' selected'
        html += '>Syncing</option>\n'
        html += '  <option value="STOPPED"'
        if self.importstatus == 'STOPPED':
            html += ' selected'
        html += '>Stopped</option>\n'


class ProductSeriesShortLink(DefaultShortLink):

    def getLinkText(self):
        return self.context.displayname


class ProductSeriesDynMenu(DynMenu):

    def mainMenu(self):
        for release in self.context.releases:
            yield self.makeLink(release.title, context=release)


class ProductSeriesFileBugRedirect(LaunchpadView):
    """Redirect to the product's +filebug page."""

    def initialize(self):
        filebug_url = "%s/+filebug" % canonical_url(self.context.product)
        self.request.response.redirect(filebug_url)<|MERGE_RESOLUTION|>--- conflicted
+++ resolved
@@ -241,11 +241,7 @@
 
     usedfor = IProductSeries
     facet = 'translations'
-<<<<<<< HEAD
-    links = ['translationupload', 'imports']
-=======
     links = ['translationupload', 'imports', 'translationdownload']
->>>>>>> 82eb6a59
 
     def imports(self):
         text = 'See import queue'
