# Copyright 2004-2005 Canonical Ltd.  All rights reserved.

__metaclass__ = type

__all__ = ['ProductSeriesNavigation',
           'ProductSeriesContextMenu',
           'ProductSeriesView',
           'ProductSeriesEditView',
           'ProductSeriesRdfView',
           'ProductSeriesSourceSetView',
           'ProductSeriesReviewView']

import re

from zope.component import getUtility
from zope.exceptions import NotFoundError
from zope.app.pagetemplate.viewpagetemplatefile import ViewPageTemplateFile

from CVS.protocol import CVSRoot
import pybaz

from canonical.lp.z3batching import Batch
from canonical.lp.batching import BatchNavigator
from canonical.lp.dbschema import ImportStatus, RevisionControlSystems

from canonical.launchpad.helpers import request_languages, browserLanguages
from canonical.launchpad.interfaces import (
    IPerson, ICountry, IPOTemplateSet, ILaunchpadCelebrities, ILaunchBag,
<<<<<<< HEAD
    ISourcePackageNameSet, validate_url, IProductSeries)
=======
    ISourcePackageNameSet, validate_url, IProductSeries,
    IProductSeriesSourceSet)
>>>>>>> c0bc502c
from canonical.launchpad.browser.editview import SQLObjectEditView
from canonical.launchpad.browser.potemplate import POTemplateView
from canonical.launchpad.browser.editview import SQLObjectEditView
from canonical.launchpad.webapp import (
    ContextMenu, Link, enabled_with_permission, Navigation, GetitemNavigation,
    stepto, canonical_url)

from canonical.launchpad import _

class ProductSeriesReviewView(SQLObjectEditView):
    def changed(self):
        """Redirect to the productseries page.

        We need this because people can now change productseries'
        product and name, and this will make their canonical_url to
        change too.         
        """
        self.request.response.addInfoNotification( 
            _('This Serie has been changed'))
        self.request.response.redirect(canonical_url(self.context))


class ProductSeriesNavigation(Navigation):

    usedfor = IProductSeries

    @stepto('+pots')
    def pots(self):
        potemplateset = getUtility(IPOTemplateSet)
        return potemplateset.getSubset(productseries=self.context)

    def traverse(self, name):
        return self.context.getRelease(name)


class ProductSeriesContextMenu(ContextMenu):

    usedfor = IProductSeries
    links = ['overview', 'specs', 'edit', 'editsource', 'ubuntupkg',
             'addpackage', 'addrelease', 'download', 'addpotemplate',
             'review']

    def overview(self):
        text = 'Series Overview'
        return Link('', text, icon='info')

    def specs(self):
        text = 'Show Specifications'
        return Link('+specs', text, icon='info')

    def edit(self):
        text = 'Edit Series Details'
        return Link('+edit', text, icon='edit')

    def editsource(self):
        text = 'Edit Source'
        return Link('+source', text, icon='edit')

    def ubuntupkg(self):
        text = 'Link to Ubuntu Package'
        return Link('+ubuntupkg', text, icon='edit')

    def addpackage(self):
        text = 'Link to Any Package'
        return Link('+addpackage', text, icon='edit')

    def addrelease(self):
        text = 'Register New Release'
        return Link('+addrelease', text, icon='edit')

    def download(self):
        text = 'Download RDF Metadata'
        return Link('+rdf', text, icon='download')

    @enabled_with_permission('launchpad.Admin')
    def addpotemplate(self):
        text = 'Add Translation Template'
        return Link('+addpotemplate', text, icon='add')

    @enabled_with_permission('launchpad.Admin')
    def review(self):
        text = 'Review Series Details'
        return Link('+review', text, icon='edit')


def validate_cvs_root(cvsroot, cvsmodule):
    try:
        root = CVSRoot(cvsroot + '/' + cvsmodule)
    except ValueError:
        return False
    valid_module = re.compile('^[a-zA-Z][a-zA-Z0-9_/.+-]*$')
    if not valid_module.match(cvsmodule):
        return False
    # 'CVS' is illegal as a module name
    if cvsmodule == 'CVS':
        return False
    if root.method == 'local' or root.hostname.count('.') == 0:
        return False
    return True

def validate_cvs_branch(branch):
    if not len(branch):
        return False
    valid_branch = re.compile('^[a-zA-Z][a-zA-Z0-9_-]*$')
    if valid_branch.match(branch):
        return True
    return False

def validate_release_root(repo):
    return validate_url(repo, ["http", "https", "ftp"])

def validate_svn_repo(repo):
    return validate_url(repo, ["http", "https", "svn", "svn+ssh"])


# A View Class for ProductSeries
#
# XXX: We should be using autogenerated add forms and edit forms so that
# this becomes maintainable and form validation handled for us.
# Currently, the pages just return 'System Error' as they trigger database
# constraints. -- StuartBishop 20050502
class ProductSeriesView(object):

    def __init__(self, context, request):
        self.context = context
        self.product = context.product
        self.request = request
        self.form = request.form
        self.user = getUtility(ILaunchBag).user
        self.errormsgs = []
        self.displayname = self.context.displayname
        self.summary = self.context.summary
        self.rcstype = self.context.rcstype
        self.cvsroot = self.context.cvsroot
        self.cvsmodule = self.context.cvsmodule
        self.cvsbranch = self.context.cvsbranch
        self.svnrepository = self.context.svnrepository
        self.releaseroot = self.context.releaseroot
        self.releasefileglob = self.context.releasefileglob
        self.targetarcharchive = self.context.targetarcharchive
        self.targetarchcategory = self.context.targetarchcategory
        self.targetarchbranch = self.context.targetarchbranch
        self.targetarchversion = self.context.targetarchversion
        self.name = self.context.name
        if self.context.product.project:
            self.default_targetarcharchive = self.context.product.project.name
            self.default_targetarcharchive += '@bazaar.ubuntu.com'
        else:
            self.default_targetarcharchive = self.context.product.name
            self.default_targetarcharchive += '@bazaar.ubuntu.com'
        self.default_targetarchcategory = self.context.product.name
        if self.cvsbranch:
            self.default_targetarchbranch = self.cvsbranch
        else:
            self.default_targetarchbranch = self.context.name
        self.default_targetarchversion = '0'
        # List of languages the user is interested on based on their browser,
        # IP address and launchpad preferences.
        self.languages = request_languages(self.request)
        # Whether there is more than one PO template.
        self.has_multiple_templates = len(self.context.currentpotemplates) > 1

        # let's find out what source package is associated with this
        # productseries in the current release of ubuntu
        ubuntu = getUtility(ILaunchpadCelebrities).ubuntu
        self.curr_ubuntu_release = ubuntu.currentrelease
        self.setUpPackaging()

    def templateviews(self):
        return [POTemplateView(template, self.request)
                for template in self.context.currentpotemplates]

    def setUpPackaging(self):
        """Ensure that the View class correctly reflects the packaging of
        its product series context."""
        self.curr_ubuntu_package = None
        self.curr_ubuntu_pkgname = ''
        try:
            cr = self.curr_ubuntu_release
            self.curr_ubuntu_package = self.context.getPackage(cr)
            cp = self.curr_ubuntu_package
            self.curr_ubuntu_pkgname = cp.sourcepackagename.name
        except NotFoundError:
            pass
        ubuntu = self.curr_ubuntu_release.distribution
        self.ubuntu_history = self.context.getPackagingInDistribution(ubuntu)

    def namesReviewed(self):
        if not (self.product.active and self.product.reviewed):
            return False
        if not self.product.project:
            return True
        return self.product.project.active and self.product.project.reviewed

    def rcs_selector(self):
        html = '<select name="rcstype">\n'
        html += '  <option value="cvs" onClick="morf(\'cvs\')"'
        if self.rcstype == RevisionControlSystems.CVS:
            html += ' selected'
        html += '>CVS</option>\n'
        html += '  <option value="svn" onClick="morf(\'svn\')"'
        if self.rcstype == RevisionControlSystems.SVN:
            html += ' selected'
        html += '>Subversion</option>\n'
        html += '</select>\n'
        return html

<<<<<<< HEAD
=======
    def cvs_details_already_in_use(self, cvsroot, cvsmodule, cvsbranch):
        """Check if the CVS details are in use by another ProductSeries.

        Return True if the CVS details don't exist in the database or 
        if it's already set in this ProductSeries, otherwise return False.
        """
        productseries = getUtility(IProductSeriesSourceSet).getByCVSDetails(
            cvsroot, cvsmodule, cvsbranch) 
        if productseries is None or productseries == self.context:
            return True
        else: 
            return False 

    def svn_details_already_in_use(self, svnrepository): 
        """Check if the SVN details are in use by another ProductSeries.

        Return True if the SVN details don't exist in the database or
        if it's already set in this ProductSeries, otherwise return False.
        """
        productseries = getUtility(IProductSeriesSourceSet).getBySVNDetails(
            svnrepository)
        if productseries is None or productseries == self.context:
            return True
        else: 
            return False 

>>>>>>> c0bc502c
    def editSource(self, fromAdmin=False):
        """This method processes the results of an attempt to edit the
        upstream revision control details for this series."""
        # see if anything was posted
        if self.request.method != "POST":
            return
        form = self.form
        if form.get("Update RCS Details") is None:
            return
        if self.context.syncCertified() and not fromAdmin:
            self.errormsgs.append(
                    'This Source has been certified and is now '
                    'unmodifiable.'
                    )
            return
        # get the form content, defaulting to what was there
        rcstype = form.get("rcstype")
        if rcstype == 'cvs':
            self.rcstype = RevisionControlSystems.CVS
            self.cvsroot = form.get("cvsroot").strip()
            self.cvsmodule = form.get("cvsmodule").strip()
            self.cvsbranch = form.get("cvsbranch").strip()
            self.svnrepository = None
        elif rcstype == 'svn':
            self.rcstype = RevisionControlSystems.SVN
            self.cvsroot = None 
            self.cvsmodule = None 
            self.cvsbranch = None 
            self.svnrepository = form.get("svnrepository").strip()
        else:
            raise NotImplementedError, 'Unknown RCS %s' % rcstype
        # FTP release details
        self.releaseroot = form.get("releaseroot")
        self.releasefileglob = form.get("releasefileglob") 
        if self.releaseroot:
            if not validate_release_root(self.releaseroot):
                self.errormsgs.append('Invalid release root URL')
                return
        # make sure we at least got something for the relevant rcs
        if rcstype == 'cvs':
            if not (self.cvsroot and self.cvsmodule and self.cvsbranch):
                if not fromAdmin:
                    self.errormsgs.append('Please give valid CVS details')
                return
            if not validate_cvs_branch(self.cvsbranch):
                self.errormsgs.append('Your CVS branch name is invalid.')
                return
            if not validate_cvs_root(self.cvsroot, self.cvsmodule):
                self.errormsgs.append('Your CVS root and module are invalid.')
                return
            if self.svnrepository:
                self.errormsgs.append('Please remove the SVN repository.')
                return
            if not self.cvs_details_already_in_use(self.cvsroot, self.cvsmodule,
                    self.cvsbranch):
                self.errormsgs.append(
                    'CVS repository details already in use by another product.')
                return
        elif rcstype == 'svn':
            if not validate_svn_repo(self.svnrepository):
                self.errormsgs.append('Please give valid SVN server details.')
                return
            if (self.cvsroot or self.cvsmodule or self.cvsbranch):
                self.errormsgs.append(
                    'Please remove the CVS repository details.')
                return
            if not self.svn_details_already_in_use(self.svnrepository):
                self.errormsgs.append(
                    'SVN repository details already in use by another product.')
                return
        oldrcstype = self.context.rcstype
        self.context.rcstype = self.rcstype
        self.context.cvsroot = self.cvsroot
        self.context.cvsmodule = self.cvsmodule
        self.context.cvsbranch = self.cvsbranch
        self.context.svnrepository = self.svnrepository
        self.context.releaseroot = self.releaseroot
        self.context.releasefileglob = self.releasefileglob
        if not fromAdmin:
            self.context.importstatus = ImportStatus.TESTING
        elif (oldrcstype is None and self.rcstype is not None):
            self.context.importstatus = ImportStatus.TESTING
        # make sure we also update the ubuntu packaging if it has been
        # modified
        self.setCurrentUbuntuPackage()
        if not self.errormsgs:
            self.request.response.redirect(canonical_url(self.context))

    def adminSource(self):
        """Make administrative changes to the source details of the
        upstream. Since this is a superset of the editing function we can
        call the edit method of the view class to get any editing changes,
        then continue parsing the form here, looking for admin-type
        changes."""
        # see if anything was posted
        if self.request.method != "POST":
            return
        form = self.form
        if form.get("Update RCS Details", None) is None:
            return
        # FTP release details
        self.releaseroot = form.get("releaseroot", self.releaseroot) or None
        self.releasefileglob = form.get("releasefileglob",
                self.releasefileglob) or None
        if self.releaseroot:
            if not validate_release_root(self.releaseroot):
                self.errormsgs.append('Invalid release root URL')
                return
        # look for admin changes and retrieve those
        self.cvsroot = form.get('cvsroot', self.cvsroot) or None
        self.cvsmodule = form.get('cvsmodule', self.cvsmodule) or None
        self.cvsbranch = form.get('cvsbranch', self.cvsbranch) or None
        self.svnrepository = form.get(
            'svnrepository', self.svnrepository) or None
        self.targetarcharchive = form.get(
            'targetarcharchive', self.targetarcharchive).strip() or None
        self.targetarchcategory = form.get(
            'targetarchcategory', self.targetarchcategory).strip() or None
        self.targetarchbranch = form.get(
            'targetarchbranch', self.targetarchbranch).strip() or None
        self.targetarchversion = form.get(
            'targetarchversion', self.targetarchversion).strip() or None
        # validate arch target details
        if not pybaz.NameParser.is_archive_name(self.targetarcharchive):
            self.errormsgs.append('Invalid target Arch archive name.')
        if not pybaz.NameParser.is_category_name(self.targetarchcategory):
            self.errormsgs.append('Invalid target Arch category.')
        if not pybaz.NameParser.is_branch_name(self.targetarchbranch):
            self.errormsgs.append('Invalid target Arch branch name.')
        if not pybaz.NameParser.is_version_id(self.targetarchversion):
            self.errormsgs.append('Invalid target Arch version id.')

        # possibly resubmit for testing
        if self.context.autoTestFailed() and form.get('resetToAutotest', False):
            self.context.importstatus = ImportStatus.TESTING

        # Return if there were any errors, so as not to update anything.
        if self.errormsgs:
            return
        # update the database
        self.context.targetarcharchive = self.targetarcharchive
        self.context.targetarchcategory = self.targetarchcategory
        self.context.targetarchbranch = self.targetarchbranch
        self.context.targetarchversion = self.targetarchversion
        self.context.releaseroot = self.releaseroot
        self.context.releasefileglob = self.releasefileglob
        # find and handle editing changes
        self.editSource(fromAdmin=True)
        if self.form.get('syncCertified', None):
            if not self.context.syncCertified():
                self.context.certifyForSync()
        if self.form.get('autoSyncEnabled', None):
            if not self.context.autoSyncEnabled():
                self.context.enableAutoSync()

    def setCurrentUbuntuPackage(self):
        """Sets the Packaging record for this product series in the current
        Ubuntu distrorelease to be for the source package name that is given
        in the form.
        """
        # see if anything was posted
        if self.request.method != "POST":
            return
        form = self.form
        ubuntupkg = form.get("ubuntupkg", '')
        if ubuntupkg == '':
            return
        # make sure we have a person to work with
        if self.user is None:
            self.errormsgs.append('Please log in first!')
            return
        # see if the name that is given is a real source package name
        spns = getUtility(ISourcePackageNameSet)
        try:
            spn = spns[ubuntupkg]
        except NotFoundError:
            self.errormsgs.append('Invalid source package name %s' % ubuntupkg)
            return
        # set the packaging record for this productseries in the current
        # ubuntu release. if none exists, one will be created
        self.context.setPackaging(self.curr_ubuntu_release, spn, self.user)
        self.setUpPackaging()

    def requestCountry(self):
        return ICountry(self.request, None)

    def browserLanguages(self):
        return browserLanguages(self.request)


class ProductSeriesEditView(SQLObjectEditView):
    """View class that lets you edit a ProductSeries object."""

    def changed(self):
        # If the name changed then the URL changed, so redirect
        self.request.response.redirect(canonical_url(self.context))


class ProductSeriesRdfView(object):
    """A view that sets its mime-type to application/rdf+xml"""

    template = ViewPageTemplateFile(
        '../templates/productseries-rdf.pt')

    def __init__(self, context, request):
        self.context = context
        self.request = request

    def __call__(self):
        """Render RDF output, and return it as a string encoded in UTF-8.

        Render the page template to produce RDF output.
        The return value is string data encoded in UTF-8.

        As a side-effect, HTTP headers are set for the mime type
        and filename for download."""
        self.request.response.setHeader('Content-Type', 'application/rdf+xml')
        self.request.response.setHeader('Content-Disposition',
                                        'attachment; filename=%s-%s.rdf' % (
                                            self.context.product.name,
                                            self.context.name))
        unicodedata = self.template()
        encodeddata = unicodedata.encode('utf-8')
        return encodeddata


class ProductSeriesSourceSetView:
    """This is a view class that supports a page listing all the
    productseries upstream code imports. This used to be the SourceSource
    table but the functionality was largely merged into ProductSeries, hence
    the need for this View class.
    """

    def __init__(self, context, request):
        self.context = context
        self.request = request
        self.ready = request.form.get('ready', None)
        self.text = request.form.get('text', None)
        try:
            self.importstatus = int(request.form.get('state', None))
        except (ValueError, TypeError):
            self.importstatus = None
        # setup the initial values if there was no form submitted
        if request.form.get('search', None) is None:
            self.ready = 'on'
            self.importstatus = ImportStatus.TESTING.value
        self.batch = Batch(self.search(), int(request.get('batch_start', 0)))
        self.batchnav = BatchNavigator(self.batch, request)

    def search(self):
        return list(self.context.search(ready=self.ready,
                                        text=self.text,
                                        forimport=True,
                                        importstatus=self.importstatus))

    def sourcestateselector(self):
        html = '<select name="state">\n'
        html += '  <option value="ANY"'
        if self.importstatus == None:
            html += ' selected'
        html += '>Any</option>\n'
        for enum in ImportStatus.items:
            html += '<option value="'+str(enum.value)+'"'
            if self.importstatus == enum.value:
                html += ' selected'
            html += '>' + str(enum.title) + '</option>\n'
        html += '</select>\n'
        return html
        html += '  <option value="DONTSYNC"'
        if self.importstatus == 'DONTSYNC':
            html += ' selected'
        html += '>Do Not Sync</option>\n'
        html += '  <option value="TESTING"'
        if self.importstatus == 'TESTING':
            html += ' selected'
        html += '>Testing</option>\n'
        html += '  <option value="AUTOTESTED"'
        if self.importstatus == 'AUTOTESTED':
            html += ' selected'
        html += '>Auto-Tested</option>\n'
        html += '  <option value="PROCESSING"'
        if self.importstatus == 'PROCESSING':
            html += ' selected'
        html += '>Processing</option>\n'
        html += '  <option value="SYNCING"'
        if self.importstatus == 'SYNCING':
            html += ' selected'
        html += '>Syncing</option>\n'
        html += '  <option value="STOPPED"'
        if self.importstatus == 'STOPPED':
            html += ' selected'
        html += '>Stopped</option>\n'
<|MERGE_RESOLUTION|>--- conflicted
+++ resolved
@@ -26,12 +26,8 @@
 from canonical.launchpad.helpers import request_languages, browserLanguages
 from canonical.launchpad.interfaces import (
     IPerson, ICountry, IPOTemplateSet, ILaunchpadCelebrities, ILaunchBag,
-<<<<<<< HEAD
-    ISourcePackageNameSet, validate_url, IProductSeries)
-=======
     ISourcePackageNameSet, validate_url, IProductSeries,
     IProductSeriesSourceSet)
->>>>>>> c0bc502c
 from canonical.launchpad.browser.editview import SQLObjectEditView
 from canonical.launchpad.browser.potemplate import POTemplateView
 from canonical.launchpad.browser.editview import SQLObjectEditView
@@ -239,8 +235,6 @@
         html += '</select>\n'
         return html
 
-<<<<<<< HEAD
-=======
     def cvs_details_already_in_use(self, cvsroot, cvsmodule, cvsbranch):
         """Check if the CVS details are in use by another ProductSeries.
 
@@ -267,7 +261,6 @@
         else: 
             return False 
 
->>>>>>> c0bc502c
     def editSource(self, fromAdmin=False):
         """This method processes the results of an attempt to edit the
         upstream revision control details for this series."""
