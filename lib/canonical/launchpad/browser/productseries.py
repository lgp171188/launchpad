--- conflicted
+++ resolved
@@ -22,10 +22,6 @@
 from CVS.protocol import CVSRoot
 import pybaz
 
-<<<<<<< HEAD
-from canonical.lp.batching import BatchNavigator
-=======
->>>>>>> 3e0640cb
 from canonical.lp.dbschema import ImportStatus, RevisionControlSystems
 
 from canonical.launchpad.helpers import (
@@ -40,10 +36,7 @@
     Link, enabled_with_permission, Navigation, ApplicationMenu, stepto,
     canonical_url, LaunchpadView, StandardLaunchpadFacets
     )
-<<<<<<< HEAD
-=======
 from canonical.launchpad.webapp.batching import BatchNavigator
->>>>>>> 3e0640cb
 
 from canonical.launchpad import _
 
