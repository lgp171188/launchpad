#
# Copyright (c) 2004-2005 Canonical Ltd
#

import re
import urllib

from zope.interface import implements
from zope.component import getUtility
from zope.app.pagetemplate.viewpagetemplatefile import ViewPageTemplateFile

from zope.i18nmessageid import MessageIDFactory
_ = MessageIDFactory('launchpad')

from CVS.protocol import CVSRoot
import pybaz

from canonical.lp.z3batching import Batch
from canonical.lp.batching import BatchNavigator
from canonical.lp.dbschema import ImportStatus, RevisionControlSystems

from canonical.launchpad.interfaces import IPerson
from canonical.launchpad.browser.productrelease import newProductRelease
from urllib import quote as urlquote

__all__ = ['traverseProductSeries', 'ProductSeriesView',
           'ProductSeriesSourceSetView']

def traverseProductSeries(series, request, name):
    return series.getRelease(name)

def validate_cvs_root(cvsroot, cvsmodule):
    try:
        root = CVSRoot(cvsroot + '/' + cvsmodule)
    except ValueError, e:
        return False
    valid_module = re.compile('^[a-zA-Z][a-zA-Z0-9_/.+-]*$')
    if not valid_module.match(cvsmodule):
        return False
    # 'CVS' is illegal as a module name
    if cvsmodule == 'CVS':
        return False
    if root.method == 'local' or root.hostname.count('.') == 0:
        return False
    return True

def validate_cvs_branch(branch):
    if not len(branch):
        return False
    valid_branch = re.compile('^[a-zA-Z][a-zA-Z0-9_-]*$')
    if valid_branch.match(branch):
        return True
    return False

def _validate_url(url, valid_schemes):
    """Returns a boolean stating whether 'url' is a valid URL.

       A URL is valid if:
           - its URL scheme is in the provided 'valid_schemes' list, and
           - it has a non-empty host name.

       None and an empty string are not valid URLs::

           >>> _validate_url(None, [])
           False
           >>> _validate_url('', [])
           False

       The valid_schemes list is checked::

           >>> _validate_url('http://example.com', ['http'])
           True
           >>> _validate_url('http://example.com', ['https', 'ftp'])
           False

       A URL without a host name is not valid:

           >>> _validate_url('http://', ['http'])
           False
           
      """
    if not url:
        return False
    scheme, host = urllib.splittype(url)
    if not scheme in valid_schemes:
        return False
    host, path = urllib.splithost(host)
    if not host:
        return False
    return True

def validate_release_root(repo):
    return _validate_url(repo, ["http", "https", "ftp"])

def validate_svn_repo(repo):
    return _validate_url(repo, ["http", "https", "svn", "svn+ssh"])



#
# A View Class for ProductSeries
#
# XXX: We should be using autogenerated add forms and edit forms so that
# this becomes maintainable and form validation handled for us.
# Currently, the pages just return 'System Error' as they trigger database
# constraints. -- StuartBishop 20050502
class ProductSeriesView(object):

    actionsPortlet = ViewPageTemplateFile(
        '../templates/portlet-productseries-actions.pt')

    def __init__(self, context, request):
        self.context = context
        self.product = context.product
        self.request = request
        self.form = request.form
        self.errormsgs = []
        self.displayname = self.context.displayname
        self.summary = self.context.summary
        self.rcstype = self.context.rcstype
        self.cvsroot = self.context.cvsroot
        self.cvsmodule = self.context.cvsmodule
        self.cvsbranch = self.context.cvsbranch
        self.svnrepository = self.context.svnrepository
        self.releaseroot = self.context.releaseroot
        self.releasefileglob = self.context.releasefileglob
        self.targetarcharchive = self.context.targetarcharchive
        self.targetarchcategory = self.context.targetarchcategory
        self.targetarchbranch = self.context.targetarchbranch
        self.targetarchversion = self.context.targetarchversion
        self.name = self.context.name
        if self.context.product.project:
            self.default_targetarcharchive = self.context.product.project.name
            self.default_targetarcharchive += '@bazaar.ubuntu.com'
        else:
            self.default_targetarcharchive = self.context.product.name
            self.default_targetarcharchive += '@bazaar.ubuntu.com'
        self.default_targetarchcategory = self.context.product.name
        if self.cvsbranch:
            self.default_targetarchbranch = self.cvsbranch
        else:
            self.default_targetarchbranch = self.context.name
        self.default_targetarchversion = '0'

    def namesReviewed(self):
        if not (self.product.active and self.product.reviewed):
            return False
        if not self.product.project:
            return True
        return self.product.project.active and self.product.project.reviewed

    def rcs_selector(self):
        html = '<select name="rcstype">\n'
        html += '  <option value="cvs" onClick="morf(\'cvs\')"'
        if self.rcstype == RevisionControlSystems.CVS:
            html += ' selected'
        html += '>CVS</option>\n'
        html += '  <option value="svn" onClick="morf(\'svn\')"'
        if self.rcstype == RevisionControlSystems.SVN:
            html += ' selected'
        html += '>Subversion</option>\n'
        html += '</select>\n'
        return html

    def edit(self):
        """
        Update the contents of the ProductSeries. This method is called by a
        tal:dummy element in a page template. It checks to see if a form has
        been submitted that has a specific element, and if so it continues
        to process the form, updating the fields of the database as it goes.
        """
        # check that we are processing the correct form, and that
        # it has been POST'ed
        form = self.form
        if not form.get("Update", None)=="Update Series":
            return
        if not self.request.method == "POST":
            return
        # Extract details from the form and update the Product
        # we don't let people edit the name because it's part of the url
        self.name = form.get('name', self.name)
        self.displayname = form.get('displayname', self.displayname)
        self.summary = form.get('summary', self.summary)
        self.releaseroot = form.get("releaseroot", self.releaseroot) or None
        self.releasefileglob = form.get("releasefileglob",
                self.releasefileglob) or None
        if self.releaseroot:
            if not validate_release_root(self.releaseroot):
                self.errormsgs.append('Invalid release root URL')
                return
        self.context.name = self.name
        self.context.summary = self.summary
        self.context.displayname = self.displayname
        self.context.releaseroot = self.releaseroot
        self.context.releasefileglob = self.releasefileglob
        # now redirect to view the productseries
        self.request.response.redirect('../%s' % urlquote(self.context.name))

    def editSource(self, fromAdmin=False):
        """This method processes the results of an attempt to edit the
        upstream revision control details for this series."""
        # see if anything was posted
        if self.request.method != "POST":
            return
        form = self.form
        if form.get("Update RCS Details", None) is None:
            return
        if self.context.syncCertified() and not fromAdmin:
            self.errormsgs.append(
                    'This Source is has been certified and is now '
                    'unmodifiable.'
                    )
            return
        # get the form content, defaulting to what was there
        rcstype=form.get("rcstype", None)
        if rcstype == 'cvs':
            self.rcstype = RevisionControlSystems.CVS
        elif rcstype == 'svn':
            self.rcstype = RevisionControlSystems.SVN
        else:
            raise NotImplementedError, 'Unknown RCS %s' % rcstype
        self.cvsroot = form.get("cvsroot", self.cvsroot).strip() or None
        self.cvsmodule = form.get("cvsmodule", self.cvsmodule).strip() or None
        self.cvsbranch = form.get("cvsbranch", self.cvsbranch).strip() or None
        self.svnrepository = form.get("svnrepository",
                self.svnrepository).strip() or None
        # make sure we at least got something for the relevant rcs
        if rcstype == 'cvs':
            if not (self.cvsroot and self.cvsmodule and self.cvsbranch):
                if not fromAdmin:
                    self.errormsgs.append('Please give valid CVS details')
                return
            if not validate_cvs_branch(self.cvsbranch):
                self.errormsgs.append('Your CVS branch name is invalid.')
                return
            if not validate_cvs_root(self.cvsroot, self.cvsmodule):
                self.errormsgs.append('Your CVS root and module are invalid.')
                return
        elif rcstype == 'svn':
            if not validate_svn_repo(self.svnrepository):
                self.errormsgs.append('Please give valid SVN server details')
                return
        oldrcstype = self.context.rcstype
        self.context.rcstype = self.rcstype
        self.context.cvsroot = self.cvsroot
        self.context.cvsmodule = self.cvsmodule
        self.context.cvsbranch = self.cvsbranch
        self.context.svnrepository = self.svnrepository
        if not fromAdmin:
            self.context.importstatus = ImportStatus.TESTING
<<<<<<< HEAD
=======
        elif (oldrcstype is None and self.rcstype is not None):
            self.context.importstatus = ImportStatus.TESTING
        self.request.response.redirect('.')
>>>>>>> 9f80964b

    def adminSource(self):
        """Make administrative changes to the source details of the
        upstream. Since this is a superset of the editing function we can
        call the edit method of the view class to get any editing changes,
        then continue parsing the form here, looking for admin-type
        changes."""
        # see if anything was posted
        if self.request.method != "POST":
            return
        form = self.form
        if form.get("Update RCS Details", None) is None:
            return
        # look for admin changes and retrieve those
        self.cvsroot = form.get('cvsroot', self.cvsroot) or None
        self.cvsmodule = form.get('cvsmodule', self.cvsmodule) or None
        self.cvsbranch = form.get('cvsbranch', self.cvsbranch) or None
        self.svnrepository = form.get(
            'svnrepository', self.svnrepository) or None
        self.targetarcharchive = form.get(
            'targetarcharchive', self.targetarcharchive).strip() or None
        self.targetarchcategory = form.get(
            'targetarchcategory', self.targetarchcategory).strip() or None
        self.targetarchbranch = form.get(
            'targetarchbranch', self.targetarchbranch).strip() or None
        self.targetarchversion = form.get(
            'targetarchversion', self.targetarchversion).strip() or None
        # validate arch target details
        if not pybaz.NameParser.is_archive_name(self.targetarcharchive):
            self.errormsgs.append('Invalid target Arch archive name.')
        if not pybaz.NameParser.is_category_name(self.targetarchcategory):
            self.errormsgs.append('Invalid target Arch category.')
        if not pybaz.NameParser.is_branch_name(self.targetarchbranch):
            self.errormsgs.append('Invalid target Arch branch name.')
        if not pybaz.NameParser.is_version_id(self.targetarchversion):
            self.errormsgs.append('Invalid target Arch version id.')

        # possibly resubmit for testing
        if self.context.autoTestFailed() and form.get('resetToAutotest', False):
            self.context.importstatus = ImportStatus.TESTING

        # Return if there were any errors, so as not to update anything.
        if self.errormsgs:
            return
        # update the database
        self.context.targetarcharchive = self.targetarcharchive
        self.context.targetarchcategory = self.targetarchcategory
        self.context.targetarchbranch = self.targetarchbranch
        self.context.targetarchversion = self.targetarchversion
        # find and handle editing changes
        self.editSource(fromAdmin=True)
        if self.form.get('syncCertified', None):
            if not self.context.syncCertified():
                self.context.certifyForSync()
        if self.form.get('autoSyncEnabled', None):
            if not self.context.autoSyncEnabled():
                self.context.enableAutoSync()

    def newProductRelease(self):
        """
        Process a submission to create a new ProductRelease
        for this series.
        """
        # figure out who is calling
        owner = IPerson(self.request.principal)
        # XXX sabdfl 09/04/05 we should not be passing the form to the
        # content object, violating the separation between content and
        # presentation. I think this is my old code, but it needs to be
        # fixed nonetheless.
        pr = newProductRelease(self.form, self.context.product, owner,
                               series=self.context.id)
        if pr:
            self.request.response.redirect(pr.version)


class ProductSeriesSourceSetView:
    """This is a view class that supports a page listing all the
    productseries upstream code imports. This used to be the SourceSource
    table but the functionality was largely merged into ProductSeries, hence
    the need for this View class.
    """

    def __init__(self, context, request):
        self.context = context
        self.request = request
        self.ready = request.form.get('ready', None)
        self.text = request.form.get('text', None)
        try:
            self.importstatus = int(request.form.get('state', None))
        except (ValueError, TypeError):
            self.importstatus = None
        # setup the initial values if there was no form submitted
        if request.form.get('search', None) is None:
            self.ready = 'on'
            self.importstatus = ImportStatus.TESTING.value
        self.batch = Batch(self.search(), int(request.get('batch_start', 0)))
        self.batchnav = BatchNavigator(self.batch, request)

    def search(self):
        return list(self.context.search(ready=self.ready,
                                        text=self.text,
                                        forimport=True,
                                        importstatus=self.importstatus))

    def sourcestateselector(self):
        html = '<select name="state">\n'
        html += '  <option value="ANY"'
        if self.importstatus == None:
            html += ' selected'
        html += '>Any</option>\n'
        for enum in ImportStatus.items:
            html += '<option value="'+str(enum.value)+'"'
            if self.importstatus == enum.value:
                html += ' selected'
            html += '>' + str(enum.title) + '</option>\n'
        html += '</select>\n'
        return html
        html += '  <option value="DONTSYNC"'
        if self.importstatus == 'DONTSYNC':
            html += ' selected'
        html += '>Do Not Sync</option>\n'
        html += '  <option value="TESTING"'
        if self.importstatus == 'TESTING':
            html += ' selected'
        html += '>Testing</option>\n'
        html += '  <option value="AUTOTESTED"'
        if self.importstatus == 'AUTOTESTED':
            html += ' selected'
        html += '>Auto-Tested</option>\n'
        html += '  <option value="PROCESSING"'
        if self.importstatus == 'PROCESSING':
            html += ' selected'
        html += '>Processing</option>\n'
        html += '  <option value="SYNCING"'
        if self.importstatus == 'SYNCING':
            html += ' selected'
        html += '>Syncing</option>\n'
        html += '  <option value="STOPPED"'
        if self.importstatus == 'STOPPED':
            html += ' selected'
        html += '>Stopped</option>\n'


<|MERGE_RESOLUTION|>--- conflicted
+++ resolved
@@ -248,12 +248,8 @@
         self.context.svnrepository = self.svnrepository
         if not fromAdmin:
             self.context.importstatus = ImportStatus.TESTING
-<<<<<<< HEAD
-=======
         elif (oldrcstype is None and self.rcstype is not None):
             self.context.importstatus = ImportStatus.TESTING
-        self.request.response.redirect('.')
->>>>>>> 9f80964b
 
     def adminSource(self):
         """Make administrative changes to the source details of the
