# Copyright 2007 Canonical Ltd.  All rights reserved.

"""Views, navigation and actions for BranchMergeProposals."""

__metaclass__ = type
__all__ = [
    'BranchMergeProposalSOP',
    'BranchMergeProposalContextMenu',
    'BranchMergeProposalDeleteView',
    'BranchMergeProposalDequeueView',
    'BranchMergeProposalEditView',
    'BranchMergeProposalEnqueueView',
    'BranchMergeProposalInlineDequeueView',
    'BranchMergeProposalJumpQueueView',
    'BranchMergeProposalNavigation',
    'BranchMergeProposalMergedView',
    'BranchMergeProposalRequestReviewView',
    'BranchMergeProposalResubmitView',
    'BranchMergeProposalReviewView',
    'BranchMergeProposalView',
    'BranchMergeProposalWorkInProgressView',
    ]

from zope.event import notify as zope_notify
from zope.formlib import form
from zope.interface import Interface
from zope.schema import Int

from canonical.cachedproperty import cachedproperty
from canonical.config import config

from canonical.launchpad import _
from canonical.launchpad.browser.launchpad import StructuralObjectPresentation
from canonical.launchpad.components.branch import BranchMergeProposalDelta
from canonical.launchpad.event import SQLObjectModifiedEvent
from canonical.launchpad.fields import Summary, Whiteboard
from canonical.launchpad.interfaces import (
    BRANCH_MERGE_PROPOSAL_FINAL_STATES,
    BranchMergeProposalStatus,
    BranchType,
    IBranchMergeProposal,
    IStructuralObjectPresentation)
from canonical.launchpad.webapp import (
    canonical_url, ContextMenu, Link, enabled_with_permission,
<<<<<<< HEAD
    LaunchpadEditFormView, LaunchpadView, action, stepthrough, Navigation)
from canonical.launchpad.webapp.menu import structured
=======
    LaunchpadEditFormView, LaunchpadView, action)
>>>>>>> bf54ac2b
from canonical.launchpad.webapp.authorization import check_permission


def notify(func):
    """Decorate a view method to send a notification."""
    def decorator(view, *args, **kwargs):
        snapshot = BranchMergeProposalDelta.snapshot(view.context)
        result = func(view, *args, **kwargs)
        zope_notify(SQLObjectModifiedEvent(view.context, snapshot, []))
        return result
    return decorator


def update_and_notify(func):
    """Decorate an action to update from a form and send a notification."""
    @notify
    def decorator(view, action, data):
        result = func(view, action, data)
        form.applyChanges(
            view.context, view.form_fields, data, view.adapters)
        return result
    return decorator


class BranchMergeProposalSOP(StructuralObjectPresentation):
    """Provides the structural heading for `IBranchMergeProposal`.

    Delegates the method calls to the SOP of the source branch.
    """
    def __init__(self, context):
        StructuralObjectPresentation.__init__(self, context)
        self.delegate = IStructuralObjectPresentation(
            self.context.source_branch)

    def getIntroHeading(self):
        """See `IStructuralHeaderPresentation`."""
        return self.delegate.getIntroHeading()

    def getMainHeading(self):
        """See `IStructuralHeaderPresentation`."""
        return self.delegate.getMainHeading()


class BranchMergeProposalContextMenu(ContextMenu):
    """Context menu for branches."""

    usedfor = IBranchMergeProposal
    links = ['edit', 'delete', 'set_work_in_progress', 'request_review',
             'review', 'merge', 'enqueue', 'dequeue', 'resubmit']

    @enabled_with_permission('launchpad.Edit')
    def edit(self):
        text = 'Edit details'
        status = self.context.queue_status
        enabled = status not in BRANCH_MERGE_PROPOSAL_FINAL_STATES
        return Link('+edit', text, icon='edit', enabled=enabled)

    @enabled_with_permission('launchpad.Edit')
    def delete(self):
        text = 'Delete proposal to merge'
        return Link('+delete', text, icon='edit')

    def _enabledForStatus(self, next_state):
        """True if the next_state is a valid transition for the current user.

        Return False if the current state is next_state.
        """
        status = self.context.queue_status
        if status == next_state:
            return False
        else:
            return self.context.isValidTransition(next_state, self.user)

    @enabled_with_permission('launchpad.Edit')
    def set_work_in_progress(self):
        text = 'Work in progress'
        enabled = self._enabledForStatus(
            BranchMergeProposalStatus.WORK_IN_PROGRESS)
        return Link('+work-in-progress', text, icon='edit', enabled=enabled)

    @enabled_with_permission('launchpad.Edit')
    def request_review(self):
        text = 'Request review'
        enabled = self._enabledForStatus(
            BranchMergeProposalStatus.NEEDS_REVIEW)
        return Link('+request-review', text, icon='edit', enabled=enabled)

    @enabled_with_permission('launchpad.Edit')
    def review(self):
        text = 'Review proposal'
        enabled = self._enabledForStatus(
            BranchMergeProposalStatus.CODE_APPROVED)
        return Link('+review', text, icon='edit', enabled=enabled)

    @enabled_with_permission('launchpad.Edit')
    def merge(self):
        text = 'Mark as merged'
        enabled = self._enabledForStatus(
            BranchMergeProposalStatus.MERGED)
        return Link('+merged', text, icon='edit', enabled=enabled)

    @enabled_with_permission('launchpad.Edit')
    def enqueue(self):
        text = 'Queue for merging'
        enabled = self._enabledForStatus(
            BranchMergeProposalStatus.QUEUED)
        return Link('+enqueue', text, icon='edit', enabled=enabled)

    @enabled_with_permission('launchpad.Edit')
    def dequeue(self):
        text = 'Remove from queue'
        enabled = (self.context.queue_status ==
                   BranchMergeProposalStatus.QUEUED)
        return Link('+dequeue', text, icon='edit', enabled=enabled)

    @enabled_with_permission('launchpad.Edit')
    def resubmit(self):
        text = 'Resubmit proposal'
        enabled = self._enabledForStatus(
            BranchMergeProposalStatus.SUPERSEDED)
        return Link('+resubmit', text, icon='edit', enabled=enabled)


class UnmergedRevisionsMixin:
    """Provides the methods needed to show unmerged revisions."""

    @cachedproperty
    def unlanded_revisions(self):
        """Return the unlanded revisions from the source branch."""
        return self.context.getUnlandedSourceBranchRevisions()

    @property
    def codebrowse_url(self):
        """Return the link to codebrowse for this branch."""
        return (config.codehosting.codebrowse_root +
                self.context.source_branch.unique_name)


class BranchMergeProposalRevisionIdMixin:
    """A mixin class to provide access to the revision ids."""

    def _getRevisionNumberForRevisionId(self, revision_id):
        """Find the revision number that corresponds to the revision id.

        If there was no last reviewed revision, None is returned.

        If the reviewed revision is no longer in the revision history of
        the source branch, then a message is returned.
        """
        if revision_id is None:
            return None
        # If the source branch is REMOTE, then there won't be any ids.
        source_branch = self.context.source_branch
        if source_branch.branch_type == BranchType.REMOTE:
            return revision_id
        else:
            branch_revision = source_branch.getBranchRevisionByRevisionId(
                revision_id)
            if branch_revision is None:
                return "no longer in the source branch."
            elif branch_revision.sequence is None:
                return (
                    "no longer in the revision history of the source branch.")
            else:
                return branch_revision.sequence

    @cachedproperty
    def reviewed_revision_number(self):
        """Return the number of the reviewed revision."""
        return self._getRevisionNumberForRevisionId(
            self.context.reviewed_revision_id)

    @cachedproperty
    def queued_revision_number(self):
        """Return the number of the queued revision."""
        return self._getRevisionNumberForRevisionId(
            self.context.queued_revision_id)


class BranchMergeProposalNavigation(Navigation):

    usedfor = IBranchMergeProposal

    @stepthrough('comments')
    def traverse_comment(self, id):
        try:
            id = int(id)
        except ValueError:
            return None
        return self.context.getMessage(id)


class BranchMergeProposalView(LaunchpadView, UnmergedRevisionsMixin,
                              BranchMergeProposalRevisionIdMixin):
    """A basic view used for the index page."""

    label = "Proposal to merge branches"
    __used_for__ = IBranchMergeProposal

    @property
    def queue_location(self):
        """The location of the queue view."""
        # Will point to the target_branch queue, or the queue
        # with multiple targets if specified.
        return canonical_url(self.context.target_branch) + '/+merge-queue'


class BranchMergeProposalWorkInProgressView(LaunchpadEditFormView):
    """The view used to set a proposal back to 'work in progress'."""

    schema = IBranchMergeProposal
    field_names = ["whiteboard"]
    label = "Set proposal as work in progress"

    @property
    def next_url(self):
        return canonical_url(self.context)

    @action('Set as work in progress', name='wip')
    @notify
    def wip_action(self, action, data):
        """Set the status to 'Needs review'."""
        self.context.setAsWorkInProgress()
        self.updateContextFromData(data)

    @action('Cancel', name='cancel', validator='validate_cancel')
    def cancel_action(self, action, data):
        """Do nothing and go back to the source branch."""

    def validate(self, data):
        """Ensure that the proposal is in an appropriate state."""
        if self.context.queue_status == BranchMergeProposalStatus.MERGED:
            self.addError("The merge proposal is not an a valid state to "
                          "mark as 'Work in progress'.")


class BranchMergeProposalRequestReviewView(LaunchpadEditFormView):
    """The view used to request a review of the merge proposal."""

    schema = IBranchMergeProposal
    field_names = ["whiteboard"]
    label = "Request review"

    @property
    def next_url(self):
        return canonical_url(self.context)

    @action('Request review', name='review')
    @update_and_notify
    def review_action(self, action, data):
        """Set the status to 'Needs review'."""
        self.context.requestReview()

    @action('Cancel', name='cancel', validator='validate_cancel')
    def cancel_action(self, action, data):
        """Do nothing and go back to the source branch."""

    def validate(self, data):
        """Ensure that the proposal is in an appropriate state."""
        if self.context.queue_status == BranchMergeProposalStatus.MERGED:
            self.addError("The merge proposal is not an a valid state to "
                          "mark as 'Needs review'.")


class ReviewForm(Interface):
    """A simple interface to define the revision number field."""

    revision_number = Int(
        title=_("Reviewed Revision"), required=True,
        description=_("The revision number on the source branch which "
                      "has been reviewed."))

    whiteboard = Whiteboard(
        title=_('Whiteboard'), required=False,
        description=_('Notes about the merge.'))


class MergeProposalEditView(LaunchpadEditFormView,
                            BranchMergeProposalRevisionIdMixin):
    """A base class for merge proposal edit views."""

    @property
    def next_url(self):
        # Since the property stops inherited classes from specifying
        # an explicit next_url, have this property look for a _next_url
        # and use that if found, and if one is not set, then use the
        # canonical_url of the context (the merge proposal itself) as
        # the default.
        return getattr(self, '_next_url', canonical_url(self.context))

    def _getRevisionId(self, data):
        """Translate the revision number that was entered into a revision id.

        If the branch is REMOTE we won't have any scanned revisions to compare
        against, so store the raw integer revision number as the revision id.
        """
        source_branch = self.context.source_branch
        # Get the revision number out of the data.
        if source_branch.branch_type == BranchType.REMOTE:
            return data.pop('revision_number')
        else:
            branch_revision = source_branch.getBranchRevision(
                data.pop('revision_number'))
            return branch_revision.revision.revision_id

    def _validateRevisionNumber(self, data, revision_name):
        """Check to make sure that the revision number entered is valid."""
        rev_no = data.get('revision_number')
        if rev_no is not None:
            try:
                rev_no = int(rev_no)
            except ValueError:
                self.setFieldError(
                    'revision_number',
                    'The %s revision must be a positive number.'
                    % revision_name)
            else:
                if rev_no < 1:
                    self.setFieldError(
                        'revision_number',
                        'The %s revision must be a positive number.'
                        % revision_name)
                # Accept any positive integer for a REMOTE branch.
                source_branch = self.context.source_branch
                if (source_branch.branch_type != BranchType.REMOTE and
                    rev_no > source_branch.revision_count):
                    self.setFieldError(
                        'revision_number',
                        'The %s revision cannot be larger than the '
                        'tip revision of the source branch.'
                        % revision_name)


class BranchMergeProposalResubmitView(MergeProposalEditView,
                                      UnmergedRevisionsMixin):
    """The view to resubmit a proposal to merge."""

    schema = IBranchMergeProposal
    label = "Resubmit proposal to merge"
    field_names = ["whiteboard"]

    @action('Resubmit', name='resubmit')
    @update_and_notify
    def resubmit_action(self, action, data):
        """Resubmit this proposal."""
        proposal = self.context.resubmit(self.user)
        self.request.response.addInfoNotification(_(
            "Please update the whiteboard for the new proposal."))
        self._next_url = canonical_url(proposal) + "/+edit"

    @action('Cancel', name='cancel', validator='validate_cancel')
    def cancel_action(self, action, data):
        """Do nothing and go back to the source branch."""
        self.next_url = canonical_url(self.context)


class BranchMergeProposalReviewView(MergeProposalEditView,
                                    UnmergedRevisionsMixin):
    """The view to approve or reject a merge proposal."""

    schema = ReviewForm
    label = "Review proposal to merge"

    @property
    def adapters(self):
        """See `LaunchpadFormView`"""
        return {ReviewForm: self.context}

    @property
    def initial_values(self):
        # Default to reviewing the tip of the source branch.
        return {'revision_number': self.context.source_branch.revision_count}

    @action('Approve', name='approve')
    @update_and_notify
    def approve_action(self, action, data):
        """Set the status to approved."""
        self.context.approveBranch(self.user, self._getRevisionId(data))

    @action('Reject', name='reject')
    @update_and_notify
    def reject_action(self, action, data):
        """Set the status to rejected."""
        self.context.rejectBranch(self.user, self._getRevisionId(data))

    @action('Cancel', name='cancel', validator='validate_cancel')
    def cancel_action(self, action, data):
        """Do nothing and go back to the source branch."""

    def validate(self, data):
        """Ensure that the proposal is in an appropriate state."""
        if self.context.queue_status == BranchMergeProposalStatus.MERGED:
            self.addError("The merge proposal is not an a valid state to "
                          "review.")
        self._validateRevisionNumber(data, 'reviewed')


class BranchMergeProposalEditView(MergeProposalEditView):
    """The view to control the editing of merge proposals."""
    schema = IBranchMergeProposal
    label = "Edit branch merge proposal"
    field_names = ["whiteboard"]

    @action('Update', name='update')
    def update_action(self, action, data):
        """Update the whiteboard and go back to the source branch."""
        self.updateContextFromData(data)

    @action('Cancel', name='cancel', validator='validate_cancel')
    def cancel_action(self, action, data):
        """Do nothing and go back to the source branch."""


class BranchMergeProposalDeleteView(MergeProposalEditView):
    """The view to control the deletion of merge proposals."""
    schema = IBranchMergeProposal
    label = "Delete branch merge proposal"
    field_names = []

    def initialize(self):
        # Store the source branch for `next_url` to make sure that
        # it is available in the situation where the merge proposal
        # is deleted.
        self.source_branch = self.context.source_branch
        super(BranchMergeProposalDeleteView, self).initialize()

    @action('Delete proposal', name='delete')
    def delete_action(self, action, data):
        """Delete the merge proposal and go back to the source branch."""
        self.context.deleteProposal()
        # Override the next url to be the source branch.
        self._next_url = canonical_url(self.source_branch)

    @action('Cancel', name='cancel', validator='validate_cancel')
    def cancel_action(self, action, data):
        """Do nothing and go back to the source branch."""


class BranchMergeProposalMergedView(LaunchpadEditFormView):
    """The view to mark a merge proposal as merged."""
    schema = IBranchMergeProposal
    label = "Edit branch merge proposal"
    field_names = ["merged_revno"]

    @property
    def initial_values(self):
        # Default to reviewing the tip of the source branch.
        return {'merged_revno': self.context.source_branch.revision_count}

    @property
    def next_url(self):
        return canonical_url(self.context)

    @action('Mark as Merged', name='mark_merged')
    @notify
    def mark_merged_action(self, action, data):
        """Update the whiteboard and go back to the source branch."""
        if self.context.queue_status == BranchMergeProposalStatus.MERGED:
            self.request.response.addWarningNotification(
                'The proposal has already been marked as merged.')
        else:
            revno = data['merged_revno']
            self.context.markAsMerged(revno, merge_reporter=self.user)
            self.request.response.addNotification(
                'The proposal has now been marked as merged.')

    @action('Cancel', name='cancel', validator='validate_cancel')
    def cancel_action(self, action, data):
        """Do nothing and go back to the merge proposal."""

    def validate(self, data):
        # Ensure a positive integer value.
        revno = data.get('merged_revno')
        if revno is not None:
            if revno <= 0:
                self.setFieldError(
                    'merged_revno',
                    'Revision numbers must be positive integers.')


class EnqueueForm(Interface):
    """A simple interface to populate the form to enqueue a proposal."""

    revision_number = Int(
        title=_("Queue Revision"), required=True,
        description=_("The revision number of the source branch "
                      "which is to be merged into the target branch."))

    commit_message = Summary(
        title=_("Commit Message"), required=True,
        description=_("The commit message to be used when merging "
                      "the source branch."))

    whiteboard = Whiteboard(
        title=_('Whiteboard'), required=False,
        description=_('Notes about the merge.'))


class BranchMergeProposalEnqueueView(MergeProposalEditView,
                                     UnmergedRevisionsMixin):
    """The view to submit a merge proposal for merging."""

    schema = EnqueueForm
    label = "Queue branch for merging"

    @property
    def initial_values(self):
        # If the user is a valid reviewer, then default the revision
        # number to be the tip.
        if self.context.isPersonValidReviewer(self.user):
            revision_number = self.context.source_branch.revision_count
        else:
            revision_number = self._getRevisionNumberForRevisionId(
                self.context.reviewed_revision_id)

        return {'revision_number': revision_number}

    @property
    def adapters(self):
        """See `LaunchpadFormView`"""
        return {EnqueueForm: self.context}

    def setUpFields(self):
        super(BranchMergeProposalEnqueueView, self).setUpFields()
        # If the user is not a valid reviewer for the target branch,
        # then the revision number should be read only, so an
        # untrusted user cannot land changes that have not bee reviewed.
        if not self.context.isPersonValidReviewer(self.user):
            self.form_fields['revision_number'].for_display = True

    @action('Enqueue', name='enqueue')
    @update_and_notify
    def enqueue_action(self, action, data):
        """Update the whiteboard and enqueue the merge proposal."""
        if self.context.isPersonValidReviewer(self.user):
            revision_id = self._getRevisionId(data)
        else:
            revision_id = self.context.reviewed_revision_id
        self.context.enqueue(self.user, revision_id)

    @action('Cancel', name='cancel', validator='validate_cancel')
    def cancel_action(self, action, data):
        """Do nothing and go back to the merge proposal."""

    def validate(self, data):
        """Make sure that the proposal has been reviewed.

        Or that the logged in user is able to review the branch as well.
        """
        if not self.context.isValidTransition(
            BranchMergeProposalStatus.QUEUED, self.user):
            self.addError(
                "The merge proposal is cannot be queued as it has not "
                "been reviewed.")

        self._validateRevisionNumber(data, 'enqueued')


class BranchMergeProposalDequeueView(LaunchpadEditFormView):
    """The view to remove a merge proposal from the merge queue."""

    schema = IBranchMergeProposal
    field_names = ["whiteboard"]

    @property
    def next_url(self):
        return canonical_url(self.context)

    @action('Dequeue', name='dequeue')
    @update_and_notify
    def dequeue_action(self, action, data):
        """Update the whiteboard and remove the proposal from the queue."""
        self.context.dequeue()

    @action('Cancel', name='cancel', validator='validate_cancel')
    def cancel_action(self, action, data):
        """Do nothing and go back to the merge proposal."""

    def validate(self, data):
        """Make sure the proposal is queued before removing."""
        if self.context.queue_status != BranchMergeProposalStatus.QUEUED:
            self.addError("The merge proposal is not queued.")


class BranchMergeProposalInlineDequeueView(LaunchpadEditFormView):
    """The view to provide a 'dequeue' button to the queue view."""

    schema = IBranchMergeProposal
    field_names = []

    @property
    def next_url(self):
        return canonical_url(self.context.target_branch) + '/+merge-queue'

    @action('Dequeue', name='dequeue')
    @notify
    def dequeue_action(self, action, data):
        """Remove the proposal from the queue if queued."""
        if self.context.queue_status == BranchMergeProposalStatus.QUEUED:
            self.context.dequeue()

    @property
    def prefix(self):
        return "field%s" % self.context.id

    @property
    def action_url(self):
        return "%s/+dequeue-inline" % canonical_url(self.context)


class BranchMergeProposalJumpQueueView(LaunchpadEditFormView):
    """The view to provide a move the proposal to the front of the queue."""

    schema = IBranchMergeProposal
    field_names = []

    @property
    def next_url(self):
        return canonical_url(self.context.target_branch) + '/+merge-queue'

    @action('Move to front', name='move')
    @notify
    def move_action(self, action, data):
        """Move the proposal to the front of the queue (if queued)."""
        if (self.context.queue_status == BranchMergeProposalStatus.QUEUED and
            check_permission('launchpad.Edit', self.context.target_branch)):
            self.context.moveToFrontOfQueue()

    @property
    def prefix(self):
        return "field%s" % self.context.id

    @property
    def action_url(self):
        return "%s/+jump-queue" % canonical_url(self.context)<|MERGE_RESOLUTION|>--- conflicted
+++ resolved
@@ -42,12 +42,7 @@
     IStructuralObjectPresentation)
 from canonical.launchpad.webapp import (
     canonical_url, ContextMenu, Link, enabled_with_permission,
-<<<<<<< HEAD
     LaunchpadEditFormView, LaunchpadView, action, stepthrough, Navigation)
-from canonical.launchpad.webapp.menu import structured
-=======
-    LaunchpadEditFormView, LaunchpadView, action)
->>>>>>> bf54ac2b
 from canonical.launchpad.webapp.authorization import check_permission
 
 
