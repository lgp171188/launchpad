--- conflicted
+++ resolved
@@ -117,12 +117,8 @@
             BranchMergeProposalStatus.CODE_APPROVED : 'Approved',
             BranchMergeProposalStatus.REJECTED : 'Rejected',
             BranchMergeProposalStatus.MERGED : 'Merged',
-<<<<<<< HEAD
-            BranchMergeProposalStatus.MERGE_FAILED : 'Approved [Merge Failed]',
-=======
             BranchMergeProposalStatus.MERGE_FAILED :
                 'Approved [Merge Failed]',
->>>>>>> 70228b80
             BranchMergeProposalStatus.QUEUED : 'Queued',
             BranchMergeProposalStatus.SUPERSEDED : 'Superseded'
             }
