# Copyright 2007 Canonical Ltd.  All rights reserved.
# pylint: disable-msg=C0322

"""Views, navigation and actions for BranchMergeProposals."""

__metaclass__ = type
__all__ = [
    'BranchMergeCandidateView',
    'BranchMergeProposalAddVoteView',
    'BranchMergeProposalChangeStatusView',
    'BranchMergeProposalContextMenu',
    'BranchMergeProposalDeleteView',
    'BranchMergeProposalDequeueView',
    'BranchMergeProposalEditView',
    'BranchMergeProposalEnqueueView',
    'BranchMergeProposalInlineDequeueView',
    'BranchMergeProposalJumpQueueView',
    'BranchMergeProposalNavigation',
    'BranchMergeProposalMergedView',
    'BranchMergeProposalPrimaryContext',
    'BranchMergeProposalRequestReviewView',
    'BranchMergeProposalResubmitView',
    'BranchMergeProposalSubscribersView',
    'BranchMergeProposalView',
    'BranchMergeProposalVoteView',
    ]

import operator

from zope.component import getUtility
from zope.event import notify as zope_notify
from zope.formlib import form
from zope.interface import Interface, implements
from zope.schema import Choice, Int, Text
from zope.schema.vocabulary import SimpleVocabulary, SimpleTerm
from zope.security.proxy import removeSecurityProxy

from canonical.cachedproperty import cachedproperty
from canonical.config import config

from canonical.launchpad import _
from canonical.launchpad.components.branch import BranchMergeProposalDelta
from canonical.launchpad.event import SQLObjectModifiedEvent
from canonical.launchpad.fields import Summary, Whiteboard
from canonical.launchpad.interfaces import (
    BRANCH_MERGE_PROPOSAL_FINAL_STATES,
    BranchMergeProposalStatus,
    BranchType,
    IBranchMergeProposal,
    IMessageSet,
    WrongBranchMergeProposal)
from canonical.launchpad.interfaces.branchsubscription import (
    CodeReviewNotificationLevel)
from canonical.launchpad.interfaces.codereviewcomment import (
    CodeReviewVote, ICodeReviewComment)
from canonical.launchpad.interfaces.codereviewvote import (
    ICodeReviewVoteReference)
from canonical.launchpad.interfaces.person import IPersonSet
from canonical.launchpad.mailout.branchmergeproposal import (
    BMPMailer, RecipientReason)
from canonical.launchpad.webapp import (
    canonical_url, ContextMenu, Link, enabled_with_permission,
    LaunchpadEditFormView, LaunchpadFormView, LaunchpadView, action,
    stepthrough, Navigation)
from canonical.launchpad.webapp.authorization import check_permission
from canonical.launchpad.webapp.interfaces import IPrimaryContext

from canonical.lazr import decorates
from canonical.lazr.interface import copy_field


class BranchMergeProposalPrimaryContext:
    """The primary context is the proposal is that of the source branch."""

    implements(IPrimaryContext)

    def __init__(self, branch_merge_proposal):
        self.context = IPrimaryContext(
            branch_merge_proposal.source_branch).context


def notify(func):
    """Decorate a view method to send a notification."""
    def decorator(view, *args, **kwargs):
        snapshot = BranchMergeProposalDelta.snapshot(view.context)
        result = func(view, *args, **kwargs)
        zope_notify(SQLObjectModifiedEvent(view.context, snapshot, []))
        return result
    return decorator


def update_and_notify(func):
    """Decorate an action to update from a form and send a notification."""
    @notify
    def decorator(view, action, data):
        result = func(view, action, data)
        form.applyChanges(
            view.context, view.form_fields, data, view.adapters)
        return result
    return decorator


class BranchMergeCandidateView(LaunchpadView):
    """Provides a small fragment of landing targets"""

    def friendly_text(self):
        """Prints friendly text for a branch."""
        friendly_texts = {
            BranchMergeProposalStatus.WORK_IN_PROGRESS : 'On hold',
            BranchMergeProposalStatus.NEEDS_REVIEW : 'Ready for review',
            BranchMergeProposalStatus.CODE_APPROVED : 'Approved',
            BranchMergeProposalStatus.REJECTED : 'Rejected',
            BranchMergeProposalStatus.MERGED : 'Merged',
            BranchMergeProposalStatus.MERGE_FAILED :
                'Approved [Merge Failed]',
            BranchMergeProposalStatus.QUEUED : 'Queued',
            BranchMergeProposalStatus.SUPERSEDED : 'Superseded'
            }
        return friendly_texts[self.context.queue_status]

    @property
    def queue_location(self):
        """The location of the queue view."""
        # Will point to the target_branch queue, or the queue
        # with multiple targets if specified.
        return canonical_url(self.context.target_branch) + '/+merge-queue'


class BranchMergeProposalContextMenu(ContextMenu):
    """Context menu for branches."""

    usedfor = IBranchMergeProposal
    links = ['edit', 'delete', 'request_review',
             'add_comment', 'merge', 'enqueue', 'dequeue',
             'resubmit', 'update_merge_revno', 'edit_status']

    @enabled_with_permission('launchpad.AnyPerson')
    def add_comment(self):
        # Can't add a comment to Merged, Superseded or Rejected.
        status = self.context.queue_status
        enabled = status not in BRANCH_MERGE_PROPOSAL_FINAL_STATES
        return Link('+comment', 'Add a comment', icon='add', enabled=enabled)

    @enabled_with_permission('launchpad.Edit')
    def edit(self):
        text = 'Edit details'
        enabled = self.context.isMergable()
        return Link('+edit', text, icon='edit', enabled=enabled)

    @enabled_with_permission('launchpad.Edit')
    def edit_status(self):
        text = 'Change status'
        status = self.context.queue_status
        # Can't change the status if Merged or Superseded.
        enabled = status not in (BranchMergeProposalStatus.SUPERSEDED,
                                 BranchMergeProposalStatus.MERGED)
        return Link('+edit-status', text, icon='edit', enabled=enabled)

    @enabled_with_permission('launchpad.Edit')
    def delete(self):
        text = 'Delete proposal to merge'
        return Link('+delete', text, icon='remove')

    def _enabledForStatus(self, next_state):
        """True if the next_state is a valid transition for the current user.

        Return False if the current state is next_state.
        """
        status = self.context.queue_status
        if status == next_state:
            return False
        else:
            return self.context.isValidTransition(next_state, self.user)

    @enabled_with_permission('launchpad.Edit')
    def request_review(self):
        text = 'Request a review'
        enabled = self._enabledForStatus(
            BranchMergeProposalStatus.NEEDS_REVIEW)
        if (self.context.queue_status ==
            BranchMergeProposalStatus.NEEDS_REVIEW):
            enabled = True
            if (self.context.votes.count()) > 0:
                text = 'Request another review'
        return Link('+request-review', text, icon='add', enabled=enabled)

    @enabled_with_permission('launchpad.Edit')
    def merge(self):
        text = 'Mark as merged'
        enabled = self._enabledForStatus(
            BranchMergeProposalStatus.MERGED)
        return Link('+merged', text, enabled=enabled)

    @enabled_with_permission('launchpad.Edit')
    def update_merge_revno(self):
        text = 'Update revision number'
        return Link('+merged', text)

    @enabled_with_permission('launchpad.Edit')
    def enqueue(self):
        text = 'Queue for merging'
        enabled = self._enabledForStatus(
            BranchMergeProposalStatus.QUEUED)
        return Link('+enqueue', text, enabled=enabled)

    @enabled_with_permission('launchpad.Edit')
    def dequeue(self):
        text = 'Remove from queue'
        enabled = (self.context.queue_status ==
                   BranchMergeProposalStatus.QUEUED)
        return Link('+dequeue', text, enabled=enabled)

    @enabled_with_permission('launchpad.Edit')
    def resubmit(self):
        text = 'Resubmit proposal'
        enabled = self._enabledForStatus(
            BranchMergeProposalStatus.SUPERSEDED)
        return Link('+resubmit', text, enabled=enabled)


class UnmergedRevisionsMixin:
    """Provides the methods needed to show unmerged revisions."""

    @cachedproperty
    def unlanded_revisions(self):
        """Return the unlanded revisions from the source branch."""
        return self.context.getUnlandedSourceBranchRevisions()

    @property
    def codebrowse_url(self):
        """Return the link to codebrowse for this branch."""
        return (config.codehosting.codebrowse_root +
                self.context.source_branch.unique_name)


class BranchMergeProposalRevisionIdMixin:
    """A mixin class to provide access to the revision ids."""

    def _getRevisionNumberForRevisionId(self, revision_id):
        """Find the revision number that corresponds to the revision id.

        If there was no last reviewed revision, None is returned.

        If the reviewed revision is no longer in the revision history of
        the source branch, then a message is returned.
        """
        if revision_id is None:
            return None
        # If the source branch is REMOTE, then there won't be any ids.
        source_branch = self.context.source_branch
        if source_branch.branch_type == BranchType.REMOTE:
            return revision_id
        else:
            branch_revision = source_branch.getBranchRevision(
                revision_id=revision_id)
            if branch_revision is None:
                return "no longer in the source branch."
            elif branch_revision.sequence is None:
                return (
                    "no longer in the revision history of the source branch.")
            else:
                return branch_revision.sequence

    @cachedproperty
    def reviewed_revision_number(self):
        """Return the number of the reviewed revision."""
        return self._getRevisionNumberForRevisionId(
            self.context.reviewed_revision_id)

    @cachedproperty
    def queued_revision_number(self):
        """Return the number of the queued revision."""
        return self._getRevisionNumberForRevisionId(
            self.context.queued_revision_id)


class BranchMergeProposalNavigation(Navigation):
    """Navigation from BranchMergeProposal to CodeReviewComment views."""

    usedfor = IBranchMergeProposal

    @stepthrough('comments')
    def traverse_comment(self, id):
        try:
            id = int(id)
        except ValueError:
            return None
        try:
            return self.context.getComment(id)
        except WrongBranchMergeProposal:
            return None


class BranchMergeProposalView(LaunchpadView, UnmergedRevisionsMixin,
                              BranchMergeProposalRevisionIdMixin):
    """A basic view used for the index page."""

    label = "Proposal to merge branches"
    __used_for__ = IBranchMergeProposal

    @property
    def queue_location(self):
        """The location of the queue view."""
        # Will point to the target_branch queue, or the queue
        # with multiple targets if specified.
        return canonical_url(self.context.target_branch) + '/+merge-queue'

    @property
    def comment_location(self):
        """Location of page for commenting on this proposal."""
        return canonical_url(self.context, view_name='+comment')

    @property
    def comments(self):
        """Return comments associated with this proposal, plus styling info.

        Comments are in threaded order, and the style indicates indenting
        for use with threads.
        """
        message_to_comment = {}
        messages = []
        for comment in self.context.all_comments:
            message_to_comment[comment.message] = comment
            messages.append(comment.message)
        message_set = getUtility(IMessageSet)
        threads = message_set.threadMessages(messages)
        result = []
        for depth, message in message_set.flattenThreads(threads):
            comment = message_to_comment[message]
            style = 'margin-left: %dem;' % (2 * depth)
            result.append(dict(style=style, comment=comment))
        return result

    @property
    def has_bug_or_spec(self):
        """Return whether or not the merge proposal has a linked bug or spec.
        """
        branch = self.context.source_branch
        return branch.bug_branches or branch.spec_links


class DecoratedCodeReviewVoteReference:
    """Provide a code review vote that knows if it is important or not."""

    decorates(ICodeReviewVoteReference)

    status_text_map = {
        CodeReviewVote.DISAPPROVE: _('Disapproved'),
        CodeReviewVote.APPROVE: _('Approved'),
        CodeReviewVote.ABSTAIN: _('Abstained'),
        CodeReviewVote.NEEDS_FIXING: CodeReviewVote.NEEDS_FIXING.title,
        CodeReviewVote.RESUBMIT: CodeReviewVote.RESUBMIT.title,
        }

    def __init__(self, context, user, users_vote):
        self.context = context
        is_mergable = self.context.branch_merge_proposal.isMergable()
        self.show_edit = (user == context.reviewer) and is_mergable
        # Don't show the vote link if the link is for a team and the user has
        # already voted, or if the user is the source branch owner.
        branch = context.branch_merge_proposal.source_branch
        if user is None:
            self.user_can_review = False
        else:
<<<<<<< HEAD
            self.show_vote_link = (
                is_mergable and (self.show_edit or
                 (user.inTeam(context.reviewer) and (users_vote is None))))
=======
            self.user_can_review = (
                (self.show_edit or
                 (user.inTeam(context.reviewer) and (users_vote is None))) and
                (self.context.branch_merge_proposal.isMergable()))
>>>>>>> 836ea06a

    @property
    def show_date_requested(self):
        """Show the requested date if the reviewer is not the requester."""
        return self.context.registrant != self.context.reviewer

    @property
    def date_requested(self):
        """When the review was requested or None."""
        return self.context.date_created

    @property
    def date_of_comment(self):
        """The date of the comment, not the date_created of the vote."""
        return self.context.comment.message.datecreated

    @property
    def status_text(self):
        """The text shown in the table of the users vote."""
        return self.status_text_map[self.context.comment.vote]


class BranchMergeProposalVoteView(LaunchpadView):
    """The view used for the tables of votes and requested reviews."""

    __used_for__ = IBranchMergeProposal

    @property
    def show_table(self):
        """Should the reviewer table be shown at all?

        We want to show the table when there is something for the user to do
        with it. If the user can request a review, or is a reviewer with
        reviews to do, then show the table.
        """
        # The user can request a review if the user has edit permissions, and
        # the branch is not in a final state.  We want to show the table as
        # the menu link is now shown in the table itself.
        can_request_review = (
            check_permission('launchpad.Edit', self.context) and
            self.context.isMergable())

        # Show the table if there are review to show, or the user can review,
        # or if the user can request a review.
        return (len(self.reviews) > 0 or
                self.show_user_review_link or
                can_request_review)

    @cachedproperty
    def reviews(self):
        """Return the decorated votes for the proposal."""
        users_vote = self.context.getUsersVoteReference(self.user)
        return [DecoratedCodeReviewVoteReference(vote, self.user, users_vote)
                for vote in self.context.votes]

    @cachedproperty
    def current_reviews(self):
        """The current votes ordered by vote then date."""
        # We want the reviews in a specific order.
        # Disapprovals first, then approvals, then abstentions.
        reviews = [review for review in self.reviews
                   if review.comment is not None]
        return sorted(reviews, key=operator.attrgetter('date_of_comment'),
                      reverse=True)

    @cachedproperty
    def requested_reviews(self):
        """Reviews requested but not yet done."""
        reviews = [review for review in self.reviews
                   if review.comment is None]
        # Now sort so the most recently created is first.
        return sorted(reviews, key=operator.attrgetter('date_created'),
                      reverse=True)

    @cachedproperty
    def show_user_review_link(self):
        """Show self in the review table if can review and not asked."""
        reviewers = [review.reviewer for review in self.reviews]
        # The owner of the source branch should not get a review link.
        return (self.context.isPersonValidReviewer(self.user) and
                self.user not in reviewers and
                self.context.isMergable())


<<<<<<< HEAD
class BranchMergeProposalVoteLinkView(BranchMergeProposalVoteView):
    """A view to show the votes with hyperlinks to the comments."""

    # Show hyperlinks to the comments?
    show_comment_links = True
=======
class BranchMergeProposalWorkInProgressView(LaunchpadEditFormView):
    """The view used to set a proposal back to 'work in progress'."""

    schema = IBranchMergeProposal
    field_names = ["whiteboard"]
    label = "Set proposal as work in progress"

    @property
    def next_url(self):
        return canonical_url(self.context)

    cancel_url = next_url

    @action('Set as work in progress', name='wip')
    @notify
    def wip_action(self, action, data):
        """Set the status to 'Needs review'."""
        self.context.setAsWorkInProgress()
        self.updateContextFromData(data)

    def validate(self, data):
        """Ensure that the proposal is in an appropriate state."""
        if self.context.queue_status == BranchMergeProposalStatus.MERGED:
            self.addError("The merge proposal is not an a valid state to "
                          "mark as 'Work in progress'.")
>>>>>>> 836ea06a


class IReviewRequest(Interface):
    """Schema for requesting a review."""

    reviewer = copy_field(ICodeReviewVoteReference['reviewer'])

    review_type = copy_field(ICodeReviewVoteReference['review_type'])


class BranchMergeProposalRequestReviewView(LaunchpadEditFormView):
    """The view used to request a review of the merge proposal."""

    schema = IReviewRequest
    label = "Request review"

    @property
    def initial_values(self):
        """Force the non-BMP values to None."""
        return {'reviewer': None, 'review_type': None}

    @property
    def adapters(self):
        """Force IReviewRequest handling for BranchMergeProposal."""
        return {IReviewRequest: self.context}

    @property
    def is_needs_review(self):
        """Return True if queue status is NEEDS_REVIEW."""
        return (self.context.queue_status ==
            BranchMergeProposalStatus.NEEDS_REVIEW)

    @property
    def next_url(self):
        return canonical_url(self.context)

    cancel_url = next_url

    def requestReview(self, candidate, review_type):
        """Request a `review_type` review from `candidate` and email them."""
        vote_reference = self.context.nominateReviewer(
            candidate, self.user, review_type)
        reason = RecipientReason.forReviewer(vote_reference, candidate)
        # If the reviewer is a team, don't send email.
        if not candidate.is_team:
            mailer = BMPMailer.forReviewRequest(
                reason, self.context, self.user)
            mailer.sendAll()

    @action('Request Review', name='review')
    @notify
    def review_action(self, action, data):
        """Set 'Needs review' status, nominate reviewers, send emails."""
        self.context.requestReview()
        candidate = data.pop('reviewer', None)
        review_type = data.pop('review_type', None)
        if candidate is not None:
            self.requestReview(candidate, review_type)

    def validate(self, data):
        """Ensure that the proposal is in an appropriate state."""
        if not self.context.isMergable():
            self.addError("The merge proposal is not an a valid state to "
                          "mark as 'Needs review'.")


class ReviewForm(Interface):
    """A simple interface to define the revision number field."""

    revision_number = Int(
        title=_("Reviewed Revision"), required=True,
        description=_("The revision number on the source branch which "
                      "has been reviewed."))

    whiteboard = Whiteboard(
        title=_('Whiteboard'), required=False,
        description=_('Notes about the merge.'))


class MergeProposalEditView(LaunchpadEditFormView,
                            BranchMergeProposalRevisionIdMixin):
    """A base class for merge proposal edit views."""

    def initialize(self):
        # Record next_url and cancel url now
        self.next_url = canonical_url(self.context)
        self.cancel_url = self.next_url
        super(MergeProposalEditView, self).initialize()


    def _getRevisionId(self, data):
        """Translate the revision number that was entered into a revision id.

        If the branch is REMOTE we won't have any scanned revisions to compare
        against, so store the raw integer revision number as the revision id.
        """
        source_branch = self.context.source_branch
        # Get the revision number out of the data.
        if source_branch.branch_type == BranchType.REMOTE:
            return str(data.pop('revision_number'))
        else:
            branch_revision = source_branch.getBranchRevision(
                sequence=data.pop('revision_number'))
            return branch_revision.revision.revision_id

    def _validateRevisionNumber(self, data, revision_name):
        """Check to make sure that the revision number entered is valid."""
        rev_no = data.get('revision_number')
        if rev_no is not None:
            try:
                rev_no = int(rev_no)
            except ValueError:
                self.setFieldError(
                    'revision_number',
                    'The %s revision must be a positive number.'
                    % revision_name)
            else:
                if rev_no < 1:
                    self.setFieldError(
                        'revision_number',
                        'The %s revision must be a positive number.'
                        % revision_name)
                # Accept any positive integer for a REMOTE branch.
                source_branch = self.context.source_branch
                if (source_branch.branch_type != BranchType.REMOTE and
                    rev_no > source_branch.revision_count):
                    self.setFieldError(
                        'revision_number',
                        'The %s revision cannot be larger than the '
                        'tip revision of the source branch.'
                        % revision_name)


class BranchMergeProposalResubmitView(MergeProposalEditView,
                                      UnmergedRevisionsMixin):
    """The view to resubmit a proposal to merge."""

    schema = IBranchMergeProposal
    label = "Resubmit proposal to merge"
    field_names = []

    @action('Resubmit', name='resubmit')
    @update_and_notify
    def resubmit_action(self, action, data):
        """Resubmit this proposal."""
        proposal = self.context.resubmit(self.user)
        self.next_url = canonical_url(proposal)


class BranchMergeProposalEditView(MergeProposalEditView):
    """The view to control the editing of merge proposals."""
    schema = IBranchMergeProposal
    label = "Edit branch merge proposal"
    field_names = ["commit_message", "whiteboard"]

    @action('Update', name='update')
    def update_action(self, action, data):
        """Update the whiteboard and go back to the source branch."""
        self.updateContextFromData(data)


class BranchMergeProposalDeleteView(MergeProposalEditView):
    """The view to control the deletion of merge proposals."""
    schema = IBranchMergeProposal
    label = "Delete branch merge proposal"
    field_names = []

    def initialize(self):
        # Store the source branch for `next_url` to make sure that
        # it is available in the situation where the merge proposal
        # is deleted.
        self.source_branch = self.context.source_branch
        super(BranchMergeProposalDeleteView, self).initialize()

    @action('Delete proposal', name='delete')
    def delete_action(self, action, data):
        """Delete the merge proposal and go back to the source branch."""
        self.context.deleteProposal()
        # Override the next url to be the source branch.
        self.next_url = canonical_url(self.source_branch)


class BranchMergeProposalMergedView(LaunchpadEditFormView):
    """The view to mark a merge proposal as merged."""
    schema = IBranchMergeProposal
    label = "Edit branch merge proposal"
    field_names = ["merged_revno"]

    @property
    def initial_values(self):
        # Default to the tip of the target branch, on the assumption that the
        # source branch has just been merged into it.
        if self.context.merged_revno is not None:
            revno = self.context.merged_revno
        else:
            revno = self.context.target_branch.revision_count
        return {'merged_revno': revno}

    @property
    def next_url(self):
        return canonical_url(self.context)

    cancel_url = next_url

    @action('Mark as Merged', name='mark_merged')
    @notify
    def mark_merged_action(self, action, data):
        """Update the whiteboard and go back to the source branch."""
        revno = data['merged_revno']
        if self.context.queue_status == BranchMergeProposalStatus.MERGED:
            self.context.merged_revno = revno
            self.request.response.addNotification(
                'The proposal\'s merged revision has been updated.')
        else:
            self.context.markAsMerged(revno, merge_reporter=self.user)
            self.request.response.addNotification(
                'The proposal has now been marked as merged.')

    def validate(self, data):
        # Ensure a positive integer value.
        revno = data.get('merged_revno')
        if revno is not None:
            if revno <= 0:
                self.setFieldError(
                    'merged_revno',
                    'Revision numbers must be positive integers.')


class EnqueueForm(Interface):
    """A simple interface to populate the form to enqueue a proposal."""

    revision_number = Int(
        title=_("Queue Revision"), required=True,
        description=_("The revision number of the source branch "
                      "which is to be merged into the target branch."))

    commit_message = Summary(
        title=_("Commit Message"), required=True,
        description=_("The commit message to be used when merging "
                      "the source branch."))

    whiteboard = Whiteboard(
        title=_('Whiteboard'), required=False,
        description=_('Notes about the merge.'))


class BranchMergeProposalEnqueueView(MergeProposalEditView,
                                     UnmergedRevisionsMixin):
    """The view to submit a merge proposal for merging."""

    schema = EnqueueForm
    label = "Queue branch for merging"

    @property
    def initial_values(self):
        # If the user is a valid reviewer, then default the revision
        # number to be the tip.
        if self.context.isPersonValidReviewer(self.user):
            revision_number = self.context.source_branch.revision_count
        else:
            revision_number = self._getRevisionNumberForRevisionId(
                self.context.reviewed_revision_id)

        return {'revision_number': revision_number}

    @property
    def adapters(self):
        """See `LaunchpadFormView`"""
        return {EnqueueForm: self.context}

    def setUpFields(self):
        super(BranchMergeProposalEnqueueView, self).setUpFields()
        # If the user is not a valid reviewer for the target branch,
        # then the revision number should be read only, so an
        # untrusted user cannot land changes that have not bee reviewed.
        if not self.context.isPersonValidReviewer(self.user):
            self.form_fields['revision_number'].for_display = True

    @action('Enqueue', name='enqueue')
    @update_and_notify
    def enqueue_action(self, action, data):
        """Update the whiteboard and enqueue the merge proposal."""
        if self.context.isPersonValidReviewer(self.user):
            revision_id = self._getRevisionId(data)
        else:
            revision_id = self.context.reviewed_revision_id
        self.context.enqueue(self.user, revision_id)

    def validate(self, data):
        """Make sure that the proposal has been reviewed.

        Or that the logged in user is able to review the branch as well.
        """
        if not self.context.isValidTransition(
            BranchMergeProposalStatus.QUEUED, self.user):
            self.addError(
                "The merge proposal is cannot be queued as it has not "
                "been reviewed.")

        self._validateRevisionNumber(data, 'enqueued')


class BranchMergeProposalDequeueView(LaunchpadEditFormView):
    """The view to remove a merge proposal from the merge queue."""

    schema = IBranchMergeProposal
    field_names = ["whiteboard"]

    @property
    def next_url(self):
        return canonical_url(self.context)

    cancel_url = next_url

    @action('Dequeue', name='dequeue')
    @update_and_notify
    def dequeue_action(self, action, data):
        """Update the whiteboard and remove the proposal from the queue."""
        self.context.dequeue()

    def validate(self, data):
        """Make sure the proposal is queued before removing."""
        if self.context.queue_status != BranchMergeProposalStatus.QUEUED:
            self.addError("The merge proposal is not queued.")


class BranchMergeProposalInlineDequeueView(LaunchpadEditFormView):
    """The view to provide a 'dequeue' button to the queue view."""

    schema = IBranchMergeProposal
    field_names = []

    @property
    def next_url(self):
        return canonical_url(self.context.target_branch) + '/+merge-queue'

    cancel_url = next_url

    @action('Dequeue', name='dequeue')
    @notify
    def dequeue_action(self, action, data):
        """Remove the proposal from the queue if queued."""
        if self.context.queue_status == BranchMergeProposalStatus.QUEUED:
            self.context.dequeue()

    @property
    def prefix(self):
        return "field%s" % self.context.id

    @property
    def action_url(self):
        return "%s/+dequeue-inline" % canonical_url(self.context)


class BranchMergeProposalJumpQueueView(LaunchpadEditFormView):
    """The view to provide a move the proposal to the front of the queue."""

    schema = IBranchMergeProposal
    field_names = []

    @property
    def next_url(self):
        return canonical_url(self.context.target_branch) + '/+merge-queue'

    @action('Move to front', name='move')
    @notify
    def move_action(self, action, data):
        """Move the proposal to the front of the queue (if queued)."""
        if (self.context.queue_status == BranchMergeProposalStatus.QUEUED and
            check_permission('launchpad.Edit', self.context.target_branch)):
            self.context.moveToFrontOfQueue()

    @property
    def prefix(self):
        return "field%s" % self.context.id

    @property
    def action_url(self):
        return "%s/+jump-queue" % canonical_url(self.context)


class BranchMergeProposalSubscribersView(LaunchpadView):
    """Used to show the pagelet subscribers on the main proposal page."""

    __used_for__ = IBranchMergeProposal

    def initialize(self):
        """See `LaunchpadView`."""
        # Get the subscribers and dump them into two sets.
        self._full_subscribers = set()
        self._status_subscribers = set()
        # Add subscribers from the source and target branches.
        self._add_subscribers_for_branch(self.context.source_branch)
        self._add_subscribers_for_branch(self.context.target_branch)
        # Remove all the people from the comment_subscribers from the
        # status_and_vote_subscribers as they recipients will get the email
        # only once, and for the most detailed subscription from the source
        # and target branches.
        self._status_subscribers = (
            self._status_subscribers - self._full_subscribers)

    def _add_subscribers_for_branch(self, branch):
        """Add the subscribers to the subscription sets for the branch."""
        for subscription in branch.subscriptions:
            level = subscription.review_level
            if level == CodeReviewNotificationLevel.FULL:
                self._full_subscribers.add(subscription.person)
            elif level == CodeReviewNotificationLevel.STATUS:
                self._status_subscribers.add(subscription.person)
            else:
                # We don't do anything right now with people who say they
                # don't want to see anything.
                pass

    @cachedproperty
    def full_subscribers(self):
        """A list of full subscribers ordered by displayname."""
        return sorted(
            self._full_subscribers, key=operator.attrgetter('displayname'))

    @cachedproperty
    def status_subscribers(self):
        """A list of full subscribers ordered by displayname."""
        return sorted(
            self._status_subscribers, key=operator.attrgetter('displayname'))

    @property
    def has_subscribers(self):
        """True if there are subscribers to the branch."""
        return len(self.full_subscribers) + len(self.status_subscribers)


class BranchMergeProposalChangeStatusView(MergeProposalEditView):

    label = "Change merge proposal status"
    schema = IBranchMergeProposal
    field_names = []

    def _createStatusVocabulary(self):
        # Create the vocabulary that is used for the status widget.
        curr_status = self.context.queue_status
        possible_next_states = (
            BranchMergeProposalStatus.WORK_IN_PROGRESS,
            BranchMergeProposalStatus.NEEDS_REVIEW,
            BranchMergeProposalStatus.CODE_APPROVED,
            BranchMergeProposalStatus.REJECTED,
            # BranchMergeProposalStatus.QUEUED,
            BranchMergeProposalStatus.MERGED)
        terms = [
            SimpleTerm(status, status.name, status.title)
            for status in possible_next_states
            if (self.context.isValidTransition(status, self.user)
                # Edge case here for removing a queued proposal, we do this by
                # setting the next state to code approved.
                or (status == BranchMergeProposalStatus.CODE_APPROVED and
                    curr_status == BranchMergeProposalStatus.QUEUED))
            ]
        # Resubmit edge case.
        if curr_status != BranchMergeProposalStatus.QUEUED:
            terms.append(SimpleTerm(
                    BranchMergeProposalStatus.SUPERSEDED, 'SUPERSEDED',
                    'Resubmit'))
        return SimpleVocabulary(terms)

    def setUpFields(self):
        MergeProposalEditView.setUpFields(self)
        # Add the custom restricted queue status widget.
        status_field = self.schema['queue_status']

        status_choice = Choice(
                __name__='queue_status', title=status_field.title,
                required=True, vocabulary=self._createStatusVocabulary())
        status_field = form.Fields(
            status_choice, render_context=self.render_context)
        self.form_fields = status_field + self.form_fields

    @action('Change Status', name='update')
    @notify
    def update_action(self, action, data):
        """Update the status."""

        curr_status = self.context.queue_status
        # If the status has been updated elsewhere to set the proposal to
        # merged or superseded, then return.
        if curr_status in (BranchMergeProposalStatus.SUPERSEDED,
                           BranchMergeProposalStatus.MERGED):
            return
        # Assume for now that the queue_status in the data is a valid
        # transition from where we are.
        rev_id = self.request.form['revno']
        new_status = data['queue_status']
        # Don't do anything if the user hasn't changed the status.
        if new_status == curr_status:
            return

        if new_status == BranchMergeProposalStatus.WORK_IN_PROGRESS:
            self.context.setAsWorkInProgress()
        elif new_status == BranchMergeProposalStatus.NEEDS_REVIEW:
            self.context.requestReview()
        elif new_status == BranchMergeProposalStatus.CODE_APPROVED:
            # Other half of the edge case.  If the status is currently queued,
            # we need to dequeue, otherwise we just approve the branch.
            if curr_status == BranchMergeProposalStatus.QUEUED:
                self.context.dequeue()
            else:
                self.context.approveBranch(self.user, rev_id)
        elif new_status == BranchMergeProposalStatus.REJECTED:
            self.context.rejectBranch(self.user, rev_id)
        elif new_status == BranchMergeProposalStatus.QUEUED:
            self.context.enqueue(self.user, rev_id)
        elif new_status == BranchMergeProposalStatus.MERGED:
            self.context.markAsMerged(merge_reporter=self.user)
        elif new_status == BranchMergeProposalStatus.SUPERSEDED:
            # Redirect the user to the resubmit view.
            self.next_url = canonical_url(self.context, view_name="+resubmit")
        else:
            raise AssertionError('Unexpected queue status: ' % new_status)


class IAddVote(Interface):
    """Interface for use as a schema for CodeReviewComment forms."""

    vote = copy_field(ICodeReviewComment['vote'], required=True)

    review_type = copy_field(ICodeReviewVoteReference['review_type'])

    comment = Text(title=_('Comment'), required=False)


class BranchMergeProposalAddVoteView(LaunchpadFormView):
    """View for adding a CodeReviewComment."""

    schema = IAddVote
    field_names = ['vote', 'review_type', 'comment']

    @cachedproperty
    def initial_values(self):
        """Force the non-BMP values to None."""
        # Look to see if there is a vote reference already for the user.
        if self.users_vote_ref is None:
            # Look at the request to see if there is something there.
            review_type = self.request.form.get('review_type', '')
        else:
            review_type = self.users_vote_ref.review_type
        return {'vote': CodeReviewVote.APPROVE,
                'review_type': review_type}

    def initialize(self):
        """Get the users existing vote reference."""
        self.users_vote_ref = self.context.getUsersVoteReference(self.user)
        # If the user is not in the review team, nor in any team that has been
        # reqeuested to review and doesn't already have a vote reference, then
        # error out as the user must have URL hacked to get here.

        # XXX: Tim Penhey, 2008-10-02, bug=277000
        # Move valid_voter db class to expose for API.
        if self.user is None:
            valid_voter = False
        elif self.context.isPersonValidReviewer(self.user):
            valid_voter = True
        elif self.users_vote_ref is not None:
            # Have already voted, so can edit vote.
            valid_voter = True
        else:
            valid_voter = False
            # Look through the requested reviewers.
            for vote_reference in self.context.votes:
                if (vote_reference.comment is None and
                    self.user.inTeam(vote_reference.reviewer)):
                    valid_voter = True

        if not valid_voter:
            raise AssertionError('Invalid voter')

        LaunchpadFormView.initialize(self)

    def setUpFields(self):
        LaunchpadFormView.setUpFields(self)
        self.reviewer = self.user.name
        claim_review = self.request.form.get('claim')
        if claim_review and self.users_vote_ref is None:
            team = getUtility(IPersonSet).getByName(claim_review)
            if team is not None and self.user.inTeam(team):
                # Disable the review_type field
                self.reviewer = team.name
                # import pdb; pdb.set_trace()
                self.form_fields['review_type'].for_display = True

    @property
    def label(self):
        """The pagetitle and heading."""
        return "Review merge proposal for %s" % (
            self.context.source_branch.bzr_identity)

    @action('Save Review', name='vote')
    def vote_action(self, action, data):
        """Create the comment..."""
        # Get the review type from the data dict.  If the review type was read
        # only due to claiming a review, get the review_type from the hidden
        # field that we so cunningly added to the form.
        review_type = data.get(
            'review_type',
            self.request.form.get('review_type'))
        # Get the reviewer from the hidden input.
        reviewer_name = self.request.form.get('reviewer')
        reviewer = getUtility(IPersonSet).getByName(reviewer_name)
        if (reviewer.is_team and self.user.inTeam(reviewer) and
            self.users_vote_ref is None):
            # import pdb; pdb.set_trace()
            vote_ref = self.context.getUsersVoteReference(
                reviewer, review_type)
            if vote_ref is not None:
                # Claim this vote reference.  Normally the reviewer is not
                # editable at all, but here we are going to remove the
                # security proxy as it is the simplest way to handle a complex
                # case.
                removeSecurityProxy(vote_ref).reviewer = self.user

        comment = self.context.createComment(
            self.user, subject=None, content=data['comment'],
            vote=data['vote'], review_type=review_type)

    @property
    def next_url(self):
        """Always take the user back to the merge proposal itself."""
        return canonical_url(self.context)

    cancel_url = next_url<|MERGE_RESOLUTION|>--- conflicted
+++ resolved
@@ -362,16 +362,9 @@
         if user is None:
             self.user_can_review = False
         else:
-<<<<<<< HEAD
-            self.show_vote_link = (
+            self.user_can_review = (
                 is_mergable and (self.show_edit or
                  (user.inTeam(context.reviewer) and (users_vote is None))))
-=======
-            self.user_can_review = (
-                (self.show_edit or
-                 (user.inTeam(context.reviewer) and (users_vote is None))) and
-                (self.context.branch_merge_proposal.isMergable()))
->>>>>>> 836ea06a
 
     @property
     def show_date_requested(self):
@@ -454,41 +447,6 @@
         return (self.context.isPersonValidReviewer(self.user) and
                 self.user not in reviewers and
                 self.context.isMergable())
-
-
-<<<<<<< HEAD
-class BranchMergeProposalVoteLinkView(BranchMergeProposalVoteView):
-    """A view to show the votes with hyperlinks to the comments."""
-
-    # Show hyperlinks to the comments?
-    show_comment_links = True
-=======
-class BranchMergeProposalWorkInProgressView(LaunchpadEditFormView):
-    """The view used to set a proposal back to 'work in progress'."""
-
-    schema = IBranchMergeProposal
-    field_names = ["whiteboard"]
-    label = "Set proposal as work in progress"
-
-    @property
-    def next_url(self):
-        return canonical_url(self.context)
-
-    cancel_url = next_url
-
-    @action('Set as work in progress', name='wip')
-    @notify
-    def wip_action(self, action, data):
-        """Set the status to 'Needs review'."""
-        self.context.setAsWorkInProgress()
-        self.updateContextFromData(data)
-
-    def validate(self, data):
-        """Ensure that the proposal is in an appropriate state."""
-        if self.context.queue_status == BranchMergeProposalStatus.MERGED:
-            self.addError("The merge proposal is not an a valid state to "
-                          "mark as 'Work in progress'.")
->>>>>>> 836ea06a
 
 
 class IReviewRequest(Interface):
