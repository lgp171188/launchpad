--- conflicted
+++ resolved
@@ -258,7 +258,6 @@
         return truncate_text(
             message, self.MAXIMUM_STATUS_MESSAGE_LENGTH) + ' ...'
 
-<<<<<<< HEAD
     def mirror_disabled(self):
         """Has mirroring this branch been disabled?"""
         return self.context.mirror_request_time is None
@@ -267,7 +266,7 @@
         """Is the branch going to be mirrored in the future?"""
         return (not self.mirror_disabled()
                 and self.context.mirror_request_time > datetime.now(pytz.UTC))
-=======
+
     @cachedproperty
     def landing_targets(self):
         """Return a decorated filtered list of landing targets."""
@@ -307,7 +306,6 @@
     def show_registrant(self):
         """Show the registrant if it was not the branch owner."""
         return self.context.registrant != self.source_branch.owner
->>>>>>> a52657a0
 
 
 class BranchInPersonView(BranchView):
