# Copyright 2004-2005 Canonical Ltd.  All rights reserved.

"""IBugTask-related browser views."""

__metaclass__ = type

__all__ = [
    'BugTargetTraversalMixin',
    'BugTaskNavigation',
    'BugTaskSetNavigation',
    'BugTaskContextMenu',
    'BugTaskEditView',
    'BugListingPortletView',
    'BugTaskSearchListingView',
    'AssignedBugTasksView',
    'BugTasksOldView',
    'OpenBugTasksView',
    'CriticalBugTasksView',
    'UntriagedBugTasksView',
    'UnassignedBugTasksView',
    'AllBugTasksView',
    'AdvancedBugTaskSearchView',
    'BugTargetView',
    'BugTaskView',
    'BugTaskReleaseTargetingView',
    'get_sortorder_from_request',
    'BugTargetTextView']

import urllib

from zope.event import notify
from zope.interface import providedBy
from zope.component import getUtility, getView
from zope.app.form.utility import (
    setUpWidgets, getWidgetsData, applyWidgetsChanges)
from zope.app.form.interfaces import IInputWidget, WidgetsError
from zope.schema.interfaces import IList

from canonical.config import config
from canonical.lp import dbschema
from canonical.launchpad.webapp import (
    canonical_url, GetitemNavigation, Navigation, stepthrough,
    redirection, LaunchpadView)
from canonical.lp.z3batching import Batch
from canonical.lp.batching import BatchNavigator
from canonical.launchpad.interfaces import (
    ILaunchBag, IDistroBugTaskSearch, IUpstreamBugTaskSearch, IBugSet,
    IProduct, IDistribution, IDistroRelease, IBugTask, IBugTaskSet,
    IDistroReleaseSet, ISourcePackageNameSet, IBugTaskSearch, BugTaskSearchParams,
    IUpstreamBugTask, IDistroBugTask, IDistroReleaseBugTask, IPerson,
    INullBugTask, IBugAttachmentSet, IBugExternalRefSet, IBugWatchSet,
    NotFoundError, IDistributionSourcePackage, ISourcePackage,
<<<<<<< HEAD
    IPersonBugTaskSearch, UNRESOLVED_BUGTASK_STATUSES, IBugTaskSearch,
    valid_distrotask)
=======
    IPersonBugTaskSearch, UNRESOLVED_BUGTASK_STATUSES)
>>>>>>> 26ef5b93
from canonical.launchpad.searchbuilder import any, NULL
from canonical.launchpad import helpers
from canonical.launchpad.event.sqlobjectevent import SQLObjectModifiedEvent
from canonical.launchpad.browser.bug import BugContextMenu
from canonical.launchpad.interfaces.bug import BugDistroReleaseTargetDetails
from canonical.launchpad.components.bugtask import NullBugTask
from canonical.launchpad.webapp.generalform import GeneralFormView



def get_sortorder_from_request(request):
    """Get the sortorder from the request."""
    if request.get("orderby"):
        return request.get("orderby").split(",")
    else:
        # No sort ordering specified, so use a reasonable default.
        return ["-priority", "-severity"]


class BugTargetTraversalMixin:
    """Mix-in in class that provides .../+bug/NNN traversal."""

    redirection('+bug', '+bugs')

    @stepthrough('+bug')
    def traverse_bug(self, name):
        """Traverses +bug portions of URLs"""
        return self._get_task_for_context(name)

    def _get_task_for_context(self, name):
        """Return the IBugTask for this name in this context.

        If the bug has been reported, but not in this specific context, a
        NullBugTask will be returned.

        Raises NotFoundError if no bug with the given name is found.

        If the context type does provide IProduct, IDistribution,
        IDistroRelease, ISourcePackage or IDistributionSourcePackage
        a TypeError is raised.
        """
        context = self.context

        # Raises NotFoundError if no bug is found
        bug = getUtility(IBugSet).getByNameOrID(name)

        # Loop through this bug's tasks to try and find the appropriate task
        # for this context. We always want to return a task, whether or not
        # the user has the permission to see it so that, for example, an
        # anonymous user is presented with a login screen at the correct URL,
        # rather than making it look as though this task was "not found",
        # because it was filtered out by privacy-aware code.
        for bugtask in helpers.shortlist(bug.bugtasks):
            if bugtask.target == context:
                return bugtask

        # If we've come this far, it means that no actual task exists in this
        # context, so we'll return a null bug task. This makes it possible to,
        # for example, return a bug page for a context in which the bug hasn't
        # yet been reported.
        if IProduct.providedBy(context):
            null_bugtask = NullBugTask(bug=bug, product=context)
        elif IDistribution.providedBy(context):
            null_bugtask = NullBugTask(bug=bug, distribution=context)
        elif IDistributionSourcePackage.providedBy(context):
            null_bugtask = NullBugTask(
                bug=bug, distribution=context.distribution,
                sourcepackagename=context.sourcepackagename)
        elif IDistroRelease.providedBy(context):
            null_bugtask = NullBugTask(bug=bug, distrorelease=context)
        elif ISourcePackage.providedBy(context):
            null_bugtask = NullBugTask(
                bug=bug, distrorelease=context.distrorelease,
                sourcepackagename=context.sourcepackagename)
        else:
            raise TypeError(
                "Unknown context type for bug task: %s" % repr(context))

        return null_bugtask


class BugTaskNavigation(Navigation):

    usedfor = IBugTask

    def traverse(self, name):
        # Are we traversing to the view or edit status page of the
        # bugtask? If so, and the task actually exists, return the
        # appropriate page. If the task doesn't yet exist (i.e. it's a
        # NullBugTask), then return a 404. In other words, the URL:
        #
        #   /products/foo/+bug/1/+viewstatus
        #
        # will return the +viewstatus page if bug 1 has actually been
        # reported in "foo". If bug 1 has not yet been reported in "foo",
        # a 404 will be returned.
        if name in ("+viewstatus", "+editstatus"):
            if INullBugTask.providedBy(self.context):
                # The bug has not been reported in this context.
                return None
            else:
                # The bug has been reported in this context.
                return getView(self.context, name + "-page", self.request)

    @stepthrough('attachments')
    def traverse_attachments(self, name):
        if name.isdigit():
            return getUtility(IBugAttachmentSet)[name]

    @stepthrough('references')
    def traverse_references(self, name):
        if name.isdigit():
            return getUtility(IBugExternalRefSet)[name]

    @stepthrough('watches')
    def traverse_watches(self, name):
        if name.isdigit():
            return getUtility(IBugWatchSet)[name]

    redirection('watches', '..')
    redirection('references', '..')


class BugTaskSetNavigation(GetitemNavigation):

    usedfor = IBugTaskSet


class BugTaskContextMenu(BugContextMenu):
    usedfor = IBugTask


class BugTaskView:
    """View class for presenting information about an IBugTask."""

    def __init__(self, context, request):
        # Make sure we always have the current bugtask.
        if not IBugTask.providedBy(context):
            self.context = getUtility(ILaunchBag).bugtask
        else:
            self.context = context

        self.request = request
        self.notices = []

    def handleSubscriptionRequest(self):
        """Subscribe or unsubscribe the user from the bug, if requested."""
        # figure out who the user is for this transaction
        self.user = getUtility(ILaunchBag).user

        # establish if a subscription form was posted
        newsub = self.request.form.get('subscribe', None)
        if newsub and self.user and self.request.method == 'POST':
            if newsub == 'Subscribe':
                self.context.bug.subscribe(self.user)
                self.notices.append("You have been subscribed to this bug.")
            elif newsub == 'Unsubscribe':
                self.context.bug.unsubscribe(self.user)
                self.notices.append("You have been unsubscribed from this bug.")

    def reportBugInContext(self):
        form = self.request.form
        fake_task = self.context
        if form.get("reportbug"):
            # The user has requested that the bug be reported in this
            # context.
            if IUpstreamBugTask.providedBy(fake_task):
                # Create a real upstream task in this context.
                real_task = getUtility(IBugTaskSet).createTask(
                    bug=fake_task.bug, owner=getUtility(ILaunchBag).user,
                    product=fake_task.product)
            elif IDistroBugTask.providedBy(fake_task):
                # Create a real distro bug task in this context.
                real_task = getUtility(IBugTaskSet).createTask(
                    bug=fake_task.bug, owner=getUtility(ILaunchBag).user,
                    distribution=fake_task.distribution,
                    sourcepackagename=fake_task.sourcepackagename)
            elif IDistroReleaseBugTask.providedBy(fake_task):
                # Create a real distro release bug task in this context.
                real_task = getUtility(IBugTaskSet).createTask(
                    bug=fake_task.bug, owner=getUtility(ILaunchBag).user,
                    distrorelease=fake_task.distrorelease,
                    sourcepackagename=fake_task.sourcepackagename)
            else:
                raise TypeError(
                    "Unknown bug task type: %s" % repr(fake_task))

            self.context = real_task

            # Add an appropriate feedback message
            self.notices.append("Thank you for your bug report.")

    def isReportedInContext(self):
        """Is the bug reported in this context? Returns True or False.

        This is particularly useful for views that may render a
        NullBugTask.
        """
        return self.context.datecreated is not None

    def alsoReportedIn(self):
        """Return a list of IUpstreamBugTasks in which this bug is reported.

        If self.context is an IUpstreamBugTasks, it will be excluded
        from this list.
        """
        return [
            task for task in self.context.bug.bugtasks
            if task.id is not self.context.id]

    def isReleaseTargetableContext(self):
        """Is the context something that supports release targeting?

        Returns True or False.
        """
        return (
            IDistroBugTask.providedBy(self.context) or
            IDistroReleaseBugTask.providedBy(self.context))


class BugTaskReleaseTargetingView:
    """View class for targeting bugs to IDistroReleases."""

    @property
    def release_target_details(self):
        """Return a list of BugDistroReleaseTargetDetails objects.

        Releases are filtered to only include distributions relevant
        to the context.distribution or .distrorelease (whichever is
        not None.)

        If the context does not provide IDistroBugTask or
        IDistroReleaseBugTask, a TypeError is raised.
        """
        # Ensure we have what we need.
        distribution = None
        context = self.context
        if IDistroBugTask.providedBy(context):
            distribution = context.distribution
        elif IDistroReleaseBugTask.providedBy(context):
            distribution = context.distrorelease.distribution
        else:
            raise TypeError(
                "retrieving related releases: need IDistroBugTask or "
                "IDistribution, found %s" % type(context))

        # First, let's gather the already-targeted
        # IDistroReleaseBugTasks relevant to this context.
        distro_release_tasks = {}
        for bugtask in context.bug.bugtasks:
            if not IDistroReleaseBugTask.providedBy(bugtask):
                continue

            release_targeted = bugtask.distrorelease
            if release_targeted.distribution == distribution:
                distro_release_tasks[release_targeted] = bugtask

        release_target_details = []
        sourcepackagename = bugtask.sourcepackagename
        for possible_target in distribution.releases:
            if sourcepackagename is not None:
                sourcepackage = possible_target.getSourcePackage(
                    sourcepackagename)
            else:
                sourcepackage = None
            bug_distrorelease_target_details = BugDistroReleaseTargetDetails(
                release=possible_target, sourcepackage=sourcepackage)

            if possible_target in distro_release_tasks:
                # This release is already a target for this bugfix, so
                # let's grab some more data about this task.
                task = distro_release_tasks[possible_target]

                bug_distrorelease_target_details.istargeted = True
                bug_distrorelease_target_details.assignee = task.assignee
                bug_distrorelease_target_details.status = task.status

            release_target_details.append(bug_distrorelease_target_details)

        return release_target_details

    def createTargetedTasks(self):
        """Create distrorelease-targeted tasks for this bug."""
        form = self.request.form

        if not form.get("savetargets"):
            # The form doesn't look like it was submitted; nothing to
            # do here.
            return

        targets = form.get("target")
        if not isinstance(targets, (list, tuple)):
            targets = [targets]

        bugtask = self.context
        bug = bugtask.bug

        # Grab the distribution, for use in looking up distro releases
        # by name later on.
        if IDistroBugTask.providedBy(bugtask):
            distribution = bugtask.distribution
        else:
            distribution = bugtask.distrorelease.distribution

        for target in targets:
            if target is None:
                # If the user didn't change anything a single target
                # with the value of None is submitted, so just skip. 
                continue
            # A target value looks like 'warty.mozilla-firefox'. If
            # there was no specific sourcepackage targeted, it would
            # look like 'warty.'
            if "." in target:
                releasename, spname = target.split(".")
                spname = getUtility(ISourcePackageNameSet).queryByName(spname)
            else:
                releasename = target
                spname = None
            release = getUtility(IDistroReleaseSet).queryByName(
                distribution, releasename)

            if not release:
                raise ValueError(
                    "Failed to locate matching IDistroRelease: %s" %
                    releasename)

            user = getUtility(ILaunchBag).user
            assert user is not None, 'Not logged in'
            getUtility(IBugTaskSet).createTask(
                    bug=bug, owner=user, distrorelease=release,
                    sourcepackagename=spname)

        # Redirect the user back to the task form.
        self.request.response.redirect(canonical_url(bugtask))


class BugTaskEditView(GeneralFormView):
    """The view class used for the task +editstatus page."""
    def __init__(self, context, request):
        GeneralFormView.__init__(self, context, request)

        # A simple hack, which avoids the mind-bending Z3 form/widget
        # complexity, to provide the user a useful error message if they make a
        # change comment but don't change anything.
        self.comment_on_change_error = ""

    @property
    def initial_values(self):
        """See canonical.launchpad.webapp.generalform.GeneralFormView."""
        field_values = {}
        for name in self.fieldNames:
            field_values[name] = getattr(self.context, name)

        return field_values

    def validate(self, data):
        """See canonical.launchpad.webapp.generalform.GeneralFormView."""
        bugtask = self.context
        comment_on_change = self.request.form.get("comment_on_change")
        if comment_on_change:
            # There was a comment on this change, so make sure that a
            # change was actually made.
            changed = False
            for field_name in data:
                current_value = getattr(bugtask, field_name)
                if current_value != data[field_name]:
                    changed = True
                    break

            if not changed:
                self.comment_on_change_error = (
                    "You provided a change comment without changing anything.")
                # Pass the comment_on_change_error as a list here, because
                # WidgetsError expects a list of errors.
                raise WidgetsError([self.comment_on_change_error])
        distro = bugtask.distribution
        sourcename = bugtask.sourcepackagename
        if distro is not None and sourcename != data['sourcepackagename']:
            valid_distrotask(bugtask.bug, distro, data['sourcepackagename'])

        return data

    def process(self):
        """See canonical.launchpad.webapp.generalform.GeneralFormView."""
        bugtask = self.context
        new_values = getWidgetsData(self, self.schema, self.fieldNames)

        bugtask_before_modification = helpers.Snapshot(
            bugtask, providing=providedBy(bugtask))
        changed = applyWidgetsChanges(
            self, self.schema, target=bugtask, names=self.fieldNames)

        comment_on_change = self.request.form.get("comment_on_change")

        # The statusexplanation field is being display as a "Comment on most
        # recent change" field now, so set it to the current change comment if
        # there is one, otherwise clear it out.
        if comment_on_change:
            # Add the change comment as a comment on the bug.
            bugtask.bug.newMessage(
                owner=getUtility(ILaunchBag).user,
                subject=bugtask.bug.followup_subject(),
                content=comment_on_change,
                publish_create_event=False)

            bugtask.statusexplanation = comment_on_change
        else:
            bugtask.statusexplanation = ""

        if changed:
            notify(
                SQLObjectModifiedEvent(
                    object=bugtask,
                    object_before_modification=bugtask_before_modification,
                    edited_fields=self.fieldNames,
                    comment_on_change=comment_on_change))

    def nextURL(self):
        """See canonical.launchpad.webapp.generalform.GeneralFormView."""
        return canonical_url(self.context)


class BugListing:
    """Helper class for information about a bug listing.

        :target: the IBugTarget
        :displayname: the name that will be displayed in the portlet
        :name: the name of the page, e.g. +bugs-open
        :request: the IBrowserRequest
        :require_login: whether login is required to view the page

    The number of bugtasks in the buglisting will be calculated.
    """

    def __init__(self, target, displayname, name, request, require_login=False):
        listing_view = getView(target, name, request)
        listing_view.initialize()

        self.displayname = displayname
        self.url = canonical_url(target) + '/' + name
        self.count = listing_view.unfilteredTaskCount
        self.require_login = require_login


class BugListingPortletView(LaunchpadView):
    """Portlet containing all available bug listings."""

    @property
    def buglistings(self):
        request = self.request
        context = self.context
        require_login = self.user is None
        return [
            BugListing(context, 'All open bugs', '+bugs-open', request),
            BugListing(
                context, 'Assigned to me', '+bugs-assigned-to', request,
                require_login=require_login),
            BugListing(context, 'Critical', '+bugs-critical', request),
            BugListing(context, 'Untriaged', '+bugs-untriaged', request),
            BugListing(context, 'Unassigned', '+bugs-unassigned', request),
            BugListing(context, 'All bugs ever reported', '+bugs-all', request),
            ]


def getInitialValuesFromSearchParams(search_params, form_schema):
    """Build a dictionary that can be given as initial values to
    setUpWidgets, based on the given search params.

    >>> initial = getInitialValuesFromSearchParams(
    ...     {'status': any(*UNRESOLVED_BUGTASK_STATUSES)}, IBugTaskSearch)
    >>> [status.name for status in initial['status']]
    ['UNCONFIRMED', 'CONFIRMED', 'INPROGRESS', 'NEEDSINFO']

    >>> initial = getInitialValuesFromSearchParams(
    ...     {'status': dbschema.BugTaskStatus.REJECTED}, IBugTaskSearch)
    >>> [status.name for status in initial['status']]
    ['REJECTED']

    >>> initial = getInitialValuesFromSearchParams(
    ...     {'severity': [dbschema.BugTaskSeverity.CRITICAL,
    ...                   dbschema.BugTaskSeverity.MAJOR]}, IBugTaskSearch)
    >>> [severity.name for severity in initial['severity']]
    ['CRITICAL', 'MAJOR']

    >>> getInitialValuesFromSearchParams(
    ...     {'assignee': NULL}, IBugTaskSearch)
    {'assignee': None}
    """
    initial = {}
    for key, value in search_params.items():
        if IList.providedBy(form_schema[key]):
            if isinstance(value, any):
                value = value.query_values
            elif isinstance(value, (list, tuple)):
                value = value
            else:
                value = [value]
        elif value == NULL:
            value = None
        else:
            # Should be safe to pass value as it is to setUpWidgets, no need
            # to worry
            pass

        initial[key] = value

    return initial

class BugTaskSearchListingView(LaunchpadView):
    """Base class for bug listings.

    Subclasses should define getExtraSearchParams() to filter the
    search.
    """

    def __init__(self, context, request):
        LaunchpadView.__init__(self, context, request)
        # The initial values to be used when setting up the widgets of this 
        # page.
        self.initial_values = {}

    def initialize(self):
        #XXX: The base class should have a simple schema containing only
        #     the search form. Sub classes, like
        #     AdvancedBugTaskSearchView should use a seperate schema if
        #     they need to. -- Bjorn Tillenius, 2005-09-29
        if self._upstreamContext():
            self.search_form_schema = IUpstreamBugTaskSearch
        elif (self._distributionContext()
              or self._distroReleaseContext()
              or self._sourcePackageContext()
              or self._distroSourcePackageContext()):
            self.search_form_schema = IDistroBugTaskSearch
        elif self._personContext():
            self.search_form_schema = IPersonBugTaskSearch
        else:
            raise TypeError("Unknown context: %s" % repr(self.context))

        setUpWidgets(self, self.search_form_schema, IInputWidget,
                     initial=self.initial_values)

    @property
    def unfilteredTaskCount(self):
        """The number of tasks an empty search will return."""
        # We need to pass in batch_start, so it doesn't use a value from
        # the request.
        return self.search(searchtext='', batch_start=0).batch.total()

    def showTableView(self):
        """Should the search results be displayed as a table?"""
        return False

    def showListView(self):
        """Should the search results be displayed as a list?"""
        return True

    def shouldShowAssignee(self):
        """Should we show the assignee in the list of results?"""
        return True

    def getExtraSearchParams(self):
        """Return extra search parameters to filter the bug list.

        The search parameters should be returned as a dict with the
        corresponding BugTaskSearchParams attribute name as the key.
        """
        return {}

    def search(self, searchtext=None, batch_start=None, context=None):
        """Return an IBatchNavigator for the GET search criteria.

        If :searchtext: is None, the searchtext will be gotten from the
        request.
        """
        form_params = getWidgetsData(self, self.search_form_schema)
        search_params = BugTaskSearchParams(user=self.user, omit_dupes=True)
        search_params.orderby = get_sortorder_from_request(self.request)

        if searchtext is None:
            searchtext = form_params.get("searchtext")
        if searchtext:
            if searchtext.isdigit():
                # The user wants to jump to a bug with a specific id.
                try:
                    bug = getUtility(IBugSet).get(int(searchtext))
                except NotFoundError:
                    pass
                else:
                    self.request.response.redirect(canonical_url(bug))
            else:
                # The user wants to filter on certain text.
                search_params.searchtext = searchtext

        # Allow subclasses to filter the search.
        extra_params = self.getExtraSearchParams()
        for param_name in extra_params:
            setattr(search_params, param_name, extra_params[param_name])

        # Base classes can provide an explicit search context.
        if not context:
            context = self.context

        tasks = context.searchTasks(search_params)
        if self.showBatchedListing():
            if batch_start is None:
                batch_start = int(self.request.get('batch_start', 0))
            batch = Batch(tasks, batch_start, config.malone.buglist_batch_size)
        else:
            batch = tasks

        return BatchNavigator(batch=batch, request=self.request)

    def shouldShowAdvancedSearchWidgets(self):
        """Return True if the advanced search widgets should be shown."""
        return False

    def shouldShowSearchWidgets(self):
        """Should the search widgets be displayed on this page?"""
        # XXX: It's probably a good idea to hide the search widgets if there's
        # only one batched page of results, but this will have to wait because
        # this patch is already big enough. -- Guilherme Salgado, 2005-11-05.
        return True

    def showBatchedListing(self):
        """Should the listing be batched?"""
        return True

    def assign_to_milestones(self):
        """Assign bug tasks to the given milestone."""
        if self.request.form.get("Assign to Milestone"):
            # Targeting one or more tasks to a milestone can be done only on
            # upstreams by the upstream owner, so let's sanity check this
            # mass-target request.
            assert self._upstreamContext(), (
                "Mass-targeting of bugtasks to milestones is currently only "
                "supported for products")
            assert (self.user is not None and
                    self.user.inTeam(self.context.owner)), \
                    ("You must be logged in to mass-assign bugs to milestones")

        form_params = getWidgetsData(self, self.search_form_schema)
        milestone_assignment = form_params.get('milestone_assignment')
        if milestone_assignment is not None:
            taskids = self.request.form.get('task')
            if taskids:
                if not isinstance(taskids, (list, tuple)):
                    taskids = [taskids]

                bugtaskset = getUtility(IBugTaskSet)
                tasks = [bugtaskset.get(taskid) for taskid in taskids]
                for task in tasks:
                    task.milestone = milestone_assignment

    def mass_edit_allowed(self):
        """Indicates whether the user can edit bugtasks directly on the page.

        At the moment the user can edit only product milestone
        assignments, if the user is an owner of the product.
        """
        return (
            self._upstreamContext() is not None and
            self.user is not None and self.user.inTeam(self.context.owner))

    def task_columns(self):
        """Returns a sequence of column names to be shown in the listing.

        This list may be calculated on the fly, e.g. in the case of a
        listing that allows the user to choose which columns to show
        in the listing.
        """
        upstream_context = self._upstreamContext()
        distribution_context = self._distributionContext()
        distrorelease_context = self._distroReleaseContext()

        if upstream_context:
            upstream_columns = [
                "id", "title", "milestone", "status", "severity", "priority",
                "assignedto"]
            if self.mass_edit_allowed():
                return ["select"] + upstream_columns
            else:
                return upstream_columns
        elif distribution_context or distrorelease_context:
            return [
                "id", "title", "package", "status", "severity", "priority",
                "assignedto"]

    @property
    def release_buglistings(self):
        """Return a buglisting for each release.

        The list is sorted newest release to oldest.

        The count only considers bugs that the user would actually be
        able to see in a listing.
        """
        distribution_context = self._distributionContext()
        distrorelease_context = self._distroReleaseContext()

        if distrorelease_context:
            distribution = distrorelease_context.distribution
        elif distribution_context:
            distribution = distribution_context
        else:
            raise AssertionError, ("release_bug_counts called with "
                                   "illegal context")

        releases = getUtility(IDistroReleaseSet).search(
            distribution=distribution, orderBy="-datereleased")

        return [
            BugListing(release, release.displayname, '+bugs', self.request)
            for release in releases]

    def getSortLink(self, colname):
        """Return a link that can be used to sort results by colname."""
        form = self.request.form
        sortlink = ""
        if form.get("search") is None:
            # There is no search criteria to preserve.
            sortlink = "%s?search=Search&orderby=%s" % (
                str(self.request.URL), colname)
            return sortlink

        # XXX: is it not possible to get the exact request supplied and
        # just sneak a "-" in front of the orderby argument, if it
        # exists? If so, the code below could be a lot simpler.
        #       -- kiko, 2005-08-23

        # There is search criteria to preserve.
        sortlink = str(self.request.URL) + "?"
        for fieldname in form:
            fieldvalue = form.get(fieldname)
            if isinstance(fieldvalue, (list, tuple)):
                fieldvalue = [value.encode("utf-8") for value in fieldvalue]
            else:
                fieldvalue = fieldvalue.encode("utf-8")

            if fieldname != "orderby":
                sortlink += "%s&" % urllib.urlencode(
                    {fieldname : fieldvalue}, doseq=True)

        sorted, ascending = self._getSortStatus(colname)
        if sorted and ascending:
            # If we are currently ascending, revert the direction
            colname = "-" + colname

        sortlink += "orderby=%s" % colname

        return sortlink

    def shouldShowTargetName(self):
        """Should the bug target name be displayed in the list of results?

        This is mainly useful for the listview.
        """
        # It doesn't make sense to show the target name when viewing product
        # bugs.
        if IProduct.providedBy(self.context):
            return False
        else:
            return True

    def getSortClass(self, colname):
        """Return a class appropriate for sorted columns"""
        sorted, ascending = self._getSortStatus(colname)
        if not sorted:
            return ""
        if ascending:
            return "sorted ascending"
        return "sorted descending"

    def _getSortStatus(self, colname):
        """Finds out if the list is sorted by the column specified.

        Returns a tuple (sorted, ascending), where sorted is true if the
        list is currently sorted by the column specified, and ascending
        is true if sorted in ascending order.
        """
        current_sort_column = self.request.form.get("orderby")
        if current_sort_column is None:
            return (False, False)

        ascending = True
        sorted = True
        if current_sort_column.startswith("-"):
            ascending = False
            current_sort_column = current_sort_column[1:]

        if current_sort_column != colname:
            sorted = False

        return (sorted, ascending)

    def _upstreamContext(self):
        """Is this page being viewed in an upstream context?

        Return the IProduct if yes, otherwise return None.
        """
        return IProduct(self.context, None)

    def _personContext(self):
        """Is this page being viewed in a person context?

        Return the IPerson if yes, otherwise return None.
        """
        return IPerson(self.context, None)

    def _distributionContext(self):
        """Is this page being viewed in a distribution context?

        Return the IDistribution if yes, otherwise return None.
        """
        return IDistribution(self.context, None)

    def _distroReleaseContext(self):
        """Is this page being viewed in a distrorelease context?

        Return the IDistroRelease if yes, otherwise return None.
        """
        return IDistroRelease(self.context, None)

    def _sourcePackageContext(self):
        """Is this page being viewed in a [distrorelease] sourcepackage context?

        Return the ISourcePackage if yes, otherwise return None.
        """
        return ISourcePackage(self.context, None)

    def _distroSourcePackageContext(self):
        """Is this page being viewed in a distribution sourcepackage context?

        Return the IDistributionSourcePackage if yes, otherwise return None.
        """
        return IDistributionSourcePackage(self.context, None)

class RedirectToAdvancedBugTasksView(BugTaskSearchListingView):
    """A view that will render the advanced search page if the user requested
    an advanced search form.
    """

    def render(self):
        request = self.request
        if request.form.get('advanced'):
            # The user wants to do an advanced search, let's render the
            # advanced page and keep the predefined values of this search.
            new_view = getView(self.context, '+bugs-advanced', request)
            new_view.initial_values = getInitialValuesFromSearchParams(
                self.getExtraSearchParams(), self.search_form_schema)
            return new_view()
        else:
            return BugTaskSearchListingView.render(self)


class AssignedBugTasksView(RedirectToAdvancedBugTasksView):
    """All open bugs assigned to someone."""

    def getExtraSearchParams(self):
        return {'status': any(*UNRESOLVED_BUGTASK_STATUSES),
                'assignee': self.user}

    def shouldShowAssignee(self):
        """Should we show the assignee in the list of results?"""
        return False


class OpenBugTasksView(RedirectToAdvancedBugTasksView):
    """All open bugs."""

    @property
    def unfilteredTaskCount(self):
        return self.context.open_bugtasks.count()

    def getExtraSearchParams(self):
        return {'status': any(*UNRESOLVED_BUGTASK_STATUSES)}


class CriticalBugTasksView(RedirectToAdvancedBugTasksView):
    """All open critical bugs."""

    @property
    def unfilteredTaskCount(self):
        return self.context.critical_bugtasks.count()

    def getExtraSearchParams(self):
        return {'status': any(*UNRESOLVED_BUGTASK_STATUSES),
                'severity': dbschema.BugTaskSeverity.CRITICAL}


class UntriagedBugTasksView(RedirectToAdvancedBugTasksView):
    """All untriaged bugs.

    Only bugs with status UNCONFIRMED are considered to be untriaged.
    """

    def getExtraSearchParams(self):
        return {'status': dbschema.BugTaskStatus.UNCONFIRMED}


class UnassignedBugTasksView(RedirectToAdvancedBugTasksView):
    """All open bugs that don't have an assignee."""

    @property
    def unfilteredTaskCount(self):
        return self.context.unassigned_bugtasks.count()

    def getExtraSearchParams(self):
        return {'status': any(*UNRESOLVED_BUGTASK_STATUSES), 'assignee': NULL}

    def shouldShowAssignee(self):
        """Should we show the assignee in the list of results?"""
        return False


class AllBugTasksView(RedirectToAdvancedBugTasksView):
    """All bugs ever reported."""


class AdvancedBugTaskSearchView(BugTaskSearchListingView):
    """Advanced search for bugtasks."""

    def getExtraSearchParams(self):
        """Return the extra parameters for a search that used the advanced form.
        
        This method can also be used to get the extra parameters when a simple
        form is submitted. This allows us to hide the advanced form in some
        pages and still use this method to get the extra params of the
        submitted simple form.
        """
        # Even though we pass self.initial_values to setUpWidgets(), that
        # method won't add anything to the request (obviously), and that's
        # where getWidgetsData() will get the values from. For this reason we
        # update self.initial_values with the return of getWidgetsData().
        form_params = self.initial_values
        form_params.update(getWidgetsData(self, self.search_form_schema))

        search_params = {}
        search_params['statusexplanation'] = form_params.get(
            "statusexplanation")
        search_params['assignee'] = form_params.get("assignee")

        severities = form_params.get("severity")
        if severities:
            search_params['severity'] = any(*severities)

        milestones = form_params.get("milestone")
        if milestones:
            search_params['milestone'] = any(*milestones)

        attachmenttype = form_params.get("attachmenttype")
        if attachmenttype:
            search_params['attachmenttype'] = any(*attachmenttype)

        statuses = form_params.get("status", UNRESOLVED_BUGTASK_STATUSES)
        if statuses is not None:
            search_params['status'] = any(*statuses)

        unassigned = form_params.get("unassigned")
        if unassigned:
            # If the user both inputs an assignee, and chooses to show
            # only unassigned bugs, he will get all unassigned bugs.
            search_params['assignee'] = NULL

        # This reversal with include_dupes and omit_dupes is a bit odd;
        # the reason to do this is that from the search UI's viewpoint,
        # including a dupe is the special case, whereas a
        # BugTaskSet.search() method that omitted dupes silently would
        # be a source of surprising bugs.
        if form_params.get("include_dupes"):
            search_params['omit_dupes'] = False
        else:
            search_params['omit_dupes'] = True

        return search_params

    def shouldShowAdvancedSearchWidgets(self):
        return True

    def hasSimpleMode(self):
        """Does this view has a "simple" mode where only a small subset of
        widgets are displayed?

        We need to know this in order to provide a button to switch to that
        mode when we are in the advanced mode.
        """
        return False


class BugTasksOldView(AdvancedBugTaskSearchView):
    """The old +bugs view has to be an AdvancedBugTaskSearchView but shouldn't
    display the advanced widgets.

    We keep this view around to not break existing bookmars.
    """

    def shouldShowAdvancedSearchWidgets(self):
        return False


class BugTargetView:
    """Used to grab bugs for a bug target; used by the latest bugs portlet"""
    def latestBugTasks(self, quantity=5):
        """Return <quantity> latest bugs reported against this target."""
        params = BugTaskSearchParams(orderby="-datecreated",
                                     user=getUtility(ILaunchBag).user)

        tasklist = self.context.searchTasks(params)
        return tasklist[:quantity]


class BugTargetTextView(LaunchpadView):
    """View for simple text page showing bugs filed against a bug target."""

    def render(self):
        self.request.response.setHeader('Content-type', 'text/plain')
        tasks = self.context.searchTasks(BugTaskSearchParams(self.user))

        # We use task.bugID rather than task.bug.id here as the latter
        # would require an extra query per task.
        return u''.join('%d\n' % task.bugID for task in tasks)
<|MERGE_RESOLUTION|>--- conflicted
+++ resolved
@@ -50,12 +50,7 @@
     IUpstreamBugTask, IDistroBugTask, IDistroReleaseBugTask, IPerson,
     INullBugTask, IBugAttachmentSet, IBugExternalRefSet, IBugWatchSet,
     NotFoundError, IDistributionSourcePackage, ISourcePackage,
-<<<<<<< HEAD
-    IPersonBugTaskSearch, UNRESOLVED_BUGTASK_STATUSES, IBugTaskSearch,
-    valid_distrotask)
-=======
-    IPersonBugTaskSearch, UNRESOLVED_BUGTASK_STATUSES)
->>>>>>> 26ef5b93
+    IPersonBugTaskSearch, UNRESOLVED_BUGTASK_STATUSES, valid_distrotask)
 from canonical.launchpad.searchbuilder import any, NULL
 from canonical.launchpad import helpers
 from canonical.launchpad.event.sqlobjectevent import SQLObjectModifiedEvent
