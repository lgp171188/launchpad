--- conflicted
+++ resolved
@@ -65,27 +65,18 @@
     redirection, stepthrough)
 from canonical.launchpad.webapp.uri import URI
 from canonical.launchpad.interfaces import (
-    BugNominationStatus, BugTaskImportance, BugTaskSearchParams,
-    BugTaskStatus, BugTaskStatusSearchDisplay, IBug, IBugAttachmentSet,
-    IBugBranchSet, IBugNominationSet, IBugSet, IBugTask, IBugTaskSearch,
-    IBugTaskSet, ICreateQuestionFromBugTaskForm, ICveSet, IDistribution,
-    IDistributionSourcePackage, IDistroBugTask, IDistroSeries,
+    BugAttachmentType, BugNominationStatus, BugTaskImportance,
+    BugTaskSearchParams, BugTaskStatus, BugTaskStatusSearchDisplay, IBug,
+    IBugAttachmentSet, IBugBranchSet, IBugNominationSet, IBugSet, IBugTask,
+    IBugTaskSearch, IBugTaskSet, ICreateQuestionFromBugTaskForm, ICveSet,
+    IDistribution, IDistributionSourcePackage, IDistroBugTask, IDistroSeries,
     IDistroSeriesBugTask, IFrontPageBugTaskSearch, ILaunchBag,
     INominationsReviewTableBatchNavigator, INullBugTask, IPerson,
-<<<<<<< HEAD
     IPersonBugTaskSearch, IPersonSet, IProduct, IProductSeries,
-    IProductSeriesBugTask, IProject, ISourcePackage, IUpstreamBugTask,
-    IUpstreamProductBugTaskSearch, NotFoundError, RESOLVED_BUGTASK_STATUSES,
-    UNRESOLVED_BUGTASK_STATUSES, UnexpectedFormData, valid_upstreamtask,
-    validate_distrotask)
-=======
-    IPersonBugTaskSearch, IProduct, IProductSeries, IProductSeriesBugTask,
-    IProject, IRemoveQuestionFromBugTaskForm, ISourcePackage, IUpstreamBugTask,
-    IUpstreamProductBugTaskSearch, NotFoundError,
-    RESOLVED_BUGTASK_STATUSES, UNRESOLVED_BUGTASK_STATUSES,
-    UnexpectedFormData, valid_upstreamtask, validate_distrotask,
-    BugAttachmentType)
->>>>>>> 2c382461
+    IProductSeriesBugTask, IProject, IRemoveQuestionFromBugTaskForm,
+    ISourcePackage, IUpstreamBugTask, IUpstreamProductBugTaskSearch,
+    NotFoundError, RESOLVED_BUGTASK_STATUSES, UNRESOLVED_BUGTASK_STATUSES,
+    UnexpectedFormData, valid_upstreamtask, validate_distrotask)
 
 from canonical.launchpad.searchbuilder import any, NULL
 
