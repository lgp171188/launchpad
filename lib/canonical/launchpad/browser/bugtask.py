--- conflicted
+++ resolved
@@ -43,23 +43,13 @@
 from canonical.lp.z3batching import Batch
 from canonical.lp.batching import BatchNavigator
 from canonical.launchpad.interfaces import (
-<<<<<<< HEAD
     ILaunchBag, IBugSet, IProduct, IDistribution, IDistroRelease, IBugTask,
     IBugTaskSet, IDistroReleaseSet, ISourcePackageNameSet, IBugTaskSearch,
     BugTaskSearchParams, IUpstreamBugTask, IDistroBugTask,
     IDistroReleaseBugTask, IPerson, INullBugTask, IBugAttachmentSet,
     IBugExternalRefSet, IBugWatchSet, NotFoundError, IDistributionSourcePackage,
-    ISourcePackage, IPersonBugTaskSearch, UNRESOLVED_BUGTASK_STATUSES)
-=======
-    ILaunchBag, IDistroBugTaskSearch, IUpstreamBugTaskSearch, IBugSet,
-    IProduct, IDistribution, IDistroRelease, IBugTask, IBugTaskSet,
-    IDistroReleaseSet, ISourcePackageNameSet, IBugTaskSearch, BugTaskSearchParams,
-    IUpstreamBugTask, IDistroBugTask, IDistroReleaseBugTask, IPerson,
-    INullBugTask, IBugAttachmentSet, IBugExternalRefSet, IBugWatchSet,
-    NotFoundError, IDistributionSourcePackage, ISourcePackage,
-    IPersonBugTaskSearch, UNRESOLVED_BUGTASK_STATUSES, valid_distrotask,
-    valid_upstreamtask)
->>>>>>> 4bed3923
+    ISourcePackage, IPersonBugTaskSearch, UNRESOLVED_BUGTASK_STATUSES,
+    valid_distrotask, valid_upstreamtask)
 from canonical.launchpad.searchbuilder import any, NULL
 from canonical.launchpad import helpers
 from canonical.launchpad.event.sqlobjectevent import SQLObjectModifiedEvent
