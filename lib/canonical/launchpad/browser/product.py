--- conflicted
+++ resolved
@@ -46,17 +46,17 @@
 from zope.app.event.objectevent import ObjectCreatedEvent
 from zope.app.pagetemplate.viewpagetemplatefile import ViewPageTemplateFile
 from zope.formlib import form
-from zope.interface import providedBy
+from zope.interface import alsoProvides, implements, providedBy
 
 from canonical.cachedproperty import cachedproperty
 from canonical.config import config
 from canonical.launchpad import _
 from canonical.launchpad.interfaces import (
     ILaunchpadCelebrities, IProduct, IProductLaunchpadUsageForm,
-    IProductSet, IProductSeries, ISourcePackage, ICountry,
+    IProductSet, IProductSeries, IProject, ISourcePackage, ICountry,
     ICalendarOwner, ITranslationImportQueue, NotFoundError,
     ILaunchpadRoot, IBranchSet, RESOLVED_BUGTASK_STATUSES,
-    IPillarNameSet)
+    IPillarNameSet, IDistribution, IHasIcon)
 from canonical.launchpad import helpers
 from canonical.launchpad.browser.branding import BrandingChangeView
 from canonical.launchpad.browser.branchlisting import BranchListingView
@@ -83,12 +83,7 @@
     StandardLaunchpadFacets, stepto, stepthrough, structured)
 from canonical.launchpad.webapp.snapshot import Snapshot
 from canonical.launchpad.webapp.dynmenu import DynMenu
-<<<<<<< HEAD
 from canonical.librarian.interfaces import ILibrarianClient
-from canonical.widgets.image import (
-    GotchiTiedWithHeadingWidget, ImageChangeWidget)
-=======
->>>>>>> f0394e3f
 from canonical.widgets.product import ProductBugTrackerWidget
 from canonical.widgets.textwidgets import StrippedTextWidget
 
@@ -737,8 +732,8 @@
             'Related projects', submenu='related', target=self.context.project)
 
 
-class Emblem:
-    """An emblem for use with fmt:emblem."""
+class Icon:
+    """An icon for use with image:icon."""
 
     def __init__(self, library_id):
         self.library_id = library_id
@@ -754,25 +749,27 @@
 class PillarSearchItem:
     """A search result item representing a Pillar."""
 
-    emblem = None
-
-    def __init__(self, pillar_type, name, displayname, summary, emblem_id):
+    implements(IHasIcon)
+
+    icon = None
+
+    def __init__(self, pillar_type, name, displayname, summary, icon_id):
         self.pillar_type = pillar_type
         self.name = name
         self.displayname = displayname
         self.summary = summary
-        if emblem_id is not None:
-            self.emblem = Emblem(emblem_id)
-
-        # XXX: This should use the same defaults as the database classes use,
-        #      but it's not possible to access them from view code at the
-        #      moment. -- Bjorn Tillenius, 2007-03-28
+        if icon_id is not None:
+            self.icon = Icon(icon_id)
+
+        # Even though the object doesn't implement the interface properly, we
+        # still say that it provides them so that the standard image:icon
+        # formatter works.
         if pillar_type == 'project':
-            self.default_emblem_resource = '/@@/product'
+            alsoProvides(self, IProduct)
         elif pillar_type == 'distribution':
-            self.default_emblem_resource = '/@@/distribution'
+            alsoProvides(self, IDistribution)
         elif pillar_type == 'project group':
-            self.default_emblem_resource = '/@@/project'
+            alsoProvides(self, IProject)
         else:
             raise AssertionError("Unknown pillar type: %s" % pillar_type)
 
@@ -832,7 +829,7 @@
             PillarSearchItem(
                 pillar_type=item['type'], name=item['name'],
                 displayname=item['title'], summary=item['description'],
-                emblem_id=item['emblem'])
+                icon_id=item['emblem'])
             for item in getUtility(IPillarNameSet).search(search_string, limit)
         ]
 
