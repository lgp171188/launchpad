--- conflicted
+++ resolved
@@ -47,25 +47,15 @@
 from zope.app.event.objectevent import ObjectCreatedEvent
 from zope.app.pagetemplate.viewpagetemplatefile import ViewPageTemplateFile
 from zope.interface import alsoProvides, implements
-from zope.formlib import form
-from zope.schema import Choice, List
 
 from canonical.cachedproperty import cachedproperty
 from canonical.config import config
 from canonical.launchpad import _
 from canonical.launchpad.interfaces import (
-<<<<<<< HEAD
-    IBranchSet, ICountry, IDistribution, IHasIcon, ILaunchpadCelebrities,
-    IPillarNameSet, IProduct, IProductSeries, IProductSet, IProject,
-    ITranslationImportQueue, BranchListingSort, NotFoundError,
-=======
-    BranchListingSort, IBranchSet, IDistribution, IHasIcon,
-    ILaunchpadCelebrities, ILaunchBag,
+    IBranchSet, ICountry, IDistribution, IHasIcon, ILaunchBag,
     ILaunchpadCelebrities, IPillarNameSet, IProduct, IProductSeries,
-    IProductSet, IProject, ITranslationImportQueue, NotFoundError,
-    ITranslationImportQueue, License, NotFoundError,
->>>>>>> 3a12669f
-    RESOLVED_BUGTASK_STATUSES, UnsafeFormGetSubmissionError)
+    IProductSet, IProject, ITranslationImportQueue, BranchListingSort, License,
+    NotFoundError, RESOLVED_BUGTASK_STATUSES, UnsafeFormGetSubmissionError)
 from canonical.launchpad import helpers
 from canonical.launchpad.browser.branding import BrandingChangeView
 from canonical.launchpad.browser.branchlisting import BranchListingView
