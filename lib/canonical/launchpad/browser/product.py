# Copyright 2004 Canonical Ltd.  All rights reserved.

"""Browser views for products."""

__metaclass__ = type

__all__ = [
    'ProductNavigation',
    'ProductDynMenu',
    'ProductShortLink',
    'ProductSOP',
    'ProductFacets',
    'ProductOverviewMenu',
    'ProductBugsMenu',
    'ProductSpecificationsMenu',
    'ProductBountiesMenu',
    'ProductBranchesMenu',
    'ProductTranslationsMenu',
    'ProductView',
    'ProductAddView',
    'ProductBrandingView',
    'ProductEditView',
    'ProductChangeTranslatorsView',
    'ProductReviewView',
    'ProductAddSeriesView',
    'ProductBugContactEditView',
    'ProductReassignmentView',
    'ProductLaunchpadUsageEditView',
    'ProductRdfView',
    'ProductSetFacets',
    'ProductSetSOP',
    'ProductSetNavigation',
    'ProductSetContextMenu',
    'ProductSetView',
    'ProductBranchesView',
    'PillarSearchItem',
    ]

from operator import attrgetter
from warnings import warn

import zope.security.interfaces
from zope.component import getUtility
from zope.event import notify
from zope.app.form.browser import TextAreaWidget, TextWidget
from zope.app.event.objectevent import ObjectCreatedEvent
from zope.app.pagetemplate.viewpagetemplatefile import ViewPageTemplateFile
from zope.formlib import form
from zope.interface import alsoProvides, implements, providedBy

from canonical.cachedproperty import cachedproperty
from canonical.config import config
from canonical.launchpad import _
from canonical.launchpad.interfaces import (
    ILaunchpadCelebrities, IProduct, IProductLaunchpadUsageForm,
<<<<<<< HEAD
    IProductSet, IProductSeries, ISourcePackage, ICountry,
    ICalendarOwner, ITranslationImportQueue, NotFoundError, IBranchSet,
    RESOLVED_BUGTASK_STATUSES)
=======
    IProductSet, IProductSeries, IProject, ISourcePackage, ICountry,
    ICalendarOwner, ITranslationImportQueue, NotFoundError,
    ILaunchpadRoot, IBranchSet, RESOLVED_BUGTASK_STATUSES,
    IPillarNameSet, IDistribution, IHasIcon)
>>>>>>> 51b18a88
from canonical.launchpad import helpers
from canonical.launchpad.browser.branding import BrandingChangeView
from canonical.launchpad.browser.branchlisting import BranchListingView
from canonical.launchpad.browser.branchref import BranchRef
from canonical.launchpad.browser.bugtask import (
    BugTargetTraversalMixin, get_buglisting_search_filter_url)
from canonical.launchpad.browser.cal import CalendarTraversalMixin
from canonical.launchpad.browser.editview import SQLObjectEditView
from canonical.launchpad.browser.person import ObjectReassignmentView
from canonical.launchpad.browser.project import ProjectDynMenu
from canonical.launchpad.browser.launchpad import (
    StructuralObjectPresentation, DefaultShortLink)
from canonical.launchpad.browser.productseries import get_series_branch_error
from canonical.launchpad.browser.questiontarget import (
    QuestionTargetFacetMixin, QuestionTargetTraversalMixin)
from canonical.launchpad.browser.seriesrelease import (
    SeriesOrReleasesMixinDynMenu)
from canonical.launchpad.browser.sprint import SprintsMixinDynMenu
from canonical.launchpad.event import SQLObjectModifiedEvent
from canonical.launchpad.webapp import (
    action, ApplicationMenu, canonical_url, ContextMenu, custom_widget,
    enabled_with_permission, LaunchpadView, LaunchpadEditFormView,
    LaunchpadFormView, Link, Navigation, sorted_version_numbers,
    StandardLaunchpadFacets, stepto, stepthrough, structured)
from canonical.launchpad.webapp.snapshot import Snapshot
from canonical.launchpad.webapp.dynmenu import DynMenu
from canonical.librarian.interfaces import ILibrarianClient
from canonical.widgets.product import ProductBugTrackerWidget
from canonical.widgets.textwidgets import StrippedTextWidget


class ProductNavigation(
    Navigation, BugTargetTraversalMixin, CalendarTraversalMixin,
    QuestionTargetTraversalMixin):

    usedfor = IProduct

    def breadcrumb(self):
        return self.context.displayname

    @stepto('.bzr')
    def dotbzr(self):
        if self.context.development_focus.series_branch:
            return BranchRef(self.context.development_focus.series_branch)
        else:
            return None

    @stepthrough('+spec')
    def traverse_spec(self, name):
        return self.context.getSpecification(name)

    @stepthrough('+milestone')
    def traverse_milestone(self, name):
        return self.context.getMilestone(name)

    @stepthrough('+release')
    def traverse_release(self, name):
        return self.context.getRelease(name)

    def traverse(self, name):
        return self.context.getSeries(name)


class ProductSetNavigation(Navigation):

    usedfor = IProductSet

    def breadcrumb(self):
        return 'Projects'

    def traverse(self, name):
        # Raise a 404 on an invalid product name
        product = self.context.getByName(name)
        if product is None:
            raise NotFoundError(name)
        return self.redirectSubTree(canonical_url(product))


class ProductSOP(StructuralObjectPresentation):

    def getIntroHeading(self):
        return None

    def getMainHeading(self):
        return self.context.title

    def listChildren(self, num):
        # product series, most recent first
        return list(self.context.serieslist[:num])

    def listAltChildren(self, num):
        return None


class ProductFacets(QuestionTargetFacetMixin, StandardLaunchpadFacets):
    """The links that will appear in the facet menu for an IProduct."""

    usedfor = IProduct

    enable_only = ['overview', 'bugs', 'answers', 'specifications',
                   'translations', 'branches']

    links = StandardLaunchpadFacets.links

    def overview(self):
        text = 'Overview'
        summary = 'General information about %s' % self.context.displayname
        return Link('', text, summary)

    def bugs(self):
        text = 'Bugs'
        summary = 'Bugs reported about %s' % self.context.displayname
        return Link('', text, summary)

    def bounties(self):
        target = '+bounties'
        text = 'Bounties'
        summary = 'Bounties related to %s' % self.context.displayname
        return Link(target, text, summary)

    def branches(self):
        text = 'Code'
        summary = 'Branches for %s' % self.context.displayname
        return Link('', text, summary)

    def specifications(self):
        text = 'Blueprints'
        summary = 'Feature specifications for %s' % self.context.displayname
        return Link('', text, summary)

    def translations(self):
        text = 'Translations'
        summary = 'Translations of %s in Rosetta' % self.context.displayname
        return Link('', text, summary)

    def calendar(self):
        target = '+calendar'
        text = 'Calendar'
        # only link to the calendar if it has been created
        enabled = ICalendarOwner(self.context).calendar is not None
        return Link(target, text, enabled=enabled)


class ProductOverviewMenu(ApplicationMenu):

    usedfor = IProduct
    facet = 'overview'
    links = [
        'edit', 'branding', 'driver', 'reassign', 'top_contributors',
        'distributions', 'packages', 'branch_add', 'series_add',
        'launchpad_usage', 'administer', 'rdf']

    @enabled_with_permission('launchpad.Edit')
    def edit(self):
        text = 'Change details'
        return Link('+edit', text, icon='edit')

    @enabled_with_permission('launchpad.Edit')
    def branding(self):
        text = 'Change branding'
        return Link('+branding', text, icon='edit')

    @enabled_with_permission('launchpad.Edit')
    def driver(self):
        text = 'Appoint driver'
        summary = 'Someone with permission to set goals for all series'
        return Link('+driver', text, summary, icon='edit')

    @enabled_with_permission('launchpad.Edit')
    def reassign(self):
        text = 'Change maintainer'
        return Link('+reassign', text, icon='edit')

    def top_contributors(self):
        text = 'List top contributors'
        return Link('+topcontributors', text, icon='info')

    def distributions(self):
        text = 'Packaging information'
        return Link('+distributions', text, icon='info')

    def packages(self):
        text = 'Show distribution packages'
        return Link('+packages', text, icon='info')

    def series_add(self):
        text = 'Register a release series'
        return Link('+addseries', text, icon='add')

    def branch_add(self):
        text = 'Register branch'
        return Link('+addbranch', text, icon='add')

    @enabled_with_permission('launchpad.Edit')
    def launchpad_usage(self):
        text = 'Define Launchpad usage'
        return Link('+launchpad', text, icon='edit')

    def rdf(self):
        text = structured(
            'Download <abbr title="Resource Description Framework">'
            'RDF</abbr> metadata')
        return Link('+rdf', text, icon='download')

    @enabled_with_permission('launchpad.Admin')
    def administer(self):
        text = 'Administer'
        return Link('+review', text, icon='edit')


class ProductBugsMenu(ApplicationMenu):

    usedfor = IProduct
    facet = 'bugs'
    links = ['filebug', 'bugcontact', 'securitycontact', 'cve']

    def filebug(self):
        text = 'Report a bug'
        return Link('+filebug', text, icon='add')

    def cve(self):
        return Link('+cve', 'CVE reports', icon='cve')

    @enabled_with_permission('launchpad.Edit')
    def bugcontact(self):
        text = 'Change bug contact'
        return Link('+bugcontact', text, icon='edit')

    @enabled_with_permission('launchpad.Edit')
    def securitycontact(self):
        text = 'Change security contact'
        return Link('+securitycontact', text, icon='edit')


class ProductBranchesMenu(ApplicationMenu):

    usedfor = IProduct
    facet = 'branches'
    links = ['branch_add', ]

    def branch_add(self):
        text = 'Register branch'
        summary = 'Register a new Bazaar branch for this product'
        return Link('+addbranch', text, icon='add')


class ProductSpecificationsMenu(ApplicationMenu):

    usedfor = IProduct
    facet = 'specifications'
    links = ['listall', 'doc', 'roadmap', 'table', 'new']

    def listall(self):
        text = 'List all blueprints'
        summary = 'Show all specifications for %s' %  self.context.title
        return Link('+specs?show=all', text, summary, icon='info')

    def doc(self):
        text = 'List documentation'
        summary = 'List all complete informational specifications'
        return Link('+documentation', text, summary,
            icon='info')

    def roadmap(self):
        text = 'Roadmap'
        summary = 'Show the recommended sequence of specification implementation'
        return Link('+roadmap', text, summary, icon='info')

    def table(self):
        text = 'Assignments'
        summary = 'Show the full assignment of work, drafting and approving'
        return Link('+assignments', text, summary, icon='info')

    def new(self):
        text = 'Register blueprint'
        summary = 'Register a new blueprint for %s' % self.context.title
        return Link('+addspec', text, summary, icon='add')


class ProductBountiesMenu(ApplicationMenu):

    usedfor = IProduct
    facet = 'bounties'
    links = ['new', 'link']

    def new(self):
        text = 'Register bounty'
        return Link('+addbounty', text, icon='add')

    def link(self):
        text = 'Link existing bounty'
        return Link('+linkbounty', text, icon='edit')


class ProductTranslationsMenu(ApplicationMenu):

    usedfor = IProduct
    facet = 'translations'
    links = ['translators', 'edit']

    def translators(self):
        text = 'Change translators'
        return Link('+changetranslators', text, icon='edit')

    @enabled_with_permission('launchpad.Admin')
    def edit(self):
        text = 'Edit template names'
        return Link('+potemplatenames', text, icon='edit')


def _sort_distros(a, b):
    """Put Ubuntu first, otherwise in alpha order."""
    if a['name'] == 'ubuntu':
        return -1
    return cmp(a['name'], b['name'])


class ProductSetSOP(StructuralObjectPresentation):

    def getIntroHeading(self):
        return None

    def getMainHeading(self):
        return self.context.title

    def listChildren(self, num):
        return []

    def listAltChildren(self, num):
        return None


class ProductSetFacets(StandardLaunchpadFacets):
    """The links that will appear in the facet menu for the IProductSet."""

    usedfor = IProductSet

    enable_only = ['overview',]


class ProductSetContextMenu(ContextMenu):

    usedfor = IProductSet

    links = ['products', 'distributions', 'people', 'meetings',
             'register', 'listall']

    def register(self):
        text = 'Register a project'
        return Link('+new', text, icon='add')

    def listall(self):
        text = 'List all projects'
        return Link('+all', text, icon='list')

    def products(self):
        return Link('/projects/', 'View projects')

    def distributions(self):
        return Link('/distros/', 'View distributions')

    def people(self):
        return Link('/people/', 'View people')

    def meetings(self):
        return Link('/sprints/', 'View meetings')


class ProductView:

    __used_for__ = IProduct

    def __init__(self, context, request):
        self.context = context
        self.product = context
        self.request = request
        self.form = request.form
        self.status_message = None

    def primary_translatable(self):
        """Return a dictionary with the info for a primary translatable.

        If there is no primary translatable object, returns None.

        The dictionary has the keys:
         * 'title': The title of the translatable object.
         * 'potemplates': a set of PO Templates for this object.
         * 'base_url': The base URL to reach the base URL for this object.
        """
        translatable = self.context.primary_translatable

        if translatable is not None:
            if ISourcePackage.providedBy(translatable):
                sourcepackage = translatable

                object_translatable = {
                    'title': sourcepackage.title,
                    'potemplates': sourcepackage.currentpotemplates,
                    'base_url': '/distros/%s/%s/+sources/%s' % (
                        sourcepackage.distribution.name,
                        sourcepackage.distrorelease.name,
                        sourcepackage.name)
                    }

            elif IProductSeries.providedBy(translatable):
                productseries = translatable

                object_translatable = {
                    'title': productseries.title,
                    'potemplates': productseries.currentpotemplates,
                    'base_url': '/products/%s/%s' %(
                        self.context.name,
                        productseries.name)
                    }
            else:
                # The translatable object does not implements an
                # ISourcePackage nor a IProductSeries. As it's not a critical
                # failure, we log only it instead of raise an exception.
                warn("Got an unknown type object as primary translatable",
                     RuntimeWarning)
                return None

            return object_translatable

        else:
            return None

    def requestCountry(self):
        return ICountry(self.request, None)

    def browserLanguages(self):
        return helpers.browserLanguages(self.request)

    def distro_packaging(self):
        """This method returns a representation of the product packagings
        for this product, in a special structure used for the
        product-distros.pt page template.

        Specifically, it is a list of "distro" objects, each of which has a
        title, and an attribute "packagings" which is a list of the relevant
        packagings for this distro and product.
        """
        distros = {}
        # first get a list of all relevant packagings
        all_packagings = []
        for series in self.context.serieslist:
            for packaging in series.packagings:
                all_packagings.append(packaging)
        # we sort it so that the packagings will always be displayed in the
        # distrorelease version, then productseries name order
        all_packagings.sort(key=lambda a: (a.distrorelease.version,
            a.productseries.name, a.id))
        for packaging in all_packagings:
            if distros.has_key(packaging.distrorelease.distribution.name):
                distro = distros[packaging.distrorelease.distribution.name]
            else:
                distro = {}
                distro['name'] = packaging.distrorelease.distribution.name
                distro['title'] = packaging.distrorelease.distribution.title
                distro['packagings'] = []
                distros[packaging.distrorelease.distribution.name] = distro
            distro['packagings'].append(packaging)
        # now we sort the resulting set of "distro" objects, and return that
        result = distros.values()
        result.sort(cmp=_sort_distros)
        return result

    def projproducts(self):
        """Return a list of other products from the same project as this
        product, excluding this product"""
        if self.context.project is None:
            return []
        return [product for product in self.context.project.products
                        if product.id != self.context.id]

    def potemplatenames(self):
        potemplatenames = set([])

        for series in self.context.serieslist:
            for potemplate in series.potemplates:
                potemplatenames.add(potemplate.potemplatename)

        return sorted(potemplatenames, key=lambda item: item.name)

    def sorted_serieslist(self):
        """Return the series list from the product with the dev focus first."""
        series_list = list(self.context.serieslist)
        series_list.remove(self.context.development_focus)
        # now sort the list by name with newer versions before older
        series_list = sorted_version_numbers(series_list,
                                             key=attrgetter('name'))
        series_list.insert(0, self.context.development_focus)
        return series_list

    def getClosedBugsURL(self, series):
        status = [status.title for status in RESOLVED_BUGTASK_STATUSES]
        url = canonical_url(series) + '/+bugs'
        return get_buglisting_search_filter_url(url, status=status)


class ProductBrandingView(BrandingChangeView):

    schema = IProduct
    field_names = ['icon', 'logo', 'mugshot']


class ProductEditView(LaunchpadEditFormView):
    """View class that lets you edit a Product object."""

    schema = IProduct
    label = "Edit details"
    field_names = [
        "project", "displayname", "title", "summary", "description",
        "homepageurl", "sourceforgeproject",
        "freshmeatproject", "wikiurl", "screenshotsurl", "downloadurl",
        "programminglang", "development_focus"]

    @action("Change", name='change')
    def change_action(self, action, data):
        self.updateContextFromData(data)

    @property
    def next_url(self):
        if self.context.active:
            return canonical_url(self.context)
        else:
            return canonical_url(getUtility(IProductSet))


class ProductChangeTranslatorsView(ProductEditView):
    label = "Change translation group"
    field_names = ["translationgroup", "translationpermission"]


class ProductReviewView(ProductEditView):
    label = "Administer product details"
    field_names = ["name", "owner", "active", "autoupdate", "reviewed"]


class ProductLaunchpadUsageEditView(LaunchpadEditFormView):
    """View class for defining Launchpad usage."""

    schema = IProductLaunchpadUsageForm
    label = "Describe Launchpad usage"
    custom_widget('bugtracker', ProductBugTrackerWidget)

    @action("Change", name='change')
    def change_action(self, action, data):
        #XXX: self.updateContextFromData(data) is not used since we need
        #     to pass an adapters dictionary to form.applyChanges in
        #     order to prevent adaptation failures while trying adapt to
        #     IProductLaunchpadUsageForm.
        #     -- Bjorn Tillenius, 2006-09-05
        context_before_modification = Snapshot(
            self.context, providing=providedBy(self.context))
        if form.applyChanges(
                self.context, self.form_fields, data,
                adapters={self.schema: self.context}):
            field_names = [form_field.__name__
                           for form_field in self.form_fields]
            notify(SQLObjectModifiedEvent(self.context,
                                          context_before_modification,
                                          field_names))

    @property
    def next_url(self):
        return canonical_url(self.context)

    #XXX: setUpWidgets is needed only because we need to pass in adapters
    #     in order to prevent zope.formlib trying adapt the context to
    #     IProductLaunchpadUsageForm. We should decide how to solve this
    #     properly and modify LaunchpadEditFormView accordingly.
    #     -- Bjorn Tillenius, 2006-09-05
    def setUpWidgets(self):
        self.widgets = form.setUpWidgets(
            self.form_fields, self.prefix, self.context, self.request,
            data=self.initial_values, ignore_request=False,
            adapters={self.schema: self.context})


class ProductAddSeriesView(LaunchpadFormView):
    """A form to add new product release series"""

    schema = IProductSeries
    field_names = ['name', 'summary', 'user_branch', 'releasefileglob']
    custom_widget('summary', TextAreaWidget, height=7, width=62)
    custom_widget('releasefileglob', StrippedTextWidget, displayWidth=40)

    series = None

    def validate(self, data):
        branch = data.get('user_branch')
        if branch is not None:
            message = get_series_branch_error(self.context, branch)
            if message:
                self.setFieldError('user_branch', message)

    @action(_('Register Series'), name='add')
    def add_action(self, action, data):
        self.series = self.context.newSeries(
            owner=self.user,
            name=data['name'],
            summary=data['summary'],
            branch=data['user_branch'])

    @property
    def next_url(self):
        assert self.series is not None, 'No series has been created'
        return canonical_url(self.series)


class ProductRdfView:
    """A view that sets its mime-type to application/rdf+xml"""

    template = ViewPageTemplateFile(
        '../templates/product-rdf.pt')

    def __init__(self, context, request):
        self.context = context
        self.request = request

    def __call__(self):
        """Render RDF output, and return it as a string encoded in UTF-8.

        Render the page template to produce RDF output.
        The return value is string data encoded in UTF-8.

        As a side-effect, HTTP headers are set for the mime type
        and filename for download."""
        self.request.response.setHeader('Content-Type', 'application/rdf+xml')
        self.request.response.setHeader('Content-Disposition',
                                        'attachment; filename=%s.rdf' %
                                        self.context.name)
        unicodedata = self.template()
        encodeddata = unicodedata.encode('utf-8')
        return encodeddata


class ProductDynMenu(
        DynMenu, SprintsMixinDynMenu, SeriesOrReleasesMixinDynMenu):

    menus = {
        '': 'mainMenu',
        'meetings': 'meetingsMenu',
        'series': 'seriesMenu',
        'related': 'relatedMenu',
        }

    def relatedMenu(self):
        """Show items related to this product.

        If there is a project, show a link to the project, and then
        the contents of the project menu, excluding the current
        product from the project's list of products.
        """
        project = self.context.project
        if project is not None:
            yield self.makeLink(project.title, target=project)
            projectdynmenu = ProjectDynMenu(project, self.request)
            for link in projectdynmenu.mainMenu(excludeproduct=self.context):
                yield link

    def mainMenu(self):
        yield self.makeLink('Meetings', page='+sprints', submenu='meetings')
        yield self.makeLink('Milestones', page='+milestones')
        yield self.makeLink('Product series', page='+series', submenu='series')
        yield self.makeLink(
            'Related projects', submenu='related', target=self.context.project)


class Icon:
    """An icon for use with image:icon."""

    def __init__(self, library_id):
        self.library_id = library_id

    def getURL(self):
        http_url = getUtility(ILibrarianClient).getURLForAlias(self.library_id)
        if config.launchpad.vhosts.use_https:
            return http_url.replace('http', 'https', 1)
        else:
            return http_url


class PillarSearchItem:
    """A search result item representing a Pillar."""

    implements(IHasIcon)

    icon = None

    def __init__(self, pillar_type, name, displayname, summary, icon_id):
        self.pillar_type = pillar_type
        self.name = name
        self.displayname = displayname
        self.summary = summary
        if icon_id is not None:
            self.icon = Icon(icon_id)

        # Even though the object doesn't implement the interface properly, we
        # still say that it provides them so that the standard image:icon
        # formatter works.
        if pillar_type == 'project':
            alsoProvides(self, IProduct)
        elif pillar_type == 'distribution':
            alsoProvides(self, IDistribution)
        elif pillar_type == 'project group':
            alsoProvides(self, IProject)
        else:
            raise AssertionError("Unknown pillar type: %s" % pillar_type)


class ProductSetView(LaunchpadView):

    __used_for__ = IProductSet

    max_results_to_display = config.launchpad.default_batch_size

    def initialize(self):
        form = self.request.form
        self.soyuz = form.get('soyuz')
        self.rosetta = form.get('rosetta')
        self.malone = form.get('malone')
        self.bazaar = form.get('bazaar')
        self.search_string = form.get('text')
        self.matches = 0
        self.results = None

        self.searchrequested = False
        if (self.search_string is not None or
            self.bazaar is not None or
            self.malone is not None or
            self.rosetta is not None or
            self.soyuz is not None):
            self.searchrequested = True

        if form.get('exact_name'):
            # If exact_name is supplied, we try and locate this name in
            # the ProductSet -- if we find it, bingo, redirect. This
            # argument can be optionally supplied by callers.
            try:
                product = self.context[self.search_string]
            except NotFoundError:
                # No product found, perform a normal search instead.
                pass
            else:
                url = canonical_url(product)
                if form.get('malone'):
                    url = url + "/+bugs"
                self.request.response.redirect(url)
                return

        if self.searchrequested:
            self.matches = len(self.searchresults)


    @cachedproperty
    def searchresults(self):
        search_string = self.search_string.lower()
        # We use a limit bigger than self.max_results_to_display so that we
        # know when we had too many results and we can tell the user that some
        # of them are not being displayed.
        limit = self.max_results_to_display + 1
        return [
            PillarSearchItem(
                pillar_type=item['type'], name=item['name'],
                displayname=item['title'], summary=item['description'],
                icon_id=item['emblem'])
            for item in getUtility(IPillarNameSet).search(search_string, limit)
        ]

    def tooManyResultsFound(self):
        return self.matches > self.max_results_to_display


class ProductAddView(LaunchpadFormView):

    schema = IProduct
    field_names = ['name', 'owner', 'displayname', 'title', 'summary',
                   'description', 'project', 'homepageurl', 
                   'sourceforgeproject', 'freshmeatproject',
                   'wikiurl', 'screenshotsurl', 'downloadurl',
                   'programminglang', 'reviewed']
    custom_widget('homepageurl', TextWidget, displayWidth=30)
    custom_widget('screenshotsurl', TextWidget, displayWidth=30)
    custom_widget('wikiurl', TextWidget, displayWidth=30)
    custom_widget('downloadurl', TextWidget, displayWidth=30)

    label = "Register an upstream open source product"
    product = None

    def isVCSImport(self):
        if self.user is None:
            return False
        vcs_imports = getUtility(ILaunchpadCelebrities).vcs_imports
        return self.user.inTeam(vcs_imports)

    def setUpFields(self):
        LaunchpadFormView.setUpFields(self)
        if not self.isVCSImport():
            # vcs-imports members get it easy and are able to change
            # the owner and reviewed status during the edit process;
            # this saves time wasted on getting to product/+admin.
            # The fields are not displayed for other people though.
            self.form_fields = self.form_fields.omit('owner', 'reviewed')

    @action(_('Add'), name='add')
    def add_action(self, action, data):
        if self.user is None:
            raise zope.security.interfaces.Unauthorized(
                "Need an authenticated Launchpad owner")
        if not self.isVCSImport():
            # Zope makes sure these are never set, since they are not in
            # self.form_fields
            assert "owner" not in data
            assert "reviewed" not in data
            data['owner'] = self.user
            data['reviewed'] = False
        self.product = getUtility(IProductSet).createProduct(
            name=data['name'],
            title=data['title'],
            summary=data['summary'],
            description=data['description'],
            displayname=data['displayname'],
            homepageurl=data['homepageurl'],
            downloadurl=data['downloadurl'],
            screenshotsurl=data['screenshotsurl'],
            wikiurl=data['wikiurl'],
            freshmeatproject=data['freshmeatproject'],
            sourceforgeproject=data['sourceforgeproject'],
            programminglang=data['programminglang'],
            project=data['project'],
            owner=data['owner'],
            reviewed=data['reviewed'],
            )
        notify(ObjectCreatedEvent(self.product))

    @property
    def next_url(self):
        assert self.product is not None, 'No product has been created'
        return canonical_url(self.product)


class ProductBugContactEditView(SQLObjectEditView):
    """Browser view class for editing the product bug contact."""

    def changed(self):
        """Redirect to the product page with a success message."""
        product = self.context

        bugcontact = product.bugcontact
        if bugcontact:
            contact_display_value = None
            if bugcontact.preferredemail:
                # The bug contact was set to a new person or team.
                contact_display_value = bugcontact.preferredemail.email
            else:
                # The bug contact doesn't have a preferred email address, so it
                # must be a team.
                assert bugcontact.isTeam(), (
                    "Expected bug contact with no email address to be a team.")
                contact_display_value = bugcontact.browsername

            self.request.response.addNotification(
                "Successfully changed the bug contact to %s" %
                contact_display_value)
        else:
            # The bug contact was set to noone.
            self.request.response.addNotification(
                "Successfully cleared the bug contact. There is no longer a "
                "contact address that will receive all bugmail for this "
                "product. You can set the bug contact again at any time.")

        self.request.response.redirect(canonical_url(product))


class ProductReassignmentView(ObjectReassignmentView):
    """Reassign product to a new owner."""

    def __init__(self, context, request):
        ObjectReassignmentView.__init__(self, context, request)
        self.callback = self._reassignProductDependencies

    def _reassignProductDependencies(self, product, oldOwner, newOwner):
        """Reassign ownership of objects related to this product.

        Objects related to this product includes: ProductSeries,
        ProductReleases and TranslationImportQueueEntries that are owned
        by oldOwner of the product.

        """
        import_queue = getUtility(ITranslationImportQueue)
        for series in product.serieslist:
            for entry in import_queue.getEntryByProductSeries(series):
                if entry.importer == oldOwner:
                    entry.importer = newOwner
            if series.owner == oldOwner:
                series.owner = newOwner
        for release in product.releases:
            if release.owner == oldOwner:
                release.owner = newOwner

class ProductShortLink(DefaultShortLink):

    def getLinkText(self):
        return self.context.displayname


class ProductBranchesView(BranchListingView):
    """View for branch listing for a product."""
    
    extra_columns = ('author',)

    def _branches(self):
        return getUtility(IBranchSet).getBranchesForProduct(
            self.context, self.selected_lifecycle_status)

    @property
    def no_branch_message(self):
        if self.selected_lifecycle_status:
            message = (
                'There may be branches registered for %s '
                'but none of them match the current filter criteria '
                'for this page. Try filtering on "Any Status".')
        else:
            message = (
                'There are no branches registered for %s '
                'in Launchpad today. We recommend you visit '
                '<a href="http://www.bazaar-vcs.org">www.bazaar-vcs.org</a> '
                'for more information about how you can use the Bazaar '
                'revision control system to improve community participation '
                'in this product.')
        return message % self.context.displayname

<|MERGE_RESOLUTION|>--- conflicted
+++ resolved
@@ -53,16 +53,10 @@
 from canonical.launchpad import _
 from canonical.launchpad.interfaces import (
     ILaunchpadCelebrities, IProduct, IProductLaunchpadUsageForm,
-<<<<<<< HEAD
-    IProductSet, IProductSeries, ISourcePackage, ICountry,
-    ICalendarOwner, ITranslationImportQueue, NotFoundError, IBranchSet,
-    RESOLVED_BUGTASK_STATUSES)
-=======
     IProductSet, IProductSeries, IProject, ISourcePackage, ICountry,
     ICalendarOwner, ITranslationImportQueue, NotFoundError,
-    ILaunchpadRoot, IBranchSet, RESOLVED_BUGTASK_STATUSES,
+    IBranchSet, RESOLVED_BUGTASK_STATUSES,
     IPillarNameSet, IDistribution, IHasIcon)
->>>>>>> 51b18a88
 from canonical.launchpad import helpers
 from canonical.launchpad.browser.branding import BrandingChangeView
 from canonical.launchpad.browser.branchlisting import BranchListingView
