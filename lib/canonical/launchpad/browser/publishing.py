--- conflicted
+++ resolved
@@ -49,13 +49,13 @@
         return u"+sourcepub/%s" % self.context.id
 
 
-<<<<<<< HEAD
 class BinaryPublicationURL(PublicationURLBase):
     """Dynamic URL declaration for `IBinaryPackagePublishingHistory`"""
     @property
     def path(self):
         return u"+binarypub/%s" % self.context.id
-=======
+
+
 class ProxiedPackageDiff:
     """A `PackageDiff` extension.
 
@@ -74,7 +74,6 @@
         if library_file is None:
             return None
         return ProxiedLibraryFileAlias(library_file, self.parent)
->>>>>>> d9ffad93
 
 
 class BasePublishingRecordView(LaunchpadView):
