--- conflicted
+++ resolved
@@ -109,13 +109,8 @@
     usedfor = IDistribution
     facet = 'overview'
     links = ['search', 'allpkgs', 'milestone_add', 'members', 'edit',
-<<<<<<< HEAD
              'reassign', 'addrelease', 'builds',
-             'officialmirrors', 'allmirrors', 'newmirror']
-=======
-             'editbugcontact', 'reassign', 'addrelease', 'builds',
              'officialmirrors', 'allmirrors', 'newmirror', 'launchpad_usage']
->>>>>>> 590b32b2
 
     def edit(self):
         text = 'Edit Details'
