--- conflicted
+++ resolved
@@ -38,12 +38,9 @@
 from canonical.launchpad.browser.bugtask import BugTargetTraversalMixin
 from canonical.launchpad.browser.build import BuildRecordsView
 from canonical.launchpad.browser.editview import SQLObjectEditView
-<<<<<<< HEAD
 from canonical.launchpad.browser.launchpad import StructuralObjectPresentation
-=======
 from canonical.launchpad.browser.tickettarget import (
     TicketTargetFacetMixin, TicketTargetTraversalMixin)
->>>>>>> 295f5199
 from canonical.launchpad.webapp import (
     action, ApplicationMenu, canonical_url, enabled_with_permission,
     GetitemNavigation, LaunchpadEditFormView, LaunchpadView, Link,
@@ -93,7 +90,6 @@
         return 'Distributions'
 
 
-<<<<<<< HEAD
 class DistributionSOP(StructuralObjectPresentation):
 
     def getIntroHeading(self):
@@ -116,10 +112,7 @@
         raise NotImplementedError
 
 
-class DistributionFacets(StandardLaunchpadFacets):
-=======
 class DistributionFacets(TicketTargetFacetMixin, StandardLaunchpadFacets):
->>>>>>> 295f5199
 
     usedfor = IDistribution
 
