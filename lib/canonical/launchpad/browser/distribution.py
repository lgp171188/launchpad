# Copyright 2004-2005 Canonical Ltd.  All rights reserved.

"""Browser views for distributions."""

__metaclass__ = type

__all__ = [
    'DistributionNavigation',
    'DistributionDynMenu',
    'DistributionSOP',
    'DistributionFacets',
    'DistributionSpecificationsMenu',
    'DistributionView',
    'DistributionPPASearchView',
    'DistributionAllPackagesView',
    'DistributionEditView',
    'DistributionSetView',
    'DistributionAddView',
    'DistributionArchiveMirrorsView',
    'DistributionCountryArchiveMirrorsView',
    'DistributionSeriesMirrorsView',
    'DistributionSeriesMirrorsRSSView',
    'DistributionArchiveMirrorsRSSView',
    'DistributionDisabledMirrorsView',
    'DistributionPendingReviewMirrorsView',
    'DistributionUnofficialMirrorsView',
    'DistributionLanguagePackAdminView',
    'DistributionSetFacets',
    'DistributionSetNavigation',
    'DistributionSetContextMenu',
    'DistributionSetSOP',
    ]

import datetime
import operator

from zope.component import getUtility
from zope.event import notify
from zope.app.event.objectevent import ObjectCreatedEvent
from zope.security.interfaces import Unauthorized

from canonical.cachedproperty import cachedproperty
from canonical.launchpad.interfaces import (
    DistroSeriesStatus, IArchiveSet, IDistributionMirrorSet,
    IDistributionSet, IDistribution, ILaunchBag, ILaunchpadCelebrities,
    IPublishedPackageSet, MirrorContent, MirrorSpeed, NotFoundError)
from canonical.launchpad.browser.announcement import HasAnnouncementsView
from canonical.launchpad.browser.bugtask import BugTargetTraversalMixin
from canonical.launchpad.browser.build import BuildRecordsView
from canonical.launchpad.browser.faqtarget import FAQTargetNavigationMixin
from canonical.launchpad.browser.feeds import FeedsMixin
from canonical.launchpad.browser.launchpad import StructuralObjectPresentation
from canonical.launchpad.components.request_country import (
    ipaddress_from_request, request_country)
from canonical.launchpad.browser.questiontarget import (
    QuestionTargetFacetMixin, QuestionTargetTraversalMixin)
from canonical.launchpad.webapp import (
    action, ApplicationMenu, canonical_url, ContextMenu, custom_widget,
    enabled_with_permission, GetitemNavigation, LaunchpadEditFormView,
    LaunchpadFormView, LaunchpadView, Link, Navigation, redirection,
    StandardLaunchpadFacets, stepthrough, stepto)
from canonical.launchpad.browser.seriesrelease import (
    SeriesOrReleasesMixinDynMenu)
from canonical.launchpad.browser.sprint import SprintsMixinDynMenu
from canonical.launchpad.webapp.dynmenu import DynMenu, neverempty
from canonical.launchpad.webapp.batching import BatchNavigator
from canonical.widgets.image import ImageChangeWidget


class DistributionNavigation(
    GetitemNavigation, BugTargetTraversalMixin, QuestionTargetTraversalMixin,
    FAQTargetNavigationMixin):

    usedfor = IDistribution

    @redirection('+source', status=301)
    def redirect_source(self):
        return canonical_url(self.context)

    def breadcrumb(self):
        return self.context.displayname

    @stepto('+packages')
    def packages(self):
        return getUtility(IPublishedPackageSet)

    @stepthrough('+mirror')
    def traverse_mirrors(self, name):
        return self.context.getMirrorByName(name)

    @stepthrough('+source')
    def traverse_sources(self, name):
        return self.context.getSourcePackage(name)

    @stepthrough('+milestone')
    def traverse_milestone(self, name):
        return self.context.getMilestone(name)

    @stepthrough('+announcement')
    def traverse_announcement(self, name):
        return self.context.getAnnouncement(name)

    @stepthrough('+spec')
    def traverse_spec(self, name):
        return self.context.getSpecification(name)


class DistributionSetNavigation(Navigation):

    usedfor = IDistributionSet

    def breadcrumb(self):
        return 'Distributions'

    def traverse(self, name):
        # Raise a 404 on an invalid distribution name
        distribution = self.context.getByName(name)
        if distribution is None:
            raise NotFoundError(name)
        return self.redirectSubTree(canonical_url(distribution))


class DistributionSOP(StructuralObjectPresentation):

    def getIntroHeading(self):
        return None

    def getMainHeading(self):
        return self.context.title

    def listChildren(self, num):
        return self.context.serieses[:num]

    def listAltChildren(self, num):
        return None


class DistributionFacets(QuestionTargetFacetMixin, StandardLaunchpadFacets):

    usedfor = IDistribution

    enable_only = ['overview', 'bugs', 'answers', 'specifications',
                   'translations']

    def specifications(self):
        text = 'Blueprints'
        summary = 'Feature specifications for %s' % self.context.displayname
        return Link('', text, summary)


class DistributionSetSOP(StructuralObjectPresentation):

    def getIntroHeading(self):
        return None

    def getMainHeading(self):
        return 'Distributions in Launchpad'

    def listChildren(self, num):
        return []

    def listAltChildren(self, num):
        return None


class DistributionSetFacets(StandardLaunchpadFacets):

    usedfor = IDistributionSet

    enable_only = ['overview', ]


class DistributionSetContextMenu(ContextMenu):

    usedfor = IDistributionSet
    links = ['products', 'distributions', 'people', 'meetings']

    def distributions(self):
        return Link('/distros/', 'View distributions')

    def products(self):
        return Link('/projects/', 'View projects')

    def people(self):
        return Link('/people/', 'View people')

    def meetings(self):
        return Link('/sprints/', 'View meetings')


class DistributionOverviewMenu(ApplicationMenu):

    usedfor = IDistribution
    facet = 'overview'
    links = ['edit', 'branding', 'driver', 'search', 'allpkgs', 'members',
             'mirror_admin', 'reassign', 'addseries', 'top_contributors',
             'mentorship', 'builds', 'cdimage_mirrors', 'archive_mirrors',
             'pending_review_mirrors', 'disabled_mirrors',
             'unofficial_mirrors', 'newmirror', 'announce', 'announcements',
             'ppas', 'subscribe']

    @enabled_with_permission('launchpad.Edit')
    def edit(self):
        text = 'Change distribution details'
        return Link('+edit', text, icon='edit')

    @enabled_with_permission('launchpad.Edit')
    def branding(self):
        text = 'Change branding'
        return Link('+branding', text, icon='edit')

    @enabled_with_permission('launchpad.Edit')
    def driver(self):
        text = 'Appoint driver'
        summary = 'Someone with permission to set goals for all series'
        return Link('+driver', text, summary, icon='edit')

    @enabled_with_permission('launchpad.Edit')
    def reassign(self):
        text = 'Change registrant'
        return Link('+reassign', text, icon='edit')

    def newmirror(self):
        text = 'Register a new mirror'
        enabled = self.context.full_functionality
        return Link('+newmirror', text, enabled=enabled, icon='add')

    def top_contributors(self):
        text = 'List top contributors'
        return Link('+topcontributors', text, icon='info')

    def mentorship(self):
        text = 'Mentoring available'
        return Link('+mentoring', text, icon='info')

    def cdimage_mirrors(self):
        text = 'Show CD mirrors'
        enabled = self.context.full_functionality
        return Link('+cdmirrors', text, enabled=enabled, icon='info')

    def archive_mirrors(self):
        text = 'Show archive mirrors'
        enabled = self.context.full_functionality
        return Link('+archivemirrors', text, enabled=enabled, icon='info')

    def _userCanSeeNonPublicMirrorListings(self):
        """Does the user have rights to see non-public mirrors listings?"""
        user = getUtility(ILaunchBag).user
        return (self.context.full_functionality
                and user is not None
                and user.inTeam(self.context.mirror_admin))

    def disabled_mirrors(self):
        text = 'Show disabled mirrors'
        enabled = self._userCanSeeNonPublicMirrorListings()
        return Link('+disabledmirrors', text, enabled=enabled, icon='info')

    def pending_review_mirrors(self):
        text = 'Show pending-review mirrors'
        enabled = self._userCanSeeNonPublicMirrorListings()
        return Link(
            '+pendingreviewmirrors', text, enabled=enabled, icon='info')

    def unofficial_mirrors(self):
        text = 'Show unofficial mirrors'
        enabled = self._userCanSeeNonPublicMirrorListings()
        return Link('+unofficialmirrors', text, enabled=enabled, icon='info')

    def allpkgs(self):
        text = 'List all packages'
        return Link('+allpackages', text, icon='info')

    @enabled_with_permission('launchpad.Edit')
    def members(self):
        text = 'Change members team'
        return Link('+selectmemberteam', text, icon='edit')

    @enabled_with_permission('launchpad.Edit')
    def mirror_admin(self):
        text = 'Change mirror admins'
        enabled = self.context.full_functionality
        return Link('+selectmirroradmins', text, enabled=enabled, icon='edit')

    def search(self):
        text = 'Search packages'
        return Link('+search', text, icon='search')

    @enabled_with_permission('launchpad.Admin')
    def addseries(self):
        text = 'Add series'
        return Link('+addseries', text, icon='add')

    @enabled_with_permission('launchpad.Edit')
    def announce(self):
        text = 'Make announcement'
        summary = 'Publish an item of news for this project'
        return Link('+announce', text, summary, icon='add')

    def announcements(self):
        text = 'Show announcements'
        enabled = bool(self.context.announcements().count())
        return Link('+announcements', text, enabled=enabled)

    def builds(self):
        text = 'Builds'
        return Link('+builds', text, icon='info')

    def ppas(self):
        text = 'Personal Package Archives'
        return Link('+ppas', text, icon='info')

    def subscribe(self):
        text = 'Subscribe to bug mail'
        return Link('+subscribe', text, icon='edit')


class DistributionBugsMenu(ApplicationMenu):

    usedfor = IDistribution
    facet = 'bugs'
    links = ['bugsupervisor', 'securitycontact', 'cve', 'filebug']

    def cve(self):
        text = 'CVE reports'
        return Link('+cve', text, icon='cve')

    @enabled_with_permission('launchpad.Edit')
    def bugsupervisor(self):
        text = 'Change bug supervisor'
        return Link('+bugsupervisor', text, icon='edit')

    @enabled_with_permission('launchpad.Edit')
    def securitycontact(self):
        text = 'Change security contact'
        return Link('+securitycontact', text, icon='edit')

    def filebug(self):
        text = 'Report a bug'
        return Link('+filebug', text, icon='bug')


class DistributionBountiesMenu(ApplicationMenu):

    usedfor = IDistribution
    facet = 'bounties'
    links = ['new', 'link']

    def new(self):
        text = 'Register new bounty'
        return Link('+addbounty', text, icon='add')

    def link(self):
        text = 'Link existing bounty'
        return Link('+linkbounty', text, icon='edit')


class DistributionSpecificationsMenu(ApplicationMenu):

    usedfor = IDistribution
    facet = 'specifications'
    links = ['listall', 'doc', 'roadmap', 'assignments', 'new']

    def listall(self):
        text = 'List all blueprints'
        return Link('+specs?show=all', text, icon='info')

    def roadmap(self):
        text = 'Roadmap'
        return Link('+roadmap', text, icon='info')

    def assignments(self):
        text = 'Assignments'
        return Link('+assignments', text, icon='info')

    def doc(self):
        text = 'Documentation'
        summary = 'List all complete informational specifications'
        return Link('+documentation', text, summary,
            icon='info')

    def new(self):
        text = 'Register a blueprint'
        summary = 'Register a new blueprint for %s' % self.context.title
        return Link('+addspec', text, summary, icon='add')


class DistributionTranslationsMenu(ApplicationMenu):

    usedfor = IDistribution
    facet = 'translations'
    links = ['edit', 'imports', 'language_pack_admin', 'help_translate']

    def imports(self):
        text = 'See import queue'
        return Link('+imports', text)

    def edit(self):
        text = 'Change translators'
        return Link('+changetranslators', text, icon='edit')

    def help_translate(self):
        text = 'Help translate'
        link = canonical_url(self.context, rootsite='translations')
        return Link(link, text, icon='translation')

    @enabled_with_permission('launchpad.TranslationsAdmin')
    def language_pack_admin(self):
        text = 'Change language pack admins'
        return Link('+select-language-pack-admin', text, icon='edit')


class DistributionView(HasAnnouncementsView, BuildRecordsView, FeedsMixin):
    """Default Distribution view class."""

    def initialize(self):
        """Initialize template control fields.

        Also check if the search action was invoked and setup a batched
        list with the results if necessary.
        """
        # initialize control fields
        self.matches = 0

        # check if the user invoke search, if not dismiss
        self.text = self.request.form.get('text', None)
        if not self.text:
            self.search_requested = False
            return
        self.search_requested = True

        results = self.search_results()
        self.matches = len(results)
        if self.matches > 5:
            self.detailed = False
        else:
            self.detailed = True

        self.batchnav = BatchNavigator(results, self.request)

    @cachedproperty
    def translation_focus(self):
        """Return the IDistroSeries where the translators should work.

        If ther isn't a defined focus, we return latest series.
        """
        if self.context.translation_focus is None:
            return self.context.currentseries
        else:
            return self.context.translation_focus

    def search_results(self):
        """Return IDistributionSourcePackages according given a text.

        Try to find the source packages in this distribution that match
        the given text.
        """
        return self.context.searchSourcePackages(self.text)

    def secondary_translatable_serieses(self):
        """Return a list of IDistroSeries that aren't the translation_focus.

        It only includes the ones that are still supported.
        """
        serieses = [
            series
            for series in self.context.serieses
            if (series.status != DistroSeriesStatus.OBSOLETE
                and (self.translation_focus is None or
                     self.translation_focus.id != series.id))
            ]

        return sorted(serieses, key=operator.attrgetter('version'),
                      reverse=True)

    def usesLaunchpadFor(self):
        """Return a string of LP apps (comma-separated) this distro uses."""
        if (not self.context.full_functionality or
            not self.context.official_anything):
            return "%s does not use Launchpad." % self.context.title
        else:
            # There will be at least one app used if we get here.
            uses = []
            if self.context.official_answers:
                uses.append("<strong>Answers</strong>")
            if self.context.official_malone:
                uses.append("<strong>Bug Tracking</strong>")
            if self.context.official_blueprints:
                uses.append("<strong>Blueprints</strong>")
            if self.context.official_rosetta:
                uses.append("<strong>Translations</strong>")

            if len(uses) > 1:
                apps = ", ".join(uses[:-1])
                apps += " and " + uses[-1]
            else:
                apps = uses[0]

            return "%s uses Launchpad for %s." % (self.context.title, apps)


class DistributionPPASearchView(LaunchpadView):
    """Search PPAs belonging to the Distribution in question."""

    def initialize(self):
        self.name_filter = self.request.get('name_filter')
        self.show_inactive = self.request.get('show_inactive')

    @property
    def search_results(self):
        """Process search form request."""
        if self.name_filter is None:
            return None

        # Preserve self.show_inactive state because it's used in the
        # template and build a boolean field to be passed for
        # searchPPAs.
        show_inactive = (self.show_inactive == 'on')

        ppas = self.context.searchPPAs(
            text=self.name_filter, show_inactive=show_inactive,
            user=self.user)

        self.batchnav = BatchNavigator(ppas, self.request)
        return self.batchnav.currentBatch()

    @property
    def number_of_registered_ppas(self):
        """The number of archives with PPA purpose.

        It doesn't include private PPAs.
        """
        return self.context.searchPPAs(show_inactive=True).count()

    @property
    def number_of_active_ppas(self):
        """The number of PPAs with at least one source publication.

        It doesn't include private PPAs.
        """
        return self.context.searchPPAs(show_inactive=False).count()

    @property
    def number_of_ppa_sources(self):
        """The number of sources published across all PPAs."""
        return getUtility(IArchiveSet).number_of_ppa_sources

    @property
    def number_of_ppa_binaries(self):
        """The number of binaries published across all PPAs."""
        return getUtility(IArchiveSet).number_of_ppa_binaries

    @property
    def latest_ppa_source_publications(self):
        """Return the last 5 sources publication in the context PPAs."""
        archive_set = getUtility(IArchiveSet)
        return archive_set.getLatestPPASourcePublicationsForDistribution(
            distribution=self.context)

    @property
    def most_active_ppas(self):
        """Return the last 5 most active PPAs."""
        archive_set = getUtility(IArchiveSet)
        return archive_set.getMostActivePPAsForDistribution(
            distribution=self.context)


class DistributionAllPackagesView(LaunchpadView):
    def initialize(self):
        results = self.context.getSourcePackageCaches()
        self.batchnav = BatchNavigator(results, self.request)


class DistributionSetView:

    def __init__(self, context, request):
        self.context = context
        self.request = request

    def count(self):
        return self.context.count()


class DistributionAddView(LaunchpadFormView):

    schema = IDistribution
    label = "Create a new distribution"
    field_names = ["name", "displayname", "title", "summary", "description",
                   "domainname", "members",
                   "official_malone", "official_blueprints",
                   "official_rosetta", "official_answers"]

    @action("Save", name='save')
    def save_action(self, action, data):
        distribution = getUtility(IDistributionSet).new(
            name=data['name'],
            displayname=data['displayname'],
            title=data['title'],
            summary=data['summary'],
            description=data['description'],
            domainname=data['domainname'],
            members=data['members'],
            owner=self.user,
            )
        notify(ObjectCreatedEvent(distribution))
        self.next_url = canonical_url(distribution)


class DistributionEditView(LaunchpadEditFormView):

    schema = IDistribution
    label = "Change distribution details"
    field_names = ['displayname', 'title', 'summary', 'description',
<<<<<<< HEAD
                   'bug_reporting_guidelines', 'icon', 'logo', 'mugshot',
                   'official_malone', 'enable_bug_expiration',
                   'official_blueprints', 'official_rosetta',
                   'official_answers']

    custom_widget('icon', ImageChangeWidget, ImageChangeWidget.EDIT_STYLE)
    custom_widget('logo', ImageChangeWidget, ImageChangeWidget.EDIT_STYLE)
    custom_widget('mugshot', ImageChangeWidget, ImageChangeWidget.EDIT_STYLE)
=======
                   'bug_reporting_guidelines', 'official_malone',
                   'enable_bug_expiration', 'official_blueprints',
                   'official_rosetta', 'official_answers',
                   'translation_focus', ]
>>>>>>> d917b6dc

    def isAdmin(self):
        return self.user.inTeam(getUtility(ILaunchpadCelebrities).admin)

    def setUpFields(self):
        LaunchpadFormView.setUpFields(self)
        if not self.isAdmin():
            self.form_fields = self.form_fields.omit(
                'official_malone', 'official_rosetta', 'official_answers',
                'enable_bug_expiration')

    def validate(self, data):
        """Constrain bug expiration to Launchpad Bugs tracker."""
        # enable_bug_expiration is disabled by JavaScript when official_malone
        # is set False. The contraint is enforced here in case the JavaScript
        # fails to load or activate.
        official_malone = data.get('official_malone', False)
        if not official_malone:
            data['enable_bug_expiration'] = False

    @action("Change", name='change')
    def change_action(self, action, data):
        self.updateContextFromData(data)
        self.next_url = canonical_url(self.context)


class DistributionLanguagePackAdminView(LaunchpadEditFormView):
    """Browser view to change the language pack administrator."""

    schema = IDistribution
    label = "Change the language pack administrator"
    field_names = ['language_pack_admin']

    @action("Change", name='change')
    def change_action(self, action, data):
        self.updateContextFromData(data)


class DistributionCountryArchiveMirrorsView(LaunchpadView):
    """A text/plain page that lists the mirrors in the country of the request.

    If there are no mirrors located in the country of the request, we fallback
    to the main Ubuntu repositories.
    """

    def render(self):
        request = self.request
        if not self.context.full_functionality:
            request.response.setStatus(404)
            return u''
        ip_address = ipaddress_from_request(request)
        country = request_country(request)
        mirrors = getUtility(IDistributionMirrorSet).getBestMirrorsForCountry(
            country, MirrorContent.ARCHIVE)
        body = "\n".join(mirror.base_url for mirror in mirrors)
        request.response.setHeader('content-type', 'text/plain;charset=utf-8')
        if country is None:
            country_name = 'Unknown'
        else:
            country_name = country.name
        request.response.setHeader('X-Generated-For-Country', country_name)
        request.response.setHeader('X-Generated-For-IP', ip_address)
        # XXX: These are here only for debugging
        # https://launchpad.net/bugs/173729. -- Guilherme Salgado, 2008-01-09
        request.response.setHeader(
            'X-REQUEST-HTTP_X_FORWARDED_FOR',
            request.get('HTTP_X_FORWARDED_FOR'))
        request.response.setHeader(
            'X-REQUEST-REMOTE_ADDR', request.get('REMOTE_ADDR'))
        return body.encode('utf-8')


class DistributionMirrorsView(LaunchpadView):

    show_freshness = True

    @cachedproperty
    def mirror_count(self):
        return self.mirrors.count()

    def _sum_throughput(self, mirrors):
        """Given a list of mirrors, calculate the total bandwidth
        available.
        """
        throughput = 0
        # this would be a wonderful place to have abused DBItem.sort_key ;-)
        for mirror in mirrors:
            if mirror.speed == MirrorSpeed.S128K:
                throughput += 128
            elif mirror.speed == MirrorSpeed.S256K:
                throughput += 256
            elif mirror.speed == MirrorSpeed.S512K:
                throughput += 512
            elif mirror.speed == MirrorSpeed.S1M:
                throughput += 1000
            elif mirror.speed == MirrorSpeed.S2M:
                throughput += 2000
            elif mirror.speed == MirrorSpeed.S10M:
                throughput += 10000
            elif mirror.speed == MirrorSpeed.S45M:
                throughput += 45000
            elif mirror.speed == MirrorSpeed.S100M:
                throughput += 100000
            elif mirror.speed == MirrorSpeed.S1G:
                throughput += 1000000
            elif mirror.speed == MirrorSpeed.S2G:
                throughput += 2000000
            elif mirror.speed == MirrorSpeed.S4G:
                throughput += 4000000
            elif mirror.speed == MirrorSpeed.S10G:
                throughput += 10000000
            elif mirror.speed == MirrorSpeed.S20G:
                throughput += 20000000
            else:
                # need to be made aware of new values in
                # interfaces/distributionmirror.py MirrorSpeed
                return 'Indeterminate'
        if throughput < 1000:
            return str(throughput) + ' Kbps'
        elif throughput < 1000000:
            return str(throughput/1000) + ' Mbps'
        else:
            return str(throughput/1000000) + ' Gbps'

    @cachedproperty
    def total_throughput(self):
        return self._sum_throughput(self.mirrors)

    def getMirrorsGroupedByCountry(self):
        """Given a list of mirrors, create and return list of dictionaries
        containing the country names and the list of mirrors on that country.

        This list is ordered by country name.
        """
        mirrors_by_country = {}
        for mirror in self.mirrors:
            mirrors = mirrors_by_country.setdefault(mirror.country.name, [])
            mirrors.append(mirror)
        return [dict(country=country,
                     mirrors=mirrors,
                     number=len(mirrors),
                     throughput=self._sum_throughput(mirrors))
                for country, mirrors in sorted(mirrors_by_country.items())]


class DistributionArchiveMirrorsView(DistributionMirrorsView):

    heading = 'Official Archive Mirrors'

    @cachedproperty
    def mirrors(self):
        return self.context.archive_mirrors


class DistributionSeriesMirrorsView(DistributionMirrorsView):

    heading = 'Official CD Mirrors'
    show_freshness = False

    @cachedproperty
    def mirrors(self):
        return self.context.cdimage_mirrors


class DistributionMirrorsRSSBaseView(LaunchpadView):
    """A base class for RSS feeds of distribution mirrors."""

    def initialize(self):
        self.now = datetime.datetime.utcnow()

    def render(self):
        self.request.response.setHeader(
            'content-type', 'text/xml;charset=utf-8')
        body = LaunchpadView.render(self)
        return body.encode('utf-8')


class DistributionArchiveMirrorsRSSView(DistributionMirrorsRSSBaseView):
    """The RSS feed for archive mirrors."""

    heading = 'Archive Mirrors'

    @cachedproperty
    def mirrors(self):
        return self.context.archive_mirrors


class DistributionSeriesMirrorsRSSView(DistributionMirrorsRSSBaseView):
    """The RSS feed for series mirrors."""

    heading = 'CD Mirrors'

    @cachedproperty
    def mirrors(self):
        return self.context.cdimage_mirrors


class DistributionMirrorsAdminView(DistributionMirrorsView):

    def initialize(self):
        """Raise an Unauthorized exception if the user is not a member of this
        distribution's mirror_admin team.
        """
        # XXX: Guilherme Salgado 2006-06-16:
        # We don't want these pages to be public but we can't protect
        # them with launchpad.Edit because that would mean only people with
        # that permission on a Distribution would be able to see them. That's
        # why we have to do the permission check here.
        if not (self.user and self.user.inTeam(self.context.mirror_admin)):
            raise Unauthorized('Forbidden')


class DistributionUnofficialMirrorsView(DistributionMirrorsAdminView):

    heading = 'Unofficial Mirrors'

    @cachedproperty
    def mirrors(self):
        return self.context.unofficial_mirrors


class DistributionPendingReviewMirrorsView(DistributionMirrorsAdminView):

    heading = 'Pending-review mirrors'

    @cachedproperty
    def mirrors(self):
        return self.context.pending_review_mirrors


class DistributionDisabledMirrorsView(DistributionMirrorsAdminView):

    heading = 'Disabled Mirrors'

    @cachedproperty
    def mirrors(self):
        return self.context.disabled_mirrors


class DistributionDynMenu(
    DynMenu, SprintsMixinDynMenu, SeriesOrReleasesMixinDynMenu):

    menus = {
        '': 'mainMenu',
        'meetings': 'meetingsMenu',
        'series': 'seriesMenu',
        'milestones': 'milestoneMenu',
        }

    @neverempty
    def milestoneMenu(self):
        """Show milestones more recently than one month ago,
        or with no due date.
        """
        fairly_recent = (
            datetime.datetime.utcnow() - datetime.timedelta(days=30))
        for milestone in self.context.milestones:
            if (milestone.dateexpected is None or
                milestone.dateexpected > fairly_recent):
                yield self.makeLink(milestone.title, context=milestone)
        yield self.makeLink('Show all milestones...', page='+milestones')

    @neverempty
    def mainMenu(self):
        yield self.makeLink('Series', page='+series', submenu='serieses')
        yield self.makeLink('Meetings', page='+sprints', submenu='meetings')
        yield self.makeLink(
            'Milestones', page='+milestones', submenu='milestones')<|MERGE_RESOLUTION|>--- conflicted
+++ resolved
@@ -610,21 +610,14 @@
     schema = IDistribution
     label = "Change distribution details"
     field_names = ['displayname', 'title', 'summary', 'description',
-<<<<<<< HEAD
                    'bug_reporting_guidelines', 'icon', 'logo', 'mugshot',
                    'official_malone', 'enable_bug_expiration',
                    'official_blueprints', 'official_rosetta',
-                   'official_answers']
+                   'official_answers', 'translation_focus', ]
 
     custom_widget('icon', ImageChangeWidget, ImageChangeWidget.EDIT_STYLE)
     custom_widget('logo', ImageChangeWidget, ImageChangeWidget.EDIT_STYLE)
     custom_widget('mugshot', ImageChangeWidget, ImageChangeWidget.EDIT_STYLE)
-=======
-                   'bug_reporting_guidelines', 'official_malone',
-                   'enable_bug_expiration', 'official_blueprints',
-                   'official_rosetta', 'official_answers',
-                   'translation_focus', ]
->>>>>>> d917b6dc
 
     def isAdmin(self):
         return self.user.inTeam(getUtility(ILaunchpadCelebrities).admin)
