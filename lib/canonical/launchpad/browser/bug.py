# Copyright 2004-2006 Canonical Ltd.  All rights reserved.

"""IBug related view classes."""

__metaclass__ = type

__all__ = [
    'BugContextMenu',
    'BugEditView',
    'BugFacets',
    'BugMarkAsDuplicateView',
    'BugNavigation',
    'BugSecrecyEditView',
    'BugSetNavigation',
    'BugTextView',
    'BugURL',
    'BugView',
    'BugWithoutContextView',
    'DeprecatedAssignedBugsView',
    'MaloneView',
    ]

from email.MIMEMultipart import MIMEMultipart
from email.MIMEText import MIMEText
import operator

from zope.app.form.browser import TextWidget
from zope.component import getUtility
from zope.event import notify
from zope.interface import implements, providedBy
from zope.security.interfaces import Unauthorized

from canonical.launchpad.interfaces import (
    BugTaskStatus,
    BugTaskSearchParams,
    IBug,
    IBugSet,
    IBugTaskSet,
    IBugWatchSet,
    ICveSet,
    IFrontPageBugTaskSearch,
    ILaunchBag,
    NotFoundError,
    )
<<<<<<< HEAD
from canonical.launchpad.event import (
    SQLObjectModifiedEvent, SQLObjectToBeModifiedEvent)
=======
>>>>>>> 12220c17

from canonical.launchpad.mailnotification import (
    MailWrapper, format_rfc2822_date)
from canonical.launchpad.webapp import (
    custom_widget, action, canonical_url, ContextMenu,
    LaunchpadFormView, LaunchpadView, LaunchpadEditFormView, stepthrough,
    Link, Navigation, structured, StandardLaunchpadFacets)
from canonical.launchpad.webapp.authorization import check_permission
from canonical.launchpad.webapp.interfaces import ICanonicalUrlData
from canonical.launchpad.webapp.snapshot import Snapshot

from canonical.widgets.bug import BugTagsWidget
from canonical.widgets.project import ProjectScopeWidget


class BugNavigation(Navigation):
    """Navigation for the `IBug`."""
    # It would be easier, since there is no per-bug sequence for a BugWatch
    # and we have to leak the BugWatch.id anyway, to hang bugwatches off a
    # global /bugwatchs/nnnn

    # However, we want in future to have them at /bugs/nnn/+watch/p where p
    # is not the BugWatch.id but instead a per-bug sequence number (1, 2,
    # 3...) for the 1st, 2nd and 3rd watches added for this bug,
    # respectively. So we are going ahead and hanging this off the bug to
    # which it belongs as a first step towards getting the basic URL schema
    # correct.

    usedfor = IBug

    @stepthrough('+watch')
    def traverse_watches(self, name):
        """Retrieve a BugWatch by name."""
        if name.isdigit():
            # in future this should look up by (bug.id, watch.seqnum)
            return getUtility(IBugWatchSet)[name]


class BugFacets(StandardLaunchpadFacets):
    """The links that will appear in the facet menu for an `IBug`.

    However, we never show this, but it does apply to things like
    bug nominations, by 'acquisition'.
    """

    usedfor = IBug

    enable_only = []


class BugSetNavigation(Navigation):
    """Navigation for the IBugSet."""
    usedfor = IBugSet

    @stepthrough('+text')
    def text(self, name):
        """Retrieve a bug by name."""
        try:
            return getUtility(IBugSet).getByNameOrID(name)
        except (NotFoundError, ValueError):
            return None


class BugContextMenu(ContextMenu):
    """Context menu of actions that can be performed upon a Bug."""
    usedfor = IBug
    links = ['editdescription', 'markduplicate', 'visibility', 'addupstream',
             'adddistro', 'subscription', 'addsubscriber', 'addcomment',
             'nominate', 'addbranch', 'linktocve', 'unlinkcve',
             'offermentoring', 'retractmentoring', 'activitylog']

    def __init__(self, context):
        # Always force the context to be the current bugtask, so that we don't
        # have to duplicate menu code.
        ContextMenu.__init__(self, getUtility(ILaunchBag).bugtask)

    def editdescription(self):
        """Return the 'Edit description/tags' Link."""
        text = 'Edit description/tags'
        return Link('+edit', text, icon='edit')

    def visibility(self):
        """Return the 'Set privacy/security' Link."""
        text = 'Set privacy/security'
        return Link('+secrecy', text, icon='edit')

    def markduplicate(self):
        """Return the 'Mark as duplicate' Link."""
        text = 'Mark as duplicate'
        return Link('+duplicate', text, icon='edit')

    def addupstream(self):
        """Return the 'lso affects project' Link."""
        text = 'Also affects project'
        return Link('+choose-affected-product', text, icon='add')

    def adddistro(self):
        """Return the 'Also affects distribution' Link."""
        text = 'Also affects distribution'
        return Link('+distrotask', text, icon='add')

    def subscription(self):
        """Return the 'Subscribe/Unsubscribe' Link."""
        user = getUtility(ILaunchBag).user
        if user is None:
            text = 'Subscribe/Unsubscribe'
            icon = 'edit'
        elif user is not None and (
            self.context.bug.isSubscribed(user) or
            self.context.bug.isSubscribedToDupes(user)):
            text = 'Unsubscribe'
            icon = 'remove'
        else:
            for team in user.teams_participated_in:
                if (self.context.bug.isSubscribed(team) or
                    self.context.bug.isSubscribedToDupes(team)):
                    text = 'Subscribe/Unsubscribe'
                    icon = 'edit'
                    break
            else:
                text = 'Subscribe'
                icon = 'add'
        return Link('+subscribe', text, icon=icon)

    def addsubscriber(self):
        """Return the 'Subscribe someone else' Link."""
        text = 'Subscribe someone else'
        return Link('+addsubscriber', text, icon='add')

    def nominate(self):
        """Return the 'Target/Nominate for release' Link."""
        launchbag = getUtility(ILaunchBag)
        target = launchbag.product or launchbag.distribution
        if check_permission("launchpad.Driver", target):
            text = "Target to release"
        else:
            text = 'Nominate for release'

        return Link('+nominate', text, icon='milestone')

    def addcomment(self):
        """Return the 'Comment or attach file' Link."""
        text = 'Comment or attach file'
        return Link('+addcomment', text, icon='add')

    def addbranch(self):
        """Return the 'Add branch' Link."""
        text = 'Add branch'
        return Link('+addbranch', text, icon='add')

    def linktocve(self):
        """Return the 'Link tp CVE' Link."""
        text = structured(
            'Link to '
            '<abbr title="Common Vulnerabilities and Exposures Index">'
            'CVE'
            '</abbr>')
        return Link('+linkcve', text, icon='add')

    def unlinkcve(self):
        """Return 'Remove CVE link' Link."""
        enabled = bool(self.context.bug.cves)
        text = 'Remove CVE link'
        return Link('+unlinkcve', text, icon='remove', enabled=enabled)

    def offermentoring(self):
        """Return the 'Offer mentorship' Link."""
        text = 'Offer mentorship'
        user = getUtility(ILaunchBag).user
        enabled = self.context.bug.canMentor(user)
        return Link('+mentor', text, icon='add', enabled=enabled)

    def retractmentoring(self):
        """Return the 'Retract mentorship' Link."""
        text = 'Retract mentorship'
        user = getUtility(ILaunchBag).user
        enabled = (self.context.bug.isMentor(user) and
                   not self.context.bug.is_complete and
                   user)
        return Link('+retractmentoring', text, icon='remove', enabled=enabled)

    def activitylog(self):
        """Return the 'Activity log' Link."""
        text = 'View activity log'
        return Link('+activity', text, icon='list')



class MaloneView(LaunchpadFormView):
    """The Bugs front page."""

    custom_widget('searchtext', TextWidget, displayWidth=50)
    custom_widget('scope', ProjectScopeWidget)
    schema = IFrontPageBugTaskSearch
    field_names = ['searchtext', 'scope']

    # Test: standalone/xx-slash-malone-slash-bugs.txt
    error_message = None

    @property
    def target_css_class(self):
        """The CSS class for used in the target widget."""
        if self.target_error:
            return 'error'
        else:
            return None

    @property
    def target_error(self):
        """The error message for the target widget."""
        return self.getWidgetError('scope')

    def initialize(self):
        """Initialize the view to handle the request."""
        LaunchpadFormView.initialize(self)
        bug_id = self.request.form.get("id")
        if bug_id:
            self._redirectToBug(bug_id)
        elif self.widgets['scope'].hasInput():
            self._validate(action=None, data={})

    def _redirectToBug(self, bug_id):
        """Redirect to the specified bug id."""
        if bug_id.startswith("#"):
            # Be nice to users and chop off leading hashes
            bug_id = bug_id[1:]
        try:
            bug = getUtility(IBugSet).getByNameOrID(bug_id)
        except NotFoundError:
            self.error_message = "Bug %r is not registered." % bug_id
        else:
            return self.request.response.redirect(canonical_url(bug))

    def getMostRecentlyFixedBugs(self, limit=5):
        """Return the ten most recently fixed bugs."""
        fixed_bugs = []
        search_params = BugTaskSearchParams(
            self.user, status=BugTaskStatus.FIXRELEASED,
            orderby='-date_closed')
        fixed_bugtasks = getUtility(IBugTaskSet).search(search_params)
        # XXX: Bjorn Tillenius 2006-12-13:
        #      We might end up returning less than :limit: bugs, but in
        #      most cases we won't, and '4*limit' is here to prevent
        #      this page from timing out in production. Later I'll fix
        #      this properly by selecting bugs instead of bugtasks.
        #      If fixed_bugtasks isn't sliced, it will take a long time
        #      to iterate over it, even over just 10, because
        #      Transaction.iterSelect() listifies the result.
        for bugtask in fixed_bugtasks[:4*limit]:
            if bugtask.bug not in fixed_bugs:
                fixed_bugs.append(bugtask.bug)
                if len(fixed_bugs) >= limit:
                    break
        return fixed_bugs

    def getCveBugLinkCount(self):
        """Return the number of links between bugs and CVEs there are."""
        return getUtility(ICveSet).getBugCveCount()


class BugView(LaunchpadView):
    """View class for presenting information about an `IBug`.

    Since all bug pages are registered on IBugTask, the context will be
    adapted to IBug in order to make the security declarations work
    properly. This has the effect that the context in the pagetemplate
    changes as well, so the bugtask (which is often used in the pages)
    is available as currentBugTask(). This may not be all that pretty,
    but it was the best solution we came up with when deciding to hang
    all the pages off IBugTask instead of IBug.
    """

    def currentBugTask(self):
        """Return the current `IBugTask`.

        'current' is determined by simply looking in the ILaunchBag utility.
        """
        return getUtility(ILaunchBag).bugtask

    @property
    def subscription(self):
        """Return whether the current user is subscribed."""
        user = self.user
        if user is None:
            return False
        return self.context.isSubscribed(user)

    def duplicates(self):
        """Return a list of dicts of duplicates.

        Each dict contains the title that should be shown and the bug
        object itself. This allows us to protect private bugs using a
        title like 'Private Bug'.
        """
        dupes = []
        for bug in self.context.duplicates:
            dupe = {}
            try:
                dupe['title'] = bug.title
            except Unauthorized:
                dupe['title'] = 'Private Bug'
            dupe['id'] = bug.id
            dupe['url'] = self.getDupeBugLink(bug)
            dupes.append(dupe)

        return dupes

    def getDupeBugLink(self, dupe):
        """Return a URL for a duplicate of this bug.

        The link will be in the current context if the dupe is also
        reported in this context, otherwise a default /bugs/$bug.id
        style URL will be returned.
        """
        current_task = self.currentBugTask()

        for task in dupe.bugtasks:
            if task.target == current_task.target:
                return canonical_url(task)

        return canonical_url(dupe)


class BugWithoutContextView:
    """View that redirects to the new bug page.

    The user is redirected, to the oldest IBugTask ('oldest' being
    defined as the IBugTask with the smallest ID.)
    """
    def redirectToNewBugPage(self):
        """Redirect the user to the 'first' report of this bug."""
        # An example of practicality beating purity.
        bugtasks = sorted(
            self.context.bugtasks, key=operator.attrgetter('id'))
        self.request.response.redirect(canonical_url(bugtasks[0]))


class BugEditViewBase(LaunchpadEditFormView):
    """Base class for all bug edit pages."""

    schema = IBug

    def setUpWidgets(self):
        """Set up the widgets using the bug as the context."""
        LaunchpadEditFormView.setUpWidgets(self, context=self.context.bug)

    def updateBugFromData(self, data):
        """Update the bug using the values in the data dictionary."""
        LaunchpadEditFormView.updateContextFromData(
            self, data, context=self.context.bug)

    @property
    def next_url(self):
        """Return the next URL to call when this call completes."""
        return canonical_url(self.context)


class BugEditView(BugEditViewBase):
    """The view for the edit bug page."""

    field_names = ['title', 'description', 'tags', 'name']
    custom_widget('title', TextWidget, displayWidth=30)
    custom_widget('tags', BugTagsWidget)
    next_url = None

    _confirm_new_tags = False

    def __init__(self, context, request):
        BugEditViewBase.__init__(self, context, request)
        self.notifications = []

    def validate(self, data):
        """Make sure new tags are confirmed."""
        if 'tags' not in data:
            return
        confirm_action = self.confirm_tag_action
        if confirm_action.submitted():
            # Validation is needed only for the change action.
            return
        bugtarget = self.context.target
        newly_defined_tags = set(data['tags']).difference(
            bugtarget.getUsedBugTags())
        # Display the confirm button in a notification message. We want
        # it to be slightly smaller than usual, so we can't simply let
        # it render itself.
        confirm_button = (
            '<input style="font-size: smaller" type="submit"'
            ' value="%s" name="%s" />' % (
                confirm_action.label, confirm_action.__name__))
        for new_tag in newly_defined_tags:
            self.notifications.append(
                'The tag "%s" hasn\'t yet been used by %s before.'
                ' Is this a new tag? %s' % (
                    new_tag, bugtarget.bugtargetdisplayname, confirm_button))
            self._confirm_new_tags = True

    @action('Change', name='change')
    def edit_bug_action(self, action, data):
        """Update the bug with submitted changes."""
        if not self._confirm_new_tags:
            self.updateBugFromData(data)
            self.next_url = canonical_url(self.context)

    @action('Yes, define new tag', name='confirm_tag')
    def confirm_tag_action(self, action, data):
        """Define a new tag."""
        self.actions['field.actions.change'].success(data)

    def render(self):
        """Render the page with only one submit button."""
        # The confirmation button shouldn't be rendered automatically.
        self.actions = [self.edit_bug_action]
        return BugEditViewBase.render(self)


class BugMarkAsDuplicateView(BugEditViewBase):
    """Page for marking a bug as a duplicate."""

    field_names = ['duplicateof']
    label = "Mark bug report as a duplicate"

    @action('Change', name='change')
    def change_action(self, action, data):
        """Update the bug."""
        self.updateBugFromData(data)


class BugSecrecyEditView(BugEditViewBase):
    """Page for marking a bug as a private/public."""

    field_names = ['private', 'security_related']
    label = "Bug visibility and security"

    @action('Change', name='change')
    def change_action(self, action, data):
        """Update the bug."""
        # We will modify data later, so take a copy now.
        data = dict(data)

        # We handle privacy changes by hand instead of leaving it to
        # the usual machinery because we must use bug.setPrivate() to
        # ensure auditing information is recorded.
        bug = self.context.bug
        bug_before_modification = Snapshot(
            bug, providing=providedBy(bug))
        private = data.pop('private')
        notify(SQLObjectToBeModifiedEvent(bug, dict(private=private)))
        private_changed = bug.setPrivate(
            private, getUtility(ILaunchBag).user)
        if private_changed:
            # Although the call to updateBugFromData later on will
            # send notification of changes, it will only do so if it
            # makes the change. We have applied the 'private' change
            # already, so updateBugFromData will only send an event if
            # 'security_related' is changed, and we can't have that.
            notify(SQLObjectModifiedEvent(
                    bug, bug_before_modification, ['private']))

        # Apply other changes.
        self.updateBugFromData(data)


class DeprecatedAssignedBugsView:
    """Deprecate the /malone/assigned namespace.

    It's important to ensure that this namespace continues to work, to
    prevent linkrot, but since FOAF seems to be a more natural place
    to put the assigned bugs report, we'll redirect to the appropriate
    FOAF URL.
    """
    def __init__(self, context, request):
        self.context = context
        self.request = request

    def redirect_to_assignedbugs(self):
        """Redirect the user to their assigned bugs report."""
        self.request.response.redirect(
            canonical_url(getUtility(ILaunchBag).user) +
            "/+assignedbugs")


class BugTextView(LaunchpadView):
    """View for simple text page displaying information for a bug."""

    def bug_text(self, bug):
        """Return the bug information for text display."""
        text = []
        text.append('bug: %d' % bug.id)
        text.append('title: %s' % bug.title)
        text.append('date-reported: %s' % format_rfc2822_date(bug.datecreated))
        text.append('date-updated: %s' %
            format_rfc2822_date(bug.date_last_updated))
        text.append('reporter: %s' % bug.owner.unique_displayname)

        if bug.duplicateof:
            text.append('duplicate-of: %d' % bug.duplicateof.id)
        else:
            text.append('duplicate-of: ')

        if bug.duplicates:
            dupes = ' '.join(str(dupe.id) for dupe in bug.duplicates)
            text.append('duplicates: %s' % dupes)
        else:
            text.append('duplicates: ')

        if bug.private:
            # XXX this could include date_made_private and
            # who_made_private but Bjorn doesn't let me.
            #    -- kiko, 2007-10-31
            text.append('private: yes')

        if bug.security_related:
            text.append('security: yes')

        text.append('attachments: ')
        for attachment in bug.attachments:
            text.append(' %s' % self.attachment_text(attachment))

        text.append('subscribers: ')
        for subscription in bug.subscriptions:
            text.append(' %s' % subscription.person.unique_displayname)

        return ''.join(line + '\n' for line in text)

    def bugtask_text(self, task):
        """Return a BugTask for text display."""
        text = []
        text.append('task: %s' % task.bugtargetname)
        text.append('status: %s' % task.status.title)
        text.append('date-created: %s' % format_rfc2822_date(task.datecreated))

        for status in ["confirmed", "assigned", "inprogress",
                       "closed", "incomplete"]:
            date = getattr(task, "date_%s" % status)
            if date:
                text.append("date-%s: %s" % (status, date))

        text.append('reporter: %s' % task.owner.unique_displayname)

        if task.bugwatch:
            text.append('watch: %s' % task.bugwatch.url)

        text.append('importance: %s' % task.importance.title)

        component = task.getPackageComponent()
        if component:
            text.append('component: %s' % component.name)

        if task.assignee:
            text.append('assignee: %s' % task.assignee.unique_displayname)
        else:
            text.append('assignee: ')

        if task.milestone:
            text.append('milestone: %s' % task.milestone.name)
        else:
            text.append('milestone: ')

        return ''.join(line + '\n' for line in text)

    def attachment_text(self, attachment):
        """Return a text representation of a bug attachment."""
        return "%s %s" % (attachment.libraryfile.http_url,
                          attachment.libraryfile.mimetype)

    def comment_text(self):
        """Return a text representation of bug comments."""

        def build_message(text):
            mailwrapper = MailWrapper(width=72)
            text = mailwrapper.format(text)
            message = MIMEText(text.encode('utf-8'),
                'plain', 'utf-8')
            # This is redundant and makes the template noisy
            del message['MIME-Version']
            return message

        from canonical.launchpad.browser.bugtask import (
            get_visible_comments, get_comments_for_bugtask)

        # XXX: for some reason, get_comments_for_bugtask takes a task,
        # not a bug. For now live with it. -- kiko, 2007-10-31
        first_task = self.context.bugtasks[0]
        all_comments = get_comments_for_bugtask(first_task)
        comments = get_visible_comments(all_comments[1:])

        comment_mime = MIMEMultipart()
        message = build_message(self.context.description)
        comment_mime.attach(message)

        for comment in comments:
            message = build_message(comment.text_for_display)
            message['Author'] = comment.owner.unique_displayname.encode('utf-8')
            message['Date'] = format_rfc2822_date(comment.datecreated)
            message['Message-Id'] = comment.rfc822msgid
            comment_mime.attach(message)

        return comment_mime.as_string().decode('utf-8')

    def render(self):
        """Return a text representation of the Bug."""
        self.request.response.setHeader('Content-type', 'text/plain')
        texts = [self.bug_text(self.context)]
        texts.extend(self.bugtask_text(task) for task in self.context.bugtasks)
        texts.append(self.comment_text())
        return "\n".join(texts)


class BugURL:
    """Bug URL creation rules."""
    implements(ICanonicalUrlData)

    inside = None
    rootsite = 'bugs'

    def __init__(self, context):
        self.context = context

    @property
    def path(self):
        """Return the path component of the URL."""
        return u"bugs/%d" % self.context.id
<|MERGE_RESOLUTION|>--- conflicted
+++ resolved
@@ -42,11 +42,8 @@
     ILaunchBag,
     NotFoundError,
     )
-<<<<<<< HEAD
 from canonical.launchpad.event import (
     SQLObjectModifiedEvent, SQLObjectToBeModifiedEvent)
-=======
->>>>>>> 12220c17
 
 from canonical.launchpad.mailnotification import (
     MailWrapper, format_rfc2822_date)
