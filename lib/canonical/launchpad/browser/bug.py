--- conflicted
+++ resolved
@@ -33,19 +33,11 @@
 
 from canonical.launchpad.helpers import check_permission
 from canonical.launchpad.interfaces import (
-<<<<<<< HEAD
-    IAddBugTaskForm, IBug, IBugSet, IBugTaskSet, IBugWatchSet,
-    ICanonicalUrlData, IDistributionSourcePackage, IDistroBugTask,
-    IDistroReleaseBugTask, ILaunchBag, ILaunchpadCelebrities, IProductSet,
-    IUpstreamBugTask, NoBugTrackerFound, NotFoundError,
-    UnrecognizedBugTrackerURL, valid_distrotask, valid_upstreamtask)
-=======
     BugTaskSearchParams, IAddBugTaskForm, IBug, IBugSet, IBugTaskSet,
     IBugWatchSet, ICanonicalUrlData, IDistributionSourcePackage,
-    IDistroBugTask, IDistroReleaseBugTask, ILaunchBag, IUpstreamBugTask,
-    NoBugTrackerFound, NotFoundError, UnrecognizedBugTrackerURL,
-    valid_distrotask, valid_upstreamtask)
->>>>>>> 1ba4e9f6
+    IDistroBugTask, IDistroReleaseBugTask, ILaunchBag, ILaunchpadCelebrities,
+    IProductSet, IUpstreamBugTask, NoBugTrackerFound, NotFoundError,
+    UnrecognizedBugTrackerURL, valid_distrotask, valid_upstreamtask)
 from canonical.launchpad.browser.editview import SQLObjectEditView
 from canonical.launchpad.event import SQLObjectCreatedEvent
 from canonical.launchpad.webapp import (
