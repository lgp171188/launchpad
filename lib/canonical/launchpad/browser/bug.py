--- conflicted
+++ resolved
@@ -343,10 +343,11 @@
         if product:
             target = product
             valid_upstreamtask(self.context.bug, product)
-<<<<<<< HEAD
         elif distribution:
             target = distribution
-            valid_distrotask(self.context.bug, distribution, sourcepackagename)
+            valid_distrotask(
+                self.context.bug, distribution, sourcepackagename,
+                on_create=True)
         else:
             raise UnexpectedFormData(
                 'Neither product nor distribution was provided')
@@ -356,13 +357,6 @@
                 " same time be linked to a remote bug.",
                 target.displayname))
         elif link_to_bugwatch and remotebug is None:
-=======
-        if distribution:
-            valid_distrotask(
-                self.context.bug, distribution, sourcepackagename,
-                on_create=True)
-        if bugtracker is not None and remotebug is None:
->>>>>>> 25be2ba4
             errors.append(LaunchpadValidationError(
                 "Please specify the remote bug number in the remote "
                 "bug tracker."))
