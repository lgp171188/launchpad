--- conflicted
+++ resolved
@@ -7,11 +7,8 @@
 __all__ = [
     'ProjectNavigation',
     'ProjectSetNavigation',
-<<<<<<< HEAD
     'ProjectSOP',
     'ProjectView',
-=======
->>>>>>> 2c900c9a
     'ProjectEditView',
     'ProjectAddProductView',
     'ProjectSetView',
