--- conflicted
+++ resolved
@@ -24,22 +24,14 @@
 from zope.app.form.interfaces import IInputWidget
 from zope.app.pagetemplate.viewpagetemplatefile import ViewPageTemplateFile
 from zope.component import getUtility
-<<<<<<< HEAD
-from zope.app import zapi
-=======
->>>>>>> 5d1e2f98
 from zope.interface import implements
 
 from canonical.cachedproperty import cachedproperty
 from canonical.launchpad import helpers
 from canonical.launchpad.interfaces import (
     UnexpectedFormData, IPOMsgSet, TranslationConstants, NotFoundError,
-<<<<<<< HEAD
     ILanguageSet, IPOFileAlternativeLanguage, IPOMsgSetSuggestions,
     IPOSubmissionSet)
-=======
-    ILanguageSet, IPOFileAlternativeLanguage, IPOMsgSetSuggestions)
->>>>>>> 5d1e2f98
 from canonical.launchpad.webapp import (
     StandardLaunchpadFacets, ApplicationMenu, Link, LaunchpadView,
     canonical_url)
@@ -128,21 +120,6 @@
         return helpers.text_replaced(unicode_text, {u'\n': u'\r\n'})
     else:
         return helpers.text_replaced(unicode_text, {u'\r': u'\r\n'})
-
-
-def count_lines(text):
-    '''Count the number of physical lines in a string. This is always at least
-    as large as the number of logical lines in a string.'''
-    CHARACTERS_PER_LINE = 50
-    count = 0
-
-    for line in text.split('\n'):
-        if len(line) == 0:
-            count += 1
-        else:
-            count += int(ceil(float(len(line)) / CHARACTERS_PER_LINE))
-
-    return count
 
 
 def parse_cformat_string(string):
@@ -344,14 +321,13 @@
     It relies on one or more subviews being used to actually display the
     translations and form elements. It processes the form submitted and
     constructs data which can be then fed back into the subviews.
-<<<<<<< HEAD
 
     The subviews must be (or behave like) POMsgSetViews.
 
     Child classes must define:
         - self.pofile
         - _buildBatchNavigator()
-        - _initializeSubViews()
+        - _initializeMsgSetViews()
         - _submitTranslations()
     """
 
@@ -362,8 +338,6 @@
 
     def initialize(self):
         assert self.pofile, "Child class must define self.pofile"
-
-        self.redirecting = False
 
         # These two dictionaries hold translation data parsed from the
         # form submission. They exist mainly because of the need to
@@ -376,127 +350,10 @@
         self.form_posted_translations = {}
         self.form_posted_needsreview = {}
 
-        # This dictionary hold the text requested by the user to be copied to
-        # the textarea.
+        # This two dictionaries hold the text requested by the user to be
+        # copied to the textarea.
         self.form_copied_translations = {}
         self.form_posted_translations_store = {}
-
-        if not self.has_plural_form_information:
-            # This POFile needs administrator setup.
-            # XXX: this should refer people to +addticket, right? -- kiko
-            self.request.response.addErrorNotification("""
-            <p>
-            Rosetta can&#8217;t handle the plural items in this file, because it
-            doesn&#8217;t yet know how plural forms work for %s.
-            </p>
-            <p>
-            To fix this, please e-mail the <a
-            href="mailto:rosetta-users@lists.ubuntu.com">Rosetta users mailing list</a>
-            with this information, preferably in the format described in the
-            <a href="https://wiki.ubuntu.com/RosettaFAQ">Rosetta FAQ</a>.
-            </p>
-            <p>
-            This only needs to be done once per language. Thanks for helping Rosetta.
-            </p>
-            """ % self.pofile.language.englishname)
-            return
-
-        self._initializeAltLanguage()
-
-        # The batch navigator needs to be initialized early, before
-        # _submitTranslations is called; the reason for this is that
-        # _submitTranslations, in the case of no errors, redirects to
-        # the next batch page.
-        self.batchnav = self._buildBatchNavigator()
-        # These two variables are stored for the sole purpose of being
-        # output in hidden inputs that preserve the current navigation
-        # when submitting forms.
-        self.start = self.batchnav.start
-        self.size = self.batchnav.currentBatch().size
-
-        if self.request.method == 'POST' and self.user is not None:
-            if self.request.form.get("submit_translations"):
-                # Check if this is really the form we are listening for..
-                successful_submit = self._submitTranslations()
-                # XXX: isn't this a hell of a performance issue, hitting this
-                # same table for every submit? -- kiko, 2006-09-27
-                self.pofile.updateStatistics()
-                if successful_submit:
-                    # .. and if no errors occurred, adios. Otherwise, we
-                    # need to set up the subviews for error display and
-                    # correction.
-                    return
-            else:
-                # Check and do any copy request we got.
-                self._submitCopyRequest()
-
-        # Slave view initialization depends on _submitTranslations being
-        # called, because the form data needs to be passed in to it --
-        # again, because of error handling.
-        self._initializeSubViews()
-
-    #
-    # API Hooks
-    #
-
-    def _buildBatchNavigator(self):
-        """Construct a BatchNavigator of POTMsgSets and return it."""
-        raise NotImplementedError
-
-    def _initializeSubViews(self):
-        """Construct subviews as necessary."""
-        raise NotImplementedError
-
-    def _submitTranslations(self):
-        """Handle translations submitted via a form.
-
-        Return True if processing went fine; return False if errors
-        occurred.
-
-        Implementing this method is complicated. It needs to find out
-        what POMsgSets were updated in the form post, call
-        _storeTranslations() for each of those, check for errors that
-        may have occurred during that (displaying them using
-        addErrorNotification), and otherwise call _redirectToNextPage if
-        everything went fine."""
-        raise NotImplementedError
-
-    def _submitCopyRequest(self):
-        """Handle translation copy requests."""
-        raise NotImplementedError
-
-
-    #
-    # Helper methods that should be used for POMsgSetView.prepare() and
-=======
-
-    The subviews must be (or behave like) POMsgSetViews.
-
-    Child classes must define:
-        - self.pofile
-        - _buildBatchNavigator()
-        - _initializeMsgSetViews()
-        - _submitTranslations()
-    """
-
-    pofile = None
-    # There will never be 100 plural forms.  Usually, we'll be iterating
-    # over just two or three.
-    MAX_PLURAL_FORMS = 100
-
-    def initialize(self):
-        assert self.pofile, "Child class must define self.pofile"
-
-        # These two dictionaries hold translation data parsed from the
-        # form submission. They exist mainly because of the need to
-        # redisplay posted translations when they contain errors; if not
-        # _submitTranslations could take care of parsing and saving
-        # translations without the need to store them in instance
-        # variables. To understand more about how they work, see
-        # _extractFormPostedTranslations, _prepareView and
-        # _storeTranslations.
-        self.form_posted_translations = {}
-        self.form_posted_needsreview = {}
 
         if not self.has_plural_form_information:
             # This POFile needs administrator setup.
@@ -532,15 +389,17 @@
         self.start = self.batchnav.start
         self.size = self.batchnav.currentBatch().size
 
-        if (self.request.method == 'POST' and 
-            self.request.form.get("submit_translations") and
-            self.user is not None):
-            # Check if this is really the form we are listening for..
-            if self._submitTranslations():
-                # .. and if no errors occurred, adios. Otherwise, we
-                # need to set up the subviews for error display and
-                # correction.
-                return
+        if self.request.method == 'POST' and self.user is not None:
+            if self.request.form.get("submit_translations"):
+                # Check if this is really the form we are listening for..
+                if self._submitTranslations():
+                    # .. and if no errors occurred, adios. Otherwise, we
+                    # need to set up the subviews for error display and
+                    # correction.
+                    return
+            else:
+                # Check and do any copy request we got.
+                self._submitCopyRequest()
 
         # Slave view initialization depends on _submitTranslations being
         # called, because the form data needs to be passed in to it --
@@ -573,9 +432,12 @@
         everything went fine."""
         raise NotImplementedError
 
+    def _submitCopyRequest(self):
+        """Handle translation copy requests."""
+        raise NotImplementedError
+
     #
-    # Helper methods that should be used for POMsgSetView.__init__() and
->>>>>>> 5d1e2f98
+    # Helper methods that should be used for POMsgSetView.prepare() and
     # _submitTranslations().
     #
 
@@ -584,12 +446,6 @@
 
         Return a string with an error if one occurs, otherwise None.
         """
-<<<<<<< HEAD
-        if pomsgset.potmsgset.id == 138:
-            import pdb; pdb.set_trace()
-            pass
-=======
->>>>>>> 5d1e2f98
         self._extractFormPostedTranslations(pomsgset)
         translations = self.form_posted_translations.get(pomsgset, None)
         if not translations:
@@ -597,7 +453,7 @@
             # done. XXX: I'm not sure but I suspect this could be an
             # UnexpectedFormData..
             return None
-<<<<<<< HEAD
+
         store_flags = self.form_posted_translations_store.get(pomsgset, None)
         if store_flags is None or True not in store_flags.values():
             return None
@@ -610,8 +466,6 @@
             if store_flags[index] == False:
                 translations[index] = pomsgset.active_texts[index]
 
-=======
->>>>>>> 5d1e2f98
         is_fuzzy = self.form_posted_needsreview.get(pomsgset, False)
 
         try:
@@ -624,7 +478,6 @@
         else:
             return None
 
-<<<<<<< HEAD
     def _copyTranslation(self, pomsgset, button_id):
         """Perform the copy associated with :arg button_id:
 
@@ -690,7 +543,7 @@
                     dict_with_copies[plural_index] = None
         self.form_copied_translations[pomsgset] = dict_with_copies
 
-    def _prepareView(self, pomsgset_view, pomsgset, error):
+    def _prepareView(self, view_class, pomsgset, error):
         """Prepare data for display in a subview; calls POMsgSetView.prepare."""
         # XXX: it would be nice if we could easily check if
         # this is being called in the right order, after
@@ -716,29 +569,13 @@
             else:
                 store_flags[plural_index] = False
 
-=======
-    def _prepareView(self, view_class, pomsgset, error):
-        """Collect data and build a POMsgSetView for display."""
-        # XXX: it would be nice if we could easily check if
-        # this is being called in the right order, after
-        # _storeTranslations(). -- kiko, 2006-09-27
-        if self.form_posted_translations.has_key(pomsgset):
-            translations = self.form_posted_translations[pomsgset]
-        else:
-            translations = pomsgset.active_texts
->>>>>>> 5d1e2f98
         if self.form_posted_needsreview.has_key(pomsgset):
             is_fuzzy = self.form_posted_needsreview[pomsgset]
         else:
             is_fuzzy = pomsgset.isfuzzy
-<<<<<<< HEAD
-
-        pomsgset_view.prepare(
-            store_flags, translations, is_fuzzy, error, self.second_lang_code)
-=======
-        return view_class(pomsgset, self.request, translations,
+
+        return view_class(pomsgset, self.request, store_flags, translations,
                           is_fuzzy, error, self.second_lang_code)
->>>>>>> 5d1e2f98
 
     #
     # Internals
@@ -793,11 +630,6 @@
 
     def _extractFormPostedTranslations(self, pomsgset):
         """Look for translations for this POMsgSet in the form submitted.
-<<<<<<< HEAD
-
-        Store the new translations at self.form_posted_translations and its
-        fuzzy status at self.form_posted_needsreview, keyed on the POMsgSet.
-=======
 
         Store the new translations at self.form_posted_translations and its
         fuzzy status at self.form_posted_needsreview, keyed on the POMsgSet.
@@ -815,11 +647,12 @@
 
         In all those form keys, 'ID' is the ID of the POTMsgSet.
         """
+        form = self.request.form
         potmsgset_ID = pomsgset.potmsgset.id
         language_code = pomsgset.pofile.language.code
 
         msgset_ID = 'msgset_%d' % potmsgset_ID
-        if msgset_ID not in self.request.form:
+        if msgset_ID not in form:
             # If this form does not have data about the msgset id, then
             # do nothing at all.
             return
@@ -828,7 +661,7 @@
             potmsgset_ID, language_code)
 
         self.form_posted_needsreview[pomsgset] = (
-            msgset_ID_LANGCODE_needsreview in self.request.form)
+            msgset_ID_LANGCODE_needsreview in form)
 
         # Note the trailing underscore: we append the plural form number later.
         msgset_ID_LANGCODE_translation_ = 'msgset_%d_%s_translation_' % (
@@ -838,21 +671,32 @@
         # self.form_posted_translations. We try plural forms in turn,
         # starting at 0.
         for pluralform in xrange(self.MAX_PLURAL_FORMS):
-            msgset_ID_LANGCODE_translation_PLURALFORM = '%s%s' % (
+            msgset_ID_LANGCODE_translation_PLURALFORM_new = '%s%s_new' % (
                 msgset_ID_LANGCODE_translation_, pluralform)
-            if msgset_ID_LANGCODE_translation_PLURALFORM not in self.request.form:
+            if msgset_ID_LANGCODE_translation_PLURALFORM_new not in form:
                 # Stop when we reach the first plural form which is
                 # missing from the form.
                 break
 
-            raw_value = self.request.form[msgset_ID_LANGCODE_translation_PLURALFORM]
+            raw_value = form[msgset_ID_LANGCODE_translation_PLURALFORM_new]
             value = contract_rosetta_tabs(raw_value)
 
             if not self.form_posted_translations.has_key(pomsgset):
                 self.form_posted_translations[pomsgset] = {}
             self.form_posted_translations[pomsgset][pluralform] = value
+
+            # Note whether this translation should be stored in our database.
+            msgset_ID_LANGCODE_translation_PLURALFORM_new_checkbox = (
+                '%s_checkbox' % msgset_ID_LANGCODE_translation_PLURALFORM_new)
+            store = (
+                msgset_ID_LANGCODE_translation_PLURALFORM_new_checkbox in form
+                )
+            if not self.form_posted_translations_store.has_key(pomsgset):
+                self.form_posted_translations_store[pomsgset] = {}
+            self.form_posted_translations_store[pomsgset][pluralform] = store
         else:
-            raise AssertionError("More than 100 plural forms were submitted!")
+            raise AssertionError('More than %d plural forms were submitted!' %
+                self.MAX_PLURAL_FORMS)
 
     #
     # Redirection
@@ -875,6 +719,8 @@
             new_url = str(self.request.URL)
             if self.request.get('QUERY_STRING'):
                 new_url += '?%s' % self.request.get('QUERY_STRING')
+
+        self.redirecting = True
 
         parameters = self._buildRedirectParams()
         params_str = '&'.join(
@@ -890,10 +736,6 @@
 
     def _redirectToNextPage(self):
         """After a successful submission, redirect to the next batch page."""
-        # XXX: isn't this a hell of a performance issue, hitting this
-        # same table for every submit? -- kiko, 2006-09-27
-        self.pofile.updateStatistics()
-
         next_url = self.batchnav.nextBatchURL()
         if next_url is None or next_url == '':
             # We are already at the end of the batch, forward to the
@@ -972,19 +814,24 @@
     #   self.suggestion_blocks
     #   self.pluralform_indices
 
-    def __init__(self, pomsgset, request, translations, is_fuzzy, error,
-                 second_lang_code):
+    def __init__(self, pomsgset, request, store_flags, translations, is_fuzzy,
+                 error, second_lang_code):
         """Primes the view with information that is gathered by a parent view.
 
-        translations is a dictionary indexed by plural form index;
-        BaseTranslationView constructed it based on active_texts
-        overlaid with form-submitted translations. is_fuzzy is a flag
-        tht is similarly constructed.
-
-        second_lang_code is the result of submiting field.alternative_value.
+        :arg store_flags: A dictionary that indicates whether the translation
+            associated should be stored in our database or ignored. It's
+            indexed by plural form.
+        :arg translations: A dictionary indexed by plural form index;
+            BaseTranslationView constructed it based on form-submitted
+            translations overlaid with any copy request.
+        :arg is_fuzzy: A flag that notes current fuzzy flag overlaid with the
+            form-submitted.
+        :arg error: The error related to self.context submission or None.
+        :arg second_lang_code: The result of submiting field.alternative_value.
         """
         LaunchpadView.__init__(self, pomsgset, request)
 
+        self.store_flags = store_flags
         self.translations = translations
         self.error = error
         self.is_fuzzy = is_fuzzy
@@ -1028,7 +875,7 @@
         # allows us later to just iterate over them in the view code
         # using a generic template.
         self.suggestion_blocks = {}
-        self.pluralform_indices = range(len(self.translations))
+        self.pluralform_indices = range(self.context.pluralforms)
         for index in self.pluralform_indices:
             non_editor, elsewhere, wiki, alt_lang_suggestions = \
                 self._buildAllSuggestions(index)
@@ -1086,7 +933,7 @@
         # Use a set for pruning; this is a bit inconsistent with the
         # other pruners which are dicts, but prune_dict copes well with
         # it.
-        active_translations = set([self.translations[index]])
+        active_translations = set([self.context.active_texts[index]])
 
         wiki_translations_clean = prune_dict(wiki_translations,
            [current_translations, non_editor_translations, active_translations])
@@ -1095,10 +942,7 @@
 
         non_editor_translations = prune_dict(non_editor_translations,
             [current_translations, active_translations])
-        if self.is_multi_line:
-            title = "Suggestions"
-        else:
-            title = "Suggestion"
+        title = "Suggestions"
         non_editor = self._buildSuggestions(title,
             non_editor_translations.values())
 
@@ -1124,8 +968,22 @@
         submissions = sorted(submissions,
                              key=operator.attrgetter("datecreated"),
                              reverse=True)
-        return POMsgSetSuggestions(title, submissions[:self.max_entries],
-                                   self.is_multi_line, self.max_entries)
+        return POMsgSetSuggestions(
+            title, self.context, submissions[:self.max_entries],
+            self.max_entries)
+
+    def getActiveTranslation(self,index):
+        if index in self.pluralform_indices:
+            translation = self.context.active_texts[index]
+            # We store newlines as '\n', '\r' or '\r\n', depending on the
+            # msgid but forms should have them as '\r\n' so we need to change
+            # them before showing them.
+            if translation is not None:
+                return convert_newlines_to_web_form(translation)
+            else:
+                return None
+        else:
+            raise IndexError('Translation out of range')
 
     def getTranslation(self, index):
         """Return the active translation for the pluralform 'index'.
@@ -1155,405 +1013,7 @@
     def is_plural(self):
         """Return whether there are plural forms."""
         return len(self.msgids) > 1
->>>>>>> 5d1e2f98
-
-        In this method, we look for various keys in the form, and use them as
-        follows:
-
-        - 'msgset_ID' to know if self is part of the submitted form. If it
-          isn't found, we stop parsing the form and return.
-        - 'msgset_ID_LANGCODE_translation_PLURALFORM_new': Those will be the
-          submitted translations and we will have as many entries as plural
-          forms the language self.context.language has.
-        - 'msgset_ID_LANGCODE_needsreview': If present, will note that the
-          'needs review' flag has been set for the given translations.
-
-        In all those form keys, 'ID' is the ID of the POTMsgSet.
-        """
-<<<<<<< HEAD
-        form = self.request.form
-        potmsgset_ID = pomsgset.potmsgset.id
-        language_code = pomsgset.pofile.language.code
-
-        msgset_ID = 'msgset_%d' % potmsgset_ID
-        if msgset_ID not in form:
-            # If this form does not have data about the msgset id, then
-            # do nothing at all.
-            return
-
-        msgset_ID_LANGCODE_needsreview = 'msgset_%d_%s_needsreview' % (
-            potmsgset_ID, language_code)
-
-        self.form_posted_needsreview[pomsgset] = (
-            msgset_ID_LANGCODE_needsreview in form)
-
-        # Note the trailing underscore: we append the plural form number later.
-        msgset_ID_LANGCODE_translation_ = 'msgset_%d_%s_translation_' % (
-            potmsgset_ID, language_code)
-
-        # Extract the translations from the form, and store them in
-        # self.form_posted_translations. We try plural forms in turn,
-        # starting at 0.
-        for pluralform in xrange(self.MAX_PLURAL_FORMS):
-            msgset_ID_LANGCODE_translation_PLURALFORM_new = '%s%s_new' % (
-                msgset_ID_LANGCODE_translation_, pluralform)
-            if msgset_ID_LANGCODE_translation_PLURALFORM_new not in form:
-                # Stop when we reach the first plural form which is
-                # missing from the form.
-                break
-
-            raw_value = form[msgset_ID_LANGCODE_translation_PLURALFORM_new]
-            value = contract_rosetta_tabs(raw_value)
-
-            if not self.form_posted_translations.has_key(pomsgset):
-                self.form_posted_translations[pomsgset] = {}
-            self.form_posted_translations[pomsgset][pluralform] = value
-
-            # Note whether this translation should be stored in our database.
-            msgset_ID_LANGCODE_translation_PLURALFORM_new_checkbox = (
-                '%s_checkbox' % msgset_ID_LANGCODE_translation_PLURALFORM_new)
-            store = (
-                msgset_ID_LANGCODE_translation_PLURALFORM_new_checkbox in form
-                )
-            if not self.form_posted_translations_store.has_key(pomsgset):
-                self.form_posted_translations_store[pomsgset] = {}
-            self.form_posted_translations_store[pomsgset][pluralform] = store
-        else:
-            raise AssertionError('More than %d plural forms were submitted!' %
-                self.MAX_PLURAL_FORMS)
-
-    #
-    # Redirection
-    #
-=======
-        if self.is_plural:
-            singular_lines = count_lines(
-                self.msgids[TranslationConstants.SINGULAR_FORM].msgid)
-            plural_lines = count_lines(
-                self.msgids[TranslationConstants.PLURAL_FORM].msgid)
-            lines = max(singular_lines, plural_lines)
-        else:
-            lines = count_lines(
-                self.msgids[TranslationConstants.SINGULAR_FORM].msgid)
->>>>>>> 5d1e2f98
-
-    def _buildRedirectParams(self):
-        """Construct parameters for redirection.
-
-<<<<<<< HEAD
-        Redefine this method if you have additional parameters to preserve.
-        """
-        parameters = {}
-        if self.second_lang_code:
-            parameters['field.alternative_language'] = self.second_lang_code
-        return parameters
-
-    def _redirect(self, new_url):
-        """Redirect to the given url adding the selected filtering rules."""
-        assert new_url is not None, ('The new URL cannot be None.')
-        if not new_url:
-            new_url = str(self.request.URL)
-            if self.request.get('QUERY_STRING'):
-                new_url += '?%s' % self.request.get('QUERY_STRING')
-        self.redirecting = True
-
-        parameters = self._buildRedirectParams()
-        params_str = '&'.join(
-            ['%s=%s' % (key, value) for key, value in parameters.items()])
-        if params_str:
-            if '?' not in new_url:
-                new_url += '?'
-            else:
-                new_url += '&'
-            new_url += params_str
-
-        self.request.response.redirect(new_url)
-
-    def _redirectToNextPage(self):
-        """After a successful submission, redirect to the next batch page."""
-        next_url = self.batchnav.nextBatchURL()
-        if next_url is None or next_url == '':
-            # We are already at the end of the batch, forward to the
-            # first one.
-            next_url = self.batchnav.firstBatchURL()
-        if next_url is None:
-            # Stay in whatever URL we are atm.
-            next_url = ''
-        self._redirect(next_url)
-
-    #
-    # LaunchpadView API
-    #
-
-    def render(self):
-        """No need to output HTML if we are just redirecting."""
-        if self.redirecting:
-            return u''
-        else:
-            return LaunchpadView.render(self)
-
-
-class POMsgSetPageView(BaseTranslationView):
-    """A view for the page that renders a single translation.
-
-    See BaseTranslationView for details on how this works."""
-    __used_for__ = IPOMsgSet
-
-    # Holds the subview for this page.
-    pomsgset_view = None
-    def initialize(self):
-        self.pofile = self.context.pofile
-        # Since we are only displaying a single message, we only hold on
-        # to one error for it. The variable is set to the failing
-        # POMsgSet (a device of BaseTranslationView._storeTranslations)
-        # in _submitTranslations.
-        self.error = None
-        BaseTranslationView.initialize(self)
-
-    #
-    # BaseTranslationView API
-    #
-
-    def _buildBatchNavigator(self):
-        """See BaseTranslationView._buildBatchNavigator."""
-        return POTMsgSetBatchNavigator(self.pofile.potemplate.getPOTMsgSets(),
-                                       self.request, size=1)
-
-    def _initializeSubViews(self):
-        """See BaseTranslationView._initializeSubViews."""
-        self.pomsgset_view = zapi.queryMultiAdapter(
-            (self.context, self.request), name="+translate-one-zoomed")
-        self._prepareView(self.pomsgset_view, self.context, self.error)
-
-    def _submitTranslations(self):
-        """See BaseTranslationView._submitTranslations."""
-        self.error = self._storeTranslations(self.context)
-        if self.error:
-            self.request.response.addErrorNotification(
-                "There is an error in the translation you provided. "
-                "Please correct it before continuing.")
-            return False
-
-        self._redirectToNextPage()
-        return True
-
-
-class POMsgSetView(LaunchpadView):
-    """Holds all data needed to show an IPOMsgSet.
-
-    This view class could be used directly or as part of the POFileView class
-    in which case, we would have up to 100 instances of this class using the
-    same information at self.form.
-    """
-    __used_for__ = IPOMsgSet
-
-    # self.translations
-    # self.error
-    # self.sec_lang
-    # self.second_lang_potmsgset
-    # self.msgids
-    # self.suggestion_blocks
-    # self.pluralform_indexes
-
-    def prepare(self, store_flags, translations, is_fuzzy, error,
-                second_lang_code):
-        """Primes the view with information that is gathered by a parent view.
-
-        :arg store_flags: A dictionary that indicates whether the translation
-            associated should be stored in our database or ignored. It's
-            indexed by plural form.
-        :arg translations: A dictionary indexed by plural form index;
-            BaseTranslationView constructed it based on form-submitted
-            translations overlaid with any copy request.
-        :arg is_fuzzy: A flag that notes current fuzzy flag overlaid with the
-            form-submitted.
-        :arg error: The error related to self.context submission or None.
-        :arg second_lang_code: The result of submiting field.alternative_value.
-        """
-        self.store_flags = store_flags
-        self.translations = translations
-        self.error = error
-        self.is_fuzzy = is_fuzzy
-
-        # Set up alternative language variables. XXX: This could be made
-        # much simpler if we built suggestions externally in the parent
-        # view, as suggested in initialize() below. -- kiko
-        self.sec_lang = None
-        self.second_lang_potmsgset = None
-        if second_lang_code is not None:
-            potemplate = self.context.pofile.potemplate
-            second_lang_pofile = potemplate.getPOFileByLang(second_lang_code)
-            if second_lang_pofile:
-                self.sec_lang = second_lang_pofile.language
-                msgid = self.context.potmsgset.primemsgid_.msgid
-                try:
-                    self.second_lang_potmsgset = second_lang_pofile[msgid].potmsgset
-                except NotFoundError:
-                    pass
-
-    def initialize(self):
-        # XXX: the heart of the optimization problem here is that
-        # _buildAllSuggestions() is very expensive. We need to move to
-        # building suggestions and active texts in one fell swoop in the
-        # parent view, and then supplying them all via prepare(). This
-        # would cut the number of (expensive) queries per-page by an
-        # order of 30. -- kiko, 2006-09-27
-
-        # XXX: to avoid the use of python in the view, we'd need objects
-        # to hold the data representing a pomsgset translation for a
-        # plural form. -- kiko, 2006-09-27
-
-        # This code is where we hit the database collecting message IDs
-        # and suggestions for this POMsgSet.
-        self.msgids = helpers.shortlist(self.context.potmsgset.getPOMsgIDs())
-        assert len(self.msgids) > 0, (
-            'Found a POTMsgSet without any POMsgIDSighting')
-
-        # We store lists of POMsgSetSuggestions objects in a
-        # suggestion_blocks dictionary, keyed on plural form index; this
-        # allows us later to just iterate over them in the view code
-        # using a generic template.
-        self.suggestion_blocks = {}
-        self.pluralform_indexes = range(self.context.pluralforms)
-        for index in self.pluralform_indexes:
-            wiki, elsewhere, non_editor, alt_lang_suggestions = \
-                self._buildAllSuggestions(index)
-            self.suggestion_blocks[index] = \
-                [wiki, elsewhere, non_editor, alt_lang_suggestions]
-
-    def _buildAllSuggestions(self, index):
-        """Builds all suggestions for a certain plural form index.
-
-        This method does the ugly nitty gritty of making sure we don't
-        display duplicated suggestions; this is done by checking the
-        translation strings in each submission and grabbing only one
-        submission per string.
-
-        The decreasing order of preference this method encodes is:
-            - Active translations to other contexts (elsewhere)
-            - Non-active translations to this context and to the pofile
-              from which this translation was imported (non_editor)
-            - Non-editor translations to other contexts (wiki)
-        """
-        def build_dict(subs):
-            """Build a dict of POSubmissions keyed on its translation text."""
-            return dict((sub.potranslation.translation, sub) for sub in subs)
-
-        def prune_dict(main, pruners):
-            """Build dict from main pruning keys present in any of pruners.
-
-            Return a dict with all items in main whose keys do not occur
-            in any of pruners. main is a dict, pruners is a list of dicts.
-            """
-            pruners_merged = {}
-            for pruner in pruners:
-                pruners_merged.update(pruner)
-            out = {}
-            for key, value in main.items():
-                if key in pruners_merged:
-                    continue
-                out[key] = value
-            return out
-
-        wiki = self.context.getWikiSubmissions(index)
-        wiki_translations = build_dict(wiki)
-
-        current = self.context.getCurrentSubmissions(index)
-        current_translations = build_dict(current)
-
-        non_editor = self.context.getSuggestedSubmissions(index)
-        non_editor_translations = build_dict(non_editor)
-
-        # Use bogus dictionary to keep consistent with other
-        # translations; it's only used for pruning.
-        active_translations = {self.context.active_texts[index]: None}
-
-        wiki_translations_clean = prune_dict(wiki_translations,
-           [current_translations, non_editor_translations, active_translations])
-        wiki = self._buildSuggestions("Suggested elsewhere",
-            wiki_translations_clean.values())
-
-        non_editor_translations = prune_dict(non_editor_translations,
-            [current_translations, active_translations])
-        title = "Suggestions"
-        non_editor = self._buildSuggestions(title,
-            non_editor_translations.values())
-
-        elsewhere_translations = prune_dict(current_translations,
-                                            [active_translations])
-        elsewhere = self._buildSuggestions("Used elsewhere",
-            elsewhere_translations.values())
-
-        if self.second_lang_potmsgset is None:
-            alt_submissions = []
-            title = None
-        else:
-            alt_submissions = self.second_lang_potmsgset.getCurrentSubmissions(
-                self.sec_lang, index)
-            title = self.sec_lang.englishname
-        # What a relief -- no need to do pruning here for alternative
-        # languages as they are highly unlikely to collide.
-        alt_lang_suggestions = self._buildSuggestions(title, alt_submissions)
-        return wiki, elsewhere, non_editor, alt_lang_suggestions
-
-    def _buildSuggestions(self, title, submissions):
-        """Return a POMsgSetSuggestions object for the provided submissions."""
-        submissions = sorted(submissions,
-                             key=operator.attrgetter("datecreated"),
-                             reverse=True)
-        return POMsgSetSuggestions(
-            title, self.context, submissions[:self.max_entries],
-            self.max_entries)
-
-    def getActiveTranslation(self,index):
-        if index in self.pluralform_indexes:
-            translation = self.context.active_texts[index]
-            # We store newlines as '\n', '\r' or '\r\n', depending on the
-            # msgid but forms should have them as '\r\n' so we need to change
-            # them before showing them.
-            if translation is not None:
-                return convert_newlines_to_web_form(translation)
-            else:
-                return None
-        else:
-            raise IndexError('Translation out of range')
-
-    def getTranslation(self, index):
-        """Return the active translation for the pluralform 'index'.
-
-        There are as many translations as the plural form information defines
-        for that language/pofile. If one of those translations does not
-        exists, it will have a None value. If the potmsgset is not a plural
-        form one, we only have one entry.
-        """
-        if index in self.pluralform_indexes:
-            translation = self.translations[index]
-            # We store newlines as '\n', '\r' or '\r\n', depending on the
-            # msgid but forms should have them as '\r\n' so we need to change
-            # them before showing them.
-            if translation is not None:
-                return convert_newlines_to_web_form(translation)
-            else:
-                return None
-        else:
-            raise IndexError('Translation out of range')
-
-    #
-    # Display-related methods
-    #
-
-    @cachedproperty
-    def is_plural(self):
-        """Return whether there are plural forms."""
-        return len(self.msgids) > 1
-
-=======
-    @cachedproperty
-    def is_multi_line(self):
-        """Return whether the msgid has more than one line."""
-        return self.max_lines_count > 1
-
->>>>>>> 5d1e2f98
+
     @cachedproperty
     def sequence(self):
         """Return the position number of this potmsgset in the pofile."""
@@ -1623,11 +1083,7 @@
     def zoom_url(self):
         """Return the URL where we should from the zoom icon."""
         # XXX: preserve second_lang_code and other form parameters? -- kiko
-<<<<<<< HEAD
-        return '/'.join([canonical_url(self.context), '+translate'])
-=======
         return canonical_url(self.context) + '/+translate'
->>>>>>> 5d1e2f98
 
     @property
     def zoom_alt(self):
@@ -1653,13 +1109,8 @@
         # We are viewing this class directly from an IPOMsgSet, we should
         # point to the parent batch of messages.
         # XXX: preserve second_lang_code and other form parameters? -- kiko
-<<<<<<< HEAD
-        pofile_batch_url = '+translate?start=%d' % (self.sequence - 1)
-        return '/'.join([canonical_url(self.context.pofile), pofile_batch_url])
-=======
         batch_url = '/+translate?start=%d' % (self.sequence - 1)
         return canonical_url(self.context.pofile) + batch_url
->>>>>>> 5d1e2f98
 
     @property
     def zoom_alt(self):
@@ -1677,22 +1128,11 @@
 # Pseudo-content class
 #
 
-<<<<<<< HEAD
-class POMsgSetSuggestions(LaunchpadView):
+class POMsgSetSuggestions:
     """See IPOMsgSetSuggestions."""
     implements(IPOMsgSetSuggestions)
     def __init__(self, title, pomsgset, submissions, max_entries):
         self.title = title
         self.pomsgset = pomsgset
         self.submissions = submissions
-        self.max_entries = max_entries
-=======
-class POMsgSetSuggestions:
-    """See IPOMsgSetSuggestions."""
-    implements(IPOMsgSetSuggestions)
-    def __init__(self, title, submissions, is_multi_line, max_entries):
-        self.title = title
-        self.submissions = submissions
-        self.is_multi_line = is_multi_line
-        self.max_entries = max_entries
->>>>>>> 5d1e2f98
+        self.max_entries = max_entries