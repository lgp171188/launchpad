--- conflicted
+++ resolved
@@ -910,16 +910,8 @@
         # would cut the number of (expensive) queries per-page by an
         # order of 30. -- kiko, 2006-09-27
 
-<<<<<<< HEAD
         # This code is where we hit the database collecting suggestions for
         # this IPOMsgSet.
-=======
-        # This code is where we hit the database collecting message IDs
-        # and suggestions for this POMsgSet.
-        self.msgids = helpers.shortlist(self.context.potmsgset.getPOMsgIDs())
-        assert len(self.msgids) > 0, (
-            'Found a POTMsgSet without any POMsgIDSighting')
->>>>>>> 701abe84
 
         # Collect posubmissions etc. that we need from the database in order
         # to identify useful suggestions.
