--- conflicted
+++ resolved
@@ -10,12 +10,8 @@
     "FileBugViewBase",
     "FileBugAdvancedView",
     "FileBugGuidedView",
-<<<<<<< HEAD
-    "FileBugInPackageView",
-=======
     "FrontPageFileBugAdvancedView",
     "FrontPageFileBugGuidedView",
->>>>>>> 5c767154
     "ProjectFileBugGuidedView",
     "ProjectFileBugAdvancedView",
     ]
@@ -41,12 +37,8 @@
     IBugTaskSet, ILaunchBag, IDistribution, IDistroRelease, IDistroReleaseSet,
     IProduct, IProject, IDistributionSourcePackage, NotFoundError,
     CreateBugParams, IBugAddForm, BugTaskSearchParams, ILaunchpadCelebrities,
-<<<<<<< HEAD
-    IProjectBugAddForm, ITemporaryStorageManager)
-=======
     IProjectBugAddForm, ITemporaryStorageManager, IMaloneApplication,
     IFrontPageBugAddForm)
->>>>>>> 5c767154
 from canonical.launchpad.webapp import (
     canonical_url, LaunchpadView, LaunchpadFormView, action, custom_widget,
     urlappend)
@@ -237,11 +229,8 @@
             context = distribution
         elif IProject.providedBy(context):
             context = data['product']
-<<<<<<< HEAD
-=======
         elif IMaloneApplication.providedBy(context):
             context = data['bugtarget']
->>>>>>> 5c767154
 
         # Ensure that no package information is used, if the user
         # enters a package name but then selects "I don't know".
@@ -470,17 +459,7 @@
         title = self.getSearchText()
         if not title:
             return []
-<<<<<<< HEAD
-        search_context = self.getMainContext()
-        if IProject.providedBy(search_context):
-            assert self.widgets['product'].hasValidInput(), (
-                "This method should be called only when we know which"
-                " product the user selected.")
-            search_context = self.widgets['product'].getInputValue()
-
-=======
         search_context = self.getSearchContext()
->>>>>>> 5c767154
         if IProduct.providedBy(search_context):
             context_params = {'product': search_context}
         elif IDistribution.providedBy(search_context):
@@ -594,21 +573,6 @@
     field_names = ['product', 'title', 'comment', 'security_related']
 
 
-<<<<<<< HEAD
-class FileBugInPackageView(FileBugViewBase):
-    """Browser view class for the top-level filebug-in-package page."""
-    schema = IBugAddForm
-    # XXX, Brad Bollenbach, 2006-10-04: This assignment to actions is a
-    # hack to make the action decorator Just Work across
-    # inheritance. Technically, this isn't needed for this class,
-    # because it defines no further actions, but I've added it just to
-    # preclude mysterious bugs if/when another action is defined in this
-    # class!
-    actions = FileBugViewBase.actions
-    template = ViewPageTemplateFile(
-        "../templates/bugtarget-filebug-simple.pt")
-    custom_widget('title', TextWidget, displayWidth=40)
-=======
 class FrontPageFileBugGuidedView(FileBugGuidedView):
     """Browser view class for the top-level +filebug page."""
     schema = IFrontPageBugAddForm
@@ -616,7 +580,6 @@
 
     # Make inheriting the base class' actions work.
     actions = FileBugGuidedView.actions
->>>>>>> 5c767154
 
     @property
     def initial_values(self):
