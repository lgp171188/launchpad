# Copyright 2007 Canonical Ltd.  All rights reserved.

"""Browser views for CodeImports."""

__metaclass__ = type

__all__ = [
    'CodeImportEditView',
    'CodeImportMachineView',
    'CodeImportNewView',
    'CodeImportSetView',
    'CodeImportView',
    ]


from BeautifulSoup import BeautifulSoup
from zope.app.form import CustomWidgetFactory
from zope.app.form.interfaces import IInputWidget
from zope.app.form.utility import setUpWidget
from zope.component import getUtility
from zope.formlib import form
from zope.schema import Choice, TextLine

from canonical.cachedproperty import cachedproperty
from canonical.launchpad import _
from canonical.launchpad.interfaces import (
    BranchSubscriptionDiffSize, BranchSubscriptionNotificationLevel,
<<<<<<< HEAD
    branch_name_validator, CodeImportReviewStatus, IBranchSet, ICodeImport,
    ICodeImportMachineSet,  ICodeImportSet, ILaunchpadCelebrities,
    RevisionControlSystems)
=======
    branch_name_validator, CodeImportReviewStatus,
    CodeReviewNotificationLevel, IBranchSet, ICodeImport, ICodeImportSet,
    ILaunchpadCelebrities, RevisionControlSystems)
>>>>>>> 73262f11
from canonical.launchpad.webapp import (
    action, canonical_url, custom_widget, LaunchpadFormView, LaunchpadView)
from canonical.launchpad.webapp.batching import BatchNavigator
from canonical.launchpad.webapp.interfaces import NotFoundError
from canonical.launchpad.webapp.menu import structured
from canonical.widgets import LaunchpadDropdownWidget
from canonical.widgets.itemswidgets import LaunchpadRadioWidget
from canonical.widgets.textwidgets import StrippedTextWidget, URIWidget


class ReviewStatusDropdownWidget(LaunchpadDropdownWidget):
    """A <select> widget with a more appropriate 'no value' message.

    By default `LaunchpadDropdownWidget` displays 'no value' when the
    associated value is None or not supplied, which is not what we want on
    this page.
    """
    _messageNoValue = _('Any')


class CodeImportSetView(LaunchpadView):
    """The default view for `ICodeImportSet`.

    We present the CodeImportSet as a list of all imports.
    """

    def initialize(self):
        """See `LaunchpadView.initialize`."""
        status_field = Choice(
            __name__='status', title=_("Review Status"),
            vocabulary=CodeImportReviewStatus, required=False)
        self.status_widget = CustomWidgetFactory(ReviewStatusDropdownWidget)
        setUpWidget(self, 'status',  status_field, IInputWidget)

        # status should be None if either (a) there were no query arguments
        # supplied, i.e. the user browsed directly to this page (this is when
        # hasValidInput returns False) or (b) the user chose 'Any' in the
        # status widget (this is when hasValidInput returns True but
        # getInputValue returns None).
        status = None
        if self.status_widget.hasValidInput():
            status = self.status_widget.getInputValue()

        if status is not None:
            imports = self.context.search(review_status=status)
        else:
            imports = self.context.getAll()

        self.batchnav = BatchNavigator(imports, self.request)


class CodeImportView(LaunchpadView):
    """The default view for `ICodeImport`.

    We present the CodeImport as a simple page listing all the details of the
    import such as associated product and branch, who requested the import,
    and so on.
    """

    def initialize(self):
        """See `LaunchpadView.initialize`."""
        self.title = "Code Import for %s" % (self.context.product.name,)


class CodeImportBaseView(LaunchpadFormView):
    """A base view for both new and edit code import views."""

    schema = ICodeImport

    custom_widget('cvs_root', StrippedTextWidget, displayWidth=50)
    custom_widget('cvs_module', StrippedTextWidget, displayWidth=20)
    custom_widget('svn_branch_url', URIWidget, displayWidth=50)

    @cachedproperty
    def _super_user(self):
        """Is the user an admin or member of vcs-imports?"""
        celebs = getUtility(ILaunchpadCelebrities)
        return (self.user.inTeam(celebs.admin) or
                self.user.inTeam(celebs.vcs_imports))

    def showOptionalMarker(self, field_name):
        """Don't show the optional marker for rcs locations."""
        # No field in either the new or edit view needs an optional marker,
        # so we can be simple here.
        return False

    def setSecondaryFieldError(self, field, error):
        """Set the field error only if there isn't an error already."""
        if self.getFieldError(field):
            # Leave this one as it is often required or a validator error.
            pass
        else:
            self.setFieldError(field, error)

    def _validateCVS(self, cvs_root, cvs_module, existing_import=None):
        """If the user has specified cvs, then we need to make
        sure that there isn't already an import with those values."""
        if cvs_root is None:
            self.setSecondaryFieldError(
                'cvs_root', 'Enter a CVS root.')
        if cvs_module is None:
            self.setSecondaryFieldError(
                'cvs_module', 'Enter a CVS module.')

        if cvs_root and cvs_module:
            code_import = getUtility(ICodeImportSet).getByCVSDetails(
                cvs_root, cvs_module)
            if (code_import is not None and
                code_import != existing_import):
                self.addError(structured("""
                    Those CVS details are already specified for
                    the imported branch <a href="%s">%s</a>.""",
                    canonical_url(code_import.branch),
                    code_import.branch.unique_name))

    def _validateSVN(self, svn_branch_url, existing_import=None):
        """If the user has specified a subversion url, we need
        to make sure that there isn't already an import with
        that url."""
        if svn_branch_url is None:
            self.setSecondaryFieldError(
                'svn_branch_url', 'Enter the URL of a Subversion branch.')
        else:
            code_import = getUtility(ICodeImportSet).getBySVNDetails(
                svn_branch_url)
            if (code_import is not None and
                code_import != existing_import):
                self.setFieldError(
                    'svn_branch_url',
                    structured("""
                    This Subversion branch URL is already specified for
                    the imported branch <a href="%s">%s</a>.""",
                    canonical_url(code_import.branch),
                    code_import.branch.unique_name))


class CodeImportNewView(CodeImportBaseView):
    """The view to request a new code import."""

    for_input = True
    label = 'Request a code import'
    field_names = [
        'product', 'rcs_type', 'svn_branch_url', 'cvs_root', 'cvs_module',
        ]

    custom_widget('rcs_type', LaunchpadRadioWidget)

    initial_values = {
        'rcs_type': RevisionControlSystems.SVN,
        'branch_name': 'trunk',
        }

    @property
    def cancel_url(self):
        """Cancel should take the user back to the root site."""
        return '/'

    def setUpFields(self):
        CodeImportBaseView.setUpFields(self)
        # Add in the field for the branch name.
        name_field = form.Fields(
            TextLine(
                __name__='branch_name',
                title=_('Branch Name'), required=True, description=_(
                    "This will be used in the branch URL to identify the "
                    "imported branch.  Examples: main, trunk."),
                constraint=branch_name_validator),
            render_context=self.render_context)
        self.form_fields = self.form_fields + name_field

    def setUpWidgets(self):
        CodeImportBaseView.setUpWidgets(self)

        # Extract the radio buttons from the rcs_type widget, so we can
        # display them separately in the form.
        soup = BeautifulSoup(self.widgets['rcs_type']())
        [cvs_button, svn_button, empty_marker] = soup.findAll('input')
        cvs_button['onclick'] = 'updateWidgets()'
        svn_button['onclick'] = 'updateWidgets()'
        # The following attributes are used only in the page template.
        self.rcs_type_cvs = str(cvs_button)
        self.rcs_type_svn = str(svn_button)
        self.rcs_type_emptymarker = str(empty_marker)

    def _create_import(self, data, status):
        """Create the code import."""
        return getUtility(ICodeImportSet).new(
            registrant=self.user,
            product=data['product'],
            branch_name=data['branch_name'],
            rcs_type=data['rcs_type'],
            svn_branch_url=data['svn_branch_url'],
            cvs_root=data['cvs_root'],
            cvs_module=data['cvs_module'],
            review_status=status)

    @action(_('Request Import'), name='request_import')
    def request_import_action(self, action, data):
        """Create the code_import, and subscribe the user to the branch."""
        code_import = self._create_import(data, None)

        # Subscribe the user.
        code_import.branch.subscribe(
            self.user,
            BranchSubscriptionNotificationLevel.FULL,
            BranchSubscriptionDiffSize.NODIFF,
            CodeReviewNotificationLevel.NOEMAIL)

        self.next_url = canonical_url(code_import.branch)

        self.request.response.addNotification("""
            New code import created. The code import operators
            have been notified and the request will be reviewed shortly.""")

    def _showApprove(self, ignored):
        """Is the user an admin or member of vcs-imports?"""
        return self._super_user

    @action(_('Create Approved Import'), name='approve',
            condition=_showApprove)
    def approve_action(self, action, data):
        """Create the code_import, and subscribe the user to the branch."""
        code_import = self._create_import(
            data, CodeImportReviewStatus.REVIEWED)

        # Don't subscribe the requester as they are an import operator.
        self.next_url = canonical_url(code_import.branch)

        self.request.response.addNotification(
            "New reviewed code import created.")

    def validate(self, data):
        """See `LaunchpadFormView`."""
        rcs_type = data['rcs_type']
        # Make sure fields for unselected revision control systems
        # are blanked out:
        if rcs_type == RevisionControlSystems.CVS:
            data['svn_repository'] = None
            self._validateCVS(data.get('cvs_root'), data.get('cvs_module'))
        elif rcs_type == RevisionControlSystems.SVN:
            data['cvs_root'] = None
            data['cvs_module'] = None
            self._validateSVN(data.get('svn_branch_url'))
        else:
            raise AssertionError('Unknown revision control type.')

        # Check for an existing branch owned by the vcs-imports
        # for the product and name specified.
        if data.get('product') and data.get('branch_name'):
            existing_branch = getUtility(IBranchSet).getBranch(
                getUtility(ILaunchpadCelebrities).vcs_imports,
                data['product'],
                data['branch_name'])
            if existing_branch is not None:
                self.setFieldError(
                    'branch_name',
                    structured("""
                    There is already an existing import for
                    <a href="%(product_url)s">%(product_name)s</a>
                    with the name of
                    <a href="%(branch_url)s">%(branch_name)s</a>.""",
                    product_url=canonical_url(existing_branch.product),
                    product_name=existing_branch.product.name,
                    branch_url=canonical_url(existing_branch),
                    branch_name=existing_branch.name))


class CodeImportEditView(CodeImportBaseView):
    """View for editing code imports.

    This view is registered against the branch, but edits the
    code import for that branch.  If the branch has no associated
    code import, then the result is a 404.  If the branch does have
    a code import, then the adapters property allows the form
    internals to do the associated mappings.
    """

    # Need this to render the context to prepopulate the form fields.
    # Added here as the base class isn't LaunchpadEditFormView.
    render_context = True
    field_names = ['svn_branch_url', 'cvs_root', 'cvs_module']

    def initialize(self):
        """Show a 404 if the branch has no code import."""
        self.code_import = self.context.code_import
        if self.code_import is None:
            raise NotFoundError
        # The next and cancel location is the branch details page.
        self.cancel_url = self.next_url = canonical_url(self.context)
        CodeImportBaseView.initialize(self)

    @property
    def adapters(self):
        """See `LaunchpadFormView`."""
        return {ICodeImport: self.code_import}

    def setUpFields(self):
        CodeImportBaseView.setUpFields(self)

        # If the import is a Subversion import, then omit the CVS
        # fields, and vice versa.
        if self.code_import.rcs_type == RevisionControlSystems.CVS:
            self.form_fields = self.form_fields.omit('svn_branch_url')
        elif self.code_import.rcs_type == RevisionControlSystems.SVN:
            self.form_fields = self.form_fields.omit('cvs_root', 'cvs_module')
        else:
            raise AssertionError('Unknown rcs_type for code import.')

    def _showButtonForStatus(self, status):
        """If the status is different, and the user is super, show button."""
        return self._super_user and self.code_import.review_status != status

    def _showApprove(self, ignored):
        """Show the Approve button if the import is not reviewed."""
        return self._showButtonForStatus(CodeImportReviewStatus.REVIEWED)

    def _showInvalidate(self, ignored):
        """Show the Approve button if the import is not invalid."""
        return self._showButtonForStatus(CodeImportReviewStatus.INVALID)

    def _showSuspend(self, ignored):
        """Show the Suspend button if the import is not suspended."""
        return self._showButtonForStatus(CodeImportReviewStatus.SUSPENDED)

    @action(_('Update'), name='update')
    def update_action(self, action, data):
        """Update the details."""
        self.code_import.updateFromData(data, self.user)

    @action(_('Approve'), name='approve', condition=_showApprove)
    def approve_action(self, action, data):
        """Approve the import."""
        self.code_import.approve(data, self.user)
        self.request.response.addNotification(
            'The code import has been approved.')

    @action(_('Mark Invalid'), name='invalidate', condition=_showInvalidate)
    def invalidate_action(self, action, data):
        """Invalidate the import."""
        self.code_import.invalidate(data, self.user)
        self.request.response.addNotification(
            'The code import has been set as invalid.')

    @action(_('Suspend'), name='suspend', condition=_showSuspend)
    def suspend_action(self, action, data):
        """Suspend the import."""
        self.code_import.suspend(data, self.user)
        self.request.response.addNotification(
            'The code import has been suspended.')

    def validate(self, data):
        """See `LaunchpadFormView`."""
        # A simple else clause is sufficient here as the initialize would
        # have barfed if there was a different type (other than CVS or SVN).
        if self.code_import.rcs_type == RevisionControlSystems.CVS:
            self._validateCVS(
                data.get('cvs_root'), data.get('cvs_module'),
                self.code_import)
        elif self.code_import.rcs_type == RevisionControlSystems.SVN:
            self._validateSVN(
                data.get('svn_branch_url'), self.code_import)
        else:
            raise AssertionError('Unknown rcs_type for code import.')


class CodeImportMachineView(LaunchpadView):
    """The view for the page that shows all the import machines."""

    __used_for__ = ICodeImportSet

    label = "Import machines for Launchpad"

    @property
    def machines(self):
        """Get the machines, sorted alphabetically by hostname."""
        return getUtility(ICodeImportMachineSet).getAll()<|MERGE_RESOLUTION|>--- conflicted
+++ resolved
@@ -25,15 +25,10 @@
 from canonical.launchpad import _
 from canonical.launchpad.interfaces import (
     BranchSubscriptionDiffSize, BranchSubscriptionNotificationLevel,
-<<<<<<< HEAD
-    branch_name_validator, CodeImportReviewStatus, IBranchSet, ICodeImport,
+    branch_name_validator, CodeImportReviewStatus,
+    CodeReviewNotificationLevel, IBranchSet, ICodeImport,
     ICodeImportMachineSet,  ICodeImportSet, ILaunchpadCelebrities,
     RevisionControlSystems)
-=======
-    branch_name_validator, CodeImportReviewStatus,
-    CodeReviewNotificationLevel, IBranchSet, ICodeImport, ICodeImportSet,
-    ILaunchpadCelebrities, RevisionControlSystems)
->>>>>>> 73262f11
 from canonical.launchpad.webapp import (
     action, canonical_url, custom_widget, LaunchpadFormView, LaunchpadView)
 from canonical.launchpad.webapp.batching import BatchNavigator
