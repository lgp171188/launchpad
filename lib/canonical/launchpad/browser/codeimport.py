# Copyright 2007 Canonical Ltd.  All rights reserved.

"""Browser views for CodeImports."""

__metaclass__ = type

__all__ = [
    'CodeImportEditView',
    'CodeImportMachineView',
    'CodeImportNewView',
    'CodeImportSetView',
    'CodeImportView',
    ]


from BeautifulSoup import BeautifulSoup
from zope.app.form import CustomWidgetFactory
from zope.app.form.interfaces import IInputWidget
from zope.app.form.utility import setUpWidget
from zope.component import getUtility
from zope.formlib import form
from zope.schema import Choice, TextLine

from canonical.cachedproperty import cachedproperty
from canonical.launchpad import _
from canonical.launchpad.interfaces import (
    BranchSubscriptionDiffSize, BranchSubscriptionNotificationLevel,
    branch_name_validator, CodeImportReviewStatus,
    CodeReviewNotificationLevel, IBranchSet, ICodeImport,
<<<<<<< HEAD
    ICodeImportMachineSet,  ICodeImportSet, ILaunchpadCelebrities,
    RevisionControlSystems)
=======
    ICodeImportSet, ILaunchpadCelebrities, RevisionControlSystems)
>>>>>>> f0a7c90a
from canonical.launchpad.webapp import (
    action, canonical_url, custom_widget, LaunchpadFormView, LaunchpadView)
from canonical.launchpad.webapp.batching import BatchNavigator
from canonical.launchpad.webapp.interfaces import NotFoundError
from canonical.launchpad.webapp.menu import structured
from canonical.widgets import LaunchpadDropdownWidget
from canonical.widgets.itemswidgets import LaunchpadRadioWidget
from canonical.widgets.textwidgets import StrippedTextWidget, URIWidget


class ReviewStatusDropdownWidget(LaunchpadDropdownWidget):
    """A <select> widget with a more appropriate 'no value' message.

    By default `LaunchpadDropdownWidget` displays 'no value' when the
    associated value is None or not supplied, which is not what we want on
    this page.
    """
    _messageNoValue = _('Any')


class CodeImportSetView(LaunchpadView):
    """The default view for `ICodeImportSet`.

    We present the CodeImportSet as a list of all imports.
    """

    def initialize(self):
        """See `LaunchpadView.initialize`."""
        status_field = Choice(
            __name__='status', title=_("Review Status"),
            vocabulary=CodeImportReviewStatus, required=False)
        self.status_widget = CustomWidgetFactory(ReviewStatusDropdownWidget)
        setUpWidget(self, 'status',  status_field, IInputWidget)

        # status should be None if either (a) there were no query arguments
        # supplied, i.e. the user browsed directly to this page (this is when
        # hasValidInput returns False) or (b) the user chose 'Any' in the
        # status widget (this is when hasValidInput returns True but
        # getInputValue returns None).
        status = None
        if self.status_widget.hasValidInput():
            status = self.status_widget.getInputValue()

        if status is not None:
            imports = self.context.search(review_status=status)
        else:
            imports = self.context.getAll()

        self.batchnav = BatchNavigator(imports, self.request)


class CodeImportView(LaunchpadView):
    """The default view for `ICodeImport`.

    We present the CodeImport as a simple page listing all the details of the
    import such as associated product and branch, who requested the import,
    and so on.
    """

    def initialize(self):
        """See `LaunchpadView.initialize`."""
        self.title = "Code Import for %s" % (self.context.product.name,)


class CodeImportBaseView(LaunchpadFormView):
    """A base view for both new and edit code import views."""

    schema = ICodeImport

    custom_widget('cvs_root', StrippedTextWidget, displayWidth=50)
    custom_widget('cvs_module', StrippedTextWidget, displayWidth=20)
    custom_widget('svn_branch_url', URIWidget, displayWidth=50)

    @cachedproperty
    def _super_user(self):
        """Is the user an admin or member of vcs-imports?"""
        celebs = getUtility(ILaunchpadCelebrities)
        return (self.user.inTeam(celebs.admin) or
                self.user.inTeam(celebs.vcs_imports))

    def showOptionalMarker(self, field_name):
        """Don't show the optional marker for rcs locations."""
        # No field in either the new or edit view needs an optional marker,
        # so we can be simple here.
        return False

    def setSecondaryFieldError(self, field, error):
        """Set the field error only if there isn't an error already."""
        if self.getFieldError(field):
            # Leave this one as it is often required or a validator error.
            pass
        else:
            self.setFieldError(field, error)

    def _validateCVS(self, cvs_root, cvs_module, existing_import=None):
        """If the user has specified cvs, then we need to make
        sure that there isn't already an import with those values."""
        if cvs_root is None:
            self.setSecondaryFieldError(
                'cvs_root', 'Enter a CVS root.')
        if cvs_module is None:
            self.setSecondaryFieldError(
                'cvs_module', 'Enter a CVS module.')

        if cvs_root and cvs_module:
            code_import = getUtility(ICodeImportSet).getByCVSDetails(
                cvs_root, cvs_module)
            if (code_import is not None and
                code_import != existing_import):
                self.addError(structured("""
                    Those CVS details are already specified for
                    the imported branch <a href="%s">%s</a>.""",
                    canonical_url(code_import.branch),
                    code_import.branch.unique_name))

    def _validateSVN(self, svn_branch_url, existing_import=None):
        """If the user has specified a subversion url, we need
        to make sure that there isn't already an import with
        that url."""
        if svn_branch_url is None:
            self.setSecondaryFieldError(
                'svn_branch_url', 'Enter the URL of a Subversion branch.')
        else:
            code_import = getUtility(ICodeImportSet).getBySVNDetails(
                svn_branch_url)
            if (code_import is not None and
                code_import != existing_import):
                self.setFieldError(
                    'svn_branch_url',
                    structured("""
                    This Subversion branch URL is already specified for
                    the imported branch <a href="%s">%s</a>.""",
                    canonical_url(code_import.branch),
                    code_import.branch.unique_name))


class CodeImportNewView(CodeImportBaseView):
    """The view to request a new code import."""

    for_input = True
    label = 'Request a code import'
    field_names = [
        'product', 'rcs_type', 'svn_branch_url', 'cvs_root', 'cvs_module',
        ]

    custom_widget('rcs_type', LaunchpadRadioWidget)

    initial_values = {
        'rcs_type': RevisionControlSystems.SVN,
        'branch_name': 'trunk',
        }

    @property
    def cancel_url(self):
        """Cancel should take the user back to the root site."""
        return '/'

    def setUpFields(self):
        CodeImportBaseView.setUpFields(self)
        # Add in the field for the branch name.
        name_field = form.Fields(
            TextLine(
                __name__='branch_name',
                title=_('Branch Name'), required=True, description=_(
                    "This will be used in the branch URL to identify the "
                    "imported branch.  Examples: main, trunk."),
                constraint=branch_name_validator),
            render_context=self.render_context)
        self.form_fields = self.form_fields + name_field

    def setUpWidgets(self):
        CodeImportBaseView.setUpWidgets(self)

        # Extract the radio buttons from the rcs_type widget, so we can
        # display them separately in the form.
        soup = BeautifulSoup(self.widgets['rcs_type']())
        [cvs_button, svn_button, empty_marker] = soup.findAll('input')
        cvs_button['onclick'] = 'updateWidgets()'
        svn_button['onclick'] = 'updateWidgets()'
        # The following attributes are used only in the page template.
        self.rcs_type_cvs = str(cvs_button)
        self.rcs_type_svn = str(svn_button)
        self.rcs_type_emptymarker = str(empty_marker)

    def _create_import(self, data, status):
        """Create the code import."""
        return getUtility(ICodeImportSet).new(
            registrant=self.user,
            product=data['product'],
            branch_name=data['branch_name'],
            rcs_type=data['rcs_type'],
            svn_branch_url=data['svn_branch_url'],
            cvs_root=data['cvs_root'],
            cvs_module=data['cvs_module'],
            review_status=status)

    @action(_('Request Import'), name='request_import')
    def request_import_action(self, action, data):
        """Create the code_import, and subscribe the user to the branch."""
        code_import = self._create_import(data, None)

        # Subscribe the user.
        code_import.branch.subscribe(
            self.user,
            BranchSubscriptionNotificationLevel.FULL,
            BranchSubscriptionDiffSize.NODIFF,
            CodeReviewNotificationLevel.NOEMAIL)

        self.next_url = canonical_url(code_import.branch)

        self.request.response.addNotification("""
            New code import created. The code import operators
            have been notified and the request will be reviewed shortly.""")

    def _showApprove(self, ignored):
        """Is the user an admin or member of vcs-imports?"""
        return self._super_user

    @action(_('Create Approved Import'), name='approve',
            condition=_showApprove)
    def approve_action(self, action, data):
        """Create the code_import, and subscribe the user to the branch."""
        code_import = self._create_import(
            data, CodeImportReviewStatus.REVIEWED)

        # Don't subscribe the requester as they are an import operator.
        self.next_url = canonical_url(code_import.branch)

        self.request.response.addNotification(
            "New reviewed code import created.")

    def validate(self, data):
        """See `LaunchpadFormView`."""
        rcs_type = data['rcs_type']
        # Make sure fields for unselected revision control systems
        # are blanked out:
        if rcs_type == RevisionControlSystems.CVS:
            data['svn_repository'] = None
            self._validateCVS(data.get('cvs_root'), data.get('cvs_module'))
        elif rcs_type == RevisionControlSystems.SVN:
            data['cvs_root'] = None
            data['cvs_module'] = None
            self._validateSVN(data.get('svn_branch_url'))
        else:
            raise AssertionError('Unknown revision control type.')

        # Check for an existing branch owned by the vcs-imports
        # for the product and name specified.
        if data.get('product') and data.get('branch_name'):
            existing_branch = getUtility(IBranchSet).getBranch(
                getUtility(ILaunchpadCelebrities).vcs_imports,
                data['product'],
                data['branch_name'])
            if existing_branch is not None:
                self.setFieldError(
                    'branch_name',
                    structured("""
                    There is already an existing import for
                    <a href="%(product_url)s">%(product_name)s</a>
                    with the name of
                    <a href="%(branch_url)s">%(branch_name)s</a>.""",
                    product_url=canonical_url(existing_branch.product),
                    product_name=existing_branch.product.name,
                    branch_url=canonical_url(existing_branch),
                    branch_name=existing_branch.name))


class CodeImportEditView(CodeImportBaseView):
    """View for editing code imports.

    This view is registered against the branch, but edits the
    code import for that branch.  If the branch has no associated
    code import, then the result is a 404.  If the branch does have
    a code import, then the adapters property allows the form
    internals to do the associated mappings.
    """

    # Need this to render the context to prepopulate the form fields.
    # Added here as the base class isn't LaunchpadEditFormView.
    render_context = True
    field_names = ['svn_branch_url', 'cvs_root', 'cvs_module']

    def initialize(self):
        """Show a 404 if the branch has no code import."""
        self.code_import = self.context.code_import
        if self.code_import is None:
            raise NotFoundError
        # The next and cancel location is the branch details page.
        self.cancel_url = self.next_url = canonical_url(self.context)
        CodeImportBaseView.initialize(self)

    @property
    def adapters(self):
        """See `LaunchpadFormView`."""
        return {ICodeImport: self.code_import}

    def setUpFields(self):
        CodeImportBaseView.setUpFields(self)

        # If the import is a Subversion import, then omit the CVS
        # fields, and vice versa.
        if self.code_import.rcs_type == RevisionControlSystems.CVS:
            self.form_fields = self.form_fields.omit('svn_branch_url')
        elif self.code_import.rcs_type == RevisionControlSystems.SVN:
            self.form_fields = self.form_fields.omit('cvs_root', 'cvs_module')
        else:
            raise AssertionError('Unknown rcs_type for code import.')

    def _showButtonForStatus(self, status):
        """If the status is different, and the user is super, show button."""
        return self._super_user and self.code_import.review_status != status

    def _showApprove(self, ignored):
        """Show the Approve button if the import is not reviewed."""
        return self._showButtonForStatus(CodeImportReviewStatus.REVIEWED)

    def _showInvalidate(self, ignored):
        """Show the Approve button if the import is not invalid."""
        return self._showButtonForStatus(CodeImportReviewStatus.INVALID)

    def _showSuspend(self, ignored):
        """Show the Suspend button if the import is not suspended."""
        return self._showButtonForStatus(CodeImportReviewStatus.SUSPENDED)

    @action(_('Update'), name='update')
    def update_action(self, action, data):
        """Update the details."""
        self.code_import.updateFromData(data, self.user)

    @action(_('Approve'), name='approve', condition=_showApprove)
    def approve_action(self, action, data):
        """Approve the import."""
        self.code_import.approve(data, self.user)
        self.request.response.addNotification(
            'The code import has been approved.')

    @action(_('Mark Invalid'), name='invalidate', condition=_showInvalidate)
    def invalidate_action(self, action, data):
        """Invalidate the import."""
        self.code_import.invalidate(data, self.user)
        self.request.response.addNotification(
            'The code import has been set as invalid.')

    @action(_('Suspend'), name='suspend', condition=_showSuspend)
    def suspend_action(self, action, data):
        """Suspend the import."""
        self.code_import.suspend(data, self.user)
        self.request.response.addNotification(
            'The code import has been suspended.')

    def validate(self, data):
        """See `LaunchpadFormView`."""
        if self.code_import.rcs_type == RevisionControlSystems.CVS:
            self._validateCVS(
                data.get('cvs_root'), data.get('cvs_module'),
                self.code_import)
        elif self.code_import.rcs_type == RevisionControlSystems.SVN:
            self._validateSVN(
                data.get('svn_branch_url'), self.code_import)
        else:
            raise AssertionError('Unknown rcs_type for code import.')


class CodeImportMachineView(LaunchpadView):
    """The view for the page that shows all the import machines."""

    __used_for__ = ICodeImportSet

    label = "Import machines for Launchpad"

    @property
    def machines(self):
        """Get the machines, sorted alphabetically by hostname."""
        return getUtility(ICodeImportMachineSet).getAll()<|MERGE_RESOLUTION|>--- conflicted
+++ resolved
@@ -27,12 +27,8 @@
     BranchSubscriptionDiffSize, BranchSubscriptionNotificationLevel,
     branch_name_validator, CodeImportReviewStatus,
     CodeReviewNotificationLevel, IBranchSet, ICodeImport,
-<<<<<<< HEAD
     ICodeImportMachineSet,  ICodeImportSet, ILaunchpadCelebrities,
     RevisionControlSystems)
-=======
-    ICodeImportSet, ILaunchpadCelebrities, RevisionControlSystems)
->>>>>>> f0a7c90a
 from canonical.launchpad.webapp import (
     action, canonical_url, custom_widget, LaunchpadFormView, LaunchpadView)
 from canonical.launchpad.webapp.batching import BatchNavigator
