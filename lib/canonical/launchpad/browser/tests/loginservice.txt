--- conflicted
+++ resolved
@@ -18,11 +18,7 @@
     >>> from zope.component import getUtility
     >>> from canonical.launchpad.ftests import LaunchpadFormHarness
     >>> from canonical.launchpad.browser.openidserver import (
-<<<<<<< HEAD
-    ...     LoginServiceLoginView, LoginServiceAuthorizeView)
-=======
     ...     LoginServiceLoginView)
->>>>>>> 85291c78
     >>> from canonical.launchpad.interfaces import IOpenIDApplication
     >>> from canonical.launchpad.webapp import LaunchpadFormView
 
