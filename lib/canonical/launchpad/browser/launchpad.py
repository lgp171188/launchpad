# Copyright 2004-2007 Canonical Ltd.  All rights reserved.
"""Browser code for the launchpad application."""

__metaclass__ = type
__all__ = [
    'AppFrontPageSearchView',
    'ApplicationButtons',
    'BrowserWindowDimensions',
    'ContribIcingFolder',
    'EdubuntuIcingFolder',
    'Hierarchy',
    'IcingFolder',
    'KubuntuIcingFolder',
    'LaunchpadRootNavigation',
    'LaunchpadImageFolder',
    'LinkView',
    'LoginStatus',
    'MaintenanceMessage',
    'MaloneApplicationNavigation',
    'MaloneContextMenu',
    'MenuBox',
    'NavigationMenuTabs',
    'SoftTimeoutView',
    'StructuralHeaderPresentation',
    'StructuralObjectPresentation',
    'UbuntuIcingFolder',
    ]

import cgi
import urllib
import operator
import os
import time
from datetime import timedelta, datetime
from urlparse import urlunsplit

from zope.app.datetimeutils import parseDatetimetz, tzinfo, DateTimeError
from zope.component import getUtility, queryAdapter
from zope.interface import implements
from zope.publisher.interfaces import NotFound
from zope.publisher.interfaces.xmlrpc import IXMLRPCRequest
from zope.security.interfaces import Unauthorized
from zope.app.traversing.interfaces import ITraversable

import canonical.launchpad.layers
from canonical.config import config
from canonical.lazr import ExportedFolder, ExportedImageFolder
from canonical.launchpad.helpers import intOrZero

from canonical.launchpad.interfaces.announcement import IAnnouncementSet
from canonical.launchpad.interfaces.binarypackagename import (
    IBinaryPackageNameSet)
from canonical.launchpad.interfaces.bounty import IBountySet
from canonical.launchpad.interfaces.bug import IBugSet
from canonical.launchpad.interfaces.bugtracker import IBugTrackerSet
from canonical.launchpad.interfaces.builder import IBuilderSet
from canonical.launchpad.interfaces.codeimport import ICodeImportSet
from canonical.launchpad.interfaces.codeofconduct import ICodeOfConductSet
from canonical.launchpad.interfaces.cve import ICveSet
from canonical.launchpad.interfaces.distribution import IDistributionSet
from canonical.launchpad.interfaces.karma import IKarmaActionSet
from canonical.launchpad.interfaces.language import ILanguageSet
from canonical.launchpad.interfaces.launchpad import (
    IAppFrontPageSearchForm, IBazaarApplication, IHWDBApplication,
    ILaunchpadCelebrities, IRosettaApplication, IStructuralHeaderPresentation,
    IStructuralObjectPresentation)
from canonical.launchpad.interfaces.launchpadstatistic import (
    ILaunchpadStatisticSet)
from canonical.launchpad.interfaces.logintoken import ILoginTokenSet
from canonical.launchpad.interfaces.mailinglist import IMailingListSet
from canonical.launchpad.interfaces.malone import IMaloneApplication
from canonical.launchpad.interfaces.mentoringoffer import IMentoringOfferSet
from canonical.launchpad.interfaces.person import IPersonSet
from canonical.launchpad.interfaces.pillar import IPillarNameSet
from canonical.launchpad.interfaces.product import IProductSet
from canonical.launchpad.interfaces.project import IProjectSet
from canonical.launchpad.interfaces.questioncollection import IQuestionSet
from canonical.launchpad.interfaces.sourcepackagename import (
    ISourcePackageNameSet)
from canonical.launchpad.interfaces.specification import ISpecificationSet
from canonical.launchpad.interfaces.sprint import ISprintSet
from canonical.launchpad.interfaces.translationgroup import (
    ITranslationGroupSet)
from canonical.launchpad.interfaces.translationimportqueue import (
    ITranslationImportQueue)

from canonical.launchpad.webapp import (
    StandardLaunchpadFacets, ContextMenu, Link,
    LaunchpadView, LaunchpadFormView, Navigation, stepto, canonical_name,
    canonical_url, custom_widget)
from canonical.launchpad.webapp.interfaces import (
<<<<<<< HEAD
    IBreadcrumbBuilder, INavigationMenu, POSTToNonCanonicalURL)
=======
    ILaunchBag, ILaunchpadRoot, INavigationMenu, POSTToNonCanonicalURL)
>>>>>>> 1512eb3a
from canonical.launchpad.webapp.publisher import RedirectionView
from canonical.launchpad.webapp.authorization import check_permission
from canonical.launchpad.webapp.uri import URI
from canonical.launchpad.webapp.url import urlparse, urlappend
from canonical.launchpad.webapp.vhosts import allvhosts
from canonical.widgets.project import ProjectScopeWidget


# XXX SteveAlexander 2005-09-22: this is imported here because there is no
#     general timedelta to duration format adapter available.  This should
#     be factored out into a generally available adapter for both this
#     code and for TALES namespace code to use.
#     Same for MenuAPI.
from canonical.launchpad.webapp.tales import DurationFormatterAPI, MenuAPI


class MaloneApplicationNavigation(Navigation):

    usedfor = IMaloneApplication

    newlayer = canonical.launchpad.layers.BugsLayer

    @stepto('bugs')
    def bugs(self):
        return getUtility(IBugSet)

    @stepto('bugtrackers')
    def bugtrackers(self):
        return getUtility(IBugTrackerSet)

    @stepto('cve')
    def cve(self):
        return getUtility(ICveSet)

    @stepto('distros')
    def distros(self):
        return getUtility(IDistributionSet)

    @stepto('projects')
    def projects(self):
        return getUtility(IProductSet)

    @stepto('products')
    def products(self):
        return self.redirectSubTree(
            canonical_url(getUtility(IProductSet)), status=301)

    def traverse(self, name):
        # Make /bugs/$bug.id, /bugs/$bug.name /malone/$bug.name and
        # /malone/$bug.id Just Work
        bug = getUtility(IBugSet).getByNameOrID(name)
        if not check_permission("launchpad.View", bug):
            raise Unauthorized("Bug %s is private" % name)
        return bug



class MenuBox(LaunchpadView):
    """View class that helps its template render the actions menu box.

    Nothing at all is rendered if there are no contextmenu items and also
    no applicationmenu items.

    If there is at least one item, the template is rendered.
    """

    usedfor = dict  # Really a TALES CONTEXTS object.

    def initialize(self):
        menuapi = MenuAPI(self.context)
        # We are only interested on enabled links in non development mode.
        self.contextmenuitems = sorted([
            link for link in menuapi.context.values()
            if link.enabled or config.devmode],
            key=operator.attrgetter('sort_key'))
        facet = menuapi.selectedfacetname()
        if facet not in ('unknown', 'bounties'):
            # XXX sinzui 2008-06-23 bug=242453:
            # Why are we getting unknown? Bouties are borked. We need
            # to end the facet hacks to get a clear state for the menus.
            application_links = getattr(menuapi, facet).values()
        else:
            application_links = []
        self.applicationmenuitems = sorted([
            link for link in application_links
            if link.enabled or config.devmode],
            key=operator.attrgetter('sort_key'))

    def render(self):
        if (not self.contextmenuitems and not self.applicationmenuitems):
            return u''
        else:
            return self.template()


class NavigationMenuTabs(LaunchpadView):
    """View class that helps its template render the navigation menu tabs.

    Nothing at all is rendered if there are no navigation menu items.
    """

    def initialize(self):
        menuapi = MenuAPI(self.context)
        self.links = sorted([
            link for link in menuapi.navigation.values()
            if (link.enabled or config.devmode)],
            key=operator.attrgetter('sort_key'))
        self.title = None
        if len(self.links) > 0:
            facet = menuapi.selectedfacetname()
            menu = queryAdapter(self.context, INavigationMenu, name=facet)
            if menu is not None:
                self.title = menu.title

    def render(self):
        if not self.links:
            return ''
        else:
            return self.template()


class LinkView(LaunchpadView):
    """View class that helps its template render a menu link.

    The link is not rendered if it's not enabled and we are not in development
    mode.
    """

    def render(self):
        """Render the menu link if it's enabled or we're in dev mode."""
        if self.context.enabled or config.devmode:
            # XXX: TomBerger 2008-04-16 bug=218706:
            # We strip the result of the template rendering
            # since ZPT seems to always insert a line break
            # at the end of an embedded template.
            return self.template().strip()
        else:
            return ''


class Hierarchy(LaunchpadView):
    """The hierarchy part of the location bar on each page."""

    def items(self):
        """Return a list of `IBreadcrumb` objects visible in the hierarchy.

        The list starts with the breadcrumb closest to the hierarchy root.
        """
        urlparts = urlparse(self.request.getURL(0, path_only=False))
        baseurl = urlunsplit((urlparts[0], urlparts[1], '', '', ''))

        # Construct a list of complete URLs for each URL path segment.
        pathurls = []
        working_url = baseurl
        for segment in urlparts[2].split('/'):
            working_url = urlappend(working_url, segment)
            pathurls.append(working_url)

        # We assume a 1:1 relationship between the traversed_objects list and
        # the URL path segments.  Note that there may be more segments than
        # there are objects.
        object_urls = zip(self.request.traversed_objects, pathurls)

        breadcrumbs = []
        for obj, url in object_urls:
            crumb = self.breadcrumb_for(obj, url)
            if crumb is not None:
                breadcrumbs.append(crumb)
        return breadcrumbs

    def breadcrumb_for(self, obj, url):
        """Return the breadcrumb for the an object, using the supplied URL.

        :return: An `IBreadcrumb` object, or None if a breadcrumb adaptation
            for the object doesn't exist.
        """
        # If the object has an IBreadcrumbBuilder adaptation then the
        # object is intended to be shown in the hierarchy.
        builder = queryAdapter(obj, IBreadcrumbBuilder)
        if builder is not None:
            # The breadcrumb builder hasn't been given a URL yet.
            builder.url = url
            return builder.make_breadcrumb()
        return None

    def render(self):
        """Render the hierarchy HTML.

        The hierarchy elements are taken from the request.breadcrumbs list.
        For each element, element.text is cgi escaped.
        """
        elements = self.items()

        if config.launchpad.site_message:
            site_message = (
                '<div id="globalheader" xml:lang="en" lang="en" dir="ltr">'
                '<div class="sitemessage">%s</div></div>'
                % config.launchpad.site_message)
        else:
            site_message = ""

        if len(elements) > 0:
            # We're not on the home page.
            prefix = ('<div id="lp-hierarchy">'
                     '<span class="first-rounded"></span>')
            suffix = ('</div><span class="last-rounded">&nbsp;</span>'
                     '%s<div class="apps-separator"><!-- --></div>'
                     % site_message)

            if len(elements) == 1:
                first_class = 'before-last item'
            else:
                first_class = 'item'

            steps = []
            steps.append(
                '<span class="%s">'
                '<a href="/" class="breadcrumb container"'
                ' id="homebreadcrumb">'
                '<img alt="Launchpad"'
                ' src="/@@/launchpad-logo-and-name-hierarchy.png"/>'
                '</a>&nbsp;</span>' % first_class)

            last_element = elements[-1]
            if len(elements) > 1:
                before_last_element = elements[-2]
            else:
                before_last_element = None

            for element in elements:

                if element is before_last_element:
                    css_class = 'before-last'
                elif element is last_element:
                    css_class = 'last'
                else:
                    # No extra CSS class.
                    css_class = ''

                steps.append(
                    self.getHtmlForBreadcrumb(element, css_class))

            hierarchy = prefix + '<small> &gt; </small>'.join(steps) + suffix
        else:
            # We're on the home page.
            hierarchy = ('<div id="lp-hierarchy" class="home">'
                        '<a href="/" class="breadcrumb">'
                        '<img alt="Launchpad" '
                        ' src="/@@/launchpad-logo-and-name-hierarchy.png"/>'
                        '</a></div>'
                        '%s<div class="apps-separator"><!-- --></div>' %
                        site_message)

        return hierarchy

    def getHtmlForBreadcrumb(self, breadcrumb, extra_css_class=''):
        """Return the HTML to display an `IBreadcrumb` object.

        :param extra_css_class: A string of additional CSS classes
            to apply to the breadcrumb.
        """
        bodytext = cgi.escape(breadcrumb.text)

        if breadcrumb.icon is not None:
            bodytext = '%s %s' % (breadcrumb.icon, bodytext)

        css_class = 'item ' + extra_css_class
        return (
            '<span class="%s"><a href="%s">%s</a></span>'
            % (css_class, breadcrumb.url, bodytext))


class MaintenanceMessage:
    """Display a maintenance message if the control file is present and
    it contains a valid iso format time.

    The maintenance message shows the approximate time before launchpad will
    be taken offline for maintenance.

    The control file is +maintenancetime.txt in the launchpad root.

    If there is no maintenance message, an empty string is returned.

    If the maintenance time is too far in the future, then an empty string
    is returned.

    If the maintenance time is in the past, then the maintenance message says
    that Launchpad will go offline "very very soon".

    If the text in the maintenance message is poorly formatted, then an
    empty string is returned, and a warning should be logged.
    """

    timelefttext = None

    notmuchtime = timedelta(seconds=30)
    toomuchtime = timedelta(seconds=1800)  # 30 minutes

    def __call__(self):
        if os.path.exists('+maintenancetime.txt'):
            message = file('+maintenancetime.txt').read()
            try:
                maintenancetime = parseDatetimetz(message)
            except DateTimeError:
                # XXX SteveAlexander 2005-09-22: log a warning here.
                return ''
            nowtz = datetime.utcnow().replace(tzinfo=tzinfo(0))
            timeleft = maintenancetime - nowtz
            if timeleft > self.toomuchtime:
                return ''
            elif timeleft < self.notmuchtime:
                self.timelefttext = 'very very soon'
            else:
                self.timelefttext = 'in %s' % (
                    DurationFormatterAPI(timeleft).approximateduration())
            return self.index()
        return ''


class LaunchpadRootFacets(StandardLaunchpadFacets):

    usedfor = ILaunchpadRoot

    enable_only = ['overview', 'bugs', 'answers', 'specifications',
                   'translations', 'branches']

    def overview(self):
        target = ''
        text = 'Launchpad Home'
        return Link(target, text)

    def translations(self):
        target = ''
        text = 'Translations'
        return Link(target, text)

    def bugs(self):
        target = ''
        text = 'Bugs'
        return Link(target, text)

    def answers(self):
        target = ''
        text = 'Answers'
        summary = 'Launchpad Answer Tracker'
        return Link(target, text, summary)

    def specifications(self):
        target = ''
        text = 'Blueprints'
        summary = 'Launchpad feature specification tracker.'
        return Link(target, text, summary)

    def bounties(self):
        target = 'bounties'
        text = 'Bounties'
        summary = 'The Launchpad Universal Bounty Tracker'
        return Link(target, text, summary)

    def branches(self):
        target = ''
        text = 'Code'
        summary = 'The Code Bazaar'
        return Link(target, text, summary)


class MaloneContextMenu(ContextMenu):
    # XXX mpt 2006-03-27: No longer visible on Bugs front page.
    usedfor = IMaloneApplication
    links = ['cvetracker']

    def cvetracker(self):
        text = 'CVE tracker'
        return Link('cve/', text, icon='cve')


class LoginStatus:

    def __init__(self, context, request):
        self.context = context
        self.request = request
        self.user = getUtility(ILaunchBag).user

    @property
    def login_shown(self):
        return (self.user is None and
                '+login' not in self.request['PATH_INFO'])

    @property
    def logged_in(self):
        return self.user is not None

    @property
    def login_url(self):
        query_string = self.request.get('QUERY_STRING', '')

        # If we have a query string, remove some things we don't want, and
        # keep it around.
        if query_string:
            query_dict = cgi.parse_qs(query_string, keep_blank_values=True)
            query_dict.pop('loggingout', None)
            query_string = urllib.urlencode(
                sorted(query_dict.items()), doseq=True)
            # If we still have a query_string after things we don't want
            # have been removed, add it onto the url.
            if query_string:
                query_string = '?' + query_string

        # The approach we're taking is to combine the application url with
        # the path_info, taking out path steps that are to do with virtual
        # hosting.  This is not exactly correct, as the application url
        # can have other path steps in it.  We're not using the feature of
        # having other path steps in the application url, so this will work
        # for us, assuming we don't need that in the future.

        # The application_url is typically like 'http://thing:port'. No
        # trailing slash.
        application_url = self.request.getApplicationURL()

        # We're going to use PATH_INFO to remove any spurious '+index' at the
        # end of the URL.  But, PATH_INFO will contain virtual hosting
        # configuration, if there is any.
        path_info = self.request['PATH_INFO']

        # Remove any virtual hosting segments.
        path_steps = []
        in_virtual_hosting_section = False
        for step in path_info.split('/'):
            if step.startswith('++vh++'):
                in_virtual_hosting_section = True
                continue
            if step == '++':
                in_virtual_hosting_section = False
                continue
            if not in_virtual_hosting_section:
                path_steps.append(step)
        path = '/'.join(path_steps)

        # Make the URL stop at the end of path_info so that we don't get
        # spurious '+index' at the end.
        full_url = '%s%s' % (application_url, path)
        if full_url.endswith('/'):
            full_url = full_url[:-1]
        logout_url_end = '/+logout'
        if full_url.endswith(logout_url_end):
            full_url = full_url[:-len(logout_url_end)]
        return '%s/+login%s' % (full_url, query_string)


class LaunchpadRootNavigation(Navigation):

    usedfor = ILaunchpadRoot

    @stepto('support')
    def redirect_support(self):
        """Redirect /support to Answers root site."""
        target_url = canonical_url(
            getUtility(ILaunchpadRoot), rootsite='answers')
        return self.redirectSubTree(target_url + 'questions', status=301)

    @stepto('legal')
    def redirect_legal(self):
        """Redirect /legal to help.launchpad.net/Legal site."""
        return self.redirectSubTree(
            'https://help.launchpad.net/Legal', status=301)

    @stepto('faq')
    def redirect_faq(self):
        """Redirect /faq to help.launchpad.net/FAQ site."""
        return self.redirectSubTree(
            'https://help.launchpad.net/FAQ', status=301)

    @stepto('feedback')
    def redirect_feedback(self):
        """Redirect /feedback to help.launchpad.net/Feedback site."""
        return self.redirectSubTree(
            'https://help.launchpad.net/Feedback', status=301)

    stepto_utilities = {
        '+announcements': IAnnouncementSet,
        'binarypackagenames': IBinaryPackageNameSet,
        'bounties': IBountySet,
        'bugs': IMaloneApplication,
        '+builds': IBuilderSet,
        '+code': IBazaarApplication,
        '+code-imports': ICodeImportSet,
        'codeofconduct': ICodeOfConductSet,
        'distros': IDistributionSet,
        '+hwdb': IHWDBApplication,
        'karmaaction': IKarmaActionSet,
        '+imports': ITranslationImportQueue,
        '+languages': ILanguageSet,
        '+mailinglists': IMailingListSet,
        '+mentoring': IMentoringOfferSet,
        'people': IPersonSet,
        'projects': IProductSet,
        'projectgroups': IProjectSet,
        'sourcepackagenames': ISourcePackageNameSet,
        'specs': ISpecificationSet,
        'sprints': ISprintSet,
        '+statistics': ILaunchpadStatisticSet,
        'token': ILoginTokenSet,
        '+groups': ITranslationGroupSet,
        'translations': IRosettaApplication,
        'questions': IQuestionSet,
        # These three have been renamed, and no redirects done, as the old
        # urls now point to the product pages.
        #'bazaar': IBazaarApplication,
        #'malone': IMaloneApplication,
        #'rosetta': IRosettaApplication,
        }

    @stepto('products')
    def products(self):
        return self.redirectSubTree(
            canonical_url(getUtility(IProductSet)), status=301)

    def traverse(self, name):
        if name in self.stepto_utilities:
            return getUtility(self.stepto_utilities[name])

        # Allow traversal to ~foo for People
        if name.startswith('~'):
            # account for common typing mistakes
            if canonical_name(name) != name:
                if self.request.method == 'POST':
                    raise POSTToNonCanonicalURL
                return self.redirectSubTree(
                    canonical_url(self.context) + canonical_name(name),
                    status=301)
            else:
                person = getUtility(IPersonSet).getByName(name[1:])
                return person

        # Dapper and Edgy shipped with https://launchpad.net/bazaar hard coded
        # into the Bazaar Launchpad plugin (part of Bazaar core). So in theory
        # we need to support this URL until 2011 (although I suspect the API
        # will break much sooner than that) or updates sent to
        # {dapper,edgy}-updates. Probably all irrelevant, as I suspect the
        # number of people using the plugin in edgy and dapper is 0.
        if name == 'bazaar' and IXMLRPCRequest.providedBy(self.request):
            return getUtility(IBazaarApplication)

        # account for common typing mistakes
        if canonical_name(name) != name:
            if self.request.method == 'POST':
                raise POSTToNonCanonicalURL
            return self.redirectSubTree(
                canonical_url(self.context) + canonical_name(name),
                status=301)

        pillar = getUtility(IPillarNameSet).getByName(
            name, ignore_inactive=False)
        if pillar is not None and check_permission('launchpad.View', pillar):
            return pillar
        return None

    def _getBetaRedirectionView(self):
        # If the inhibit_beta_redirect cookie is set, don't redirect.
        if self.request.cookies.get('inhibit_beta_redirect', '0') == '1':
            return None

        # If we are looking at the front page, don't redirect.
        if self.request['PATH_INFO'] == '/':
            return None

        # If this is a HTTP POST, we don't want to issue a redirect.
        # Doing so would go against the HTTP standard.
        if self.request.method == 'POST':
            return None

        # If no redirection host is set, don't redirect.
        mainsite_host = config.vhost.mainsite.hostname
        redirection_host = config.launchpad.beta_testers_redirection_host
        if redirection_host is None:
            return None
        # If the hostname for our URL isn't under the main site
        # (e.g. shipit.ubuntu.com), don't redirect.
        uri = URI(self.request.getURL())
        if not uri.host.endswith(mainsite_host):
            return None

        # Only redirect if the user is a member of beta testers team,
        # don't redirect.
        user = getUtility(ILaunchBag).user
        if user is None or not user.inTeam(
            getUtility(ILaunchpadCelebrities).launchpad_beta_testers):
            return None

        # Alter the host name to point at the redirection target.
        new_host = uri.host[:-len(mainsite_host)] + redirection_host
        uri = uri.replace(host=new_host)
        # Complete the URL from the environment.
        uri = uri.replace(path=self.request['PATH_INFO'])
        query_string = self.request.get('QUERY_STRING')
        if query_string:
            uri = uri.replace(query=query_string)

        # Empty the traversal stack, since we're redirecting.
        self.request.setTraversalStack([])

        # And perform a temporary redirect.
        return RedirectionView(str(uri), self.request, status=303)

    def publishTraverse(self, request, name):
        beta_redirection_view = self._getBetaRedirectionView()
        if beta_redirection_view is not None:
            return beta_redirection_view
        return Navigation.publishTraverse(self, request, name)


class SoftTimeoutView(LaunchpadView):

    def __call__(self):
        """Generate a soft timeout by sleeping enough time."""
        start_time = time.time()
        celebrities = getUtility(ILaunchpadCelebrities)
        if (self.user is None or
            not self.user.inTeam(celebrities.launchpad_developers)):
            raise Unauthorized

        self.request.response.setHeader('content-type', 'text/plain')
        soft_timeout = intOrZero(config.database.soft_request_timeout)
        if soft_timeout == 0:
            return 'No soft timeout threshold is set.'

        time.sleep(soft_timeout/1000.0)
        time_to_generate_page = (time.time() - start_time) * 1000
        # In case we didn't sleep enogh time, sleep a while longer to
        # pass the soft timeout threshold.
        while time_to_generate_page < soft_timeout:
            time.sleep(0.1)
            time_to_generate_page = (time.time() - start_time) * 1000
        return (
            'Soft timeout threshold is set to %s ms. This page took'
            ' %s ms to render.' % (soft_timeout, time_to_generate_page))


class ObjectForTemplate:

    def __init__(self, **kw):
        for name, value in kw.items():
            setattr(self, name, value)


class IcingFolder(ExportedFolder):
    """Export the Launchpad icing."""

    folder = os.path.join(
        os.path.dirname(os.path.realpath(__file__)), '../icing/')


class LaunchpadImageFolder(ExportedImageFolder):
    """Export the Launchpad images - supporting retrieval without extension.
    """

    folder = os.path.join(
        os.path.dirname(os.path.realpath(__file__)), '../images/')


class ContribIcingFolder(ExportedFolder):
    """Export the contrib icing."""

    folder = os.path.join(
        os.path.dirname(os.path.realpath(__file__)), '../icing-contrib/')


class UbuntuIcingFolder(ExportedFolder):
    """Export the Ubuntu icing."""

    folder = os.path.join(
        os.path.dirname(os.path.realpath(__file__)), '../icing-ubuntu/')


class KubuntuIcingFolder(ExportedFolder):
    """Export the Kubuntu icing."""

    folder = os.path.join(
        os.path.dirname(os.path.realpath(__file__)), '../icing-kubuntu/')


class EdubuntuIcingFolder(ExportedFolder):
    """Export the Edubuntu icing."""

    folder = os.path.join(
        os.path.dirname(os.path.realpath(__file__)), '../icing-edubuntu/')



class LaunchpadTourFolder(ExportedFolder):
    """Export a launchpad tour folder.

    This exported folder supports traversing to subfolders.
    """

    folder = os.path.join(
        os.path.dirname(os.path.realpath(__file__)), '../tour/')

    export_subdirectories = True

    def publishTraverse(self, request, name):
        """Hide the source directory.

        The source directory contains source material that we don't want
        published over the web.
        """
        if name == 'source':
            raise NotFound(request, name)
        return super(LaunchpadTourFolder, self).publishTraverse(request, name)

    def browserDefault(self, request):
        """Redirect to index.html if the directory itself is requested."""
        if len(self.names) == 0:
            return RedirectionView(
                "%s+tour/index" % canonical_url(self.context),
                self.request, status=302), ()
        else:
            return self, ()


class LaunchpadAPIDocFolder(ExportedFolder):
    """Export the API documentation."""

    folder = os.path.join(
        os.path.dirname(os.path.realpath(__file__)), '../apidoc/')

    def browserDefault(self, request):
        """Traverse to index.html if the directory itself is requested."""
        if len(self.names) == 0:
            return self, ('index.html', )
        else:
            return self, ()


class StructuralHeaderPresentation:
    """Base class for StructuralHeaderPresentation adapters."""

    implements(IStructuralHeaderPresentation)

    def __init__(self, context):
        self.context = context

    def getIntroHeading(self):
        return None

    def getMainHeading(self):
        raise NotImplementedError()


class StructuralObjectPresentation(StructuralHeaderPresentation):
    """Base class for StructuralObjectPresentation adapters."""

    implements(IStructuralObjectPresentation)

    def listChildren(self, num):
        return []

    def countChildren(self):
        raise NotImplementedError()

    def listAltChildren(self, num):
        return None

    def countAltChildren(self):
        raise NotImplementedError()


class DefaultStructuralObjectPresentation(StructuralObjectPresentation):

    def getMainHeading(self):
        if hasattr(self.context, 'title'):
            return self.context.title
        else:
            return 'no title'

    def listChildren(self, num):
        return []

    def listAltChildren(self, num):
        return None


class Button:

    def __init__(self, **kw):
        assert len(kw) == 1
        self.name = kw.keys()[0]
        self.text = kw.values()[0]
        self.replacement_dict = self.makeReplacementDict()

    def makeReplacementDict(self):
        return dict(
            url=allvhosts.configs[self.name].rooturl,
            buttonname=self.name,
            text=self.text)

    def renderActive(self):
        return (
            '<a href="%(url)s">\n'
            '  <img'
            '    width="64"'
            '    height="64"'
            '    alt="%(buttonname)s"'
            '    src="/+icing/app-%(buttonname)s-sml-active.gif"'
            '    title="%(text)s"'
            '  />\n'
            '</a>\n' % self.replacement_dict)

    def renderInactive(self):
        return (
            '<a href="%(url)s">\n'
            '  <img'
            '    width="64"'
            '    height="64"'
            '    alt="%(buttonname)s"'
            '    src="/+icing/app-%(buttonname)s-sml.gif"'
            '    title="%(text)s"'
            '  />\n'
            '</a>\n' % self.replacement_dict)

    def renderFrontPage(self):
        return (
            '<a href="%(url)s">\n'
            '  <img'
            '    width="146"'
            '    height="146"'
            '    alt="%(buttonname)s"'
            '    src="/+icing/app-%(buttonname)s.gif"'
            '    title="%(text)s"'
            '  />\n'
            '</a>\n' % self.replacement_dict)

    def renderButton(self, is_active, is_front_page):
        if (is_front_page):
            return self.renderFrontPage()
        elif is_active:
            return self.renderActive()
        else:
            return self.renderInactive()


class PeopleButton(Button):

    def makeReplacementDict(self):
        return dict(
            url='%speople/' % allvhosts.configs['mainsite'].rooturl,
            buttonname=self.name,
            text=self.text)


class ApplicationButtons(LaunchpadView):
    """Those buttons that you get on the index pages."""

    implements(ITraversable)

    def __init__(self, context, request):
        LaunchpadView.__init__(self, context, request)
        self.name = None

    buttons = [
        PeopleButton(people="Join thousands of people and teams collaborating"
            " in software development."),
        Button(code="Publish your code for people to merge and branch from."),
        Button(bugs="Share bug reports and fixes."),
        Button(blueprints="Track blueprints through approval and "
            "implementation."),
        Button(translations="Localize software into your favorite language."),
        Button(answers="Ask and answer questions about software.")
        ]

    def render(self):
        L = []
        for button in self.buttons:
            if self.name:
                is_active = button.name == self.name
            else:
                is_active = True
            is_front_page = self.name == 'main'
            L.append(button.renderButton(is_active, is_front_page))
        return u'\n'.join(L)

    def traverse(self, name, furtherPath):
        self.name = name
        if furtherPath:
            raise AssertionError(
                'Max of one path item after +applicationbuttons')
        return self


class AppFrontPageSearchView(LaunchpadFormView):

    schema = IAppFrontPageSearchForm
    custom_widget('scope', ProjectScopeWidget)

    @property
    def scope_css_class(self):
        """The CSS class for used in the scope widget."""
        if self.scope_error:
            return 'error'
        else:
            return None

    @property
    def scope_error(self):
        """The error message for the scope widget."""
        return self.getFieldError('scope')


class BrowserWindowDimensions(LaunchpadView):
    """Allow capture of browser window dimensions."""

    def render(self):
        return u'Thanks.'<|MERGE_RESOLUTION|>--- conflicted
+++ resolved
@@ -89,11 +89,8 @@
     LaunchpadView, LaunchpadFormView, Navigation, stepto, canonical_name,
     canonical_url, custom_widget)
 from canonical.launchpad.webapp.interfaces import (
-<<<<<<< HEAD
-    IBreadcrumbBuilder, INavigationMenu, POSTToNonCanonicalURL)
-=======
-    ILaunchBag, ILaunchpadRoot, INavigationMenu, POSTToNonCanonicalURL)
->>>>>>> 1512eb3a
+    IBreadcrumbBuilder, ILaunchBag, ILaunchpadRoot, INavigationMenu,
+    POSTToNonCanonicalURL)
 from canonical.launchpad.webapp.publisher import RedirectionView
 from canonical.launchpad.webapp.authorization import check_permission
 from canonical.launchpad.webapp.uri import URI
