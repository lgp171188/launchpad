# Copyright 2004-2007 Canonical Ltd.  All rights reserved.
"""Browser code for the launchpad application."""

__metaclass__ = type
__all__ = [
    'AppFrontPageSearchView',
    'ApplicationButtons',
    'BrowserWindowDimensions',
    'ContribIcingFolder',
    'DefaultShortLink',
    'EdubuntuIcingFolder',
    'Hierarchy',
    'IcingFolder',
    'KubuntuIcingFolder',
    'LaunchpadRootNavigation',
    'LaunchpadImageFolder',
    'LinkView',
    'LoginStatus',
    'MaintenanceMessage',
    'MaloneApplicationNavigation',
    'MaloneContextMenu',
    'MenuBox',
    'NavigationMenuTabs',
    'OneZeroTemplateStatus',
    'SoftTimeoutView',
    'StructuralHeaderPresentation',
    'StructuralObjectPresentation',
    'UbuntuIcingFolder',
    ]

import cgi
import urllib
import operator
import os
import re
import time
from datetime import timedelta, datetime

from zope.app.datetimeutils import parseDatetimetz, tzinfo, DateTimeError
from zope.component import getUtility, queryAdapter
from zope.interface import implements
from zope.publisher.interfaces import NotFound
from zope.publisher.interfaces.xmlrpc import IXMLRPCRequest
from zope.security.interfaces import Unauthorized
from zope.app.traversing.interfaces import ITraversable

from BeautifulSoup import BeautifulStoneSoup, Comment

import canonical.launchpad.layers
from canonical.config import config
from canonical.lazr import ExportedFolder, ExportedImageFolder
from canonical.launchpad.helpers import intOrZero
from canonical.launchpad.interfaces import (
    IAnnouncementSet,
    IAppFrontPageSearchForm,
    IBazaarApplication,
    IBinaryPackageNameSet,
    IBountySet,
    IBugSet,
    IBugTrackerSet,
    IBuilderSet,
    ICodeImportSet,
    ICodeOfConductSet,
    ICveSet,
    IDistributionSet,
    IHWDBApplication,
    IKarmaActionSet,
    ILanguageSet,
    ILaunchBag,
    ILaunchpadCelebrities,
    ILaunchpadRoot,
    ILaunchpadStatisticSet,
    ILoginTokenSet,
    IMailingListSet,
    IMaloneApplication,
    IMentoringOfferSet,
    IPersonSet,
    IPillarNameSet,
    IProductSet,
    IProjectSet,
    IQuestionSet,
    IRosettaApplication,
    ISourcePackageNameSet,
    ISpecificationSet,
    ISprintSet,
    IStructuralObjectPresentation,
    IStructuralHeaderPresentation,
    ITranslationGroupSet,
    ITranslationImportQueue,
    )
from canonical.launchpad.webapp import (
    StandardLaunchpadFacets, ContextMenu, Link,
    LaunchpadView, LaunchpadFormView, Navigation, stepto, canonical_name,
    canonical_url, custom_widget)
from canonical.launchpad.webapp.interfaces import (
    POSTToNonCanonicalURL, INavigationMenu)
from canonical.launchpad.webapp.publisher import RedirectionView
from canonical.launchpad.webapp.authorization import check_permission
from canonical.launchpad.webapp.uri import URI
from canonical.launchpad.webapp.vhosts import allvhosts
from canonical.widgets.project import ProjectScopeWidget


# XXX SteveAlexander 2005-09-22: this is imported here because there is no
#     general timedelta to duration format adapter available.  This should
#     be factored out into a generally available adapter for both this
#     code and for TALES namespace code to use.
#     Same for MenuAPI.
from canonical.launchpad.webapp.tales import DurationFormatterAPI, MenuAPI


class MaloneApplicationNavigation(Navigation):

    usedfor = IMaloneApplication

    newlayer = canonical.launchpad.layers.BugsLayer

    @stepto('bugs')
    def bugs(self):
        return getUtility(IBugSet)

    @stepto('bugtrackers')
    def bugtrackers(self):
        return getUtility(IBugTrackerSet)

    @stepto('cve')
    def cve(self):
        return getUtility(ICveSet)

    @stepto('distros')
    def distros(self):
        return getUtility(IDistributionSet)

    @stepto('projects')
    def projects(self):
        return getUtility(IProductSet)

    @stepto('products')
    def products(self):
        return self.redirectSubTree(
            canonical_url(getUtility(IProductSet)), status=301)

    def traverse(self, name):
        # Make /bugs/$bug.id, /bugs/$bug.name /malone/$bug.name and
        # /malone/$bug.id Just Work
        bug = getUtility(IBugSet).getByNameOrID(name)
        if not check_permission("launchpad.View", bug):
            raise Unauthorized("Bug %s is private" % name)
        return bug



class MenuBox(LaunchpadView):
    """View class that helps its template render the actions menu box.

    Nothing at all is rendered if there are no contextmenu items and also
    no applicationmenu items.

    If there is at least one item, the template is rendered.
    """

    usedfor = dict  # Really a TALES CONTEXTS object.

    def initialize(self):
        menuapi = MenuAPI(self.context)
        # We are only interested on enabled links in non development mode.
        self.contextmenuitems = sorted([
            link for link in menuapi.context.values()
            if link.enabled or config.devmode],
            key=operator.attrgetter('sort_key'))
        facet = menuapi.selectedfacetname()
        if facet not in ('unknown', 'bounties'):
            # XXX sinzui 2008-06-23 bug=242453:
            # Why are we getting unknown? Bouties are borked. We need
            # to end the facet hacks to get a clear state for the menus.
            application_links = getattr(menuapi, facet).values()
        else:
            application_links = []
        self.applicationmenuitems = sorted([
            link for link in application_links
            if link.enabled or config.devmode],
            key=operator.attrgetter('sort_key'))

    def render(self):
        if (not self.contextmenuitems and not self.applicationmenuitems):
            return u''
        else:
            return self.template()


class NavigationMenuTabs(LaunchpadView):
    """View class that helps its template render the navigation menu tabs.

    Nothing at all is rendered if there are no navigation menu items.
    """

    def initialize(self):
        menuapi = MenuAPI(self.context)
        self.links = sorted([
            link for link in menuapi.navigation.values()
            if (link.enabled or config.devmode)],
            key=operator.attrgetter('sort_key'))
        self.title = None
        if len(self.links) > 0:
            facet = menuapi.selectedfacetname()
            menu = queryAdapter(self.context, INavigationMenu, name=facet)
            if menu is not None:
                self.title = menu.title

    def render(self):
        if not self.links:
            return ''
        else:
            return self.template()


class LinkView(LaunchpadView):
    """View class that helps its template render a menu link.

    The link is not rendered if it's not enabled and we are not in development
    mode.
    """

    def render(self):
        """Render the menu link if it's enabled or we're in dev mode."""
        if self.context.enabled or config.devmode:
            # XXX: TomBerger 2008-04-16 bug=218706:
            # We strip the result of the template rendering
            # since ZPT seems to always insert a line break
            # at the end of an embedded template.
            return self.template().strip()
        else:
            return ''


class Hierarchy(LaunchpadView):
    """The hierarchy part of the location bar on each page."""

    def getElements(self):
        return list(self.request.breadcrumbs)

    def render(self):
        """Render the hierarchy HTML.

        The hierarchy elements are taken from the request.breadcrumbs list.
        For each element, element.text is cgi escaped.
        """
        elements = self.getElements()

        if config.launchpad.site_message:
            site_message = (
                '<div id="globalheader" xml:lang="en" lang="en" dir="ltr">'
                '<div class="sitemessage">%s</div></div>'
                % config.launchpad.site_message)
        else:
            site_message = ""

        if len(elements) > 0:
            # We're not on the home page.
            prefix = ('<div id="lp-hierarchy">'
                     '<span class="first-rounded"></span>')
            suffix = ('</div><span class="last-rounded">&nbsp;</span>'
                     '%s<div class="apps-separator"><!-- --></div>'
                     % site_message)

            if len(elements) == 1:
                first_class = 'before-last item'
            else:
                first_class = 'item'

            steps = []
            steps.append(
                '<span class="%s">'
                '<a href="/" class="breadcrumb container"'
                ' id="homebreadcrumb">'
                '<img alt="Launchpad"'
                ' src="/@@/launchpad-logo-and-name-hierarchy.png"/>'
                '</a>&nbsp;</span>' % first_class)

            last_element = elements[-1]
            if len(elements) > 1:
                before_last_element = elements[-2]
            else:
                before_last_element = None
            for element in elements:
                cssclass = 'item'
                if element is before_last_element:
                    cssclass = ' '.join(['before-last', cssclass])
                elif element is last_element:
                    cssclass = ' '.join(['last', cssclass])
                else:
                    # No extra CSS class.
                    pass
                steps.append('<span class="%s">'
                         '<a href="%s">%s</a>'
                         '</span>'
                         % (cssclass, element.url,
                            cgi.escape(element.text)))
            hierarchy = prefix + '<small> &gt; </small>'.join(steps) + suffix
        else:
            # We're on the home page.
            hierarchy = ('<div id="lp-hierarchy" class="home">'
                        '<a href="/" class="breadcrumb">'
                        '<img alt="Launchpad" '
                        ' src="/@@/launchpad-logo-and-name-hierarchy.png"/>'
                        '</a></div>'
                        '%s<div class="apps-separator"><!-- --></div>' %
                        site_message)

        return hierarchy


class MaintenanceMessage:
    """Display a maintenance message if the control file is present and
    it contains a valid iso format time.

    The maintenance message shows the approximate time before launchpad will
    be taken offline for maintenance.

    The control file is +maintenancetime.txt in the launchpad root.

    If there is no maintenance message, an empty string is returned.

    If the maintenance time is too far in the future, then an empty string
    is returned.

    If the maintenance time is in the past, then the maintenance message says
    that Launchpad will go offline "very very soon".

    If the text in the maintenance message is poorly formatted, then an
    empty string is returned, and a warning should be logged.
    """

    timelefttext = None

    notmuchtime = timedelta(seconds=30)
    toomuchtime = timedelta(seconds=1800)  # 30 minutes

    def __call__(self):
        if os.path.exists('+maintenancetime.txt'):
            message = file('+maintenancetime.txt').read()
            try:
                maintenancetime = parseDatetimetz(message)
            except DateTimeError:
                # XXX SteveAlexander 2005-09-22: log a warning here.
                return ''
            nowtz = datetime.utcnow().replace(tzinfo=tzinfo(0))
            timeleft = maintenancetime - nowtz
            if timeleft > self.toomuchtime:
                return ''
            elif timeleft < self.notmuchtime:
                self.timelefttext = 'very very soon'
            else:
                self.timelefttext = 'in %s' % (
                    DurationFormatterAPI(timeleft).approximateduration())
            return self.index()
        return ''


class LaunchpadRootFacets(StandardLaunchpadFacets):

    usedfor = ILaunchpadRoot

    enable_only = ['overview', 'bugs', 'answers', 'specifications',
                   'translations', 'branches']

    def overview(self):
        target = ''
        text = 'Launchpad Home'
        return Link(target, text)

    def translations(self):
        target = ''
        text = 'Translations'
        return Link(target, text)

    def bugs(self):
        target = ''
        text = 'Bugs'
        return Link(target, text)

    def answers(self):
        target = ''
        text = 'Answers'
        summary = 'Launchpad Answer Tracker'
        return Link(target, text, summary)

    def specifications(self):
        target = ''
        text = 'Blueprints'
        summary = 'Launchpad feature specification tracker.'
        return Link(target, text, summary)

    def bounties(self):
        target = 'bounties'
        text = 'Bounties'
        summary = 'The Launchpad Universal Bounty Tracker'
        return Link(target, text, summary)

    def branches(self):
        target = ''
        text = 'Code'
        summary = 'The Code Bazaar'
        return Link(target, text, summary)


class MaloneContextMenu(ContextMenu):
    # XXX mpt 2006-03-27: No longer visible on Bugs front page.
    usedfor = IMaloneApplication
    links = ['cvetracker']

    def cvetracker(self):
        text = 'CVE tracker'
        return Link('cve/', text, icon='cve')


class LoginStatus:

    def __init__(self, context, request):
        self.context = context
        self.request = request
        self.user = getUtility(ILaunchBag).user

    @property
    def login_shown(self):
        return (self.user is None and
                '+login' not in self.request['PATH_INFO'])

    @property
    def logged_in(self):
        return self.user is not None

    @property
    def login_url(self):
        query_string = self.request.get('QUERY_STRING', '')

        # If we have a query string, remove some things we don't want, and
        # keep it around.
        if query_string:
            query_dict = cgi.parse_qs(query_string, keep_blank_values=True)
            query_dict.pop('loggingout', None)
            query_string = urllib.urlencode(
                sorted(query_dict.items()), doseq=True)
            # If we still have a query_string after things we don't want
            # have been removed, add it onto the url.
            if query_string:
                query_string = '?' + query_string

        # The approach we're taking is to combine the application url with
        # the path_info, taking out path steps that are to do with virtual
        # hosting.  This is not exactly correct, as the application url
        # can have other path steps in it.  We're not using the feature of
        # having other path steps in the application url, so this will work
        # for us, assuming we don't need that in the future.

        # The application_url is typically like 'http://thing:port'. No
        # trailing slash.
        application_url = self.request.getApplicationURL()

        # We're going to use PATH_INFO to remove any spurious '+index' at the
        # end of the URL.  But, PATH_INFO will contain virtual hosting
        # configuration, if there is any.
        path_info = self.request['PATH_INFO']

        # Remove any virtual hosting segments.
        path_steps = []
        in_virtual_hosting_section = False
        for step in path_info.split('/'):
            if step.startswith('++vh++'):
                in_virtual_hosting_section = True
                continue
            if step == '++':
                in_virtual_hosting_section = False
                continue
            if not in_virtual_hosting_section:
                path_steps.append(step)
        path = '/'.join(path_steps)

        # Make the URL stop at the end of path_info so that we don't get
        # spurious '+index' at the end.
        full_url = '%s%s' % (application_url, path)
        if full_url.endswith('/'):
            full_url = full_url[:-1]
        logout_url_end = '/+logout'
        if full_url.endswith(logout_url_end):
            full_url = full_url[:-len(logout_url_end)]
        return '%s/+login%s' % (full_url, query_string)


class LaunchpadRootNavigation(Navigation):

    usedfor = ILaunchpadRoot

    @stepto('support')
    def redirect_support(self):
        """Redirect /support to Answers root site."""
        target_url = canonical_url(
            getUtility(ILaunchpadRoot), rootsite='answers')
        return self.redirectSubTree(target_url + 'questions', status=301)

    @stepto('legal')
    def redirect_legal(self):
        """Redirect /legal to help.launchpad.net/Legal site."""
        return self.redirectSubTree(
            'https://help.launchpad.net/Legal', status=301)

    @stepto('faq')
    def redirect_faq(self):
        """Redirect /faq to help.launchpad.net/FAQ site."""
        return self.redirectSubTree(
            'https://help.launchpad.net/FAQ', status=301)

    @stepto('feedback')
    def redirect_feedback(self):
        """Redirect /feedback to help.launchpad.net/Feedback site."""
        return self.redirectSubTree(
            'https://help.launchpad.net/Feedback', status=301)

    stepto_utilities = {
        '+announcements': IAnnouncementSet,
        'binarypackagenames': IBinaryPackageNameSet,
        'bounties': IBountySet,
        'bugs': IMaloneApplication,
        '+builds': IBuilderSet,
        '+code': IBazaarApplication,
        '+code-imports': ICodeImportSet,
        'codeofconduct': ICodeOfConductSet,
        'distros': IDistributionSet,
        '+hwdb': IHWDBApplication,
        'karmaaction': IKarmaActionSet,
        '+imports': ITranslationImportQueue,
        '+languages': ILanguageSet,
        '+mailinglists': IMailingListSet,
        '+mentoring': IMentoringOfferSet,
        'people': IPersonSet,
        'projects': IProductSet,
        'projectgroups': IProjectSet,
        'sourcepackagenames': ISourcePackageNameSet,
        'specs': ISpecificationSet,
        'sprints': ISprintSet,
        '+statistics': ILaunchpadStatisticSet,
        'token': ILoginTokenSet,
        '+groups': ITranslationGroupSet,
        'translations': IRosettaApplication,
        'questions': IQuestionSet,
        # These three have been renamed, and no redirects done, as the old
        # urls now point to the product pages.
        #'bazaar': IBazaarApplication,
        #'malone': IMaloneApplication,
        #'rosetta': IRosettaApplication,
        }

    @stepto('products')
    def products(self):
        return self.redirectSubTree(
            canonical_url(getUtility(IProductSet)), status=301)

    def traverse(self, name):
        if name in self.stepto_utilities:
            return getUtility(self.stepto_utilities[name])

        # Allow traversal to ~foo for People
        if name.startswith('~'):
            # account for common typing mistakes
            if canonical_name(name) != name:
                if self.request.method == 'POST':
                    raise POSTToNonCanonicalURL
                return self.redirectSubTree(
                    canonical_url(self.context) + canonical_name(name),
                    status=301)
            else:
                person = getUtility(IPersonSet).getByName(name[1:])
                return person

        # Dapper and Edgy shipped with https://launchpad.net/bazaar hard coded
        # into the Bazaar Launchpad plugin (part of Bazaar core). So in theory
        # we need to support this URL until 2011 (although I suspect the API
        # will break much sooner than that) or updates sent to
        # {dapper,edgy}-updates. Probably all irrelevant, as I suspect the
        # number of people using the plugin in edgy and dapper is 0.
        if name == 'bazaar' and IXMLRPCRequest.providedBy(self.request):
            return getUtility(IBazaarApplication)

        # account for common typing mistakes
        if canonical_name(name) != name:
            if self.request.method == 'POST':
                raise POSTToNonCanonicalURL
            return self.redirectSubTree(
                canonical_url(self.context) + canonical_name(name),
                status=301)

        pillar = getUtility(IPillarNameSet).getByName(
            name, ignore_inactive=False)
        if pillar is not None and check_permission('launchpad.View', pillar):
            return pillar
        return None

    def _getBetaRedirectionView(self):
        # If the inhibit_beta_redirect cookie is set, don't redirect.
        if self.request.cookies.get('inhibit_beta_redirect', '0') == '1':
            return None

        # If we are looking at the front page, don't redirect.
        if self.request['PATH_INFO'] == '/':
            return None

        # If this is a HTTP POST, we don't want to issue a redirect.
        # Doing so would go against the HTTP standard.
        if self.request.method == 'POST':
            return None

        # If no redirection host is set, don't redirect.
        mainsite_host = config.vhost.mainsite.hostname
        redirection_host = config.launchpad.beta_testers_redirection_host
        if redirection_host is None:
            return None
        # If the hostname for our URL isn't under the main site
        # (e.g. shipit.ubuntu.com), don't redirect.
        uri = URI(self.request.getURL())
        if not uri.host.endswith(mainsite_host):
            return None

        # Only redirect if the user is a member of beta testers team,
        # don't redirect.
        user = getUtility(ILaunchBag).user
        if user is None or not user.inTeam(
            getUtility(ILaunchpadCelebrities).launchpad_beta_testers):
            return None

        # Alter the host name to point at the redirection target.
        new_host = uri.host[:-len(mainsite_host)] + redirection_host
        uri = uri.replace(host=new_host)
        # Complete the URL from the environment.
        uri = uri.replace(path=self.request['PATH_INFO'])
        query_string = self.request.get('QUERY_STRING')
        if query_string:
            uri = uri.replace(query=query_string)

        # Empty the traversal stack, since we're redirecting.
        self.request.setTraversalStack([])

        # And perform a temporary redirect.
        return RedirectionView(str(uri), self.request, status=303)

    def publishTraverse(self, request, name):
        beta_redirection_view = self._getBetaRedirectionView()
        if beta_redirection_view is not None:
            return beta_redirection_view
        return Navigation.publishTraverse(self, request, name)


class SoftTimeoutView(LaunchpadView):

    def __call__(self):
        """Generate a soft timeout by sleeping enough time."""
        start_time = time.time()
        celebrities = getUtility(ILaunchpadCelebrities)
        if (self.user is None or
            not self.user.inTeam(celebrities.launchpad_developers)):
            raise Unauthorized

        self.request.response.setHeader('content-type', 'text/plain')
        soft_timeout = intOrZero(config.database.soft_request_timeout)
        if soft_timeout == 0:
            return 'No soft timeout threshold is set.'

        time.sleep(soft_timeout/1000.0)
        time_to_generate_page = (time.time() - start_time) * 1000
        # In case we didn't sleep enogh time, sleep a while longer to
        # pass the soft timeout threshold.
        while time_to_generate_page < soft_timeout:
            time.sleep(0.1)
            time_to_generate_page = (time.time() - start_time) * 1000
        return (
            'Soft timeout threshold is set to %s ms. This page took'
            ' %s ms to render.' % (soft_timeout, time_to_generate_page))


class ObjectForTemplate:

    def __init__(self, **kw):
        for name, value in kw.items():
            setattr(self, name, value)


class OneZeroTemplateStatus(LaunchpadView):
    """A list showing how ready each template is for one-zero."""

    here = os.path.dirname(os.path.realpath(__file__))

    templatesdir = os.path.abspath(
            os.path.normpath(os.path.join(here, '..', 'templates'))
            )

    excluded_templates = set(['launchpad-onezerostatus.pt'])

    class PageStatus(ObjectForTemplate):
        filename = None
        status = None
        comment = ''
        helptext = ''

    valid_status_values = set(['new', 'todo', 'inprogress', 'done'])

    onezero_re = re.compile(r'\W*1-0\W+(\w+)\W+(.*)', re.DOTALL)

    def listExcludedTemplates(self):
        return sorted(self.excluded_templates)

    def initialize(self):
        self.pages = []
        self.portlets = []
        excluded = []
        filenames = [filename
                     for filename in os.listdir(self.templatesdir)
                     if filename.lower().endswith('.pt')
                        and filename not in self.excluded_templates
                     ]
        filenames.sort()
        for filename in filenames:
            data = open(os.path.join(self.templatesdir, filename)).read()
            soup = BeautifulStoneSoup(data)

            is_portlet = 'portlet' in filename

            if is_portlet:
                output_category = self.portlets
            else:
                output_category = self.pages

            num_one_zero_comments = 0
            html_comments = soup.findAll(
                text=lambda text:isinstance(text, Comment))
            for html_comment in html_comments:
                matchobj = self.onezero_re.match(html_comment)
                if matchobj:
                    num_one_zero_comments += 1
                    status, comment = matchobj.groups()
                    if status not in self.valid_status_values:
                        status = 'error'
                        comment = 'status not one of %s' % ', '.join(
                            sorted(self.valid_status_values))

            if num_one_zero_comments == 0:
                is_page = soup.html is not None
                if is_page or is_portlet:
                    status = 'new'
                    comment = ''
                else:
                    excluded.append(filename)
                    continue
            elif num_one_zero_comments > 1:
                status = "error"
                comment = (
                    "There were %s one-zero comments in the document." %
                    num_one_zero_comments)

            xmlcomment = cgi.escape(comment)
            xmlcomment = xmlcomment.replace('\n', '<br />')

            helptextsoup = soup.find(attrs={'metal:fill-slot':'help'})
            if helptextsoup:
                helptext = unicode(helptextsoup)
            else:
                helptext = ''
            output_category.append(self.PageStatus(
                filename=filename,
                status=status,
                comment=xmlcomment,
                helptext=helptext))

        self.excluded_from_run = sorted(excluded)


class IcingFolder(ExportedFolder):
    """Export the Launchpad icing."""

    folder = os.path.join(
        os.path.dirname(os.path.realpath(__file__)), '../icing/')


class LaunchpadImageFolder(ExportedImageFolder):
    """Export the Launchpad images - supporting retrieval without extension.
    """

    folder = os.path.join(
        os.path.dirname(os.path.realpath(__file__)), '../images/')


class ContribIcingFolder(ExportedFolder):
    """Export the contrib icing."""

    folder = os.path.join(
        os.path.dirname(os.path.realpath(__file__)), '../icing-contrib/')


class UbuntuIcingFolder(ExportedFolder):
    """Export the Ubuntu icing."""

    folder = os.path.join(
        os.path.dirname(os.path.realpath(__file__)), '../icing-ubuntu/')


class KubuntuIcingFolder(ExportedFolder):
    """Export the Kubuntu icing."""

    folder = os.path.join(
        os.path.dirname(os.path.realpath(__file__)), '../icing-kubuntu/')


class EdubuntuIcingFolder(ExportedFolder):
    """Export the Edubuntu icing."""

    folder = os.path.join(
        os.path.dirname(os.path.realpath(__file__)), '../icing-edubuntu/')



class LaunchpadTourFolder(ExportedFolder):
    """Export a launchpad tour folder.

    This exported folder supports traversing to subfolders.
    """

    folder = os.path.join(
        os.path.dirname(os.path.realpath(__file__)), '../tour/')

    export_subdirectories = True

    def publishTraverse(self, request, name):
        """Hide the source directory.

        The source directory contains source material that we don't want
        published over the web.
        """
        if name == 'source':
            raise NotFound(request, name)
        return super(LaunchpadTourFolder, self).publishTraverse(request, name)

    def browserDefault(self, request):
        """Redirect to index.html if the directory itself is requested."""
        if len(self.names) == 0:
            return RedirectionView(
                "%s+tour/index" % canonical_url(self.context),
                self.request, status=302), ()
        else:
            return self, ()


<<<<<<< HEAD
=======
class LaunchpadAPIDocFolder(ExportedFolder):
    """Export the API documentation."""

    folder = os.path.join(
        os.path.dirname(os.path.realpath(__file__)), '../apidoc/')

    def browserDefault(self, request):
        """Traverse to index.html if the directory itself is requested."""
        if len(self.names) == 0:
            return self, ('index.html', )
        else:
            return self, ()


class StructuralHeaderPresentationView(LaunchpadView):

    def initialize(self):
        self.headerpresentation = IStructuralHeaderPresentation(self.context)

    def getIntroHeading(self):
        return self.headerpresentation.getIntroHeading()

    def getMainHeading(self):
        return self.headerpresentation.getMainHeading()


>>>>>>> a98002d5
class StructuralHeaderPresentation:
    """Base class for StructuralHeaderPresentation adapters."""

    implements(IStructuralHeaderPresentation)

    def __init__(self, context):
        self.context = context

    def getIntroHeading(self):
        return None

    def getMainHeading(self):
        raise NotImplementedError()


class StructuralObjectPresentation(StructuralHeaderPresentation):
    """Base class for StructuralObjectPresentation adapters."""

    implements(IStructuralObjectPresentation)

    def listChildren(self, num):
        return []

    def countChildren(self):
        raise NotImplementedError()

    def listAltChildren(self, num):
        return None

    def countAltChildren(self):
        raise NotImplementedError()


class DefaultStructuralObjectPresentation(StructuralObjectPresentation):

    def getMainHeading(self):
        if hasattr(self.context, 'title'):
            return self.context.title
        else:
            return 'no title'

    def listChildren(self, num):
        return []

    def listAltChildren(self, num):
        return None


class Button:

    def __init__(self, **kw):
        assert len(kw) == 1
        self.name = kw.keys()[0]
        self.text = kw.values()[0]
        self.replacement_dict = self.makeReplacementDict()

    def makeReplacementDict(self):
        return dict(
            url=allvhosts.configs[self.name].rooturl,
            buttonname=self.name,
            text=self.text)

    def renderActive(self):
        return (
            '<a href="%(url)s">\n'
            '  <img'
            '    width="64"'
            '    height="64"'
            '    alt="%(buttonname)s"'
            '    src="/+icing/app-%(buttonname)s-sml-active.gif"'
            '    title="%(text)s"'
            '  />\n'
            '</a>\n' % self.replacement_dict)

    def renderInactive(self):
        return (
            '<a href="%(url)s">\n'
            '  <img'
            '    width="64"'
            '    height="64"'
            '    alt="%(buttonname)s"'
            '    src="/+icing/app-%(buttonname)s-sml.gif"'
            '    title="%(text)s"'
            '  />\n'
            '</a>\n' % self.replacement_dict)

    def renderFrontPage(self):
        return (
            '<a href="%(url)s">\n'
            '  <img'
            '    width="146"'
            '    height="146"'
            '    alt="%(buttonname)s"'
            '    src="/+icing/app-%(buttonname)s.gif"'
            '    title="%(text)s"'
            '  />\n'
            '</a>\n' % self.replacement_dict)

    def renderButton(self, is_active, is_front_page):
        if (is_front_page):
            return self.renderFrontPage()
        elif is_active:
            return self.renderActive()
        else:
            return self.renderInactive()


class PeopleButton(Button):

    def makeReplacementDict(self):
        return dict(
            url='%speople/' % allvhosts.configs['mainsite'].rooturl,
            buttonname=self.name,
            text=self.text)


class ApplicationButtons(LaunchpadView):
    """Those buttons that you get on the index pages."""

    implements(ITraversable)

    def __init__(self, context, request):
        LaunchpadView.__init__(self, context, request)
        self.name = None

    buttons = [
        PeopleButton(people="Join thousands of people and teams collaborating"
            " in software development."),
        Button(code="Publish your code for people to merge and branch from."),
        Button(bugs="Share bug reports and fixes."),
        Button(blueprints="Track blueprints through approval and "
            "implementation."),
        Button(translations="Localize software into your favorite language."),
        Button(answers="Ask and answer questions about software.")
        ]

    def render(self):
        L = []
        for button in self.buttons:
            if self.name:
                is_active = button.name == self.name
            else:
                is_active = True
            is_front_page = self.name == 'main'
            L.append(button.renderButton(is_active, is_front_page))
        return u'\n'.join(L)

    def traverse(self, name, furtherPath):
        self.name = name
        if furtherPath:
            raise AssertionError(
                'Max of one path item after +applicationbuttons')
        return self


class DefaultShortLink(LaunchpadView):
    """Render a short link to an object.

    This is a default implementation that assumes that context.title exists
    and is what we want.

    This class can be used as a base class for simple short links by
    overriding the getLinkText() method.
    """

    def getLinkText(self):
        return self.context.title

    def render(self):
        L = []
        L.append('<a href="%s">' % canonical_url(self.context))
        L.append(cgi.escape(self.getLinkText()).replace(' ', '&nbsp;'))
        L.append('</a>')
        return u''.join(L)


class AppFrontPageSearchView(LaunchpadFormView):

    schema = IAppFrontPageSearchForm
    custom_widget('scope', ProjectScopeWidget)

    @property
    def scope_css_class(self):
        """The CSS class for used in the scope widget."""
        if self.scope_error:
            return 'error'
        else:
            return None

    @property
    def scope_error(self):
        """The error message for the scope widget."""
        return self.getFieldError('scope')


class BrowserWindowDimensions(LaunchpadView):
    """Allow capture of browser window dimensions."""

    def render(self):
        return u'Thanks.'<|MERGE_RESOLUTION|>--- conflicted
+++ resolved
@@ -847,8 +847,6 @@
             return self, ()
 
 
-<<<<<<< HEAD
-=======
 class LaunchpadAPIDocFolder(ExportedFolder):
     """Export the API documentation."""
 
@@ -863,19 +861,6 @@
             return self, ()
 
 
-class StructuralHeaderPresentationView(LaunchpadView):
-
-    def initialize(self):
-        self.headerpresentation = IStructuralHeaderPresentation(self.context)
-
-    def getIntroHeading(self):
-        return self.headerpresentation.getIntroHeading()
-
-    def getMainHeading(self):
-        return self.headerpresentation.getMainHeading()
-
-
->>>>>>> a98002d5
 class StructuralHeaderPresentation:
     """Base class for StructuralHeaderPresentation adapters."""
 
