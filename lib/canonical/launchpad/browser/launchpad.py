--- conflicted
+++ resolved
@@ -156,12 +156,6 @@
                 # XXX: SteveAlexander, 2006-06-09, this is putting the
                 #      full URL in as the lpm:mid.  We want just the path
                 #      here instead.
-<<<<<<< HEAD
-                L.append('<li class="item" lpm:mid="%s/+menudata">'
-                         '<a href="%s">%s</a>'
-                         '</li>'
-                         % (crumb.url, crumb.url, cgi.escape(crumb.text)))
-=======
                 ##L.append('<li class="item" lpm:mid="%s/+menudata">'
                 ##         '<a href="%s">%s</a>'
                 ##         '</li>'
@@ -173,7 +167,6 @@
                          '<a href="%s">%s</a>'
                          '</li>'
                          % (crumb.url, cgi.escape(crumb.text)))
->>>>>>> cd1e7f0b
 
             #L.append(
             #    '<li class="item">'
