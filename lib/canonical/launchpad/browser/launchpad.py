# Copyright 2004-2007 Canonical Ltd.  All rights reserved.
"""Browser code for the launchpad application."""

__metaclass__ = type
__all__ = [
    'AppFrontPageSearchView',
    'Breadcrumbs',
    'LoginStatus',
    'MaintenanceMessage',
    'MenuBox',
    'RosettaContextMenu',
    'MaloneContextMenu',
    'LaunchpadRootNavigation',
    'MaloneApplicationNavigation',
    'SoftTimeoutView',
    'LaunchpadRootIndexView',
    'OneZeroTemplateStatus',
    'IcingFolder',
    'StructuralHeaderPresentationView',
    'StructuralFooterPresentationView',
    'StructuralHeaderPresentation',
    'StructuralObjectPresentation',
    'ApplicationButtons',
    'DefaultShortLink',
    'BrowserWindowDimensions',
    ]

import cgi
from cookielib import domain_match
import errno
import urllib
import os
import re
import time
from datetime import timedelta, datetime

from zope.app.datetimeutils import parseDatetimetz, tzinfo, DateTimeError
from zope.component import getUtility
from zope.interface import implements
from zope.publisher.interfaces.xmlrpc import IXMLRPCRequest
from zope.security.interfaces import Unauthorized
from zope.app.content_types import guess_content_type
from zope.app.traversing.interfaces import ITraversable
from zope.app.publisher.browser.fileresource import setCacheControl
from zope.app.datetimeutils import rfc1123_date
from zope.publisher.interfaces.browser import IBrowserPublisher
from zope.publisher.interfaces import NotFound
from zope.security.proxy import isinstance as zope_isinstance

from BeautifulSoup import BeautifulStoneSoup, Comment

import canonical.launchpad.layers
from canonical.cachedproperty import cachedproperty
from canonical.config import config
from canonical.launchpad.helpers import intOrZero
from canonical.launchpad.interfaces import (
    IAppFrontPageSearchForm,
    IBazaarApplication,
    IBinaryPackageNameSet,
    IBountySet,
    IBugSet,
    IBugTrackerSet,
    IBuilderSet,
    ICodeOfConductSet,
    ICveSet,
    IDistributionSet,
    IKarmaActionSet,
    ILaunchBag,
    ILaunchpadCelebrities,
    ILaunchpadRoot,
    ILoginTokenSet,
    IMaloneApplication,
    IPersonSet,
    IPillarNameSet,
    IPOTemplateNameSet,
    IProductSet,
    IProjectSet,
    IQuestionSet,
    IRegistryApplication,
    IRosettaApplication,
    ISourcePackageNameSet,
    ISpecificationSet,
    ISprintSet,
    IStructuralObjectPresentation,
    IStructuralHeaderPresentation,
    ITranslationGroupSet,
    ITranslationImportQueue,
    NotFoundError,
    )
from canonical.launchpad.components.cal import MergedCalendar
from canonical.launchpad.webapp import (
    StandardLaunchpadFacets, ContextMenu, Link, LaunchpadView,
    LaunchpadFormView, Navigation, stepto, canonical_url, custom_widget)
from canonical.launchpad.webapp.publisher import RedirectionView
from canonical.launchpad.webapp.uri import URI
from canonical.launchpad.webapp.vhosts import allvhosts
from canonical.widgets.project import ProjectScopeWidget


# XXX SteveAlexander, 2005-09-22, this is imported here because there is no
#     general timedelta to duration format adapter available.  This should
#     be factored out into a generally available adapter for both this
#     code and for TALES namespace code to use.
#     Same for MenuAPI.
from canonical.launchpad.webapp.tales import DurationFormatterAPI, MenuAPI


class MaloneApplicationNavigation(Navigation):

    usedfor = IMaloneApplication

    newlayer = canonical.launchpad.layers.BugsLayer

    @stepto('bugs')
    def bugs(self):
        return getUtility(IBugSet)

    @stepto('bugtrackers')
    def bugtrackers(self):
        return getUtility(IBugTrackerSet)

    @stepto('cve')
    def cve(self):
        return getUtility(ICveSet)

    @stepto('distros')
    def distros(self):
        return getUtility(IDistributionSet)

    @stepto('projects')
    def projects(self):
        return getUtility(IProductSet)

    @stepto('products')
    def products(self):
        return self.redirectSubTree(
            canonical_url(getUtility(IProductSet)), status=301)

    def traverse(self, name):
        # Make /bugs/$bug.id, /bugs/$bug.name /malone/$bug.name and
        # /malone/$bug.id Just Work
        return getUtility(IBugSet).getByNameOrID(name)


class MenuBox(LaunchpadView):
    """View class that helps its template render the actions menu box.

    Nothing at all is rendered if there are no contextmenu items and also
    no applicationmenu items.

    If there is at least one item, the template is rendered.
    """

    usedfor = dict  # Really a TALES CONTEXTS object.

    def initialize(self):
        menuapi = MenuAPI(self.context)
        self.contextmenuitems = [
            link for link in menuapi.context() if link.enabled]
        self.applicationmenuitems = [
            link for link in menuapi.application() if link.enabled]

    def render(self):
        if not self.contextmenuitems and not self.applicationmenuitems:
            return ''
        else:
            return self.template()


class Breadcrumbs(LaunchpadView):
    """Page fragment to display the breadcrumbs text."""

    def render(self):
        """Render the breadcrumbs text.

        The breadcrumbs are taken from the request.breadcrumbs list.
        For each breadcrumb, breadcrumb.text is cgi escaped.
        """
        crumbs = list(self.request.breadcrumbs)

        L = []
        firsttext = 'Home'
<<<<<<< HEAD
        rooturl = allvhosts.configs['mainsite'].rooturl
=======
        firsturl = allvhosts.configs['mainsite'].rooturl
>>>>>>> 2d02a519

        L.append(
            '<li lpm:mid="root" class="item">'
            '<a href="%s" class="breadcrumb container" id="homebreadcrumb">'
            '<em><span>%s</span></em></a></li>'
            % (firsturl, cgi.escape(firsttext)))

        if crumbs:

            for crumb in crumbs:
                if crumb.has_menu:
                    menudata = ' lpm:mid="%s/+menudata"' % crumb.url
                    cssclass = 'breadcrumb container'
                else:
                    menudata = ''
                    cssclass = 'breadcrumb'
                L.append('<li class="item"%s>'
                         '<a href="%s" class="%s"><em>%s</em></a>'
                         '</li>'
                         % (menudata, crumb.url, cssclass,
                            cgi.escape(crumb.text)))

        return u'\n'.join(L)


class MaintenanceMessage:
    """Display a maintenance message if the control file is present and
    it contains a valid iso format time.

    The maintenance message shows the approximate time before launchpad will
    be taken offline for maintenance.

    The control file is +maintenancetime.txt in the launchpad root.

    If there is no maintenance message, an empty string is returned.

    If the maintenance time is too far in the future, then an empty string
    is returned.

    If the maintenance time is in the past, then the maintenance message says
    that Launchpad will go offline "very very soon".

    If the text in the maintenance message is poorly formatted, then an
    empty string is returned, and a warning should be logged.
    """

    timelefttext = None

    notmuchtime = timedelta(seconds=30)
    toomuchtime = timedelta(seconds=1800)  # 30 minutes

    def __call__(self):
        if os.path.exists('+maintenancetime.txt'):
            message = file('+maintenancetime.txt').read()
            try:
                maintenancetime = parseDatetimetz(message)
            except DateTimeError:
                # XXX log a warning here.
                #     SteveAlexander, 2005-09-22
                return ''
            nowtz = datetime.utcnow().replace(tzinfo=tzinfo(0))
            timeleft = maintenancetime - nowtz
            if timeleft > self.toomuchtime:
                return ''
            elif timeleft < self.notmuchtime:
                self.timelefttext = 'very very soon'
            else:
                self.timelefttext = 'in %s' % (
                    DurationFormatterAPI(timeleft).approximateduration())
            return self.index()
        return ''


class LaunchpadRootFacets(StandardLaunchpadFacets):

    usedfor = ILaunchpadRoot

    enable_only = ['overview', 'bugs', 'answers', 'specifications',
                   'translations', 'branches']

    def overview(self):
        target = ''
        text = 'Overview'
        return Link(target, text)

    def translations(self):
        target = ''
        text = 'Translations'
        return Link(target, text)

    def bugs(self):
        target = ''
        text = 'Bugs'
        return Link(target, text)

    def answers(self):
        target = ''
        text = 'Answers'
        summary = 'Launchpad Answer Tracker'
        return Link(target, text, summary)

    def specifications(self):
        target = ''
        text = 'Blueprints'
        summary = 'Launchpad feature specification tracker.'
        return Link(target, text, summary)

    def bounties(self):
        target = 'bounties'
        text = 'Bounties'
        summary = 'The Launchpad Universal Bounty Tracker'
        return Link(target, text, summary)

    def branches(self):
        target = ''
        text = 'Code'
        summary = 'The Code Bazaar'
        return Link(target, text, summary)

    def calendar(self):
        target = 'calendar'
        text = 'Calendar'
        return Link(target, text)


class MaloneContextMenu(ContextMenu):
    # XXX 20060327 mpt: No longer visible on Bugs front page.
    usedfor = IMaloneApplication
    links = ['cvetracker']

    def cvetracker(self):
        text = 'CVE tracker'
        return Link('cve/', text, icon='cve')


class RosettaContextMenu(ContextMenu):
    # XXX 20060327 mpt: No longer visible on Translations front page.
    usedfor = IRosettaApplication
    links = ['about', 'preferences', 'import_queue', 'translation_groups']

    def about(self):
        text = 'About Rosetta'
        rosetta_application = getUtility(IRosettaApplication)
        url = '/'.join([canonical_url(rosetta_application), '+about'])
        return Link(url, text)

    def preferences(self):
        text = 'Translation preferences'
        rosetta_application = getUtility(IRosettaApplication)
        url = '/'.join([canonical_url(rosetta_application), 'prefs'])
        return Link(url, text)

    def import_queue(self):
        text = 'Import queue'
        import_queue = getUtility(ITranslationImportQueue)
        url = canonical_url(import_queue)
        return Link(url, text)

    def translation_groups(self):
        text = 'Translation groups'
        translation_group_set = getUtility(ITranslationGroupSet)
        url = canonical_url(translation_group_set)
        return Link(url, text)


class LoginStatus:

    def __init__(self, context, request):
        self.context = context
        self.request = request
        self.user = getUtility(ILaunchBag).user

    @property
    def login_shown(self):
        return (self.user is None and
                '+login' not in self.request['PATH_INFO'])

    @property
    def logged_in(self):
        return self.user is not None

    @property
    def login_url(self):
        query_string = self.request.get('QUERY_STRING', '')

        # If we have a query string, remove some things we don't want, and
        # keep it around.
        if query_string:
            query_dict = cgi.parse_qs(query_string, keep_blank_values=True)
            query_dict.pop('loggingout', None)
            query_string = urllib.urlencode(
                sorted(query_dict.items()), doseq=True)
            # If we still have a query_string after things we don't want
            # have been removed, add it onto the url.
            if query_string:
                query_string = '?' + query_string

        # The approach we're taking is to combine the application url with
        # the path_info, taking out path steps that are to do with virtual
        # hosting.  This is not exactly correct, as the application url
        # can have other path steps in it.  We're not using the feature of
        # having other path steps in the application url, so this will work
        # for us, assuming we don't need that in the future.

        # The application_url is typically like 'http://thing:port'. No
        # trailing slash.
        application_url = self.request.getApplicationURL()

        # We're going to use PATH_INFO to remove any spurious '+index' at the
        # end of the URL.  But, PATH_INFO will contain virtual hosting
        # configuration, if there is any.
        path_info = self.request['PATH_INFO']

        # Remove any virtual hosting segments.
        path_steps = []
        in_virtual_hosting_section = False
        for step in path_info.split('/'):
            if step.startswith('++vh++'):
                in_virtual_hosting_section = True
                continue
            if step == '++':
                in_virtual_hosting_section = False
                continue
            if not in_virtual_hosting_section:
                path_steps.append(step)
        path = '/'.join(path_steps)

        # Make the URL stop at the end of path_info so that we don't get
        # spurious '+index' at the end.
        full_url = '%s%s' % (application_url, path)
        if full_url.endswith('/'):
            full_url = full_url[:-1]
        logout_url_end = '/+logout'
        if full_url.endswith(logout_url_end):
            full_url = full_url[:-len(logout_url_end)]
        return '%s/+login%s' % (full_url, query_string)


class LaunchpadRootNavigation(Navigation):

    usedfor = ILaunchpadRoot

    stepto_utilities = {
        'people': IPersonSet,
        'distros': IDistributionSet,
        'sourcepackagenames': ISourcePackageNameSet,
        'binarypackagenames': IBinaryPackageNameSet,
        'projects': IProductSet,
        'projectgroups': IProjectSet,
        'token': ILoginTokenSet,
        'karmaaction': IKarmaActionSet,
        'potemplatenames': IPOTemplateNameSet,
        'codeofconduct': ICodeOfConductSet,
        'bugs': IMaloneApplication,
        'registry': IRegistryApplication,
        'specs': ISpecificationSet,
        'sprints': ISprintSet,
        'support': IQuestionSet,
        'translations': IRosettaApplication,
        '+builds': IBuilderSet,
        'bounties': IBountySet,
        '+code': IBazaarApplication,
        # These three have been renamed, and no redirects done, as the old
        # urls now point to the product pages.
        #'bazaar': IBazaarApplication,
        #'malone': IMaloneApplication,
        #'rosetta': IRosettaApplication,
        }

    @stepto('products')
    def products(self):
        return self.redirectSubTree(
            canonical_url(getUtility(IProductSet)), status=301)

    def traverse(self, name):
        if name in self.stepto_utilities:
            return getUtility(self.stepto_utilities[name])

        # Allow traversal to ~foo for People
        if name.startswith('~'):
            person = getUtility(IPersonSet).getByName(name[1:].lower())
            return person

        # Dapper and Edgy shipped with https://launchpad.net/bazaar hard coded
        # into the Bazaar Launchpad plugin (part of Bazaar core). So in theory
        # we need to support this URL until 2011 (although I suspect the API
        # will break much sooner than that) or updates sent to
        # {dapper,edgy}-updates. Probably all irrelevant, as I suspect the
        # number of people using the plugin in edgy and dapper is 0.
        if name == 'bazaar' and IXMLRPCRequest.providedBy(self.request):
            return getUtility(IBazaarApplication)

        try:
            return getUtility(IPillarNameSet)[name.lower()]
        except NotFoundError:
            return None

    @stepto('calendar')
    def calendar(self):
        # XXX permission=launchpad.AnyPerson
        return MergedCalendar()

    def _getBetaRedirectionView(self):
        # If the inhibit_beta_redirect cookie is set, don't redirect:
        if self.request.cookies.get('inhibit_beta_redirect', '0') == '1':
            return None

        # If we are looking at the front page, don't redirect:
        if self.request['PATH_INFO'] == '/':
            return None

        # If no redirection host is set, don't redirect.
        mainsite_host = config.launchpad.vhosts.mainsite.hostname
        redirection_host = config.launchpad.beta_testers_redirection_host
        if redirection_host is None:
            return None
        # If the hostname for our URL isn't under the main site
        # (e.g. shipit.ubuntu.com), don't redirect.
        uri = URI(self.request.getURL())
        if not uri.host.endswith(mainsite_host):
            return None

        # Only redirect if the user is a member of beta testers team,
        # don't redirect.
        user = getUtility(ILaunchBag).user
        if user is None or not user.inTeam(
            getUtility(ILaunchpadCelebrities).launchpad_beta_testers):
            return None

        # Alter the host name to point at the redirection target:
        new_host = uri.host[:-len(mainsite_host)] + redirection_host
        uri = uri.replace(host=new_host)
        # Complete the URL from the environment:
        uri = uri.replace(path=self.request['PATH_INFO'])
        query_string = self.request.get('QUERY_STRING')
        if query_string:
            uri = uri.replace(query=query_string)

        # Empty the traversal stack, since we're redirecting.
        self.request.setTraversalStack([])

        # And perform a temporary redirect.
        return RedirectionView(str(uri), self.request, status=303)

    def publishTraverse(self, request, name):
        beta_redirection_view = self._getBetaRedirectionView()
        if beta_redirection_view is not None:
            return beta_redirection_view
        return Navigation.publishTraverse(self, request, name)


class SoftTimeoutView(LaunchpadView):

    def __call__(self):
        """Generate a soft timeout by sleeping enough time."""
        start_time = time.time()
        celebrities = getUtility(ILaunchpadCelebrities)
        if (self.user is None or
            not self.user.inTeam(celebrities.launchpad_developers)):
            raise Unauthorized

        self.request.response.setHeader('content-type', 'text/plain')
        soft_timeout = intOrZero(config.launchpad.soft_request_timeout)
        if soft_timeout == 0:
            return 'No soft timeout threshold is set.'

        time.sleep(soft_timeout/1000.0)
        time_to_generate_page = (time.time() - start_time) * 1000
        # In case we didn't sleep enogh time, sleep a while longer to
        # pass the soft timeout threshold.
        while time_to_generate_page < soft_timeout:
            time.sleep(0.1)
            time_to_generate_page = (time.time() - start_time) * 1000
        return (
            'Soft timeout threshold is set to %s ms. This page took'
            ' %s ms to render.' % (soft_timeout, time_to_generate_page))


class LaunchpadRootIndexView(LaunchpadView):
    """An view for the default view of the LaunchpadRoot."""

    def _getCookieParams(self):
        """Return a string containing the 'domain' and 'secure' parameters."""
        params = '; Path=/'
        # XXX: 20070206 jamesh
        # This code to select the cookie domain comes from webapp/session.py
        # It should probably be factored out.
        uri = URI(self.request.getURL())
        if uri.scheme == 'https':
            params += '; Secure'
        for domain in config.launchpad.cookie_domains:
            assert not domain.startswith('.'), \
                   "domain should not start with '.'"
            dotted_domain = '.' + domain
            if (domain_match(uri.host, domain) or
                domain_match(uri.host, dotted_domain)):
                params += '; Domain=%s' % dotted_domain
                break
        return params

    def getInhibitRedirectScript(self):
        """Returns a Javascript function that inhibits redirection."""
        return '''
        function inhibit_beta_redirect() {
            var expire = new Date()
            expire.setTime(expire.getTime() + 2 * 60 * 60 * 1000)
            document.cookie = ('inhibit_beta_redirect=1%s; Expires=' +
                               expire.toGMTString())
            alert('You will not be redirected to the beta site for 2 hours');
            return false;
        }''' % self._getCookieParams()

    def getEnableRedirectScript(self):
        """Returns a Javascript function that enables beta redireciton."""
        return '''
        function enable_beta_redirect() {
            var expire = new Date()
            expire.setTime(expire.getTime() + 1000)
            document.cookie = ('inhibit_beta_redirect=0%s; Expires=' +
                               expire.toGMTString())
            alert('Redirection to the beta site has been enabled');
            return false;
        }''' % self._getCookieParams()

    def isRedirectInhibited(self):
        """Returns True if redirection has been inhibited."""
        return self.request.cookies.get('inhibit_beta_redirect', '0') == '1'

    def isBetaUser(self):
        """Return True if the user is in the beta testers team."""
        if config.launchpad.beta_testers_redirection_host is None:
            return False

        return self.user is not None and self.user.inTeam(
            getUtility(ILaunchpadCelebrities).launchpad_beta_testers)


class ObjectForTemplate:

    def __init__(self, **kw):
        for name, value in kw.items():
            setattr(self, name, value)


class OneZeroTemplateStatus(LaunchpadView):
    """A list showing how ready each template is for one-zero."""

    here = os.path.dirname(os.path.realpath(__file__))

    templatesdir = os.path.abspath(
            os.path.normpath(os.path.join(here, '..', 'templates'))
            )

    excluded_templates = set(['launchpad-onezerostatus.pt'])

    class PageStatus(ObjectForTemplate):
        filename = None
        status = None
        comment = ''
        helptext = ''

    valid_status_values = set(['new', 'todo', 'inprogress', 'done'])

    onezero_re = re.compile(r'\W*1-0\W+(\w+)\W+(.*)', re.DOTALL)

    def listExcludedTemplates(self):
        return sorted(self.excluded_templates)

    def initialize(self):
        self.pages = []
        self.portlets = []
        excluded = []
        filenames = [filename
                     for filename in os.listdir(self.templatesdir)
                     if filename.lower().endswith('.pt')
                        and filename not in self.excluded_templates
                     ]
        filenames.sort()
        for filename in filenames:
            data = open(os.path.join(self.templatesdir, filename)).read()
            soup = BeautifulStoneSoup(data)

            is_portlet = 'portlet' in filename

            if is_portlet:
                output_category = self.portlets
            else:
                output_category = self.pages

            num_one_zero_comments = 0
            html_comments = soup.findAll(text=lambda text:isinstance(text, Comment))
            for html_comment in html_comments:
                matchobj = self.onezero_re.match(html_comment)
                if matchobj:
                    num_one_zero_comments += 1
                    status, comment = matchobj.groups()
                    if status not in self.valid_status_values:
                        status = 'error'
                        comment = 'status not one of %s' % ', '.join(sorted(self.valid_status_values))

            if num_one_zero_comments == 0:
                is_page = soup.html is not None
                if is_page or is_portlet:
                    status = 'new'
                    comment = ''
                else:
                    excluded.append(filename)
                    continue
            elif num_one_zero_comments > 1:
                status = "error"
                comment = "There were %s one-zero comments in the document." % num_one_zero_comments

            xmlcomment = cgi.escape(comment)
            xmlcomment = xmlcomment.replace('\n', '<br />')

            helptextsoup = soup.find(attrs={'metal:fill-slot':'help'})
            if helptextsoup:
                #helptext = ''.join(unicode(t) for t in helptextsoup.findAll(recursive=False))
                helptext = unicode(helptextsoup)
            else:
                helptext = ''
            output_category.append(self.PageStatus(
                filename=filename,
                status=status,
                comment=xmlcomment,
                helptext=helptext))

        self.excluded_from_run = sorted(excluded)


class File:
    # Copied from zope.app.publisher.fileresource, which
    # unbelievably throws away the file data, and isn't
    # useful extensible.
    #
    def __init__(self, path, name):
        self.path = path

        f = open(path, 'rb')
        self.data = f.read()
        f.close()
        self.content_type, enc = guess_content_type(path, self.data)
        self.__name__ = name
        self.lmt = float(os.path.getmtime(path)) or time()
        self.lmh = rfc1123_date(self.lmt)

here = os.path.dirname(os.path.realpath(__file__))

class IcingFolder:
    """View that gives access to the files in a folder.

    The URL to the folder can start with an optional path step like
    /revNNN/ where NNN is one or more digits.  This path step will
    be ignored.  It is useful for having a different path for
    all resources being served, to ensure that we don't use cached
    files in browsers.
    """

    implements(IBrowserPublisher)

    folder = '../icing/'
    rev_part_re = re.compile('rev\d+$')

    def __init__(self, context, request):
        """Initialize with context and request."""
        self.context = context
        self.request = request
        self.names = []

    def __call__(self):
        names = list(self.names)
        if names and self.rev_part_re.match(names[0]):
            # We have a /revNNN/ path step, so remove it.
            names = names[1:]

        if not names:
            # Just the icing directory, so make this a 404.
            raise NotFound(self, '')
        elif len(names) > 1:
            # Too many path elements, so make this a 404.
            raise NotFound(self, self.names[-1])
        else:
            # Actually serve up the resource.
            [name] = names
            return self.prepareDataForServing(name)

    def prepareDataForServing(self, name):
        """Set the response headers and return the data for this resource."""
        if os.path.sep in name:
            raise ValueError(
                'os.path.sep appeared in the resource name: %s' % name)
        filename = os.path.join(here, self.folder, name)
        try:
            fileobj = File(filename, name)
        except IOError, ioerror:
            if ioerror.errno == errno.ENOENT: # No such file or directory
                raise NotFound(self, name)
            else:
                # Some other IOError that we're not expecting.
                raise

        # TODO: Set an appropriate charset too.  There may be zope code we
        #       can reuse for this.
        response = self.request.response
        response.setHeader('Content-Type', fileobj.content_type)
        response.setHeader('Last-Modified', fileobj.lmh)
        setCacheControl(response)
        return fileobj.data

    # The following two zope methods publishTraverse and browserDefault
    # allow this view class to take control of traversal from this point
    # onwards.  Traversed names just end up in self.names.

    def publishTraverse(self, request, name):
        """Traverse to the given name."""
        self.names.append(name)
        return self

    def browserDefault(self, request):
        return self, ()


class StructuralHeaderPresentationView(LaunchpadView):

    def initialize(self):
        self.headerpresentation = IStructuralHeaderPresentation(self.context)

    def getIntroHeading(self):
        return self.headerpresentation.getIntroHeading()

    def getMainHeading(self):
        return self.headerpresentation.getMainHeading()


class StructuralFooterPresentationView(LaunchpadView):

    # Object attributes used by the page template:
    #   num_lists: 0, 1 or 2
    #   children: []
    #   has_more_children: True/False
    #   alt_children: []
    #   has_more_altchildren: True/False

    def initialize(self):
        self.structuralpresentation = IStructuralObjectPresentation(
            self.context)
        sop = self.structuralpresentation

        max_alt_children_to_present = 4

        # First, see if listAltChildren returns None.  If so, we have
        # just children.  If not, we have both alt-children and children.
        alt_children = sop.listAltChildren(max_alt_children_to_present + 1)
        if alt_children is None:
            max_children_to_present = 8

            # Note that self.has_more_alt_children and self.alt_children is
            # undefined when we have no alt_children.
            # The page template needs to check num_lists is 2 before reading
            # these attributes.
        else:
            max_children_to_present = 4

            assert zope_isinstance(alt_children, list)
            self.has_more_alt_children = len(alt_children) > max_alt_children_to_present
            self.alt_children = children[:max_alt_children_to_present]

        children = sop.listChildren(max_children_to_present + 1)
        assert zope_isinstance(children, list)

        self.has_more_children = len(children) > max_children_to_present
        self.children = children[:max_children_to_present]

        if alt_children is None:
            if not children:
                self.num_lists = 0
            else:
                self.num_lists = 1
        else:
            self.num_lists = 2

class StructuralHeaderPresentation:
    """Base class for StructuralHeaderPresentation adapters."""

    implements(IStructuralHeaderPresentation)

    def __init__(self, context):
        self.context = context

    def getIntroHeading(self):
        return None

    def getMainHeading(self):
        raise NotImplementedError()


class StructuralObjectPresentation(StructuralHeaderPresentation):
    """Base class for StructuralObjectPresentation adapters."""

    implements(IStructuralObjectPresentation)

    def listChildren(self, num):
        return []

    def countChildren(self):
        raise NotImplementedError()

    def listAltChildren(self, num):
        return None

    def countAltChildren(self):
        raise NotImplementedError()


class DefaultStructuralObjectPresentation(StructuralObjectPresentation):

    def getMainHeading(self):
        if hasattr(self.context, 'title'):
            return self.context.title
        else:
            return 'no title'

    def listChildren(self, num):
        return []

    def listAltChildren(self, num):
        return None


class Button:

    def __init__(self, **kw):
        assert len(kw) == 1
        self.name = kw.keys()[0]
        self.text = kw.values()[0]
        self.replacement_dict = self.makeReplacementDict()

    def makeReplacementDict(self):
        return dict(
            url=allvhosts.configs[self.name].rooturl,
            buttonname=self.name,
            text=self.text)

    def renderActive(self):
        return (
            '<a href="%(url)s">\n'
            '  <img'
            '    width="64"'
            '    height="64"'
            '    alt="%(buttonname)s"'
            '    src="/+icing/app-%(buttonname)s-sml-active.gif"'
            '    title="%(text)s"'
            '  />\n'
            '</a>\n' % self.replacement_dict)

    def renderInactive(self):
        return (
            '<a href="%(url)s">\n'
            '  <img'
            '    width="64"'
            '    height="64"'
            '    alt="%(buttonname)s"'
            '    src="/+icing/app-%(buttonname)s-sml.gif"'
            '    title="%(text)s"'
            '  />\n'
            '</a>\n' % self.replacement_dict)

    def renderFrontPage(self):
        return (
            '<a href="%(url)s">\n'
            '  <img'
            '    width="146"'
            '    height="146"'
            '    alt="%(buttonname)s"'
            '    src="/+icing/app-%(buttonname)s.gif"'
            '    title="%(text)s"'
            '  />\n'
            '</a>\n' % self.replacement_dict)

    def renderButton(self, is_active, is_front_page):
        if (is_front_page):
            return self.renderFrontPage()
        elif is_active:
            return self.renderActive()
        else:
            return self.renderInactive()


class ProductsButton(Button):

    def makeReplacementDict(self):
        return dict(
            url='%sproducts/' % allvhosts.configs['mainsite'].rooturl,
            buttonname=self.name,
            text=self.text)


class ApplicationButtons(LaunchpadView):
    """Those buttons that you get on the index pages."""

    implements(ITraversable)

    def __init__(self, context, request):
        LaunchpadView.__init__(self, context, request)
        self.name = None

    buttons = [
        ProductsButton(register="Register your project to encourage "
            "community collaboration."),
        Button(code="Publish your code for people to merge and branch from."),
        Button(bugs="Share bug reports and fixes."),
        Button(blueprints="Track blueprints through approval and "
            "implementation."),
        Button(translations="Localize software into your favorite language."),
        Button(answers="Ask and answer questions about software.")
        ]

    def render(self):
        L = []
        for button in self.buttons:
            if self.name:
                is_active = button.name == self.name
            else:
                is_active = True
            is_front_page = self.name == 'main'
            L.append(button.renderButton(is_active, is_front_page))
        return u'\n'.join(L)

    def traverse(self, name, furtherPath):
        self.name = name
        if furtherPath:
            raise AssertionError(
                'Max of one path item after +applicationbuttons')
        return self


class DefaultShortLink(LaunchpadView):
    """Render a short link to an object.

    This is a default implementation that assumes that context.title exists
    and is what we want.

    This class can be used as a base class for simple short links by
    overriding the getLinkText() method.
    """

    def getLinkText(self):
        return self.context.title

    def render(self):
        L = []
        L.append('<a href="%s">' % canonical_url(self.context))
        L.append(cgi.escape(self.getLinkText()).replace(' ', '&nbsp;'))
        L.append('</a>')
        return u''.join(L)


class AppFrontPageSearchView(LaunchpadFormView):

    schema = IAppFrontPageSearchForm
    custom_widget('scope', ProjectScopeWidget)

    @property
    def scope_css_class(self):
        """The CSS class for used in the scope widget."""
        if self.scope_error:
            return 'error'
        else:
            return None

    @property
    def scope_error(self):
        """The error message for the scope widget."""
        return self.getWidgetError('scope')


class BrowserWindowDimensions(LaunchpadView):
    """Allow capture of browser window dimensions."""

    def render(self):
        return u'Thanks.'
<|MERGE_RESOLUTION|>--- conflicted
+++ resolved
@@ -180,11 +180,7 @@
 
         L = []
         firsttext = 'Home'
-<<<<<<< HEAD
-        rooturl = allvhosts.configs['mainsite'].rooturl
-=======
         firsturl = allvhosts.configs['mainsite'].rooturl
->>>>>>> 2d02a519
 
         L.append(
             '<li lpm:mid="root" class="item">'
