--- conflicted
+++ resolved
@@ -667,19 +667,11 @@
                     "confirmed. We sent an email to that address with "
                     "instructions on how to confirm that it belongs to you.",
                     mapping=dict(email=email)))
-<<<<<<< HEAD
-                self.token = getUtility(ILoginTokenSet).new(
-                    person, email, email, LoginTokenType.VALIDATEEMAIL,
-                    redirection_url=self.redirection_url)
-                self.token.sendEmailValidationRequest(
-                    self.request.getApplicationURL())
-=======
                 self.token = getUtility(IAuthTokenSet).new(
                     person.account, email, email,
                     LoginTokenType.VALIDATEEMAIL,
                     redirection_url=self.redirection_url)
                 self.token.sendEmailValidationRequest()
->>>>>>> 0df0e24b
                 self.saveRequestInSession('token' + self.token.token)
 
             if not person.is_valid_person:
@@ -718,35 +710,18 @@
             requester=None, requesteremail=None, email=email,
             tokentype=LoginTokenType.NEWPERSONLESSACCOUNT,
             redirection_url=self.redirection_url)
-<<<<<<< HEAD
-        self.token.sendNewUserNeutralEmail()
-=======
         self.token.sendNewUserEmail()
->>>>>>> 0df0e24b
         self.saveRequestInSession('token' + self.token.token)
         self.email_heading = 'Registration mail sent'
         self.email_reason = 'to confirm your address.'
         return self.email_sent_template()
 
     def process_password_recovery(self, email):
-<<<<<<< HEAD
-        # XXX: salgado, 2009-02-20: This (person = None) is a quick hack to
-        # make it possible for us to use LoginToken to reset the passwords of
-        # personless accounts.  The correct fix is to use AuthToken, which
-        # takes an account rather than a person.
-        person = None
-        logintokenset = getUtility(ILoginTokenSet)
-        self.token = logintokenset.new(
-            person, email, email, LoginTokenType.PASSWORDRECOVERY,
-            redirection_url=self.redirection_url)
-        self.token.sendPasswordResetNeutralEmail()
-=======
         account = getUtility(IAccountSet).getByEmail(email)
         self.token = getUtility(IAuthTokenSet).new(
             account, email, email, LoginTokenType.PASSWORDRECOVERY,
             redirection_url=self.redirection_url)
         self.token.sendPasswordResetEmail()
->>>>>>> 0df0e24b
         self.saveRequestInSession('token' + self.token.token)
         self.email_heading = 'Forgotten your password?'
         self.email_reason = 'with instructions on resetting your password.'
