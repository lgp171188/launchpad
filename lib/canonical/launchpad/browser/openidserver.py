--- conflicted
+++ resolved
@@ -64,18 +64,15 @@
     pass
 
 
-<<<<<<< HEAD
 class OpenIDMixinView:
 
-=======
->>>>>>> 9195bed9
     openid_request = None
 
-    @cachedproperty
-    def openid_server(self):
+    def __init__(self, context, request):
+        super(OpenIDMixinView, self).__init__(context, request)
         store_factory = getUtility(ILaunchpadOpenIdStoreFactory)
-<<<<<<< HEAD
-        return Server(store_factory())
+        self.openid_server = Server(store_factory())
+        self.server_url = allvhosts.configs['openid'].rooturl + '+openid'
 
     @property
     def user_identity_url(self):
@@ -183,7 +180,7 @@
         return response
 
 
-class LoginServiceNewAccountView(NewAccountView, OpenIDMixinView):
+class LoginServiceNewAccountView(OpenIDMixinView, NewAccountView):
     """A wrapper around NewAccountView which doesn't expect a
     hide_email_addresses from the form and sends an OpenID response in case
     there is an OpenID request in the user's session.
@@ -213,7 +210,7 @@
                 self.user, self.openid_request.trust_root, expires=None)
 
 
-class LoginServiceResetPasswordView(ResetPasswordView, OpenIDMixinView):
+class LoginServiceResetPasswordView(OpenIDMixinView, ResetPasswordView):
     """A wrapper around ResetPasswordView which sends an OpenID response in
     case there is an OpenID request in the user's session.
     """
@@ -235,14 +232,10 @@
                 self.user, self.openid_request.trust_root, expires=None)
 
 
-class OpenIdView(LaunchpadView, OpenIDMixinView):
+class OpenIdView(OpenIDMixinView, LaunchpadView):
     implements(IOpenIdView)
 
     default_template = ViewPageTemplateFile("../templates/openid-index.pt")
-=======
-        self.openid_server = Server(store_factory())
-        self.server_url = allvhosts.configs['openid'].rooturl + '+openid'
->>>>>>> 9195bed9
 
     def render(self):
         """Handle all OpenId requests and form submissions
@@ -322,54 +315,6 @@
         nonce = generate_uuid()
         self.saveRequestInSession('nonce' + nonce)
         self.nonce = nonce
-<<<<<<< HEAD
-=======
-        return self.decide_template()
-
-    def _sweep(self, now, session):
-        """Clean our Session of nonces older than 1 hour."""
-        to_delete = []
-        for key, value in session.items():
-            timestamp = value[0]
-            if timestamp < now - 3600:
-                to_delete.append(key)
-        for key in to_delete:
-            del session[key]
-
-    def createPositiveResponse(self):
-        """Create a positive assertion OpenIDResponse.
-
-        This method should be called to create the response to
-        successful checkid requests.
-
-        If the trust root for the request is in openid_sreg_trustroots,
-        then additional user information is included with the
-        response.
-        """
-        response = self.openid_request.answer(True)
-        # If this is a trust root we know about and trust, send some
-        # user details.
-        if (self.openid_request.trust_root in
-            config.launchpad.openid_sreg_trustroots):
-            response.addField('sreg', 'email',
-                              self.user.preferredemail.email, signed=True)
-            response.addField('sreg', 'fullname',
-                              self.user.displayname, signed=True)
-            response.addField('sreg', 'nickname',
-                              self.user.name, signed=True)
-            response.addField('sreg', 'timezone',
-                              self.user.timezone, signed=True)
-        return response
-
-    def createFailedResponse(self):
-        """Create a failed assertion OpenIDResponse.
-
-        This method should be called to create the response to
-        unsuccessful checkid requests.
-        """
-        response = self.openid_request.answer(False, self.server_url)
-        return response
->>>>>>> 9195bed9
 
     def isIdentityOwner(self):
         """Returns True if we are logged in as the owner of the identity."""
@@ -391,7 +336,7 @@
                 self.user, self.openid_request.trust_root, client_id)
 
 
-class LoginServiceBaseView(LaunchpadFormView, OpenIDMixinView):
+class LoginServiceBaseView(OpenIDMixinView, LaunchpadFormView):
 
     def __init__(self, context, request, nonce=None):
         super(LoginServiceBaseView, self).__init__(context, request)
