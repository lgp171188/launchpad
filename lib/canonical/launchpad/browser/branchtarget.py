--- conflicted
+++ resolved
@@ -18,11 +18,7 @@
 
 from canonical.cachedproperty import cachedproperty
 from canonical.launchpad.interfaces import (
-<<<<<<< HEAD
-    IBranchLifecycleFilter, IBugBranchSet, IPerson, IProduct)
-=======
-    IBranchLifecycleFilter, IBranchSet, IPerson, IProduct)
->>>>>>> 7117cffd
+    IBranchLifecycleFilter, IBranchSet, IBugBranchSet, IPerson, IProduct)
 from canonical.launchpad.webapp import LaunchpadFormView, custom_widget
 from canonical.widgets import LaunchpadDropdownWidget
 
