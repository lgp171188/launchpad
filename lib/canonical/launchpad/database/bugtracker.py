# Copyright 2004-2005 Canonical Ltd.  All rights reserved.
# pylint: disable-msg=E0611,W0212

__metaclass__ = type
__all__ = [
    'BugTracker',
    'BugTrackerAlias',
    'BugTrackerAliasSet',
    'BugTrackerSet']

from itertools import chain
# splittype is not formally documented, but is in urllib.__all__, is
# simple, and is heavily used by the rest of urllib, hence is unlikely
# to change or go away.
from urllib import splittype

from zope.interface import implements

from sqlobject import (
    ForeignKey, OR, SQLMultipleJoin, SQLObjectNotFound, StringCol)
from sqlobject.sqlbuilder import AND

from canonical.database.enumcol import EnumCol
from canonical.database.sqlbase import (
    SQLBase, flush_database_updates, sqlvalues)

from canonical.launchpad.helpers import shortlist
from canonical.launchpad.database.bug import Bug
from canonical.launchpad.database.bugmessage import BugMessage
from canonical.launchpad.database.bugwatch import BugWatch
from canonical.launchpad.validators.person import public_person_validator
from canonical.launchpad.interfaces import (
    BugTrackerType, IBugTracker, IBugTrackerAlias, IBugTrackerAliasSet,
    IBugTrackerSet, NotFoundError)
from canonical.launchpad.validators.email import valid_email
from canonical.launchpad.webapp.uri import URI


def normalise_leading_slashes(rest):
    """Ensure that the 'rest' segment of a URL starts with //."""
    return '//' + rest.lstrip('/')


def normalise_base_url(base_url):
    """Convert https to http, and normalise scheme for others."""
    schema, rest = splittype(base_url)
    if schema == 'https':
        return 'http:' + rest
    elif schema is None:
        return 'http:' + normalise_leading_slashes(base_url)
    else:
        return '%s:%s' % (schema, rest)


def base_url_permutations(base_url):
    """Return all the possible variants of a base URL.

    Sometimes the URL ends with slash, sometimes not. Sometimes http
    is used, sometimes https. This gives a list of all possible
    variants, so that queryByBaseURL can match a base URL, even if it
    doesn't match exactly what is stored in the database.

    >>> base_url_permutations('http://foo/bar')
    ['http://foo/bar', 'http://foo/bar/',
     'https://foo/bar', 'https://foo/bar/']
    """
    http_schemas = ['http', 'https']
    url_schema, rest = splittype(base_url)
    if url_schema in http_schemas or url_schema is None:
        possible_schemas = http_schemas
        rest = normalise_leading_slashes(rest)
    else:
        # This else-clause is here since we have no strict
        # requirement that bug trackers have to have http URLs.
        possible_schemas = [url_schema]
    alternative_urls = [base_url]
    for schema in possible_schemas:
        url = "%s:%s" % (schema, rest)
        if url != base_url:
            alternative_urls.append(url)
        if url.endswith('/'):
            alternative_urls.append(url[:-1])
        else:
            alternative_urls.append(url + '/')
    return alternative_urls


def make_bugtracker_name(uri):
    """Return a name string for a bug tracker based on a URI.

    :param uri: The base URI to be used to identify the bug tracker,
        e.g. http://bugs.example.com or mailto:bugs@example.com
    """
    base_uri = URI(uri)
    if base_uri.scheme == 'mailto':
        if valid_email(base_uri.path):
            base_name = base_uri.path.split('@', 1)[0]
        else:
            raise AssertionError(
                'Not a valid email address: %s' % base_uri.path)
    else:
        base_name = base_uri.host

    return 'auto-%s' % base_name


def make_bugtracker_title(uri):
    """Return a title string for a bug tracker based on a URI.

    :param uri: The base URI to be used to identify the bug tracker,
        e.g. http://bugs.example.com or mailto:bugs@example.com
    """
    base_uri = URI(uri)
    if base_uri.scheme == 'mailto':
        if valid_email(base_uri.path):
            local_part, domain = base_uri.path.split('@', 1)
            domain_parts = domain.split('.')
            return 'Email to %s@%s' % (local_part, domain_parts[0])
        else:
            raise AssertionError(
                'Not a valid email address: %s' % base_uri.path)
    else:
        return base_uri.host + base_uri.path


class BugTracker(SQLBase):
    """A class to access the BugTracker table in the database.

    Each BugTracker is a distinct instance of that bug tracking
    tool. For example, each Bugzilla deployment is a separate
    BugTracker. bugzilla.mozilla.org and bugzilla.gnome.org are each
    distinct BugTrackers.
    """
    implements(IBugTracker)

    _table = 'BugTracker'

    bugtrackertype = EnumCol(dbName='bugtrackertype',
        schema=BugTrackerType, notNull=True)
    name = StringCol(notNull=True, unique=True)
    title = StringCol(notNull=True)
    summary = StringCol(notNull=False)
    baseurl = StringCol(notNull=True)
    owner = ForeignKey(
        dbName='owner', foreignKey='Person',
        validator=public_person_validator, notNull=True)
    contactdetails = StringCol(notNull=False)
    projects = SQLMultipleJoin(
        'Project', joinColumn='bugtracker', orderBy='name')
    products = SQLMultipleJoin(
        'Product', joinColumn='bugtracker', orderBy='name')
    watches = SQLMultipleJoin('BugWatch', joinColumn='bugtracker',
                              orderBy='-datecreated', prejoins=['bug'])

    @property
    def latestwatches(self):
        """See IBugTracker"""
        return self.watches[:10]

    def getBugsWatching(self, remotebug):
        """See IBugTracker"""
        # We special-case email address bug trackers. Since we don't
        # record a remote bug id for them we can never know which bugs
        # are already watching a remote bug.
        if self.bugtrackertype == BugTrackerType.EMAILADDRESS:
            return []

        return shortlist(Bug.select(AND(BugWatch.q.bugID == Bug.q.id,
                                        BugWatch.q.bugtrackerID == self.id,
                                        BugWatch.q.remotebug == remotebug),
                                    distinct=True,
                                    orderBy=['datecreated']))

    def getBugWatchesNeedingUpdate(self, hours_since_last_check):
        """See IBugTracker."""
        query = (
            """bugtracker = %s AND
               (lastchecked < (now() at time zone 'UTC' - interval '%s hours')
                OR lastchecked IS NULL)""" % sqlvalues(
                    self.id, hours_since_last_check))
        return BugWatch.select(query, orderBy=["remotebug", "id"])

    # Join to return a list of BugTrackerAliases relating to this
    # BugTracker.
    _bugtracker_aliases = SQLMultipleJoin(
        'BugTrackerAlias', joinColumn='bugtracker')

    def _get_aliases(self):
        """See `IBugTracker.aliases`."""
        alias_urls = set(alias.base_url for alias in self._bugtracker_aliases)
        # Although it does no harm if the current baseurl is also an
        # alias, we hide it and all its permutations to avoid
        # confusion.
        alias_urls.difference_update(base_url_permutations(self.baseurl))
        return tuple(sorted(alias_urls))

    def _set_aliases(self, alias_urls):
        """See `IBugTracker.aliases`."""
        if alias_urls is None:
            alias_urls = set()
        else:
            alias_urls = set(alias_urls)

        current_aliases_by_url = dict(
            (alias.base_url, alias) for alias in self._bugtracker_aliases)
        # Make a set of the keys, i.e. a set of current URLs.
        current_alias_urls = set(current_aliases_by_url)

        # URLs we need to add as aliases.
        to_add = alias_urls - current_alias_urls
        # URL aliases we need to delete.
        to_del = current_alias_urls - alias_urls

        for url in to_add:
            BugTrackerAlias(bugtracker=self, base_url=url)
        for url in to_del:
            alias = current_aliases_by_url[url]
            alias.destroySelf()

    aliases = property(
        _get_aliases, _set_aliases, None,
        """A list of the alias URLs. See `IBugTracker`.

        The aliases are found by querying BugTrackerAlias. Assign an
        iterable of URLs or None to set or remove aliases.
        """)

    @property
    def imported_bug_messages(self):
        """See `IBugTracker`."""
        return BugMessage.select(
            AND((BugMessage.q.bugwatchID == BugWatch.q.id),
                (BugWatch.q.bugtrackerID == self.id)),
            orderBy=BugMessage.q.id)


class BugTrackerSet:
    """Implements IBugTrackerSet for a container or set of BugTracker's,
    either the full set in the db, or a subset.
    """

    implements(IBugTrackerSet)

    table = BugTracker

    def __init__(self):
        self.title = 'Bug trackers registered in Launchpad'

    def get(self, bugtracker_id, default=None):
        """See `IBugTrackerSet`."""
        try:
            return BugTracker.get(bugtracker_id)
        except SQLObjectNotFound:
            return default

    def getByName(self, name, default=None):
        """See `IBugTrackerSet`."""
        return self.table.selectOne(self.table.q.name == name)

    def __getitem__(self, name):
        item = self.table.selectOne(self.table.q.name == name)
        if item is None:
            raise NotFoundError(name)
        else:
            return item

    def __iter__(self):
        for row in self.table.select(orderBy="title"):
            yield row

    def queryByBaseURL(self, baseurl):
        """See `IBugTrackerSet`."""
        # All permutations we'll search for.
        permutations = base_url_permutations(baseurl)
        # Construct the search. All the important parts in the next
        # expression are lazily evaluated. SQLObject queries do not
        # execute any SQL until results are pulled, so the first query
        # to return a match will be the last query executed.
        matching_bugtrackers = chain(
            # Search for any permutation in BugTracker.
            BugTracker.select(
                OR(*(BugTracker.q.baseurl == url
                     for url in permutations))),
            # Search for any permutation in BugTrackerAlias.
            (alias.bugtracker for alias in
             BugTrackerAlias.select(
                    OR(*(BugTrackerAlias.q.base_url == url
                         for url in permutations)))))
        # Return the first match.
        for bugtracker in matching_bugtrackers:
            return bugtracker
        return None

    def search(self):
        """See `IBugTrackerSet`."""
        return BugTracker.select()

    def ensureBugTracker(self, baseurl, owner, bugtrackertype,
        title=None, summary=None, contactdetails=None, name=None):
        """See `IBugTrackerSet`."""
        # Try to find an existing bug tracker that matches.
        bugtracker = self.queryByBaseURL(baseurl)
        if bugtracker is not None:
            return bugtracker
        # Create the bugtracker; we don't know about it.
        if name is None:
            base_name = make_bugtracker_name(baseurl)
            # If we detect that this name exists already we mutate it
            # until it doesn't.
            name = base_name
            name_increment = 1
            while self.getByName(name) is not None:
                name = "%s-%d" % (base_name, name_increment)
                name_increment += 1
        if title is None:
            title = make_bugtracker_title(baseurl)
<<<<<<< HEAD
        bugtracker = BugTracker(name=name,
            bugtrackertype=bugtrackertype,
=======
        bugtracker = BugTracker(
            name=name, bugtrackertype=bugtrackertype,
>>>>>>> a70c9c70
            title=title, summary=summary, baseurl=baseurl,
            contactdetails=contactdetails, owner=owner)
        flush_database_updates()
        return bugtracker

    @property
    def bugtracker_count(self):
        return BugTracker.select().count()

    def getMostActiveBugTrackers(self, limit=None):
        """See `IBugTrackerSet`."""
        result = shortlist(self.search(), longest_expected=20)
        result.sort(key=lambda bugtracker: -bugtracker.watches.count())
        if limit and limit > 0:
            return result[:limit]
        else:
            return result

    def getPillarsForBugtrackers(self, bugtrackers):
        """See `IBugTrackerSet`."""
        from canonical.launchpad.database.product import Product
        from canonical.launchpad.database.project import Project
        ids = [str(b.id) for b in bugtrackers]
        products = Product.select(
            "bugtracker in (%s)" % ",".join(ids), orderBy="name")
        projects = Project.select(
            "bugtracker in (%s)" % ",".join(ids), orderBy="name")
        ret = {}
        for product in products:
            ret.setdefault(product.bugtracker, []).append(product)
        for project in projects:
            ret.setdefault(project.bugtracker, []).append(project)
        return ret


class BugTrackerAlias(SQLBase):
    """See `IBugTrackerAlias`."""
    implements(IBugTrackerAlias)

    bugtracker = ForeignKey(
        foreignKey="BugTracker", dbName="bugtracker", notNull=True)
    base_url = StringCol(notNull=True)


class BugTrackerAliasSet:
    """See `IBugTrackerAliasSet`."""
    implements(IBugTrackerAliasSet)

    table = BugTrackerAlias

    def queryByBugTracker(self, bugtracker):
        """See IBugTrackerSet."""
        return self.table.selectBy(bugtracker=bugtracker.id)
<|MERGE_RESOLUTION|>--- conflicted
+++ resolved
@@ -314,13 +314,8 @@
                 name_increment += 1
         if title is None:
             title = make_bugtracker_title(baseurl)
-<<<<<<< HEAD
-        bugtracker = BugTracker(name=name,
-            bugtrackertype=bugtrackertype,
-=======
         bugtracker = BugTracker(
             name=name, bugtrackertype=bugtrackertype,
->>>>>>> a70c9c70
             title=title, summary=summary, baseurl=baseurl,
             contactdetails=contactdetails, owner=owner)
         flush_database_updates()
