--- conflicted
+++ resolved
@@ -95,17 +95,13 @@
                     FROM TeamParticipation
                     WHERE TeamParticipation.person = %s AND
                           TeamParticipation.team = ArchivePermission.person)
-<<<<<<< HEAD
-            """ % sqlvalues(archive, permission_type, user))
+            """ % sqlvalues(archive, permission_type, user),
+            prejoins=["component"])
 
     def componentsForUploader(self, archive, user):
         """See `IArchivePermissionSet`,"""
         return self._componentsFor(
             archive, user, ArchivePermissionType.UPLOAD)
-=======
-            """ % sqlvalues(archive, ArchivePermissionType.UPLOAD, user),
-            prejoins=["component"])
->>>>>>> 1421305f
 
     def uploadersForComponent(self, archive, component=None):
         "See `IArchivePermissionSet`."""
@@ -139,12 +135,9 @@
         results = ArchivePermission.selectBy(
             archive=archive, permission=ArchivePermissionType.QUEUE_ADMIN,
             component=component)
-<<<<<<< HEAD
+        return results.prejoin(["component"])
 
     def componentsForQueueAdmin(self, archive, user):
         """See `IArchivePermissionSet`."""
         return self._componentsFor(
-            archive, user, ArchivePermissionType.QUEUE_ADMIN)
-=======
-        return results.prejoin(["component"])
->>>>>>> 1421305f
+            archive, user, ArchivePermissionType.QUEUE_ADMIN)