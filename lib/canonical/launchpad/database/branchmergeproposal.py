# Copyright 2007 Canonical Ltd.  All rights reserved.
# pylint: disable-msg=E0611,W0212

"""Database class for branch merge prosals."""

__metaclass__ = type
__all__ = [
    'BranchMergeProposal',
    'BranchMergeProposalGetter',
    ]

from email.Utils import make_msgid

from zope.component import getUtility
from zope.event import notify
from zope.interface import implements

from storm.references import Reference
from sqlobject import ForeignKey, IntCol, StringCol, SQLMultipleJoin

from canonical.config import config
from canonical.database.constants import DEFAULT, UTC_NOW
from canonical.database.datetimecol import UtcDateTimeCol
from canonical.database.enumcol import EnumCol
from canonical.database.sqlbase import quote, SQLBase, sqlvalues

from canonical.launchpad.database.branchrevision import BranchRevision
from canonical.launchpad.database.codereviewcomment import CodeReviewComment
from canonical.launchpad.database.codereviewvote import (
    CodeReviewVoteReference)
from canonical.launchpad.database.message import (
    Message, MessageChunk)
from canonical.launchpad.event import SQLObjectCreatedEvent
from canonical.launchpad.interfaces.branchmergeproposal import (
    BadBranchMergeProposalSearchContext, BadStateTransition,
    BranchMergeProposalStatus,BRANCH_MERGE_PROPOSAL_FINAL_STATES,
    IBranchMergeProposalGetter, IBranchMergeProposal,
    UserNotBranchReviewer, WrongBranchMergeProposal)
from canonical.launchpad.interfaces.launchpad import ILaunchpadCelebrities
from canonical.launchpad.interfaces.person import IPerson
from canonical.launchpad.interfaces.product import IProduct
from canonical.launchpad.validators.person import validate_public_person


VALID_TRANSITION_GRAPH = {
    # It is valid to transition to any state from work in progress or needs
    # review, although additional user checks are requried.
    BranchMergeProposalStatus.WORK_IN_PROGRESS:
        BranchMergeProposalStatus.items,
    BranchMergeProposalStatus.NEEDS_REVIEW:
        BranchMergeProposalStatus.items,
    # If the proposal has been approved, any transition is valid.
    BranchMergeProposalStatus.CODE_APPROVED: BranchMergeProposalStatus.items,
    # Rejected is mostly terminal, can only resubmitted.
    BranchMergeProposalStatus.REJECTED: [
        BranchMergeProposalStatus.SUPERSEDED,
        ],
    # Merged is truly terminal, so nothing is valid.
    BranchMergeProposalStatus.MERGED: [],
    # It is valid to transition to any state from merge failed, although
    # additional user checks are requried.
    BranchMergeProposalStatus.MERGE_FAILED:
        BranchMergeProposalStatus.items,
    # Queued can only be transitioned to merged or merge failed.
    # Dequeing is a special case.
    BranchMergeProposalStatus.QUEUED: [
        BranchMergeProposalStatus.MERGED,
        BranchMergeProposalStatus.MERGE_FAILED,
        ],
    # Superseded is truly terminal, so nothing is valid.
    BranchMergeProposalStatus.SUPERSEDED: [],
    }


class BranchMergeProposal(SQLBase):
    """A relationship between a person and a branch."""

    implements(IBranchMergeProposal)

    _table = 'BranchMergeProposal'
    _defaultOrder = ['-date_created', 'id']

    registrant = ForeignKey(
        dbName='registrant', foreignKey='Person',
        storm_validator=validate_public_person, notNull=True)

    source_branch = ForeignKey(
        dbName='source_branch', foreignKey='Branch', notNull=True)

    target_branch = ForeignKey(
        dbName='target_branch', foreignKey='Branch', notNull=True)

    dependent_branch = ForeignKey(
        dbName='dependent_branch', foreignKey='Branch', notNull=False)

    whiteboard = StringCol(default=None)

    queue_status = EnumCol(
        enum=BranchMergeProposalStatus, notNull=True,
        default=BranchMergeProposalStatus.WORK_IN_PROGRESS)

    reviewer = ForeignKey(
        dbName='reviewer', foreignKey='Person',
        storm_validator=validate_public_person, notNull=False,
        default=None)
    reviewed_revision_id = StringCol(default=None)

    commit_message = StringCol(default=None)

    queue_position = IntCol(default=None)

    queuer = ForeignKey(
        dbName='queuer', foreignKey='Person', notNull=False,
        default=None)
    queued_revision_id = StringCol(default=None)

    date_merged = UtcDateTimeCol(default=None)
    merged_revno = IntCol(default=None)

    merge_reporter = ForeignKey(
        dbName='merge_reporter', foreignKey='Person',
        storm_validator=validate_public_person, notNull=False,
        default=None)

    @property
    def address(self):
        return 'mp+%d@%s' % (self.id, config.vhost.code.hostname)

    superseded_by = ForeignKey(
        dbName='superseded_by', foreignKey='BranchMergeProposal',
        notNull=False, default=None)

    supersedes = Reference("<primary key>", "superseded_by", on_remote=True)

    date_created = UtcDateTimeCol(notNull=True, default=DEFAULT)
    date_review_requested = UtcDateTimeCol(notNull=False, default=None)
    date_reviewed = UtcDateTimeCol(notNull=False, default=None)

    @property
    def root_comment(self):
        return CodeReviewComment.selectOne("""
            CodeReviewMessage.id in (
                SELECT CodeReviewMessage.id
                    FROM CodeReviewMessage, Message
                    WHERE CodeReviewMessage.branch_merge_proposal = %d AND
                          CodeReviewMessage.message = Message.id
                    ORDER BY Message.datecreated LIMIT 1)
            """ % self.id)

    @property
    def all_comments(self):
        """See `IBranchMergeProposal`."""
        return CodeReviewComment.selectBy(branch_merge_proposal=self.id)

    def getComment(self, id):
        """See `IBranchMergeProposal`."""
        comment = CodeReviewComment.get(id)
        if comment.branch_merge_proposal != self:
            raise WrongBranchMergeProposal
        return comment

    date_queued = UtcDateTimeCol(notNull=False, default=None)

    votes = SQLMultipleJoin(
        'CodeReviewVoteReference', joinColumn='branch_merge_proposal')

    def getNotificationRecipients(self, min_level):
        """See IBranchMergeProposal.getNotificationRecipients"""
        recipients = {}
        branches = [self.source_branch, self.target_branch]
        if self.dependent_branch is not None:
            branches.append(self.dependent_branch)
        for branch in branches:
            branch_recipients = branch.getNotificationRecipients()
            for recipient in branch_recipients:
                subscription, rationale = branch_recipients.getReason(
                    recipient)
                if (subscription.review_level < min_level):
                    continue
                recipients[recipient] = (subscription, rationale)
        return recipients

    def isValidTransition(self, next_state, user=None):
        """See `IBranchMergeProposal`."""
        [wip, needs_review, code_approved, rejected,
         merged, merge_failed, queued, superseded
         ] = BranchMergeProposalStatus.items
        # Transitioning to code approved, rejected or queued from
        # work in progress, needs review or merge failed needs the
        # user to be a valid reviewer, other states are fine.
        if (next_state in (code_approved, rejected, queued) and
            self.queue_status in (wip, needs_review, merge_failed)):
            if not self.isPersonValidReviewer(user):
                return False

        return next_state in VALID_TRANSITION_GRAPH[self.queue_status]

    def _transitionToState(self, next_state, user=None):
        """Update the queue_status of the proposal.

        Raise an error if the proposal is in a final state.
        """
        if not self.isValidTransition(next_state, user):
            raise BadStateTransition(
                'Invalid state transition for merge proposal: %s -> %s'
                % (self.queue_status.title, next_state.title))
        # Transition to the same state occur in two particular
        # situations:
        #  * stale posts
        #  * approving a later revision
        # In both these cases, there is no real reason to disallow
        # transitioning to the same state.
        self.queue_status = next_state

    def setAsWorkInProgress(self):
        """See `IBranchMergeProposal`."""
        self._transitionToState(BranchMergeProposalStatus.WORK_IN_PROGRESS)
        self.date_review_requested = None

    def requestReview(self):
        """See `IBranchMergeProposal`."""
        self._transitionToState(BranchMergeProposalStatus.NEEDS_REVIEW)
        self.date_review_requested = UTC_NOW

    def isPersonValidReviewer(self, reviewer):
        """See `IBranchMergeProposal`."""
        if reviewer is None:
            return False
        # We trust Launchpad admins.
        lp_admins = getUtility(ILaunchpadCelebrities).admin
        return (reviewer.inTeam(self.target_branch.code_reviewer) or
                reviewer.inTeam(lp_admins))

    def isMergable(self):
        """See `IBranchMergeProposal`."""
        # As long as the source branch has not been merged, rejected
        # or superseded, then it is valid to be merged.
        return (self.queue_status not in
                BRANCH_MERGE_PROPOSAL_FINAL_STATES)

    def _reviewProposal(self, reviewer, next_state, revision_id):
        """Set the proposal to one of the two review statuses."""
        # Check the reviewer can review the code for the target branch.
        if not self.isPersonValidReviewer(reviewer):
            raise UserNotBranchReviewer
        # Check the current state of the proposal.
        self._transitionToState(next_state, reviewer)
        # Record the reviewer
        self.reviewer = reviewer
        self.date_reviewed = UTC_NOW
        # Record the reviewed revision id
        self.reviewed_revision_id = revision_id

    def approveBranch(self, reviewer, revision_id):
        """See `IBranchMergeProposal`."""
        self._reviewProposal(
            reviewer, BranchMergeProposalStatus.CODE_APPROVED, revision_id)

    def rejectBranch(self, reviewer, revision_id):
        """See `IBranchMergeProposal`."""
        self._reviewProposal(
            reviewer, BranchMergeProposalStatus.REJECTED, revision_id)

    def enqueue(self, queuer, revision_id):
        """See `IBranchMergeProposal`."""
        if self.queue_status != BranchMergeProposalStatus.CODE_APPROVED:
            self.approveBranch(queuer, revision_id)

        last_entry = BranchMergeProposal.selectOne("""
            BranchMergeProposal.queue_position = (
                SELECT coalesce(MAX(queue_position), 0)
                FROM BranchMergeProposal)
            """)

        # The queue_position will wrap if we ever get to
        # two billion queue entries where the queue has
        # never become empty.  Perhaps sometime in the future
        # we may want to (maybe) consider keeping track of
        # the maximum value here.  I doubt that it'll ever be
        # a problem -- thumper.
        if last_entry is None:
            position = 1
        else:
            position = last_entry.queue_position + 1

        self.queue_status = BranchMergeProposalStatus.QUEUED
        self.queue_position = position
        self.queuer = queuer
        self.queued_revision_id = revision_id
        self.date_queued = UTC_NOW
        self.syncUpdate()

    def dequeue(self):
        """See `IBranchMergeProposal`."""
        if self.queue_status != BranchMergeProposalStatus.QUEUED:
            raise BadStateTransition(
                'Invalid state transition for merge proposal: %s -> %s'
                % (self.queue_state.title,
                   BranchMergeProposalStatus.QUEUED.title))
        self.queue_status = BranchMergeProposalStatus.CODE_APPROVED
        # Clear out the queued values.
        self.queuer = None
        self.queued_revision_id = None
        self.date_queued = None
        # Remove from the queue.
        self.queue_position = None

    def moveToFrontOfQueue(self):
        """See `IBranchMergeProposal`."""
        if self.queue_status != BranchMergeProposalStatus.QUEUED:
            return
        first_entry = BranchMergeProposal.selectOne("""
            BranchMergeProposal.queue_position = (
                SELECT MIN(queue_position)
                FROM BranchMergeProposal)
            """)

        self.queue_position = first_entry.queue_position - 1
        self.syncUpdate()

    def mergeFailed(self, merger):
        """See `IBranchMergeProposal`."""
        self._transitionToState(
            BranchMergeProposalStatus.MERGE_FAILED, merger)
        self.merger = merger

    def markAsMerged(self, merged_revno=None, date_merged=None,
                     merge_reporter=None):
        """See `IBranchMergeProposal`."""
        self._transitionToState(
            BranchMergeProposalStatus.MERGED, merge_reporter)
        self.merged_revno = merged_revno
        self.merge_reporter = merge_reporter

        if merged_revno is not None:
            branch_revision = BranchRevision.selectOneBy(
                branch=self.target_branch, sequence=merged_revno)
            if branch_revision is not None:
                date_merged = branch_revision.revision.revision_date

        if date_merged is None:
            date_merged = UTC_NOW
        self.date_merged = date_merged

    def resubmit(self, registrant):
        """See `IBranchMergeProposal`."""
        # You can transition from REJECTED to SUPERSEDED, but
        # not from MERGED or SUPERSEDED.
        self._transitionToState(
            BranchMergeProposalStatus.SUPERSEDED, registrant)
        # This sync update is needed as the add landing target does
        # a database query to identify if there are any active proposals
        # with the same source and target branches.
        self.syncUpdate()
        proposal = self.source_branch.addLandingTarget(
            registrant=registrant,
            target_branch=self.target_branch,
            dependent_branch=self.dependent_branch,
            whiteboard=self.whiteboard)
        self.superseded_by = proposal
        # This sync update is needed to ensure that the transitive
        # properties of supersedes and superseded_by are visible to
        # the old and the new proposal.
        self.syncUpdate()
        return proposal

    def nominateReviewer(self, reviewer, registrant, review_type=None,
                         _date_created=DEFAULT):
        """See `IBranchMergeProposal`."""
        return CodeReviewVoteReference(
            branch_merge_proposal=self,
            registrant=registrant,
            reviewer=reviewer,
            review_type=review_type,
            date_created=_date_created)

    def deleteProposal(self):
        """See `IBranchMergeProposal`."""
        # Delete this proposal, but keep the superseded chain linked.
        if self.supersedes is not None:
            self.supersedes.superseded_by = self.superseded_by
        self.destroySelf()

    def getUnlandedSourceBranchRevisions(self):
        """See `IBranchMergeProposal`."""
        return BranchRevision.select('''
            BranchRevision.branch = %s AND
            BranchRevision.sequence IS NOT NULL AND
            BranchRevision.revision NOT IN (
              SELECT revision FROM BranchRevision
              WHERE branch = %s)
            ''' % sqlvalues(self.source_branch, self.target_branch),
            prejoins=['revision'], orderBy='-sequence')

    def createComment(self, owner, subject, content=None, vote=None,
                      vote_tag=None, parent=None, _date_created=DEFAULT):
        """See `IBranchMergeProposal`."""
        assert owner is not None, 'Merge proposal messages need a sender'
        parent_message = None
        if parent is None:
            if self.root_comment is not None:
                parent_message = self.root_comment.message
        else:
            assert parent.branch_merge_proposal == self, \
                    'Replies must use the same merge proposal as their parent'
            parent_message = parent.message
        msgid = make_msgid('codereview')
        message = Message(
            parent=parent_message, owner=owner, rfc822msgid=msgid,
            subject=subject, datecreated=_date_created)
        chunk = MessageChunk(message=message, content=content, sequence=1)
        return self.createCommentFromMessage(message, vote, vote_tag)

    def createCommentFromMessage(self, message, vote, vote_tag):
        """See `IBranchMergeProposal`."""
        code_review_message = CodeReviewComment(
            branch_merge_proposal=self, message=message, vote=vote,
            vote_tag=vote_tag)
        notify(SQLObjectCreatedEvent(code_review_message))
        # Get the appropriate CodeReviewVoteReference for the reviewer.
        # If there isn't one, then create one, otherwise set the comment
        # reference.
        if vote is not None:
            vote_reference = CodeReviewVoteReference.selectOneBy(
                branch_merge_proposal=self, reviewer=message.owner)
            if vote_reference is None:
                CodeReviewVoteReference(
                    branch_merge_proposal=self,
                    registrant=message.owner,
                    reviewer=message.owner,
                    comment=code_review_message)
            else:
                vote_reference.comment = code_review_message
        return code_review_message


class BranchMergeProposalGetter:
    """See `IBranchMergeProposalGetter`."""

    implements(IBranchMergeProposalGetter)

    @staticmethod
    def get(id):
        """See `IBranchMergeProposalGetter`."""
        return BranchMergeProposal.get(id)

    @staticmethod
    def getProposalsForContext(context, status=None, visible_by_user=None):
        """See `IBranchMergeProposalGetter`."""
        builder = BranchMergeProposalQueryBuilder(context, status)
        return BranchMergeProposal.select(
            BranchMergeProposalGetter._generateVisibilityClause(
                builder.query, visible_by_user))

    @staticmethod
    def _generateVisibilityClause(query, visible_by_user):
        # BranchMergeProposals are only visible is the user is able to
        # see both the source and target branches.  Here we need to use
        # a similar query to branches.
        lp_admins = getUtility(ILaunchpadCelebrities).admin
        if visible_by_user is not None and visible_by_user.inTeam(lp_admins):
            return query

        if len(query) > 0:
            query = '%s AND ' % query

        # Non logged in people can only see public branches.
        if visible_by_user is None:
            private_subquery = ('''
                SELECT Branch.id
                FROM Branch
                WHERE NOT Branch.private
                ''')
        else:
<<<<<<< HEAD
            private_subquery = ('''
                SELECT Branch.id
                FROM Branch
                WHERE
                    NOT Branch.private

                UNION

                SELECT Branch.id
                FROM Branch, TeamParticipation
                WHERE
                    Branch.owner = TeamParticipation.team
                AND TeamParticipation.person = %d

                UNION

                SELECT Branch.id
                FROM Branch, BranchSubscription, TeamParticipation
                WHERE
                    Branch.private
                AND Branch.id = BranchSubscription.branch
                AND BranchSubscription.person = TeamParticipation.team
                AND TeamParticipation.person = %d
                ''' % (visible_by_user.id, visible_by_user.id))
=======
            # To avoid circular imports.
            from canonical.launchpad.database.branch import BranchSet
            private_subquery = BranchSet._getBranchVisibilitySubQuery(
                visible_by_user)
>>>>>>> 292535a5

        return ('%sBranchMergeProposal.source_branch in (%s) '
                ' AND BranchMergeProposal.target_branch in (%s)'
                % (query, private_subquery, private_subquery))


class BranchMergeProposalQueryBuilder:
    """A utility class to help build branch merge proposal query strings."""

    def __init__(self, context, statuses):
        self._tables = ['BranchMergeProposal']
        self._where_clauses = []

        if statuses:
            self._where_clauses.append(
                'BranchMergeProposal.queue_status in %s' % quote(statuses))

        if context is None:
            pass
        elif IProduct.providedBy(context):
            self._searchByProduct(context)
        elif IPerson.providedBy(context):
            self._searchByPerson(context)
        else:
            raise BadBranchMergeProposalSearchContext(context)

    def _searchByProduct(self, product):
        """Add restrictions to a particular product."""
        # Restrict to merge proposals where the product on the target
        # branch is the one specified.
        self._tables.append('Branch as TargetBranch')
        self._where_clauses.append(
            'TargetBranch.id = BranchMergeProposal.target_branch')
        self._where_clauses.append(
            'TargetBranch.product = %s' % quote(product))

    def _searchByPerson(self, person):
        """Add restrictions to a particular person.

        Return merge proposals where the source branch is owned by
        the person.  This method does not check for team membership
        to account for branches that are owned by a team that the
        person is in.
        """
        self._tables.append('Branch as SourceBranch')
        self._where_clauses.append(
            'SourceBranch.id = BranchMergeProposal.source_branch')
        self._where_clauses.append(
            'SourceBranch.owner = %s' % quote(person))

    @property
    def query(self):
        """Return a query string."""
        if len(self._tables) == 1:
            # Just the Branch table.
            query = ' AND '.join(self._where_clauses)
        else:
            # More complex query needed.
            query = ("""
                BranchMergeProposal.id IN (
                    SELECT BranchMergeProposal.id
                    FROM %(tables)s
                    WHERE %(where_clause)s)
                """ % {'tables': ', '.join(self._tables),
                       'where_clause': ' AND '.join(self._where_clauses)})
        return query<|MERGE_RESOLUTION|>--- conflicted
+++ resolved
@@ -472,37 +472,10 @@
                 WHERE NOT Branch.private
                 ''')
         else:
-<<<<<<< HEAD
-            private_subquery = ('''
-                SELECT Branch.id
-                FROM Branch
-                WHERE
-                    NOT Branch.private
-
-                UNION
-
-                SELECT Branch.id
-                FROM Branch, TeamParticipation
-                WHERE
-                    Branch.owner = TeamParticipation.team
-                AND TeamParticipation.person = %d
-
-                UNION
-
-                SELECT Branch.id
-                FROM Branch, BranchSubscription, TeamParticipation
-                WHERE
-                    Branch.private
-                AND Branch.id = BranchSubscription.branch
-                AND BranchSubscription.person = TeamParticipation.team
-                AND TeamParticipation.person = %d
-                ''' % (visible_by_user.id, visible_by_user.id))
-=======
             # To avoid circular imports.
             from canonical.launchpad.database.branch import BranchSet
             private_subquery = BranchSet._getBranchVisibilitySubQuery(
                 visible_by_user)
->>>>>>> 292535a5
 
         return ('%sBranchMergeProposal.source_branch in (%s) '
                 ' AND BranchMergeProposal.target_branch in (%s)'
