--- conflicted
+++ resolved
@@ -120,10 +120,6 @@
             email = email_set.getByEmail(self.address)
             if email is None:
                 email = email_set.new(self.address, self.team)
-<<<<<<< HEAD
-            if email.status in [
-                EmailAddressStatus.NEW, EmailAddressStatus.OLD]:
-=======
             if email.status in [EmailAddressStatus.NEW, EmailAddressStatus.OLD]:
                 # Without this conditional, if the mailing list is the
                 # contact method
@@ -132,7 +128,6 @@
                 # when the list status goes back to ACTIVE the email
                 # will go from PREFERRED to VALIDATED and the list
                 # will stop being the contact method.
->>>>>>> 91a59c1f
                 email.status = EmailAddressStatus.VALIDATED
             assert email.person == self.team, (
                 "Email already associated with another team.")
