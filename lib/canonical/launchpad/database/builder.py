--- conflicted
+++ resolved
@@ -158,139 +158,4 @@
         return Builder.select('builder.processor = processor.id '
                               'AND processor.family = %d'
                               % arch.processorfamily.id,
-                              clauseTables=("Processor",))
-<<<<<<< HEAD
-
-
-class BuildQueue(SQLBase):
-    implements(IBuildQueue)
-    _table = "BuildQueue"
-    _defaultOrder = "id"
-
-    build = ForeignKey(dbName='build', foreignKey='Build', notNull=True)
-    builder = ForeignKey(dbName='builder', foreignKey='Builder', default=None)
-    created = UtcDateTimeCol(dbName='created', default=UTC_NOW)
-    buildstart = UtcDateTimeCol(dbName='buildstart', default= None)
-    logtail = StringCol(dbName='logtail', default=None)
-    lastscore = IntCol(dbName='lastscore', default=0)
-    manual = BoolCol(dbName='manual', default=False)
-
-    def manualScore(self, value):
-        """See IBuildQueue."""
-        self.lastscore = value
-        self.manual = True
-
-    @property
-    def archrelease(self):
-        """See IBuildQueue"""
-        return self.build.distroarchrelease
-
-    @property
-    def urgency(self):
-        """See IBuildQueue"""
-        return self.build.sourcepackagerelease.urgency
-
-    @property
-    def component_name(self):
-        """See IBuildQueue"""
-        # check currently published version
-        publishings = self.build.sourcepackagerelease.publishings
-        if publishings.count() > 0:
-            return publishings[0].component.name
-        # if not found return the original component
-        return self.build.sourcepackagerelease.component.name
-
-    @property
-    def archhintlist(self):
-        """See IBuildQueue"""
-        return self.build.sourcepackagerelease.architecturehintlist
-
-    @property
-    def name(self):
-        """See IBuildQueue"""
-        return self.build.sourcepackagerelease.name
-
-    @property
-    def version(self):
-        """See IBuildQueue"""
-        return self.build.sourcepackagerelease.version
-
-    @property
-    def files(self):
-        """See IBuildQueue"""
-        return self.build.sourcepackagerelease.files
-
-    @property
-    def builddependsindep(self):
-        """See IBuildQueue"""
-        return self.build.sourcepackagerelease.builddependsindep
-
-    @property
-    def buildduration(self):
-        """See IBuildQueue"""
-        if self.buildstart:
-            UTC = pytz.timezone('UTC')
-            now = datetime.now(UTC)
-            return now - self.buildstart
-        return None
-
-
-class BuildQueueSet(object):
-    """See IBuildQueueSet"""
-    implements(IBuildQueueSet)
-
-    def __init__(self):
-        self.title = "The Launchpad build queue"
-
-    def __iter__(self):
-        return iter(BuildQueue.select())
-
-    def __getitem__(self, job_id):
-        try:
-            return BuildQueue.get(job_id)
-        except SQLObjectNotFound:
-            raise NotFoundError(job_id)
-
-    def get(self, job_id):
-        """See IBuildQueueSet."""
-        return BuildQueue.get(job_id)
-
-    def count(self):
-        """See IBuildQueueSet."""
-        return BuildQueue.select().count()
-
-    def getActiveBuildJobs(self):
-        """See IBuildQueueSet."""
-        return BuildQueue.select('buildstart is not null')
-
-    def fetchByBuildIds(self, build_ids):
-        """See IBuildQueueSet."""
-        if len(build_ids) == 0:
-            return []
-
-        return BuildQueue.select(
-            "buildqueue.build IN %s" % ','.join(sqlvalues(build_ids)),
-            prejoins=['builder'])
-
-    def calculateCandidates(self, archreleases, state):
-        """See IBuildQueueSet."""
-        if not archreleases:
-            return None
-        clauses = ["build.distroarchrelease=%d" % d.id for d in archreleases]
-        clause = " OR ".join(clauses)
-
-        return BuildQueue.select("""
-            buildqueue.build = build.id AND
-            build.buildstate = %d AND
-            build.distroarchrelease = distroarchrelease.id AND
-            distroarchrelease.distrorelease = distrorelease.id AND
-            distrorelease.distribution = distribution.id AND
-            build.archive = distribution.main_archive AND
-            buildqueue.builder IS NULL AND (%s)
-            """ % (state.value, clause),
-                clauseTables=['Build',
-                              'DistroArchRelease',
-                              'DistroRelease',
-                              'Distribution'])
-=======
->>>>>>> 45a51a2d
+                              clauseTables=("Processor",))