--- conflicted
+++ resolved
@@ -31,22 +31,13 @@
 
 from canonical.launchpad.interfaces import (
     IPerson, ITeam, IPersonSet, ITeamMembership, ITeamParticipation,
-<<<<<<< HEAD
-    ITeamMembershipSet, IEmailAddress, IWikiName, IIrcID, IArchUserID,
-    IJabberID, IIrcIDSet, IArchUserIDSet, ISSHKeySet, IJabberIDSet,
-    IWikiNameSet, IGPGKeySet, ISSHKey, IGPGKey, IMaintainershipSet,
-    IEmailAddressSet, ISourcePackageReleaseSet, IPasswordEncryptor,
-    ICalendarOwner, UBUNTU_WIKI_URL, ISignedCodeOfConductSet,
-    ILoginTokenSet, KEYSERVER_QUERY_URL, EmailAddressAlreadyTaken,
-    NotFoundError, IKarmaSet, IKarmaCacheSet)
-=======
     ITeamMembershipSet, IEmailAddress, IWikiName, IIrcID, IJabberID, IIrcIDSet,
     ISSHKeySet, IJabberIDSet, IWikiNameSet, IGPGKeySet, ISSHKey, IGPGKey,
     IMaintainershipSet, IEmailAddressSet, ISourcePackageReleaseSet,
     IPasswordEncryptor, ICalendarOwner, UBUNTU_WIKI_URL,
     ISignedCodeOfConductSet, ILoginTokenSet, KEYSERVER_QUERY_URL,
-    EmailAddressAlreadyTaken, NotFoundError)
->>>>>>> ec40d37d
+    EmailAddressAlreadyTaken, NotFoundError,
+    IKarmaSet, IKarmaCacheSet)
 
 from canonical.launchpad.database.cal import Calendar
 from canonical.launchpad.database.codeofconduct import SignedCodeOfConduct
