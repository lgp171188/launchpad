--- conflicted
+++ resolved
@@ -31,23 +31,12 @@
 
 from canonical.launchpad.interfaces import (
     IPerson, ITeam, IPersonSet, ITeamMembership, ITeamParticipation,
-<<<<<<< HEAD
-    ITeamMembershipSet, IEmailAddress, IWikiName, IIrcID, IArchUserID,
-    IJabberID, IIrcIDSet, IArchUserIDSet, ISSHKeySet, IJabberIDSet,
-    IWikiNameSet, IGPGKeySet, ISSHKey, IGPGKey, IEmailAddressSet,
-    IPasswordEncryptor, ICalendarOwner, UBUNTU_WIKI_URL,
-    ISignedCodeOfConductSet, ILoginTokenSet, KEYSERVER_QUERY_URL,
-    EmailAddressAlreadyTaken, NotFoundError, IKarmaSet, IKarmaCacheSet,
-    IBugTaskSet)
-=======
-    ITeamMembershipSet, IEmailAddress, IWikiName, IIrcID,
-    IJabberID, IIrcIDSet, ISSHKeySet, IJabberIDSet,
-    IWikiNameSet, IGPGKeySet, ISSHKey, IGPGKey, IMaintainershipSet,
-    IEmailAddressSet, ISourcePackageReleaseSet, IPasswordEncryptor,
-    ICalendarOwner, UBUNTU_WIKI_URL, ISignedCodeOfConductSet,
-    ILoginTokenSet, KEYSERVER_QUERY_URL, EmailAddressAlreadyTaken,
-    NotFoundError, IKarmaSet, IKarmaCacheSet, IBugTaskSet)
->>>>>>> be9f725f
+    ITeamMembershipSet, IEmailAddress, IWikiName, IIrcID, IJabberID,
+    IIrcIDSet, ISSHKeySet, IJabberIDSet, IWikiNameSet, IGPGKeySet, ISSHKey,
+    IGPGKey, IEmailAddressSet, IPasswordEncryptor, ICalendarOwner,
+    UBUNTU_WIKI_URL, ISignedCodeOfConductSet, ILoginTokenSet,
+    KEYSERVER_QUERY_URL, EmailAddressAlreadyTaken, NotFoundError, IKarmaSet,
+    IKarmaCacheSet, IBugTaskSet)
 
 from canonical.launchpad.database.cal import Calendar
 from canonical.launchpad.database.codeofconduct import SignedCodeOfConduct
@@ -56,14 +45,11 @@
 from canonical.launchpad.database.karma import (
     KarmaAction, Karma, KarmaCategory)
 from canonical.launchpad.database.shipit import ShippingRequest
-<<<<<<< HEAD
 from canonical.launchpad.database.sourcepackagerelease import (
     SourcePackageRelease)
-=======
+
 from canonical.launchpad.database.branch import Branch
->>>>>>> be9f725f
-
-from canonical.launchpad.helpers import shortlist
+
 from canonical.lp.dbschema import (
     EnumCol, SSHKeyType, EmailAddressStatus, TeamSubscriptionPolicy,
     TeamMembershipStatus, GPGKeyAlgorithm, LoginTokenType,
