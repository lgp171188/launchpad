# Copyright 2004-2007 Canonical Ltd.  All rights reserved.

__metaclass__ = type
__all__ = [
    'Person', 'PersonSet', 'SSHKey', 'SSHKeySet', 'WikiName', 'WikiNameSet',
    'JabberID', 'JabberIDSet', 'IrcID', 'IrcIDSet']

import itertools
from datetime import datetime, timedelta
import pytz
import sha

from zope.interface import implements, alsoProvides
from zope.component import getUtility
from zope.event import notify

from sqlobject import (
    ForeignKey, IntCol, StringCol, BoolCol, MultipleJoin, SQLMultipleJoin,
    SQLRelatedJoin, SQLObjectNotFound)
from sqlobject.sqlbuilder import AND, SQLConstant

from canonical.database import postgresql
from canonical.database.constants import UTC_NOW
from canonical.database.datetimecol import UtcDateTimeCol
from canonical.database.enumcol import EnumCol
from canonical.database.sqlbase import (
    SQLBase, quote, quote_like, cursor, sqlvalues, flush_database_updates,
    flush_database_caches)

from canonical.foaf import nickname
from canonical.cachedproperty import cachedproperty

from canonical.launchpad.database.language import Language
from canonical.launchpad.event.karma import KarmaAssignedEvent
from canonical.launchpad.event.team import JoinTeamEvent
from canonical.launchpad.helpers import (
    contactEmailAddresses, is_english_variant, shortlist)

from canonical.lp.dbschema import (
    BugTaskImportance, BugTaskStatus, SSHKeyType,
    EmailAddressStatus, TeamSubscriptionPolicy, TeamMembershipStatus,
    LoginTokenType, SpecificationSort, SpecificationFilter,
    SpecificationStatus, ShippingRequestStatus, PersonCreationRationale)

from canonical.launchpad.interfaces import (
    IPerson, ITeam, IPersonSet, IEmailAddress, IWikiName, IIrcID, IJabberID,
    IIrcIDSet, ISSHKeySet, IJabberIDSet, IWikiNameSet, IGPGKeySet,
    ISSHKey, IEmailAddressSet, IPasswordEncryptor, ICalendarOwner,
    IBugTaskSet, UBUNTU_WIKI_URL, ISignedCodeOfConductSet, ILoginTokenSet,
    ITranslationGroupSet, ILaunchpadStatisticSet, ShipItConstants,
    ILaunchpadCelebrities, ILanguageSet, IDistributionSet,
    ISourcePackageNameSet, UNRESOLVED_BUGTASK_STATUSES)

from canonical.launchpad.database.cal import Calendar
from canonical.launchpad.database.codeofconduct import SignedCodeOfConduct
from canonical.launchpad.database.branch import Branch
from canonical.launchpad.database.bugtask import (
    get_bug_privacy_filter, search_value_to_where_condition)
from canonical.launchpad.database.emailaddress import EmailAddress
from canonical.launchpad.database.karma import KarmaCache, KarmaTotalCache
from canonical.launchpad.database.logintoken import LoginToken
from canonical.launchpad.database.pofile import POFileTranslator
from canonical.launchpad.database.karma import KarmaAction, Karma
from canonical.launchpad.database.packagebugcontact import PackageBugContact
from canonical.launchpad.database.shipit import ShippingRequest
from canonical.launchpad.database.sourcepackagerelease import (
    SourcePackageRelease)
from canonical.launchpad.database.specification import Specification
from canonical.launchpad.database.specificationfeedback import (
    SpecificationFeedback)
from canonical.launchpad.database.specificationsubscription import (
    SpecificationSubscription)
from canonical.launchpad.database.teammembership import (
    TeamMembership, TeamParticipation, TeamMembershipSet)
from canonical.launchpad.database.question import QuestionPersonSearch

from canonical.launchpad.searchbuilder import any


class ValidPersonOrTeamCache(SQLBase):
    """Flags if a Person or Team is active and usable in Launchpad.

    This is readonly, as the underlying table is maintained using
    database triggers.
    """
    # Look Ma, no columns! (apart from id)


class Person(SQLBase):
    """A Person."""

    implements(IPerson, ICalendarOwner)

    sortingColumns = SQLConstant("person_sort_key(Person.displayname, Person.name)")
    _defaultOrder = sortingColumns

    name = StringCol(dbName='name', alternateID=True, notNull=True)
    password = StringCol(dbName='password', default=None)
    displayname = StringCol(dbName='displayname', notNull=True)
    teamdescription = StringCol(dbName='teamdescription', default=None)
    homepage_content = StringCol(default=None)
    emblem = ForeignKey(
        dbName='emblem', foreignKey='LibraryFileAlias', default=None)
    gotchi = ForeignKey(
        dbName='gotchi', foreignKey='LibraryFileAlias', default=None)
    gotchi_heading = ForeignKey(
        dbName='gotchi_heading', foreignKey='LibraryFileAlias', default=None)

    city = StringCol(default=None)
    phone = StringCol(default=None)
    country = ForeignKey(dbName='country', foreignKey='Country', default=None)
    province = StringCol(default=None)
    postcode = StringCol(default=None)
    addressline1 = StringCol(default=None)
    addressline2 = StringCol(default=None)
    organization = StringCol(default=None)

    teamowner = ForeignKey(dbName='teamowner', foreignKey='Person',
                           default=None)

    sshkeys = SQLMultipleJoin('SSHKey', joinColumn='person')

    subscriptionpolicy = EnumCol(
        dbName='subscriptionpolicy',
        schema=TeamSubscriptionPolicy,
        default=TeamSubscriptionPolicy.MODERATED)
    defaultrenewalperiod = IntCol(dbName='defaultrenewalperiod', default=None)
    defaultmembershipperiod = IntCol(dbName='defaultmembershipperiod',
                                     default=None)

    merged = ForeignKey(dbName='merged', foreignKey='Person', default=None)

    datecreated = UtcDateTimeCol(notNull=True, default=UTC_NOW)
    creation_rationale = EnumCol(schema=PersonCreationRationale, default=None)
    creation_comment = StringCol(default=None)
    registrant = ForeignKey(
        dbName='registrant', foreignKey='Person', default=None)
    hide_email_addresses = BoolCol(notNull=True, default=False)

    # SQLRelatedJoin gives us also an addLanguage and removeLanguage for free
    languages = SQLRelatedJoin('Language', joinColumn='person',
                            otherColumn='language',
                            intermediateTable='PersonLanguage',
                            orderBy='englishname')

    subscribed_branches = SQLRelatedJoin(
        'Branch', joinColumn='person', otherColumn='branch',
        intermediateTable='BranchSubscription', prejoins=['product'],
        orderBy='-id')
    ownedBounties = SQLMultipleJoin('Bounty', joinColumn='owner',
        orderBy='id')
    reviewerBounties = SQLMultipleJoin('Bounty', joinColumn='reviewer',
        orderBy='id')
    # XXX: matsubara 2006-03-06: Is this really needed? There's no attribute
    # 'claimant' in the Bounty database class or interface, but the column
    # exists in the database.
    # https://launchpad.net/products/launchpad/+bug/33935
    claimedBounties = MultipleJoin('Bounty', joinColumn='claimant',
        orderBy='id')
    subscribedBounties = SQLRelatedJoin('Bounty', joinColumn='person',
        otherColumn='bounty', intermediateTable='BountySubscription',
        orderBy='id')
    authored_branches = SQLMultipleJoin('Branch', joinColumn='author',
        orderBy='-id', prejoins=['product'])
    signedcocs = SQLMultipleJoin('SignedCodeOfConduct', joinColumn='owner')
    ircnicknames = SQLMultipleJoin('IrcID', joinColumn='person')
    jabberids = SQLMultipleJoin('JabberID', joinColumn='person')
    calendar = ForeignKey(dbName='calendar', foreignKey='Calendar',
                          default=None, forceDBName=True)
    timezone = StringCol(dbName='timezone', default='UTC')
    personal_package_archives = SQLMultipleJoin(
        'Archive', joinColumn='owner', orderBy='-id')

    def _init(self, *args, **kw):
        """Marks the person as a team when created or fetched from database."""
        SQLBase._init(self, *args, **kw)
        if self.teamownerID is not None:
            alsoProvides(self, ITeam)

    # specification-related joins
    @property
    def approver_specs(self):
        return shortlist(Specification.selectBy(
            approver=self, orderBy=['-datecreated']))

    @property
    def assigned_specs(self):
        return shortlist(Specification.selectBy(
            assignee=self, orderBy=['-datecreated']))

    @property
    def created_specs(self):
        return shortlist(Specification.selectBy(
            owner=self, orderBy=['-datecreated']))

    @property
    def drafted_specs(self):
        return shortlist(Specification.selectBy(
            drafter=self, orderBy=['-datecreated']))

    @property
    def feedback_specs(self):
        return shortlist(Specification.select(
            AND(Specification.q.id == SpecificationFeedback.q.specificationID,
                SpecificationFeedback.q.reviewerID == self.id),
            clauseTables=['SpecificationFeedback'],
            orderBy=['-datecreated']))

    @property
    def subscribed_specs(self):
        return shortlist(Specification.select(
            AND(Specification.q.id == SpecificationSubscription.q.specificationID,
                SpecificationSubscription.q.personID == self.id),
            clauseTables=['SpecificationSubscription'],
            orderBy=['-datecreated']))

    @property
    def unique_displayname(self):
        """See IPerson."""
        return "%s (%s)" % (self.displayname, self.name)

    @property
    def browsername(self):
        """Return a name suitable for display on a web page.

        Originally, this was calculated but now we just use displayname.
        You should continue to use this method, however, as we may want to
        change again, such as returning '$displayname ($name)'.
        """
        return self.displayname

    @property
    def has_any_specifications(self):
        """See IHasSpecifications."""
        return self.all_specifications.count()

    @property
    def all_specifications(self):
        return self.specifications(filter=[SpecificationFilter.ALL])

    @property
    def valid_specifications(self):
        return self.specifications(filter=[SpecificationFilter.VALID])

    def specifications(self, sort=None, quantity=None, filter=None):
        """See IHasSpecifications."""

        # Make a new list of the filter, so that we do not mutate what we
        # were passed as a filter
        if not filter:
            # if no filter was passed (None or []) then we must decide the
            # default filtering, and for a person we want related incomplete
            # specs
            filter = [SpecificationFilter.INCOMPLETE]

        # now look at the filter and fill in the unsaid bits

        # defaults for completeness: if nothing is said about completeness
        # then we want to show INCOMPLETE
        completeness = False
        for option in [
            SpecificationFilter.COMPLETE,
            SpecificationFilter.INCOMPLETE]:
            if option in filter:
                completeness = True
        if completeness is False:
            filter.append(SpecificationFilter.INCOMPLETE)

        # defaults for acceptance: in this case we have nothing to do
        # because specs are not accepted/declined against a person

        # defaults for informationalness: we don't have to do anything
        # because the default if nothing is said is ANY

        # if no roles are given then we want everything
        linked = False
        roles = set([
            SpecificationFilter.CREATOR,
            SpecificationFilter.ASSIGNEE,
            SpecificationFilter.DRAFTER,
            SpecificationFilter.APPROVER,
            SpecificationFilter.FEEDBACK,
            SpecificationFilter.SUBSCRIBER])
        for role in roles:
            if role in filter:
                linked = True
        if not linked:
            for role in roles:
                filter.append(role)

        # sort by priority descending, by default
        if sort is None or sort == SpecificationSort.PRIORITY:
            order = ['-priority', 'Specification.status', 'Specification.name']
        elif sort == SpecificationSort.DATE:
            order = ['-Specification.datecreated', 'Specification.id']

        # figure out what set of specifications we are interested in. for
        # products, we need to be able to filter on the basis of:
        #
        #  - role (owner, drafter, approver, subscriber, assignee etc)
        #  - completeness.
        #  - informational.
        #

        # in this case the "base" is quite complicated because it is
        # determined by the roles so lets do that first

        base = '(1=0'  # we want to start with a FALSE and OR them
        if SpecificationFilter.CREATOR in filter:
            base += ' OR Specification.owner = %(my_id)d'
        if SpecificationFilter.ASSIGNEE in filter:
            base += ' OR Specification.assignee = %(my_id)d'
        if SpecificationFilter.DRAFTER in filter:
            base += ' OR Specification.drafter = %(my_id)d'
        if SpecificationFilter.APPROVER in filter:
            base += ' OR Specification.approver = %(my_id)d'
        if SpecificationFilter.SUBSCRIBER in filter:
            base += """ OR Specification.id in
                (SELECT specification FROM SpecificationSubscription
                 WHERE person = %(my_id)d)"""
        if SpecificationFilter.FEEDBACK in filter:
            base += """ OR Specification.id in
                (SELECT specification FROM SpecificationFeedback
                 WHERE reviewer = %(my_id)d)"""
        base += ') '

        # filter out specs on inactive products
        base += """AND (Specification.product IS NULL OR
                        Specification.product NOT IN
                         (SELECT Product.id FROM Product
                          WHERE Product.active IS FALSE))
                """

        base = base % {'my_id': self.id}

        query = base
        # look for informational specs
        if SpecificationFilter.INFORMATIONAL in filter:
            query += ' AND Specification.informational IS TRUE'

        # filter based on completion. see the implementation of
        # Specification.is_complete() for more details
        completeness =  Specification.completeness_clause

        if SpecificationFilter.COMPLETE in filter:
            query += ' AND ( %s ) ' % completeness
        elif SpecificationFilter.INCOMPLETE in filter:
            query += ' AND NOT ( %s ) ' % completeness

        # Filter for validity. If we want valid specs only then we should
        # exclude all OBSOLETE or SUPERSEDED specs
        if SpecificationFilter.VALID in filter:
            query += ' AND Specification.status NOT IN ( %s, %s ) ' % \
                sqlvalues(SpecificationStatus.OBSOLETE,
                          SpecificationStatus.SUPERSEDED)

        # ALL is the trump card
        if SpecificationFilter.ALL in filter:
            query = base

        # Filter for specification text
        for constraint in filter:
            if isinstance(constraint, basestring):
                # a string in the filter is a text search filter
                query += ' AND Specification.fti @@ ftq(%s) ' % quote(
                    constraint)

        # now do the query, and remember to prejoin to people
        results = Specification.select(query, orderBy=order,
            limit=quantity, prejoins=['assignee', 'approver', 'drafter'])
        return results

    def searchQuestions(self, **search_criteria):
        """See IPerson."""
        return QuestionPersonSearch(person=self, **search_criteria).getResults()

    def getSupportedLanguages(self):
        """See IPerson."""
        languages = set()
        known_languages = shortlist(self.languages)
        if len(known_languages):
            for lang in known_languages:
                # Ignore English and all its variants since we assume English
                # is supported
                if not is_english_variant(lang):
                    languages.add(lang)
        elif ITeam.providedBy(self):
            for member in self.activemembers:
                languages |= member.getSupportedLanguages()
        languages.add(getUtility(ILanguageSet)['en'])
        return languages

    def getQuestionLanguages(self):
        """See IQuestionTarget."""
        return set(Language.select(
            '''Language.id = language AND Ticket.id IN (
            SELECT id FROM Ticket
                     WHERE owner = %(personID)s OR answerer = %(personID)s OR
                           assignee = %(personID)s
            UNION SELECT ticket FROM TicketSubscription
                  WHERE person = %(personID)s
            UNION SELECT ticket
                    FROM TicketMessage JOIN Message ON (message = Message.id)
                   WHERE owner = %(personID)s
            )''' % sqlvalues(personID=self.id),
            clauseTables=['Ticket'], distinct=True))

    @property
    def branches(self):
        """See IPerson."""
        ret = self.authored_branches.union(self.registered_branches)
        ret = ret.union(self.subscribed_branches)
        return ret.orderBy('-id')

    @property
    def registered_branches(self):
        """See IPerson."""
        query = """Branch.owner = %d AND
                   (Branch.author != %d OR Branch.author is NULL)"""
        return Branch.select(query % (self.id, self.id),
                             prejoins=["product"],
                             orderBy='-Branch.id')


    def getBugContactPackages(self):
        """See IPerson."""
        package_bug_contacts = shortlist(
            PackageBugContact.selectBy(bugcontact=self),
            longest_expected=25)

        packages_for_bug_contact = [
            package_bug_contact.distribution.getSourcePackage(
                package_bug_contact.sourcepackagename)
            for package_bug_contact in package_bug_contacts]

        packages_for_bug_contact.sort(key=lambda x: x.name)

        return packages_for_bug_contact

    def getBugContactOpenBugCounts(self, user):
        """See IPerson."""
        # We could use IBugTask.search() to get all the counts, but
        # that's slow, since we'd need to issue one query per package
        # and count we want.
        open_bugs_cond = (
            'BugTask.status %s' % search_value_to_where_condition(
                any(*UNRESOLVED_BUGTASK_STATUSES)))

        sum_template = "SUM(CASE WHEN %s THEN 1 ELSE 0 END) AS %s"
        sums = [
            sum_template % (open_bugs_cond, 'open_bugs'),
            sum_template % (
                'BugTask.importance %s' % search_value_to_where_condition(
                    BugTaskImportance.CRITICAL), 'open_critical_bugs'),
            sum_template % (
                'BugTask.assignee IS NULL', 'open_unassigned_bugs'),
            sum_template % (
                'BugTask.status %s' % search_value_to_where_condition(
                    BugTaskStatus.INPROGRESS), 'open_inprogress_bugs')]

        conditions = [
            'Bug.id = BugTask.bug',
            open_bugs_cond,
            'PackageBugContact.bugcontact = %s' % sqlvalues(self),
            'BugTask.sourcepackagename = PackageBugContact.sourcepackagename',
            'BugTask.distribution = PackageBugContact.distribution',
            'Bug.duplicateof is NULL']
        privacy_filter = get_bug_privacy_filter(user)
        if privacy_filter:
            conditions.append(privacy_filter)

        query = """SELECT BugTask.distribution,
                          BugTask.sourcepackagename,
                          %(sums)s
                   FROM BugTask, Bug, PackageBugContact
                   WHERE %(conditions)s
                   GROUP BY BugTask.distribution, BugTask.sourcepackagename"""
        cur = cursor()
        cur.execute(query % dict(
            sums=', '.join(sums), conditions=' AND '.join(conditions)))
        distribution_set = getUtility(IDistributionSet)
        sourcepackagename_set = getUtility(ISourcePackageNameSet)
        packages_with_bugs = set()
        L = []
        for row in shortlist(cur.dictfetchall()):
            distribution = distribution_set.get(row['distribution'])
            sourcepackagename = sourcepackagename_set.get(
                row['sourcepackagename'])
            source_package = distribution.getSourcePackage(sourcepackagename)
            # XXX: Add a tuple instead of the distribution package
            # directly, since DistributionSourcePackage doesn't define a
            # __hash__ method.
            # -- Bjorn Tillenius, 2006-12-15
            packages_with_bugs.add((distribution, sourcepackagename))
            package_counts = dict(
                package=source_package,
                open=row['open_bugs'],
                open_critical=row['open_critical_bugs'],
                open_unassigned=row['open_unassigned_bugs'],
                open_inprogress=row['open_inprogress_bugs'])
            L.append(package_counts)

        # Only packages with open bugs were included in the query. Let's
        # add the rest of the packages as well.
        all_packages = set(
            (distro_package.distribution, distro_package.sourcepackagename)
            for distro_package in self.getBugContactPackages())
        for distribution, sourcepackagename in all_packages.difference(
                packages_with_bugs):
            package_counts = dict(
                package=distribution.getSourcePackage(sourcepackagename),
                open=0, open_critical=0, open_unassigned=0,
                open_inprogress=0)
            L.append(package_counts)

        return L

    def getOrCreateCalendar(self):
        if not self.calendar:
            self.calendar = Calendar(title=self.browsername,
                                     revision=0)
        return self.calendar

    def getBranch(self, product_name, branch_name):
        """See IPerson."""
        # import here to work around a circular import problem
        from canonical.launchpad.database import Product

        if product_name is None or product_name == '+junk':
            return Branch.selectOne(
                'owner=%d AND product is NULL AND name=%s'
                % (self.id, quote(branch_name)))
        else:
            product = Product.selectOneBy(name=product_name)
            if product is None:
                return None
            return Branch.selectOneBy(owner=self, product=product,
                                      name=branch_name)

    def findPathToTeam(self, team):
        """See IPerson."""
        assert not self.isTeam()
        assert team.isTeam()
        path = [team]
        team = self._getDirectMemberIParticipateIn(team)
        while team != self:
            path.insert(0, team)
            team = self._getDirectMemberIParticipateIn(team)
        return path

    def _getDirectMemberIParticipateIn(self, team):
        """Return a direct member of the given team that this person
        participates in.

        If there are more than one direct member of the given team that this
        person participates in, the one with the oldest creation date is
        returned.
        """
        query = AND(
            TeamMembership.q.teamID == team.id,
            TeamMembership.q.personID == Person.q.id,
            TeamParticipation.q.teamID == Person.q.id,
            TeamParticipation.q.personID == self.id)
        clauseTables = ['TeamMembership', 'TeamParticipation']
        return Person.selectFirst(
            query, clauseTables=clauseTables, orderBy='datecreated')

    def isTeam(self):
        """See IPerson."""
        return self.teamowner is not None

    def shippedShipItRequestsOfCurrentRelease(self):
        """See IPerson."""
        query = '''
            ShippingRequest.recipient = %s
            AND ShippingRequest.id = RequestedCDs.request
            AND RequestedCDs.distrorelease = %s
            AND ShippingRequest.shipment IS NOT NULL
            ''' % sqlvalues(self.id, ShipItConstants.current_distrorelease)
        return ShippingRequest.select(
            query, clauseTables=['RequestedCDs'], distinct=True,
            orderBy='-daterequested')

    def lastShippedRequest(self):
        """See IPerson."""
        query = ("recipient = %s AND status = %s"
                 % sqlvalues(self.id, ShippingRequestStatus.SHIPPED))
        return ShippingRequest.selectFirst(query, orderBy=['-daterequested'])

    def pastShipItRequests(self):
        """See IPerson."""
        query = """
            recipient = %(id)s AND (
                status IN (%(denied)s, %(cancelled)s, %(shipped)s))
            """ % sqlvalues(id=self.id, denied=ShippingRequestStatus.DENIED,
                            cancelled=ShippingRequestStatus.CANCELLED,
                            shipped=ShippingRequestStatus.SHIPPED)
        return ShippingRequest.select(query, orderBy=['id'])

    def currentShipItRequest(self):
        """See IPerson."""
        query = """
            recipient = %(id)s
            AND status NOT IN (%(denied)s, %(cancelled)s, %(shipped)s)
            """ % sqlvalues(id=self.id, denied=ShippingRequestStatus.DENIED,
                            cancelled=ShippingRequestStatus.CANCELLED,
                            shipped=ShippingRequestStatus.SHIPPED)
        results = shortlist(
            ShippingRequest.select(query, orderBy=['id'], limit=2))
        count = len(results)
        assert (self == getUtility(ILaunchpadCelebrities).shipit_admin or
                count <= 1), ("Only the shipit-admins team is allowed to have "
                              "more than one open shipit request")
        if count == 1:
            return results[0]
        else:
            return None

    def searchTasks(self, search_params):
        """See IPerson."""
        return getUtility(IBugTaskSet).search(search_params)

    @property
    def karma_category_caches(self):
        """See IPerson."""
        return KarmaCache.select(
            AND(
                KarmaCache.q.personID == self.id,
                KarmaCache.q.categoryID != None,
                KarmaCache.q.productID == None,
                KarmaCache.q.projectID == None,
                KarmaCache.q.distributionID == None,
                KarmaCache.q.sourcepackagenameID == None),
            orderBy=['category'])

    @property
    def karma(self):
        """See IPerson."""
        cache = KarmaTotalCache.selectOneBy(person=self)
        if cache is None:
            # Newly created accounts may not be in the cache yet, meaning the
            # karma updater script hasn't run since the account was created.
            return 0
        else:
            return cache.karma_total

    @property
    def is_valid_person_or_team(self):
        """See IPerson."""
        try:
            if ValidPersonOrTeamCache.get(self.id) is not None:
                return True
        except SQLObjectNotFound:
            pass
        return False

    @property
    def is_valid_person(self):
        """See IPerson."""
        if self.teamowner is not None:
            return False
        return self.is_valid_person_or_team

    def assignKarma(self, action_name, product=None, distribution=None,
                    sourcepackagename=None):
        """See IPerson."""
        # Teams don't get Karma. Inactive accounts don't get Karma.
        # No warning, as we don't want to place the burden on callsites
        # to check this.
        if not self.is_valid_person:
            return None

        if product is not None:
            assert distribution is None and sourcepackagename is None
        elif distribution is not None:
            assert product is None
        else:
            raise AssertionError(
                'You must provide either a product or a distribution.')

        try:
            action = KarmaAction.byName(action_name)
        except SQLObjectNotFound:
            raise AssertionError(
                "No KarmaAction found with name '%s'." % action_name)

        karma = Karma(
            person=self, action=action, product=product,
            distribution=distribution, sourcepackagename=sourcepackagename)
        notify(KarmaAssignedEvent(self, karma))
        return karma

    def latestKarma(self, quantity=25):
        """See IPerson."""
        return Karma.selectBy(person=self,
            orderBy='-datecreated')[:quantity]

    # XXX: This cache should no longer be needed once CrowdControl lands,
    # as apparently it will also cache this information.
    # -- StuartBishop 20060510
    _inTeam_cache = None

    def inTeam(self, team):
        """See IPerson."""
        if team is None:
            return False

        if team.id == self.id: # Short circuit - would return True anyway
            return True

        if self._inTeam_cache is None: # Initialize cache
            self._inTeam_cache = {}
        else:
            try:
                return self._inTeam_cache[team.id] # Return from cache
            except KeyError:
                pass # Or fall through

        tp = TeamParticipation.selectOneBy(team=team, person=self)
        if tp is not None or self.id == team.teamownerID:
            in_team = True
        elif team.teamowner is not None and not team.teamowner.inTeam(team):
            # The owner is not a member but must retain his rights over
            # this team. This person may be a member of the owner, and in this
            # case it'll also have rights over this team.
            in_team = self.inTeam(team.teamowner)
        else:
            in_team = False

        self._inTeam_cache[team.id] = in_team
        return in_team

    def hasMembershipEntryFor(self, team):
        """See IPerson."""
        return bool(TeamMembership.selectOneBy(person=self,
                                               team=team))

    def hasParticipationEntryFor(self, team):
        """See IPerson."""
        return bool(TeamParticipation.selectOneBy(person=self,
                                                  team=team))

    def leave(self, team):
        """See IPerson."""
        assert not ITeam.providedBy(self)

        self._inTeam_cache = {} # Flush the cache used by the inTeam method

        active = [TeamMembershipStatus.ADMIN, TeamMembershipStatus.APPROVED]
        tm = TeamMembership.selectOneBy(person=self, team=team)
        if tm is None or tm.status not in active:
            # Ok, we're done. You are not an active member and still not being.
            return

        team.setMembershipData(
            self, TeamMembershipStatus.DEACTIVATED, self, tm.dateexpires)

    def join(self, team):
        """See IPerson."""
        assert not self.isTeam(), (
            "Teams take no actions in Launchpad, thus they can't join() "
            "another team. Instead, you have to addMember() them.")

        self._inTeam_cache = {} # Flush the cache used by the inTeam method

        expired = TeamMembershipStatus.EXPIRED
        proposed = TeamMembershipStatus.PROPOSED
        approved = TeamMembershipStatus.APPROVED
        declined = TeamMembershipStatus.DECLINED
        deactivated = TeamMembershipStatus.DEACTIVATED

        if team.subscriptionpolicy == TeamSubscriptionPolicy.RESTRICTED:
            return False
        elif team.subscriptionpolicy == TeamSubscriptionPolicy.MODERATED:
            status = proposed
        elif team.subscriptionpolicy == TeamSubscriptionPolicy.OPEN:
            status = approved

        tm = TeamMembership.selectOneBy(person=self, team=team)
        expires = team.defaultexpirationdate
        if tm is None:
            team.addMember(self, reviewer=self, status=status)
        else:
            if (tm.status == declined and
                team.subscriptionpolicy == TeamSubscriptionPolicy.MODERATED):
                # The user is a DECLINED member, we just have to change the
                # status to PROPOSED.
                team.setMembershipData(self, status, self, expires)
            elif (tm.status in [expired, deactivated, declined] and
                  team.subscriptionpolicy == TeamSubscriptionPolicy.OPEN):
                team.setMembershipData(self, status, self, expires)
            else:
                return False

        return True

    #
    # ITeam methods
    #
    def getSuperTeams(self):
        """See IPerson."""
        query = ('Person.id = TeamParticipation.team AND '
                 'TeamParticipation.person = %d' % self.id)
        return Person.select(query, clauseTables=['TeamParticipation'])

    def getSubTeams(self):
        """See IPerson."""
        query = ('Person.id = TeamParticipation.person AND '
                 'TeamParticipation.team = %d AND '
                 'Person.teamowner IS NOT NULL' % self.id)
        return Person.select(query, clauseTables=['TeamParticipation'])

    def getTeamAdminsEmailAddresses(self):
        """See IPerson."""
        assert self.teamowner is not None
        to_addrs = set()
        for person in itertools.chain(self.administrators, [self.teamowner]):
            to_addrs.update(contactEmailAddresses(person))
        return sorted(to_addrs)

    def addMember(self, person, reviewer, status=TeamMembershipStatus.APPROVED,
                  comment=None):
        """See IPerson."""
        assert self.teamowner is not None

        if person.isTeam():
            assert not self.hasParticipationEntryFor(person), (
                "Team '%s' is a member of '%s'. As a consequence, '%s' can't "
                "be added as a member of '%s'"
                % (self.name, person.name, person.name, self.name))

        if person in self.activemembers:
            # Make it a no-op if this person is already a member.
            return

        assert not person.hasMembershipEntryFor(self)

        expires = self.defaultexpirationdate
        TeamMembershipSet().new(
            person, self, status, dateexpires=expires, reviewer=reviewer,
            reviewercomment=comment)
        notify(JoinTeamEvent(person, self))

    def setMembershipData(self, person, status, reviewer, expires=None,
                          comment=None):
        """See IPerson."""
        tm = TeamMembership.selectOneBy(person=person, team=self)
        assert tm is not None

        if expires is not None:
            now = datetime.now(pytz.timezone('UTC'))
            assert expires > now, expires

        tm.dateexpires = expires
        # Only call setStatus() if there was an actual status change.
        if status != tm.status:
            tm.setStatus(status, reviewer, reviewercomment=comment)
        else:
            tm.reviewer = reviewer
            tm.comment = comment

        tm.syncUpdate()

    def getMembersByStatus(self, status, orderBy=None):
        """See IPerson."""
        query = ("TeamMembership.team = %s AND TeamMembership.status = %s "
                 "AND TeamMembership.person = Person.id" %
                 sqlvalues(self.id, status))
        if orderBy is None:
            orderBy = Person.sortingColumns
        return Person.select(
            query, clauseTables=['TeamMembership'], orderBy=orderBy)

    def _getEmailsByStatus(self, status):
        query = AND(EmailAddress.q.personID==self.id,
                    EmailAddress.q.status==status)
        return EmailAddress.select(query)

    @property
    def ubuntuwiki(self):
        """See IPerson."""
        return getUtility(IWikiNameSet).getUbuntuWikiByPerson(self)

    @property
    def otherwikis(self):
        """See IPerson."""
        return getUtility(IWikiNameSet).getOtherWikisByPerson(self)

    @property
    def allwikis(self):
        return getUtility(IWikiNameSet).getAllWikisByPerson(self)

    @property
    def title(self):
        """See IPerson."""
        return self.browsername

    @property
    def allmembers(self):
        """See IPerson."""
        query = ('Person.id = TeamParticipation.person AND '
                 'TeamParticipation.team = %d' % self.id)
        return Person.select(query, clauseTables=['TeamParticipation'])

    @property
    def all_member_count(self):
        """See IPerson."""
        return self.allmembers.count()

    @property
    def deactivatedmembers(self):
        """See IPerson."""
        return self.getMembersByStatus(TeamMembershipStatus.DEACTIVATED)

    @property
    def expiredmembers(self):
        """See IPerson."""
        return self.getMembersByStatus(TeamMembershipStatus.EXPIRED)

    @property
    def declinedmembers(self):
        """See IPerson."""
        return self.getMembersByStatus(TeamMembershipStatus.DECLINED)

    @property
    def proposedmembers(self):
        """See IPerson."""
        return self.getMembersByStatus(TeamMembershipStatus.PROPOSED)

    @property
    def administrators(self):
        """See IPerson."""
        return self.getMembersByStatus(TeamMembershipStatus.ADMIN)

    @property
    def approvedmembers(self):
        """See IPerson."""
        return self.getMembersByStatus(TeamMembershipStatus.APPROVED)

    @property
    def activemembers(self):
        """See IPerson."""
        # We can't use Person.sortingColumns with union() queries
        # because the table name Person is not available in that
        # context.
        orderBy = SQLConstant("person_sort_key(displayname, name)")
        return self.approvedmembers.union(self.administrators,
                                          orderBy=orderBy)

    @property
    def active_member_count(self):
        """See IPerson."""
        return self.activemembers.count()

    @property
    def inactivemembers(self):
        """See IPerson."""
        # See comment in Person.activememberships
        orderBy = SQLConstant("person_sort_key(displayname, name)")
        return self.expiredmembers.union(self.deactivatedmembers,
                                          orderBy=orderBy)

    # XXX: myactivememberships and activememberships are rather
    # confusingly named, and I just fixed bug 2871 as a consequence of
    # this. Is there a way to improve it?
    #   -- kiko, 2005-10-07
    @property
    def myactivememberships(self):
        """See IPerson."""
        return TeamMembership.select("""
            TeamMembership.person = %s AND status in %s AND
            Person.id = TeamMembership.team
            """ % sqlvalues(self.id, [TeamMembershipStatus.APPROVED,
                                      TeamMembershipStatus.ADMIN]),
            clauseTables=['Person'],
            orderBy=Person.sortingColumns)

    @property
    def activememberships(self):
        """See IPerson."""
        return TeamMembership.select('''
            TeamMembership.team = %s AND status in %s AND
            Person.id = TeamMembership.person
            ''' % sqlvalues(self.id, [TeamMembershipStatus.APPROVED,
                                      TeamMembershipStatus.ADMIN]),
            clauseTables=['Person'],
            orderBy=Person.sortingColumns)

    @property
    def teams_participated_in(self):
        """See IPerson."""
        return Person.select("""
            Person.id = TeamParticipation.team
            AND TeamParticipation.person = %s
            AND Person.teamowner IS NOT NULL
            """ % sqlvalues(self.id),
            clauseTables=['TeamParticipation'],
            orderBy=Person.sortingColumns)

    @property
    def defaultexpirationdate(self):
        """See IPerson."""
        days = self.defaultmembershipperiod
        if days:
            return datetime.now(pytz.timezone('UTC')) + timedelta(days)
        else:
            return None

    @property
    def defaultrenewedexpirationdate(self):
        """See IPerson."""
        days = self.defaultrenewalperiod
        if days:
            return datetime.now(pytz.timezone('UTC')) + timedelta(days)
        else:
            return None

    @property
    def translation_history(self):
        """See IPerson."""
        # Note that we can't use selectBy here because of the prejoins.
        history = POFileTranslator.select(
            "POFileTranslator.person = %d" % self.id,
            prejoins=[
                "pofile",
                "pofile.potemplate",
                "latest_posubmission",
                "latest_posubmission.pomsgset.potmsgset.primemsgid_",
                "latest_posubmission.potranslation"],
            orderBy="-date_last_touched")
        return history

    @property
    def translation_groups(self):
        """See IPerson."""
        return getUtility(ITranslationGroupSet).getByPerson(self)

    def validateAndEnsurePreferredEmail(self, email):
        """See IPerson."""
        if not IEmailAddress.providedBy(email):
            raise TypeError, (
                "Any person's email address must provide the IEmailAddress "
                "interface. %s doesn't." % email)
        # XXX stevea 05/07/05 this is here because of an SQLobject
        # comparison oddity
        assert email.person.id == self.id, 'Wrong person! %r, %r' % (
            email.person, self)

        # This email is already validated and is this person's preferred
        # email, so we have nothing to do.
        if self.preferredemail == email:
            return

        if self.preferredemail is None:
            # This branch will be executed only in the first time a person
            # uses Launchpad. Either when creating a new account or when
            # resetting the password of an automatically created one.
            self.setPreferredEmail(email)
        else:
            email.status = EmailAddressStatus.VALIDATED

    def setPreferredEmail(self, email):
        """See IPerson."""
        if not IEmailAddress.providedBy(email):
            raise TypeError, (
                "Any person's email address must provide the IEmailAddress "
                "interface. %s doesn't." % email)
        assert email.person.id == self.id
        preferredemail = self.preferredemail
        if preferredemail is not None:
            preferredemail.status = EmailAddressStatus.VALIDATED
            # We need to flush updates, because we don't know what order
            # SQLObject will issue the changes and we can't set the new
            # address to PREFERRED until the old one has been set to VALIDATED
            preferredemail.syncUpdate()
        # get the non-proxied EmailAddress object, so we can call
        # syncUpdate() on it:
        email = EmailAddress.get(email.id)
        email.status = EmailAddressStatus.PREFERRED
        email.syncUpdate()
        # Now we update our cache of the preferredemail
        setattr(self, '_preferredemail_cached', email)

    @cachedproperty('_preferredemail_cached')
    def preferredemail(self):
        """See IPerson."""
        emails = self._getEmailsByStatus(EmailAddressStatus.PREFERRED)
        # There can be only one preferred email for a given person at a
        # given time, and this constraint must be ensured in the DB, but
        # it's not a problem if we ensure this constraint here as well.
        emails = shortlist(emails)
        length = len(emails)
        assert length <= 1
        if length:
            return emails[0]
        else:
            return None

    @property
    def preferredemail_sha1(self):
        """See IPerson."""
        preferredemail = self.preferredemail
        if preferredemail:
            return sha.new('mailto:' + preferredemail.email).hexdigest().upper()
        else:
            return None

    @property
    def validatedemails(self):
        """See IPerson."""
        return self._getEmailsByStatus(EmailAddressStatus.VALIDATED)

    @property
    def unvalidatedemails(self):
        """See IPerson."""
        query = """
            requester = %s
            AND (tokentype=%s OR tokentype=%s)
            AND date_consumed IS NULL
            """ % sqlvalues(self.id, LoginTokenType.VALIDATEEMAIL,
                            LoginTokenType.VALIDATETEAMEMAIL)
        return sorted(set(token.email for token in LoginToken.select(query)))

    @property
    def guessedemails(self):
        """See IPerson."""
        return self._getEmailsByStatus(EmailAddressStatus.NEW)

    @property
    def pendinggpgkeys(self):
        """See IPerson."""
        logintokenset = getUtility(ILoginTokenSet)
        return sorted(set(token.fingerprint for token in
                      logintokenset.getPendingGPGKeys(requesterid=self.id)))

    @property
    def inactivegpgkeys(self):
        """See IPerson."""
        gpgkeyset = getUtility(IGPGKeySet)
        return gpgkeyset.getGPGKeys(ownerid=self.id, active=False)

    @property
    def gpgkeys(self):
        """See IPerson."""
        gpgkeyset = getUtility(IGPGKeySet)
        return gpgkeyset.getGPGKeys(ownerid=self.id)

    def latestMaintainedPackages(self):
        """See IPerson."""
        return self._latestReleaseQuery()

    def latestUploadedButNotMaintainedPackages(self):
        """See IPerson."""
        return self._latestReleaseQuery(uploader_only=True)

    def _latestReleaseQuery(self, uploader_only=False):
        # Issues a special query that returns the most recent
        # sourcepackagereleases that were maintained/uploaded to
        # distribution releases by this person.
        if uploader_only:
            extra = """sourcepackagerelease.creator = %d AND
                       sourcepackagerelease.maintainer != %d""" % (
                       self.id, self.id)
        else:
            extra = "sourcepackagerelease.maintainer = %d" % self.id
        query = """
            SourcePackageRelease.id IN (
                SELECT DISTINCT ON (uploaddistrorelease,sourcepackagename)
                       sourcepackagerelease.id
                  FROM sourcepackagerelease
                 WHERE %s
              ORDER BY uploaddistrorelease, sourcepackagename,
                       dateuploaded DESC
              )
              """ % extra
        return SourcePackageRelease.select(
            query,
            orderBy=['-SourcePackageRelease.dateuploaded',
                     'SourcePackageRelease.id'],
            prejoins=['sourcepackagename', 'maintainer'])

    @cachedproperty
    def is_ubuntero(self):
        """See IPerson."""
        sigset = getUtility(ISignedCodeOfConductSet)
        lastdate = sigset.getLastAcceptedDate()

        query = AND(SignedCodeOfConduct.q.active==True,
                    SignedCodeOfConduct.q.ownerID==self.id,
                    SignedCodeOfConduct.q.datecreated>=lastdate)

        return bool(SignedCodeOfConduct.select(query).count())

    @property
    def activesignatures(self):
        """See IPerson."""
        sCoC_util = getUtility(ISignedCodeOfConductSet)
        return sCoC_util.searchByUser(self.id)

    @property
    def inactivesignatures(self):
        """See IPerson."""
        sCoC_util = getUtility(ISignedCodeOfConductSet)
        return sCoC_util.searchByUser(self.id, active=False)

    def archiveWithTag(self, tag):
        """See IPerson."""
        ppas = self.personal_package_archives
        for ppa in ppas:
            if ppa.archive.tag == tag:
                return ppa.archive
        return None


class PersonSet:
    """The set of persons."""
    implements(IPersonSet)

    def __init__(self):
        self.title = 'People registered with Launchpad'

    def topPeople(self):
        """See IPersonSet."""
        # The odd ordering here is to ensure we hit the PostgreSQL
        # indexes. It will not make any real difference outside of tests.
        query = """
            id in (
                SELECT person FROM KarmaTotalCache
                ORDER BY karma_total DESC, person DESC
                LIMIT 5
                )
            """
        top_people = shortlist(Person.select(query))
        top_people.sort(key=lambda obj: (obj.karma, obj.id), reverse=True)
        return top_people

    def newTeam(self, teamowner, name, displayname, teamdescription=None,
                subscriptionpolicy=TeamSubscriptionPolicy.MODERATED,
                defaultmembershipperiod=None, defaultrenewalperiod=None):
        """See IPersonSet."""
        assert teamowner
        team = Person(teamowner=teamowner, name=name, displayname=displayname,
                teamdescription=teamdescription,
                defaultmembershipperiod=defaultmembershipperiod,
                defaultrenewalperiod=defaultrenewalperiod,
                subscriptionpolicy=subscriptionpolicy)
        # Here we add the owner as a team admin manually because we know what
        # we're doing (so we don't need to do any sanity checks) and we don't
        # want any email notifications to be sent.
        TeamMembershipSet().new(
            teamowner, team, TeamMembershipStatus.ADMIN, reviewer=teamowner)
        return team

    def createPersonAndEmail(
            self, email, rationale, comment=None, name=None,
            displayname=None, password=None, passwordEncrypted=False,
            hide_email_addresses=False, registrant=None):
        """See IPersonSet."""
        if name is None:
            try:
                name = nickname.generate_nick(email)
            except nickname.NicknameGenerationError:
                return None, None
        else:
            if self.getByName(name, ignore_merged=False) is not None:
                return None, None

        if not passwordEncrypted and password is not None:
            password = getUtility(IPasswordEncryptor).encrypt(password)

        if not displayname:
            displayname = name.capitalize()
        person = self._newPerson(
            name, displayname, hide_email_addresses, rationale=rationale,
            comment=comment, password=password, registrant=registrant)

        email = getUtility(IEmailAddressSet).new(email, person)
        return person, email

    def _newPerson(self, name, displayname, hide_email_addresses,
                   rationale, comment=None, password=None, registrant=None):
        """Create and return a new Person with the given attributes.

        Also generate a wikiname for this person that's not yet used in the
        Ubuntu wiki.
        """
        assert self.getByName(name, ignore_merged=False) is None
        person = Person(
            name=name, displayname=displayname, password=password,
            creation_rationale=rationale, creation_comment=comment,
            hide_email_addresses=hide_email_addresses, registrant=registrant)

        wikinameset = getUtility(IWikiNameSet)
        wikiname = nickname.generate_wikiname(
            person.displayname, wikinameset.exists)
        wikinameset.new(person, UBUNTU_WIKI_URL, wikiname)
        return person

    def ensurePerson(self, email, displayname, rationale, comment=None,
                     registrant=None):
        """See IPersonSet."""
        person = self.getByEmail(email)
        if person:
            return person
        person, dummy = self.createPersonAndEmail(
            email, rationale, comment=comment, displayname=displayname,
            registrant=registrant)
        return person

    def getByName(self, name, ignore_merged=True):
        """See IPersonSet."""
        query = (Person.q.name == name)
        if ignore_merged:
            query = AND(query, Person.q.mergedID==None)
        return Person.selectOne(query)

    def updateStatistics(self, ztm):
        """See IPersonSet."""
        stats = getUtility(ILaunchpadStatisticSet)
        stats.update('people_count', self.getAllPersons().count())
        ztm.commit()
        stats.update('teams_count', self.getAllTeams().count())
        ztm.commit()

    def peopleCount(self):
        """See IPersonSet."""
        return getUtility(ILaunchpadStatisticSet).value('people_count')

    def getAllPersons(self, orderBy=None):
        """See IPersonSet."""
        if orderBy is None:
            orderBy = Person.sortingColumns
        query = AND(Person.q.teamownerID==None, Person.q.mergedID==None)
        return Person.select(query, orderBy=orderBy)

    def getAllValidPersons(self, orderBy=None):
        """See IPersonSet."""
        if orderBy is None:
            orderBy = Person.sortingColumns
        return Person.select(
            "Person.id = ValidPersonOrTeamCache.id AND teamowner IS NULL",
            clauseTables=["ValidPersonOrTeamCache"], orderBy=orderBy
            )

    def teamsCount(self):
        """See IPersonSet."""
        return getUtility(ILaunchpadStatisticSet).value('teams_count')

    def getAllTeams(self, orderBy=None):
        """See IPersonSet."""
        if orderBy is None:
            orderBy = Person.sortingColumns
        return Person.select(Person.q.teamownerID!=None, orderBy=orderBy)

    def find(self, text, orderBy=None):
        """See IPersonSet."""
        if orderBy is None:
            # See comment in Person.activememberships
            orderBy = SQLConstant("person_sort_key(displayname, name)")
        text = text.lower()
        # Teams may not have email addresses, so we need to either use a LEFT
        # OUTER JOIN or do a UNION between two queries. Using a UNION makes
        # it a lot faster than with a LEFT OUTER JOIN.
        email_query = """
            EmailAddress.person = Person.id AND
            lower(EmailAddress.email) LIKE %s || '%%'
            """ % quote_like(text)
        results = Person.select(email_query, clauseTables=['EmailAddress'])
        name_query = "fti @@ ftq(%s) AND merged is NULL" % quote(text)
        return results.union(Person.select(name_query), orderBy=orderBy)

    def findPerson(self, text="", orderBy=None):
        """See IPersonSet."""
        if orderBy is None:
            # See comment in Person.activememberships
            orderBy = SQLConstant("person_sort_key(displayname, name)")
        text = text.lower()
        base_query = ('Person.teamowner IS NULL AND Person.merged IS NULL AND '
                      'EmailAddress.person = Person.id')
        clauseTables = ['EmailAddress']
        if text:
            # We use a UNION here because this makes things *a lot* faster
            # than if we did a single SELECT with the two following clauses
            # ORed.
            email_query = ("%s AND lower(EmailAddress.email) LIKE %s || '%%'"
                           % (base_query, quote_like(text)))
            name_query = ('%s AND Person.fti @@ ftq(%s)'
                          % (base_query, quote(text)))
            results = Person.select(email_query, clauseTables=clauseTables)
            results = results.union(
                Person.select(name_query, clauseTables=clauseTables))
        else:
            results = Person.select(base_query, clauseTables=clauseTables)

        return results.orderBy(orderBy)

    def findTeam(self, text, orderBy=None):
        """See IPersonSet."""
        if orderBy is None:
            # See comment in Person.activememberships
            orderBy = SQLConstant("person_sort_key(displayname, name)")
        text = text.lower()
        # Teams may not have email addresses, so we need to either use a LEFT
        # OUTER JOIN or do a UNION between two queries. Using a UNION makes
        # it a lot faster than with a LEFT OUTER JOIN.
        email_query = """
            Person.teamowner IS NOT NULL AND
            EmailAddress.person = Person.id AND
            lower(EmailAddress.email) LIKE %s || '%%'
            """ % quote_like(text)
        results = Person.select(email_query, clauseTables=['EmailAddress'])
        name_query = """
             Person.teamowner IS NOT NULL AND
             Person.fti @@ ftq(%s)
            """ % quote(text)
        return results.union(Person.select(name_query), orderBy=orderBy)

    def get(self, personid):
        """See IPersonSet."""
        try:
            return Person.get(personid)
        except SQLObjectNotFound:
            return None

    def getByEmail(self, email):
        """See IPersonSet."""
        emailaddress = getUtility(IEmailAddressSet).getByEmail(email)
        if emailaddress is None:
            return None
        assert emailaddress.person is not None
        return emailaddress.person

    def getUbunteros(self, orderBy=None):
        """See IPersonSet."""
        if orderBy is None:
            # The fact that the query below is unique makes it
            # impossible to use person_sort_key(), and rewriting it to
            # use a subselect is more expensive. -- kiko
            orderBy = ["Person.displayname", "Person.name"]
        sigset = getUtility(ISignedCodeOfConductSet)
        lastdate = sigset.getLastAcceptedDate()

        query = AND(Person.q.id==SignedCodeOfConduct.q.ownerID,
                    SignedCodeOfConduct.q.active==True,
                    SignedCodeOfConduct.q.datecreated>=lastdate)

        return Person.select(query, distinct=True, orderBy=orderBy)

    def getPOFileContributors(self, pofile):
        """See IPersonSet."""
        contributors = Person.select("""
            POFileTranslator.person = Person.id AND
            POFileTranslator.pofile = %s""" % quote(pofile),
            clauseTables=["POFileTranslator"],
            distinct=True,
            # XXX: we can't use Person.sortingColumns because this is a
            # distinct query. To use it we'd need to add the sorting
            # function to the column results and then ignore it -- just
            # like selectAlso does, ironically.
            #   -- kiko, 2006-10-19
            orderBy=["Person.displayname", "Person.name"])
        return contributors

    def getPOFileContributorsByDistroRelease(self, distrorelease, language):
        """See IPersonSet."""
        contributors = Person.select("""
            POFileTranslator.person = Person.id AND
            POFileTranslator.pofile = POFile.id AND
            POFile.language = %s AND
            POFile.potemplate = POTemplate.id AND
            POTemplate.distrorelease = %s AND
            POTemplate.iscurrent = TRUE"""
                % sqlvalues(language, distrorelease),
            clauseTables=["POFileTranslator", "POFile", "POTemplate"],
            distinct=True,
            # See comment in getPOFileContributors about how we can't
            # use Person.sortingColumns.
            orderBy=["Person.displayname", "Person.name"])
        return contributors

    def merge(self, from_person, to_person):
        """Merge a person into another.

        The old user (from_person) will be left as an atavism

        We are not yet game to delete the `from_person` entry from the
        database yet. We will let it roll for a while and see what cruft
        develops -- StuartBishop 20050812
        """
        # Sanity checks
        if ITeam.providedBy(from_person):
            raise TypeError('Got a team as from_person.')
        if ITeam.providedBy(to_person):
            raise TypeError('Got a team as to_person.')
        if not IPerson.providedBy(from_person):
            raise TypeError('from_person is not a person.')
        if not IPerson.providedBy(to_person):
            raise TypeError('to_person is not a person.')

        # since we are doing direct SQL manipulation, make sure all
        # changes have been flushed to the database
        flush_database_updates()

        if getUtility(IEmailAddressSet).getByPerson(from_person).count() > 0:
            raise ValueError('from_person still has email addresses.')

        # Get a database cursor.
        cur = cursor()

        references = list(postgresql.listReferences(cur, 'person', 'id'))

        # These table.columns will be skipped by the 'catch all'
        # update performed later
        skip = [
            ('teammembership', 'person'),
            ('teammembership', 'team'),
            ('teamparticipation', 'person'),
            ('teamparticipation', 'team'),
            ('personlanguage', 'person'),
            ('person', 'merged'),
            ('emailaddress', 'person'),
            ('karmacache', 'person'),
            ('karmatotalcache', 'person'),
            # We don't merge teams, so the poll table can be ignored
            ('poll', 'team'),
            # I don't think we need to worry about the votecast and vote
            # tables, because a real human should never have two accounts
            # in Launchpad that are active members of a given team and voted
            # in a given poll. -- GuilhermeSalgado 2005-07-07
            # We also can't afford to change poll results after they are
            # closed -- StuartBishop 20060602
            ('votecast', 'person'),
            ('vote', 'person'),
            # This table is handled entirely by triggers
            ('validpersonorteamcache', 'id'),
            ]

        # Sanity check. If we have an indirect reference, it must
        # be ON DELETE CASCADE. We only have one case of this at the moment,
        # but this code ensures we catch any new ones added incorrectly.
        for src_tab, src_col, ref_tab, ref_col, updact, delact in references:
            # If the ref_tab and ref_col is not Person.id, then we have
            # an indirect reference. Ensure the update action is 'CASCADE'
            if ref_tab != 'person' and ref_col != 'id':
                if updact != 'c':
                    raise RuntimeError(
                        '%s.%s reference to %s.%s must be ON UPDATE CASCADE'
                        % (src_tab, src_col, ref_tab, ref_col)
                        )

        # These rows are in a UNIQUE index, and we can only move them
        # to the new Person if there is not already an entry. eg. if
        # the destination and source persons are both subscribed to a bounty,
        # we cannot change the source persons subscription. We just leave them
        # as noise for the time being.

        to_id = to_person.id
        from_id = from_person.id

        # Update GPGKey. It won't conflict, but our sanity checks don't
        # know that
        cur.execute('UPDATE GPGKey SET owner=%(to_id)d WHERE owner=%(from_id)d'
                    % vars())
        skip.append(('gpgkey','owner'))

        # Update WikiName. Delete the from entry for our internal wikis
        # so it can be reused. Migrate the non-internal wikinames.
        # Note we only allow one wikiname per person for the UBUNTU_WIKI_URL
        # wiki.
        quoted_internal_wikiname = quote(UBUNTU_WIKI_URL)
        cur.execute("""
            DELETE FROM WikiName
            WHERE person=%(from_id)d AND wiki=%(quoted_internal_wikiname)s
            """ % vars()
            )
        cur.execute("""
            UPDATE WikiName SET person=%(to_id)d WHERE person=%(from_id)d
            """ % vars()
            )
        skip.append(('wikiname', 'person'))

        # Update shipit shipments
        cur.execute('''
            UPDATE ShippingRequest SET recipient=%(to_id)s
            WHERE recipient = %(from_id)s AND (
                shipment IS NOT NULL
                OR status IN (%(cancelled)s, %(denied)s)
                OR NOT EXISTS (
                    SELECT TRUE FROM ShippingRequest
                    WHERE recipient = %(to_id)s
                        AND status = %(shipped)s
                    LIMIT 1
                    )
                )
            ''' % sqlvalues(to_id=to_id, from_id=from_id,
                            cancelled=ShippingRequestStatus.CANCELLED,
                            denied=ShippingRequestStatus.DENIED,
                            shipped=ShippingRequestStatus.SHIPPED))
        # Technically, we don't need the not cancelled nor denied
        # filter, as these rows should have already been dealt with.
        # I'm using it anyway for added paranoia.
        cur.execute('''
            DELETE FROM RequestedCDs USING ShippingRequest
            WHERE RequestedCDs.request = ShippingRequest.id
                AND recipient = %(from_id)s
                AND status NOT IN (%(cancelled)s, %(denied)s, %(shipped)s)
            ''' % sqlvalues(from_id=from_id,
                            cancelled=ShippingRequestStatus.CANCELLED,
                            denied=ShippingRequestStatus.DENIED,
                            shipped=ShippingRequestStatus.SHIPPED))
        cur.execute('''
            DELETE FROM ShippingRequest
            WHERE recipient = %(from_id)s
                AND status NOT IN (%(cancelled)s, %(denied)s, %(shipped)s)
            ''' % sqlvalues(from_id=from_id,
                            cancelled=ShippingRequestStatus.CANCELLED,
                            denied=ShippingRequestStatus.DENIED,
                            shipped=ShippingRequestStatus.SHIPPED))
        skip.append(('shippingrequest', 'recipient'))

        # Update the Branches that will not conflict, and fudge the names of
        # ones that *do* conflict
        cur.execute('''
            SELECT product, name FROM Branch WHERE owner = %(to_id)d
            ''' % vars())
        possible_conflicts = set(tuple(r) for r in cur.fetchall())
        cur.execute('''
            SELECT id, product, name FROM Branch WHERE owner = %(from_id)d
            ORDER BY id
            ''' % vars())
        for id, product, name in list(cur.fetchall()):
            new_name = name
            suffix = 1
            while (product, new_name) in possible_conflicts:
                new_name = '%s-%d' % (name, suffix)
                suffix += 1
            possible_conflicts.add((product, new_name))
            new_name = new_name.encode('US-ASCII')
            name = name.encode('US-ASCII')
            cur.execute('''
                UPDATE Branch SET owner = %(to_id)s, name = %(new_name)s
                WHERE owner = %(from_id)s AND name = %(name)s
                    AND (%(product)s IS NULL OR product = %(product)s)
                ''', vars())
        skip.append(('branch','owner'))

        # Update only the BountySubscriptions that will not conflict
        # XXX: Add sampledata and test to confirm this case
        # -- StuartBishop 20050331
        cur.execute('''
            UPDATE BountySubscription
            SET person=%(to_id)d
            WHERE person=%(from_id)d AND bounty NOT IN
                (
                SELECT bounty
                FROM BountySubscription
                WHERE person = %(to_id)d
                )
            ''' % vars())
        # and delete those left over
        cur.execute('''
            DELETE FROM BountySubscription WHERE person=%(from_id)d
            ''' % vars())
        skip.append(('bountysubscription', 'person'))

        # Update only the AnswerContacts that will not conflict
        cur.execute('''
            UPDATE SupportContact
            SET person=%(to_id)d
            WHERE person=%(from_id)d
                AND distribution IS NULL
                AND product NOT IN (
                    SELECT product
                    FROM SupportContact
                    WHERE person = %(to_id)d
                    )
            ''' % vars())
        cur.execute('''
            UPDATE SupportContact
            SET person=%(to_id)d
            WHERE person=%(from_id)d
                AND distribution IS NOT NULL
                AND (distribution, sourcepackagename) NOT IN (
                    SELECT distribution,sourcepackagename
                    FROM SupportContact
                    WHERE person = %(to_id)d
                    )
            ''' % vars())
        # and delete those left over
        cur.execute('''
            DELETE FROM SupportContact WHERE person=%(from_id)d
            ''' % vars())
        skip.append(('supportcontact', 'person'))

        # Update only the QuestionSubscriptions that will not conflict
        cur.execute('''
            UPDATE TicketSubscription
            SET person=%(to_id)d
            WHERE person=%(from_id)d AND ticket NOT IN
                (
                SELECT ticket
                FROM TicketSubscription
                WHERE person = %(to_id)d
                )
            ''' % vars())
        # and delete those left over
        cur.execute('''
            DELETE FROM TicketSubscription WHERE person=%(from_id)d
            ''' % vars())
        skip.append(('ticketsubscription', 'person'))

        # Update only the MentoringOffers that will not conflict
        cur.execute('''
            UPDATE MentoringOffer
            SET owner=%(to_id)d
            WHERE owner=%(from_id)d AND id NOT IN
                (
                SELECT id
                FROM MentoringOffer
                WHERE owner = %(to_id)d
                )
            ''' % vars())
        cur.execute('''
            UPDATE MentoringOffer
            SET team=%(to_id)d
            WHERE team=%(from_id)d AND id NOT IN
                (
                SELECT id
                FROM MentoringOffer
                WHERE team = %(to_id)d
                )
            ''' % vars())
        # and delete those left over
        cur.execute('''
            DELETE FROM MentoringOffer
            WHERE owner=%(from_id)d OR team=%(from_id)d
            ''' % vars())
        skip.append(('mentoringoffer', 'owner'))
        skip.append(('mentoringoffer', 'team'))

        # Update PackageBugContact entries
        cur.execute('''
            UPDATE PackageBugContact SET bugcontact=%(to_id)s
            WHERE bugcontact=%(from_id)s
            ''', vars())
        skip.append(('packagebugcontact', 'bugcontact'))

        # Update the SpecificationFeedback entries that will not conflict
        # and trash the rest.

        # First we handle the reviewer.
        cur.execute('''
            UPDATE SpecificationFeedback
            SET reviewer=%(to_id)d
            WHERE reviewer=%(from_id)d AND specification NOT IN
                (
                SELECT specification
                FROM SpecificationFeedback
                WHERE reviewer = %(to_id)d
                )
            ''' % vars())
        cur.execute('''
            DELETE FROM SpecificationFeedback WHERE reviewer=%(from_id)d
            ''' % vars())
        skip.append(('specificationfeedback', 'reviewer'))

        # And now we handle the requester.
        cur.execute('''
            UPDATE SpecificationFeedback
            SET requester=%(to_id)d
            WHERE requester=%(from_id)d AND specification NOT IN
                (
                SELECT specification
                FROM SpecificationFeedback
                WHERE requester = %(to_id)d
                )
            ''' % vars())
        cur.execute('''
            DELETE FROM SpecificationFeedback WHERE requester=%(from_id)d
            ''' % vars())
        skip.append(('specificationfeedback', 'requester'))

        # Update the SpecificationSubscription entries that will not conflict
        # and trash the rest
        cur.execute('''
            UPDATE SpecificationSubscription
            SET person=%(to_id)d
            WHERE person=%(from_id)d AND specification NOT IN
                (
                SELECT specification
                FROM SpecificationSubscription
                WHERE person = %(to_id)d
                )
            ''' % vars())
        cur.execute('''
            DELETE FROM SpecificationSubscription WHERE person=%(from_id)d
            ''' % vars())
        skip.append(('specificationsubscription', 'person'))

        # Update only the SprintAttendances that will not conflict
        cur.execute('''
            UPDATE SprintAttendance
            SET attendee=%(to_id)d
            WHERE attendee=%(from_id)d AND sprint NOT IN
                (
                SELECT sprint
                FROM SprintAttendance
                WHERE attendee = %(to_id)d
                )
            ''' % vars())
        # and delete those left over
        cur.execute('''
            DELETE FROM SprintAttendance WHERE attendee=%(from_id)d
            ''' % vars())
        skip.append(('sprintattendance', 'attendee'))

        # Update only the POSubscriptions that will not conflict
        # XXX: Add sampledata and test to confirm this case
        # -- StuartBishop 20050331
        cur.execute('''
            UPDATE POSubscription
            SET person=%(to_id)d
            WHERE person=%(from_id)d AND id NOT IN (
                SELECT a.id
                    FROM POSubscription AS a, POSubscription AS b
                    WHERE a.person = %(from_id)d AND b.person = %(to_id)d
                    AND a.language = b.language
                    AND a.potemplate = b.potemplate
                    )
            ''' % vars())
        skip.append(('posubscription', 'person'))

        # Update only the POExportRequests that will not conflict
        # and trash the rest
        cur.execute('''
            UPDATE POExportRequest
            SET person=%(to_id)d
            WHERE person=%(from_id)d AND id NOT IN (
                SELECT a.id FROM POExportRequest AS a, POExportRequest AS b
                WHERE a.person = %(from_id)d AND b.person = %(to_id)d
                AND a.potemplate = b.potemplate
                AND a.pofile = b.pofile
                )
            ''' % vars())
        cur.execute('''
            DELETE FROM POExportRequest WHERE person=%(from_id)d
            ''' % vars())
        skip.append(('poexportrequest', 'person'))

        # Update the POSubmissions. They should not conflict since each of
        # them is independent
        cur.execute('''
            UPDATE POSubmission
            SET person=%(to_id)d
            WHERE person=%(from_id)d
            ''' % vars())
        skip.append(('posubmission', 'person'))

        # Handle the POFileTranslator cache by doing nothing. As it is
        # maintained by triggers, the data migration has already been done
        # for us when we updated the source tables.
        skip.append(('pofiletranslator', 'person'))

        # Update only the TranslationImportQueueEntry that will not conflict
        # and trash the rest
        cur.execute('''
            UPDATE TranslationImportQueueEntry
            SET importer=%(to_id)d
            WHERE importer=%(from_id)d AND id NOT IN (
                SELECT a.id
                FROM TranslationImportQueueEntry AS a,
                     TranslationImportQueueEntry AS b
                WHERE a.importer = %(from_id)d AND b.importer = %(to_id)d
                AND a.distrorelease = b.distrorelease
                AND a.sourcepackagename = b.sourcepackagename
                AND a.productseries = b.productseries
                AND a.path = b.path
                )
            ''' % vars())
        cur.execute('''
            DELETE FROM TranslationImportQueueEntry WHERE importer=%(from_id)d
            ''' % vars())
        skip.append(('translationimportqueueentry', 'importer'))

<<<<<<< HEAD
        # Update PersonalPackageArchives.
        cur.execute('''
            UPDATE PersonalPackageArchive
            SET person = %(to_id)d
            WHERE person = %(from_id)d
            ''' % vars())
        skip.append(('personalpackagearchive', 'person'))

        # Just give all PPAs to the new person
        cur.execute('''
            UPDATE PersonalPackageArchive
            SET person = %(to_id)d
            WHERE person = %(from_id)d
            ''' % vars())
        skip.append(('personalpackagearchive', 'person'))

=======
>>>>>>> 26455184
        # Sanity check. If we have a reference that participates in a
        # UNIQUE index, it must have already been handled by this point.
        # We can tell this by looking at the skip list.
        for src_tab, src_col, ref_tab, ref_col, updact, delact in references:
            uniques = postgresql.listUniques(cur, src_tab, src_col)
            if len(uniques) > 0 and (src_tab, src_col) not in skip:
                raise NotImplementedError(
                        '%s.%s reference to %s.%s is in a UNIQUE index '
                        'but has not been handled' % (
                            src_tab, src_col, ref_tab, ref_col
                            )
                        )

        # Handle all simple cases
        for src_tab, src_col, ref_tab, ref_col, updact, delact in references:
            if (src_tab, src_col) in skip:
                continue
            cur.execute('UPDATE %s SET %s=%d WHERE %s=%d' % (
                src_tab, src_col, to_person.id, src_col, from_person.id
                ))

        # Transfer active team memberships
        approved = TeamMembershipStatus.APPROVED
        admin = TeamMembershipStatus.ADMIN
        cur.execute('SELECT team, status FROM TeamMembership WHERE person = %s '
                    'AND status IN (%s,%s)'
                    % sqlvalues(from_person.id, approved, admin))
        for team_id, status in cur.fetchall():
            cur.execute('SELECT status FROM TeamMembership WHERE person = %s '
                        'AND team = %s'
                        % sqlvalues(to_person.id, team_id))
            result = cur.fetchone()
            if result:
                current_status = result[0]
                # Now we can safely delete from_person's membership record,
                # because we know to_person has a membership entry for this
                # team, so may only need to change its status.
                cur.execute(
                    'DELETE FROM TeamMembership WHERE person = %s AND team = %s'
                    % sqlvalues(from_person.id, team_id))

                if current_status == admin.value:
                    # to_person is already an administrator of this team, no
                    # need to do anything else.
                    continue
                # to_person is either an approved or an inactive member,
                # while from_person is either admin or approved. That means we
                # can safely set from_person's membership status on
                # to_person's membership.
                assert status in (approved.value, admin.value)
                cur.execute(
                    'UPDATE TeamMembership SET status = %s WHERE person = %s '
                    'AND team = %s' % sqlvalues(status, to_person.id, team_id))
            else:
                # to_person is not a member of this team. just change
                # from_person with to_person in the membership record.
                cur.execute(
                    'UPDATE TeamMembership SET person = %s WHERE person = %s '
                    'AND team = %s'
                    % sqlvalues(to_person.id, from_person.id, team_id))

        cur.execute('SELECT team FROM TeamParticipation WHERE person = %s '
                    'AND person != team' % sqlvalues(from_person.id))
        for team_id in cur.fetchall():
            cur.execute('SELECT team FROM TeamParticipation WHERE person = %s '
                        'AND team = %s' % sqlvalues(to_person.id, team_id))
            if not cur.fetchone():
                cur.execute(
                    'UPDATE TeamParticipation SET person = %s WHERE '
                    'person = %s AND team = %s'
                    % sqlvalues(to_person.id, from_person.id, team_id))
            else:
                cur.execute(
                    'DELETE FROM TeamParticipation WHERE person = %s AND '
                    'team = %s' % sqlvalues(from_person.id, team_id))

        # Flag the account as merged
        cur.execute('''
            UPDATE Person SET merged=%(to_id)d WHERE id=%(from_id)d
            ''' % vars())

        # Append a -merged suffix to the account's name.
        name = base = "%s-merged" % from_person.name.encode('ascii')
        cur.execute("SELECT id FROM Person WHERE name = %s" % sqlvalues(name))
        i = 1
        while cur.fetchone():
            name = "%s%d" % (base, i)
            cur.execute("SELECT id FROM Person WHERE name = %s"
                        % sqlvalues(name))
            i += 1
        cur.execute("UPDATE Person SET name = %s WHERE id = %s"
                    % sqlvalues(name, from_person.id))

        # Since we've updated the database behind SQLObject's back,
        # flush its caches.
        flush_database_caches()


class PersonLanguage(SQLBase):
    _table = 'PersonLanguage'

    person = ForeignKey(foreignKey='Person', dbName='person', notNull=True)
    language = ForeignKey(foreignKey='Language', dbName='language',
                          notNull=True)


class SSHKey(SQLBase):
    implements(ISSHKey)

    _table = 'SSHKey'

    person = ForeignKey(foreignKey='Person', dbName='person', notNull=True)
    keytype = EnumCol(dbName='keytype', notNull=True, schema=SSHKeyType)
    keytext = StringCol(dbName='keytext', notNull=True)
    comment = StringCol(dbName='comment', notNull=True)


class SSHKeySet:
    implements(ISSHKeySet)

    def new(self, person, keytype, keytext, comment):
        return SSHKey(person=person, keytype=keytype, keytext=keytext,
                      comment=comment)

    def getByID(self, id, default=None):
        try:
            return SSHKey.get(id)
        except SQLObjectNotFound:
            return default


class WikiName(SQLBase):
    implements(IWikiName)

    _table = 'WikiName'

    person = ForeignKey(dbName='person', foreignKey='Person', notNull=True)
    wiki = StringCol(dbName='wiki', notNull=True)
    wikiname = StringCol(dbName='wikiname', notNull=True)

    @property
    def url(self):
        return self.wiki + self.wikiname


class WikiNameSet:
    implements(IWikiNameSet)

    def getByWikiAndName(self, wiki, wikiname):
        """See IWikiNameSet."""
        return WikiName.selectOneBy(wiki=wiki, wikiname=wikiname)

    def getUbuntuWikiByPerson(self, person):
        """See IWikiNameSet."""
        return WikiName.selectOneBy(person=person, wiki=UBUNTU_WIKI_URL)

    def getOtherWikisByPerson(self, person):
        """See IWikiNameSet."""
        return WikiName.select(AND(WikiName.q.personID==person.id,
                                   WikiName.q.wiki!=UBUNTU_WIKI_URL))

    def getAllWikisByPerson(self, person):
        """See IWikiNameSet."""
        return WikiName.selectBy(person=person)

    def get(self, id, default=None):
        """See IWikiNameSet."""
        wiki = WikiName.selectOneBy(id=id)
        if wiki is None:
            return default
        return wiki

    def new(self, person, wiki, wikiname):
        """See IWikiNameSet."""
        return WikiName(person=person, wiki=wiki, wikiname=wikiname)

    def exists(self, wikiname, wiki=UBUNTU_WIKI_URL):
        """See IWikiNameSet."""
        return WikiName.selectOneBy(wiki=wiki, wikiname=wikiname) is not None


class JabberID(SQLBase):
    implements(IJabberID)

    _table = 'JabberID'

    person = ForeignKey(dbName='person', foreignKey='Person', notNull=True)
    jabberid = StringCol(dbName='jabberid', notNull=True)


class JabberIDSet:
    implements(IJabberIDSet)

    def new(self, person, jabberid):
        """See IJabberIDSet"""
        return JabberID(person=person, jabberid=jabberid)

    def getByJabberID(self, jabberid, default=None):
        """See IJabberIDSet"""
        jabber = JabberID.selectOneBy(jabberid=jabberid)
        if jabber is None:
            return default
        return jabber

    def getByPerson(self, person):
        """See IJabberIDSet"""
        return JabberID.selectBy(person=person)


class IrcID(SQLBase):
    implements(IIrcID)

    _table = 'IrcID'

    person = ForeignKey(dbName='person', foreignKey='Person', notNull=True)
    network = StringCol(dbName='network', notNull=True)
    nickname = StringCol(dbName='nickname', notNull=True)


class IrcIDSet:
    implements(IIrcIDSet)

    def new(self, person, network, nickname):
        return IrcID(person=person, network=network, nickname=nickname)
<|MERGE_RESOLUTION|>--- conflicted
+++ resolved
@@ -51,6 +51,7 @@
     ILaunchpadCelebrities, ILanguageSet, IDistributionSet,
     ISourcePackageNameSet, UNRESOLVED_BUGTASK_STATUSES)
 
+from canonical.launchpad.database.archive import Archive
 from canonical.launchpad.database.cal import Calendar
 from canonical.launchpad.database.codeofconduct import SignedCodeOfConduct
 from canonical.launchpad.database.branch import Branch
@@ -168,7 +169,7 @@
     calendar = ForeignKey(dbName='calendar', foreignKey='Calendar',
                           default=None, forceDBName=True)
     timezone = StringCol(dbName='timezone', default='UTC')
-    personal_package_archives = SQLMultipleJoin(
+    archives = SQLMultipleJoin(
         'Archive', joinColumn='owner', orderBy='-id')
 
     def _init(self, *args, **kw):
@@ -1203,13 +1204,9 @@
         sCoC_util = getUtility(ISignedCodeOfConductSet)
         return sCoC_util.searchByUser(self.id, active=False)
 
-    def archiveWithTag(self, tag):
-        """See IPerson."""
-        ppas = self.personal_package_archives
-        for ppa in ppas:
-            if ppa.archive.tag == tag:
-                return ppa.archive
-        return None
+    def getArchive(self, name):
+        """See IPerson."""
+        return Archive.selectOneBy(name=name, owner=self)
 
 
 class PersonSet:
@@ -1882,25 +1879,14 @@
             ''' % vars())
         skip.append(('translationimportqueueentry', 'importer'))
 
-<<<<<<< HEAD
-        # Update PersonalPackageArchives.
-        cur.execute('''
-            UPDATE PersonalPackageArchive
-            SET person = %(to_id)d
-            WHERE person = %(from_id)d
-            ''' % vars())
-        skip.append(('personalpackagearchive', 'person'))
-
-        # Just give all PPAs to the new person
-        cur.execute('''
-            UPDATE PersonalPackageArchive
-            SET person = %(to_id)d
-            WHERE person = %(from_id)d
-            ''' % vars())
-        skip.append(('personalpackagearchive', 'person'))
-
-=======
->>>>>>> 26455184
+        # Just give all Archives to the new person
+        cur.execute('''
+            UPDATE Archive
+            SET owner = %(to_id)d
+            WHERE owner = %(from_id)d
+            ''' % vars())
+        skip.append(('archive', 'person'))
+
         # Sanity check. If we have a reference that participates in a
         # UNIQUE index, it must have already been handled by this point.
         # We can tell this by looking at the skip list.
