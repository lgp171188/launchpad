# Copyright 2004-2007 Canonical Ltd.  All rights reserved.
"""Implementation classes for a Person."""

__metaclass__ = type
__all__ = [
    'Person', 'PersonSet', 'SSHKey', 'SSHKeySet', 'WikiName', 'WikiNameSet',
    'JabberID', 'JabberIDSet', 'IrcID', 'IrcIDSet']

from datetime import datetime, timedelta
import pytz
import sha

from zope.interface import implements, alsoProvides
from zope.component import getUtility
from zope.event import notify

from sqlobject import (
    BoolCol, ForeignKey, IntCol, MultipleJoin, SQLMultipleJoin,
    SQLObjectNotFound, SQLRelatedJoin, StringCol)
from sqlobject.sqlbuilder import AND, OR, SQLConstant

from canonical.config import config
from canonical.database import postgresql
from canonical.database.constants import UTC_NOW, DEFAULT
from canonical.database.datetimecol import UtcDateTimeCol
from canonical.database.enumcol import EnumCol
from canonical.database.sqlbase import (
    cursor, flush_database_caches, flush_database_updates, quote, quote_like,
    sqlvalues, SQLBase)

from canonical.foaf import nickname
from canonical.cachedproperty import cachedproperty

from canonical.launchpad.database.answercontact import AnswerContact
from canonical.launchpad.database.karma import KarmaCategory
from canonical.launchpad.database.language import Language
from canonical.launchpad.event.karma import KarmaAssignedEvent
from canonical.launchpad.event.team import JoinTeamEvent, TeamInvitationEvent
from canonical.launchpad.helpers import contactEmailAddresses, shortlist

from canonical.lp.dbschema import (
<<<<<<< HEAD
    AccountStatus, BugTaskImportance, BugTaskStatus, EmailAddressStatus,
    LoginTokenType, PersonCreationRationale, SpecificationDefinitionStatus,
    SpecificationFilter, SpecificationImplementationStatus, SpecificationSort,
    ShippingRequestStatus, SSHKeyType, TeamMembershipRenewalPolicy,
    TeamMembershipStatus, TeamSubscriptionPolicy)

from canonical.launchpad.interfaces import (
    BugTaskSearchParams, IBugTaskSet, ICalendarOwner, IDistribution,
    IDistributionSet, IEmailAddress, IEmailAddressSet, IGPGKeySet, IHasIcon,
    IHasLogo, IHasMugshot, IIrcID, IIrcIDSet, IJabberID, IJabberIDSet,
    ILaunchBag, ILaunchpadCelebrities, ILaunchpadStatisticSet, ILoginTokenSet,
    IPasswordEncryptor, IPerson, IPersonSet, IPillarNameSet, IProduct,
    ISignedCodeOfConductSet, ISourcePackageNameSet, ISSHKey, ISSHKeySet,
    ITeam, ITranslationGroupSet, IWikiName, IWikiNameSet, JoinNotAllowed,
    QUESTION_STATUS_DEFAULT_SEARCH, ShipItConstants, UBUNTU_WIKI_URL,
    UNRESOLVED_BUGTASK_STATUSES)
=======
    BugTaskImportance, BugTaskStatus, ShippingRequestStatus,
    SpecificationFilter, SpecificationDefinitionStatus,
    SpecificationImplementationStatus, SpecificationSort)

from canonical.launchpad.interfaces import (
    EmailAddressStatus, IBugTaskSet, ICalendarOwner, IDistribution,
    IDistributionSet, IEmailAddress, IEmailAddressSet, IGPGKeySet, IHasIcon,
    IHasLogo, IHasMugshot, IIrcID, IIrcIDSet, IJabberID, IJabberIDSet,
    ILaunchBag, ILaunchpadCelebrities, ILaunchpadStatisticSet,
    ILoginTokenSet, IPasswordEncryptor, IPerson, IPersonSet, IPillarNameSet,
    IProduct, ISignedCodeOfConductSet, ISourcePackageNameSet, ISSHKey,
    ISSHKeySet, ITeam, ITranslationGroupSet, IWikiName, IWikiNameSet,
    JoinNotAllowed, LoginTokenType, PersonCreationRationale,
    QUESTION_STATUS_DEFAULT_SEARCH, ShipItConstants, SSHKeyType,
    TeamMembershipRenewalPolicy, TeamMembershipStatus, TeamSubscriptionPolicy,
    UBUNTU_WIKI_URL, UNRESOLVED_BUGTASK_STATUSES)
>>>>>>> fa9609f4

from canonical.launchpad.database.archive import Archive
from canonical.launchpad.database.cal import Calendar
from canonical.launchpad.database.codeofconduct import SignedCodeOfConduct
from canonical.launchpad.database.branch import Branch
from canonical.launchpad.database.bugtask import (
    BugTask, get_bug_privacy_filter, search_value_to_where_condition)
from canonical.launchpad.database.emailaddress import EmailAddress
from canonical.launchpad.database.karma import KarmaCache, KarmaTotalCache
from canonical.launchpad.database.logintoken import LoginToken
from canonical.launchpad.database.pillar import PillarName
from canonical.launchpad.database.pofile import POFileTranslator
from canonical.launchpad.database.karma import KarmaAction, Karma
from canonical.launchpad.database.mentoringoffer import MentoringOffer
from canonical.launchpad.database.packagebugcontact import PackageBugContact
from canonical.launchpad.database.shipit import (
    MIN_KARMA_ENTRIES_TO_BE_TRUSTED_ON_SHIPIT, ShippingRequest)
from canonical.launchpad.database.sourcepackagerelease import (
    SourcePackageRelease)
from canonical.launchpad.database.specification import (
    HasSpecificationsMixin, Specification)
from canonical.launchpad.database.specificationfeedback import (
    SpecificationFeedback)
from canonical.launchpad.database.specificationsubscription import (
    SpecificationSubscription)
from canonical.launchpad.database.teammembership import (
    TeamMembership, TeamMembershipSet, TeamParticipation)
from canonical.launchpad.database.question import QuestionPersonSearch

from canonical.launchpad.searchbuilder import any


class ValidPersonOrTeamCache(SQLBase):
    """Flags if a Person or Team is active and usable in Launchpad.

    This is readonly, as the underlying table is maintained using
    database triggers.
    """
    # Look Ma, no columns! (apart from id)


class Person(SQLBase, HasSpecificationsMixin):
    """A Person."""

    implements(IPerson, ICalendarOwner, IHasIcon, IHasLogo, IHasMugshot)

    sortingColumns = SQLConstant(
        "person_sort_key(Person.displayname, Person.name)")
    # When doing any sort of set operations (union, intersect, except_) with
    # SQLObject we can't use sortingColumns because the table name Person is
    # not available in that context, so we use this one.
    _sortingColumnsForSetOperations = SQLConstant(
        "person_sort_key(displayname, name)")
    _defaultOrder = sortingColumns

    name = StringCol(dbName='name', alternateID=True, notNull=True)
    password = StringCol(dbName='password', default=None)
    displayname = StringCol(dbName='displayname', notNull=True)
    teamdescription = StringCol(dbName='teamdescription', default=None)
    homepage_content = StringCol(default=None)
    icon = ForeignKey(
        dbName='icon', foreignKey='LibraryFileAlias', default=None)
    logo = ForeignKey(
        dbName='logo', foreignKey='LibraryFileAlias', default=None)
    mugshot = ForeignKey(
        dbName='mugshot', foreignKey='LibraryFileAlias', default=None)
    openid_identifier = StringCol(
            dbName='openid_identifier', alternateID=True, notNull=True,
            default=DEFAULT)

    account_status = EnumCol(
        schema=AccountStatus, default=AccountStatus.NOACCOUNT)
    account_status_comment = StringCol(default=None)

    city = StringCol(default=None)
    phone = StringCol(default=None)
    country = ForeignKey(dbName='country', foreignKey='Country', default=None)
    province = StringCol(default=None)
    postcode = StringCol(default=None)
    addressline1 = StringCol(default=None)
    addressline2 = StringCol(default=None)
    organization = StringCol(default=None)

    teamowner = ForeignKey(dbName='teamowner', foreignKey='Person',
                           default=None)

    sshkeys = SQLMultipleJoin('SSHKey', joinColumn='person')

    renewal_policy = EnumCol(
        enum=TeamMembershipRenewalPolicy,
        default=TeamMembershipRenewalPolicy.NONE)
    subscriptionpolicy = EnumCol(
        dbName='subscriptionpolicy',
        enum=TeamSubscriptionPolicy,
        default=TeamSubscriptionPolicy.MODERATED)
    defaultrenewalperiod = IntCol(dbName='defaultrenewalperiod', default=None)
    defaultmembershipperiod = IntCol(dbName='defaultmembershipperiod',
                                     default=None)

    merged = ForeignKey(dbName='merged', foreignKey='Person', default=None)

    datecreated = UtcDateTimeCol(notNull=True, default=UTC_NOW)
    creation_rationale = EnumCol(enum=PersonCreationRationale, default=None)
    creation_comment = StringCol(default=None)
    registrant = ForeignKey(
        dbName='registrant', foreignKey='Person', default=None)
    hide_email_addresses = BoolCol(notNull=True, default=False)

    # SQLRelatedJoin gives us also an addLanguage and removeLanguage for free
    languages = SQLRelatedJoin('Language', joinColumn='person',
                            otherColumn='language',
                            intermediateTable='PersonLanguage',
                            orderBy='englishname')

    subscribed_branches = SQLRelatedJoin(
        'Branch', joinColumn='person', otherColumn='branch',
        intermediateTable='BranchSubscription', prejoins=['product'])
    ownedBounties = SQLMultipleJoin('Bounty', joinColumn='owner',
        orderBy='id')
    reviewerBounties = SQLMultipleJoin('Bounty', joinColumn='reviewer',
        orderBy='id')
    # XXX: matsubara 2006-03-06: Is this really needed? There's no attribute
    # 'claimant' in the Bounty database class or interface, but the column
    # exists in the database.
    # https://launchpad.net/products/launchpad/+bug/33935
    claimedBounties = MultipleJoin('Bounty', joinColumn='claimant',
        orderBy='id')
    subscribedBounties = SQLRelatedJoin('Bounty', joinColumn='person',
        otherColumn='bounty', intermediateTable='BountySubscription',
        orderBy='id')
    authored_branches = SQLMultipleJoin(
        'Branch', joinColumn='author', prejoins=['product'])
    signedcocs = SQLMultipleJoin('SignedCodeOfConduct', joinColumn='owner')
    ircnicknames = SQLMultipleJoin('IrcID', joinColumn='person')
    jabberids = SQLMultipleJoin('JabberID', joinColumn='person')
    calendar = ForeignKey(dbName='calendar', foreignKey='Calendar',
                          default=None, forceDBName=True)
    timezone = StringCol(dbName='timezone', default='UTC')

    entitlements = SQLMultipleJoin('Entitlement', joinColumn='person')

    def _init(self, *args, **kw):
        """Mark the person as a team when created or fetched from database."""
        SQLBase._init(self, *args, **kw)
        if self.teamownerID is not None:
            alsoProvides(self, ITeam)

    # specification-related joins
    @property
    def approver_specs(self):
        return shortlist(Specification.selectBy(
            approver=self, orderBy=['-datecreated']))

    @property
    def assigned_specs(self):
        return shortlist(Specification.selectBy(
            assignee=self, orderBy=['-datecreated']))

    @property
    def assigned_specs_in_progress(self):
        replacements = sqlvalues(assignee=self)
        replacements['started_clause'] = Specification.started_clause
        replacements['completed_clause'] = Specification.completeness_clause
        query = """
            (assignee = %(assignee)s)
            AND (%(started_clause)s)
            AND NOT (%(completed_clause)s)
            """ % replacements
        return Specification.select(query, orderBy=['-date_started'], limit=5)

    @property
    def created_specs(self):
        return shortlist(Specification.selectBy(
            owner=self, orderBy=['-datecreated']))

    @property
    def drafted_specs(self):
        return shortlist(Specification.selectBy(
            drafter=self, orderBy=['-datecreated']))

    @property
    def feedback_specs(self):
        return shortlist(Specification.select(
            AND(Specification.q.id == SpecificationFeedback.q.specificationID,
                SpecificationFeedback.q.reviewerID == self.id),
            clauseTables=['SpecificationFeedback'],
            orderBy=['-datecreated']))

    @property
    def subscribed_specs(self):
        specification_id = SpecificationSubscription.q.specificationID
        return shortlist(Specification.select(
            AND (Specification.q.id == specification_id,
                 SpecificationSubscription.q.personID == self.id),
            clauseTables=['SpecificationSubscription'],
            orderBy=['-datecreated']))

    # mentorship
    @property
    def mentoring_offers(self):
        """See `IPerson`"""
        return MentoringOffer.select("""MentoringOffer.id IN
        (SELECT MentoringOffer.id
            FROM MentoringOffer
            LEFT OUTER JOIN BugTask ON
                MentoringOffer.bug = BugTask.bug
            LEFT OUTER JOIN Bug ON
                BugTask.bug = Bug.id
            LEFT OUTER JOIN Specification ON
                MentoringOffer.specification = Specification.id
            WHERE
                MentoringOffer.owner = %s
                """ % sqlvalues(self.id) + """ AND (
                BugTask.id IS NULL OR NOT
                (Bug.private IS TRUE OR
                  (""" + BugTask.completeness_clause +"""))) AND (
                Specification.id IS NULL OR NOT
                (""" + Specification.completeness_clause +")))",
            )

    @property
    def team_mentorships(self):
        """See `IPerson`"""
        return MentoringOffer.select("""MentoringOffer.id IN
        (SELECT MentoringOffer.id
            FROM MentoringOffer
            JOIN TeamParticipation ON
                MentoringOffer.team = TeamParticipation.person
            LEFT OUTER JOIN BugTask ON
                MentoringOffer.bug = BugTask.bug
            LEFT OUTER JOIN Bug ON
                BugTask.bug = Bug.id
            LEFT OUTER JOIN Specification ON
                MentoringOffer.specification = Specification.id
            WHERE
                TeamParticipation.team = %s
                """ % sqlvalues(self.id) + """ AND (
                BugTask.id IS NULL OR NOT
                (Bug.private IS TRUE OR
                  (""" + BugTask.completeness_clause +"""))) AND (
                Specification.id IS NULL OR NOT
                (""" + Specification.completeness_clause +")))",
            )

    @property
    def unique_displayname(self):
        """See `IPerson`."""
        return "%s (%s)" % (self.displayname, self.name)

    @property
    def browsername(self):
        """Return a name suitable for display on a web page.

        Originally, this was calculated but now we just use displayname.
        You should continue to use this method, however, as we may want to
        change again, such as returning '$displayname ($name)'.
        """
        return self.displayname

    @property
    def has_any_specifications(self):
        """See `IHasSpecifications`."""
        return self.all_specifications.count()

    @property
    def all_specifications(self):
        return self.specifications(filter=[SpecificationFilter.ALL])

    @property
    def valid_specifications(self):
        return self.specifications(filter=[SpecificationFilter.VALID])

    def specifications(self, sort=None, quantity=None, filter=None):
        """See `IHasSpecifications`."""

        # Make a new list of the filter, so that we do not mutate what we
        # were passed as a filter
        if not filter:
            # if no filter was passed (None or []) then we must decide the
            # default filtering, and for a person we want related incomplete
            # specs
            filter = [SpecificationFilter.INCOMPLETE]

        # now look at the filter and fill in the unsaid bits

        # defaults for completeness: if nothing is said about completeness
        # then we want to show INCOMPLETE
        completeness = False
        for option in [
            SpecificationFilter.COMPLETE,
            SpecificationFilter.INCOMPLETE]:
            if option in filter:
                completeness = True
        if completeness is False:
            filter.append(SpecificationFilter.INCOMPLETE)

        # defaults for acceptance: in this case we have nothing to do
        # because specs are not accepted/declined against a person

        # defaults for informationalness: we don't have to do anything
        # because the default if nothing is said is ANY

        # if no roles are given then we want everything
        linked = False
        roles = set([
            SpecificationFilter.CREATOR,
            SpecificationFilter.ASSIGNEE,
            SpecificationFilter.DRAFTER,
            SpecificationFilter.APPROVER,
            SpecificationFilter.FEEDBACK,
            SpecificationFilter.SUBSCRIBER])
        for role in roles:
            if role in filter:
                linked = True
        if not linked:
            for role in roles:
                filter.append(role)

        # sort by priority descending, by default
        if sort is None or sort == SpecificationSort.PRIORITY:
            order = ['-priority', 'Specification.definition_status',
                     'Specification.name']
        elif sort == SpecificationSort.DATE:
            order = ['-Specification.datecreated', 'Specification.id']

        # figure out what set of specifications we are interested in. for
        # products, we need to be able to filter on the basis of:
        #
        #  - role (owner, drafter, approver, subscriber, assignee etc)
        #  - completeness.
        #  - informational.
        #

        # in this case the "base" is quite complicated because it is
        # determined by the roles so lets do that first

        base = '(1=0'  # we want to start with a FALSE and OR them
        if SpecificationFilter.CREATOR in filter:
            base += ' OR Specification.owner = %(my_id)d'
        if SpecificationFilter.ASSIGNEE in filter:
            base += ' OR Specification.assignee = %(my_id)d'
        if SpecificationFilter.DRAFTER in filter:
            base += ' OR Specification.drafter = %(my_id)d'
        if SpecificationFilter.APPROVER in filter:
            base += ' OR Specification.approver = %(my_id)d'
        if SpecificationFilter.SUBSCRIBER in filter:
            base += """ OR Specification.id in
                (SELECT specification FROM SpecificationSubscription
                 WHERE person = %(my_id)d)"""
        if SpecificationFilter.FEEDBACK in filter:
            base += """ OR Specification.id in
                (SELECT specification FROM SpecificationFeedback
                 WHERE reviewer = %(my_id)d)"""
        base += ') '

        # filter out specs on inactive products
        base += """AND (Specification.product IS NULL OR
                        Specification.product NOT IN
                         (SELECT Product.id FROM Product
                          WHERE Product.active IS FALSE))
                """

        base = base % {'my_id': self.id}

        query = base
        # look for informational specs
        if SpecificationFilter.INFORMATIONAL in filter:
            query += (' AND Specification.implementation_status = %s' %
                quote(SpecificationImplementationStatus.INFORMATIONAL))

        # filter based on completion. see the implementation of
        # Specification.is_complete() for more details
        completeness =  Specification.completeness_clause

        if SpecificationFilter.COMPLETE in filter:
            query += ' AND ( %s ) ' % completeness
        elif SpecificationFilter.INCOMPLETE in filter:
            query += ' AND NOT ( %s ) ' % completeness

        # Filter for validity. If we want valid specs only then we should
        # exclude all OBSOLETE or SUPERSEDED specs
        if SpecificationFilter.VALID in filter:
            query += ' AND Specification.definition_status NOT IN ( %s, %s ) ' % \
                sqlvalues(SpecificationDefinitionStatus.OBSOLETE,
                          SpecificationDefinitionStatus.SUPERSEDED)

        # ALL is the trump card
        if SpecificationFilter.ALL in filter:
            query = base

        # Filter for specification text
        for constraint in filter:
            if isinstance(constraint, basestring):
                # a string in the filter is a text search filter
                query += ' AND Specification.fti @@ ftq(%s) ' % quote(
                    constraint)

        # now do the query, and remember to prejoin to people
        results = Specification.select(query, orderBy=order,
            limit=quantity, prejoins=['assignee', 'approver', 'drafter'])
        return results

    def searchQuestions(self, search_text=None,
                        status=QUESTION_STATUS_DEFAULT_SEARCH,
                        language=None, sort=None, participation=None,
                        needs_attention=None):
        """See `IPerson`."""
        return QuestionPersonSearch(
                person=self,
                search_text=search_text,
                status=status, language=language, sort=sort,
                participation=participation,
                needs_attention=needs_attention
                ).getResults()

    def getQuestionLanguages(self):
        """See `IQuestionTarget`."""
        return set(Language.select(
            """Language.id = language AND Question.id IN (
            SELECT id FROM Question
                      WHERE owner = %(personID)s OR answerer = %(personID)s OR
                           assignee = %(personID)s
            UNION SELECT question FROM QuestionSubscription
                  WHERE person = %(personID)s
            UNION SELECT question
                  FROM QuestionMessage JOIN Message ON (message = Message.id)
                  WHERE owner = %(personID)s
            )""" % sqlvalues(personID=self.id),
            clauseTables=['Question'], distinct=True))

    def getDirectAnswerQuestionTargets(self):
        """See `IPerson`."""
        answer_contacts = AnswerContact.select(
            'person = %s' % sqlvalues(self))
        return self._getQuestionTargetsFromAnswerContacts(answer_contacts)

    def getTeamAnswerQuestionTargets(self):
        """See `IPerson`."""
        answer_contacts = AnswerContact.select(
            '''AnswerContact.person = TeamParticipation.team
            AND TeamParticipation.person = %(personID)s
            AND AnswerContact.person != %(personID)s''' % sqlvalues(
                personID=self.id),
            clauseTables=['TeamParticipation'], distinct=True)
        return self._getQuestionTargetsFromAnswerContacts(answer_contacts)

    def _getQuestionTargetsFromAnswerContacts(self, answer_contacts):
        """Return a list of valid IQuestionTargets.

        Provided AnswerContact query results, a distinct list of Products,
        Distributions, and SourcePackages is returned.
        """
        targets = []
        for answer_contact in answer_contacts:
            if answer_contact.product is not None:
                target = answer_contact.product
            elif answer_contact.sourcepackagename is not None:
                assert answer_contact.distribution is not None, (
                    "Missing distribution.")
                distribution = answer_contact.distribution
                target = distribution.getSourcePackage(
                    answer_contact.sourcepackagename)
            elif answer_contact.distribution is not None:
                target = answer_contact.distribution
            else:
                raise AssertionError('Unknown IQuestionTarget.')

            if not target in targets:
                targets.append(target)

        return targets

    @property
    def branches(self):
        """See `IPerson`."""
        ret = self.authored_branches.union(self.registered_branches)
        ret = ret.union(self.subscribed_branches)
        return ret.orderBy('-id')

    @property
    def registered_branches(self):
        """See `IPerson`."""
        query = """Branch.owner = %d AND
                   (Branch.author != %d OR Branch.author is NULL)"""
        return Branch.select(query % (self.id, self.id),
                             prejoins=["product"])


    def getBugContactPackages(self):
        """See `IPerson`."""
        package_bug_contacts = shortlist(
            PackageBugContact.selectBy(bugcontact=self),
            longest_expected=25)

        packages_for_bug_contact = [
            package_bug_contact.distribution.getSourcePackage(
                package_bug_contact.sourcepackagename)
            for package_bug_contact in package_bug_contacts]

        packages_for_bug_contact.sort(key=lambda x: x.name)

        return packages_for_bug_contact

    def getBugContactOpenBugCounts(self, user):
        """See `IPerson`."""
        # We could use IBugTask.search() to get all the counts, but
        # that's slow, since we'd need to issue one query per package
        # and count we want.
        open_bugs_cond = (
            'BugTask.status %s' % search_value_to_where_condition(
                any(*UNRESOLVED_BUGTASK_STATUSES)))

        sum_template = "SUM(CASE WHEN %s THEN 1 ELSE 0 END) AS %s"
        sums = [
            sum_template % (open_bugs_cond, 'open_bugs'),
            sum_template % (
                'BugTask.importance %s' % search_value_to_where_condition(
                    BugTaskImportance.CRITICAL), 'open_critical_bugs'),
            sum_template % (
                'BugTask.assignee IS NULL', 'open_unassigned_bugs'),
            sum_template % (
                'BugTask.status %s' % search_value_to_where_condition(
                    BugTaskStatus.INPROGRESS), 'open_inprogress_bugs')]

        conditions = [
            'Bug.id = BugTask.bug',
            open_bugs_cond,
            'PackageBugContact.bugcontact = %s' % sqlvalues(self),
            'BugTask.sourcepackagename = PackageBugContact.sourcepackagename',
            'BugTask.distribution = PackageBugContact.distribution',
            'Bug.duplicateof is NULL']
        privacy_filter = get_bug_privacy_filter(user)
        if privacy_filter:
            conditions.append(privacy_filter)

        query = """SELECT BugTask.distribution,
                          BugTask.sourcepackagename,
                          %(sums)s
                   FROM BugTask, Bug, PackageBugContact
                   WHERE %(conditions)s
                   GROUP BY BugTask.distribution, BugTask.sourcepackagename"""
        cur = cursor()
        cur.execute(query % dict(
            sums=', '.join(sums), conditions=' AND '.join(conditions)))
        distribution_set = getUtility(IDistributionSet)
        sourcepackagename_set = getUtility(ISourcePackageNameSet)
        packages_with_bugs = set()
        L = []
        for row in shortlist(cur.dictfetchall()):
            distribution = distribution_set.get(row['distribution'])
            sourcepackagename = sourcepackagename_set.get(
                row['sourcepackagename'])
            source_package = distribution.getSourcePackage(sourcepackagename)
            # XXX: Add a tuple instead of the distribution package
            # directly, since DistributionSourcePackage doesn't define a
            # __hash__ method.
            # -- Bjorn Tillenius, 2006-12-15
            packages_with_bugs.add((distribution, sourcepackagename))
            package_counts = dict(
                package=source_package,
                open=row['open_bugs'],
                open_critical=row['open_critical_bugs'],
                open_unassigned=row['open_unassigned_bugs'],
                open_inprogress=row['open_inprogress_bugs'])
            L.append(package_counts)

        # Only packages with open bugs were included in the query. Let's
        # add the rest of the packages as well.
        all_packages = set(
            (distro_package.distribution, distro_package.sourcepackagename)
            for distro_package in self.getBugContactPackages())
        for distribution, sourcepackagename in all_packages.difference(
                packages_with_bugs):
            package_counts = dict(
                package=distribution.getSourcePackage(sourcepackagename),
                open=0, open_critical=0, open_unassigned=0,
                open_inprogress=0)
            L.append(package_counts)

        return L

    def getOrCreateCalendar(self):
        if not self.calendar:
            self.calendar = Calendar(title=self.browsername,
                                     revision=0)
        return self.calendar

    def getBranch(self, product_name, branch_name):
        """See `IPerson`."""
        # import here to work around a circular import problem
        from canonical.launchpad.database import Product

        if product_name is None or product_name == '+junk':
            return Branch.selectOne(
                'owner=%d AND product is NULL AND name=%s'
                % (self.id, quote(branch_name)))
        else:
            product = Product.selectOneBy(name=product_name)
            if product is None:
                return None
            return Branch.selectOneBy(owner=self, product=product,
                                      name=branch_name)

    def findPathToTeam(self, team):
        """See `IPerson`."""
        # This is our guarantee that _getDirectMemberIParticipateIn() will
        # never return None
        assert self.hasParticipationEntryFor(team), (
            "%s doesn't seem to be a member/participant in %s"
            % (self.name, team.name))
        assert team.isTeam(), "You can't pass a person to this method."
        path = [team]
        team = self._getDirectMemberIParticipateIn(team)
        while team != self:
            path.insert(0, team)
            team = self._getDirectMemberIParticipateIn(team)
        return path

    def _getDirectMemberIParticipateIn(self, team):
        """Return a direct member of the given team that this person
        participates in.

        If there are more than one direct member of the given team that this
        person participates in, the one with the oldest creation date is
        returned.
        """
        query = AND(
            TeamMembership.q.teamID == team.id,
            TeamMembership.q.personID == Person.q.id,
            OR(TeamMembership.q.status == TeamMembershipStatus.ADMIN,
               TeamMembership.q.status == TeamMembershipStatus.APPROVED),
            TeamParticipation.q.teamID == Person.q.id,
            TeamParticipation.q.personID == self.id)
        clauseTables = ['TeamMembership', 'TeamParticipation']
        member = Person.selectFirst(
            query, clauseTables=clauseTables, orderBy='datecreated')
        assert member is not None, (
            "%(person)s is an indirect member of %(team)s but %(person)s "
            "is not a participant in any direct member of %(team)s"
            % dict(person=self.name, team=team.name))
        return member

    def isTeam(self):
        """See `IPerson`."""
        return self.teamowner is not None

    @cachedproperty
    def is_trusted_on_shipit(self):
        """See `IPerson`."""
        min_entries = MIN_KARMA_ENTRIES_TO_BE_TRUSTED_ON_SHIPIT
        return Karma.selectBy(person=self).count() >= min_entries

    def shippedShipItRequestsOfCurrentSeries(self):
        """See `IPerson`."""
        query = '''
            ShippingRequest.recipient = %s
            AND ShippingRequest.id = RequestedCDs.request
            AND RequestedCDs.distrorelease = %s
            AND ShippingRequest.shipment IS NOT NULL
            ''' % sqlvalues(self.id, ShipItConstants.current_distroseries)
        return ShippingRequest.select(
            query, clauseTables=['RequestedCDs'], distinct=True,
            orderBy='-daterequested')

    def lastShippedRequest(self):
        """See `IPerson`."""
        query = ("recipient = %s AND status = %s"
                 % sqlvalues(self.id, ShippingRequestStatus.SHIPPED))
        return ShippingRequest.selectFirst(query, orderBy=['-daterequested'])

    def pastShipItRequests(self):
        """See `IPerson`."""
        query = """
            recipient = %(id)s AND (
                status IN (%(denied)s, %(cancelled)s, %(shipped)s))
            """ % sqlvalues(id=self.id, denied=ShippingRequestStatus.DENIED,
                            cancelled=ShippingRequestStatus.CANCELLED,
                            shipped=ShippingRequestStatus.SHIPPED)
        return ShippingRequest.select(query, orderBy=['id'])

    def currentShipItRequest(self):
        """See `IPerson`."""
        query = """
            recipient = %(id)s
            AND status NOT IN (%(denied)s, %(cancelled)s, %(shipped)s)
            """ % sqlvalues(id=self.id, denied=ShippingRequestStatus.DENIED,
                            cancelled=ShippingRequestStatus.CANCELLED,
                            shipped=ShippingRequestStatus.SHIPPED)
        results = shortlist(
            ShippingRequest.select(query, orderBy=['id'], limit=2))
        count = len(results)
        assert (self == getUtility(ILaunchpadCelebrities).shipit_admin or
                count <= 1), ("Only the shipit-admins team is allowed to "
                              "have more than one open shipit request")
        if count == 1:
            return results[0]
        else:
            return None

    def searchTasks(self, search_params, *args):
        """See `IPerson`."""
        return getUtility(IBugTaskSet).search(search_params, *args)

    def getProjectsAndCategoriesContributedTo(self, limit=5):
        """See `IPerson`."""
        contributions = []
        results = self._getProjectsWithTheMostKarma(limit=limit)
        for pillar_name, karma in results:
            pillar = getUtility(IPillarNameSet).getByName(pillar_name)
            contributions.append(
                {'project': pillar,
                 'categories': self._getContributedCategories(pillar)})
        return contributions

    def _getProjectsWithTheMostKarma(self, limit=10):
        """Return the names and karma points of of this person on the
        product/distribution with that name.

        The results are ordered descending by the karma points and limited to
        the given limit.
        """
        # We want this person's total karma on a given context (that is,
        # across all different categories) here; that's why we use a
        # "KarmaCache.category IS NULL" clause here.
        query = """
            SELECT PillarName.name, KarmaCache.karmavalue
            FROM KarmaCache
            JOIN PillarName ON
                COALESCE(KarmaCache.distribution, -1) =
                COALESCE(PillarName.distribution, -1)
                AND
                COALESCE(KarmaCache.product, -1) =
                COALESCE(PillarName.product, -1)
            WHERE person = %(person)s
                AND KarmaCache.category IS NULL
                AND KarmaCache.project IS NULL
            ORDER BY karmavalue DESC, name
            LIMIT %(limit)s;
            """ % sqlvalues(person=self, limit=limit)
        cur = cursor()
        cur.execute(query)
        return cur.fetchall()

    def getOwnedOrDrivenPillars(self):
        """See `IPerson`."""
        query = """
            SELECT name
            FROM product, teamparticipation
            WHERE teamparticipation.person = %(person)s
                AND (driver = teamparticipation.team
                     OR owner = teamparticipation.team)

            UNION

            SELECT name
            FROM project, teamparticipation
            WHERE teamparticipation.person = %(person)s
                AND (driver = teamparticipation.team 
                     OR owner = teamparticipation.team)

            UNION

            SELECT name
            FROM distribution, teamparticipation
            WHERE teamparticipation.person = %(person)s
                AND (driver = teamparticipation.team
                     OR owner = teamparticipation.team)
            """ % sqlvalues(person=self)
        cur = cursor()
        cur.execute(query)
        names = [sqlvalues(str(name)) for [name] in cur.fetchall()]
        if not names:
            return PillarName.select("1=2")
        quoted_names = ','.join([name for [name] in names])
        return PillarName.select(
            "PillarName.name IN (%s) AND PillarName.active IS TRUE" %
            quoted_names, prejoins=['distribution', 'project', 'product'],
            orderBy=['PillarName.distribution', 'PillarName.project',
                     'PillarName.product'])

    def iterTopProjectsContributedTo(self, limit=10):
        getByName = getUtility(IPillarNameSet).getByName
        for name, ignored in self._getProjectsWithTheMostKarma(limit=limit):
            yield getByName(name)

    def _getContributedCategories(self, pillar):
        """Return the KarmaCategories to which this person has karma on the
        given pillar.

        The given pillar must be either an IProduct or an IDistribution.
        """
        if IProduct.providedBy(pillar):
            where_clause = "product = %s" % sqlvalues(pillar)
        elif IDistribution.providedBy(pillar):
            where_clause = "distribution = %s" % sqlvalues(pillar)
        else:
            raise AssertionError(
                "Pillar must be a product or distro, got %s" % pillar)
        replacements = sqlvalues(person=self)
        replacements['where_clause'] = where_clause
        query = """
            SELECT DISTINCT KarmaCategory.id
            FROM KarmaCategory
            JOIN KarmaCache ON KarmaCache.category = KarmaCategory.id
            WHERE %(where_clause)s
                AND category IS NOT NULL
                AND person = %(person)s
            """ % replacements
        cur = cursor()
        cur.execute(query)
        ids = ",".join(str(id) for [id] in cur.fetchall())
        return KarmaCategory.select("id IN (%s)" % ids)

    @property
    def karma_category_caches(self):
        """See `IPerson`."""
        return KarmaCache.select(
            AND(
                KarmaCache.q.personID == self.id,
                KarmaCache.q.categoryID != None,
                KarmaCache.q.productID == None,
                KarmaCache.q.projectID == None,
                KarmaCache.q.distributionID == None,
                KarmaCache.q.sourcepackagenameID == None),
            orderBy=['category'])

    @property
    def karma(self):
        """See `IPerson`."""
        cache = KarmaTotalCache.selectOneBy(person=self)
        if cache is None:
            # Newly created accounts may not be in the cache yet, meaning the
            # karma updater script hasn't run since the account was created.
            return 0
        else:
            return cache.karma_total

    @property
    def is_valid_person_or_team(self):
        """See `IPerson`."""
        try:
            if ValidPersonOrTeamCache.get(self.id) is not None:
                return True
        except SQLObjectNotFound:
            pass
        return False

    @property
    def is_valid_person(self):
        """See `IPerson`."""
        if self.isTeam():
            return False
        return self.is_valid_person_or_team

    @property
    def is_openid_enabled(self):
        """See `IPerson`."""
        if self.isTeam():
            return False

        if not self.is_valid_person:
            return False

        if config.launchpad.openid_users == 'all':
            return True

        openid_users = getUtility(IPersonSet).getByName(
                config.launchpad.openid_users
                )
        assert openid_users is not None, \
                'No Person %s found' % config.launchpad.openid_users
        if self.inTeam(openid_users):
            return True

        return False

    def assignKarma(self, action_name, product=None, distribution=None,
                    sourcepackagename=None):
        """See `IPerson`."""
        # Teams don't get Karma. Inactive accounts don't get Karma.
        # No warning, as we don't want to place the burden on callsites
        # to check this.
        if not self.is_valid_person:
            return None

        if product is not None:
            assert distribution is None and sourcepackagename is None
        elif distribution is not None:
            assert product is None
        else:
            raise AssertionError(
                'You must provide either a product or a distribution.')

        try:
            action = KarmaAction.byName(action_name)
        except SQLObjectNotFound:
            raise AssertionError(
                "No KarmaAction found with name '%s'." % action_name)

        karma = Karma(
            person=self, action=action, product=product,
            distribution=distribution, sourcepackagename=sourcepackagename)
        notify(KarmaAssignedEvent(self, karma))
        return karma

    def latestKarma(self, quantity=25):
        """See `IPerson`."""
        return Karma.selectBy(person=self,
            orderBy='-datecreated')[:quantity]

    # XXX: This cache should no longer be needed once CrowdControl lands,
    # as apparently it will also cache this information.
    # -- StuartBishop 20060510
    _inTeam_cache = None

    def inTeam(self, team):
        """See `IPerson`."""
        if team is None:
            return False

        if team.id == self.id: # Short circuit - would return True anyway
            return True

        if self._inTeam_cache is None: # Initialize cache
            self._inTeam_cache = {}
        else:
            try:
                return self._inTeam_cache[team.id] # Return from cache
            except KeyError:
                pass # Or fall through

        tp = TeamParticipation.selectOneBy(team=team, person=self)
        if tp is not None or self.id == team.teamownerID:
            in_team = True
        elif team.isTeam() and not team.teamowner.inTeam(team):
            # The owner is not a member but must retain his rights over
            # this team. This person may be a member of the owner, and in this
            # case it'll also have rights over this team.
            in_team = self.inTeam(team.teamowner)
        else:
            in_team = False

        self._inTeam_cache[team.id] = in_team
        return in_team

    def hasParticipationEntryFor(self, team):
        """See `IPerson`."""
        return bool(TeamParticipation.selectOneBy(person=self, team=team))

    def leave(self, team):
        """See `IPerson`."""
        assert not ITeam.providedBy(self)

        self._inTeam_cache = {} # Flush the cache used by the inTeam method

        active = [TeamMembershipStatus.ADMIN, TeamMembershipStatus.APPROVED]
        tm = TeamMembership.selectOneBy(person=self, team=team)
        if tm is None or tm.status not in active:
            # Ok, we're done. You are not an active member and still
            # not being.
            return

        tm.setStatus(TeamMembershipStatus.DEACTIVATED, self)

    def join(self, team):
        """See `IPerson`."""
        assert not self.isTeam(), (
            "Teams take no actions in Launchpad, thus they can't join() "
            "another team. Instead, you have to addMember() them.")

        if self in team.activemembers:
            return

        expired = TeamMembershipStatus.EXPIRED
        proposed = TeamMembershipStatus.PROPOSED
        approved = TeamMembershipStatus.APPROVED
        declined = TeamMembershipStatus.DECLINED
        deactivated = TeamMembershipStatus.DEACTIVATED

        if team.subscriptionpolicy == TeamSubscriptionPolicy.RESTRICTED:
            raise JoinNotAllowed("This is a restricted team")
        elif team.subscriptionpolicy == TeamSubscriptionPolicy.MODERATED:
            status = proposed
        elif team.subscriptionpolicy == TeamSubscriptionPolicy.OPEN:
            status = approved
        else:
            raise AssertionError(
                "Unknown subscription policy: %s" % team.subscriptionpolicy)

        self._inTeam_cache = {} # Flush the cache used by the inTeam method

        team.addMember(self, reviewer=self, status=status)

    #
    # ITeam methods
    #
    def getSuperTeams(self):
        """See `IPerson`."""
        query = """
            Person.id = TeamParticipation.team AND
            TeamParticipation.person = %s AND
            TeamParticipation.team != %s
            """ % sqlvalues(self.id, self.id)
        return Person.select(query, clauseTables=['TeamParticipation'])

    def getSubTeams(self):
        """See `IPerson`."""
        query = """
            Person.id = TeamParticipation.person AND
            TeamParticipation.team = %s AND
            TeamParticipation.person != %s AND
            Person.teamowner IS NOT NULL
            """ % sqlvalues(self.id, self.id)
        return Person.select(query, clauseTables=['TeamParticipation'])

    def getTeamAdminsEmailAddresses(self):
        """See `IPerson`."""
        assert self.isTeam()
        to_addrs = set()
        for person in self.getDirectAdministrators():
            to_addrs.update(contactEmailAddresses(person))
        return sorted(to_addrs)

    def addMember(self, person, reviewer, comment=None, force_team_add=False,
                  status=TeamMembershipStatus.APPROVED):
        """See `IPerson`."""
        assert self.isTeam(), "You cannot add members to a person."
        assert status in [TeamMembershipStatus.APPROVED,
                          TeamMembershipStatus.PROPOSED,
                          TeamMembershipStatus.ADMIN], (
            "You can't add a member with this status: %s." % status.name)

        event = JoinTeamEvent
        if person.isTeam():
            assert not self.hasParticipationEntryFor(person), (
                "Team '%s' is a member of '%s'. As a consequence, '%s' can't "
                "be added as a member of '%s'"
                % (self.name, person.name, person.name, self.name))
            # By default, teams can only be invited as members, meaning that
            # one of the team's admins will have to accept the invitation
            # before the team is made a member. If force_team_add is True,
            # though, then we'll add a team as if it was a person.
            if not force_team_add:
                status = TeamMembershipStatus.INVITED
                event = TeamInvitationEvent

        old_status = None
        expires = self.defaultexpirationdate
        tm = TeamMembership.selectOneBy(person=person, team=self)
        if tm is not None:
            old_status = tm.status
            tm.reviewer = reviewer
            # We can't use tm.setExpirationDate() here because the reviewer
            # here will be the member themselves when they join an OPEN team.
            tm.dateexpires = expires
            tm.reviewercomment = comment
            tm.setStatus(status, reviewer)
        else:
            TeamMembershipSet().new(
                person, self, status, dateexpires=expires, reviewer=reviewer,
                reviewercomment=comment)
            notify(event(person, self))

    # The three methods below are not in the IPerson interface because we want
    # to protect them with a launchpad.Edit permission. We could do that by
    # defining explicit permissions for all IPerson methods/attributes in
    # the zcml but that's far from optimal given the size of IPerson.
    def acceptInvitationToBeMemberOf(self, team, comment):
        """Accept an invitation to become a member of the given team.

        There must be a TeamMembership for this person and the given team with
        the INVITED status. The status of this TeamMembership will be changed
        to APPROVED.
        """
        tm = TeamMembership.selectOneBy(person=self, team=team)
        assert tm is not None
        assert tm.status == TeamMembershipStatus.INVITED
        tm.setStatus(
            TeamMembershipStatus.APPROVED, getUtility(ILaunchBag).user,
            reviewercomment=comment)

    def declineInvitationToBeMemberOf(self, team, comment):
        """Decline an invitation to become a member of the given team.

        There must be a TeamMembership for this person and the given team with
        the INVITED status. The status of this TeamMembership will be changed
        to INVITATION_DECLINED.
        """
        tm = TeamMembership.selectOneBy(person=self, team=team)
        assert tm is not None
        assert tm.status == TeamMembershipStatus.INVITED
        tm.setStatus(
            TeamMembershipStatus.INVITATION_DECLINED,
            getUtility(ILaunchBag).user, reviewercomment=comment)

    def renewTeamMembership(self, team):
        """Renew the TeamMembership for this person on the given team.

        The given team's renewal policy must be ONDEMAND and the membership
        must be active (APPROVED or ADMIN) and set to expire in less than
        DAYS_BEFORE_EXPIRATION_WARNING_IS_SENT days.
        """
        tm = TeamMembership.selectOneBy(person=self, team=team)
        assert tm.canBeRenewedByMember(), (
            "This membership can't be renewed by the member himself.")

        assert (team.defaultrenewalperiod is not None
                and team.defaultrenewalperiod > 0), (
            'Teams with a renewal policy of ONDEMAND must specify '
            'a default renewal period greater than 0.')
        # Keep the same status, change the expiration date and send a
        # notification explaining the membership has been renewed.
        tm.dateexpires += timedelta(days=team.defaultrenewalperiod)
        tm.sendSelfRenewalNotification()

    def setMembershipData(self, person, status, reviewer, expires=None,
                          comment=None):
        """See `IPerson`."""
        tm = TeamMembership.selectOneBy(person=person, team=self)
        assert tm is not None
        tm.setExpirationDate(expires, reviewer)
        tm.setStatus(status, reviewer, reviewercomment=comment)

    def getAdministratedTeams(self):
        """See `IPerson`."""
        owner_of_teams = Person.select('''
            Person.teamowner = TeamParticipation.team
            AND TeamParticipation.person = %s
            ''' % sqlvalues(self),
            clauseTables=['TeamParticipation'])
        admin_of_teams = Person.select('''
            Person.id = TeamMembership.team
            AND TeamMembership.status = %(admin)s
            AND TeamMembership.person = TeamParticipation.team
            AND TeamParticipation.person = %(person)s
            ''' % sqlvalues(person=self, admin=TeamMembershipStatus.ADMIN),
            clauseTables=['TeamParticipation', 'TeamMembership'])
        return admin_of_teams.union(
            owner_of_teams, orderBy=self._sortingColumnsForSetOperations)

    def getDirectAdministrators(self):
        """See `IPerson`."""
        assert self.isTeam(), 'Method should only be called on a team.'
        owner = Person.select("id = %s" % sqlvalues(self.teamowner))
        return self.adminmembers.union(
            owner, orderBy=self._sortingColumnsForSetOperations)

    def getMembersByStatus(self, status, orderBy=None):
        """See `IPerson`."""
        query = ("TeamMembership.team = %s AND TeamMembership.status = %s "
                 "AND TeamMembership.person = Person.id" %
                 sqlvalues(self.id, status))
        if orderBy is None:
            orderBy = Person.sortingColumns
        return Person.select(
            query, clauseTables=['TeamMembership'], orderBy=orderBy)

    def _getEmailsByStatus(self, status):
        query = AND(EmailAddress.q.personID==self.id,
                    EmailAddress.q.status==status)
        return EmailAddress.select(query)

    @property
    def ubuntuwiki(self):
        """See `IPerson`."""
        return getUtility(IWikiNameSet).getUbuntuWikiByPerson(self)

    @property
    def otherwikis(self):
        """See `IPerson`."""
        return getUtility(IWikiNameSet).getOtherWikisByPerson(self)

    @property
    def allwikis(self):
        return getUtility(IWikiNameSet).getAllWikisByPerson(self)

    @property
    def title(self):
        """See `IPerson`."""
        return self.browsername

    @property
    def allmembers(self):
        """See `IPerson`."""
        query = """
            Person.id = TeamParticipation.person AND
            TeamParticipation.team = %s AND
            TeamParticipation.person != %s
            """ % sqlvalues(self.id, self.id)
        return Person.select(query, clauseTables=['TeamParticipation'])

    @property
    def all_member_count(self):
        """See `IPerson`."""
        return self.allmembers.count()

    @property
    def invited_members(self):
        """See `IPerson`."""
        return self.getMembersByStatus(TeamMembershipStatus.INVITED)

    @property
    def deactivatedmembers(self):
        """See `IPerson`."""
        return self.getMembersByStatus(TeamMembershipStatus.DEACTIVATED)

    @property
    def expiredmembers(self):
        """See `IPerson`."""
        return self.getMembersByStatus(TeamMembershipStatus.EXPIRED)

    @property
    def proposedmembers(self):
        """See `IPerson`."""
        return self.getMembersByStatus(TeamMembershipStatus.PROPOSED)

    @property
    def adminmembers(self):
        """See `IPerson`."""
        return self.getMembersByStatus(TeamMembershipStatus.ADMIN)

    @property
    def approvedmembers(self):
        """See `IPerson`."""
        return self.getMembersByStatus(TeamMembershipStatus.APPROVED)

    @property
    def activemembers(self):
        """See `IPerson`."""
        return self.approvedmembers.union(
            self.adminmembers, orderBy=self._sortingColumnsForSetOperations)

    @property
    def active_member_count(self):
        """See `IPerson`."""
        return self.activemembers.count()

    @property
    def inactivemembers(self):
        """See `IPerson`."""
        return self.expiredmembers.union(
            self.deactivatedmembers,
            orderBy=self._sortingColumnsForSetOperations)

    @property
    def pendingmembers(self):
        """See `IPerson`."""
        return self.proposedmembers.union(
            self.invited_members,
            orderBy=self._sortingColumnsForSetOperations)

    # XXX: myactivememberships and getActiveMemberships are rather
    # confusingly named, and I just fixed bug 2871 as a consequence of
    # this. Is there a way to improve it?
    #   -- kiko, 2005-10-07
    @property
    def myactivememberships(self):
        """See `IPerson`."""
        return TeamMembership.select("""
            TeamMembership.person = %s AND status in %s AND
            Person.id = TeamMembership.team
            """ % sqlvalues(self.id, [TeamMembershipStatus.APPROVED,
                                      TeamMembershipStatus.ADMIN]),
            clauseTables=['Person'],
            orderBy=Person.sortingColumns)

    @property
    def open_membership_invitations(self):
        """See `IPerson`."""
        return TeamMembership.select("""
            TeamMembership.person = %s AND status = %s
            AND Person.id = TeamMembership.team
            """ % sqlvalues(self.id, TeamMembershipStatus.INVITED),
            clauseTables=['Person'],
            orderBy=Person.sortingColumns)

    def deactivateAccount(self, comment):
        """Deactivate this person's Launchpad account.

        Deactivating an account means:
            - Setting its password to NULL;
            - Removing the user from all teams he's a member of;
            - Changing all his email addresses' status to NEW;
            - Revoking Code of Conduct signatures of that user;
            - Reassigning bugs/specs assigned to him; 
            - Changing the ownership of products/projects/teams owned by him.
        """
        assert self.is_valid_person, (
            "You can only deactivate an account of a valid person.")

        for membership in self.myactivememberships:
            self.leave(membership.team)
        # Make sure all further queries don't see this person as a member of
        # any teams.
        flush_database_updates()

        # Deactivate CoC signatures, invalidate email addresses, unassign bug
        # tasks and specs and reassign pillars and teams.
        for coc in self.signedcocs:
            coc.active = False
        for email in self.validatedemails:
            email.status = EmailAddressStatus.NEW
        params = BugTaskSearchParams(self, assignee=self)
        for bug_task in self.searchTasks(params):
            assert bug_task.assignee == self, (
                "This bugtask (%s) should be assigned to this person."
                % bug_task.id)
            bug_task.transitionToAssignee(None)
        for spec in self.assigned_specs:
            spec.assignee = None
        registry = getUtility(ILaunchpadCelebrities).registry
        for team in Person.selectBy(teamowner=self):
            team.teamowner = registry
        for pillar_name in self.getOwnedOrDrivenPillars():
            pillar = pillar_name.pillar
            if pillar.owner == self:
                pillar.owner = registry
            elif pillar.driver == self:
                pillar.driver = registry
            else:
                raise AssertionError(
                    "This person must be the owner or driver of this project "
                    "(%s)" % pillar.pillar.name)

        # Nuke all subscriptions of this person.
        removals = [
            ('BountySubscription', 'person'),
            ('BranchSubscription', 'person'),
            ('BugSubscription', 'person'),
            ('QuestionSubscription', 'person'),
            ('POSubscription', 'person'),
            ('SpecificationSubscription', 'person'),
            ('PackageBugContact', 'bugcontact'),
            ('AnswerContact', 'person')]
        cur = cursor()
        for table, person_id_column in removals:
            cur.execute("DELETE FROM %s WHERE %s=%d"
                        % (table, person_id_column, self.id))

        # Update the account's status, password, preferred email and name.
        self.account_status = AccountStatus.DEACTIVATED
        self.account_status_comment = comment
        self.password = None
        self.preferredemail.status = EmailAddressStatus.NEW
        self._preferredemail_cached = None
        base_new_name = self.name + '-deactivatedaccount'
        new_name = base_new_name
        count = 1
        while Person.selectOneBy(name=new_name) is not None:
            new_name = base_new_name + str(count)
            count += 1
        self.name = new_name

    def getActiveMemberships(self):
        """See `IPerson`."""
        return self._getMembershipsByStatuses(
            [TeamMembershipStatus.ADMIN, TeamMembershipStatus.APPROVED])

    def getInactiveMemberships(self):
        """See `IPerson`."""
        return self._getMembershipsByStatuses(
            [TeamMembershipStatus.EXPIRED, TeamMembershipStatus.DEACTIVATED])

    def getInvitedMemberships(self):
        """See `IPerson`."""
        return self._getMembershipsByStatuses([TeamMembershipStatus.INVITED])

    def getProposedMemberships(self):
        """See `IPerson`."""
        return self._getMembershipsByStatuses([TeamMembershipStatus.PROPOSED])

    def _getMembershipsByStatuses(self, statuses):
        assert self.isTeam(), 'This method is only available for teams.'
        statuses = ",".join(quote(status) for status in statuses)
        # We don't want to escape 'statuses' so we can't easily use
        # sqlvalues() on the query below.
        query = """
            TeamMembership.status IN (%s)
            AND Person.id = TeamMembership.person
            AND TeamMembership.team = %d
            """ % (statuses, self.id)
        return TeamMembership.select(
            query, clauseTables=['Person'], orderBy=Person.sortingColumns)

    def getLatestApprovedMembershipsForPerson(self, limit=5):
        """See `IPerson`."""
        result = self.myactivememberships
        result.orderBy(['-datejoined'])
        return result[:limit]

    @property
    def teams_participated_in(self):
        """See `IPerson`."""
        return Person.select("""
            Person.id = TeamParticipation.team
            AND TeamParticipation.person = %s
            AND Person.teamowner IS NOT NULL
            """ % sqlvalues(self.id),
            clauseTables=['TeamParticipation'],
            orderBy=Person.sortingColumns)

    @property
    def teams_indirectly_participated_in(self):
        """See `IPerson`."""
        return Person.select("""
              -- we are looking for teams, so we want "people" that are on the
              -- teamparticipation.team side of teamparticipation
            Person.id = TeamParticipation.team AND
              -- where this person participates in the team
            TeamParticipation.person = %s AND
              -- but not the teamparticipation for "this person in himself"
              -- which exists for every person
            TeamParticipation.team != %s AND
              -- nor do we want teams in which the person is a direct
              -- participant, so we exclude the teams in which there is
              -- a teammembership for this person
            TeamParticipation.team NOT IN
              (SELECT TeamMembership.team FROM TeamMembership WHERE
                      TeamMembership.person = %s AND
                      TeamMembership.status IN (%s, %s))
            """ % sqlvalues(self.id, self.id, self.id,
                            TeamMembershipStatus.APPROVED,
                            TeamMembershipStatus.ADMIN),
            clauseTables=['TeamParticipation'],
            orderBy=Person.sortingColumns)

    @property
    def teams_with_icons(self):
        """See `IPerson`."""
        return Person.select("""
            Person.id = TeamParticipation.team
            AND TeamParticipation.person = %s
            AND Person.teamowner IS NOT NULL
            AND Person.icon IS NOT NULL
            AND TeamParticipation.team != %s
            """ % sqlvalues(self.id, self.id),
            clauseTables=['TeamParticipation'],
            orderBy=Person.sortingColumns)

    @property
    def defaultexpirationdate(self):
        """See `IPerson`."""
        days = self.defaultmembershipperiod
        if days:
            return datetime.now(pytz.timezone('UTC')) + timedelta(days)
        else:
            return None

    @property
    def defaultrenewedexpirationdate(self):
        """See `IPerson`."""
        days = self.defaultrenewalperiod
        if days:
            return datetime.now(pytz.timezone('UTC')) + timedelta(days)
        else:
            return None

    @property
    def translation_history(self):
        """See `IPerson`."""
        # Note that we can't use selectBy here because of the prejoins.
        history = POFileTranslator.select(
            "POFileTranslator.person = %s AND "
            "POFileTranslator.pofile = POFile.id AND "
            "POFile.language = Language.id AND "
            "Language.code != 'en'" % sqlvalues(self),
            prejoins=[
                "pofile.potemplate",
                "latest_posubmission",
                "latest_posubmission.pomsgset.potmsgset.primemsgid_",
                "latest_posubmission.potranslation"],
            clauseTables=['Language', 'POFile'],
            orderBy="-date_last_touched")
        return history

    @property
    def translation_groups(self):
        """See `IPerson`."""
        return getUtility(ITranslationGroupSet).getByPerson(self)

    def validateAndEnsurePreferredEmail(self, email):
        """See `IPerson`."""
        if not IEmailAddress.providedBy(email):
            raise TypeError, (
                "Any person's email address must provide the IEmailAddress "
                "interface. %s doesn't." % email)
        # XXX stevea 05/07/05 this is here because of an SQLobject
        # comparison oddity
        assert email.person.id == self.id, 'Wrong person! %r, %r' % (
            email.person, self)

        # This email is already validated and is this person's preferred
        # email, so we have nothing to do.
        if self.preferredemail == email:
            return

        if self.preferredemail is None:
            # This branch will be executed only in the first time a person
            # uses Launchpad. Either when creating a new account or when
            # resetting the password of an automatically created one.
            self.setPreferredEmail(email)
        else:
            email.status = EmailAddressStatus.VALIDATED

    def setPreferredEmail(self, email):
        """See `IPerson`."""
        if not IEmailAddress.providedBy(email):
            raise TypeError, (
                "Any person's email address must provide the IEmailAddress "
                "interface. %s doesn't." % email)
        assert email.person.id == self.id
        preferredemail = self.preferredemail
        if preferredemail is not None:
            preferredemail.status = EmailAddressStatus.VALIDATED
            # We need to flush updates, because we don't know what order
            # SQLObject will issue the changes and we can't set the new
            # address to PREFERRED until the old one has been set to VALIDATED
            preferredemail.syncUpdate()
        else:
            # This is the first time we're confirming this person's email
            # address, so we now assume this person has a Launchpad account.
            # XXX: This is a hack! In the future we won't have this
            # association between accounts and confirmed addresses, but this
            # will do for now. -- Guilherme Salgado, 2007-07-03
            self.account_status = AccountStatus.ACTIVE
            self.account_status_comment = None
        # Get the non-proxied EmailAddress object, so we can call
        # syncUpdate() on it.
        email = EmailAddress.get(email.id)
        email.status = EmailAddressStatus.PREFERRED
        email.syncUpdate()
        # Now we update our cache of the preferredemail
        setattr(self, '_preferredemail_cached', email)

    @cachedproperty('_preferredemail_cached')
    def preferredemail(self):
        """See `IPerson`."""
        emails = self._getEmailsByStatus(EmailAddressStatus.PREFERRED)
        # There can be only one preferred email for a given person at a
        # given time, and this constraint must be ensured in the DB, but
        # it's not a problem if we ensure this constraint here as well.
        emails = shortlist(emails)
        length = len(emails)
        assert length <= 1
        if length:
            return emails[0]
        else:
            return None

    @property
    def preferredemail_sha1(self):
        """See `IPerson`."""
        preferredemail = self.preferredemail
        if preferredemail:
            return sha.new(
                'mailto:' + preferredemail.email).hexdigest().upper()
        else:
            return None

    @property
    def validatedemails(self):
        """See `IPerson`."""
        return self._getEmailsByStatus(EmailAddressStatus.VALIDATED)

    @property
    def unvalidatedemails(self):
        """See `IPerson`."""
        query = """
            requester = %s
            AND (tokentype=%s OR tokentype=%s)
            AND date_consumed IS NULL
            """ % sqlvalues(self.id, LoginTokenType.VALIDATEEMAIL,
                            LoginTokenType.VALIDATETEAMEMAIL)
        return sorted(set(token.email for token in LoginToken.select(query)))

    @property
    def guessedemails(self):
        """See `IPerson`."""
        return self._getEmailsByStatus(EmailAddressStatus.NEW)

    @property
    def pendinggpgkeys(self):
        """See `IPerson`."""
        logintokenset = getUtility(ILoginTokenSet)
        return sorted(set(token.fingerprint for token in
                      logintokenset.getPendingGPGKeys(requesterid=self.id)))

    @property
    def inactivegpgkeys(self):
        """See `IPerson`."""
        gpgkeyset = getUtility(IGPGKeySet)
        return gpgkeyset.getGPGKeys(ownerid=self.id, active=False)

    @property
    def gpgkeys(self):
        """See `IPerson`."""
        gpgkeyset = getUtility(IGPGKeySet)
        return gpgkeyset.getGPGKeys(ownerid=self.id)

    def latestMaintainedPackages(self):
        """See `IPerson`."""
        return self._latestSeriesQuery()

    def latestUploadedButNotMaintainedPackages(self):
        """See `IPerson`."""
        return self._latestSeriesQuery(uploader_only=True)

    def _latestSeriesQuery(self, uploader_only=False):
        # Issues a special query that returns the most recent
        # sourcepackagereleases that were maintained/uploaded to
        # distribution series by this person.
        if uploader_only:
            extra = """sourcepackagerelease.creator = %d AND
                       sourcepackagerelease.maintainer != %d""" % (
                       self.id, self.id)
        else:
            extra = "sourcepackagerelease.maintainer = %d" % self.id
        query = """
            SourcePackageRelease.id IN (
                SELECT DISTINCT ON (uploaddistrorelease,sourcepackagename)
                       sourcepackagerelease.id
                  FROM sourcepackagerelease
                 WHERE %s
              ORDER BY uploaddistrorelease, sourcepackagename,
                       dateuploaded DESC
              )
              """ % extra
        return SourcePackageRelease.select(
            query,
            orderBy=['-SourcePackageRelease.dateuploaded',
                     'SourcePackageRelease.id'],
            prejoins=['sourcepackagename', 'maintainer'])

    def isUploader(self, distribution):
        """See `IPerson`."""
        for acl in distribution.uploaders:
            if self in acl:
                return True
        return False

    @cachedproperty
    def is_ubuntero(self):
        """See `IPerson`."""
        sigset = getUtility(ISignedCodeOfConductSet)
        lastdate = sigset.getLastAcceptedDate()

        query = AND(SignedCodeOfConduct.q.active==True,
                    SignedCodeOfConduct.q.ownerID==self.id,
                    SignedCodeOfConduct.q.datecreated>=lastdate)

        return bool(SignedCodeOfConduct.select(query).count())

    @property
    def activesignatures(self):
        """See `IPerson`."""
        sCoC_util = getUtility(ISignedCodeOfConductSet)
        return sCoC_util.searchByUser(self.id)

    @property
    def inactivesignatures(self):
        """See `IPerson`."""
        sCoC_util = getUtility(ISignedCodeOfConductSet)
        return sCoC_util.searchByUser(self.id, active=False)

    @property
    def archive(self):
        """See `IPerson`."""
        return Archive.selectOneBy(owner=self)


class PersonSet:
    """The set of persons."""
    implements(IPersonSet)

    def __init__(self):
        self.title = 'People registered with Launchpad'

    def topPeople(self):
        """See `IPersonSet`."""
        # The odd ordering here is to ensure we hit the PostgreSQL
        # indexes. It will not make any real difference outside of tests.
        query = """
            id in (
                SELECT person FROM KarmaTotalCache
                ORDER BY karma_total DESC, person DESC
                LIMIT 5
                )
            """
        top_people = shortlist(Person.select(query))
        top_people.sort(key=lambda obj: (obj.karma, obj.id), reverse=True)
        return top_people

    def newTeam(self, teamowner, name, displayname, teamdescription=None,
                subscriptionpolicy=TeamSubscriptionPolicy.MODERATED,
                defaultmembershipperiod=None, defaultrenewalperiod=None):
        """See `IPersonSet`."""
        assert teamowner
        team = Person(teamowner=teamowner, name=name, displayname=displayname,
                teamdescription=teamdescription,
                defaultmembershipperiod=defaultmembershipperiod,
                defaultrenewalperiod=defaultrenewalperiod,
                subscriptionpolicy=subscriptionpolicy)
        # Here we add the owner as a team admin manually because we know what
        # we're doing (so we don't need to do any sanity checks) and we don't
        # want any email notifications to be sent.
        TeamMembershipSet().new(
            teamowner, team, TeamMembershipStatus.ADMIN, reviewer=teamowner)
        return team

    def createPersonAndEmail(
            self, email, rationale, comment=None, name=None,
            displayname=None, password=None, passwordEncrypted=False,
            hide_email_addresses=False, registrant=None):
        """See `IPersonSet`."""
        if name is None:
            try:
                name = nickname.generate_nick(email)
            except nickname.NicknameGenerationError:
                return None, None
        else:
            if self.getByName(name, ignore_merged=False) is not None:
                return None, None

        if not passwordEncrypted and password is not None:
            password = getUtility(IPasswordEncryptor).encrypt(password)

        if not displayname:
            displayname = name.capitalize()
        person = self._newPerson(
            name, displayname, hide_email_addresses, rationale=rationale,
            comment=comment, password=password, registrant=registrant)

        email = getUtility(IEmailAddressSet).new(email, person)
        return person, email

    def _newPerson(self, name, displayname, hide_email_addresses,
                   rationale, comment=None, password=None, registrant=None):
        """Create and return a new Person with the given attributes.

        Also generate a wikiname for this person that's not yet used in the
        Ubuntu wiki.
        """
        assert self.getByName(name, ignore_merged=False) is None
        person = Person(
            name=name, displayname=displayname, password=password,
            creation_rationale=rationale, creation_comment=comment,
            hide_email_addresses=hide_email_addresses, registrant=registrant)

        wikinameset = getUtility(IWikiNameSet)
        wikiname = nickname.generate_wikiname(
            person.displayname, wikinameset.exists)
        wikinameset.new(person, UBUNTU_WIKI_URL, wikiname)
        return person

    def ensurePerson(self, email, displayname, rationale, comment=None,
                     registrant=None):
        """See `IPersonSet`."""
        person = self.getByEmail(email)
        if person:
            return person
        person, dummy = self.createPersonAndEmail(
            email, rationale, comment=comment, displayname=displayname,
            registrant=registrant)
        return person

    def getByName(self, name, ignore_merged=True):
        """See `IPersonSet`."""
        query = (Person.q.name == name)
        if ignore_merged:
            query = AND(query, Person.q.mergedID==None)
        return Person.selectOne(query)

    def getByOpenIdIdentifier(self, openid_identifier):
        """Returns a Person with the given openid_identifier, or None.
       
        None is returned if the person is not enabled for OpenID usage
        (see Person.is_openid_enabled).
        """
        person = Person.selectOne(
                Person.q.openid_identifier == openid_identifier
                )
        if person is not None and person.is_openid_enabled:
            return person
        else:
            return None

    def updateStatistics(self, ztm):
        """See `IPersonSet`."""
        stats = getUtility(ILaunchpadStatisticSet)
        stats.update('people_count', self.getAllPersons().count())
        ztm.commit()
        stats.update('teams_count', self.getAllTeams().count())
        ztm.commit()

    def peopleCount(self):
        """See `IPersonSet`."""
        return getUtility(ILaunchpadStatisticSet).value('people_count')

    def getAllPersons(self, orderBy=None):
        """See `IPersonSet`."""
        if orderBy is None:
            orderBy = Person.sortingColumns
        query = AND(Person.q.teamownerID==None, Person.q.mergedID==None)
        return Person.select(query, orderBy=orderBy)

    def getAllValidPersons(self, orderBy=None):
        """See `IPersonSet`."""
        if orderBy is None:
            orderBy = Person.sortingColumns
        return Person.select(
            "Person.id = ValidPersonOrTeamCache.id AND teamowner IS NULL",
            clauseTables=["ValidPersonOrTeamCache"], orderBy=orderBy
            )

    def teamsCount(self):
        """See `IPersonSet`."""
        return getUtility(ILaunchpadStatisticSet).value('teams_count')

    def getAllTeams(self, orderBy=None):
        """See `IPersonSet`."""
        if orderBy is None:
            orderBy = Person.sortingColumns
        return Person.select(Person.q.teamownerID!=None, orderBy=orderBy)

    def find(self, text, orderBy=None):
        """See `IPersonSet`."""
        if orderBy is None:
            orderBy = Person._sortingColumnsForSetOperations
        text = text.lower()
        # Teams may not have email addresses, so we need to either use a LEFT
        # OUTER JOIN or do a UNION between two queries. Using a UNION makes
        # it a lot faster than with a LEFT OUTER JOIN.
        email_query = """
            EmailAddress.person = Person.id AND
            lower(EmailAddress.email) LIKE %s || '%%'
            """ % quote_like(text)
        results = Person.select(email_query, clauseTables=['EmailAddress'])
        name_query = "fti @@ ftq(%s) AND merged is NULL" % quote(text)
        return results.union(Person.select(name_query), orderBy=orderBy)

    def findPerson(self, text="", orderBy=None):
        """See `IPersonSet`."""
        if orderBy is None:
            orderBy = Person._sortingColumnsForSetOperations
        text = text.lower()
        base_query = (
            'Person.teamowner IS NULL AND Person.merged IS NULL '
            'AND EmailAddress.person = Person.id')
        clauseTables = ['EmailAddress']
        if text:
            # We use a UNION here because this makes things *a lot* faster
            # than if we did a single SELECT with the two following clauses
            # ORed.
            email_query = ("%s AND lower(EmailAddress.email) LIKE %s || '%%'"
                           % (base_query, quote_like(text)))
            name_query = ('%s AND Person.fti @@ ftq(%s)'
                          % (base_query, quote(text)))
            results = Person.select(email_query, clauseTables=clauseTables)
            results = results.union(
                Person.select(name_query, clauseTables=clauseTables))
        else:
            results = Person.select(base_query, clauseTables=clauseTables)

        return results.orderBy(orderBy)

    def findTeam(self, text, orderBy=None):
        """See `IPersonSet`."""
        if orderBy is None:
            orderBy = Person._sortingColumnsForSetOperations
        text = text.lower()
        # Teams may not have email addresses, so we need to either use a LEFT
        # OUTER JOIN or do a UNION between two queries. Using a UNION makes
        # it a lot faster than with a LEFT OUTER JOIN.
        email_query = """
            Person.teamowner IS NOT NULL AND
            EmailAddress.person = Person.id AND
            lower(EmailAddress.email) LIKE %s || '%%'
            """ % quote_like(text)
        results = Person.select(email_query, clauseTables=['EmailAddress'])
        name_query = """
             Person.teamowner IS NOT NULL AND
             Person.fti @@ ftq(%s)
            """ % quote(text)
        return results.union(Person.select(name_query), orderBy=orderBy)

    def get(self, personid):
        """See `IPersonSet`."""
        try:
            return Person.get(personid)
        except SQLObjectNotFound:
            return None

    def getByEmail(self, email):
        """See `IPersonSet`."""
        emailaddress = getUtility(IEmailAddressSet).getByEmail(email)
        if emailaddress is None:
            return None
        assert emailaddress.person is not None
        return emailaddress.person

    def getUbunteros(self, orderBy=None):
        """See `IPersonSet`."""
        if orderBy is None:
            # The fact that the query below is unique makes it
            # impossible to use person_sort_key(), and rewriting it to
            # use a subselect is more expensive. -- kiko
            orderBy = ["Person.displayname", "Person.name"]
        sigset = getUtility(ISignedCodeOfConductSet)
        lastdate = sigset.getLastAcceptedDate()

        query = AND(Person.q.id==SignedCodeOfConduct.q.ownerID,
                    SignedCodeOfConduct.q.active==True,
                    SignedCodeOfConduct.q.datecreated>=lastdate)

        return Person.select(query, distinct=True, orderBy=orderBy)

    def getPOFileContributors(self, pofile):
        """See `IPersonSet`."""
        contributors = Person.select("""
            POFileTranslator.person = Person.id AND
            POFileTranslator.pofile = %s""" % quote(pofile),
            clauseTables=["POFileTranslator"],
            distinct=True,
            # XXX: we can't use Person.sortingColumns because this is a
            # distinct query. To use it we'd need to add the sorting
            # function to the column results and then ignore it -- just
            # like selectAlso does, ironically.
            #   -- kiko, 2006-10-19
            orderBy=["Person.displayname", "Person.name"])
        return contributors

    def getPOFileContributorsByDistroSeries(self, distroseries, language):
        """See `IPersonSet`."""
        contributors = Person.select("""
            POFileTranslator.person = Person.id AND
            POFileTranslator.pofile = POFile.id AND
            POFile.language = %s AND
            POFile.potemplate = POTemplate.id AND
            POTemplate.distrorelease = %s AND
            POTemplate.iscurrent = TRUE"""
                % sqlvalues(language, distroseries),
            clauseTables=["POFileTranslator", "POFile", "POTemplate"],
            distinct=True,
            # See comment in getPOFileContributors about how we can't
            # use Person.sortingColumns.
            orderBy=["Person.displayname", "Person.name"])
        return contributors

    def latest_teams(self, limit=5):
        """See `IPersonSet`."""
        return Person.select("Person.teamowner IS NOT NULL",
            orderBy=['-datecreated'], limit=limit)


    def merge(self, from_person, to_person):
        """Merge a person into another.

        The old user (from_person) will be left as an atavism

        We are not yet game to delete the `from_person` entry from the
        database yet. We will let it roll for a while and see what cruft
        develops -- StuartBishop 20050812
        """
        # Sanity checks
        if ITeam.providedBy(from_person):
            raise TypeError('Got a team as from_person.')
        if ITeam.providedBy(to_person):
            raise TypeError('Got a team as to_person.')
        if not IPerson.providedBy(from_person):
            raise TypeError('from_person is not a person.')
        if not IPerson.providedBy(to_person):
            raise TypeError('to_person is not a person.')

        # since we are doing direct SQL manipulation, make sure all
        # changes have been flushed to the database
        flush_database_updates()

        if getUtility(IEmailAddressSet).getByPerson(from_person).count() > 0:
            raise ValueError('from_person still has email addresses.')

        # Get a database cursor.
        cur = cursor()

        references = list(postgresql.listReferences(cur, 'person', 'id'))

        # These table.columns will be skipped by the 'catch all'
        # update performed later
        skip = [
            ('teammembership', 'person'),
            ('teammembership', 'team'),
            ('teamparticipation', 'person'),
            ('teamparticipation', 'team'),
            ('personlanguage', 'person'),
            ('person', 'merged'),
            ('emailaddress', 'person'),
            ('karmacache', 'person'),
            ('karmatotalcache', 'person'),
            # We don't merge teams, so the poll table can be ignored
            ('poll', 'team'),
            # We don't merge teams, so the mailinglist table can be ignored
            ('mailinglist', 'team'),
            # I don't think we need to worry about the votecast and vote
            # tables, because a real human should never have two accounts
            # in Launchpad that are active members of a given team and voted
            # in a given poll. -- GuilhermeSalgado 2005-07-07
            # We also can't afford to change poll results after they are
            # closed -- StuartBishop 20060602
            ('votecast', 'person'),
            ('vote', 'person'),
            # This table is handled entirely by triggers
            ('validpersonorteamcache', 'id'),
            ]

        # Sanity check. If we have an indirect reference, it must
        # be ON DELETE CASCADE. We only have one case of this at the moment,
        # but this code ensures we catch any new ones added incorrectly.
        for src_tab, src_col, ref_tab, ref_col, updact, delact in references:
            # If the ref_tab and ref_col is not Person.id, then we have
            # an indirect reference. Ensure the update action is 'CASCADE'
            if ref_tab != 'person' and ref_col != 'id':
                if updact != 'c':
                    raise RuntimeError(
                        '%s.%s reference to %s.%s must be ON UPDATE CASCADE'
                        % (src_tab, src_col, ref_tab, ref_col)
                        )

        # These rows are in a UNIQUE index, and we can only move them
        # to the new Person if there is not already an entry. eg. if
        # the destination and source persons are both subscribed to a bounty,
        # we cannot change the source persons subscription. We just leave them
        # as noise for the time being.

        to_id = to_person.id
        from_id = from_person.id

        # Update GPGKey. It won't conflict, but our sanity checks don't
        # know that
        cur.execute(
            'UPDATE GPGKey SET owner=%(to_id)d WHERE owner=%(from_id)d' 
            % vars())
        skip.append(('gpgkey','owner'))

        # Update OpenID. Just trash the authorizations for from_id - don't
        # risk opening up auth wider than the user actually wants.
        cur.execute("""
                DELETE FROM OpenIdAuthorization WHERE person=%(from_id)d
                """ % vars()
                )
        skip.append(('openidauthorization', 'person'))

        # Update WikiName. Delete the from entry for our internal wikis
        # so it can be reused. Migrate the non-internal wikinames.
        # Note we only allow one wikiname per person for the UBUNTU_WIKI_URL
        # wiki.
        quoted_internal_wikiname = quote(UBUNTU_WIKI_URL)
        cur.execute("""
            DELETE FROM WikiName
            WHERE person=%(from_id)d AND wiki=%(quoted_internal_wikiname)s
            """ % vars()
            )
        cur.execute("""
            UPDATE WikiName SET person=%(to_id)d WHERE person=%(from_id)d
            """ % vars()
            )
        skip.append(('wikiname', 'person'))

        # Update shipit shipments
        cur.execute('''
            UPDATE ShippingRequest SET recipient=%(to_id)s
            WHERE recipient = %(from_id)s AND (
                shipment IS NOT NULL
                OR status IN (%(cancelled)s, %(denied)s)
                OR NOT EXISTS (
                    SELECT TRUE FROM ShippingRequest
                    WHERE recipient = %(to_id)s
                        AND status = %(shipped)s
                    LIMIT 1
                    )
                )
            ''' % sqlvalues(to_id=to_id, from_id=from_id,
                            cancelled=ShippingRequestStatus.CANCELLED,
                            denied=ShippingRequestStatus.DENIED,
                            shipped=ShippingRequestStatus.SHIPPED))
        # Technically, we don't need the not cancelled nor denied
        # filter, as these rows should have already been dealt with.
        # I'm using it anyway for added paranoia.
        cur.execute('''
            DELETE FROM RequestedCDs USING ShippingRequest
            WHERE RequestedCDs.request = ShippingRequest.id
                AND recipient = %(from_id)s
                AND status NOT IN (%(cancelled)s, %(denied)s, %(shipped)s)
            ''' % sqlvalues(from_id=from_id,
                            cancelled=ShippingRequestStatus.CANCELLED,
                            denied=ShippingRequestStatus.DENIED,
                            shipped=ShippingRequestStatus.SHIPPED))
        cur.execute('''
            DELETE FROM ShippingRequest
            WHERE recipient = %(from_id)s
                AND status NOT IN (%(cancelled)s, %(denied)s, %(shipped)s)
            ''' % sqlvalues(from_id=from_id,
                            cancelled=ShippingRequestStatus.CANCELLED,
                            denied=ShippingRequestStatus.DENIED,
                            shipped=ShippingRequestStatus.SHIPPED))
        skip.append(('shippingrequest', 'recipient'))

        # Update the Branches that will not conflict, and fudge the names of
        # ones that *do* conflict
        cur.execute('''
            SELECT product, name FROM Branch WHERE owner = %(to_id)d
            ''' % vars())
        possible_conflicts = set(tuple(r) for r in cur.fetchall())
        cur.execute('''
            SELECT id, product, name FROM Branch WHERE owner = %(from_id)d
            ORDER BY id
            ''' % vars())
        for id, product, name in list(cur.fetchall()):
            new_name = name
            suffix = 1
            while (product, new_name) in possible_conflicts:
                new_name = '%s-%d' % (name, suffix)
                suffix += 1
            possible_conflicts.add((product, new_name))
            new_name = new_name.encode('US-ASCII')
            name = name.encode('US-ASCII')
            cur.execute('''
                UPDATE Branch SET owner = %(to_id)s, name = %(new_name)s
                WHERE owner = %(from_id)s AND name = %(name)s
                    AND (%(product)s IS NULL OR product = %(product)s)
                ''', vars())
        skip.append(('branch','owner'))

        # Update MailingListSubscription. Note that no remaining records
        # will have email_address set, as we assert earlier that the
        # from_person has no email addresses.
        # Update records that don't conflict
        cur.execute('''
            UPDATE MailingListSubscription
            SET person=%(to_id)d
            WHERE person=%(from_id)d
                AND mailing_list NOT IN (
                    SELECT mailing_list
                    FROM MailingListSubscription
                    WHERE person=%(to_id)d
                    )
            ''' % vars())
        # Then trash the remainders
        cur.execute('''
            DELETE FROM MailingListSubscription WHERE person=%(from_id)d
            ''' % vars())
        skip.append(('mailinglistsubscription', 'person'))

        # Update only the BountySubscriptions that will not conflict
        # XXX: Add sampledata and test to confirm this case
        # -- StuartBishop 20050331
        cur.execute('''
            UPDATE BountySubscription
            SET person=%(to_id)d
            WHERE person=%(from_id)d AND bounty NOT IN
                (
                SELECT bounty
                FROM BountySubscription
                WHERE person = %(to_id)d
                )
            ''' % vars())
        # and delete those left over
        cur.execute('''
            DELETE FROM BountySubscription WHERE person=%(from_id)d
            ''' % vars())
        skip.append(('bountysubscription', 'person'))

        # Update only the AnswerContacts that will not conflict
        cur.execute('''
            UPDATE AnswerContact
            SET person=%(to_id)d
            WHERE person=%(from_id)d
                AND distribution IS NULL
                AND product NOT IN (
                    SELECT product
                    FROM AnswerContact
                    WHERE person = %(to_id)d
                    )
            ''' % vars())
        cur.execute('''
            UPDATE AnswerContact
            SET person=%(to_id)d
            WHERE person=%(from_id)d
                AND distribution IS NOT NULL
                AND (distribution, sourcepackagename) NOT IN (
                    SELECT distribution,sourcepackagename
                    FROM AnswerContact
                    WHERE person = %(to_id)d
                    )
            ''' % vars())
        # and delete those left over
        cur.execute('''
            DELETE FROM AnswerContact WHERE person=%(from_id)d
            ''' % vars())
        skip.append(('answercontact', 'person'))

        # Update only the QuestionSubscriptions that will not conflict
        cur.execute('''
            UPDATE QuestionSubscription
            SET person=%(to_id)d
            WHERE person=%(from_id)d AND question NOT IN
                (
                SELECT question
                FROM QuestionSubscription
                WHERE person = %(to_id)d
                )
            ''' % vars())
        # and delete those left over
        cur.execute('''
            DELETE FROM QuestionSubscription WHERE person=%(from_id)d
            ''' % vars())
        skip.append(('questionsubscription', 'person'))

        # Update only the MentoringOffers that will not conflict
        cur.execute('''
            UPDATE MentoringOffer
            SET owner=%(to_id)d
            WHERE owner=%(from_id)d AND id NOT IN
                (
                SELECT id
                FROM MentoringOffer
                WHERE owner = %(to_id)d
                )
            ''' % vars())
        cur.execute('''
            UPDATE MentoringOffer
            SET team=%(to_id)d
            WHERE team=%(from_id)d AND id NOT IN
                (
                SELECT id
                FROM MentoringOffer
                WHERE team = %(to_id)d
                )
            ''' % vars())
        # and delete those left over
        cur.execute('''
            DELETE FROM MentoringOffer
            WHERE owner=%(from_id)d OR team=%(from_id)d
            ''' % vars())
        skip.append(('mentoringoffer', 'owner'))
        skip.append(('mentoringoffer', 'team'))

        # Update PackageBugContact entries
        cur.execute('''
            UPDATE PackageBugContact SET bugcontact=%(to_id)s
            WHERE bugcontact=%(from_id)s
            ''', vars())
        skip.append(('packagebugcontact', 'bugcontact'))

        # Update the SpecificationFeedback entries that will not conflict
        # and trash the rest.

        # First we handle the reviewer.
        cur.execute('''
            UPDATE SpecificationFeedback
            SET reviewer=%(to_id)d
            WHERE reviewer=%(from_id)d AND specification NOT IN
                (
                SELECT specification
                FROM SpecificationFeedback
                WHERE reviewer = %(to_id)d
                )
            ''' % vars())
        cur.execute('''
            DELETE FROM SpecificationFeedback WHERE reviewer=%(from_id)d
            ''' % vars())
        skip.append(('specificationfeedback', 'reviewer'))

        # And now we handle the requester.
        cur.execute('''
            UPDATE SpecificationFeedback
            SET requester=%(to_id)d
            WHERE requester=%(from_id)d AND specification NOT IN
                (
                SELECT specification
                FROM SpecificationFeedback
                WHERE requester = %(to_id)d
                )
            ''' % vars())
        cur.execute('''
            DELETE FROM SpecificationFeedback WHERE requester=%(from_id)d
            ''' % vars())
        skip.append(('specificationfeedback', 'requester'))

        # Update the SpecificationSubscription entries that will not conflict
        # and trash the rest
        cur.execute('''
            UPDATE SpecificationSubscription
            SET person=%(to_id)d
            WHERE person=%(from_id)d AND specification NOT IN
                (
                SELECT specification
                FROM SpecificationSubscription
                WHERE person = %(to_id)d
                )
            ''' % vars())
        cur.execute('''
            DELETE FROM SpecificationSubscription WHERE person=%(from_id)d
            ''' % vars())
        skip.append(('specificationsubscription', 'person'))

        # Update only the SprintAttendances that will not conflict
        cur.execute('''
            UPDATE SprintAttendance
            SET attendee=%(to_id)d
            WHERE attendee=%(from_id)d AND sprint NOT IN
                (
                SELECT sprint
                FROM SprintAttendance
                WHERE attendee = %(to_id)d
                )
            ''' % vars())
        # and delete those left over
        cur.execute('''
            DELETE FROM SprintAttendance WHERE attendee=%(from_id)d
            ''' % vars())
        skip.append(('sprintattendance', 'attendee'))

        # Update only the POSubscriptions that will not conflict
        # XXX: Add sampledata and test to confirm this case
        # -- StuartBishop 20050331
        cur.execute('''
            UPDATE POSubscription
            SET person=%(to_id)d
            WHERE person=%(from_id)d AND id NOT IN (
                SELECT a.id
                    FROM POSubscription AS a, POSubscription AS b
                    WHERE a.person = %(from_id)d AND b.person = %(to_id)d
                    AND a.language = b.language
                    AND a.potemplate = b.potemplate
                    )
            ''' % vars())
        skip.append(('posubscription', 'person'))

        # Update only the POExportRequests that will not conflict
        # and trash the rest
        cur.execute('''
            UPDATE POExportRequest
            SET person=%(to_id)d
            WHERE person=%(from_id)d AND id NOT IN (
                SELECT a.id FROM POExportRequest AS a, POExportRequest AS b
                WHERE a.person = %(from_id)d AND b.person = %(to_id)d
                AND a.potemplate = b.potemplate
                AND a.pofile = b.pofile
                )
            ''' % vars())
        cur.execute('''
            DELETE FROM POExportRequest WHERE person=%(from_id)d
            ''' % vars())
        skip.append(('poexportrequest', 'person'))

        # Update the POSubmissions. They should not conflict since each of
        # them is independent
        cur.execute('''
            UPDATE POSubmission
            SET person=%(to_id)d
            WHERE person=%(from_id)d
            ''' % vars())
        skip.append(('posubmission', 'person'))

        # Handle the POFileTranslator cache by doing nothing. As it is
        # maintained by triggers, the data migration has already been done
        # for us when we updated the source tables.
        skip.append(('pofiletranslator', 'person'))

        # Update only the TranslationImportQueueEntry that will not conflict
        # and trash the rest
        cur.execute('''
            UPDATE TranslationImportQueueEntry
            SET importer=%(to_id)d
            WHERE importer=%(from_id)d AND id NOT IN (
                SELECT a.id
                FROM TranslationImportQueueEntry AS a,
                     TranslationImportQueueEntry AS b
                WHERE a.importer = %(from_id)d AND b.importer = %(to_id)d
                AND a.distrorelease = b.distrorelease
                AND a.sourcepackagename = b.sourcepackagename
                AND a.productseries = b.productseries
                AND a.path = b.path
                )
            ''' % vars())
        cur.execute('''
            DELETE FROM TranslationImportQueueEntry WHERE importer=%(from_id)d
            ''' % vars())
        skip.append(('translationimportqueueentry', 'importer'))

        # XXX cprov 20070222: Since we only allow one PPA for each user,
        # we can't reassign the old user archive to the new user.
        # It need to be done manually, probably by reasinning all publications
        # to the old PPA to the new one, performing a careful_publishing on it
        # and removing the old one from disk. See bug #87098
        skip.append(('archive', 'owner'))

        # Sanity check. If we have a reference that participates in a
        # UNIQUE index, it must have already been handled by this point.
        # We can tell this by looking at the skip list.
        for src_tab, src_col, ref_tab, ref_col, updact, delact in references:
            uniques = postgresql.listUniques(cur, src_tab, src_col)
            if len(uniques) > 0 and (src_tab, src_col) not in skip:
                raise NotImplementedError(
                        '%s.%s reference to %s.%s is in a UNIQUE index '
                        'but has not been handled' % (
                            src_tab, src_col, ref_tab, ref_col
                            )
                        )

        # Handle all simple cases
        for src_tab, src_col, ref_tab, ref_col, updact, delact in references:
            if (src_tab, src_col) in skip:
                continue
            cur.execute('UPDATE %s SET %s=%d WHERE %s=%d' % (
                src_tab, src_col, to_person.id, src_col, from_person.id
                ))

        # Transfer active team memberships
        approved = TeamMembershipStatus.APPROVED
        admin = TeamMembershipStatus.ADMIN
        cur.execute(
            'SELECT team, status FROM TeamMembership WHERE person = %s '
            'AND status IN (%s,%s)'
            % sqlvalues(from_person.id, approved, admin))
        for team_id, status in cur.fetchall():
            cur.execute('SELECT status FROM TeamMembership WHERE person = %s '
                        'AND team = %s'
                        % sqlvalues(to_person.id, team_id))
            result = cur.fetchone()
            if result:
                current_status = result[0]
                # Now we can safely delete from_person's membership record,
                # because we know to_person has a membership entry for this
                # team, so may only need to change its status.
                cur.execute(
                    'DELETE FROM TeamMembership WHERE person = %s '
                    'AND team = %s' % sqlvalues(from_person.id, team_id))

                if current_status == admin.value:
                    # to_person is already an administrator of this team, no
                    # need to do anything else.
                    continue
                # to_person is either an approved or an inactive member,
                # while from_person is either admin or approved. That means we
                # can safely set from_person's membership status on
                # to_person's membership.
                assert status in (approved.value, admin.value)
                cur.execute(
                    'UPDATE TeamMembership SET status = %s WHERE person = %s '
                    'AND team = %s' % sqlvalues(
                        status, to_person.id, team_id))
            else:
                # to_person is not a member of this team. just change
                # from_person with to_person in the membership record.
                cur.execute(
                    'UPDATE TeamMembership SET person = %s WHERE person = %s '
                    'AND team = %s'
                    % sqlvalues(to_person.id, from_person.id, team_id))

        cur.execute('SELECT team FROM TeamParticipation WHERE person = %s '
                    'AND person != team' % sqlvalues(from_person.id))
        for team_id in cur.fetchall():
            cur.execute(
                'SELECT team FROM TeamParticipation WHERE person = %s '
                'AND team = %s' % sqlvalues(to_person.id, team_id))
            if not cur.fetchone():
                cur.execute(
                    'UPDATE TeamParticipation SET person = %s WHERE '
                    'person = %s AND team = %s'
                    % sqlvalues(to_person.id, from_person.id, team_id))
            else:
                cur.execute(
                    'DELETE FROM TeamParticipation WHERE person = %s AND '
                    'team = %s' % sqlvalues(from_person.id, team_id))

        # Flag the account as merged
        cur.execute('''
            UPDATE Person SET merged=%(to_id)d WHERE id=%(from_id)d
            ''' % vars())

        # Append a -merged suffix to the account's name.
        name = base = "%s-merged" % from_person.name.encode('ascii')
        cur.execute("SELECT id FROM Person WHERE name = %s" % sqlvalues(name))
        i = 1
        while cur.fetchone():
            name = "%s%d" % (base, i)
            cur.execute("SELECT id FROM Person WHERE name = %s"
                        % sqlvalues(name))
            i += 1
        cur.execute("UPDATE Person SET name = %s WHERE id = %s"
                    % sqlvalues(name, from_person.id))

        # Since we've updated the database behind SQLObject's back,
        # flush its caches.
        flush_database_caches()

    def getTranslatorsByLanguage(self, language):
        """See `IPersonSet`."""
        # XXX CarlosPerelloMarin 20070331: The KarmaCache table doesn't have a
        # field to store karma per language, so we are actually returning the
        # people with the most translation karma that have this language
        # selected in their preferences.  See bug #102257 for more info.
        return Person.select('''
            PersonLanguage.person = Person.id AND
            PersonLanguage.language = %s AND
            KarmaCache.person = Person.id AND
            KarmaCache.product IS NULL AND
            KarmaCache.project IS NULL AND
            KarmaCache.sourcepackagename IS NULL AND
            KarmaCache.distribution IS NULL AND
            KarmaCache.category = KarmaCategory.id AND
            KarmaCategory.name = 'translations'
            ''' % sqlvalues(language), orderBy=['-KarmaCache.karmavalue'],
            clauseTables=[
                'PersonLanguage', 'KarmaCache', 'KarmaCategory'])


class PersonLanguage(SQLBase):
    _table = 'PersonLanguage'

    person = ForeignKey(foreignKey='Person', dbName='person', notNull=True)
    language = ForeignKey(foreignKey='Language', dbName='language',
                          notNull=True)


class SSHKey(SQLBase):
    implements(ISSHKey)

    _table = 'SSHKey'

    person = ForeignKey(foreignKey='Person', dbName='person', notNull=True)
    keytype = EnumCol(dbName='keytype', notNull=True, enum=SSHKeyType)
    keytext = StringCol(dbName='keytext', notNull=True)
    comment = StringCol(dbName='comment', notNull=True)


class SSHKeySet:
    implements(ISSHKeySet)

    def new(self, person, keytype, keytext, comment):
        return SSHKey(person=person, keytype=keytype, keytext=keytext,
                      comment=comment)

    def getByID(self, id, default=None):
        try:
            return SSHKey.get(id)
        except SQLObjectNotFound:
            return default


class WikiName(SQLBase):
    implements(IWikiName)

    _table = 'WikiName'

    person = ForeignKey(dbName='person', foreignKey='Person', notNull=True)
    wiki = StringCol(dbName='wiki', notNull=True)
    wikiname = StringCol(dbName='wikiname', notNull=True)

    @property
    def url(self):
        return self.wiki + self.wikiname


class WikiNameSet:
    implements(IWikiNameSet)

    def getByWikiAndName(self, wiki, wikiname):
        """See `IWikiNameSet`."""
        return WikiName.selectOneBy(wiki=wiki, wikiname=wikiname)

    def getUbuntuWikiByPerson(self, person):
        """See `IWikiNameSet`."""
        return WikiName.selectOneBy(person=person, wiki=UBUNTU_WIKI_URL)

    def getOtherWikisByPerson(self, person):
        """See `IWikiNameSet`."""
        return WikiName.select(AND(WikiName.q.personID==person.id,
                                   WikiName.q.wiki!=UBUNTU_WIKI_URL))

    def getAllWikisByPerson(self, person):
        """See `IWikiNameSet`."""
        return WikiName.selectBy(person=person)

    def get(self, id, default=None):
        """See `IWikiNameSet`."""
        wiki = WikiName.selectOneBy(id=id)
        if wiki is None:
            return default
        return wiki

    def new(self, person, wiki, wikiname):
        """See `IWikiNameSet`."""
        return WikiName(person=person, wiki=wiki, wikiname=wikiname)

    def exists(self, wikiname, wiki=UBUNTU_WIKI_URL):
        """See `IWikiNameSet`."""
        return WikiName.selectOneBy(wiki=wiki, wikiname=wikiname) is not None


class JabberID(SQLBase):
    implements(IJabberID)

    _table = 'JabberID'
    _defaultOrder = ['jabberid']

    person = ForeignKey(dbName='person', foreignKey='Person', notNull=True)
    jabberid = StringCol(dbName='jabberid', notNull=True)


class JabberIDSet:
    implements(IJabberIDSet)

    def new(self, person, jabberid):
        """See `IJabberIDSet`"""
        return JabberID(person=person, jabberid=jabberid)

    def getByJabberID(self, jabberid, default=None):
        """See `IJabberIDSet`"""
        jabber = JabberID.selectOneBy(jabberid=jabberid)
        if jabber is None:
            return default
        return jabber

    def getByPerson(self, person):
        """See `IJabberIDSet`"""
        return JabberID.selectBy(person=person)


class IrcID(SQLBase):
    implements(IIrcID)

    _table = 'IrcID'

    person = ForeignKey(dbName='person', foreignKey='Person', notNull=True)
    network = StringCol(dbName='network', notNull=True)
    nickname = StringCol(dbName='nickname', notNull=True)


class IrcIDSet:
    implements(IIrcIDSet)

    def new(self, person, network, nickname):
        return IrcID(person=person, network=network, nickname=nickname)<|MERGE_RESOLUTION|>--- conflicted
+++ resolved
@@ -39,33 +39,15 @@
 from canonical.launchpad.helpers import contactEmailAddresses, shortlist
 
 from canonical.lp.dbschema import (
-<<<<<<< HEAD
-    AccountStatus, BugTaskImportance, BugTaskStatus, EmailAddressStatus,
-    LoginTokenType, PersonCreationRationale, SpecificationDefinitionStatus,
-    SpecificationFilter, SpecificationImplementationStatus, SpecificationSort,
-    ShippingRequestStatus, SSHKeyType, TeamMembershipRenewalPolicy,
-    TeamMembershipStatus, TeamSubscriptionPolicy)
-
-from canonical.launchpad.interfaces import (
-    BugTaskSearchParams, IBugTaskSet, ICalendarOwner, IDistribution,
-    IDistributionSet, IEmailAddress, IEmailAddressSet, IGPGKeySet, IHasIcon,
-    IHasLogo, IHasMugshot, IIrcID, IIrcIDSet, IJabberID, IJabberIDSet,
-    ILaunchBag, ILaunchpadCelebrities, ILaunchpadStatisticSet, ILoginTokenSet,
-    IPasswordEncryptor, IPerson, IPersonSet, IPillarNameSet, IProduct,
-    ISignedCodeOfConductSet, ISourcePackageNameSet, ISSHKey, ISSHKeySet,
-    ITeam, ITranslationGroupSet, IWikiName, IWikiNameSet, JoinNotAllowed,
-    QUESTION_STATUS_DEFAULT_SEARCH, ShipItConstants, UBUNTU_WIKI_URL,
-    UNRESOLVED_BUGTASK_STATUSES)
-=======
-    BugTaskImportance, BugTaskStatus, ShippingRequestStatus,
+    AccountStatus, BugTaskImportance, BugTaskStatus, ShippingRequestStatus,
     SpecificationFilter, SpecificationDefinitionStatus,
     SpecificationImplementationStatus, SpecificationSort)
 
 from canonical.launchpad.interfaces import (
-    EmailAddressStatus, IBugTaskSet, ICalendarOwner, IDistribution,
-    IDistributionSet, IEmailAddress, IEmailAddressSet, IGPGKeySet, IHasIcon,
-    IHasLogo, IHasMugshot, IIrcID, IIrcIDSet, IJabberID, IJabberIDSet,
-    ILaunchBag, ILaunchpadCelebrities, ILaunchpadStatisticSet,
+    BugTaskSearchParams, EmailAddressStatus, IBugTaskSet, ICalendarOwner,
+    IDistribution, IDistributionSet, IEmailAddress, IEmailAddressSet,
+    IGPGKeySet, IHasIcon, IHasLogo, IHasMugshot, IIrcID, IIrcIDSet, IJabberID,
+    IJabberIDSet, ILaunchBag, ILaunchpadCelebrities, ILaunchpadStatisticSet,
     ILoginTokenSet, IPasswordEncryptor, IPerson, IPersonSet, IPillarNameSet,
     IProduct, ISignedCodeOfConductSet, ISourcePackageNameSet, ISSHKey,
     ISSHKeySet, ITeam, ITranslationGroupSet, IWikiName, IWikiNameSet,
@@ -73,7 +55,6 @@
     QUESTION_STATUS_DEFAULT_SEARCH, ShipItConstants, SSHKeyType,
     TeamMembershipRenewalPolicy, TeamMembershipStatus, TeamSubscriptionPolicy,
     UBUNTU_WIKI_URL, UNRESOLVED_BUGTASK_STATUSES)
->>>>>>> fa9609f4
 
 from canonical.launchpad.database.archive import Archive
 from canonical.launchpad.database.cal import Calendar
