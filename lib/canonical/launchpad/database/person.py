--- conflicted
+++ resolved
@@ -1,12 +1,8 @@
 # Copyright 2004-2007 Canonical Ltd.  All rights reserved.
-<<<<<<< HEAD
 # _valid_nick() in generate_nick causes E1101
 # vars() causes W0612
-# pylint: disable-msg=E1101,W0612
-
-=======
-# pylint: disable-msg=E0611,W0212
->>>>>>> 552cfbfa
+# pylint: disable-msg=E0611,W0212,E1101,W0612
+
 """Implementation classes for a Person."""
 
 __metaclass__ = type
