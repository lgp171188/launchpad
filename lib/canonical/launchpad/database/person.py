# Copyright 2004 Canonical Ltd.  All rights reserved.

__metaclass__ = type
__all__ = [
    'Person', 'PersonSet', 'EmailAddress', 'EmailAddressSet', 'GPGKey',
    'GPGKeySet', 'SSHKey', 'SSHKeySet', 'WikiName', 'WikiNameSet', 'JabberID',
    'JabberIDSet', 'IrcID', 'IrcIDSet']

import itertools
import sets
from datetime import datetime, timedelta
import pytz
import sha

# Zope interfaces
from zope.interface import implements, directlyProvides, directlyProvidedBy
from zope.component import getUtility

# SQL imports
from sqlobject import (
    ForeignKey, IntCol, StringCol, BoolCol, MultipleJoin, RelatedJoin,
    SQLObjectNotFound)
from sqlobject.sqlbuilder import AND, OR
from canonical.database.sqlbase import (
    SQLBase, quote, quote_like, cursor, sqlvalues, flush_database_updates,
    flush_database_caches)
from canonical.database.constants import UTC_NOW
from canonical.database.datetimecol import UtcDateTimeCol
from canonical.database import postgresql
from canonical.launchpad.helpers import shortlist

from canonical.launchpad.interfaces import (
    IPerson, ITeam, IPersonSet, IEmailAddress, IWikiName, IIrcID, IJabberID,
    IIrcIDSet, ISSHKeySet, IJabberIDSet, IWikiNameSet, IGPGKeySet, ISSHKey,
    IGPGKey, IEmailAddressSet, IPasswordEncryptor, ICalendarOwner, IBugTaskSet,
    UBUNTU_WIKI_URL, ISignedCodeOfConductSet, ILoginTokenSet, IKarmaSet,
    KEYSERVER_QUERY_URL, EmailAddressAlreadyTaken, IKarmaCacheSet,
    ILaunchpadStatisticSet)

from canonical.launchpad.database.cal import Calendar
from canonical.launchpad.database.codeofconduct import SignedCodeOfConduct
from canonical.launchpad.database.logintoken import LoginToken
from canonical.launchpad.database.pofile import POFile
from canonical.launchpad.database.karma import (
    KarmaAction, Karma, KarmaCategory)
from canonical.launchpad.database.packagebugcontact import PackageBugContact
from canonical.launchpad.database.shipit import ShippingRequest
from canonical.launchpad.database.sourcepackagerelease import (
    SourcePackageRelease)
from canonical.launchpad.database.specification import Specification
from canonical.launchpad.database.specificationfeedback import (
    SpecificationFeedback)
from canonical.launchpad.database.specificationsubscription import (
    SpecificationSubscription)
from canonical.launchpad.database.teammembership import (
    TeamMembership, TeamParticipation)

from canonical.launchpad.database.branch import Branch

from canonical.lp.dbschema import (
    EnumCol, SSHKeyType, EmailAddressStatus, TeamSubscriptionPolicy,
    TeamMembershipStatus, GPGKeyAlgorithm, LoginTokenType,
    SpecificationSort)

from canonical.foaf import nickname
from canonical.cachedproperty import cachedproperty


class Person(SQLBase):
    """A Person."""

    implements(IPerson, ICalendarOwner)

    sortingColumns = ['displayname', 'familyname', 'givenname', 'name']
    _defaultOrder = sortingColumns

    name = StringCol(dbName='name', alternateID=True, notNull=True)
    password = StringCol(dbName='password', default=None)
    givenname = StringCol(dbName='givenname', default=None)
    familyname = StringCol(dbName='familyname', default=None)
    displayname = StringCol(dbName='displayname', notNull=True)
    teamdescription = StringCol(dbName='teamdescription', default=None)
    homepage_content = StringCol(default=None)
    emblem = ForeignKey(dbName='emblem',
        foreignKey='LibraryFileAlias', default=None)
    hackergotchi = ForeignKey(dbName='hackergotchi',
        foreignKey='LibraryFileAlias', default=None)

    city = StringCol(default=None)
    phone = StringCol(default=None)
    country = ForeignKey(dbName='country', foreignKey='Country', default=None)
    province = StringCol(default=None)
    postcode = StringCol(default=None)
    addressline1 = StringCol(default=None)
    addressline2 = StringCol(default=None)
    organization = StringCol(default=None)

    teamowner = ForeignKey(dbName='teamowner', foreignKey='Person',
                           default=None)

    sshkeys = MultipleJoin('SSHKey', joinColumn='person')

    karma_total_cache = MultipleJoin('KarmaTotalCache', joinColumn='person')

    subscriptionpolicy = EnumCol(
        dbName='subscriptionpolicy',
        schema=TeamSubscriptionPolicy,
        default=TeamSubscriptionPolicy.MODERATED)
    defaultrenewalperiod = IntCol(dbName='defaultrenewalperiod', default=None)
    defaultmembershipperiod = IntCol(dbName='defaultmembershipperiod',
                                     default=None)

    merged = ForeignKey(dbName='merged', foreignKey='Person', default=None)

    datecreated = UtcDateTimeCol(notNull=True, default=UTC_NOW)
    hide_email_addresses = BoolCol(notNull=True, default=False)

    # RelatedJoin gives us also an addLanguage and removeLanguage for free
    languages = RelatedJoin('Language', joinColumn='person',
                            otherColumn='language',
                            intermediateTable='PersonLanguage')

    # relevant joins
    authored_branches = MultipleJoin(
        'Branch', joinColumn='author',orderBy='-id')
    subscribed_branches = RelatedJoin(
        'Branch', joinColumn='person', otherColumn='branch',
        intermediateTable='BranchSubscription', orderBy='-id')
    ownedBounties = MultipleJoin('Bounty', joinColumn='owner',
        orderBy='id')
    reviewerBounties = MultipleJoin('Bounty', joinColumn='reviewer',
        orderBy='id')
    claimedBounties = MultipleJoin('Bounty', joinColumn='claimant',
        orderBy='id')
    subscribedBounties = RelatedJoin('Bounty', joinColumn='person',
        otherColumn='bounty', intermediateTable='BountySubscription',
        orderBy='id')
    karma_category_caches = MultipleJoin('KarmaCache', joinColumn='person',
        orderBy='category')
    signedcocs = MultipleJoin('SignedCodeOfConduct', joinColumn='owner')
    ircnicknames = MultipleJoin('IrcID', joinColumn='person')
    jabberids = MultipleJoin('JabberID', joinColumn='person')

    # specification-related joins
    @property
    def approver_specs(self):
        return Specification.selectBy(approverID=self.id,
                                      orderBy=['-datecreated'])

    @property
    def assigned_specs(self):
        return Specification.selectBy(assigneeID=self.id,
                                      orderBy=['-datecreated'])

    @property
    def created_specs(self):
        return Specification.selectBy(ownerID=self.id,
                                      orderBy=['-datecreated'])

    @property
    def drafted_specs(self):
        return Specification.selectBy(drafterID=self.id,
                                      orderBy=['-datecreated'])

    @property
    def feedback_specs(self):
        return Specification.select(
            AND(Specification.q.id == SpecificationFeedback.q.specificationID,
                SpecificationFeedback.q.reviewerID == self.id),
            clauseTables=['SpecificationFeedback'],
            orderBy=['-datecreated'])

    @property
    def subscribed_specs(self):
        return Specification.select(
            AND(Specification.q.id == SpecificationSubscription.q.specificationID,
                SpecificationSubscription.q.personID == self.id),
            clauseTables=['SpecificationSubscription'],
            orderBy=['-datecreated'])

    # ticket related joins
    answered_tickets = MultipleJoin('Ticket', joinColumn='answerer',
        orderBy='-datecreated')
    assigned_tickets = MultipleJoin('Ticket', joinColumn='assignee',
        orderBy='-datecreated')
    created_tickets = MultipleJoin('Ticket', joinColumn='owner',
        orderBy='-datecreated')
    subscribed_tickets = RelatedJoin('Ticket', joinColumn='person',
        otherColumn='ticket', intermediateTable='TicketSubscription',
        orderBy='-datecreated')

    calendar = ForeignKey(dbName='calendar', foreignKey='Calendar',
                          default=None, forceDBName=True)

    def getOrCreateCalendar(self):
        if not self.calendar:
            self.calendar = Calendar(title=self.browsername,
                                     revision=0)
        return self.calendar

    timezone = StringCol(dbName='timezone', default='UTC')

    def get(cls, id, connection=None, selectResults=None):
        """Override the classmethod get from the base class.

        In this case when we're getting a team we mark it with ITeam.
        """
        # XXX: Use the same thing Bjorn used for malone here.
        #      -- SteveAlexander, 2005-04-23

        # This is simulating 'super' without using 'super' to show
        # how nasty sqlobject actually is.
        # -- SteveAlexander, 2005-04-23
        val = SQLBase.get.im_func(cls, id, connection=connection,
                                  selectResults=selectResults)
        if val.teamowner is not None:
            directlyProvides(val, directlyProvidedBy(val) + ITeam)
        return val
    get = classmethod(get)

    @property
    def browsername(self):
        """Return a name suitable for display on a web page.

        1. If we have a displayname, then browsername is the displayname.

        2. If we have a familyname or givenname, then the browsername
           is "FAMILYNAME Givenname".

        3. If we have no displayname, no familyname and no givenname,
           the browsername is self.name.

        >>> class DummyPerson:
        ...     displayname = None
        ...     familyname = None
        ...     givenname = None
        ...     name = 'the_name'
        ...     # This next line is some special evil magic to allow us to
        ...     # unit test browsername in isolation.
        ...     browsername = Person.browsername.im_func
        ...
        >>> person = DummyPerson()

        Check with just the name.

        >>> person.browsername
        'the_name'

        Check with givenname and name.  Just givenname is used.

        >>> person.givenname = 'the_givenname'
        >>> person.browsername
        'the_givenname'

        Check with givenname, familyname and name.  Both givenname and
        familyname are used.

        >>> person.familyname = 'the_familyname'
        >>> person.browsername
        'THE_FAMILYNAME the_givenname'

        Check with givenname, familyname, name and displayname.
        Only displayname is used.

        >>> person.displayname = 'the_displayname'
        >>> person.browsername
        'the_displayname'

        Remove familyname to check with givenname, name and displayname.
        Only displayname is used.

        >>> person.familyname = None
        >>> person.browsername
        'the_displayname'

        """
        if self.displayname:
            return self.displayname
        elif self.familyname or self.givenname:
            # Make a list containing either ['FAMILYNAME'] or
            # ['FAMILYNAME', 'Givenname'] or ['Givenname'].
            # Then turn it into a space-separated string.
            L = []
            if self.familyname is not None:
                L.append(self.familyname.upper())
            if self.givenname is not None:
                L.append(self.givenname)
            return ' '.join(L)
        else:
            return self.name

    def specifications(self, quantity=None, sort=None):
<<<<<<< HEAD
        query = OR(
            Specification.q.ownerID == self.id,
            Specification.q.approverID == self.id,
            Specification.q.assigneeID == self.id,
            Specification.q.drafterID == self.id,
            AND(Specification.q.id == SpecificationFeedback.q.specificationID,
                SpecificationFeedback.q.reviewerID == self.id),
            AND(Specification.q.id == SpecificationSubscription.q.specificationID,
                SpecificationSubscription.q.personID == self.id))
=======
        query = """
            Specification.owner = %(my_id)d
            OR Specification.approver = %(my_id)d
            OR Specification.assignee = %(my_id)d
            OR Specification.drafter = %(my_id)d
            OR Specification.id IN (
                SELECT SpecificationFeedback.id
                FROM SpecificationFeedback
                WHERE SpecificationFeedback.reviewer = %(my_id)s
                UNION
                SELECT SpecificationSubscription.id
                FROM SpecificationSubscription
                WHERE SpecificationSubscription.person = %(my_id)d
                )
            """ % {'my_id': self.id}
                    
>>>>>>> a9eb9fb5
        if sort is None or sort == SpecificationSort.DATE:
            order = ['-datecreated', 'id']
        elif sort == SpecificationSort.PRIORITY:
            order = ['-priority', 'status', 'name']
        else:
            raise AssertionError('Unknown sort %s' % sort)

<<<<<<< HEAD
        return Specification.select(query, orderBy=order,
                                    clauseTables=['SpecificationFeedback',
                                                  'SpecificationSubscription'],
                                    distinct=True, limit=quantity)
=======
        return Specification.select(query, orderBy=order, limit=quantity)
>>>>>>> a9eb9fb5

    def tickets(self, quantity=None):
        ret = set(self.created_tickets)
        ret = ret.union(self.answered_tickets)
        ret = ret.union(self.assigned_tickets)
        ret = ret.union(self.subscribed_tickets)
        ret = sorted(ret, key=lambda a: a.datecreated)
        ret.reverse()
        return ret[:quantity]

    @property
    def branches(self):
        """See IPerson."""
        S = set(self.authored_branches)
        S.update(self.registered_branches)
        S.update(self.subscribed_branches)
        def by_reverse_id(branch):
            return -branch.id
        return sorted(S, key=by_reverse_id)

    @property
    def registered_branches(self):
        """See IPerson."""
        return Branch.select('owner=%d AND (author!=%d OR author is NULL)'
                             % (self.id, self.id), orderBy='-id')

    def getBugContactPackages(self):
        """See IPerson."""
        package_bug_contacts = shortlist(
            PackageBugContact.selectBy(bugcontactID=self.id),
            longest_expected=25)

        packages_for_bug_contact = [
            package_bug_contact.distribution.getSourcePackage(
                package_bug_contact.sourcepackagename)
            for package_bug_contact in package_bug_contacts]

        packages_for_bug_contact.sort(key=lambda x: x.name)

        return packages_for_bug_contact

    def getBranch(self, product_name, branch_name):
        """See IPerson."""
        # import here to work around a circular import problem
        from canonical.launchpad.database import Product

        if product_name is None:
            return Branch.selectOne(
                'owner=%d AND product is NULL AND name=%s'
                % (self.id, quote(branch_name)))
        else:
            product = Product.selectOneBy(name=product_name)
            if product is None:
                return None
            return Branch.selectOneBy(
                ownerID=self.id, productID=product.id, name=branch_name)

    def isTeam(self):
        """See IPerson."""
        return self.teamowner is not None

    def shippedShipItRequests(self):
        """See IPerson."""
        query = '''
            ShippingRequest.recipient = %s AND
            ShippingRequest.id IN (SELECT request FROM Shipment)
            ''' % sqlvalues(self.id)
        return ShippingRequest.select(query)

    def pastShipItRequests(self):
        """See IPerson."""
        query = '''
            ShippingRequest.recipient = %s AND
            (ShippingRequest.approved = false OR
             ShippingRequest.cancelled = true OR
             ShippingRequest.id IN (SELECT request FROM Shipment))
            ''' % sqlvalues(self.id)
        return ShippingRequest.select(query)

    def currentShipItRequest(self):
        """See IPerson."""
        query = '''
            (ShippingRequest.approved = true OR
             ShippingRequest.approved IS NULL)
            AND ShippingRequest.recipient = %s AND
            ShippingRequest.cancelled = false AND
            ShippingRequest.id NOT IN (SELECT request FROM Shipment)
            ''' % sqlvalues(self.id)
        return ShippingRequest.selectOne(query)

    def searchTasks(self, search_params):
        """See IPerson."""
        return getUtility(IBugTaskSet).search(search_params)

    @property
    def karma(self):
        """See IPerson."""
        try:
            return self.karma_total_cache[0].karma_total
        except IndexError:
            return 0

    def assignKarma(self, action_name):
        """See IPerson."""
        try:
            action = KarmaAction.byName(action_name)
        except SQLObjectNotFound:
            raise ValueError(
                "No KarmaAction found with name '%s'." % action_name)
        return Karma(person=self, action=action)

    def latestKarma(self, quantity=25):
        """See IPerson."""
        return Karma.selectBy(personID=self.id,
            orderBy='-datecreated')[:quantity]

    def inTeam(self, team):
        """See IPerson."""
        if team is None:
            return False
        tp = TeamParticipation.selectOneBy(teamID=team.id, personID=self.id)
        if tp is not None or self.id == team.teamownerID:
            return True
        elif team.teamowner is not None and not team.teamowner.inTeam(team):
            # The owner is not a member but must retain his rights over
            # this team. This person may be a member of the owner, and in this
            # case it'll also have rights over this team.
            return self.inTeam(team.teamowner)
        else:
            return False

    def hasMembershipEntryFor(self, team):
        """See IPerson."""
        return bool(TeamMembership.selectOneBy(personID=self.id,
                                               teamID=team.id))

    def hasParticipationEntryFor(self, team):
        """See IPerson."""
        return bool(TeamParticipation.selectOneBy(personID=self.id,
                                                  teamID=team.id))

    def leave(self, team):
        """See IPerson."""
        assert not ITeam.providedBy(self)

        active = [TeamMembershipStatus.ADMIN, TeamMembershipStatus.APPROVED]
        tm = TeamMembership.selectOneBy(personID=self.id, teamID=team.id)
        if tm is None or tm.status not in active:
            # Ok, we're done. You are not an active member and still not being.
            return

        team.setMembershipStatus(self, TeamMembershipStatus.DEACTIVATED,
                                 tm.dateexpires)

    def join(self, team):
        """See IPerson."""
        assert not self.isTeam(), (
            "Teams take no actions in Launchpad, thus they can't join() "
            "another team. Instead, you have to addMember() them.")

        expired = TeamMembershipStatus.EXPIRED
        proposed = TeamMembershipStatus.PROPOSED
        approved = TeamMembershipStatus.APPROVED
        declined = TeamMembershipStatus.DECLINED
        deactivated = TeamMembershipStatus.DEACTIVATED

        if team.subscriptionpolicy == TeamSubscriptionPolicy.RESTRICTED:
            return False
        elif team.subscriptionpolicy == TeamSubscriptionPolicy.MODERATED:
            status = proposed
        elif team.subscriptionpolicy == TeamSubscriptionPolicy.OPEN:
            status = approved

        tm = TeamMembership.selectOneBy(personID=self.id, teamID=team.id)
        expires = team.defaultexpirationdate
        if tm is None:
            team.addMember(self, status)
        else:
            if (tm.status == declined and
                team.subscriptionpolicy == TeamSubscriptionPolicy.MODERATED):
                # The user is a DECLINED member, we just have to change the
                # status to PROPOSED.
                team.setMembershipStatus(self, status, expires)
            elif (tm.status in [expired, deactivated, declined] and
                  team.subscriptionpolicy == TeamSubscriptionPolicy.OPEN):
                team.setMembershipStatus(self, status, expires)
            else:
                return False

        return True

    #
    # ITeam methods
    #
    def getSuperTeams(self):
        """See IPerson."""
        query = ('Person.id = TeamParticipation.team AND '
                 'TeamParticipation.person = %d' % self.id)
        return Person.select(query, clauseTables=['TeamParticipation'])

    def getSubTeams(self):
        """See IPerson."""
        query = ('Person.id = TeamParticipation.person AND '
                 'TeamParticipation.team = %d AND '
                 'Person.teamowner IS NOT NULL' % self.id)
        return Person.select(query, clauseTables=['TeamParticipation'])

    def addMember(self, person, status=TeamMembershipStatus.APPROVED,
                  reviewer=None, comment=None):
        """See IPerson."""
        assert self.teamowner is not None

        if person.isTeam():
            assert not self.hasParticipationEntryFor(person), (
                "Team '%s' is a member of '%s'. As a consequence, '%s' can't "
                "be added as a member of '%s'" 
                % (self.name, person.name, person.name, self.name))

        if person in self.activemembers:
            # Make it a no-op if this person is already a member.
            return

        assert not person.hasMembershipEntryFor(self)
        assert status in [TeamMembershipStatus.APPROVED,
                          TeamMembershipStatus.PROPOSED]

        expires = self.defaultexpirationdate
        TeamMembership(personID=person.id, teamID=self.id, status=status,
                       dateexpires=expires, reviewer=reviewer, 
                       reviewercomment=comment)

        if status == TeamMembershipStatus.APPROVED:
            _fillTeamParticipation(person, self)

    def setMembershipStatus(self, person, status, expires=None, reviewer=None,
                            comment=None):
        """See IPerson."""
        tm = TeamMembership.selectOneBy(personID=person.id, teamID=self.id)

        # XXX: Do we need this assert?
        #      -- SteveAlexander, 2005-04-23
        assert tm is not None

        approved = TeamMembershipStatus.APPROVED
        admin = TeamMembershipStatus.ADMIN
        expired = TeamMembershipStatus.EXPIRED
        declined = TeamMembershipStatus.DECLINED
        deactivated = TeamMembershipStatus.DEACTIVATED
        proposed = TeamMembershipStatus.PROPOSED

        # Make sure the transition from the current status to the given status
        # is allowed. All allowed transitions are in the TeamMembership spec.
        if tm.status in [admin, approved]:
            assert status in [approved, admin, expired, deactivated]
        elif tm.status in [deactivated]:
            assert status in [approved]
        elif tm.status in [expired]:
            assert status in [approved]
        elif tm.status in [proposed]:
            assert status in [approved, declined]
        elif tm.status in [declined]:
            assert status in [proposed, approved]

        now = datetime.now(pytz.timezone('UTC'))
        if expires is not None and expires <= now:
            expires = now
            status = expired

        tm.status = status
        tm.dateexpires = expires
        tm.reviewer = reviewer
        tm.reviewercomment = comment

        tm.syncUpdate()

        if ((status == approved and tm.status != admin) or
            (status == admin and tm.status != approved)):
            _fillTeamParticipation(person, self)
        elif status in [deactivated, expired]:
            _cleanTeamParticipation(person, self)

    def _getMembersByStatus(self, status):
        # XXX Needs a system doc test. SteveAlexander 2005-04-23
        query = ("TeamMembership.team = %s AND TeamMembership.status = %s "
                 "AND TeamMembership.person = Person.id" %
                 sqlvalues(self.id, status))
        return Person.select(query, clauseTables=['TeamMembership'])

    def _getEmailsByStatus(self, status):
        query = AND(EmailAddress.q.personID==self.id,
                    EmailAddress.q.status==status)
        return EmailAddress.select(query)

    @property
    def jabberids(self):
        """See IPerson."""
        return getUtility(IJabberIDSet).getByPerson(self)

    @property
    def ubuntuwiki(self):
        """See IPerson."""
        return getUtility(IWikiNameSet).getUbuntuWikiByPerson(self)

    @property
    def otherwikis(self):
        """See IPerson."""
        return getUtility(IWikiNameSet).getOtherWikisByPerson(self)

    @property
    def allwikis(self):
        return getUtility(IWikiNameSet).getAllWikisByPerson(self)

    @property
    def title(self):
        """See IPerson."""
        return self.browsername

    @property 
    def allmembers(self):
        """See IPerson."""
        return _getAllMembers(self)

    @property
    def all_member_count(self):
        """See IPerson."""
        return self.allmembers.count()

    @property
    def deactivatedmembers(self):
        """See IPerson."""
        return self._getMembersByStatus(TeamMembershipStatus.DEACTIVATED)

    @property
    def expiredmembers(self):
        """See IPerson."""
        return self._getMembersByStatus(TeamMembershipStatus.EXPIRED)

    @property
    def declinedmembers(self):
        """See IPerson."""
        return self._getMembersByStatus(TeamMembershipStatus.DECLINED)

    @property
    def proposedmembers(self):
        """See IPerson."""
        return self._getMembersByStatus(TeamMembershipStatus.PROPOSED)

    @property
    def administrators(self):
        """See IPerson."""
        return self._getMembersByStatus(TeamMembershipStatus.ADMIN)

    @property
    def approvedmembers(self):
        """See IPerson."""
        return self._getMembersByStatus(TeamMembershipStatus.APPROVED)

    @property
    def activemembers(self):
        """See IPerson."""
        return self.approvedmembers.union(self.administrators)

    @property
    def active_member_count(self):
        """See IPerson."""
        return self.activemembers.count()

    @property
    def inactivemembers(self):
        """See IPerson."""
        return self.expiredmembers.union(self.deactivatedmembers)

    # XXX: myactivememberships and activememberships are rather
    # confusingly named, and I just fixed bug 2871 as a consequence of
    # this. Is there a way to improve it?
    #   -- kiko, 2005-10-07
    @property
    def myactivememberships(self):
        """See IPerson."""
        return TeamMembership.select("""
            TeamMembership.person = %s AND status in (%s, %s) AND 
            Person.id = TeamMembership.team
            """ % sqlvalues(self.id, TeamMembershipStatus.APPROVED,
                            TeamMembershipStatus.ADMIN),
            clauseTables=['Person'],
            orderBy=['Person.displayname'])

    @property
    def activememberships(self):
        """See IPerson."""
        return TeamMembership.select('''
            TeamMembership.team = %s AND status in (%s, %s) AND
            Person.id = TeamMembership.person
            ''' % sqlvalues(self.id, TeamMembershipStatus.APPROVED,
                TeamMembershipStatus.ADMIN),
            clauseTables=['Person'],
            orderBy=['Person.displayname'])

    @property
    def teams_participated_in(self):
        """See IPerson."""
        return Person.select("""
            Person.id = TeamParticipation.team
            AND TeamParticipation.person = %s
            AND Person.teamowner IS NOT NULL
            """ % sqlvalues(self.id), clauseTables=['TeamParticipation'],
            orderBy=['Person.name']
            )

    @property
    def defaultexpirationdate(self):
        """See IPerson."""
        days = self.defaultmembershipperiod
        if days:
            return datetime.now(pytz.timezone('UTC')) + timedelta(days)
        else:
            return None

    @property
    def defaultrenewedexpirationdate(self):
        """See IPerson."""
        days = self.defaultrenewalperiod
        if days:
            return datetime.now(pytz.timezone('UTC')) + timedelta(days)
        else:
            return None

    @property
    def touched_pofiles(self):
        return POFile.select('''
            POSubmission.person = %s AND
            POSubmission.pomsgset = POMsgSet.id AND
            POMsgSet.pofile = POFile.id
            ''' % sqlvalues(self.id),
            orderBy=['datecreated'],
            clauseTables=['POMsgSet', 'POSubmission'],
            distinct=True)

    def validateAndEnsurePreferredEmail(self, email):
        """See IPerson."""
        if not IEmailAddress.providedBy(email):
            raise TypeError, (
                "Any person's email address must provide the IEmailAddress "
                "interface. %s doesn't." % email)
        # XXX stevea 05/07/05 this is here because of an SQLobject
        # comparison oddity
        assert email.person.id == self.id, 'Wrong person! %r, %r' % (
            email.person, self)
        assert self.preferredemail != email, 'Wrong prefemail! %r, %r' % (
            self.preferredemail, email)

        if self.preferredemail is None:
            # This branch will be executed only in the first time a person
            # uses Launchpad. Either when creating a new account or when
            # resetting the password of an automatically created one.
            self.setPreferredEmail(email)
        else:
            email.status = EmailAddressStatus.VALIDATED

    def setPreferredEmail(self, email):
        """See IPerson."""
        if not IEmailAddress.providedBy(email):
            raise TypeError, (
                "Any person's email address must provide the IEmailAddress "
                "interface. %s doesn't." % email)
        assert email.person.id == self.id
        preferredemail = self.preferredemail
        if preferredemail is not None:
            preferredemail.status = EmailAddressStatus.VALIDATED
            # We need to flush updates, because we don't know what order
            # SQLObject will issue the changes and we can't set the new
            # address to PREFERRED until the old one has been set to VALIDATED
            preferredemail.syncUpdate()
        # get the non-proxied EmailAddress object, so we can call
        # syncUpdate() on it:
        email = EmailAddress.get(email.id)
        email.status = EmailAddressStatus.PREFERRED
        email.syncUpdate()
<<<<<<< HEAD
=======
        # Now we update our cache of the preferredemail
        setattr(self, '_preferredemail_cached', email)
>>>>>>> a9eb9fb5

    @cachedproperty('_preferredemail_cached')
    def preferredemail(self):
        """See IPerson."""
        emails = self._getEmailsByStatus(EmailAddressStatus.PREFERRED)
        # There can be only one preferred email for a given person at a
        # given time, and this constraint must be ensured in the DB, but
        # it's not a problem if we ensure this constraint here as well.
        emails = list(emails)
        length = len(emails)
        assert length <= 1
        if length:
            return emails[0]
        else:
            return None

    @property
    def preferredemail_sha1(self):
        """See IPerson."""
        preferredemail = self.preferredemail
        if preferredemail:
            return sha.new(preferredemail.email).hexdigest().upper()
        else:
            return None

    @property
    def validatedemails(self):
        """See IPerson."""
        return self._getEmailsByStatus(EmailAddressStatus.VALIDATED)

    @property
    def unvalidatedemails(self):
        """See IPerson."""
        query = ("requester=%s AND (tokentype=%s OR tokentype=%s)" 
                 % sqlvalues(self.id, LoginTokenType.VALIDATEEMAIL,
                             LoginTokenType.VALIDATETEAMEMAIL))
        return sets.Set([token.email for token in LoginToken.select(query)])

    @property
    def guessedemails(self):
        """See IPerson."""
        return self._getEmailsByStatus(EmailAddressStatus.NEW)

    @property
    def activities(self):
        """See IPerson."""
        return Karma.selectBy(personID=self.id)

    @property
    def pendinggpgkeys(self):
        """See IPerson."""
        logintokenset = getUtility(ILoginTokenSet)
        # XXX cprov 20050704
        # Use set to remove duplicated tokens, I'd appreciate something
        # SQL DISTINCT-like functionality available for sqlobject
        return sets.Set([token.fingerprint for token in
                         logintokenset.getPendingGPGKeys(requesterid=self.id)])

    @property
    def inactivegpgkeys(self):
        """See IPerson."""
        gpgkeyset = getUtility(IGPGKeySet)
        return gpgkeyset.getGPGKeys(ownerid=self.id, active=False)

    @property
    def gpgkeys(self):
        """See IPerson."""
        gpgkeyset = getUtility(IGPGKeySet)
        return gpgkeyset.getGPGKeys(ownerid=self.id)

    def maintainedPackages(self):
        """See IPerson."""
        querystr = """
            sourcepackagerelease.maintainer = %d AND
            sourcepackagerelease.sourcepackagename = sourcepackagename.id
            """ % self.id
        return SourcePackageRelease.select(
            querystr,
            orderBy=['SourcePackageName.name', 'SourcePackageRelease.id'],
            clauseTables=['SourcePackageName'])

    def uploadedButNotMaintainedPackages(self):
        """See IPerson."""
        querystr = """
            sourcepackagerelease.creator = %d AND
            sourcepackagerelease.maintainer != %d AND
            sourcepackagerelease.sourcepackagename = sourcepackagename.id
            """ % (self.id, self.id)
        return SourcePackageRelease.select(
            querystr,
            orderBy=['SourcePackageName.name', 'SourcePackageRelease.id'],
            clauseTables=['SourcePackageName'])

    @property
    def is_ubuntero(self):
        """See IPerson."""
        sigset = getUtility(ISignedCodeOfConductSet)
        lastdate = sigset.getLastAcceptedDate()

        query = AND(SignedCodeOfConduct.q.active==True,
                    SignedCodeOfConduct.q.ownerID==self.id,
                    SignedCodeOfConduct.q.datecreated>=lastdate)

        return bool(SignedCodeOfConduct.select(query).count())

    @property
    def activesignatures(self):
        """See IPerson."""
        sCoC_util = getUtility(ISignedCodeOfConductSet)
        return sCoC_util.searchByUser(self.id)

    @property
    def inactivesignatures(self):
        """See IPerson."""
        sCoC_util = getUtility(ISignedCodeOfConductSet)
        return sCoC_util.searchByUser(self.id, active=False)


class PersonSet:
    """The set of persons."""
    implements(IPersonSet)

    _defaultOrder = Person.sortingColumns

    def __init__(self):
        self.title = 'People registered with Launchpad'

    def topPeople(self):
        """See IPersonSet."""
        # The odd ordering here is to ensure we hit the PostgreSQL
        # indexes. It will not make any real difference outside of tests.
        query = """
            id in (
                SELECT person FROM KarmaTotalCache
                ORDER BY karma_total DESC, person DESC
                LIMIT 5
                )
            """
        top_people = shortlist(Person.select(query))
        top_people.sort(key=lambda obj: (obj.karma, obj.id), reverse=True)
        return top_people

    def newTeam(self, teamowner, name, displayname, teamdescription=None,
                subscriptionpolicy=TeamSubscriptionPolicy.MODERATED,
                defaultmembershipperiod=None, defaultrenewalperiod=None):
        """See IPersonSet."""
        assert teamowner
        team = Person(teamowner=teamowner, name=name, displayname=displayname,
                teamdescription=teamdescription,
                defaultmembershipperiod=defaultmembershipperiod,
                defaultrenewalperiod=defaultrenewalperiod,
                subscriptionpolicy=subscriptionpolicy)
        team.addMember(teamowner)
        team.setMembershipStatus(teamowner, TeamMembershipStatus.ADMIN)
        return team

    def createPersonAndEmail(self, email, name=None, displayname=None,
                             givenname=None, familyname=None, password=None,
                             passwordEncrypted=False):
        """See IPersonSet."""
        if name is None:
            try:
                name = nickname.generate_nick(email)
            except nickname.NicknameGenerationError:
                return None, None
        else:
            if self.getByName(name) is not None:
                return None, None

        if not passwordEncrypted and password is not None:
            password = getUtility(IPasswordEncryptor).encrypt(password)

        displayname = displayname or name.capitalize()
        person = self._newPerson(name, displayname, givenname=givenname,
                                 familyname=familyname, password=password)

        email = getUtility(IEmailAddressSet).new(email, person.id)
        return person, email

    def _newPerson(self, name, displayname, givenname=None, familyname=None,
                   password=None):
        """Create a new Person with the given attributes.

        Also generate a wikiname for this person that's not yet used in the
        Ubuntu wiki.
        """
        person = Person(name=name, displayname=displayname, givenname=givenname,
                        familyname=familyname, password=password)
        wikinameset = getUtility(IWikiNameSet)
        wikiname = nickname.generate_wikiname(
                    person.displayname, wikinameset.exists)
        wikinameset.new(person, UBUNTU_WIKI_URL, wikiname)
        return person

    def ensurePerson(self, email, displayname):
        """See IPersonSet."""
        person = self.getByEmail(email)
        if person:
            return person
        person, dummy = self.createPersonAndEmail(
                            email, displayname=displayname)
        return person

    def getByName(self, name, default=None, ignore_merged=True):
        """See IPersonSet."""
        query = (Person.q.name == name)
        if ignore_merged:
            query = AND(query, Person.q.mergedID==None)
        person = Person.selectOne(query)
        if person is None:
            return default
        return person

    def updateStatistics(self, ztm):
        """See IPersonSet."""
        stats = getUtility(ILaunchpadStatisticSet)
        stats.update('people_count', self.getAllPersons().count())
        ztm.commit()
        stats.update('teams_count', self.getAllTeams().count())
        ztm.commit()

    def peopleCount(self):
        """See IPersonSet."""
        return getUtility(ILaunchpadStatisticSet).value('people_count')

    def getAllPersons(self, orderBy=None):
        """See IPersonSet."""
        if orderBy is None:
            orderBy = self._defaultOrder
        query = AND(Person.q.teamownerID==None, Person.q.mergedID==None)
        return Person.select(query, orderBy=orderBy)

    def getAllValidPersons(self, orderBy=None):
        """See IPersonSet."""
        if orderBy is None:
            orderBy = self._defaultOrder
        return Person.select(
            "Person.id = ValidPersonOrTeamCache.id AND teamowner IS NULL",
            clauseTables=["ValidPersonOrTeamCache"], orderBy=orderBy
            )

    def teamsCount(self):
        """See IPersonSet."""
        return getUtility(ILaunchpadStatisticSet).value('teams_count')

    def getAllTeams(self, orderBy=None):
        """See IPersonSet."""
        if orderBy is None:
            orderBy = self._defaultOrder
        return Person.select(Person.q.teamownerID!=None, orderBy=orderBy)

    def find(self, text, orderBy=None):
        """See IPersonSet."""
        if orderBy is None:
            orderBy = self._defaultOrder
        text = text.lower()
        # Teams may not have email addresses, so we need to either use a LEFT
        # OUTER JOIN or do a UNION between two queries. Using a UNION makes 
        # it a lot faster than with a LEFT OUTER JOIN.
        email_query = """
            EmailAddress.person = Person.id AND 
            lower(EmailAddress.email) LIKE %s || '%%'
            """ % quote_like(text)
        results = Person.select(email_query, clauseTables=['EmailAddress'])
        name_query = "fti @@ ftq(%s) AND merged is NULL" % quote(text)
        return results.union(Person.select(name_query), orderBy=orderBy)

    def findPerson(self, text="", orderBy=None):
        """See IPersonSet."""
        if orderBy is None:
            orderBy = self._defaultOrder
        text = text.lower()
        base_query = ('Person.teamowner IS NULL AND Person.merged IS NULL AND '
                      'EmailAddress.person = Person.id')
        clauseTables = ['EmailAddress']
        if text:
            # We use a UNION here because this makes things *a lot* faster
            # than if we did a single SELECT with the two following clauses
            # ORed.
            email_query = ("%s AND lower(EmailAddress.email) LIKE %s || '%%'"
                           % (base_query, quote_like(text)))
            name_query = ('%s AND Person.fti @@ ftq(%s)' 
                          % (base_query, quote(text)))
            results = Person.select(email_query, clauseTables=clauseTables)
            results = results.union(
                Person.select(name_query, clauseTables=clauseTables))
        else:
            results = Person.select(base_query, clauseTables=clauseTables)

        return results.orderBy(orderBy)

    def findTeam(self, text, orderBy=None):
        """See IPersonSet."""
        if orderBy is None:
            orderBy = self._defaultOrder
        text = text.lower()
        # Teams may not have email addresses, so we need to either use a LEFT
        # OUTER JOIN or do a UNION between two queries. Using a UNION makes 
        # it a lot faster than with a LEFT OUTER JOIN.
        email_query = """
            Person.teamowner IS NOT NULL AND 
            EmailAddress.person = Person.id AND 
            lower(EmailAddress.email) LIKE %s || '%%'
            """ % quote_like(text)
        results = Person.select(email_query, clauseTables=['EmailAddress'])
        name_query = """
             Person.teamowner IS NOT NULL AND 
             Person.fti @@ ftq(%s)
            """ % quote(text)
        return results.union(Person.select(name_query), orderBy=orderBy)

    def get(self, personid, default=None):
        """See IPersonSet."""
        try:
            return Person.get(personid)
        except SQLObjectNotFound:
            return default

    def getByEmail(self, email, default=None):
        """See IPersonSet."""
        emailaddress = getUtility(IEmailAddressSet).getByEmail(email)
        if emailaddress is None:
            return default
        return emailaddress.person

    def getUbunteros(self, orderBy=None):
        """See IPersonSet."""
        if orderBy is None:
            orderBy = self._defaultOrder
        sigset = getUtility(ISignedCodeOfConductSet)
        lastdate = sigset.getLastAcceptedDate()

        query = AND(Person.q.id==SignedCodeOfConduct.q.ownerID,
                    SignedCodeOfConduct.q.active==True,
                    SignedCodeOfConduct.q.datecreated>=lastdate)

        return Person.select(query, distinct=True, orderBy=orderBy)

    def merge(self, from_person, to_person):
        """Merge a person into another.

        The old user (from_person) will be left as an atavism

        We are not yet game to delete the `from_person` entry from the
        database yet. We will let it roll for a while and see what cruft
        develops -- StuartBishop 20050812
        """
        # Sanity checks
        if ITeam.providedBy(from_person):
            raise TypeError('Got a team as from_person.')
        if ITeam.providedBy(to_person):
            raise TypeError('Got a team as to_person.')
        if not IPerson.providedBy(from_person):
            raise TypeError('from_person is not a person.')
        if not IPerson.providedBy(to_person):
            raise TypeError('to_person is not a person.')

        # since we are doing direct SQL manipulation, make sure all
        # changes have been flushed to the database
        flush_database_updates()

        if getUtility(IEmailAddressSet).getByPerson(from_person).count() > 0:
            raise ValueError('from_person still has email addresses.')

        # Get a database cursor.
        cur = cursor()

        references = list(postgresql.listReferences(cur, 'person', 'id'))

        # These table.columns will be skipped by the 'catch all'
        # update performed later
        skip = [
            ('teammembership', 'person'),
            ('teammembership', 'team'),
            ('teamparticipation', 'person'),
            ('teamparticipation', 'team'),
            ('personlanguage', 'person'),
            ('person', 'merged'),
            ('emailaddress', 'person'),
            ('karmacache', 'person'),
            ('karmatotalcache', 'person'),
            # We don't merge teams, so the poll table can be ignored
            ('poll', 'team'),
            # I don't think we need to worry about the votecast and vote
            # tables, because a real human should never have two accounts
            # in Launchpad that are active members of a given team and voted
            # in a given poll. -- GuilhermeSalgado 2005-07-07
            ('votecast', 'person'),
            ('vote', 'person'),
            # This table is handled entirely by triggers
            ('validpersonorteamcache', 'id'),
            ]

        # Sanity check. If we have an indirect reference, it must
        # be ON DELETE CASCADE. We only have one case of this at the moment,
        # but this code ensures we catch any new ones added incorrectly.
        for src_tab, src_col, ref_tab, ref_col, updact, delact in references:
            # If the ref_tab and ref_col is not Person.id, then we have
            # an indirect reference. Ensure the update action is 'CASCADE'
            if ref_tab != 'person' and ref_col != 'id':
                if updact != 'c':
                    raise RuntimeError(
                        '%s.%s reference to %s.%s must be ON UPDATE CASCADE'
                        % (src_tab, src_col, ref_tab, ref_col)
                        )

        # These rows are in a UNIQUE index, and we can only move them
        # to the new Person if there is not already an entry. eg. if
        # the destination and source persons are both subscribed to a bounty,
        # we cannot change the source persons subscription. We just leave them
        # as noise for the time being.

        to_id = to_person.id
        from_id = from_person.id

        # Update GPGKey. It won't conflict, but our sanity checks don't
        # know that
        cur.execute('UPDATE GPGKey SET owner=%(to_id)d WHERE owner=%(from_id)d'
                    % vars())
        skip.append(('gpgkey','owner'))

        # Update WikiName. Delete the from entry for our internal wikis
        # so it can be reused. Migrate the non-internal wikinames.
        # Note we only allow one wikiname per person for the UBUNTU_WIKI_URL
        # wiki.
        quoted_internal_wikiname = quote(UBUNTU_WIKI_URL)
        cur.execute("""
            DELETE FROM WikiName
            WHERE person=%(from_id)d AND wiki=%(quoted_internal_wikiname)s
            """ % vars()
            )
        cur.execute("""
            UPDATE WikiName SET person=%(to_id)d WHERE person=%(from_id)d
            """ % vars()
            )
        skip.append(('wikiname', 'person'))

        # Update only the BountySubscriptions that will not conflict
        # XXX: Add sampledata and test to confirm this case
        # -- StuartBishop 20050331
        cur.execute('''
            UPDATE BountySubscription
            SET person=%(to_id)d
            WHERE person=%(from_id)d AND bounty NOT IN
                (
                SELECT bounty
                FROM BountySubscription 
                WHERE person = %(to_id)d
                )
            ''' % vars())
        # and delete those left over
        cur.execute('''
            DELETE FROM BountySubscription WHERE person=%(from_id)d
            ''' % vars())
        skip.append(('bountysubscription', 'person'))

        # Update only the TicketSubscriptions that will not conflict
        cur.execute('''
            UPDATE TicketSubscription
            SET person=%(to_id)d
            WHERE person=%(from_id)d AND ticket NOT IN
                (
                SELECT ticket
                FROM TicketSubscription 
                WHERE person = %(to_id)d
                )
            ''' % vars())
        # and delete those left over
        cur.execute('''
            DELETE FROM TicketSubscription WHERE person=%(from_id)d
            ''' % vars())
        skip.append(('ticketsubscription', 'person'))

        # Update PackageBugContact entries
        cur.execute('''
            UPDATE PackageBugContact SET bugcontact=%(to_id)s
            WHERE bugcontact=%(from_id)s
            ''', vars())
        skip.append(('packagebugcontact', 'bugcontact'))

        # Update the SpecificationFeedback entries that will not conflict
        # and trash the rest.
        
        # First we handle the reviewer.
        cur.execute('''
            UPDATE SpecificationFeedback
            SET reviewer=%(to_id)d
            WHERE reviewer=%(from_id)d AND specification NOT IN
                (
                SELECT specification
                FROM SpecificationFeedback
                WHERE reviewer = %(to_id)d
                )
            ''' % vars())
        cur.execute('''
            DELETE FROM SpecificationFeedback WHERE reviewer=%(from_id)d
            ''' % vars())
        skip.append(('specificationfeedback', 'reviewer'))

        # And now we handle the requester.
        cur.execute('''
            UPDATE SpecificationFeedback
            SET requester=%(to_id)d
            WHERE requester=%(from_id)d AND specification NOT IN
                (
                SELECT specification
                FROM SpecificationFeedback
                WHERE requester = %(to_id)d
                )
            ''' % vars())
        cur.execute('''
            DELETE FROM SpecificationFeedback WHERE requester=%(from_id)d
            ''' % vars())
        skip.append(('specificationfeedback', 'requester'))

        # Update the SpecificationSubscription entries that will not conflict
        # and trash the rest
        cur.execute('''
            UPDATE SpecificationSubscription
            SET person=%(to_id)d
            WHERE person=%(from_id)d AND specification NOT IN
                (
                SELECT specification
                FROM SpecificationSubscription
                WHERE person = %(to_id)d
                )
            ''' % vars())
        cur.execute('''
            DELETE FROM SpecificationSubscription WHERE person=%(from_id)d
            ''' % vars())
        skip.append(('specificationsubscription', 'person'))

        # Update only the SprintAttendances that will not conflict
        cur.execute('''
            UPDATE SprintAttendance
            SET attendee=%(to_id)d
            WHERE attendee=%(from_id)d AND sprint NOT IN
                (
                SELECT sprint
                FROM SprintAttendance 
                WHERE attendee = %(to_id)d
                )
            ''' % vars())
        # and delete those left over
        cur.execute('''
            DELETE FROM SprintAttendance WHERE attendee=%(from_id)d
            ''' % vars())
        skip.append(('sprintattendance', 'attendee'))

        # Update only the POSubscriptions that will not conflict
        # XXX: Add sampledata and test to confirm this case
        # -- StuartBishop 20050331
        cur.execute('''
            UPDATE POSubscription
            SET person=%(to_id)d
            WHERE person=%(from_id)d AND id NOT IN (
                SELECT a.id
                    FROM POSubscription AS a, POSubscription AS b
                    WHERE a.person = %(from_id)d AND b.person = %(to_id)d
                    AND a.language = b.language
                    AND a.potemplate = b.potemplate
                    )
            ''' % vars())
        skip.append(('posubscription', 'person'))

        # Update only the POExportRequests that will not conflict
        # and trash the rest
        cur.execute('''
            UPDATE POExportRequest
            SET person=%(to_id)d
            WHERE person=%(from_id)d AND id NOT IN (
                SELECT a.id FROM POExportRequest AS a, POExportRequest AS b
                WHERE a.person = %(from_id)d AND b.person = %(to_id)d
                AND a.potemplate = b.potemplate
                AND a.pofile = b.pofile
                )
            ''' % vars())
        cur.execute('''
            DELETE FROM POExportRequest WHERE person=%(from_id)d
            ''' % vars())
        skip.append(('poexportrequest', 'person'))

        # Update the POSubmissions. They should not conflict since each of
        # them is independent
        cur.execute('''
            UPDATE POSubmission
            SET person=%(to_id)d
            WHERE person=%(from_id)d
            ''' % vars())
        skip.append(('posubmission', 'person'))

        # Update only the TranslationImportQueueEntry that will not conflict
        # and trash the rest
        cur.execute('''
            UPDATE TranslationImportQueueEntry
            SET importer=%(to_id)d
            WHERE importer=%(from_id)d AND id NOT IN (
                SELECT a.id
                FROM TranslationImportQueueEntry AS a,
                     TranslationImportQueueEntry AS b
                WHERE a.importer = %(from_id)d AND b.importer = %(to_id)d
                AND a.distrorelease = b.distrorelease
                AND a.sourcepackagename = b.sourcepackagename
                AND a.productseries = b.productseries
                AND a.path = b.path
                )
            ''' % vars())
        cur.execute('''
            DELETE FROM TranslationImportQueueEntry WHERE importer=%(from_id)d
            ''' % vars())
        skip.append(('translationimportqueueentry', 'importer'))

        # Sanity check. If we have a reference that participates in a
        # UNIQUE index, it must have already been handled by this point.
        # We can tell this by looking at the skip list.
        for src_tab, src_col, ref_tab, ref_col, updact, delact in references:
            uniques = postgresql.listUniques(cur, src_tab, src_col)
            if len(uniques) > 0 and (src_tab, src_col) not in skip:
                raise NotImplementedError(
                        '%s.%s reference to %s.%s is in a UNIQUE index '
                        'but has not been handled' % (
                            src_tab, src_col, ref_tab, ref_col
                            )
                        )

        # Handle all simple cases
        for src_tab, src_col, ref_tab, ref_col, updact, delact in references:
            if (src_tab, src_col) in skip:
                continue
            cur.execute('UPDATE %s SET %s=%d WHERE %s=%d' % (
                src_tab, src_col, to_person.id, src_col, from_person.id
                ))

        # Transfer active team memberships
        approved = TeamMembershipStatus.APPROVED
        admin = TeamMembershipStatus.ADMIN
        cur.execute('SELECT team, status FROM TeamMembership WHERE person = %s '
                    'AND status IN (%s,%s)' 
                    % sqlvalues(from_person.id, approved, admin))
        for team_id, status in cur.fetchall():
            cur.execute('SELECT status FROM TeamMembership WHERE person = %s '
                        'AND team = %s'
                        % sqlvalues(to_person.id, team_id))
            result = cur.fetchone()
            if result:
                current_status = result[0]
                # Now we can safely delete from_person's membership record,
                # because we know to_person has a membership entry for this
                # team, so may only need to change its status.
                cur.execute(
                    'DELETE FROM TeamMembership WHERE person = %s AND team = %s'
                    % sqlvalues(from_person.id, team_id))

                if current_status == admin.value:
                    # to_person is already an administrator of this team, no
                    # need to do anything else.
                    continue
                # to_person is either an approved or an inactive member,
                # while from_person is either admin or approved. That means we
                # can safely set from_person's membership status on
                # to_person's membership.
                assert status in (approved.value, admin.value)
                cur.execute(
                    'UPDATE TeamMembership SET status = %s WHERE person = %s '
                    'AND team = %s' % sqlvalues(status, to_person.id, team_id))
            else:
                # to_person is not a member of this team. just change
                # from_person with to_person in the membership record.
                cur.execute(
                    'UPDATE TeamMembership SET person = %s WHERE person = %s '
                    'AND team = %s'
                    % sqlvalues(to_person.id, from_person.id, team_id))

        cur.execute('SELECT team FROM TeamParticipation WHERE person = %s '
                    'AND person != team' % sqlvalues(from_person.id))
        for team_id in cur.fetchall():
            cur.execute('SELECT team FROM TeamParticipation WHERE person = %s '
                        'AND team = %s' % sqlvalues(to_person.id, team_id))
            if not cur.fetchone():
                cur.execute(
                    'UPDATE TeamParticipation SET person = %s WHERE '
                    'person = %s AND team = %s'
                    % sqlvalues(to_person.id, from_person.id, team_id))
            else:
                cur.execute(
                    'DELETE FROM TeamParticipation WHERE person = %s AND '
                    'team = %s' % sqlvalues(from_person.id, team_id))

        # Flag the account as merged
        cur.execute('''
            UPDATE Person SET merged=%(to_id)d WHERE id=%(from_id)d
            ''' % vars())

        # Append a -merged suffix to the account's name.
        name = base = "%s-merged" % from_person.name.encode('ascii')
        cur.execute("SELECT id FROM Person WHERE name = %s" % sqlvalues(name))
        i = 1
        while cur.fetchone():
            name = "%s%d" % (base, i)
            cur.execute("SELECT id FROM Person WHERE name = %s"
                        % sqlvalues(name))
            i += 1
        cur.execute("UPDATE Person SET name = %s WHERE id = %s"
                    % sqlvalues(name, from_person.id))

        # Since we've updated the database behind SQLObject's back,
        # flush its caches.
        flush_database_caches()


class EmailAddress(SQLBase):
    implements(IEmailAddress)

    _table = 'EmailAddress'
    _defaultOrder = ['email']

    email = StringCol(dbName='email', notNull=True, unique=True)
    status = EnumCol(dbName='status', schema=EmailAddressStatus, notNull=True)
    person = ForeignKey(dbName='person', foreignKey='Person', notNull=True)

    @property
    def statusname(self):
        return self.status.title


class EmailAddressSet:
    implements(IEmailAddressSet)

    def get(self, emailid, default=None):
        """See IEmailAddressSet."""
        try:
            return EmailAddress.get(emailid)
        except SQLObjectNotFound:
            return default

    def getByPerson(self, person):
        return EmailAddress.selectBy(personID=person.id, orderBy='email')

    def getByEmail(self, email, default=None):
        result = EmailAddress.selectOne(
            "lower(email) = %s" % quote(email.strip().lower()))
        if result is None:
            return default
        return result

    def new(self, email, personID, status=EmailAddressStatus.NEW):
        email = email.strip()
        if self.getByEmail(email):
            raise EmailAddressAlreadyTaken(
                "The email address %s is already registered." % email)
        assert status in EmailAddressStatus.items
        return EmailAddress(email=email, status=status, person=personID)


class GPGKey(SQLBase):
    implements(IGPGKey)

    _table = 'GPGKey'

    owner = ForeignKey(dbName='owner', foreignKey='Person', notNull=True)

    keyid = StringCol(dbName='keyid', notNull=True)
    fingerprint = StringCol(dbName='fingerprint', notNull=True)

    keysize = IntCol(dbName='keysize', notNull=True)

    algorithm = EnumCol(dbName='algorithm', notNull=True,
                        schema=GPGKeyAlgorithm)

    active = BoolCol(dbName='active', notNull=True)

    can_encrypt = BoolCol(dbName='can_encrypt', notNull=False)

    @property
    def keyserverURL(self):
        return KEYSERVER_QUERY_URL + self.fingerprint

    @property
    def displayname(self):
        return '%s%s/%s' % (self.keysize, self.algorithm.title, self.keyid)


class GPGKeySet:
    implements(IGPGKeySet)

    def new(self, ownerID, keyid, fingerprint, keysize,
            algorithm, active=True, can_encrypt=False):
        """See IGPGKeySet"""
        return GPGKey(owner=ownerID, keyid=keyid,
                      fingerprint=fingerprint, keysize=keysize,
                      algorithm=algorithm, active=active,
                      can_encrypt=can_encrypt)

    def get(self, key_id, default=None):
        """See IGPGKeySet"""
        try:
            return GPGKey.get(key_id)
        except SQLObjectNotFound:
            return default

    def getByFingerprint(self, fingerprint, default=None):
        """See IGPGKeySet"""
        result = GPGKey.selectOneBy(fingerprint=fingerprint)
        if result is None:
            return default
        return result

    def deactivateGPGKey(self, key_id):
        """See IGPGKeySet"""
        try:
            key = GPGKey.get(key_id)
        except SQLObjectNotFound:
            return None
        key.active = False
        return key

    def activateGPGKey(self, key_id):
        """See IGPGKeySet"""
        try:
            key = GPGKey.get(key_id)
        except SQLObjectNotFound:
            return None
        key.active = True
        return key

    def getGPGKeys(self, ownerid=None, active=True):
        """See IGPGKeySet"""
        if active is False:
            query = ('active=false AND fingerprint NOT IN '
                     '(SELECT fingerprint from LoginToken WHERE fingerprint '
                     'IS NOT NULL AND requester = %s)' % sqlvalues(ownerid))
        else:
            query = 'active=true'

        if ownerid:
            query += ' AND owner=%s' % sqlvalues(ownerid)

        return GPGKey.select(query, orderBy='id')


class SSHKey(SQLBase):
    implements(ISSHKey)

    _table = 'SSHKey'

    person = ForeignKey(foreignKey='Person', dbName='person', notNull=True)
    keytype = EnumCol(dbName='keytype', notNull=True, schema=SSHKeyType)
    keytext = StringCol(dbName='keytext', notNull=True)
    comment = StringCol(dbName='comment', notNull=True)

    @property
    def keytypename(self):
        return self.keytype.title

    @property
    def keykind(self):
        # XXX: This seems rather odd, like it is meant for presentation
        #      of the name of a key.
        #      -- SteveAlexander, 2005-04-23
        if self.keytype == SSHKeyType.DSA:
            return 'ssh-dss'
        elif self.keytype == SSHKeyType.RSA:
            return 'ssh-rsa'
        else:
            return 'Unknown key type'


class SSHKeySet:
    implements(ISSHKeySet)

    def new(self, personID, keytype, keytext, comment):
        return SSHKey(personID=personID, keytype=keytype, keytext=keytext,
                      comment=comment)

    def get(self, id, default=None):
        try:
            return SSHKey.get(id)
        except SQLObjectNotFound:
            return default


class WikiName(SQLBase):
    implements(IWikiName)

    _table = 'WikiName'

    person = ForeignKey(dbName='person', foreignKey='Person', notNull=True)
    wiki = StringCol(dbName='wiki', notNull=True)
    wikiname = StringCol(dbName='wikiname', notNull=True)

    @property
    def url(self):
        return self.wiki + self.wikiname

class WikiNameSet:
    implements(IWikiNameSet)

    def getByWikiAndName(self, wiki, wikiname):
        """See IWikiNameSet."""
        return WikiName.selectOneBy(wiki=wiki, wikiname=wikiname)

    def getUbuntuWikiByPerson(self, person):
        """See IWikiNameSet."""
        return WikiName.selectOneBy(personID=person.id, wiki=UBUNTU_WIKI_URL)

    def getOtherWikisByPerson(self, person):
        """See IWikiNameSet."""
        return WikiName.select(AND(WikiName.q.personID==person.id,
                                   WikiName.q.wiki!=UBUNTU_WIKI_URL))

    def getAllWikisByPerson(self, person):
        """See IWikiNameSet."""
        return WikiName.selectBy(personID=person.id)

    def get(self, id, default=None):
        """See IWikiNameSet."""
        wiki = WikiName.selectOneBy(id=id)
        if wiki is None:
            return default
        return wiki

    def new(self, person, wiki, wikiname):
        """See IWikiNameSet."""
        return WikiName(personID=person.id, wiki=wiki, wikiname=wikiname)

    def exists(self, wikiname, wiki=UBUNTU_WIKI_URL):
        """See IWikiNameSet."""
        return WikiName.selectOneBy(wiki=wiki, wikiname=wikiname) is not None


class JabberID(SQLBase):
    implements(IJabberID)

    _table = 'JabberID'

    person = ForeignKey(dbName='person', foreignKey='Person', notNull=True)
    jabberid = StringCol(dbName='jabberid', notNull=True)


class JabberIDSet:
    implements(IJabberIDSet)

    def new(self, person, jabberid):
        """See IJabberIDSet"""
        return JabberID(personID=person.id, jabberid=jabberid)

    def getByJabberID(self, jabberid, default=None):
        """See IJabberIDSet"""
        jabber = JabberID.selectOneBy(jabberid=jabberid)
        if jabber is None:
            return default
        return jabber

    def getByPerson(self, person):
        """See IJabberIDSet"""
        return JabberID.selectBy(personID=person.id)


class IrcID(SQLBase):
    implements(IIrcID)

    _table = 'IrcID'

    person = ForeignKey(dbName='person', foreignKey='Person', notNull=True)
    network = StringCol(dbName='network', notNull=True)
    nickname = StringCol(dbName='nickname', notNull=True)


class IrcIDSet:
    implements(IIrcIDSet)

    def new(self, person, network, nickname):
        return IrcID(personID=person.id, network=network, nickname=nickname)


def _getAllMembers(team, orderBy='name'):
    query = ('Person.id = TeamParticipation.person AND '
             'TeamParticipation.team = %d' % team.id)
    return Person.select(query, clauseTables=['TeamParticipation'],
                         orderBy=orderBy)


def _cleanTeamParticipation(person, team):
    """Remove relevant entries in TeamParticipation for <person> and <team>.

    Remove all tuples "person, team" from TeamParticipation for the given
    person and team (together with all its superteams), unless this person is
    an indirect member of the given team. More information on how to use the
    TeamParticipation table can be found in the TeamParticipationUsage spec or
    the teammembership.txt system doctest.
    """
    # First of all, we remove <person> from <team> (and its superteams).
    _removeParticipantFromTeamAndSuperTeams(person, team)

    # Then, if <person> is a team, we remove all its participants from <team>
    # (and its superteams).
    if person.isTeam():
        for submember in person.allmembers:
            if submember not in team.activemembers:
                _cleanTeamParticipation(submember, team)


def _removeParticipantFromTeamAndSuperTeams(person, team):
    """If <person> is a participant (that is, has a TeamParticipation entry)
    of any team that is a subteam of <team>, then <person> should be kept as
    a participant of <team> and (as a consequence) all its superteams.
    Otherwise, <person> is removed from <team> and we repeat this process for
    each superteam of <team>.
    """
    for subteam in team.getSubTeams():
        # There's no need to worry for the case where person == subteam because
        # a team doesn't have a teamparticipation entry for itself and then a
        # call to team.hasParticipationEntryFor(team) will always return
        # False.
        if person.hasParticipationEntryFor(subteam):
            # This is an indirect member of this team and thus it should
            # be kept as so.
            return

    result = TeamParticipation.selectOneBy(personID=person.id, teamID=team.id)
    if result is not None:
        result.destroySelf()

    for superteam in team.getSuperTeams():
        if person not in superteam.activemembers:
            _removeParticipantFromTeamAndSuperTeams(person, superteam)


def _fillTeamParticipation(member, team):
    """Add relevant entries in TeamParticipation for given member and team.

    Add a tuple "member, team" in TeamParticipation for the given team and all
    of its superteams. More information on how to use the TeamParticipation 
    table can be found in the TeamParticipationUsage spec.
    """
    members = [member]
    if member.teamowner is not None:
        # The given member is, in fact, a team, and in this case we must 
        # add all of its members to the given team and to its superteams.
        members.extend(_getAllMembers(member))

    for m in members:
        for t in itertools.chain(team.getSuperTeams(), [team]):
            if not m.hasParticipationEntryFor(t):
                TeamParticipation(personID=m.id, teamID=t.id)
<|MERGE_RESOLUTION|>--- conflicted
+++ resolved
@@ -290,17 +290,6 @@
             return self.name
 
     def specifications(self, quantity=None, sort=None):
-<<<<<<< HEAD
-        query = OR(
-            Specification.q.ownerID == self.id,
-            Specification.q.approverID == self.id,
-            Specification.q.assigneeID == self.id,
-            Specification.q.drafterID == self.id,
-            AND(Specification.q.id == SpecificationFeedback.q.specificationID,
-                SpecificationFeedback.q.reviewerID == self.id),
-            AND(Specification.q.id == SpecificationSubscription.q.specificationID,
-                SpecificationSubscription.q.personID == self.id))
-=======
         query = """
             Specification.owner = %(my_id)d
             OR Specification.approver = %(my_id)d
@@ -317,7 +306,6 @@
                 )
             """ % {'my_id': self.id}
                     
->>>>>>> a9eb9fb5
         if sort is None or sort == SpecificationSort.DATE:
             order = ['-datecreated', 'id']
         elif sort == SpecificationSort.PRIORITY:
@@ -325,14 +313,7 @@
         else:
             raise AssertionError('Unknown sort %s' % sort)
 
-<<<<<<< HEAD
-        return Specification.select(query, orderBy=order,
-                                    clauseTables=['SpecificationFeedback',
-                                                  'SpecificationSubscription'],
-                                    distinct=True, limit=quantity)
-=======
         return Specification.select(query, orderBy=order, limit=quantity)
->>>>>>> a9eb9fb5
 
     def tickets(self, quantity=None):
         ret = set(self.created_tickets)
@@ -811,11 +792,8 @@
         email = EmailAddress.get(email.id)
         email.status = EmailAddressStatus.PREFERRED
         email.syncUpdate()
-<<<<<<< HEAD
-=======
         # Now we update our cache of the preferredemail
         setattr(self, '_preferredemail_cached', email)
->>>>>>> a9eb9fb5
 
     @cachedproperty('_preferredemail_cached')
     def preferredemail(self):
