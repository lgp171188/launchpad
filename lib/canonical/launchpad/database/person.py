# Copyright 2004-2007 Canonical Ltd.  All rights reserved.
# _valid_nick() in generate_nick causes E1101
# vars() causes W0612
# pylint: disable-msg=E0611,W0212,E1101,W0612

"""Implementation classes for a Person."""

__metaclass__ = type
__all__ = [
    'Person', 'PersonSet', 'SSHKey', 'SSHKeySet', 'WikiName', 'WikiNameSet',
    'JabberID', 'JabberIDSet', 'IrcID', 'IrcIDSet']

from datetime import datetime, timedelta
import pytz
import sha

from zope.interface import implements, alsoProvides
from zope.component import getUtility
from zope.event import notify

from sqlobject import (
    BoolCol, ForeignKey, IntCol, MultipleJoin, SQLMultipleJoin,
    SQLObjectNotFound, SQLRelatedJoin, StringCol)
from sqlobject.sqlbuilder import AND, OR, SQLConstant

from canonical.config import config
from canonical.database import postgresql
from canonical.database.constants import UTC_NOW, DEFAULT
from canonical.database.datetimecol import UtcDateTimeCol
from canonical.database.enumcol import EnumCol
from canonical.database.sqlbase import (
    cursor, flush_database_caches, flush_database_updates, quote, quote_like,
    sqlvalues, SQLBase)

from canonical.foaf import nickname
from canonical.cachedproperty import cachedproperty

from canonical.launchpad.database.answercontact import AnswerContact
from canonical.launchpad.database.karma import KarmaCategory
from canonical.launchpad.database.language import Language
from canonical.launchpad.event.karma import KarmaAssignedEvent
from canonical.launchpad.event.team import JoinTeamEvent, TeamInvitationEvent
from canonical.launchpad.helpers import contactEmailAddresses, shortlist

from canonical.launchpad.interfaces import (
    AccountStatus, ArchivePurpose, BugTaskImportance, BugTaskSearchParams,
    BugTaskStatus, EmailAddressStatus, IBugTarget, IBugTaskSet, IDistribution,
    IDistributionSet, IEmailAddress, IEmailAddressSet, IGPGKeySet,
    IHWSubmissionSet, IHasIcon, IHasLogo, IHasMugshot, IIrcID, IIrcIDSet,
    IJabberID, IJabberIDSet, ILaunchBag, ILaunchpadCelebrities,
    ILaunchpadStatisticSet, ILoginTokenSet, IMailingListSet,
    INACTIVE_ACCOUNT_STATUSES, IPasswordEncryptor, IPerson, IPersonSet,
    IPillarNameSet, IProduct, ISSHKey, ISSHKeySet, ISignedCodeOfConductSet,
    ISourcePackageNameSet, ITeam, ITranslationGroupSet, IWikiName,
    IWikiNameSet, JoinNotAllowed, LoginTokenType, PersonCreationRationale,
    QUESTION_STATUS_DEFAULT_SEARCH, SSHKeyType, ShipItConstants,
    ShippingRequestStatus, SpecificationDefinitionStatus, SpecificationFilter,
    SpecificationImplementationStatus, SpecificationSort,
    TeamMembershipRenewalPolicy, TeamMembershipStatus, TeamSubscriptionPolicy,
    UBUNTU_WIKI_URL, UNRESOLVED_BUGTASK_STATUSES)

from canonical.launchpad.database.archive import Archive
from canonical.launchpad.database.codeofconduct import SignedCodeOfConduct
from canonical.launchpad.database.branch import Branch
from canonical.launchpad.database.bugtask import (
    BugTask, get_bug_privacy_filter, search_value_to_where_condition)
from canonical.launchpad.database.emailaddress import EmailAddress
from canonical.launchpad.database.karma import KarmaCache, KarmaTotalCache
from canonical.launchpad.database.logintoken import LoginToken
from canonical.launchpad.database.pillar import PillarName
from canonical.launchpad.database.pofile import POFileTranslator
from canonical.launchpad.database.karma import KarmaAction, Karma
from canonical.launchpad.database.mentoringoffer import MentoringOffer
from canonical.launchpad.database.packagebugcontact import PackageBugContact
from canonical.launchpad.database.shipit import (
    MIN_KARMA_ENTRIES_TO_BE_TRUSTED_ON_SHIPIT, ShippingRequest)
from canonical.launchpad.database.sourcepackagerelease import (
    SourcePackageRelease)
from canonical.launchpad.database.specification import (
    HasSpecificationsMixin, Specification)
from canonical.launchpad.database.specificationfeedback import (
    SpecificationFeedback)
from canonical.launchpad.database.specificationsubscription import (
    SpecificationSubscription)
from canonical.launchpad.database.translationimportqueue import (
    HasTranslationImportsMixin)
from canonical.launchpad.database.teammembership import (
    TeamMembership, TeamMembershipSet, TeamParticipation)
from canonical.launchpad.database.question import QuestionPersonSearch

from canonical.launchpad.searchbuilder import any


class ValidPersonOrTeamCache(SQLBase):
    """Flags if a Person or Team is active and usable in Launchpad.

    This is readonly, as the underlying table is maintained using
    database triggers.
    """
    # Look Ma, no columns! (apart from id)


class Person(SQLBase, HasSpecificationsMixin, HasTranslationImportsMixin):
    """A Person."""

    implements(IPerson, IHasIcon, IHasLogo, IHasMugshot)

    sortingColumns = SQLConstant(
        "person_sort_key(Person.displayname, Person.name)")
    # When doing any sort of set operations (union, intersect, except_) with
    # SQLObject we can't use sortingColumns because the table name Person is
    # not available in that context, so we use this one.
    _sortingColumnsForSetOperations = SQLConstant(
        "person_sort_key(displayname, name)")
    _defaultOrder = sortingColumns

    name = StringCol(dbName='name', alternateID=True, notNull=True)

    def _set_name(self, value):
        """Check that rename is allowed."""
        # Renaming a team is prohibited for any team that has a mailing list.
        # This is because renaming a mailing list is not trivial in Mailman
        # 2.1 (see Mailman FAQ item 4.70).  We prohibit such renames in the
        # team edit details view, but just to be safe, we also assert that
        # such an attempt is not being made here.  To do this, we must
        # override the SQLObject method for setting the 'name' database
        # column.  Watch out for when SQLObject is creating this row, because
        # in that case self.name isn't yet available.
        assert (self._SO_creating or
                not self.isTeam() or
                getUtility(IMailingListSet).get(self.name) is None), (
            'Cannot rename teams with mailing lists')
        # Everything's okay, so let SQLObject do the normal thing.
        self._SO_set_name(value)

    password = StringCol(dbName='password', default=None)
    displayname = StringCol(dbName='displayname', notNull=True)
    teamdescription = StringCol(dbName='teamdescription', default=None)
    homepage_content = StringCol(default=None)
    icon = ForeignKey(
        dbName='icon', foreignKey='LibraryFileAlias', default=None)
    logo = ForeignKey(
        dbName='logo', foreignKey='LibraryFileAlias', default=None)
    mugshot = ForeignKey(
        dbName='mugshot', foreignKey='LibraryFileAlias', default=None)
    openid_identifier = StringCol(
            dbName='openid_identifier', alternateID=True, notNull=True,
            default=DEFAULT)

    account_status = EnumCol(
        enum=AccountStatus, default=AccountStatus.NOACCOUNT)
    account_status_comment = StringCol(default=None)

    city = StringCol(default=None)
    phone = StringCol(default=None)
    country = ForeignKey(dbName='country', foreignKey='Country', default=None)
    province = StringCol(default=None)
    postcode = StringCol(default=None)
    addressline1 = StringCol(default=None)
    addressline2 = StringCol(default=None)
    organization = StringCol(default=None)

    teamowner = ForeignKey(dbName='teamowner', foreignKey='Person',
                           default=None)

    sshkeys = SQLMultipleJoin('SSHKey', joinColumn='person')

    renewal_policy = EnumCol(
        enum=TeamMembershipRenewalPolicy,
        default=TeamMembershipRenewalPolicy.NONE)
    subscriptionpolicy = EnumCol(
        dbName='subscriptionpolicy',
        enum=TeamSubscriptionPolicy,
        default=TeamSubscriptionPolicy.MODERATED)
    defaultrenewalperiod = IntCol(dbName='defaultrenewalperiod', default=None)
    defaultmembershipperiod = IntCol(dbName='defaultmembershipperiod',
                                     default=None)

    merged = ForeignKey(dbName='merged', foreignKey='Person', default=None)

    datecreated = UtcDateTimeCol(notNull=True, default=UTC_NOW)
    creation_rationale = EnumCol(enum=PersonCreationRationale, default=None)
    creation_comment = StringCol(default=None)
    registrant = ForeignKey(
        dbName='registrant', foreignKey='Person', default=None)
    hide_email_addresses = BoolCol(notNull=True, default=False)

    # SQLRelatedJoin gives us also an addLanguage and removeLanguage for free
    languages = SQLRelatedJoin('Language', joinColumn='person',
                            otherColumn='language',
                            intermediateTable='PersonLanguage',
                            orderBy='englishname')

    subscribed_branches = SQLRelatedJoin(
        'Branch', joinColumn='person', otherColumn='branch',
        intermediateTable='BranchSubscription', prejoins=['product'])
    ownedBounties = SQLMultipleJoin('Bounty', joinColumn='owner',
        orderBy='id')
    reviewerBounties = SQLMultipleJoin('Bounty', joinColumn='reviewer',
        orderBy='id')
    # XXX: matsubara 2006-03-06 bug=33935:
    # Is this really needed? There's no attribute 'claimant' in the Bounty
    # database class or interface, but the column exists in the database.
    claimedBounties = MultipleJoin('Bounty', joinColumn='claimant',
        orderBy='id')
    subscribedBounties = SQLRelatedJoin('Bounty', joinColumn='person',
        otherColumn='bounty', intermediateTable='BountySubscription',
        orderBy='id')
    authored_branches = SQLMultipleJoin(
        'Branch', joinColumn='author', prejoins=['product'])
    signedcocs = SQLMultipleJoin('SignedCodeOfConduct', joinColumn='owner')
    ircnicknames = SQLMultipleJoin('IrcID', joinColumn='person')
    jabberids = SQLMultipleJoin('JabberID', joinColumn='person')
    timezone = StringCol(dbName='timezone', default='UTC')

    entitlements = SQLMultipleJoin('Entitlement', joinColumn='person')

    def _init(self, *args, **kw):
        """Mark the person as a team when created or fetched from database."""
        SQLBase._init(self, *args, **kw)
        if self.teamownerID is not None:
            alsoProvides(self, ITeam)

    def convertToTeam(self, team_owner):
        """See `IPerson`."""
        assert not self.isTeam(), "Can't convert a team to a team."
        assert self.account_status == AccountStatus.NOACCOUNT, (
            "Only Person entries whose account_status is NOACCOUNT can be "
            "converted into teams.")
        self.password = None
        self.creation_rationale = None
        self.teamowner = team_owner
        alsoProvides(self, ITeam)
        # Add the owner as a team admin manually because we know what we're
        # doing and we don't want any email notifications to be sent.
        TeamMembershipSet().new(
            team_owner, self, TeamMembershipStatus.ADMIN, reviewer=team_owner)

    # specification-related joins
    @property
    def approver_specs(self):
        return shortlist(Specification.selectBy(
            approver=self, orderBy=['-datecreated']))

    @property
    def assigned_specs(self):
        return shortlist(Specification.selectBy(
            assignee=self, orderBy=['-datecreated']))

    @property
    def assigned_specs_in_progress(self):
        replacements = sqlvalues(assignee=self)
        replacements['started_clause'] = Specification.started_clause
        replacements['completed_clause'] = Specification.completeness_clause
        query = """
            (assignee = %(assignee)s)
            AND (%(started_clause)s)
            AND NOT (%(completed_clause)s)
            """ % replacements
        return Specification.select(query, orderBy=['-date_started'], limit=5)

    @property
    def created_specs(self):
        return shortlist(Specification.selectBy(
            owner=self, orderBy=['-datecreated']))

    @property
    def drafted_specs(self):
        return shortlist(Specification.selectBy(
            drafter=self, orderBy=['-datecreated']))

    @property
    def feedback_specs(self):
        return shortlist(Specification.select(
            AND(Specification.q.id == SpecificationFeedback.q.specificationID,
                SpecificationFeedback.q.reviewerID == self.id),
            clauseTables=['SpecificationFeedback'],
            orderBy=['-datecreated']))

    @property
    def subscribed_specs(self):
        specification_id = SpecificationSubscription.q.specificationID
        return shortlist(Specification.select(
            AND (Specification.q.id == specification_id,
                 SpecificationSubscription.q.personID == self.id),
            clauseTables=['SpecificationSubscription'],
            orderBy=['-datecreated']))

    # mentorship
    @property
    def mentoring_offers(self):
        """See `IPerson`"""
        return MentoringOffer.select("""MentoringOffer.id IN
        (SELECT MentoringOffer.id
            FROM MentoringOffer
            LEFT OUTER JOIN BugTask ON
                MentoringOffer.bug = BugTask.bug
            LEFT OUTER JOIN Bug ON
                BugTask.bug = Bug.id
            LEFT OUTER JOIN Specification ON
                MentoringOffer.specification = Specification.id
            WHERE
                MentoringOffer.owner = %s
                """ % sqlvalues(self.id) + """ AND (
                BugTask.id IS NULL OR NOT
                (Bug.private IS TRUE OR
                  (""" + BugTask.completeness_clause +"""))) AND (
                Specification.id IS NULL OR NOT
                (""" + Specification.completeness_clause +")))",
            )

    @property
    def team_mentorships(self):
        """See `IPerson`"""
        return MentoringOffer.select("""MentoringOffer.id IN
        (SELECT MentoringOffer.id
            FROM MentoringOffer
            JOIN TeamParticipation ON
                MentoringOffer.team = TeamParticipation.person
            LEFT OUTER JOIN BugTask ON
                MentoringOffer.bug = BugTask.bug
            LEFT OUTER JOIN Bug ON
                BugTask.bug = Bug.id
            LEFT OUTER JOIN Specification ON
                MentoringOffer.specification = Specification.id
            WHERE
                TeamParticipation.team = %s
                """ % sqlvalues(self.id) + """ AND (
                BugTask.id IS NULL OR NOT
                (Bug.private IS TRUE OR
                  (""" + BugTask.completeness_clause +"""))) AND (
                Specification.id IS NULL OR NOT
                (""" + Specification.completeness_clause +")))",
            )

    @property
    def unique_displayname(self):
        """See `IPerson`."""
        return "%s (%s)" % (self.displayname, self.name)

    @property
    def browsername(self):
        """Return a name suitable for display on a web page.

        Originally, this was calculated but now we just use displayname.
        You should continue to use this method, however, as we may want to
        change again, such as returning '$displayname ($name)'.
        """
        return self.displayname

    @property
    def has_any_specifications(self):
        """See `IHasSpecifications`."""
        return self.all_specifications.count()

    @property
    def all_specifications(self):
        return self.specifications(filter=[SpecificationFilter.ALL])

    @property
    def valid_specifications(self):
        return self.specifications(filter=[SpecificationFilter.VALID])

    def specifications(self, sort=None, quantity=None, filter=None):
        """See `IHasSpecifications`."""

        # Make a new list of the filter, so that we do not mutate what we
        # were passed as a filter
        if not filter:
            # if no filter was passed (None or []) then we must decide the
            # default filtering, and for a person we want related incomplete
            # specs
            filter = [SpecificationFilter.INCOMPLETE]

        # now look at the filter and fill in the unsaid bits

        # defaults for completeness: if nothing is said about completeness
        # then we want to show INCOMPLETE
        completeness = False
        for option in [
            SpecificationFilter.COMPLETE,
            SpecificationFilter.INCOMPLETE]:
            if option in filter:
                completeness = True
        if completeness is False:
            filter.append(SpecificationFilter.INCOMPLETE)

        # defaults for acceptance: in this case we have nothing to do
        # because specs are not accepted/declined against a person

        # defaults for informationalness: we don't have to do anything
        # because the default if nothing is said is ANY

        # if no roles are given then we want everything
        linked = False
        roles = set([
            SpecificationFilter.CREATOR,
            SpecificationFilter.ASSIGNEE,
            SpecificationFilter.DRAFTER,
            SpecificationFilter.APPROVER,
            SpecificationFilter.FEEDBACK,
            SpecificationFilter.SUBSCRIBER])
        for role in roles:
            if role in filter:
                linked = True
        if not linked:
            for role in roles:
                filter.append(role)

        # sort by priority descending, by default
        if sort is None or sort == SpecificationSort.PRIORITY:
            order = ['-priority', 'Specification.definition_status',
                     'Specification.name']
        elif sort == SpecificationSort.DATE:
            order = ['-Specification.datecreated', 'Specification.id']

        # figure out what set of specifications we are interested in. for
        # products, we need to be able to filter on the basis of:
        #
        #  - role (owner, drafter, approver, subscriber, assignee etc)
        #  - completeness.
        #  - informational.
        #

        # in this case the "base" is quite complicated because it is
        # determined by the roles so lets do that first

        base = '(1=0'  # we want to start with a FALSE and OR them
        if SpecificationFilter.CREATOR in filter:
            base += ' OR Specification.owner = %(my_id)d'
        if SpecificationFilter.ASSIGNEE in filter:
            base += ' OR Specification.assignee = %(my_id)d'
        if SpecificationFilter.DRAFTER in filter:
            base += ' OR Specification.drafter = %(my_id)d'
        if SpecificationFilter.APPROVER in filter:
            base += ' OR Specification.approver = %(my_id)d'
        if SpecificationFilter.SUBSCRIBER in filter:
            base += """ OR Specification.id in
                (SELECT specification FROM SpecificationSubscription
                 WHERE person = %(my_id)d)"""
        if SpecificationFilter.FEEDBACK in filter:
            base += """ OR Specification.id in
                (SELECT specification FROM SpecificationFeedback
                 WHERE reviewer = %(my_id)d)"""
        base += ') '

        # filter out specs on inactive products
        base += """AND (Specification.product IS NULL OR
                        Specification.product NOT IN
                         (SELECT Product.id FROM Product
                          WHERE Product.active IS FALSE))
                """

        base = base % {'my_id': self.id}

        query = base
        # look for informational specs
        if SpecificationFilter.INFORMATIONAL in filter:
            query += (' AND Specification.implementation_status = %s' %
                quote(SpecificationImplementationStatus.INFORMATIONAL))

        # filter based on completion. see the implementation of
        # Specification.is_complete() for more details
        completeness =  Specification.completeness_clause

        if SpecificationFilter.COMPLETE in filter:
            query += ' AND ( %s ) ' % completeness
        elif SpecificationFilter.INCOMPLETE in filter:
            query += ' AND NOT ( %s ) ' % completeness

        # Filter for validity. If we want valid specs only then we should
        # exclude all OBSOLETE or SUPERSEDED specs
        if SpecificationFilter.VALID in filter:
            query += (
                ' AND Specification.definition_status NOT IN ( %s, ''%s ) ' %
                sqlvalues(SpecificationDefinitionStatus.OBSOLETE,
                          SpecificationDefinitionStatus.SUPERSEDED))

        # ALL is the trump card
        if SpecificationFilter.ALL in filter:
            query = base

        # Filter for specification text
        for constraint in filter:
            if isinstance(constraint, basestring):
                # a string in the filter is a text search filter
                query += ' AND Specification.fti @@ ftq(%s) ' % quote(
                    constraint)

        # now do the query, and remember to prejoin to people
        results = Specification.select(query, orderBy=order,
            limit=quantity, prejoins=['assignee', 'approver', 'drafter'])
        return results

    def searchQuestions(self, search_text=None,
                        status=QUESTION_STATUS_DEFAULT_SEARCH,
                        language=None, sort=None, participation=None,
                        needs_attention=None):
        """See `IPerson`."""
        return QuestionPersonSearch(
                person=self,
                search_text=search_text,
                status=status, language=language, sort=sort,
                participation=participation,
                needs_attention=needs_attention
                ).getResults()

    def getQuestionLanguages(self):
        """See `IQuestionTarget`."""
        return set(Language.select(
            """Language.id = language AND Question.id IN (
            SELECT id FROM Question
                      WHERE owner = %(personID)s OR answerer = %(personID)s OR
                           assignee = %(personID)s
            UNION SELECT question FROM QuestionSubscription
                  WHERE person = %(personID)s
            UNION SELECT question
                  FROM QuestionMessage JOIN Message ON (message = Message.id)
                  WHERE owner = %(personID)s
            )""" % sqlvalues(personID=self.id),
            clauseTables=['Question'], distinct=True))

    @property
    def translatable_languages(self):
        """See `IPerson`."""
        return Language.select("""
            Language.id = PersonLanguage.language AND
            PersonLanguage.person = %s AND
            Language.code <> 'en' AND
            Language.visible""" % quote(self),
            clauseTables=['PersonLanguage'], orderBy='englishname')

    def getDirectAnswerQuestionTargets(self):
        """See `IPerson`."""
        answer_contacts = AnswerContact.select(
            'person = %s' % sqlvalues(self))
        return self._getQuestionTargetsFromAnswerContacts(answer_contacts)

    def getTeamAnswerQuestionTargets(self):
        """See `IPerson`."""
        answer_contacts = AnswerContact.select(
            '''AnswerContact.person = TeamParticipation.team
            AND TeamParticipation.person = %(personID)s
            AND AnswerContact.person != %(personID)s''' % sqlvalues(
                personID=self.id),
            clauseTables=['TeamParticipation'], distinct=True)
        return self._getQuestionTargetsFromAnswerContacts(answer_contacts)

    def _getQuestionTargetsFromAnswerContacts(self, answer_contacts):
        """Return a list of valid IQuestionTargets.

        Provided AnswerContact query results, a distinct list of Products,
        Distributions, and SourcePackages is returned.
        """
        targets = []
        for answer_contact in answer_contacts:
            if answer_contact.product is not None:
                target = answer_contact.product
            elif answer_contact.sourcepackagename is not None:
                assert answer_contact.distribution is not None, (
                    "Missing distribution.")
                distribution = answer_contact.distribution
                target = distribution.getSourcePackage(
                    answer_contact.sourcepackagename)
            elif answer_contact.distribution is not None:
                target = answer_contact.distribution
            else:
                raise AssertionError('Unknown IQuestionTarget.')

            if not target in targets:
                targets.append(target)

        return targets

    @property
    def branches(self):
        """See `IPerson`."""
        ret = self.authored_branches.union(self.registered_branches)
        ret = ret.union(self.subscribed_branches)
        return ret.orderBy('-id')

    @property
    def registered_branches(self):
        """See `IPerson`."""
        query = """Branch.owner = %d AND
                   (Branch.author != %d OR Branch.author is NULL)"""
        return Branch.select(query % (self.id, self.id),
                             prejoins=["product"])


    def getBugContactPackages(self):
        """See `IPerson`."""
        package_bug_contacts = shortlist(
            PackageBugContact.selectBy(bugcontact=self),
            longest_expected=25)

        packages_for_bug_contact = [
            package_bug_contact.distribution.getSourcePackage(
                package_bug_contact.sourcepackagename)
            for package_bug_contact in package_bug_contacts]

        packages_for_bug_contact.sort(key=lambda x: x.name)

        return packages_for_bug_contact

    def getBugContactOpenBugCounts(self, user):
        """See `IPerson`."""
        # We could use IBugTask.search() to get all the counts, but
        # that's slow, since we'd need to issue one query per package
        # and count we want.
        open_bugs_cond = (
            'BugTask.status %s' % search_value_to_where_condition(
                any(*UNRESOLVED_BUGTASK_STATUSES)))

        sum_template = "SUM(CASE WHEN %s THEN 1 ELSE 0 END) AS %s"
        sums = [
            sum_template % (open_bugs_cond, 'open_bugs'),
            sum_template % (
                'BugTask.importance %s' % search_value_to_where_condition(
                    BugTaskImportance.CRITICAL), 'open_critical_bugs'),
            sum_template % (
                'BugTask.assignee IS NULL', 'open_unassigned_bugs'),
            sum_template % (
                'BugTask.status %s' % search_value_to_where_condition(
                    BugTaskStatus.INPROGRESS), 'open_inprogress_bugs')]

        conditions = [
            'Bug.id = BugTask.bug',
            open_bugs_cond,
            'PackageBugContact.bugcontact = %s' % sqlvalues(self),
            'BugTask.sourcepackagename = PackageBugContact.sourcepackagename',
            'BugTask.distribution = PackageBugContact.distribution',
            'Bug.duplicateof is NULL']
        privacy_filter = get_bug_privacy_filter(user)
        if privacy_filter:
            conditions.append(privacy_filter)

        query = """SELECT BugTask.distribution,
                          BugTask.sourcepackagename,
                          %(sums)s
                   FROM BugTask, Bug, PackageBugContact
                   WHERE %(conditions)s
                   GROUP BY BugTask.distribution, BugTask.sourcepackagename"""
        cur = cursor()
        cur.execute(query % dict(
            sums=', '.join(sums), conditions=' AND '.join(conditions)))
        distribution_set = getUtility(IDistributionSet)
        sourcepackagename_set = getUtility(ISourcePackageNameSet)
        packages_with_bugs = set()
        L = []
        for row in shortlist(cur.dictfetchall()):
            distribution = distribution_set.get(row['distribution'])
            sourcepackagename = sourcepackagename_set.get(
                row['sourcepackagename'])
            source_package = distribution.getSourcePackage(sourcepackagename)
            # XXX: Bjorn Tillenius 2006-12-15:
            # Add a tuple instead of the distribution package
            # directly, since DistributionSourcePackage doesn't define a
            # __hash__ method.
            packages_with_bugs.add((distribution, sourcepackagename))
            package_counts = dict(
                package=source_package,
                open=row['open_bugs'],
                open_critical=row['open_critical_bugs'],
                open_unassigned=row['open_unassigned_bugs'],
                open_inprogress=row['open_inprogress_bugs'])
            L.append(package_counts)

        # Only packages with open bugs were included in the query. Let's
        # add the rest of the packages as well.
        all_packages = set(
            (distro_package.distribution, distro_package.sourcepackagename)
            for distro_package in self.getBugContactPackages())
        for distribution, sourcepackagename in all_packages.difference(
                packages_with_bugs):
            package_counts = dict(
                package=distribution.getSourcePackage(sourcepackagename),
                open=0, open_critical=0, open_unassigned=0,
                open_inprogress=0)
            L.append(package_counts)

        return L

    def getBranch(self, product_name, branch_name):
        """See `IPerson`."""
        # import here to work around a circular import problem
        from canonical.launchpad.database import Product

        if product_name is None or product_name == '+junk':
            return Branch.selectOne(
                'owner=%d AND product is NULL AND name=%s'
                % (self.id, quote(branch_name)))
        else:
            product = Product.selectOneBy(name=product_name)
            if product is None:
                return None
            return Branch.selectOneBy(owner=self, product=product,
                                      name=branch_name)

    def findPathToTeam(self, team):
        """See `IPerson`."""
        # This is our guarantee that _getDirectMemberIParticipateIn() will
        # never return None
        assert self.hasParticipationEntryFor(team), (
            "%s doesn't seem to be a member/participant in %s"
            % (self.name, team.name))
        assert team.isTeam(), "You can't pass a person to this method."
        path = [team]
        team = self._getDirectMemberIParticipateIn(team)
        while team != self:
            path.insert(0, team)
            team = self._getDirectMemberIParticipateIn(team)
        return path

    def _getDirectMemberIParticipateIn(self, team):
        """Return a direct member of the given team that this person
        participates in.

        If there are more than one direct member of the given team that this
        person participates in, the one with the oldest creation date is
        returned.
        """
        query = AND(
            TeamMembership.q.teamID == team.id,
            TeamMembership.q.personID == Person.q.id,
            OR(TeamMembership.q.status == TeamMembershipStatus.ADMIN,
               TeamMembership.q.status == TeamMembershipStatus.APPROVED),
            TeamParticipation.q.teamID == Person.q.id,
            TeamParticipation.q.personID == self.id)
        clauseTables = ['TeamMembership', 'TeamParticipation']
        member = Person.selectFirst(
            query, clauseTables=clauseTables, orderBy='datecreated')
        assert member is not None, (
            "%(person)s is an indirect member of %(team)s but %(person)s "
            "is not a participant in any direct member of %(team)s"
            % dict(person=self.name, team=team.name))
        return member

    def isTeam(self):
        """See `IPerson`."""
        return self.teamowner is not None

    @cachedproperty
    def is_trusted_on_shipit(self):
        """See `IPerson`."""
        min_entries = MIN_KARMA_ENTRIES_TO_BE_TRUSTED_ON_SHIPIT
        return Karma.selectBy(person=self).count() >= min_entries

    def shippedShipItRequestsOfCurrentSeries(self):
        """See `IPerson`."""
        query = '''
            ShippingRequest.recipient = %s
            AND ShippingRequest.id = RequestedCDs.request
            AND RequestedCDs.distroseries = %s
            AND ShippingRequest.shipment IS NOT NULL
            ''' % sqlvalues(self.id, ShipItConstants.current_distroseries)
        return ShippingRequest.select(
            query, clauseTables=['RequestedCDs'], distinct=True,
            orderBy='-daterequested')

    def lastShippedRequest(self):
        """See `IPerson`."""
        query = ("recipient = %s AND status = %s"
                 % sqlvalues(self.id, ShippingRequestStatus.SHIPPED))
        return ShippingRequest.selectFirst(query, orderBy=['-daterequested'])

    def pastShipItRequests(self):
        """See `IPerson`."""
        query = """
            recipient = %(id)s AND (
                status IN (%(denied)s, %(cancelled)s, %(shipped)s))
            """ % sqlvalues(id=self.id, denied=ShippingRequestStatus.DENIED,
                            cancelled=ShippingRequestStatus.CANCELLED,
                            shipped=ShippingRequestStatus.SHIPPED)
        return ShippingRequest.select(query, orderBy=['id'])

    def currentShipItRequest(self):
        """See `IPerson`."""
        query = """
            recipient = %(id)s
            AND status NOT IN (%(denied)s, %(cancelled)s, %(shipped)s)
            """ % sqlvalues(id=self.id, denied=ShippingRequestStatus.DENIED,
                            cancelled=ShippingRequestStatus.CANCELLED,
                            shipped=ShippingRequestStatus.SHIPPED)
        results = shortlist(
            ShippingRequest.select(query, orderBy=['id'], limit=2))
        count = len(results)
        assert (self == getUtility(ILaunchpadCelebrities).shipit_admin or
                count <= 1), ("Only the shipit-admins team is allowed to "
                              "have more than one open shipit request")
        if count == 1:
            return results[0]
        else:
            return None

    def searchTasks(self, search_params, *args):
        """See `IPerson`."""
        return getUtility(IBugTaskSet).search(search_params, *args)

    def getProjectsAndCategoriesContributedTo(self, limit=5):
        """See `IPerson`."""
        contributions = []
        results = self._getProjectsWithTheMostKarma(limit=limit)
        for pillar_name, karma in results:
            pillar = getUtility(IPillarNameSet).getByName(pillar_name)
            contributions.append(
                {'project': pillar,
                 'categories': self._getContributedCategories(pillar)})
        return contributions

    def _getProjectsWithTheMostKarma(self, limit=10):
        """Return the names and karma points of of this person on the
        product/distribution with that name.

        The results are ordered descending by the karma points and limited to
        the given limit.
        """
        # We want this person's total karma on a given context (that is,
        # across all different categories) here; that's why we use a
        # "KarmaCache.category IS NULL" clause here.
        query = """
            SELECT PillarName.name, KarmaCache.karmavalue
            FROM KarmaCache
            JOIN PillarName ON
                COALESCE(KarmaCache.distribution, -1) =
                COALESCE(PillarName.distribution, -1)
                AND
                COALESCE(KarmaCache.product, -1) =
                COALESCE(PillarName.product, -1)
            WHERE person = %(person)s
                AND KarmaCache.category IS NULL
                AND KarmaCache.project IS NULL
            ORDER BY karmavalue DESC, name
            LIMIT %(limit)s;
            """ % sqlvalues(person=self, limit=limit)
        cur = cursor()
        cur.execute(query)
        return cur.fetchall()

    def getOwnedOrDrivenPillars(self):
        """See `IPerson`."""
        query = """
            SELECT name
            FROM product, teamparticipation
            WHERE teamparticipation.person = %(person)s
                AND (driver = teamparticipation.team
                     OR owner = teamparticipation.team)

            UNION

            SELECT name
            FROM project, teamparticipation
            WHERE teamparticipation.person = %(person)s
                AND (driver = teamparticipation.team
                     OR owner = teamparticipation.team)

            UNION

            SELECT name
            FROM distribution, teamparticipation
            WHERE teamparticipation.person = %(person)s
                AND (driver = teamparticipation.team
                     OR owner = teamparticipation.team)
            """ % sqlvalues(person=self)
        cur = cursor()
        cur.execute(query)
        names = [sqlvalues(str(name)) for [name] in cur.fetchall()]
        if not names:
            return PillarName.select("1=2")
        quoted_names = ','.join([name for [name] in names])
        return PillarName.select(
            "PillarName.name IN (%s) AND PillarName.active IS TRUE" %
            quoted_names, prejoins=['distribution', 'project', 'product'],
            orderBy=['PillarName.distribution', 'PillarName.project',
                     'PillarName.product'])

    def iterTopProjectsContributedTo(self, limit=10):
        getByName = getUtility(IPillarNameSet).getByName
        for name, ignored in self._getProjectsWithTheMostKarma(limit=limit):
            yield getByName(name)

    def _getContributedCategories(self, pillar):
        """Return the KarmaCategories to which this person has karma on the
        given pillar.

        The given pillar must be either an IProduct or an IDistribution.
        """
        if IProduct.providedBy(pillar):
            where_clause = "product = %s" % sqlvalues(pillar)
        elif IDistribution.providedBy(pillar):
            where_clause = "distribution = %s" % sqlvalues(pillar)
        else:
            raise AssertionError(
                "Pillar must be a product or distro, got %s" % pillar)
        replacements = sqlvalues(person=self)
        replacements['where_clause'] = where_clause
        query = """
            SELECT DISTINCT KarmaCategory.id
            FROM KarmaCategory
            JOIN KarmaCache ON KarmaCache.category = KarmaCategory.id
            WHERE %(where_clause)s
                AND category IS NOT NULL
                AND person = %(person)s
            """ % replacements
        cur = cursor()
        cur.execute(query)
        ids = ",".join(str(id) for [id] in cur.fetchall())
        return KarmaCategory.select("id IN (%s)" % ids)

    @property
    def karma_category_caches(self):
        """See `IPerson`."""
        return KarmaCache.select(
            AND(
                KarmaCache.q.personID == self.id,
                KarmaCache.q.categoryID != None,
                KarmaCache.q.productID == None,
                KarmaCache.q.projectID == None,
                KarmaCache.q.distributionID == None,
                KarmaCache.q.sourcepackagenameID == None),
            orderBy=['category'])

    @property
    def karma(self):
        """See `IPerson`."""
        cache = KarmaTotalCache.selectOneBy(person=self)
        if cache is None:
            # Newly created accounts may not be in the cache yet, meaning the
            # karma updater script hasn't run since the account was created.
            return 0
        else:
            return cache.karma_total

    @property
    def is_valid_person_or_team(self):
        """See `IPerson`."""
        try:
            if ValidPersonOrTeamCache.get(self.id) is not None:
                return True
        except SQLObjectNotFound:
            pass
        return False

    @property
    def is_valid_person(self):
        """See `IPerson`."""
        if self.isTeam():
            return False
        return self.is_valid_person_or_team

    @property
    def is_openid_enabled(self):
        """See `IPerson`."""
        if self.isTeam():
            return False

        if not self.is_valid_person:
            return False

        if config.launchpad.openid_users == 'all':
            return True

        openid_users = getUtility(IPersonSet).getByName(
                config.launchpad.openid_users
                )
        assert openid_users is not None, \
                'No Person %s found' % config.launchpad.openid_users
        if self.inTeam(openid_users):
            return True

        return False

    def assignKarma(self, action_name, product=None, distribution=None,
                    sourcepackagename=None):
        """See `IPerson`."""
        # Teams don't get Karma. Inactive accounts don't get Karma.
        # The system user and janitor, does not get karma.
        # No warning, as we don't want to place the burden on callsites
        # to check this.
        if (not self.is_valid_person
            or self.id == getUtility(ILaunchpadCelebrities).janitor.id):
            return None

        if product is not None:
            assert distribution is None and sourcepackagename is None
        elif distribution is not None:
            assert product is None
        else:
            raise AssertionError(
                'You must provide either a product or a distribution.')

        try:
            action = KarmaAction.byName(action_name)
        except SQLObjectNotFound:
            raise AssertionError(
                "No KarmaAction found with name '%s'." % action_name)

        karma = Karma(
            person=self, action=action, product=product,
            distribution=distribution, sourcepackagename=sourcepackagename)
        notify(KarmaAssignedEvent(self, karma))
        return karma

    def latestKarma(self, quantity=25):
        """See `IPerson`."""
        return Karma.selectBy(person=self,
            orderBy='-datecreated')[:quantity]

    # XXX: StuartBishop 2006-05-10:
    # This cache should no longer be needed once CrowdControl lands,
    # as apparently it will also cache this information.
    _inTeam_cache = None

    def inTeam(self, team):
        """See `IPerson`."""
        if team is None:
            return False

        if team.id == self.id: # Short circuit - would return True anyway
            return True

        if self._inTeam_cache is None: # Initialize cache
            self._inTeam_cache = {}
        else:
            try:
                return self._inTeam_cache[team.id] # Return from cache
            except KeyError:
                pass # Or fall through

        tp = TeamParticipation.selectOneBy(team=team, person=self)
        if tp is not None or self.id == team.teamownerID:
            in_team = True
        elif team.isTeam() and not team.teamowner.inTeam(team):
            # The owner is not a member but must retain his rights over
            # this team. This person may be a member of the owner, and in this
            # case it'll also have rights over this team.
            in_team = self.inTeam(team.teamowner)
        else:
            in_team = False

        self._inTeam_cache[team.id] = in_team
        return in_team

    def hasParticipationEntryFor(self, team):
        """See `IPerson`."""
        return bool(TeamParticipation.selectOneBy(person=self, team=team))

    def leave(self, team):
        """See `IPerson`."""
        assert not ITeam.providedBy(self)

        self._inTeam_cache = {} # Flush the cache used by the inTeam method

        active = [TeamMembershipStatus.ADMIN, TeamMembershipStatus.APPROVED]
        tm = TeamMembership.selectOneBy(person=self, team=team)
        if tm is None or tm.status not in active:
            # Ok, we're done. You are not an active member and still
            # not being.
            return

        tm.setStatus(TeamMembershipStatus.DEACTIVATED, self)

    def join(self, team):
        """See `IPerson`."""
        assert not self.isTeam(), (
            "Teams take no actions in Launchpad, thus they can't join() "
            "another team. Instead, you have to addMember() them.")

        if self in team.activemembers:
            return

        expired = TeamMembershipStatus.EXPIRED
        proposed = TeamMembershipStatus.PROPOSED
        approved = TeamMembershipStatus.APPROVED
        declined = TeamMembershipStatus.DECLINED
        deactivated = TeamMembershipStatus.DEACTIVATED

        if team.subscriptionpolicy == TeamSubscriptionPolicy.RESTRICTED:
            raise JoinNotAllowed("This is a restricted team")
        elif team.subscriptionpolicy == TeamSubscriptionPolicy.MODERATED:
            status = proposed
        elif team.subscriptionpolicy == TeamSubscriptionPolicy.OPEN:
            status = approved
        else:
            raise AssertionError(
                "Unknown subscription policy: %s" % team.subscriptionpolicy)

        team.addMember(self, reviewer=self, status=status)

    def clearInTeamCache(self):
        """See `IPerson`."""
        self._inTeam_cache = {}

    #
    # ITeam methods
    #
    def getSuperTeams(self):
        """See `IPerson`."""
        query = """
            Person.id = TeamParticipation.team AND
            TeamParticipation.person = %s AND
            TeamParticipation.team != %s
            """ % sqlvalues(self.id, self.id)
        return Person.select(query, clauseTables=['TeamParticipation'])

    def getSubTeams(self):
        """See `IPerson`."""
        query = """
            Person.id = TeamParticipation.person AND
            TeamParticipation.team = %s AND
            TeamParticipation.person != %s AND
            Person.teamowner IS NOT NULL
            """ % sqlvalues(self.id, self.id)
        return Person.select(query, clauseTables=['TeamParticipation'])

    def getTeamAdminsEmailAddresses(self):
        """See `IPerson`."""
        assert self.isTeam()
        to_addrs = set()
        for person in self.getDirectAdministrators():
            to_addrs.update(contactEmailAddresses(person))
        return sorted(to_addrs)

    def addMember(self, person, reviewer, comment=None, force_team_add=False,
                  status=TeamMembershipStatus.APPROVED):
        """See `IPerson`."""
        assert self.isTeam(), "You cannot add members to a person."
        assert status in [TeamMembershipStatus.APPROVED,
                          TeamMembershipStatus.PROPOSED,
                          TeamMembershipStatus.ADMIN], (
            "You can't add a member with this status: %s." % status.name)

        event = JoinTeamEvent
        if person.isTeam():
            assert not self.hasParticipationEntryFor(person), (
                "Team '%s' is a member of '%s'. As a consequence, '%s' can't "
                "be added as a member of '%s'"
                % (self.name, person.name, person.name, self.name))
            # By default, teams can only be invited as members, meaning that
            # one of the team's admins will have to accept the invitation
            # before the team is made a member. If force_team_add is True,
            # though, then we'll add a team as if it was a person.
            if not force_team_add:
                status = TeamMembershipStatus.INVITED
                event = TeamInvitationEvent

        old_status = None
        expires = self.defaultexpirationdate
        tm = TeamMembership.selectOneBy(person=person, team=self)
        if tm is not None:
            old_status = tm.status
            tm.reviewer = reviewer
            # We can't use tm.setExpirationDate() here because the reviewer
            # here will be the member themselves when they join an OPEN team.
            tm.dateexpires = expires
            tm.reviewercomment = comment
            tm.setStatus(status, reviewer)
        else:
            TeamMembershipSet().new(
                person, self, status, dateexpires=expires, reviewer=reviewer,
                reviewercomment=comment)
            notify(event(person, self))

    # The three methods below are not in the IPerson interface because we want
    # to protect them with a launchpad.Edit permission. We could do that by
    # defining explicit permissions for all IPerson methods/attributes in
    # the zcml but that's far from optimal given the size of IPerson.
    def acceptInvitationToBeMemberOf(self, team, comment):
        """Accept an invitation to become a member of the given team.

        There must be a TeamMembership for this person and the given team with
        the INVITED status. The status of this TeamMembership will be changed
        to APPROVED.
        """
        tm = TeamMembership.selectOneBy(person=self, team=team)
        assert tm is not None
        assert tm.status == TeamMembershipStatus.INVITED
        tm.setStatus(
            TeamMembershipStatus.APPROVED, getUtility(ILaunchBag).user,
            reviewercomment=comment)

    def declineInvitationToBeMemberOf(self, team, comment):
        """Decline an invitation to become a member of the given team.

        There must be a TeamMembership for this person and the given team with
        the INVITED status. The status of this TeamMembership will be changed
        to INVITATION_DECLINED.
        """
        tm = TeamMembership.selectOneBy(person=self, team=team)
        assert tm is not None
        assert tm.status == TeamMembershipStatus.INVITED
        tm.setStatus(
            TeamMembershipStatus.INVITATION_DECLINED,
            getUtility(ILaunchBag).user, reviewercomment=comment)

    def renewTeamMembership(self, team):
        """Renew the TeamMembership for this person on the given team.

        The given team's renewal policy must be ONDEMAND and the membership
        must be active (APPROVED or ADMIN) and set to expire in less than
        DAYS_BEFORE_EXPIRATION_WARNING_IS_SENT days.
        """
        tm = TeamMembership.selectOneBy(person=self, team=team)
        assert tm.canBeRenewedByMember(), (
            "This membership can't be renewed by the member himself.")

        assert (team.defaultrenewalperiod is not None
                and team.defaultrenewalperiod > 0), (
            'Teams with a renewal policy of ONDEMAND must specify '
            'a default renewal period greater than 0.')
        # Keep the same status, change the expiration date and send a
        # notification explaining the membership has been renewed.
        tm.dateexpires += timedelta(days=team.defaultrenewalperiod)
        tm.sendSelfRenewalNotification()

    def deactivateAllMembers(self, comment, reviewer):
        """Deactivate all members of this team."""
        assert self.isTeam(), "This method is only available for teams."
        assert reviewer.inTeam(getUtility(ILaunchpadCelebrities).admin), (
            "Only Launchpad admins can deactivate all members of a team")
        for membership in self.getActiveMemberships():
            membership.setStatus(
                TeamMembershipStatus.DEACTIVATED, reviewer, comment)

    def setMembershipData(self, person, status, reviewer, expires=None,
                          comment=None):
        """See `IPerson`."""
        tm = TeamMembership.selectOneBy(person=person, team=self)
        assert tm is not None
        tm.setExpirationDate(expires, reviewer)
        tm.setStatus(status, reviewer, reviewercomment=comment)

    def getAdministratedTeams(self):
        """See `IPerson`."""
        owner_of_teams = Person.select('''
            Person.teamowner = TeamParticipation.team
            AND TeamParticipation.person = %s
            ''' % sqlvalues(self),
            clauseTables=['TeamParticipation'])
        admin_of_teams = Person.select('''
            Person.id = TeamMembership.team
            AND TeamMembership.status = %(admin)s
            AND TeamMembership.person = TeamParticipation.team
            AND TeamParticipation.person = %(person)s
            ''' % sqlvalues(person=self, admin=TeamMembershipStatus.ADMIN),
            clauseTables=['TeamParticipation', 'TeamMembership'])
        return admin_of_teams.union(
            owner_of_teams, orderBy=self._sortingColumnsForSetOperations)

    def getDirectAdministrators(self):
        """See `IPerson`."""
        assert self.isTeam(), 'Method should only be called on a team.'
        owner = Person.select("id = %s" % sqlvalues(self.teamowner))
        return self.adminmembers.union(
            owner, orderBy=self._sortingColumnsForSetOperations)

    def getMembersByStatus(self, status, orderBy=None):
        """See `IPerson`."""
        query = ("TeamMembership.team = %s AND TeamMembership.status = %s "
                 "AND TeamMembership.person = Person.id" %
                 sqlvalues(self.id, status))
        if orderBy is None:
            orderBy = Person.sortingColumns
        return Person.select(
            query, clauseTables=['TeamMembership'], orderBy=orderBy)

    def _getEmailsByStatus(self, status):
        query = AND(EmailAddress.q.personID==self.id,
                    EmailAddress.q.status==status)
        return EmailAddress.select(query)

    @property
    def ubuntuwiki(self):
        """See `IPerson`."""
        return getUtility(IWikiNameSet).getUbuntuWikiByPerson(self)

    @property
    def otherwikis(self):
        """See `IPerson`."""
        return getUtility(IWikiNameSet).getOtherWikisByPerson(self)

    @property
    def allwikis(self):
        return getUtility(IWikiNameSet).getAllWikisByPerson(self)

    @property
    def title(self):
        """See `IPerson`."""
        return self.browsername

    @property
    def allmembers(self):
        """See `IPerson`."""
        query = """
            Person.id = TeamParticipation.person AND
            TeamParticipation.team = %s AND
            TeamParticipation.person != %s
            """ % sqlvalues(self.id, self.id)
        return Person.select(query, clauseTables=['TeamParticipation'])

    @property
    def all_member_count(self):
        """See `IPerson`."""
        return self.allmembers.count()

    @property
    def invited_members(self):
        """See `IPerson`."""
        return self.getMembersByStatus(TeamMembershipStatus.INVITED)

    @property
    def invited_member_count(self):
        """See `IPerson`."""
        return self.invited_members.count()

    @property
    def deactivatedmembers(self):
        """See `IPerson`."""
        return self.getMembersByStatus(TeamMembershipStatus.DEACTIVATED)

    @property
    def deactivated_member_count(self):
        """See `IPerson`."""
        return self.deactivatedmembers.count()

    @property
    def expiredmembers(self):
        """See `IPerson`."""
        return self.getMembersByStatus(TeamMembershipStatus.EXPIRED)

    @property
    def expired_member_count(self):
        """See `IPerson`."""
        return self.expiredmembers.count()

    @property
    def proposedmembers(self):
        """See `IPerson`."""
        return self.getMembersByStatus(TeamMembershipStatus.PROPOSED)

    @property
    def proposed_member_count(self):
        """See `IPerson`."""
        return self.proposedmembers.count()

    @property
    def adminmembers(self):
        """See `IPerson`."""
        return self.getMembersByStatus(TeamMembershipStatus.ADMIN)

    @property
    def approvedmembers(self):
        """See `IPerson`."""
        return self.getMembersByStatus(TeamMembershipStatus.APPROVED)

    @property
    def activemembers(self):
        """See `IPerson`."""
        return self.approvedmembers.union(
            self.adminmembers, orderBy=self._sortingColumnsForSetOperations)

    @property
    def active_member_count(self):
        """See `IPerson`."""
        return self.activemembers.count()

    @property
    def inactivemembers(self):
        """See `IPerson`."""
        return self.expiredmembers.union(
            self.deactivatedmembers,
            orderBy=self._sortingColumnsForSetOperations)

    @property
    def inactive_member_count(self):
        """See `IPerson`."""
        return self.inactivemembers.count()

    @property
    def pendingmembers(self):
        """See `IPerson`."""
        return self.proposedmembers.union(
            self.invited_members,
            orderBy=self._sortingColumnsForSetOperations)

    # XXX: kiko 2005-10-07:
    # myactivememberships and getActiveMemberships are rather
    # confusingly named, and I just fixed bug 2871 as a consequence of
    # this. Is there a way to improve it?
    @property
    def myactivememberships(self):
        """See `IPerson`."""
        return TeamMembership.select("""
            TeamMembership.person = %s AND status in %s AND
            Person.id = TeamMembership.team
            """ % sqlvalues(self.id, [TeamMembershipStatus.APPROVED,
                                      TeamMembershipStatus.ADMIN]),
            clauseTables=['Person'],
            orderBy=Person.sortingColumns)

    @property
    def open_membership_invitations(self):
        """See `IPerson`."""
        return TeamMembership.select("""
            TeamMembership.person = %s AND status = %s
            AND Person.id = TeamMembership.team
            """ % sqlvalues(self.id, TeamMembershipStatus.INVITED),
            clauseTables=['Person'],
            orderBy=Person.sortingColumns)

    def deactivateAccount(self, comment):
        """Deactivate this person's Launchpad account.

        Deactivating an account means:
            - Setting its password to NULL;
            - Removing the user from all teams he's a member of;
            - Changing all his email addresses' status to NEW;
            - Revoking Code of Conduct signatures of that user;
            - Reassigning bugs/specs assigned to him;
            - Changing the ownership of products/projects/teams owned by him.
        """
        assert self.is_valid_person, (
            "You can only deactivate an account of a valid person.")

        for membership in self.myactivememberships:
            self.leave(membership.team)
        # Make sure all further queries don't see this person as a member of
        # any teams.
        flush_database_updates()

        # Deactivate CoC signatures, invalidate email addresses, unassign bug
        # tasks and specs and reassign pillars and teams.
        for coc in self.signedcocs:
            coc.active = False
        for email in self.validatedemails:
            email.status = EmailAddressStatus.NEW
        params = BugTaskSearchParams(self, assignee=self)
        for bug_task in self.searchTasks(params):
            # XXX flacoste 2007/11/26 The comparison using id in the assert
            # below works around a nasty intermittent failure. 
            # See bug #164635.
            assert bug_task.assignee.id == self.id, (
               "Bugtask %s assignee isn't the one expected: %s != %s" % (
                    bug_task.id, bug_task.assignee.name, self.name))
            bug_task.transitionToAssignee(None)
        for spec in self.assigned_specs:
            spec.assignee = None
        registry_experts = getUtility(ILaunchpadCelebrities).registry_experts
        for team in Person.selectBy(teamowner=self):
            team.teamowner = registry_experts
        for pillar_name in self.getOwnedOrDrivenPillars():
            pillar = pillar_name.pillar
            # XXX flacoste 2007/11/26 The comparison using id below
            # works around a nasty intermittent failure. See bug #164635.
            if pillar.owner.id == self.id:
<<<<<<< HEAD
                pillar.owner = registry
            elif pillar.driver.id == self.id:
                pillar.driver = registry
=======
                pillar.owner = registry_experts
            elif pillar.driver.id == self.id:
                pillar.driver = registry_experts
>>>>>>> 18309637
            else:
                # Since we removed the person from all teams, something is
                # seriously broken here.
                raise AssertionError(
                    "%s was expected to be owner or driver of %s" %
                    (self.name, pillar.name))

        # Nuke all subscriptions of this person.
        removals = [
            ('BountySubscription', 'person'),
            ('BranchSubscription', 'person'),
            ('BugSubscription', 'person'),
            ('QuestionSubscription', 'person'),
            ('POSubscription', 'person'),
            ('SpecificationSubscription', 'person'),
            ('PackageBugContact', 'bugcontact'),
            ('AnswerContact', 'person')]
        cur = cursor()
        for table, person_id_column in removals:
            cur.execute("DELETE FROM %s WHERE %s=%d"
                        % (table, person_id_column, self.id))

        # Update the account's status, password, preferred email and name.
        self.account_status = AccountStatus.DEACTIVATED
        self.account_status_comment = comment
        self.password = None
        self.preferredemail.status = EmailAddressStatus.NEW
        self._preferredemail_cached = None
        base_new_name = self.name + '-deactivatedaccount'
        new_name = base_new_name
        count = 1
        while Person.selectOneBy(name=new_name) is not None:
            new_name = base_new_name + str(count)
            count += 1
        self.name = new_name

    def getActiveMemberships(self):
        """See `IPerson`."""
        return self._getMembershipsByStatuses(
            [TeamMembershipStatus.ADMIN, TeamMembershipStatus.APPROVED])

    def getInactiveMemberships(self):
        """See `IPerson`."""
        return self._getMembershipsByStatuses(
            [TeamMembershipStatus.EXPIRED, TeamMembershipStatus.DEACTIVATED])

    def getInvitedMemberships(self):
        """See `IPerson`."""
        return self._getMembershipsByStatuses([TeamMembershipStatus.INVITED])

    def getProposedMemberships(self):
        """See `IPerson`."""
        return self._getMembershipsByStatuses([TeamMembershipStatus.PROPOSED])

    def _getMembershipsByStatuses(self, statuses):
        assert self.isTeam(), 'This method is only available for teams.'
        statuses = ",".join(quote(status) for status in statuses)
        # We don't want to escape 'statuses' so we can't easily use
        # sqlvalues() on the query below.
        query = """
            TeamMembership.status IN (%s)
            AND Person.id = TeamMembership.person
            AND TeamMembership.team = %d
            """ % (statuses, self.id)
        return TeamMembership.select(
            query, clauseTables=['Person'], orderBy=Person.sortingColumns)

    def getLatestApprovedMembershipsForPerson(self, limit=5):
        """See `IPerson`."""
        result = self.myactivememberships
        result.orderBy(['-datejoined'])
        return result[:limit]

    @property
    def teams_participated_in(self):
        """See `IPerson`."""
        return Person.select("""
            Person.id = TeamParticipation.team
            AND TeamParticipation.person = %s
            AND Person.teamowner IS NOT NULL
            """ % sqlvalues(self.id),
            clauseTables=['TeamParticipation'],
            orderBy=Person.sortingColumns)

    @property
    def teams_indirectly_participated_in(self):
        """See `IPerson`."""
        return Person.select("""
              -- we are looking for teams, so we want "people" that are on the
              -- teamparticipation.team side of teamparticipation
            Person.id = TeamParticipation.team AND
              -- where this person participates in the team
            TeamParticipation.person = %s AND
              -- but not the teamparticipation for "this person in himself"
              -- which exists for every person
            TeamParticipation.team != %s AND
              -- nor do we want teams in which the person is a direct
              -- participant, so we exclude the teams in which there is
              -- a teammembership for this person
            TeamParticipation.team NOT IN
              (SELECT TeamMembership.team FROM TeamMembership WHERE
                      TeamMembership.person = %s AND
                      TeamMembership.status IN (%s, %s))
            """ % sqlvalues(self.id, self.id, self.id,
                            TeamMembershipStatus.APPROVED,
                            TeamMembershipStatus.ADMIN),
            clauseTables=['TeamParticipation'],
            orderBy=Person.sortingColumns)

    @property
    def teams_with_icons(self):
        """See `IPerson`."""
        return Person.select("""
            Person.id = TeamParticipation.team
            AND TeamParticipation.person = %s
            AND Person.teamowner IS NOT NULL
            AND Person.icon IS NOT NULL
            AND TeamParticipation.team != %s
            """ % sqlvalues(self.id, self.id),
            clauseTables=['TeamParticipation'],
            orderBy=Person.sortingColumns)

    @property
    def defaultexpirationdate(self):
        """See `IPerson`."""
        days = self.defaultmembershipperiod
        if days:
            return datetime.now(pytz.timezone('UTC')) + timedelta(days)
        else:
            return None

    @property
    def defaultrenewedexpirationdate(self):
        """See `IPerson`."""
        days = self.defaultrenewalperiod
        if days:
            return datetime.now(pytz.timezone('UTC')) + timedelta(days)
        else:
            return None

    @property
    def translation_history(self):
        """See `IPerson`."""
        # Note that we can't use selectBy here because of the prejoins.
        query = ['POFileTranslator.person = %s' % sqlvalues(self),
                 'POFileTranslator.pofile = POFile.id',
                 'POFile.language = Language.id',
                 "Language.code != 'en'"]
        history = POFileTranslator.select(
            ' AND '.join(query),
            prejoins=[
                'pofile.potemplate',
                'latest_message',
                'latest_message.potmsgset.msgid_singular',
                'latest_message.msgstr0'],
            clauseTables=['Language', 'POFile'],
            orderBy="-date_last_touched")
        return history

    @property
    def translation_groups(self):
        """See `IPerson`."""
        return getUtility(ITranslationGroupSet).getByPerson(self)

    def validateAndEnsurePreferredEmail(self, email):
        """See `IPerson`."""
        assert not self.isTeam(), "This method must not be used for teams."
        if not IEmailAddress.providedBy(email):
            raise TypeError, (
                "Any person's email address must provide the IEmailAddress "
                "interface. %s doesn't." % email)
        # XXX stevea 2005-07-05:
        # This is here because of an SQLobject comparison oddity.
        assert email.person.id == self.id, 'Wrong person! %r, %r' % (
            email.person, self)

        # This email is already validated and is this person's preferred
        # email, so we have nothing to do.
        if self.preferredemail == email:
            return

        if self.preferredemail is None:
            # This branch will be executed only in the first time a person
            # uses Launchpad. Either when creating a new account or when
            # resetting the password of an automatically created one.
            self._setPreferredEmail(email)
        else:
            email.status = EmailAddressStatus.VALIDATED
            getUtility(IHWSubmissionSet).setOwnership(email)

    def setContactAddress(self, email):
        """See `IPerson`."""
        assert self.isTeam(), "This method must be used only for teams."
        self._setPreferredEmail(email)

    def setPreferredEmail(self, email):
        """See `IPerson`."""
        assert not self.isTeam(), "This method must not be used for teams."
        if self.preferredemail is None:
            # This is the first time we're confirming this person's email
            # address, so we now assume this person has a Launchpad account.
            # XXX: This is a hack! In the future we won't have this
            # association between accounts and confirmed addresses, but this
            # will do for now. -- Guilherme Salgado, 2007-07-03
            self.account_status = AccountStatus.ACTIVE
            self.account_status_comment = None
        self._setPreferredEmail(email)

    def _setPreferredEmail(self, email):
        """Set this person's preferred email to the given email address.

        If the person already has an email address, then its status is
        changed to VALIDATED and the given one is made its preferred one.

        The given email address must implement IEmailAddress and be owned by
        this person.
        """
        if not IEmailAddress.providedBy(email):
            raise TypeError, (
                "Any person's email address must provide the IEmailAddress "
                "interface. %s doesn't." % email)
        assert email.person.id == self.id

        if self.preferredemail is not None:
            self.preferredemail.status = EmailAddressStatus.VALIDATED
            # We need to flush updates, because we don't know what order
            # SQLObject will issue the changes and we can't set the new
            # address to PREFERRED until the old one has been set to VALIDATED
            self.preferredemail.syncUpdate()

        # Get the non-proxied EmailAddress object, so we can call
        # syncUpdate() on it.
        email = EmailAddress.get(email.id)
        email.status = EmailAddressStatus.PREFERRED
        email.syncUpdate()
        getUtility(IHWSubmissionSet).setOwnership(email)
        # Now we update our cache of the preferredemail
        setattr(self, '_preferredemail_cached', email)

    @cachedproperty('_preferredemail_cached')
    def preferredemail(self):
        """See `IPerson`."""
        emails = self._getEmailsByStatus(EmailAddressStatus.PREFERRED)
        # There can be only one preferred email for a given person at a
        # given time, and this constraint must be ensured in the DB, but
        # it's not a problem if we ensure this constraint here as well.
        emails = shortlist(emails)
        length = len(emails)
        assert length <= 1
        if length:
            return emails[0]
        else:
            return None

    @property
    def safe_email_or_blank(self):
        """See `IPerson`."""
        if ((self.preferredemail is not None) and
            not(self.hide_email_addresses)):
            return self.preferredemail.email
        else:
            return ''

    @property
    def preferredemail_sha1(self):
        """See `IPerson`."""
        preferredemail = self.preferredemail
        if preferredemail:
            return sha.new(
                'mailto:' + preferredemail.email).hexdigest().upper()
        else:
            return None

    @property
    def validatedemails(self):
        """See `IPerson`."""
        return self._getEmailsByStatus(EmailAddressStatus.VALIDATED)

    @property
    def unvalidatedemails(self):
        """See `IPerson`."""
        query = """
            requester = %s
            AND (tokentype=%s OR tokentype=%s)
            AND date_consumed IS NULL
            """ % sqlvalues(self.id, LoginTokenType.VALIDATEEMAIL,
                            LoginTokenType.VALIDATETEAMEMAIL)
        return sorted(set(token.email for token in LoginToken.select(query)))

    @property
    def guessedemails(self):
        """See `IPerson`."""
        return self._getEmailsByStatus(EmailAddressStatus.NEW)

    @property
    def pendinggpgkeys(self):
        """See `IPerson`."""
        logintokenset = getUtility(ILoginTokenSet)
        return sorted(set(token.fingerprint for token in
                      logintokenset.getPendingGPGKeys(requesterid=self.id)))

    @property
    def inactivegpgkeys(self):
        """See `IPerson`."""
        gpgkeyset = getUtility(IGPGKeySet)
        return gpgkeyset.getGPGKeys(ownerid=self.id, active=False)

    @property
    def gpgkeys(self):
        """See `IPerson`."""
        gpgkeyset = getUtility(IGPGKeySet)
        return gpgkeyset.getGPGKeys(ownerid=self.id)

    def getLatestMaintainedPackages(self):
        """See `IPerson`."""
        return self._latestSeriesQuery()

    def getLatestUploadedButNotMaintainedPackages(self):
        """See `IPerson`."""
        return self._latestSeriesQuery(uploader_only=True)

    def getLatestUploadedPPAPackages(self):
        """See `IPerson`."""
        return self._latestSeriesQuery(
            uploader_only=True, ppa_only=True)

    def _latestSeriesQuery(self, uploader_only=False, ppa_only=False):
        """Return the sourcepackagereleases (SPRs) related to this person.

        :param uploader_only: controls if we are interested in SPRs where
            the person in question is only the uploader (creator) and not the
            maintainer (debian-syncs) if the `ppa_only` parameter is also
            False, or, if the flag is False, it returns all SPR maintained
            by this person.

        :param ppa_only: controls if we are interested only in source
            package releases targeted to any PPAs or, if False, sources targeted
            to primary archives.

        Active 'ppa_only' flag is usually associated with active 'uploader_only'
        because there shouldn't be any sense of maintainership for packages
        uploaded to PPAs by someone else than the user himself.
        """
        clauses = ['sourcepackagerelease.upload_archive = archive.id']

        if uploader_only:
            clauses.append(
                'sourcepackagerelease.creator = %s' % quote(self.id))

        if ppa_only:
            # Source maintainer is irrelevant for PPA uploads.
            pass
        elif uploader_only:
            clauses.append(
                'sourcepackagerelease.maintainer != %s' % quote(self.id))
        else:
            clauses.append(
                'sourcepackagerelease.maintainer = %s' % quote(self.id))

        if ppa_only:
            clauses.append(
                'archive.purpose = %s' % quote(ArchivePurpose.PPA))
        else:
            clauses.append(
                'archive.purpose != %s' % quote(ArchivePurpose.PPA))

        query_clause = " AND ".join(clauses)
        query = """
            SourcePackageRelease.id IN (
                SELECT DISTINCT ON (upload_distroseries, sourcepackagename,
                                    upload_archive)
                       sourcepackagerelease.id
                  FROM sourcepackagerelease, archive
                 WHERE %s
              ORDER BY upload_distroseries, sourcepackagename, upload_archive,
                       dateuploaded DESC
              )
              """ % (query_clause)

        return SourcePackageRelease.select(
            query,
            orderBy=['-SourcePackageRelease.dateuploaded',
                     'SourcePackageRelease.id'],
            prejoins=['sourcepackagename', 'maintainer', 'upload_archive'])

    def isUploader(self, distribution):
        """See `IPerson`."""
        for acl in distribution.uploaders:
            if self in acl:
                return True
        return False

    @cachedproperty
    def is_ubuntero(self):
        """See `IPerson`."""
        sigset = getUtility(ISignedCodeOfConductSet)
        lastdate = sigset.getLastAcceptedDate()

        query = AND(SignedCodeOfConduct.q.active==True,
                    SignedCodeOfConduct.q.ownerID==self.id,
                    SignedCodeOfConduct.q.datecreated>=lastdate)

        return bool(SignedCodeOfConduct.select(query).count())

    @property
    def activesignatures(self):
        """See `IPerson`."""
        sCoC_util = getUtility(ISignedCodeOfConductSet)
        return sCoC_util.searchByUser(self.id)

    @property
    def inactivesignatures(self):
        """See `IPerson`."""
        sCoC_util = getUtility(ISignedCodeOfConductSet)
        return sCoC_util.searchByUser(self.id, active=False)

    @property
    def archive(self):
        """See `IPerson`."""
        return Archive.selectOneBy(owner=self)

    def isBugContributor(self, user=None):
        """See `IPerson`."""
        search_params = BugTaskSearchParams(user=user, assignee=self)
        bugtask_count = self.searchTasks(search_params).count()
        return bugtask_count > 0

    def isBugContributorInTarget(self, user=None, target=None):
        """See `IPerson`."""
        assert IBugTarget.providedBy(target), (
            "%s isn't a valid bug target." % target)
        search_params = BugTaskSearchParams(user=user, assignee=self)
        bugtask_count = target.searchTasks(search_params).count()
        return bugtask_count > 0


class PersonSet:
    """The set of persons."""
    implements(IPersonSet)

    def __init__(self):
        self.title = 'People registered with Launchpad'

    def topPeople(self):
        """See `IPersonSet`."""
        # The odd ordering here is to ensure we hit the PostgreSQL
        # indexes. It will not make any real difference outside of tests.
        query = """
            id in (
                SELECT person FROM KarmaTotalCache
                ORDER BY karma_total DESC, person DESC
                LIMIT 5
                )
            """
        top_people = shortlist(Person.select(query))
        top_people.sort(key=lambda obj: (obj.karma, obj.id), reverse=True)
        return top_people

    def newTeam(self, teamowner, name, displayname, teamdescription=None,
                subscriptionpolicy=TeamSubscriptionPolicy.MODERATED,
                defaultmembershipperiod=None, defaultrenewalperiod=None):
        """See `IPersonSet`."""
        assert teamowner
        team = Person(teamowner=teamowner, name=name, displayname=displayname,
                teamdescription=teamdescription,
                defaultmembershipperiod=defaultmembershipperiod,
                defaultrenewalperiod=defaultrenewalperiod,
                subscriptionpolicy=subscriptionpolicy)
        # Here we add the owner as a team admin manually because we know what
        # we're doing (so we don't need to do any sanity checks) and we don't
        # want any email notifications to be sent.
        TeamMembershipSet().new(
            teamowner, team, TeamMembershipStatus.ADMIN, reviewer=teamowner)
        return team

    def createPersonAndEmail(
            self, email, rationale, comment=None, name=None,
            displayname=None, password=None, passwordEncrypted=False,
            hide_email_addresses=False, registrant=None):
        """See `IPersonSet`."""
        if name is None:
            try:
                name = nickname.generate_nick(email)
            except nickname.NicknameGenerationError:
                return None, None
        else:
            if self.getByName(name, ignore_merged=False) is not None:
                return None, None

        if not passwordEncrypted and password is not None:
            password = getUtility(IPasswordEncryptor).encrypt(password)

        if not displayname:
            displayname = name.capitalize()
        person = self._newPerson(
            name, displayname, hide_email_addresses, rationale=rationale,
            comment=comment, password=password, registrant=registrant)

        email = getUtility(IEmailAddressSet).new(email, person)
        return person, email

    def _newPerson(self, name, displayname, hide_email_addresses,
                   rationale, comment=None, password=None, registrant=None):
        """Create and return a new Person with the given attributes.

        Also generate a wikiname for this person that's not yet used in the
        Ubuntu wiki.
        """
        assert self.getByName(name, ignore_merged=False) is None
        person = Person(
            name=name, displayname=displayname, password=password,
            creation_rationale=rationale, creation_comment=comment,
            hide_email_addresses=hide_email_addresses, registrant=registrant)

        wikinameset = getUtility(IWikiNameSet)
        wikiname = nickname.generate_wikiname(
            person.displayname, wikinameset.exists)
        wikinameset.new(person, UBUNTU_WIKI_URL, wikiname)
        return person

    def ensurePerson(self, email, displayname, rationale, comment=None,
                     registrant=None):
        """See `IPersonSet`."""
        person = self.getByEmail(email)
        if person:
            return person
        person, dummy = self.createPersonAndEmail(
            email, rationale, comment=comment, displayname=displayname,
            registrant=registrant)
        return person

    def getByName(self, name, ignore_merged=True):
        """See `IPersonSet`."""
        query = (Person.q.name == name)
        if ignore_merged:
            query = AND(query, Person.q.mergedID==None)
        return Person.selectOne(query)

    def getByOpenIdIdentifier(self, openid_identifier):
        """Returns a Person with the given openid_identifier, or None.

        None is returned if the person is not enabled for OpenID usage
        (see Person.is_openid_enabled).
        """
        person = Person.selectOne(
                Person.q.openid_identifier == openid_identifier
                )
        if person is not None and person.is_openid_enabled:
            return person
        else:
            return None

    def updateStatistics(self, ztm):
        """See `IPersonSet`."""
        stats = getUtility(ILaunchpadStatisticSet)
        stats.update('people_count', self.getAllPersons().count())
        ztm.commit()
        stats.update('teams_count', self.getAllTeams().count())
        ztm.commit()

    def peopleCount(self):
        """See `IPersonSet`."""
        return getUtility(ILaunchpadStatisticSet).value('people_count')

    def getAllPersons(self, orderBy=None):
        """See `IPersonSet`."""
        if orderBy is None:
            orderBy = Person.sortingColumns
        query = AND(Person.q.teamownerID==None, Person.q.mergedID==None)
        return Person.select(query, orderBy=orderBy)

    def getAllValidPersons(self, orderBy=None):
        """See `IPersonSet`."""
        if orderBy is None:
            orderBy = Person.sortingColumns
        return Person.select(
            "Person.id = ValidPersonOrTeamCache.id AND teamowner IS NULL",
            clauseTables=["ValidPersonOrTeamCache"], orderBy=orderBy
            )

    def teamsCount(self):
        """See `IPersonSet`."""
        return getUtility(ILaunchpadStatisticSet).value('teams_count')

    def getAllTeams(self, orderBy=None):
        """See `IPersonSet`."""
        if orderBy is None:
            orderBy = Person.sortingColumns
        return Person.select(Person.q.teamownerID!=None, orderBy=orderBy)

    def find(self, text, orderBy=None):
        """See `IPersonSet`."""
        if orderBy is None:
            orderBy = Person._sortingColumnsForSetOperations
        text = text.lower()
        base_query = ("Person.account_status not in (%s)"
                      % ','.join(sqlvalues(*INACTIVE_ACCOUNT_STATUSES)))
        # Teams may not have email addresses, so we need to either use a LEFT
        # OUTER JOIN or do a UNION between two queries. Using a UNION makes
        # it a lot faster than with a LEFT OUTER JOIN.
        email_query = base_query + """
            AND EmailAddress.person = Person.id
            AND lower(EmailAddress.email) LIKE %s || '%%'
            """ % quote_like(text)
        results = Person.select(email_query, clauseTables=['EmailAddress'])
        name_query = "fti @@ ftq(%s) AND merged is NULL" % quote(text)
        name_query += " AND " + base_query
        return results.union(Person.select(name_query), orderBy=orderBy)

    def findPerson(
            self, text="", orderBy=None, exclude_inactive_accounts=True):
        """See `IPersonSet`."""
        if orderBy is None:
            orderBy = Person._sortingColumnsForSetOperations
        text = text.lower()
        base_query = """
            Person.teamowner IS NULL
            AND Person.merged IS NULL
            AND EmailAddress.person = Person.id
            """
        if exclude_inactive_accounts:
            base_query += (" AND Person.account_status not in (%s)"
                           % ','.join(sqlvalues(*INACTIVE_ACCOUNT_STATUSES)))
        clauseTables = ['EmailAddress']
        if text:
            # We use a UNION here because this makes things *a lot* faster
            # than if we did a single SELECT with the two following clauses
            # ORed.
            email_query = ("%s AND lower(EmailAddress.email) LIKE %s || '%%'"
                           % (base_query, quote_like(text)))
            name_query = ('%s AND Person.fti @@ ftq(%s)'
                          % (base_query, quote(text)))
            results = Person.select(email_query, clauseTables=clauseTables)
            results = results.union(
                Person.select(name_query, clauseTables=clauseTables))
        else:
            results = Person.select(base_query, clauseTables=clauseTables)

        return results.orderBy(orderBy)

    def findTeam(self, text, orderBy=None):
        """See `IPersonSet`."""
        if orderBy is None:
            orderBy = Person._sortingColumnsForSetOperations
        text = text.lower()
        # Teams may not have email addresses, so we need to either use a LEFT
        # OUTER JOIN or do a UNION between two queries. Using a UNION makes
        # it a lot faster than with a LEFT OUTER JOIN.
        email_query = """
            Person.teamowner IS NOT NULL AND
            EmailAddress.person = Person.id AND
            lower(EmailAddress.email) LIKE %s || '%%'
            """ % quote_like(text)
        results = Person.select(email_query, clauseTables=['EmailAddress'])
        name_query = """
             Person.teamowner IS NOT NULL AND
             Person.fti @@ ftq(%s)
            """ % quote(text)
        return results.union(Person.select(name_query), orderBy=orderBy)

    def get(self, personid):
        """See `IPersonSet`."""
        try:
            return Person.get(personid)
        except SQLObjectNotFound:
            return None

    def getByEmail(self, email):
        """See `IPersonSet`."""
        emailaddress = getUtility(IEmailAddressSet).getByEmail(email)
        if emailaddress is None:
            return None
        assert emailaddress.person is not None
        return emailaddress.person

    def getUbunteros(self, orderBy=None):
        """See `IPersonSet`."""
        if orderBy is None:
            # The fact that the query below is unique makes it
            # impossible to use person_sort_key(), and rewriting it to
            # use a subselect is more expensive. -- kiko
            orderBy = ["Person.displayname", "Person.name"]
        sigset = getUtility(ISignedCodeOfConductSet)
        lastdate = sigset.getLastAcceptedDate()

        query = AND(Person.q.id==SignedCodeOfConduct.q.ownerID,
                    SignedCodeOfConduct.q.active==True,
                    SignedCodeOfConduct.q.datecreated>=lastdate)

        return Person.select(query, distinct=True, orderBy=orderBy)

    def getPOFileContributors(self, pofile):
        """See `IPersonSet`."""
        contributors = Person.select("""
            POFileTranslator.person = Person.id AND
            POFileTranslator.pofile = %s""" % quote(pofile),
            clauseTables=["POFileTranslator"],
            distinct=True,
            # XXX: kiko 2006-10-19:
            # We can't use Person.sortingColumns because this is a
            # distinct query. To use it we'd need to add the sorting
            # function to the column results and then ignore it -- just
            # like selectAlso does, ironically.
            orderBy=["Person.displayname", "Person.name"])
        return contributors

    def getPOFileContributorsByDistroSeries(self, distroseries, language):
        """See `IPersonSet`."""
        contributors = Person.select("""
            POFileTranslator.person = Person.id AND
            POFileTranslator.pofile = POFile.id AND
            POFile.language = %s AND
            POFile.potemplate = POTemplate.id AND
            POTemplate.distroseries = %s AND
            POTemplate.iscurrent = TRUE"""
                % sqlvalues(language, distroseries),
            clauseTables=["POFileTranslator", "POFile", "POTemplate"],
            distinct=True,
            # See comment in getPOFileContributors about how we can't
            # use Person.sortingColumns.
            orderBy=["Person.displayname", "Person.name"])
        return contributors

    def latest_teams(self, limit=5):
        """See `IPersonSet`."""
        return Person.select("Person.teamowner IS NOT NULL",
            orderBy=['-datecreated'], limit=limit)


    def merge(self, from_person, to_person):
        """See `IPersonSet`."""
        # Sanity checks
        if not IPerson.providedBy(from_person):
            raise TypeError('from_person is not a person.')
        if not IPerson.providedBy(to_person):
            raise TypeError('to_person is not a person.')
        assert getUtility(IMailingListSet).get(from_person.name) is None, (
            "Can't merge teams which have mailing lists into other teams.")

        # since we are doing direct SQL manipulation, make sure all
        # changes have been flushed to the database
        flush_database_updates()

        if getUtility(IEmailAddressSet).getByPerson(from_person).count() > 0:
            raise AssertionError('from_person still has email addresses.')

        if from_person.isTeam() and from_person.allmembers.count() > 0:
            raise AssertionError(
                "Only teams without active members can be merged")

        # Get a database cursor.
        cur = cursor()

        references = list(postgresql.listReferences(cur, 'person', 'id'))

        # These table.columns will be skipped by the 'catch all'
        # update performed later
        skip = [
            ('teammembership', 'person'),
            ('teammembership', 'team'),
            ('teamparticipation', 'person'),
            ('teamparticipation', 'team'),
            ('personlanguage', 'person'),
            ('person', 'merged'),
            ('emailaddress', 'person'),
            ('karmacache', 'person'),
            ('karmatotalcache', 'person'),
            # Polls are not carried over when merging teams.
            ('poll', 'team'),
            # We can safely ignore the mailinglist table as there's a sanity
            # check above which prevents teams with associated mailing lists
            # from being merged.
            ('mailinglist', 'team'),
            # I don't think we need to worry about the votecast and vote
            # tables, because a real human should never have two accounts
            # in Launchpad that are active members of a given team and voted
            # in a given poll. -- GuilhermeSalgado 2005-07-07
            # We also can't afford to change poll results after they are
            # closed -- StuartBishop 20060602
            ('votecast', 'person'),
            ('vote', 'person'),
            # This table is handled entirely by triggers
            ('validpersonorteamcache', 'id'),
            ]

        # Sanity check. If we have an indirect reference, it must
        # be ON DELETE CASCADE. We only have one case of this at the moment,
        # but this code ensures we catch any new ones added incorrectly.
        for src_tab, src_col, ref_tab, ref_col, updact, delact in references:
            # If the ref_tab and ref_col is not Person.id, then we have
            # an indirect reference. Ensure the update action is 'CASCADE'
            if ref_tab != 'person' and ref_col != 'id':
                if updact != 'c':
                    raise RuntimeError(
                        '%s.%s reference to %s.%s must be ON UPDATE CASCADE'
                        % (src_tab, src_col, ref_tab, ref_col)
                        )

        # These rows are in a UNIQUE index, and we can only move them
        # to the new Person if there is not already an entry. eg. if
        # the destination and source persons are both subscribed to a bounty,
        # we cannot change the source persons subscription. We just leave them
        # as noise for the time being.

        to_id = to_person.id
        from_id = from_person.id

        # Update GPGKey. It won't conflict, but our sanity checks don't
        # know that
        cur.execute(
            'UPDATE GPGKey SET owner=%(to_id)d WHERE owner=%(from_id)d'
            % vars())
        skip.append(('gpgkey','owner'))

        # Update OpenID. Just trash the authorizations for from_id - don't
        # risk opening up auth wider than the user actually wants.
        cur.execute("""
                DELETE FROM OpenIdAuthorization WHERE person=%(from_id)d
                """ % vars()
                )
        skip.append(('openidauthorization', 'person'))

        # Update WikiName. Delete the from entry for our internal wikis
        # so it can be reused. Migrate the non-internal wikinames.
        # Note we only allow one wikiname per person for the UBUNTU_WIKI_URL
        # wiki.
        quoted_internal_wikiname = quote(UBUNTU_WIKI_URL)
        cur.execute("""
            DELETE FROM WikiName
            WHERE person=%(from_id)d AND wiki=%(quoted_internal_wikiname)s
            """ % vars()
            )
        cur.execute("""
            UPDATE WikiName SET person=%(to_id)d WHERE person=%(from_id)d
            """ % vars()
            )
        skip.append(('wikiname', 'person'))

        # Update shipit shipments
        cur.execute('''
            UPDATE ShippingRequest SET recipient=%(to_id)s
            WHERE recipient = %(from_id)s AND (
                shipment IS NOT NULL
                OR status IN (%(cancelled)s, %(denied)s)
                OR NOT EXISTS (
                    SELECT TRUE FROM ShippingRequest
                    WHERE recipient = %(to_id)s
                        AND status = %(shipped)s
                    LIMIT 1
                    )
                )
            ''' % sqlvalues(to_id=to_id, from_id=from_id,
                            cancelled=ShippingRequestStatus.CANCELLED,
                            denied=ShippingRequestStatus.DENIED,
                            shipped=ShippingRequestStatus.SHIPPED))
        # Technically, we don't need the not cancelled nor denied
        # filter, as these rows should have already been dealt with.
        # I'm using it anyway for added paranoia.
        cur.execute('''
            DELETE FROM RequestedCDs USING ShippingRequest
            WHERE RequestedCDs.request = ShippingRequest.id
                AND recipient = %(from_id)s
                AND status NOT IN (%(cancelled)s, %(denied)s, %(shipped)s)
            ''' % sqlvalues(from_id=from_id,
                            cancelled=ShippingRequestStatus.CANCELLED,
                            denied=ShippingRequestStatus.DENIED,
                            shipped=ShippingRequestStatus.SHIPPED))
        cur.execute('''
            DELETE FROM ShippingRequest
            WHERE recipient = %(from_id)s
                AND status NOT IN (%(cancelled)s, %(denied)s, %(shipped)s)
            ''' % sqlvalues(from_id=from_id,
                            cancelled=ShippingRequestStatus.CANCELLED,
                            denied=ShippingRequestStatus.DENIED,
                            shipped=ShippingRequestStatus.SHIPPED))
        skip.append(('shippingrequest', 'recipient'))

        # Update the Branches that will not conflict, and fudge the names of
        # ones that *do* conflict
        cur.execute('''
            SELECT product, name FROM Branch WHERE owner = %(to_id)d
            ''' % vars())
        possible_conflicts = set(tuple(r) for r in cur.fetchall())
        cur.execute('''
            SELECT id, product, name FROM Branch WHERE owner = %(from_id)d
            ORDER BY id
            ''' % vars())
        for id, product, name in list(cur.fetchall()):
            new_name = name
            suffix = 1
            while (product, new_name) in possible_conflicts:
                new_name = '%s-%d' % (name, suffix)
                suffix += 1
            possible_conflicts.add((product, new_name))
            new_name = new_name.encode('US-ASCII')
            name = name.encode('US-ASCII')
            cur.execute('''
                UPDATE Branch SET owner = %(to_id)s, name = %(new_name)s
                WHERE owner = %(from_id)s AND name = %(name)s
                    AND (%(product)s IS NULL OR product = %(product)s)
                ''', vars())
        skip.append(('branch','owner'))

        # Update MailingListSubscription. Note that no remaining records
        # will have email_address set, as we assert earlier that the
        # from_person has no email addresses.
        # Update records that don't conflict
        cur.execute('''
            UPDATE MailingListSubscription
            SET person=%(to_id)d
            WHERE person=%(from_id)d
                AND mailing_list NOT IN (
                    SELECT mailing_list
                    FROM MailingListSubscription
                    WHERE person=%(to_id)d
                    )
            ''' % vars())
        # Then trash the remainders
        cur.execute('''
            DELETE FROM MailingListSubscription WHERE person=%(from_id)d
            ''' % vars())
        skip.append(('mailinglistsubscription', 'person'))

        # Update only the BranchSubscription that will not conflict
        cur.execute('''
            UPDATE BranchSubscription
            SET person=%(to_id)d
            WHERE person=%(from_id)d AND branch NOT IN
                (
                SELECT branch
                FROM BranchSubscription
                WHERE person = %(to_id)d
                )
            ''' % vars())
        # and delete those left over
        cur.execute('''
            DELETE FROM BranchSubscription WHERE person=%(from_id)d
            ''' % vars())
        skip.append(('branchsubscription', 'person'))

        # Update only the BountySubscriptions that will not conflict
        # XXX: StuartBishop 2005-03-31:
        # Add sampledata and test to confirm this case
        cur.execute('''
            UPDATE BountySubscription
            SET person=%(to_id)d
            WHERE person=%(from_id)d AND bounty NOT IN
                (
                SELECT bounty
                FROM BountySubscription
                WHERE person = %(to_id)d
                )
            ''' % vars())
        # and delete those left over
        cur.execute('''
            DELETE FROM BountySubscription WHERE person=%(from_id)d
            ''' % vars())
        skip.append(('bountysubscription', 'person'))

        # Update only the AnswerContacts that will not conflict
        cur.execute('''
            UPDATE AnswerContact
            SET person=%(to_id)d
            WHERE person=%(from_id)d
                AND distribution IS NULL
                AND product NOT IN (
                    SELECT product
                    FROM AnswerContact
                    WHERE person = %(to_id)d
                    )
            ''' % vars())
        cur.execute('''
            UPDATE AnswerContact
            SET person=%(to_id)d
            WHERE person=%(from_id)d
                AND distribution IS NOT NULL
                AND (distribution, sourcepackagename) NOT IN (
                    SELECT distribution,sourcepackagename
                    FROM AnswerContact
                    WHERE person = %(to_id)d
                    )
            ''' % vars())
        # and delete those left over
        cur.execute('''
            DELETE FROM AnswerContact WHERE person=%(from_id)d
            ''' % vars())
        skip.append(('answercontact', 'person'))

        # Update only the QuestionSubscriptions that will not conflict
        cur.execute('''
            UPDATE QuestionSubscription
            SET person=%(to_id)d
            WHERE person=%(from_id)d AND question NOT IN
                (
                SELECT question
                FROM QuestionSubscription
                WHERE person = %(to_id)d
                )
            ''' % vars())
        # and delete those left over
        cur.execute('''
            DELETE FROM QuestionSubscription WHERE person=%(from_id)d
            ''' % vars())
        skip.append(('questionsubscription', 'person'))

        # Update only the MentoringOffers that will not conflict
        cur.execute('''
            UPDATE MentoringOffer
            SET owner=%(to_id)d
            WHERE owner=%(from_id)d AND id NOT IN
                (
                SELECT id
                FROM MentoringOffer
                WHERE owner = %(to_id)d
                )
            ''' % vars())
        cur.execute('''
            UPDATE MentoringOffer
            SET team=%(to_id)d
            WHERE team=%(from_id)d AND id NOT IN
                (
                SELECT id
                FROM MentoringOffer
                WHERE team = %(to_id)d
                )
            ''' % vars())
        # and delete those left over
        cur.execute('''
            DELETE FROM MentoringOffer
            WHERE owner=%(from_id)d OR team=%(from_id)d
            ''' % vars())
        skip.append(('mentoringoffer', 'owner'))
        skip.append(('mentoringoffer', 'team'))

        # Update PackageBugContact entries
        cur.execute('''
            UPDATE PackageBugContact SET bugcontact=%(to_id)s
            WHERE bugcontact=%(from_id)s
            ''', vars())
        skip.append(('packagebugcontact', 'bugcontact'))

        # Update the SpecificationFeedback entries that will not conflict
        # and trash the rest.

        # First we handle the reviewer.
        cur.execute('''
            UPDATE SpecificationFeedback
            SET reviewer=%(to_id)d
            WHERE reviewer=%(from_id)d AND specification NOT IN
                (
                SELECT specification
                FROM SpecificationFeedback
                WHERE reviewer = %(to_id)d
                )
            ''' % vars())
        cur.execute('''
            DELETE FROM SpecificationFeedback WHERE reviewer=%(from_id)d
            ''' % vars())
        skip.append(('specificationfeedback', 'reviewer'))

        # And now we handle the requester.
        cur.execute('''
            UPDATE SpecificationFeedback
            SET requester=%(to_id)d
            WHERE requester=%(from_id)d AND specification NOT IN
                (
                SELECT specification
                FROM SpecificationFeedback
                WHERE requester = %(to_id)d
                )
            ''' % vars())
        cur.execute('''
            DELETE FROM SpecificationFeedback WHERE requester=%(from_id)d
            ''' % vars())
        skip.append(('specificationfeedback', 'requester'))

        # Update the SpecificationSubscription entries that will not conflict
        # and trash the rest
        cur.execute('''
            UPDATE SpecificationSubscription
            SET person=%(to_id)d
            WHERE person=%(from_id)d AND specification NOT IN
                (
                SELECT specification
                FROM SpecificationSubscription
                WHERE person = %(to_id)d
                )
            ''' % vars())
        cur.execute('''
            DELETE FROM SpecificationSubscription WHERE person=%(from_id)d
            ''' % vars())
        skip.append(('specificationsubscription', 'person'))

        # Update only the SprintAttendances that will not conflict
        cur.execute('''
            UPDATE SprintAttendance
            SET attendee=%(to_id)d
            WHERE attendee=%(from_id)d AND sprint NOT IN
                (
                SELECT sprint
                FROM SprintAttendance
                WHERE attendee = %(to_id)d
                )
            ''' % vars())
        # and delete those left over
        cur.execute('''
            DELETE FROM SprintAttendance WHERE attendee=%(from_id)d
            ''' % vars())
        skip.append(('sprintattendance', 'attendee'))

        # Update only the POSubscriptions that will not conflict
        # XXX: StuartBishop 2005-03-31:
        # Add sampledata and test to confirm this case.
        cur.execute('''
            UPDATE POSubscription
            SET person=%(to_id)d
            WHERE person=%(from_id)d AND id NOT IN (
                SELECT a.id
                    FROM POSubscription AS a, POSubscription AS b
                    WHERE a.person = %(from_id)d AND b.person = %(to_id)d
                    AND a.language = b.language
                    AND a.potemplate = b.potemplate
                    )
            ''' % vars())
        skip.append(('posubscription', 'person'))

        # Update only the POExportRequests that will not conflict
        # and trash the rest
        cur.execute('''
            UPDATE POExportRequest
            SET person=%(to_id)d
            WHERE person=%(from_id)d AND id NOT IN (
                SELECT a.id FROM POExportRequest AS a, POExportRequest AS b
                WHERE a.person = %(from_id)d AND b.person = %(to_id)d
                AND a.potemplate = b.potemplate
                AND a.pofile = b.pofile
                )
            ''' % vars())
        cur.execute('''
            DELETE FROM POExportRequest WHERE person=%(from_id)d
            ''' % vars())
        skip.append(('poexportrequest', 'person'))

        # Update the TranslationMessage. They should not conflict since each
        # of them are independent
        cur.execute('''
            UPDATE TranslationMessage
            SET submitter=%(to_id)d
            WHERE submitter=%(from_id)d
            ''' % vars())
        skip.append(('translationmessage', 'submitter'))
        cur.execute('''
            UPDATE TranslationMessage
            SET reviewer=%(to_id)d
            WHERE reviewer=%(from_id)d
            ''' % vars())
        skip.append(('translationmessage', 'reviewer'))

        # Handle the POFileTranslator cache by doing nothing. As it is
        # maintained by triggers, the data migration has already been done
        # for us when we updated the source tables.
        skip.append(('pofiletranslator', 'person'))

        # Update only the TranslationImportQueueEntry that will not conflict
        # and trash the rest
        cur.execute('''
            UPDATE TranslationImportQueueEntry
            SET importer=%(to_id)d
            WHERE importer=%(from_id)d AND id NOT IN (
                SELECT a.id
                FROM TranslationImportQueueEntry AS a,
                     TranslationImportQueueEntry AS b
                WHERE a.importer = %(from_id)d AND b.importer = %(to_id)d
                AND a.distroseries = b.distroseries
                AND a.sourcepackagename = b.sourcepackagename
                AND a.productseries = b.productseries
                AND a.path = b.path
                )
            ''' % vars())
        cur.execute('''
            DELETE FROM TranslationImportQueueEntry WHERE importer=%(from_id)d
            ''' % vars())
        skip.append(('translationimportqueueentry', 'importer'))

        # XXX cprov 2007-02-22 bug=87098:
        # Since we only allow one PPA for each user,
        # we can't reassign the old user archive to the new user.
        # It need to be done manually, probably by reasinning all publications
        # to the old PPA to the new one, performing a careful_publishing on it
        # and removing the old one from disk.
        skip.append(('archive', 'owner'))

        # Sanity check. If we have a reference that participates in a
        # UNIQUE index, it must have already been handled by this point.
        # We can tell this by looking at the skip list.
        for src_tab, src_col, ref_tab, ref_col, updact, delact in references:
            uniques = postgresql.listUniques(cur, src_tab, src_col)
            if len(uniques) > 0 and (src_tab, src_col) not in skip:
                raise NotImplementedError(
                        '%s.%s reference to %s.%s is in a UNIQUE index '
                        'but has not been handled' % (
                            src_tab, src_col, ref_tab, ref_col
                            )
                        )

        # Handle all simple cases
        for src_tab, src_col, ref_tab, ref_col, updact, delact in references:
            if (src_tab, src_col) in skip:
                continue
            cur.execute('UPDATE %s SET %s=%d WHERE %s=%d' % (
                src_tab, src_col, to_person.id, src_col, from_person.id
                ))

        # Transfer active team memberships
        approved = TeamMembershipStatus.APPROVED
        admin = TeamMembershipStatus.ADMIN
        cur.execute(
            'SELECT team, status FROM TeamMembership WHERE person = %s '
            'AND status IN (%s,%s)'
            % sqlvalues(from_person, approved, admin))
        for team_id, status in cur.fetchall():
            cur.execute('SELECT status FROM TeamMembership WHERE person = %s '
                        'AND team = %s'
                        % sqlvalues(to_person, team_id))
            result = cur.fetchone()
            if result:
                current_status = result[0]
                # Now we can safely delete from_person's membership record,
                # because we know to_person has a membership entry for this
                # team, so may only need to change its status.
                cur.execute(
                    'DELETE FROM TeamMembership WHERE person = %s '
                    'AND team = %s' % sqlvalues(from_person, team_id))

                if current_status == admin.value:
                    # to_person is already an administrator of this team, no
                    # need to do anything else.
                    continue
                # to_person is either an approved or an inactive member,
                # while from_person is either admin or approved. That means we
                # can safely set from_person's membership status on
                # to_person's membership.
                assert status in (approved.value, admin.value)
                cur.execute(
                    'UPDATE TeamMembership SET status = %s WHERE person = %s '
                    'AND team = %s' % sqlvalues(status, to_person, team_id))
            else:
                # to_person is not a member of this team. just change
                # from_person with to_person in the membership record.
                cur.execute(
                    'UPDATE TeamMembership SET person = %s WHERE person = %s '
                    'AND team = %s'
                    % sqlvalues(to_person, from_person, team_id))

        cur.execute('SELECT team FROM TeamParticipation WHERE person = %s '
                    'AND person != team' % sqlvalues(from_person))
        for team_id in cur.fetchall():
            cur.execute(
                'SELECT team FROM TeamParticipation WHERE person = %s '
                'AND team = %s' % sqlvalues(to_person, team_id))
            if not cur.fetchone():
                cur.execute(
                    'UPDATE TeamParticipation SET person = %s WHERE '
                    'person = %s AND team = %s'
                    % sqlvalues(to_person, from_person, team_id))
            else:
                cur.execute(
                    'DELETE FROM TeamParticipation WHERE person = %s AND '
                    'team = %s' % sqlvalues(from_person, team_id))

        # Flag the account as merged
        cur.execute('''
            UPDATE Person SET merged=%(to_id)d WHERE id=%(from_id)d
            ''' % vars())

        # Append a -merged suffix to the account's name.
        name = base = "%s-merged" % from_person.name.encode('ascii')
        cur.execute("SELECT id FROM Person WHERE name = %s" % sqlvalues(name))
        i = 1
        while cur.fetchone():
            name = "%s%d" % (base, i)
            cur.execute("SELECT id FROM Person WHERE name = %s"
                        % sqlvalues(name))
            i += 1
        cur.execute("UPDATE Person SET name = %s WHERE id = %s"
                    % sqlvalues(name, from_person))

        # Since we've updated the database behind SQLObject's back,
        # flush its caches.
        flush_database_caches()

    def getTranslatorsByLanguage(self, language):
        """See `IPersonSet`."""
        # XXX CarlosPerelloMarin 2007-03-31 bug=102257:
        # The KarmaCache table doesn't have a field to store karma per
        # language, so we are actually returning the people with the most
        # translation karma that have this language selected in their
        # preferences.
        return Person.select('''
            PersonLanguage.person = Person.id AND
            PersonLanguage.language = %s AND
            KarmaCache.person = Person.id AND
            KarmaCache.product IS NULL AND
            KarmaCache.project IS NULL AND
            KarmaCache.sourcepackagename IS NULL AND
            KarmaCache.distribution IS NULL AND
            KarmaCache.category = KarmaCategory.id AND
            KarmaCategory.name = 'translations'
            ''' % sqlvalues(language), orderBy=['-KarmaCache.karmavalue'],
            clauseTables=[
                'PersonLanguage', 'KarmaCache', 'KarmaCategory'])


class PersonLanguage(SQLBase):
    _table = 'PersonLanguage'

    person = ForeignKey(foreignKey='Person', dbName='person', notNull=True)
    language = ForeignKey(foreignKey='Language', dbName='language',
                          notNull=True)


class SSHKey(SQLBase):
    implements(ISSHKey)

    _table = 'SSHKey'

    person = ForeignKey(foreignKey='Person', dbName='person', notNull=True)
    keytype = EnumCol(dbName='keytype', notNull=True, enum=SSHKeyType)
    keytext = StringCol(dbName='keytext', notNull=True)
    comment = StringCol(dbName='comment', notNull=True)


class SSHKeySet:
    implements(ISSHKeySet)

    def new(self, person, keytype, keytext, comment):
        return SSHKey(person=person, keytype=keytype, keytext=keytext,
                      comment=comment)

    def getByID(self, id, default=None):
        try:
            return SSHKey.get(id)
        except SQLObjectNotFound:
            return default


class WikiName(SQLBase):
    implements(IWikiName)

    _table = 'WikiName'

    person = ForeignKey(dbName='person', foreignKey='Person', notNull=True)
    wiki = StringCol(dbName='wiki', notNull=True)
    wikiname = StringCol(dbName='wikiname', notNull=True)

    @property
    def url(self):
        return self.wiki + self.wikiname


class WikiNameSet:
    implements(IWikiNameSet)

    def getByWikiAndName(self, wiki, wikiname):
        """See `IWikiNameSet`."""
        return WikiName.selectOneBy(wiki=wiki, wikiname=wikiname)

    def getUbuntuWikiByPerson(self, person):
        """See `IWikiNameSet`."""
        return WikiName.selectOneBy(person=person, wiki=UBUNTU_WIKI_URL)

    def getOtherWikisByPerson(self, person):
        """See `IWikiNameSet`."""
        return WikiName.select(AND(WikiName.q.personID==person.id,
                                   WikiName.q.wiki!=UBUNTU_WIKI_URL))

    def getAllWikisByPerson(self, person):
        """See `IWikiNameSet`."""
        return WikiName.selectBy(person=person)

    def get(self, id, default=None):
        """See `IWikiNameSet`."""
        wiki = WikiName.selectOneBy(id=id)
        if wiki is None:
            return default
        return wiki

    def new(self, person, wiki, wikiname):
        """See `IWikiNameSet`."""
        return WikiName(person=person, wiki=wiki, wikiname=wikiname)

    def exists(self, wikiname, wiki=UBUNTU_WIKI_URL):
        """See `IWikiNameSet`."""
        return WikiName.selectOneBy(wiki=wiki, wikiname=wikiname) is not None


class JabberID(SQLBase):
    implements(IJabberID)

    _table = 'JabberID'
    _defaultOrder = ['jabberid']

    person = ForeignKey(dbName='person', foreignKey='Person', notNull=True)
    jabberid = StringCol(dbName='jabberid', notNull=True)


class JabberIDSet:
    implements(IJabberIDSet)

    def new(self, person, jabberid):
        """See `IJabberIDSet`"""
        return JabberID(person=person, jabberid=jabberid)

    def getByJabberID(self, jabberid, default=None):
        """See `IJabberIDSet`"""
        jabber = JabberID.selectOneBy(jabberid=jabberid)
        if jabber is None:
            return default
        return jabber

    def getByPerson(self, person):
        """See `IJabberIDSet`"""
        return JabberID.selectBy(person=person)


class IrcID(SQLBase):
    implements(IIrcID)

    _table = 'IrcID'

    person = ForeignKey(dbName='person', foreignKey='Person', notNull=True)
    network = StringCol(dbName='network', notNull=True)
    nickname = StringCol(dbName='nickname', notNull=True)


class IrcIDSet:
    implements(IIrcIDSet)

    def new(self, person, network, nickname):
        return IrcID(person=person, network=network, nickname=nickname)<|MERGE_RESOLUTION|>--- conflicted
+++ resolved
@@ -1453,15 +1453,9 @@
             # XXX flacoste 2007/11/26 The comparison using id below
             # works around a nasty intermittent failure. See bug #164635.
             if pillar.owner.id == self.id:
-<<<<<<< HEAD
-                pillar.owner = registry
-            elif pillar.driver.id == self.id:
-                pillar.driver = registry
-=======
                 pillar.owner = registry_experts
             elif pillar.driver.id == self.id:
                 pillar.driver = registry_experts
->>>>>>> 18309637
             else:
                 # Since we removed the person from all teams, something is
                 # seriously broken here.
