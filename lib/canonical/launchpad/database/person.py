# Copyright 2004-2007 Canonical Ltd.  All rights reserved.

__metaclass__ = type
__all__ = [
    'Person', 'PersonSet', 'SSHKey', 'SSHKeySet', 'WikiName', 'WikiNameSet',
    'JabberID', 'JabberIDSet', 'IrcID', 'IrcIDSet']

# XXX: Yeah, you bastard, this is to make hundreds of tests to fail so that
# you remember to put all the imports on this file in alphabetical order
# before sending this off to pqm.
from foo import baz
from datetime import datetime, timedelta
import pytz
import sha

from zope.interface import implements, alsoProvides
from zope.component import getUtility
from zope.event import notify

from sqlobject import (
    BoolCol, ForeignKey, IntCol, MultipleJoin, SQLMultipleJoin,
    SQLObjectNotFound, SQLRelatedJoin, StringCol)
from sqlobject.sqlbuilder import AND, OR, SQLConstant

from canonical.config import config
from canonical.database import postgresql
from canonical.database.constants import UTC_NOW
from canonical.database.datetimecol import UtcDateTimeCol
from canonical.database.enumcol import EnumCol
from canonical.database.sqlbase import (
    cursor, flush_database_caches, flush_database_updates, quote, quote_like,
    sqlvalues, SQLBase)

from canonical.foaf import nickname
from canonical.cachedproperty import cachedproperty

from canonical.launchpad.database.answercontact import AnswerContact
from canonical.launchpad.database.karma import KarmaCategory
from canonical.launchpad.database.language import Language
from canonical.launchpad.event.karma import KarmaAssignedEvent
from canonical.launchpad.event.team import JoinTeamEvent, TeamInvitationEvent
from canonical.launchpad.helpers import (
    contactEmailAddresses, is_english_variant, shortlist)

from canonical.lp.dbschema import (
    BugTaskImportance, BugTaskStatus, EmailAddressStatus, LoginTokenType,
    PersonCreationRationale, SpecificationFilter, SpecificationSort,
    SpecificationStatus, ShippingRequestStatus, SSHKeyType,
    TeamMembershipRenewalPolicy, TeamMembershipStatus, TeamSubscriptionPolicy)

from canonical.launchpad.interfaces import (
<<<<<<< HEAD
    IPerson, ITeam, IPersonSet, IEmailAddress, IWikiName, IIrcID, IJabberID,
    IIrcIDSet, ISSHKeySet, IJabberIDSet, IWikiNameSet, IGPGKeySet,
    ISSHKey, IEmailAddressSet, IPasswordEncryptor, ICalendarOwner,
    IBugTaskSet, UBUNTU_WIKI_URL, ISignedCodeOfConductSet, ILoginTokenSet,
    ITranslationGroupSet, ILaunchpadStatisticSet, ShipItConstants,
    ILaunchpadCelebrities, ILanguageSet, IDistributionSet, IPillarNameSet,
    ISourcePackageNameSet, QUESTION_STATUS_DEFAULT_SEARCH, IProduct,
    IDistribution, UNRESOLVED_BUGTASK_STATUSES, IHasLogo, IHasMugshot,
    IHasIcon, JoinNotAllowed, ILaunchBag)
=======
    IBugTaskSet, ICalendarOwner, IDistribution, IDistributionSet,
    IEmailAddress, IEmailAddressSet, IGPGKeySet, IHasIcon, IHasLogo,
    IHasMugshot, IIrcID, IIrcIDSet, IJabberID, IJabberIDSet, ILaunchBag,
    ILaunchpadCelebrities, ILaunchpadStatisticSet, ILanguageSet,
    ILoginTokenSet, IPasswordEncryptor, IPerson, IPersonSet, IPillarNameSet,
    IProduct, ISignedCodeOfConductSet, ISourcePackageNameSet, ISSHKey,
    ISSHKeySet, ITeam, ITranslationGroupSet, IWikiName, IWikiNameSet,
    JoinNotAllowed, QUESTION_STATUS_DEFAULT_SEARCH, ShipItConstants,
    UBUNTU_WIKI_URL, UNRESOLVED_BUGTASK_STATUSES)
>>>>>>> 603e01fb

from canonical.launchpad.database.archive import Archive
from canonical.launchpad.database.cal import Calendar
from canonical.launchpad.database.codeofconduct import SignedCodeOfConduct
from canonical.launchpad.database.branch import Branch
from canonical.launchpad.database.bugtask import (
    BugTask, get_bug_privacy_filter, search_value_to_where_condition)
from canonical.launchpad.database.emailaddress import EmailAddress
from canonical.launchpad.database.karma import KarmaCache, KarmaTotalCache
from canonical.launchpad.database.logintoken import LoginToken
from canonical.launchpad.database.pofile import POFileTranslator
from canonical.launchpad.database.karma import KarmaAction, Karma
from canonical.launchpad.database.mentoringoffer import MentoringOffer
from canonical.launchpad.database.packagebugcontact import PackageBugContact
from canonical.launchpad.database.shipit import (
    MIN_KARMA_ENTRIES_TO_BE_TRUSTED_ON_SHIPIT, ShippingRequest)
from canonical.launchpad.database.sourcepackagerelease import (
    SourcePackageRelease)
from canonical.launchpad.database.specification import (
    HasSpecificationsMixin, Specification)
from canonical.launchpad.database.specificationfeedback import (
    SpecificationFeedback)
from canonical.launchpad.database.specificationsubscription import (
    SpecificationSubscription)
from canonical.launchpad.database.teammembership import (
    TeamMembership, TeamMembershipSet, TeamParticipation)
from canonical.launchpad.database.question import QuestionPersonSearch

from canonical.launchpad.searchbuilder import any


class ValidPersonOrTeamCache(SQLBase):
    """Flags if a Person or Team is active and usable in Launchpad.

    This is readonly, as the underlying table is maintained using
    database triggers.
    """
    # Look Ma, no columns! (apart from id)


class Person(SQLBase, HasSpecificationsMixin):
    """A Person."""

    implements(IPerson, ICalendarOwner, IHasIcon, IHasLogo, IHasMugshot)

    sortingColumns = SQLConstant("person_sort_key(Person.displayname, Person.name)")
    # When doing any sort of set operations (union, intersect, except_) with
    # SQLObject we can't use sortingColumns because the table name Person is
    # not available in that context, so we use this one.
    _sortingColumnsForSetOperations = SQLConstant(
        "person_sort_key(displayname, name)")
    _defaultOrder = sortingColumns

    name = StringCol(dbName='name', alternateID=True, notNull=True)
    password = StringCol(dbName='password', default=None)
    displayname = StringCol(dbName='displayname', notNull=True)
    teamdescription = StringCol(dbName='teamdescription', default=None)
    homepage_content = StringCol(default=None)
    icon = ForeignKey(
        dbName='icon', foreignKey='LibraryFileAlias', default=None)
    logo = ForeignKey(
        dbName='logo', foreignKey='LibraryFileAlias', default=None)
    mugshot = ForeignKey(
        dbName='mugshot', foreignKey='LibraryFileAlias', default=None)

    city = StringCol(default=None)
    phone = StringCol(default=None)
    country = ForeignKey(dbName='country', foreignKey='Country', default=None)
    province = StringCol(default=None)
    postcode = StringCol(default=None)
    addressline1 = StringCol(default=None)
    addressline2 = StringCol(default=None)
    organization = StringCol(default=None)

    teamowner = ForeignKey(dbName='teamowner', foreignKey='Person',
                           default=None)

    sshkeys = SQLMultipleJoin('SSHKey', joinColumn='person')

    renewal_policy = EnumCol(
        schema=TeamMembershipRenewalPolicy,
        default=TeamMembershipRenewalPolicy.NONE)
    subscriptionpolicy = EnumCol(
        dbName='subscriptionpolicy',
        schema=TeamSubscriptionPolicy,
        default=TeamSubscriptionPolicy.MODERATED)
    defaultrenewalperiod = IntCol(dbName='defaultrenewalperiod', default=None)
    defaultmembershipperiod = IntCol(dbName='defaultmembershipperiod',
                                     default=None)

    merged = ForeignKey(dbName='merged', foreignKey='Person', default=None)

    datecreated = UtcDateTimeCol(notNull=True, default=UTC_NOW)
    creation_rationale = EnumCol(schema=PersonCreationRationale, default=None)
    creation_comment = StringCol(default=None)
    registrant = ForeignKey(
        dbName='registrant', foreignKey='Person', default=None)
    hide_email_addresses = BoolCol(notNull=True, default=False)

    # SQLRelatedJoin gives us also an addLanguage and removeLanguage for free
    languages = SQLRelatedJoin('Language', joinColumn='person',
                            otherColumn='language',
                            intermediateTable='PersonLanguage',
                            orderBy='englishname')

    subscribed_branches = SQLRelatedJoin(
        'Branch', joinColumn='person', otherColumn='branch',
        intermediateTable='BranchSubscription', prejoins=['product'])
    ownedBounties = SQLMultipleJoin('Bounty', joinColumn='owner',
        orderBy='id')
    reviewerBounties = SQLMultipleJoin('Bounty', joinColumn='reviewer',
        orderBy='id')
    # XXX: matsubara 2006-03-06: Is this really needed? There's no attribute
    # 'claimant' in the Bounty database class or interface, but the column
    # exists in the database.
    # https://launchpad.net/products/launchpad/+bug/33935
    claimedBounties = MultipleJoin('Bounty', joinColumn='claimant',
        orderBy='id')
    subscribedBounties = SQLRelatedJoin('Bounty', joinColumn='person',
        otherColumn='bounty', intermediateTable='BountySubscription',
        orderBy='id')
    authored_branches = SQLMultipleJoin(
        'Branch', joinColumn='author', prejoins=['product'])
    signedcocs = SQLMultipleJoin('SignedCodeOfConduct', joinColumn='owner')
    ircnicknames = SQLMultipleJoin('IrcID', joinColumn='person')
    jabberids = SQLMultipleJoin('JabberID', joinColumn='person')
    calendar = ForeignKey(dbName='calendar', foreignKey='Calendar',
                          default=None, forceDBName=True)
    timezone = StringCol(dbName='timezone', default='UTC')


    def _init(self, *args, **kw):
        """Marks the person as a team when created or fetched from database."""
        SQLBase._init(self, *args, **kw)
        if self.teamownerID is not None:
            alsoProvides(self, ITeam)

    # specification-related joins
    @property
    def approver_specs(self):
        return shortlist(Specification.selectBy(
            approver=self, orderBy=['-datecreated']))

    @property
    def assigned_specs(self):
        return shortlist(Specification.selectBy(
            assignee=self, orderBy=['-datecreated']))

    @property
    def assigned_specs_in_progress(self):
        replacements = sqlvalues(assignee=self)
        replacements['started_clause'] = Specification.started_clause
        replacements['completed_clause'] = Specification.completeness_clause
        query = """
            (assignee = %(assignee)s)
            AND (%(started_clause)s)
            AND NOT (%(completed_clause)s)
            """ % replacements
        return Specification.select(query, orderBy=['-date_started'], limit=5)

    @property
    def created_specs(self):
        return shortlist(Specification.selectBy(
            owner=self, orderBy=['-datecreated']))

    @property
    def drafted_specs(self):
        return shortlist(Specification.selectBy(
            drafter=self, orderBy=['-datecreated']))

    @property
    def feedback_specs(self):
        return shortlist(Specification.select(
            AND(Specification.q.id == SpecificationFeedback.q.specificationID,
                SpecificationFeedback.q.reviewerID == self.id),
            clauseTables=['SpecificationFeedback'],
            orderBy=['-datecreated']))

    @property
    def subscribed_specs(self):
        return shortlist(Specification.select(
            AND(Specification.q.id == SpecificationSubscription.q.specificationID,
                SpecificationSubscription.q.personID == self.id),
            clauseTables=['SpecificationSubscription'],
            orderBy=['-datecreated']))

    # mentorship
    @property
    def mentoring_offers(self):
        """See IPerson"""
        return MentoringOffer.select("""MentoringOffer.id IN
        (SELECT MentoringOffer.id
            FROM MentoringOffer
            LEFT OUTER JOIN BugTask ON
                MentoringOffer.bug = BugTask.bug
            LEFT OUTER JOIN Bug ON
                BugTask.bug = Bug.id
            LEFT OUTER JOIN Specification ON
                MentoringOffer.specification = Specification.id
            WHERE
                MentoringOffer.owner = %s
                """ % sqlvalues(self.id) + """ AND (
                BugTask.id IS NULL OR NOT
                (Bug.private IS TRUE OR
                  (""" + BugTask.completeness_clause +"""))) AND (
                Specification.id IS NULL OR NOT
                (""" + Specification.completeness_clause +")))",
            )

    @property
    def team_mentorships(self):
        """See IPerson"""
        return MentoringOffer.select("""MentoringOffer.id IN
        (SELECT MentoringOffer.id
            FROM MentoringOffer
            JOIN TeamParticipation ON
                MentoringOffer.team = TeamParticipation.person
            LEFT OUTER JOIN BugTask ON
                MentoringOffer.bug = BugTask.bug
            LEFT OUTER JOIN Bug ON
                BugTask.bug = Bug.id
            LEFT OUTER JOIN Specification ON
                MentoringOffer.specification = Specification.id
            WHERE
                TeamParticipation.team = %s
                """ % sqlvalues(self.id) + """ AND (
                BugTask.id IS NULL OR NOT
                (Bug.private IS TRUE OR
                  (""" + BugTask.completeness_clause +"""))) AND (
                Specification.id IS NULL OR NOT
                (""" + Specification.completeness_clause +")))",
            )

    @property
    def unique_displayname(self):
        """See IPerson."""
        return "%s (%s)" % (self.displayname, self.name)

    @property
    def browsername(self):
        """Return a name suitable for display on a web page.

        Originally, this was calculated but now we just use displayname.
        You should continue to use this method, however, as we may want to
        change again, such as returning '$displayname ($name)'.
        """
        return self.displayname

    @property
    def has_any_specifications(self):
        """See IHasSpecifications."""
        return self.all_specifications.count()

    @property
    def all_specifications(self):
        return self.specifications(filter=[SpecificationFilter.ALL])

    @property
    def valid_specifications(self):
        return self.specifications(filter=[SpecificationFilter.VALID])

    def specifications(self, sort=None, quantity=None, filter=None):
        """See IHasSpecifications."""

        # Make a new list of the filter, so that we do not mutate what we
        # were passed as a filter
        if not filter:
            # if no filter was passed (None or []) then we must decide the
            # default filtering, and for a person we want related incomplete
            # specs
            filter = [SpecificationFilter.INCOMPLETE]

        # now look at the filter and fill in the unsaid bits

        # defaults for completeness: if nothing is said about completeness
        # then we want to show INCOMPLETE
        completeness = False
        for option in [
            SpecificationFilter.COMPLETE,
            SpecificationFilter.INCOMPLETE]:
            if option in filter:
                completeness = True
        if completeness is False:
            filter.append(SpecificationFilter.INCOMPLETE)

        # defaults for acceptance: in this case we have nothing to do
        # because specs are not accepted/declined against a person

        # defaults for informationalness: we don't have to do anything
        # because the default if nothing is said is ANY

        # if no roles are given then we want everything
        linked = False
        roles = set([
            SpecificationFilter.CREATOR,
            SpecificationFilter.ASSIGNEE,
            SpecificationFilter.DRAFTER,
            SpecificationFilter.APPROVER,
            SpecificationFilter.FEEDBACK,
            SpecificationFilter.SUBSCRIBER])
        for role in roles:
            if role in filter:
                linked = True
        if not linked:
            for role in roles:
                filter.append(role)

        # sort by priority descending, by default
        if sort is None or sort == SpecificationSort.PRIORITY:
            order = ['-priority', 'Specification.status', 'Specification.name']
        elif sort == SpecificationSort.DATE:
            order = ['-Specification.datecreated', 'Specification.id']

        # figure out what set of specifications we are interested in. for
        # products, we need to be able to filter on the basis of:
        #
        #  - role (owner, drafter, approver, subscriber, assignee etc)
        #  - completeness.
        #  - informational.
        #

        # in this case the "base" is quite complicated because it is
        # determined by the roles so lets do that first

        base = '(1=0'  # we want to start with a FALSE and OR them
        if SpecificationFilter.CREATOR in filter:
            base += ' OR Specification.owner = %(my_id)d'
        if SpecificationFilter.ASSIGNEE in filter:
            base += ' OR Specification.assignee = %(my_id)d'
        if SpecificationFilter.DRAFTER in filter:
            base += ' OR Specification.drafter = %(my_id)d'
        if SpecificationFilter.APPROVER in filter:
            base += ' OR Specification.approver = %(my_id)d'
        if SpecificationFilter.SUBSCRIBER in filter:
            base += """ OR Specification.id in
                (SELECT specification FROM SpecificationSubscription
                 WHERE person = %(my_id)d)"""
        if SpecificationFilter.FEEDBACK in filter:
            base += """ OR Specification.id in
                (SELECT specification FROM SpecificationFeedback
                 WHERE reviewer = %(my_id)d)"""
        base += ') '

        # filter out specs on inactive products
        base += """AND (Specification.product IS NULL OR
                        Specification.product NOT IN
                         (SELECT Product.id FROM Product
                          WHERE Product.active IS FALSE))
                """

        base = base % {'my_id': self.id}

        query = base
        # look for informational specs
        if SpecificationFilter.INFORMATIONAL in filter:
            query += ' AND Specification.informational IS TRUE'

        # filter based on completion. see the implementation of
        # Specification.is_complete() for more details
        completeness =  Specification.completeness_clause

        if SpecificationFilter.COMPLETE in filter:
            query += ' AND ( %s ) ' % completeness
        elif SpecificationFilter.INCOMPLETE in filter:
            query += ' AND NOT ( %s ) ' % completeness

        # Filter for validity. If we want valid specs only then we should
        # exclude all OBSOLETE or SUPERSEDED specs
        if SpecificationFilter.VALID in filter:
            query += ' AND Specification.status NOT IN ( %s, %s ) ' % \
                sqlvalues(SpecificationStatus.OBSOLETE,
                          SpecificationStatus.SUPERSEDED)

        # ALL is the trump card
        if SpecificationFilter.ALL in filter:
            query = base

        # Filter for specification text
        for constraint in filter:
            if isinstance(constraint, basestring):
                # a string in the filter is a text search filter
                query += ' AND Specification.fti @@ ftq(%s) ' % quote(
                    constraint)

        # now do the query, and remember to prejoin to people
        results = Specification.select(query, orderBy=order,
            limit=quantity, prejoins=['assignee', 'approver', 'drafter'])
        return results

    def searchQuestions(self, search_text=None,
                        status=QUESTION_STATUS_DEFAULT_SEARCH,
                        language=None, sort=None, participation=None,
                        needs_attention=None):
        """See IPerson."""
        return QuestionPersonSearch(
                person=self,
                search_text=search_text,
                status=status, language=language, sort=sort,
                participation=participation,
                needs_attention=needs_attention
                ).getResults()

    def getSupportedLanguages(self):
        """See IPerson."""
        languages = set()
        known_languages = shortlist(self.languages)
        if len(known_languages):
            for lang in known_languages:
                # Ignore English and all its variants since we assume English
                # is supported
                if not is_english_variant(lang):
                    languages.add(lang)
        elif ITeam.providedBy(self):
            for member in self.activemembers:
                languages |= member.getSupportedLanguages()
        languages.add(getUtility(ILanguageSet)['en'])
        return languages

    def getQuestionLanguages(self):
        """See IQuestionTarget."""
        return set(Language.select(
            '''Language.id = language AND Question.id IN (
            SELECT id FROM Question
                     WHERE owner = %(personID)s OR answerer = %(personID)s OR
                           assignee = %(personID)s
            UNION SELECT question FROM QuestionSubscription
                  WHERE person = %(personID)s
            UNION SELECT question
                    FROM QuestionMessage JOIN Message ON (message = Message.id)
                   WHERE owner = %(personID)s
            )''' % sqlvalues(personID=self.id),
            clauseTables=['Question'], distinct=True))

    def getDirectAnswerQuestionTargets(self):
        """See IPerson."""
        answer_contacts = AnswerContact.select(
            'person = %s' % sqlvalues(self))
        return self._getQuestionTargetsFromAnswerContacts(answer_contacts)

    def getTeamAnswerQuestionTargets(self):
        """See IPerson."""
        answer_contacts = AnswerContact.select(
            '''AnswerContact.person = TeamParticipation.team
            AND TeamParticipation.person = %(personID)s
            AND AnswerContact.person != %(personID)s''' % sqlvalues(
                personID=self.id),
            clauseTables=['TeamParticipation'], distinct=True)
        return self._getQuestionTargetsFromAnswerContacts(answer_contacts)

    def _getQuestionTargetsFromAnswerContacts(self, answer_contacts):
        """Return a list of valid IQuestionTargets.

        Provided AnswerContact query results, a distinct list of Products,
        Distributions, and SourcePackages is returned.
        """
        targets = []
        for answer_contact in answer_contacts:
            if answer_contact.product is not None:
                target = answer_contact.product
            elif answer_contact.sourcepackagename is not None:
                assert answer_contact.distribution is not None, (
                    "Missing distribution.")
                distribution = answer_contact.distribution
                target = distribution.getSourcePackage(
                    answer_contact.sourcepackagename)
            elif answer_contact.distribution is not None:
                target = answer_contact.distribution
            else:
                raise AssertionError('Unknown IQuestionTarget.')

            if not target in targets:
                targets.append(target)

        return targets

    @property
    def branches(self):
        """See IPerson."""
        ret = self.authored_branches.union(self.registered_branches)
        ret = ret.union(self.subscribed_branches)
        return ret.orderBy('-id')

    @property
    def registered_branches(self):
        """See IPerson."""
        query = """Branch.owner = %d AND
                   (Branch.author != %d OR Branch.author is NULL)"""
        return Branch.select(query % (self.id, self.id),
                             prejoins=["product"])


    def getBugContactPackages(self):
        """See IPerson."""
        package_bug_contacts = shortlist(
            PackageBugContact.selectBy(bugcontact=self),
            longest_expected=25)

        packages_for_bug_contact = [
            package_bug_contact.distribution.getSourcePackage(
                package_bug_contact.sourcepackagename)
            for package_bug_contact in package_bug_contacts]

        packages_for_bug_contact.sort(key=lambda x: x.name)

        return packages_for_bug_contact

    def getBugContactOpenBugCounts(self, user):
        """See IPerson."""
        # We could use IBugTask.search() to get all the counts, but
        # that's slow, since we'd need to issue one query per package
        # and count we want.
        open_bugs_cond = (
            'BugTask.status %s' % search_value_to_where_condition(
                any(*UNRESOLVED_BUGTASK_STATUSES)))

        sum_template = "SUM(CASE WHEN %s THEN 1 ELSE 0 END) AS %s"
        sums = [
            sum_template % (open_bugs_cond, 'open_bugs'),
            sum_template % (
                'BugTask.importance %s' % search_value_to_where_condition(
                    BugTaskImportance.CRITICAL), 'open_critical_bugs'),
            sum_template % (
                'BugTask.assignee IS NULL', 'open_unassigned_bugs'),
            sum_template % (
                'BugTask.status %s' % search_value_to_where_condition(
                    BugTaskStatus.INPROGRESS), 'open_inprogress_bugs')]

        conditions = [
            'Bug.id = BugTask.bug',
            open_bugs_cond,
            'PackageBugContact.bugcontact = %s' % sqlvalues(self),
            'BugTask.sourcepackagename = PackageBugContact.sourcepackagename',
            'BugTask.distribution = PackageBugContact.distribution',
            'Bug.duplicateof is NULL']
        privacy_filter = get_bug_privacy_filter(user)
        if privacy_filter:
            conditions.append(privacy_filter)

        query = """SELECT BugTask.distribution,
                          BugTask.sourcepackagename,
                          %(sums)s
                   FROM BugTask, Bug, PackageBugContact
                   WHERE %(conditions)s
                   GROUP BY BugTask.distribution, BugTask.sourcepackagename"""
        cur = cursor()
        cur.execute(query % dict(
            sums=', '.join(sums), conditions=' AND '.join(conditions)))
        distribution_set = getUtility(IDistributionSet)
        sourcepackagename_set = getUtility(ISourcePackageNameSet)
        packages_with_bugs = set()
        L = []
        for row in shortlist(cur.dictfetchall()):
            distribution = distribution_set.get(row['distribution'])
            sourcepackagename = sourcepackagename_set.get(
                row['sourcepackagename'])
            source_package = distribution.getSourcePackage(sourcepackagename)
            # XXX: Add a tuple instead of the distribution package
            # directly, since DistributionSourcePackage doesn't define a
            # __hash__ method.
            # -- Bjorn Tillenius, 2006-12-15
            packages_with_bugs.add((distribution, sourcepackagename))
            package_counts = dict(
                package=source_package,
                open=row['open_bugs'],
                open_critical=row['open_critical_bugs'],
                open_unassigned=row['open_unassigned_bugs'],
                open_inprogress=row['open_inprogress_bugs'])
            L.append(package_counts)

        # Only packages with open bugs were included in the query. Let's
        # add the rest of the packages as well.
        all_packages = set(
            (distro_package.distribution, distro_package.sourcepackagename)
            for distro_package in self.getBugContactPackages())
        for distribution, sourcepackagename in all_packages.difference(
                packages_with_bugs):
            package_counts = dict(
                package=distribution.getSourcePackage(sourcepackagename),
                open=0, open_critical=0, open_unassigned=0,
                open_inprogress=0)
            L.append(package_counts)

        return L

    def getOrCreateCalendar(self):
        if not self.calendar:
            self.calendar = Calendar(title=self.browsername,
                                     revision=0)
        return self.calendar

    def getBranch(self, product_name, branch_name):
        """See IPerson."""
        # import here to work around a circular import problem
        from canonical.launchpad.database import Product

        if product_name is None or product_name == '+junk':
            return Branch.selectOne(
                'owner=%d AND product is NULL AND name=%s'
                % (self.id, quote(branch_name)))
        else:
            product = Product.selectOneBy(name=product_name)
            if product is None:
                return None
            return Branch.selectOneBy(owner=self, product=product,
                                      name=branch_name)

    def findPathToTeam(self, team):
        """See IPerson."""
        # This is our guarantee that _getDirectMemberIParticipateIn() will
        # never return None
        assert self.hasParticipationEntryFor(team), (
            "%s doesn't seem to be a member/participant in %s"
            % (self.name, team.name))
        assert team.isTeam(), "You can't pass a person to this method."
        path = [team]
        team = self._getDirectMemberIParticipateIn(team)
        while team != self:
            path.insert(0, team)
            team = self._getDirectMemberIParticipateIn(team)
        return path

    def _getDirectMemberIParticipateIn(self, team):
        """Return a direct member of the given team that this person
        participates in.

        If there are more than one direct member of the given team that this
        person participates in, the one with the oldest creation date is
        returned.
        """
        query = AND(
            TeamMembership.q.teamID == team.id,
            TeamMembership.q.personID == Person.q.id,
            OR(TeamMembership.q.status == TeamMembershipStatus.ADMIN,
               TeamMembership.q.status == TeamMembershipStatus.APPROVED),
            TeamParticipation.q.teamID == Person.q.id,
            TeamParticipation.q.personID == self.id)
        clauseTables = ['TeamMembership', 'TeamParticipation']
        member = Person.selectFirst(
            query, clauseTables=clauseTables, orderBy='datecreated')
        assert member is not None, (
            "%(person)s is an indirect member of %(team)s but %(person)s "
            "is not a participant in any direct member of %(team)s"
            % dict(person=self.name, team=team.name))
        return member
            
    def isTeam(self):
        """See IPerson."""
        return self.teamowner is not None

    @cachedproperty
    def is_trusted_on_shipit(self):
        """See IPerson."""
        min_entries = MIN_KARMA_ENTRIES_TO_BE_TRUSTED_ON_SHIPIT
        return Karma.selectBy(person=self).count() >= min_entries

    def shippedShipItRequestsOfCurrentRelease(self):
        """See IPerson."""
        query = '''
            ShippingRequest.recipient = %s
            AND ShippingRequest.id = RequestedCDs.request
            AND RequestedCDs.distrorelease = %s
            AND ShippingRequest.shipment IS NOT NULL
            ''' % sqlvalues(self.id, ShipItConstants.current_distrorelease)
        return ShippingRequest.select(
            query, clauseTables=['RequestedCDs'], distinct=True,
            orderBy='-daterequested')

    def lastShippedRequest(self):
        """See IPerson."""
        query = ("recipient = %s AND status = %s"
                 % sqlvalues(self.id, ShippingRequestStatus.SHIPPED))
        return ShippingRequest.selectFirst(query, orderBy=['-daterequested'])

    def pastShipItRequests(self):
        """See IPerson."""
        query = """
            recipient = %(id)s AND (
                status IN (%(denied)s, %(cancelled)s, %(shipped)s))
            """ % sqlvalues(id=self.id, denied=ShippingRequestStatus.DENIED,
                            cancelled=ShippingRequestStatus.CANCELLED,
                            shipped=ShippingRequestStatus.SHIPPED)
        return ShippingRequest.select(query, orderBy=['id'])

    def currentShipItRequest(self):
        """See IPerson."""
        query = """
            recipient = %(id)s
            AND status NOT IN (%(denied)s, %(cancelled)s, %(shipped)s)
            """ % sqlvalues(id=self.id, denied=ShippingRequestStatus.DENIED,
                            cancelled=ShippingRequestStatus.CANCELLED,
                            shipped=ShippingRequestStatus.SHIPPED)
        results = shortlist(
            ShippingRequest.select(query, orderBy=['id'], limit=2))
        count = len(results)
        assert (self == getUtility(ILaunchpadCelebrities).shipit_admin or
                count <= 1), ("Only the shipit-admins team is allowed to have "
                              "more than one open shipit request")
        if count == 1:
            return results[0]
        else:
            return None

    def searchTasks(self, search_params, *args):
        """See IPerson."""
        return getUtility(IBugTaskSet).search(search_params, *args)

    def getProjectsAndCategoriesContributedTo(self, limit=5):
        """See IPerson."""
        contributions = []
        results = self._getProjectsWithTheMostKarma(limit=limit)
        for pillar_name, karma in results:
            pillar = getUtility(IPillarNameSet).getByName(pillar_name)
            contributions.append(
                {'project': pillar,
                 'categories': self._getContributedCategories(pillar)})
        return contributions

    def _getProjectsWithTheMostKarma(self, limit=10):
        """Return the names and karma points of of this person on the
        product/distribution with that name.

        The results are ordered descending by the karma points and limited to
        the given limit.
        """
        # We want this person's total karma on a given context (that is,
        # across all different categories) here; that's why we use a
        # "KarmaCache.category IS NULL" clause here.
        query = """
            SELECT PillarName.name, KarmaCache.karmavalue
            FROM KarmaCache
            JOIN PillarName ON
                COALESCE(KarmaCache.distribution, -1) =
                COALESCE(PillarName.distribution, -1)
                AND
                COALESCE(KarmaCache.product, -1) =
                COALESCE(PillarName.product, -1)
            WHERE person = %(person)s
                AND KarmaCache.category IS NULL
                AND KarmaCache.project IS NULL
            ORDER BY karmavalue DESC, name
            LIMIT %(limit)s;
            """ % sqlvalues(person=self, limit=limit)
        cur = cursor()
        cur.execute(query)
        return cur.fetchall()

    def iterTopProjectsContributedTo(self, limit=10):
        getByName = getUtility(IPillarNameSet).getByName
        for name, karmavalue in self._getProjectsWithTheMostKarma(limit=limit):
            yield getByName(name)

    def _getContributedCategories(self, pillar):
        """Return the KarmaCategories to which this person has karma on the
        given pillar.

        The given pillar must be either an IProduct or an IDistribution.
        """
        if IProduct.providedBy(pillar):
            where_clause = "product = %s" % sqlvalues(pillar)
        elif IDistribution.providedBy(pillar):
            where_clause = "distribution = %s" % sqlvalues(pillar)
        else:
            raise AssertionError(
                "Pillar must be a product or distro, got %s" % pillar)
        replacements = sqlvalues(person=self)
        replacements['where_clause'] = where_clause
        query = """
            SELECT DISTINCT KarmaCategory.id
            FROM KarmaCategory
            JOIN KarmaCache ON KarmaCache.category = KarmaCategory.id
            WHERE %(where_clause)s
                AND category IS NOT NULL
                AND person = %(person)s
            """ % replacements
        cur = cursor()
        cur.execute(query)
        ids = ",".join(str(id) for [id] in cur.fetchall())
        return KarmaCategory.select("id IN (%s)" % ids)

    @property
    def karma_category_caches(self):
        """See IPerson."""
        return KarmaCache.select(
            AND(
                KarmaCache.q.personID == self.id,
                KarmaCache.q.categoryID != None,
                KarmaCache.q.productID == None,
                KarmaCache.q.projectID == None,
                KarmaCache.q.distributionID == None,
                KarmaCache.q.sourcepackagenameID == None),
            orderBy=['category'])

    @property
    def karma(self):
        """See IPerson."""
        cache = KarmaTotalCache.selectOneBy(person=self)
        if cache is None:
            # Newly created accounts may not be in the cache yet, meaning the
            # karma updater script hasn't run since the account was created.
            return 0
        else:
            return cache.karma_total

    @property
    def is_valid_person_or_team(self):
        """See IPerson."""
        try:
            if ValidPersonOrTeamCache.get(self.id) is not None:
                return True
        except SQLObjectNotFound:
            pass
        return False

    @property
    def is_valid_person(self):
        """See IPerson."""
        if self.isTeam():
            return False
        return self.is_valid_person_or_team

    @property
    def is_openid_enabled(self):
        """See IPerson."""
        if self.isTeam():
            return False

        if not self.is_valid_person:
            return False

        if config.launchpad.openid_users == 'all':
            return True

        openid_users = getUtility(IPersonSet).getByName(
                config.launchpad.openid_users
                )
        assert openid_users is not None, \
                'No Person %s found' % config.launchpad.openid_users
        if self.inTeam(openid_users):
            return True

        return False

    def assignKarma(self, action_name, product=None, distribution=None,
                    sourcepackagename=None):
        """See IPerson."""
        # Teams don't get Karma. Inactive accounts don't get Karma.
        # No warning, as we don't want to place the burden on callsites
        # to check this.
        if not self.is_valid_person:
            return None

        if product is not None:
            assert distribution is None and sourcepackagename is None
        elif distribution is not None:
            assert product is None
        else:
            raise AssertionError(
                'You must provide either a product or a distribution.')

        try:
            action = KarmaAction.byName(action_name)
        except SQLObjectNotFound:
            raise AssertionError(
                "No KarmaAction found with name '%s'." % action_name)

        karma = Karma(
            person=self, action=action, product=product,
            distribution=distribution, sourcepackagename=sourcepackagename)
        notify(KarmaAssignedEvent(self, karma))
        return karma

    def latestKarma(self, quantity=25):
        """See IPerson."""
        return Karma.selectBy(person=self,
            orderBy='-datecreated')[:quantity]

    # XXX: This cache should no longer be needed once CrowdControl lands,
    # as apparently it will also cache this information.
    # -- StuartBishop 20060510
    _inTeam_cache = None

    def inTeam(self, team):
        """See IPerson."""
        if team is None:
            return False

        if team.id == self.id: # Short circuit - would return True anyway
            return True

        if self._inTeam_cache is None: # Initialize cache
            self._inTeam_cache = {}
        else:
            try:
                return self._inTeam_cache[team.id] # Return from cache
            except KeyError:
                pass # Or fall through

        tp = TeamParticipation.selectOneBy(team=team, person=self)
        if tp is not None or self.id == team.teamownerID:
            in_team = True
        elif team.isTeam() and not team.teamowner.inTeam(team):
            # The owner is not a member but must retain his rights over
            # this team. This person may be a member of the owner, and in this
            # case it'll also have rights over this team.
            in_team = self.inTeam(team.teamowner)
        else:
            in_team = False

        self._inTeam_cache[team.id] = in_team
        return in_team

    def hasParticipationEntryFor(self, team):
        """See IPerson."""
        return bool(TeamParticipation.selectOneBy(person=self, team=team))

    def leave(self, team):
        """See IPerson."""
        assert not ITeam.providedBy(self)

        self._inTeam_cache = {} # Flush the cache used by the inTeam method

        active = [TeamMembershipStatus.ADMIN, TeamMembershipStatus.APPROVED]
        tm = TeamMembership.selectOneBy(person=self, team=team)
        if tm is None or tm.status not in active:
            # Ok, we're done. You are not an active member and still not being.
            return

        team.setMembershipData(
            self, TeamMembershipStatus.DEACTIVATED, self, tm.dateexpires)

    def join(self, team):
        """See IPerson."""
        assert not self.isTeam(), (
            "Teams take no actions in Launchpad, thus they can't join() "
            "another team. Instead, you have to addMember() them.")

        if self in team.activemembers:
            return

        expired = TeamMembershipStatus.EXPIRED
        proposed = TeamMembershipStatus.PROPOSED
        approved = TeamMembershipStatus.APPROVED
        declined = TeamMembershipStatus.DECLINED
        deactivated = TeamMembershipStatus.DEACTIVATED

        if team.subscriptionpolicy == TeamSubscriptionPolicy.RESTRICTED:
            raise JoinNotAllowed("This is a restricted team")
        elif team.subscriptionpolicy == TeamSubscriptionPolicy.MODERATED:
            status = proposed
        elif team.subscriptionpolicy == TeamSubscriptionPolicy.OPEN:
            status = approved
        else:
            raise AssertionError(
                "Unknown subscription policy: %s" % team.subscriptionpolicy)

        self._inTeam_cache = {} # Flush the cache used by the inTeam method

        team.addMember(self, reviewer=self, status=status)

    #
    # ITeam methods
    #
    def getSuperTeams(self):
        """See IPerson."""
        query = """
            Person.id = TeamParticipation.team AND
            TeamParticipation.person = %s AND
            TeamParticipation.team != %s
            """ % sqlvalues(self.id, self.id)
        return Person.select(query, clauseTables=['TeamParticipation'])

    def getSubTeams(self):
        """See IPerson."""
        query = """
            Person.id = TeamParticipation.person AND
            TeamParticipation.team = %s AND
            TeamParticipation.person != %s AND
            Person.teamowner IS NOT NULL
            """ % sqlvalues(self.id, self.id)
        return Person.select(query, clauseTables=['TeamParticipation'])

    def getTeamAdminsEmailAddresses(self):
        """See IPerson."""
        assert self.isTeam()
        to_addrs = set()
        for person in self.getDirectAdministrators():
            to_addrs.update(contactEmailAddresses(person))
        return sorted(to_addrs)

    def addMember(self, person, reviewer, status=TeamMembershipStatus.APPROVED,
                  comment=None, force_team_add=False):
        """See IPerson."""
        assert self.isTeam(), "You cannot add members to a person."
        assert status in [TeamMembershipStatus.APPROVED,
                          TeamMembershipStatus.PROPOSED,
                          TeamMembershipStatus.ADMIN], (
            "You can't add a member with this status: %s." % status.name)

        event = JoinTeamEvent
        if person.isTeam():
            assert not self.hasParticipationEntryFor(person), (
                "Team '%s' is a member of '%s'. As a consequence, '%s' can't "
                "be added as a member of '%s'"
                % (self.name, person.name, person.name, self.name))
            # By default, teams can only be invited as members, meaning that
            # one of the team's admins will have to accept the invitation 
            # before the team is made a member. If force_team_add is True,
            # though, then we'll add a team as if it was a person.
            if not force_team_add:
                status = TeamMembershipStatus.INVITED
                event = TeamInvitationEvent

        old_status = None
        expires = self.defaultexpirationdate
        tm = TeamMembership.selectOneBy(person=person, team=self)
        if tm is not None:
            old_status = tm.status
            tm.reviewer = reviewer
            tm.dateexpires = expires
            tm.reviewercomment = comment
            if old_status != status:
                tm.setStatus(status, reviewer)
        else:
            TeamMembershipSet().new(
                person, self, status, dateexpires=expires, reviewer=reviewer,
                reviewercomment=comment)
            notify(event(person, self))

<<<<<<< HEAD
    # This method is not in the IPerson interface because we want to protect
    # it with a launchpad.Edit permission. We could do that by defining
    # explicit permissions for all IPerson methods/attributes in the zcml but
    # that's far from optimal given the size of IPerson.
    def acceptInvitationToBeMemberOf(self, team):
=======
    # The two methods below are not in the IPerson interface because we want
    # to protect them with a launchpad.Edit permission. We could do that by
    # defining explicit permissions for all IPerson methods/attributes in
    # the zcml but that's far from optimal given the size of IPerson.
    def acceptInvitationToBeMemberOf(self, team, comment):
>>>>>>> 603e01fb
        """Accept an invitation to become a member of the given team.
        
        There must be a TeamMembership for this person and the given team with
        the INVITED status. The status of this TeamMembership will be changed
        to APPROVED.
        """
        tm = TeamMembership.selectOneBy(person=self, team=team)
        assert tm is not None
        assert tm.status == TeamMembershipStatus.INVITED
        tm.setStatus(
<<<<<<< HEAD
            TeamMembershipStatus.APPROVED, getUtility(ILaunchBag).user)
=======
            TeamMembershipStatus.APPROVED, getUtility(ILaunchBag).user,
            reviewercomment=comment)

    def declineInvitationToBeMemberOf(self, team, comment):
        """Decline an invitation to become a member of the given team.
        
        There must be a TeamMembership for this person and the given team with
        the INVITED status. The status of this TeamMembership will be changed
        to INVITATION_DECLINED.
        """
        tm = TeamMembership.selectOneBy(person=self, team=team)
        assert tm is not None
        assert tm.status == TeamMembershipStatus.INVITED
        tm.setStatus(
            TeamMembershipStatus.INVITATION_DECLINED,
            getUtility(ILaunchBag).user, reviewercomment=comment)
>>>>>>> 603e01fb

    def setMembershipData(self, person, status, reviewer, expires=None,
                          comment=None):
        """See IPerson."""
        tm = TeamMembership.selectOneBy(person=person, team=self)
        assert tm is not None

        if expires is not None:
            now = datetime.now(pytz.timezone('UTC'))
            assert expires > now, expires

        tm.dateexpires = expires
        # Only call setStatus() if there was an actual status change.
        if status != tm.status:
            tm.setStatus(status, reviewer, reviewercomment=comment)
        else:
            tm.reviewer = reviewer
            tm.comment = comment

    def getAdministratedTeams(self):
        """See IPerson."""
        owner_of_teams = Person.select('''
            Person.teamowner = TeamParticipation.team
            AND TeamParticipation.person = %s
            ''' % sqlvalues(self),
            clauseTables=['TeamParticipation'])
        admin_of_teams = Person.select('''
            Person.id = TeamMembership.team
            AND TeamMembership.status = %(admin)s
            AND TeamMembership.person = TeamParticipation.team
            AND TeamParticipation.person = %(person)s
            ''' % sqlvalues(person=self, admin=TeamMembershipStatus.ADMIN),
            clauseTables=['TeamParticipation', 'TeamMembership'])
        return admin_of_teams.union(
            owner_of_teams, orderBy=self._sortingColumnsForSetOperations)

    def getDirectAdministrators(self):
        """See IPerson."""
        assert self.isTeam(), 'Method should only be called on a team.'
        owner = Person.select("id = %s" % sqlvalues(self.teamowner))
        return self.adminmembers.union(
            owner, orderBy=self._sortingColumnsForSetOperations)

    def getMembersByStatus(self, status, orderBy=None):
        """See IPerson."""
        query = ("TeamMembership.team = %s AND TeamMembership.status = %s "
                 "AND TeamMembership.person = Person.id" %
                 sqlvalues(self.id, status))
        if orderBy is None:
            orderBy = Person.sortingColumns
        return Person.select(
            query, clauseTables=['TeamMembership'], orderBy=orderBy)

    def _getEmailsByStatus(self, status):
        query = AND(EmailAddress.q.personID==self.id,
                    EmailAddress.q.status==status)
        return EmailAddress.select(query)

    @property
    def ubuntuwiki(self):
        """See IPerson."""
        return getUtility(IWikiNameSet).getUbuntuWikiByPerson(self)

    @property
    def otherwikis(self):
        """See IPerson."""
        return getUtility(IWikiNameSet).getOtherWikisByPerson(self)

    @property
    def allwikis(self):
        return getUtility(IWikiNameSet).getAllWikisByPerson(self)

    @property
    def title(self):
        """See IPerson."""
        return self.browsername

    @property
    def allmembers(self):
        """See IPerson."""
        query = """
            Person.id = TeamParticipation.person AND
            TeamParticipation.team = %s AND
            TeamParticipation.person != %s
            """ % sqlvalues(self.id, self.id)
        return Person.select(query, clauseTables=['TeamParticipation'])

    @property
    def all_member_count(self):
        """See IPerson."""
        return self.allmembers.count()

    @property
    def invited_members(self):
        """See IPerson."""
        return self.getMembersByStatus(TeamMembershipStatus.INVITED)

    @property
    def deactivatedmembers(self):
        """See IPerson."""
        return self.getMembersByStatus(TeamMembershipStatus.DEACTIVATED)

    @property
    def expiredmembers(self):
        """See IPerson."""
        return self.getMembersByStatus(TeamMembershipStatus.EXPIRED)

    @property
    def proposedmembers(self):
        """See IPerson."""
        return self.getMembersByStatus(TeamMembershipStatus.PROPOSED)

    @property
    def adminmembers(self):
        """See IPerson."""
        return self.getMembersByStatus(TeamMembershipStatus.ADMIN)

    @property
    def approvedmembers(self):
        """See IPerson."""
        return self.getMembersByStatus(TeamMembershipStatus.APPROVED)

    @property
    def activemembers(self):
        """See IPerson."""
        return self.approvedmembers.union(
            self.adminmembers, orderBy=self._sortingColumnsForSetOperations)

    @property
    def active_member_count(self):
        """See IPerson."""
        return self.activemembers.count()

    @property
    def inactivemembers(self):
        """See IPerson."""
        return self.expiredmembers.union(
            self.deactivatedmembers,
            orderBy=self._sortingColumnsForSetOperations)
<<<<<<< HEAD

    @property
    def pendingmembers(self):
        """See IPerson."""
        return self.proposedmembers.union(
            self.invited_members, orderBy=self._sortingColumnsForSetOperations)

=======

    @property
    def pendingmembers(self):
        """See IPerson."""
        return self.proposedmembers.union(
            self.invited_members, orderBy=self._sortingColumnsForSetOperations)

>>>>>>> 603e01fb
    # XXX: myactivememberships and getActiveMemberships are rather
    # confusingly named, and I just fixed bug 2871 as a consequence of
    # this. Is there a way to improve it?
    #   -- kiko, 2005-10-07
    @property
    def myactivememberships(self):
        """See IPerson."""
        return TeamMembership.select("""
            TeamMembership.person = %s AND status in %s AND
            Person.id = TeamMembership.team
            """ % sqlvalues(self.id, [TeamMembershipStatus.APPROVED,
                                      TeamMembershipStatus.ADMIN]),
            clauseTables=['Person'],
            orderBy=Person.sortingColumns)

<<<<<<< HEAD
    def getActiveMemberships(self):
        """See IPerson."""
        return self._getMembershipsByStatuses(
            [TeamMembershipStatus.ADMIN, TeamMembershipStatus.APPROVED])

    def getInactiveMemberships(self):
        """See IPerson."""
        return self._getMembershipsByStatuses(
            [TeamMembershipStatus.EXPIRED, TeamMembershipStatus.DEACTIVATED])

    def getInvitedMemberships(self):
        """See IPerson."""
        return self._getMembershipsByStatuses([TeamMembershipStatus.INVITED])

    def getProposedMemberships(self):
        """See IPerson."""
        return self._getMembershipsByStatuses([TeamMembershipStatus.PROPOSED])

    def _getMembershipsByStatuses(self, statuses):
        assert self.isTeam(), 'This method is only available for teams.'
        statuses = ",".join(str(status) for status in statuses)
        query = """
            TeamMembership.status IN (%s)
            AND Person.id = TeamMembership.person
            AND TeamMembership.team = %d
            """ % (statuses, self.id)
        return TeamMembership.select(
            query, clauseTables=['Person'], orderBy=Person.sortingColumns)
=======
    @property
    def open_membership_invitations(self):
        """See IPerson."""
        return TeamMembership.select("""
            TeamMembership.person = %s AND status = %s
            AND Person.id = TeamMembership.team
            """ % sqlvalues(self.id, TeamMembershipStatus.INVITED),
            clauseTables=['Person'],
            orderBy=Person.sortingColumns)
>>>>>>> 603e01fb

    def getActiveMemberships(self):
        """See IPerson."""
        return self._getMembershipsByStatuses(
            [TeamMembershipStatus.ADMIN, TeamMembershipStatus.APPROVED])

    def getInactiveMemberships(self):
        """See IPerson."""
        return self._getMembershipsByStatuses(
            [TeamMembershipStatus.EXPIRED, TeamMembershipStatus.DEACTIVATED])

    def getInvitedMemberships(self):
        """See IPerson."""
        return self._getMembershipsByStatuses([TeamMembershipStatus.INVITED])

    def getProposedMemberships(self):
        """See IPerson."""
        return self._getMembershipsByStatuses([TeamMembershipStatus.PROPOSED])

    def _getMembershipsByStatuses(self, statuses):
        assert self.isTeam(), 'This method is only available for teams.'
        statuses = ",".join(str(status) for status in statuses)
        # We don't want to escape 'statuses' so we can't easily use
        # sqlvalues() on the query below.
        query = """
            TeamMembership.status IN (%s)
            AND Person.id = TeamMembership.person
            AND TeamMembership.team = %d
            """ % (statuses, self.id)
        return TeamMembership.select(
            query, clauseTables=['Person'], orderBy=Person.sortingColumns)

    def getLatestApprovedMembershipsForPerson(self, limit=5):
        """See IPerson."""
        result = self.myactivememberships
        result.orderBy(['-datejoined'])
        return result[:limit]

    @property
    def teams_participated_in(self):
        """See IPerson."""
        return Person.select("""
            Person.id = TeamParticipation.team
            AND TeamParticipation.person = %s
            AND Person.teamowner IS NOT NULL
            """ % sqlvalues(self.id),
            clauseTables=['TeamParticipation'],
            orderBy=Person.sortingColumns)

    @property
    def teams_indirectly_participated_in(self):
        """See IPerson."""
        return Person.select("""
              -- we are looking for teams, so we want "people" that are on the
              -- teamparticipation.team side of teamparticipation
            Person.id = TeamParticipation.team AND
              -- where this person participates in the team
            TeamParticipation.person = %s AND
              -- but not the teamparticipation for "this person in himself"
              -- which exists for every person
            TeamParticipation.team != %s AND
              -- nor do we want teams in which the person is a direct
              -- participant, so we exclude the teams in which there is
              -- a teammembership for this person
            TeamParticipation.team NOT IN
              (SELECT TeamMembership.team FROM TeamMembership WHERE
                      TeamMembership.person = %s AND
                      TeamMembership.status IN (%s, %s))
            """ % sqlvalues(self.id, self.id, self.id,
                            TeamMembershipStatus.APPROVED,
                            TeamMembershipStatus.ADMIN),
            clauseTables=['TeamParticipation'],
            orderBy=Person.sortingColumns)

    @property
    def teams_with_icons(self):
        """See IPerson."""
        return Person.select("""
            Person.id = TeamParticipation.team
            AND TeamParticipation.person = %s
            AND Person.teamowner IS NOT NULL
            AND Person.icon IS NOT NULL
            AND TeamParticipation.team != %s
            """ % sqlvalues(self.id, self.id),
            clauseTables=['TeamParticipation'],
            orderBy=Person.sortingColumns)

    @property
    def defaultexpirationdate(self):
        """See IPerson."""
        days = self.defaultmembershipperiod
        if days:
            return datetime.now(pytz.timezone('UTC')) + timedelta(days)
        else:
            return None

    @property
    def defaultrenewedexpirationdate(self):
        """See IPerson."""
        days = self.defaultrenewalperiod
        if days:
            return datetime.now(pytz.timezone('UTC')) + timedelta(days)
        else:
            return None

    @property
    def translation_history(self):
        """See IPerson."""
        # Note that we can't use selectBy here because of the prejoins.
        history = POFileTranslator.select(
            "POFileTranslator.person = %s" % sqlvalues(self),
            prejoins=[
                "pofile",
                "pofile.potemplate",
                "latest_posubmission",
                "latest_posubmission.pomsgset.potmsgset.primemsgid_",
                "latest_posubmission.potranslation"],
            orderBy="-date_last_touched")
        return history

    @property
    def translation_groups(self):
        """See IPerson."""
        return getUtility(ITranslationGroupSet).getByPerson(self)

    def validateAndEnsurePreferredEmail(self, email):
        """See IPerson."""
        if not IEmailAddress.providedBy(email):
            raise TypeError, (
                "Any person's email address must provide the IEmailAddress "
                "interface. %s doesn't." % email)
        # XXX stevea 05/07/05 this is here because of an SQLobject
        # comparison oddity
        assert email.person.id == self.id, 'Wrong person! %r, %r' % (
            email.person, self)

        # This email is already validated and is this person's preferred
        # email, so we have nothing to do.
        if self.preferredemail == email:
            return

        if self.preferredemail is None:
            # This branch will be executed only in the first time a person
            # uses Launchpad. Either when creating a new account or when
            # resetting the password of an automatically created one.
            self.setPreferredEmail(email)
        else:
            email.status = EmailAddressStatus.VALIDATED

    def setPreferredEmail(self, email):
        """See IPerson."""
        if not IEmailAddress.providedBy(email):
            raise TypeError, (
                "Any person's email address must provide the IEmailAddress "
                "interface. %s doesn't." % email)
        assert email.person.id == self.id
        preferredemail = self.preferredemail
        if preferredemail is not None:
            preferredemail.status = EmailAddressStatus.VALIDATED
            # We need to flush updates, because we don't know what order
            # SQLObject will issue the changes and we can't set the new
            # address to PREFERRED until the old one has been set to VALIDATED
            preferredemail.syncUpdate()
        # get the non-proxied EmailAddress object, so we can call
        # syncUpdate() on it:
        email = EmailAddress.get(email.id)
        email.status = EmailAddressStatus.PREFERRED
        email.syncUpdate()
        # Now we update our cache of the preferredemail
        setattr(self, '_preferredemail_cached', email)

    @cachedproperty('_preferredemail_cached')
    def preferredemail(self):
        """See IPerson."""
        emails = self._getEmailsByStatus(EmailAddressStatus.PREFERRED)
        # There can be only one preferred email for a given person at a
        # given time, and this constraint must be ensured in the DB, but
        # it's not a problem if we ensure this constraint here as well.
        emails = shortlist(emails)
        length = len(emails)
        assert length <= 1
        if length:
            return emails[0]
        else:
            return None

    @property
    def preferredemail_sha1(self):
        """See IPerson."""
        preferredemail = self.preferredemail
        if preferredemail:
            return sha.new('mailto:' + preferredemail.email).hexdigest().upper()
        else:
            return None

    @property
    def validatedemails(self):
        """See IPerson."""
        return self._getEmailsByStatus(EmailAddressStatus.VALIDATED)

    @property
    def unvalidatedemails(self):
        """See IPerson."""
        query = """
            requester = %s
            AND (tokentype=%s OR tokentype=%s)
            AND date_consumed IS NULL
            """ % sqlvalues(self.id, LoginTokenType.VALIDATEEMAIL,
                            LoginTokenType.VALIDATETEAMEMAIL)
        return sorted(set(token.email for token in LoginToken.select(query)))

    @property
    def guessedemails(self):
        """See IPerson."""
        return self._getEmailsByStatus(EmailAddressStatus.NEW)

    @property
    def pendinggpgkeys(self):
        """See IPerson."""
        logintokenset = getUtility(ILoginTokenSet)
        return sorted(set(token.fingerprint for token in
                      logintokenset.getPendingGPGKeys(requesterid=self.id)))

    @property
    def inactivegpgkeys(self):
        """See IPerson."""
        gpgkeyset = getUtility(IGPGKeySet)
        return gpgkeyset.getGPGKeys(ownerid=self.id, active=False)

    @property
    def gpgkeys(self):
        """See IPerson."""
        gpgkeyset = getUtility(IGPGKeySet)
        return gpgkeyset.getGPGKeys(ownerid=self.id)

    def latestMaintainedPackages(self):
        """See IPerson."""
        return self._latestReleaseQuery()

    def latestUploadedButNotMaintainedPackages(self):
        """See IPerson."""
        return self._latestReleaseQuery(uploader_only=True)

    def _latestReleaseQuery(self, uploader_only=False):
        # Issues a special query that returns the most recent
        # sourcepackagereleases that were maintained/uploaded to
        # distribution releases by this person.
        if uploader_only:
            extra = """sourcepackagerelease.creator = %d AND
                       sourcepackagerelease.maintainer != %d""" % (
                       self.id, self.id)
        else:
            extra = "sourcepackagerelease.maintainer = %d" % self.id
        query = """
            SourcePackageRelease.id IN (
                SELECT DISTINCT ON (uploaddistrorelease,sourcepackagename)
                       sourcepackagerelease.id
                  FROM sourcepackagerelease
                 WHERE %s
              ORDER BY uploaddistrorelease, sourcepackagename,
                       dateuploaded DESC
              )
              """ % extra
        return SourcePackageRelease.select(
            query,
            orderBy=['-SourcePackageRelease.dateuploaded',
                     'SourcePackageRelease.id'],
            prejoins=['sourcepackagename', 'maintainer'])

    @cachedproperty
    def is_ubuntero(self):
        """See IPerson."""
        sigset = getUtility(ISignedCodeOfConductSet)
        lastdate = sigset.getLastAcceptedDate()

        query = AND(SignedCodeOfConduct.q.active==True,
                    SignedCodeOfConduct.q.ownerID==self.id,
                    SignedCodeOfConduct.q.datecreated>=lastdate)

        return bool(SignedCodeOfConduct.select(query).count())

    @property
    def activesignatures(self):
        """See IPerson."""
        sCoC_util = getUtility(ISignedCodeOfConductSet)
        return sCoC_util.searchByUser(self.id)

    @property
    def inactivesignatures(self):
        """See IPerson."""
        sCoC_util = getUtility(ISignedCodeOfConductSet)
        return sCoC_util.searchByUser(self.id, active=False)

    @property
    def archive(self):
        """See IPerson."""
        return Archive.selectOneBy(owner=self)

class PersonSet:
    """The set of persons."""
    implements(IPersonSet)

    def __init__(self):
        self.title = 'People registered with Launchpad'

    def topPeople(self):
        """See IPersonSet."""
        # The odd ordering here is to ensure we hit the PostgreSQL
        # indexes. It will not make any real difference outside of tests.
        query = """
            id in (
                SELECT person FROM KarmaTotalCache
                ORDER BY karma_total DESC, person DESC
                LIMIT 5
                )
            """
        top_people = shortlist(Person.select(query))
        top_people.sort(key=lambda obj: (obj.karma, obj.id), reverse=True)
        return top_people

    def newTeam(self, teamowner, name, displayname, teamdescription=None,
                subscriptionpolicy=TeamSubscriptionPolicy.MODERATED,
                defaultmembershipperiod=None, defaultrenewalperiod=None):
        """See IPersonSet."""
        assert teamowner
        team = Person(teamowner=teamowner, name=name, displayname=displayname,
                teamdescription=teamdescription,
                defaultmembershipperiod=defaultmembershipperiod,
                defaultrenewalperiod=defaultrenewalperiod,
                subscriptionpolicy=subscriptionpolicy)
        # Here we add the owner as a team admin manually because we know what
        # we're doing (so we don't need to do any sanity checks) and we don't
        # want any email notifications to be sent.
        TeamMembershipSet().new(
            teamowner, team, TeamMembershipStatus.ADMIN, reviewer=teamowner)
        return team

    def createPersonAndEmail(
            self, email, rationale, comment=None, name=None,
            displayname=None, password=None, passwordEncrypted=False,
            hide_email_addresses=False, registrant=None):
        """See IPersonSet."""
        if name is None:
            try:
                name = nickname.generate_nick(email)
            except nickname.NicknameGenerationError:
                return None, None
        else:
            if self.getByName(name, ignore_merged=False) is not None:
                return None, None

        if not passwordEncrypted and password is not None:
            password = getUtility(IPasswordEncryptor).encrypt(password)

        if not displayname:
            displayname = name.capitalize()
        person = self._newPerson(
            name, displayname, hide_email_addresses, rationale=rationale,
            comment=comment, password=password, registrant=registrant)

        email = getUtility(IEmailAddressSet).new(email, person)
        return person, email

    def _newPerson(self, name, displayname, hide_email_addresses,
                   rationale, comment=None, password=None, registrant=None):
        """Create and return a new Person with the given attributes.

        Also generate a wikiname for this person that's not yet used in the
        Ubuntu wiki.
        """
        assert self.getByName(name, ignore_merged=False) is None
        person = Person(
            name=name, displayname=displayname, password=password,
            creation_rationale=rationale, creation_comment=comment,
            hide_email_addresses=hide_email_addresses, registrant=registrant)

        wikinameset = getUtility(IWikiNameSet)
        wikiname = nickname.generate_wikiname(
            person.displayname, wikinameset.exists)
        wikinameset.new(person, UBUNTU_WIKI_URL, wikiname)
        return person

    def ensurePerson(self, email, displayname, rationale, comment=None,
                     registrant=None):
        """See IPersonSet."""
        person = self.getByEmail(email)
        if person:
            return person
        person, dummy = self.createPersonAndEmail(
            email, rationale, comment=comment, displayname=displayname,
            registrant=registrant)
        return person

    def getByName(self, name, ignore_merged=True):
        """See IPersonSet."""
        query = (Person.q.name == name)
        if ignore_merged:
            query = AND(query, Person.q.mergedID==None)
        return Person.selectOne(query)

    def updateStatistics(self, ztm):
        """See IPersonSet."""
        stats = getUtility(ILaunchpadStatisticSet)
        stats.update('people_count', self.getAllPersons().count())
        ztm.commit()
        stats.update('teams_count', self.getAllTeams().count())
        ztm.commit()

    def peopleCount(self):
        """See IPersonSet."""
        return getUtility(ILaunchpadStatisticSet).value('people_count')

    def getAllPersons(self, orderBy=None):
        """See IPersonSet."""
        if orderBy is None:
            orderBy = Person.sortingColumns
        query = AND(Person.q.teamownerID==None, Person.q.mergedID==None)
        return Person.select(query, orderBy=orderBy)

    def getAllValidPersons(self, orderBy=None):
        """See IPersonSet."""
        if orderBy is None:
            orderBy = Person.sortingColumns
        return Person.select(
            "Person.id = ValidPersonOrTeamCache.id AND teamowner IS NULL",
            clauseTables=["ValidPersonOrTeamCache"], orderBy=orderBy
            )

    def teamsCount(self):
        """See IPersonSet."""
        return getUtility(ILaunchpadStatisticSet).value('teams_count')

    def getAllTeams(self, orderBy=None):
        """See IPersonSet."""
        if orderBy is None:
            orderBy = Person.sortingColumns
        return Person.select(Person.q.teamownerID!=None, orderBy=orderBy)

    def find(self, text, orderBy=None):
        """See IPersonSet."""
        if orderBy is None:
            orderBy = Person._sortingColumnsForSetOperations
        text = text.lower()
        # Teams may not have email addresses, so we need to either use a LEFT
        # OUTER JOIN or do a UNION between two queries. Using a UNION makes
        # it a lot faster than with a LEFT OUTER JOIN.
        email_query = """
            EmailAddress.person = Person.id AND
            lower(EmailAddress.email) LIKE %s || '%%'
            """ % quote_like(text)
        results = Person.select(email_query, clauseTables=['EmailAddress'])
        name_query = "fti @@ ftq(%s) AND merged is NULL" % quote(text)
        return results.union(Person.select(name_query), orderBy=orderBy)

    def findPerson(self, text="", orderBy=None):
        """See IPersonSet."""
        if orderBy is None:
            orderBy = Person._sortingColumnsForSetOperations
        text = text.lower()
        base_query = ('Person.teamowner IS NULL AND Person.merged IS NULL AND '
                      'EmailAddress.person = Person.id')
        clauseTables = ['EmailAddress']
        if text:
            # We use a UNION here because this makes things *a lot* faster
            # than if we did a single SELECT with the two following clauses
            # ORed.
            email_query = ("%s AND lower(EmailAddress.email) LIKE %s || '%%'"
                           % (base_query, quote_like(text)))
            name_query = ('%s AND Person.fti @@ ftq(%s)'
                          % (base_query, quote(text)))
            results = Person.select(email_query, clauseTables=clauseTables)
            results = results.union(
                Person.select(name_query, clauseTables=clauseTables))
        else:
            results = Person.select(base_query, clauseTables=clauseTables)

        return results.orderBy(orderBy)

    def findTeam(self, text, orderBy=None):
        """See IPersonSet."""
        if orderBy is None:
            orderBy = Person._sortingColumnsForSetOperations
        text = text.lower()
        # Teams may not have email addresses, so we need to either use a LEFT
        # OUTER JOIN or do a UNION between two queries. Using a UNION makes
        # it a lot faster than with a LEFT OUTER JOIN.
        email_query = """
            Person.teamowner IS NOT NULL AND
            EmailAddress.person = Person.id AND
            lower(EmailAddress.email) LIKE %s || '%%'
            """ % quote_like(text)
        results = Person.select(email_query, clauseTables=['EmailAddress'])
        name_query = """
             Person.teamowner IS NOT NULL AND
             Person.fti @@ ftq(%s)
            """ % quote(text)
        return results.union(Person.select(name_query), orderBy=orderBy)

    def get(self, personid):
        """See IPersonSet."""
        try:
            return Person.get(personid)
        except SQLObjectNotFound:
            return None

    def getByEmail(self, email):
        """See IPersonSet."""
        emailaddress = getUtility(IEmailAddressSet).getByEmail(email)
        if emailaddress is None:
            return None
        assert emailaddress.person is not None
        return emailaddress.person

    def getUbunteros(self, orderBy=None):
        """See IPersonSet."""
        if orderBy is None:
            # The fact that the query below is unique makes it
            # impossible to use person_sort_key(), and rewriting it to
            # use a subselect is more expensive. -- kiko
            orderBy = ["Person.displayname", "Person.name"]
        sigset = getUtility(ISignedCodeOfConductSet)
        lastdate = sigset.getLastAcceptedDate()

        query = AND(Person.q.id==SignedCodeOfConduct.q.ownerID,
                    SignedCodeOfConduct.q.active==True,
                    SignedCodeOfConduct.q.datecreated>=lastdate)

        return Person.select(query, distinct=True, orderBy=orderBy)

    def getPOFileContributors(self, pofile):
        """See IPersonSet."""
        contributors = Person.select("""
            POFileTranslator.person = Person.id AND
            POFileTranslator.pofile = %s""" % quote(pofile),
            clauseTables=["POFileTranslator"],
            distinct=True,
            # XXX: we can't use Person.sortingColumns because this is a
            # distinct query. To use it we'd need to add the sorting
            # function to the column results and then ignore it -- just
            # like selectAlso does, ironically.
            #   -- kiko, 2006-10-19
            orderBy=["Person.displayname", "Person.name"])
        return contributors

    def getPOFileContributorsByDistroRelease(self, distrorelease, language):
        """See IPersonSet."""
        contributors = Person.select("""
            POFileTranslator.person = Person.id AND
            POFileTranslator.pofile = POFile.id AND
            POFile.language = %s AND
            POFile.potemplate = POTemplate.id AND
            POTemplate.distrorelease = %s AND
            POTemplate.iscurrent = TRUE"""
                % sqlvalues(language, distrorelease),
            clauseTables=["POFileTranslator", "POFile", "POTemplate"],
            distinct=True,
            # See comment in getPOFileContributors about how we can't
            # use Person.sortingColumns.
            orderBy=["Person.displayname", "Person.name"])
        return contributors

    def latest_teams(self, limit=5):
        """See IPersonSet."""
        return Person.select("Person.teamowner IS NOT NULL",
            orderBy=['-datecreated'], limit=limit)


    def merge(self, from_person, to_person):
        """Merge a person into another.

        The old user (from_person) will be left as an atavism

        We are not yet game to delete the `from_person` entry from the
        database yet. We will let it roll for a while and see what cruft
        develops -- StuartBishop 20050812
        """
        # Sanity checks
        if ITeam.providedBy(from_person):
            raise TypeError('Got a team as from_person.')
        if ITeam.providedBy(to_person):
            raise TypeError('Got a team as to_person.')
        if not IPerson.providedBy(from_person):
            raise TypeError('from_person is not a person.')
        if not IPerson.providedBy(to_person):
            raise TypeError('to_person is not a person.')

        # since we are doing direct SQL manipulation, make sure all
        # changes have been flushed to the database
        flush_database_updates()

        if getUtility(IEmailAddressSet).getByPerson(from_person).count() > 0:
            raise ValueError('from_person still has email addresses.')

        # Get a database cursor.
        cur = cursor()

        references = list(postgresql.listReferences(cur, 'person', 'id'))

        # These table.columns will be skipped by the 'catch all'
        # update performed later
        skip = [
            ('teammembership', 'person'),
            ('teammembership', 'team'),
            ('teamparticipation', 'person'),
            ('teamparticipation', 'team'),
            ('personlanguage', 'person'),
            ('person', 'merged'),
            ('emailaddress', 'person'),
            ('karmacache', 'person'),
            ('karmatotalcache', 'person'),
            # We don't merge teams, so the poll table can be ignored
            ('poll', 'team'),
            # I don't think we need to worry about the votecast and vote
            # tables, because a real human should never have two accounts
            # in Launchpad that are active members of a given team and voted
            # in a given poll. -- GuilhermeSalgado 2005-07-07
            # We also can't afford to change poll results after they are
            # closed -- StuartBishop 20060602
            ('votecast', 'person'),
            ('vote', 'person'),
            # This table is handled entirely by triggers
            ('validpersonorteamcache', 'id'),
            ]

        # Sanity check. If we have an indirect reference, it must
        # be ON DELETE CASCADE. We only have one case of this at the moment,
        # but this code ensures we catch any new ones added incorrectly.
        for src_tab, src_col, ref_tab, ref_col, updact, delact in references:
            # If the ref_tab and ref_col is not Person.id, then we have
            # an indirect reference. Ensure the update action is 'CASCADE'
            if ref_tab != 'person' and ref_col != 'id':
                if updact != 'c':
                    raise RuntimeError(
                        '%s.%s reference to %s.%s must be ON UPDATE CASCADE'
                        % (src_tab, src_col, ref_tab, ref_col)
                        )

        # These rows are in a UNIQUE index, and we can only move them
        # to the new Person if there is not already an entry. eg. if
        # the destination and source persons are both subscribed to a bounty,
        # we cannot change the source persons subscription. We just leave them
        # as noise for the time being.

        to_id = to_person.id
        from_id = from_person.id

        # Update GPGKey. It won't conflict, but our sanity checks don't
        # know that
        cur.execute('UPDATE GPGKey SET owner=%(to_id)d WHERE owner=%(from_id)d'
                    % vars())
        skip.append(('gpgkey','owner'))

        # Update OpenID. Just trash the authorizations for from_id - don't
        # risk opening up auth wider than the user actually wants.
        cur.execute("""
                DELETE FROM OpenIdAuthorization WHERE person=%(from_id)d
                """ % vars()
                )
        skip.append(('openidauthorization', 'person'))

        # Update WikiName. Delete the from entry for our internal wikis
        # so it can be reused. Migrate the non-internal wikinames.
        # Note we only allow one wikiname per person for the UBUNTU_WIKI_URL
        # wiki.
        quoted_internal_wikiname = quote(UBUNTU_WIKI_URL)
        cur.execute("""
            DELETE FROM WikiName
            WHERE person=%(from_id)d AND wiki=%(quoted_internal_wikiname)s
            """ % vars()
            )
        cur.execute("""
            UPDATE WikiName SET person=%(to_id)d WHERE person=%(from_id)d
            """ % vars()
            )
        skip.append(('wikiname', 'person'))

        # Update shipit shipments
        cur.execute('''
            UPDATE ShippingRequest SET recipient=%(to_id)s
            WHERE recipient = %(from_id)s AND (
                shipment IS NOT NULL
                OR status IN (%(cancelled)s, %(denied)s)
                OR NOT EXISTS (
                    SELECT TRUE FROM ShippingRequest
                    WHERE recipient = %(to_id)s
                        AND status = %(shipped)s
                    LIMIT 1
                    )
                )
            ''' % sqlvalues(to_id=to_id, from_id=from_id,
                            cancelled=ShippingRequestStatus.CANCELLED,
                            denied=ShippingRequestStatus.DENIED,
                            shipped=ShippingRequestStatus.SHIPPED))
        # Technically, we don't need the not cancelled nor denied
        # filter, as these rows should have already been dealt with.
        # I'm using it anyway for added paranoia.
        cur.execute('''
            DELETE FROM RequestedCDs USING ShippingRequest
            WHERE RequestedCDs.request = ShippingRequest.id
                AND recipient = %(from_id)s
                AND status NOT IN (%(cancelled)s, %(denied)s, %(shipped)s)
            ''' % sqlvalues(from_id=from_id,
                            cancelled=ShippingRequestStatus.CANCELLED,
                            denied=ShippingRequestStatus.DENIED,
                            shipped=ShippingRequestStatus.SHIPPED))
        cur.execute('''
            DELETE FROM ShippingRequest
            WHERE recipient = %(from_id)s
                AND status NOT IN (%(cancelled)s, %(denied)s, %(shipped)s)
            ''' % sqlvalues(from_id=from_id,
                            cancelled=ShippingRequestStatus.CANCELLED,
                            denied=ShippingRequestStatus.DENIED,
                            shipped=ShippingRequestStatus.SHIPPED))
        skip.append(('shippingrequest', 'recipient'))

        # Update the Branches that will not conflict, and fudge the names of
        # ones that *do* conflict
        cur.execute('''
            SELECT product, name FROM Branch WHERE owner = %(to_id)d
            ''' % vars())
        possible_conflicts = set(tuple(r) for r in cur.fetchall())
        cur.execute('''
            SELECT id, product, name FROM Branch WHERE owner = %(from_id)d
            ORDER BY id
            ''' % vars())
        for id, product, name in list(cur.fetchall()):
            new_name = name
            suffix = 1
            while (product, new_name) in possible_conflicts:
                new_name = '%s-%d' % (name, suffix)
                suffix += 1
            possible_conflicts.add((product, new_name))
            new_name = new_name.encode('US-ASCII')
            name = name.encode('US-ASCII')
            cur.execute('''
                UPDATE Branch SET owner = %(to_id)s, name = %(new_name)s
                WHERE owner = %(from_id)s AND name = %(name)s
                    AND (%(product)s IS NULL OR product = %(product)s)
                ''', vars())
        skip.append(('branch','owner'))

        # Update only the BountySubscriptions that will not conflict
        # XXX: Add sampledata and test to confirm this case
        # -- StuartBishop 20050331
        cur.execute('''
            UPDATE BountySubscription
            SET person=%(to_id)d
            WHERE person=%(from_id)d AND bounty NOT IN
                (
                SELECT bounty
                FROM BountySubscription
                WHERE person = %(to_id)d
                )
            ''' % vars())
        # and delete those left over
        cur.execute('''
            DELETE FROM BountySubscription WHERE person=%(from_id)d
            ''' % vars())
        skip.append(('bountysubscription', 'person'))

        # Update only the AnswerContacts that will not conflict
        cur.execute('''
            UPDATE AnswerContact
            SET person=%(to_id)d
            WHERE person=%(from_id)d
                AND distribution IS NULL
                AND product NOT IN (
                    SELECT product
                    FROM AnswerContact
                    WHERE person = %(to_id)d
                    )
            ''' % vars())
        cur.execute('''
            UPDATE AnswerContact
            SET person=%(to_id)d
            WHERE person=%(from_id)d
                AND distribution IS NOT NULL
                AND (distribution, sourcepackagename) NOT IN (
                    SELECT distribution,sourcepackagename
                    FROM AnswerContact
                    WHERE person = %(to_id)d
                    )
            ''' % vars())
        # and delete those left over
        cur.execute('''
            DELETE FROM AnswerContact WHERE person=%(from_id)d
            ''' % vars())
        skip.append(('answercontact', 'person'))

        # Update only the QuestionSubscriptions that will not conflict
        cur.execute('''
            UPDATE QuestionSubscription
            SET person=%(to_id)d
            WHERE person=%(from_id)d AND question NOT IN
                (
                SELECT question
                FROM QuestionSubscription
                WHERE person = %(to_id)d
                )
            ''' % vars())
        # and delete those left over
        cur.execute('''
            DELETE FROM QuestionSubscription WHERE person=%(from_id)d
            ''' % vars())
        skip.append(('questionsubscription', 'person'))

        # Update only the MentoringOffers that will not conflict
        cur.execute('''
            UPDATE MentoringOffer
            SET owner=%(to_id)d
            WHERE owner=%(from_id)d AND id NOT IN
                (
                SELECT id
                FROM MentoringOffer
                WHERE owner = %(to_id)d
                )
            ''' % vars())
        cur.execute('''
            UPDATE MentoringOffer
            SET team=%(to_id)d
            WHERE team=%(from_id)d AND id NOT IN
                (
                SELECT id
                FROM MentoringOffer
                WHERE team = %(to_id)d
                )
            ''' % vars())
        # and delete those left over
        cur.execute('''
            DELETE FROM MentoringOffer
            WHERE owner=%(from_id)d OR team=%(from_id)d
            ''' % vars())
        skip.append(('mentoringoffer', 'owner'))
        skip.append(('mentoringoffer', 'team'))

        # Update PackageBugContact entries
        cur.execute('''
            UPDATE PackageBugContact SET bugcontact=%(to_id)s
            WHERE bugcontact=%(from_id)s
            ''', vars())
        skip.append(('packagebugcontact', 'bugcontact'))

        # Update the SpecificationFeedback entries that will not conflict
        # and trash the rest.

        # First we handle the reviewer.
        cur.execute('''
            UPDATE SpecificationFeedback
            SET reviewer=%(to_id)d
            WHERE reviewer=%(from_id)d AND specification NOT IN
                (
                SELECT specification
                FROM SpecificationFeedback
                WHERE reviewer = %(to_id)d
                )
            ''' % vars())
        cur.execute('''
            DELETE FROM SpecificationFeedback WHERE reviewer=%(from_id)d
            ''' % vars())
        skip.append(('specificationfeedback', 'reviewer'))

        # And now we handle the requester.
        cur.execute('''
            UPDATE SpecificationFeedback
            SET requester=%(to_id)d
            WHERE requester=%(from_id)d AND specification NOT IN
                (
                SELECT specification
                FROM SpecificationFeedback
                WHERE requester = %(to_id)d
                )
            ''' % vars())
        cur.execute('''
            DELETE FROM SpecificationFeedback WHERE requester=%(from_id)d
            ''' % vars())
        skip.append(('specificationfeedback', 'requester'))

        # Update the SpecificationSubscription entries that will not conflict
        # and trash the rest
        cur.execute('''
            UPDATE SpecificationSubscription
            SET person=%(to_id)d
            WHERE person=%(from_id)d AND specification NOT IN
                (
                SELECT specification
                FROM SpecificationSubscription
                WHERE person = %(to_id)d
                )
            ''' % vars())
        cur.execute('''
            DELETE FROM SpecificationSubscription WHERE person=%(from_id)d
            ''' % vars())
        skip.append(('specificationsubscription', 'person'))

        # Update only the SprintAttendances that will not conflict
        cur.execute('''
            UPDATE SprintAttendance
            SET attendee=%(to_id)d
            WHERE attendee=%(from_id)d AND sprint NOT IN
                (
                SELECT sprint
                FROM SprintAttendance
                WHERE attendee = %(to_id)d
                )
            ''' % vars())
        # and delete those left over
        cur.execute('''
            DELETE FROM SprintAttendance WHERE attendee=%(from_id)d
            ''' % vars())
        skip.append(('sprintattendance', 'attendee'))

        # Update only the POSubscriptions that will not conflict
        # XXX: Add sampledata and test to confirm this case
        # -- StuartBishop 20050331
        cur.execute('''
            UPDATE POSubscription
            SET person=%(to_id)d
            WHERE person=%(from_id)d AND id NOT IN (
                SELECT a.id
                    FROM POSubscription AS a, POSubscription AS b
                    WHERE a.person = %(from_id)d AND b.person = %(to_id)d
                    AND a.language = b.language
                    AND a.potemplate = b.potemplate
                    )
            ''' % vars())
        skip.append(('posubscription', 'person'))

        # Update only the POExportRequests that will not conflict
        # and trash the rest
        cur.execute('''
            UPDATE POExportRequest
            SET person=%(to_id)d
            WHERE person=%(from_id)d AND id NOT IN (
                SELECT a.id FROM POExportRequest AS a, POExportRequest AS b
                WHERE a.person = %(from_id)d AND b.person = %(to_id)d
                AND a.potemplate = b.potemplate
                AND a.pofile = b.pofile
                )
            ''' % vars())
        cur.execute('''
            DELETE FROM POExportRequest WHERE person=%(from_id)d
            ''' % vars())
        skip.append(('poexportrequest', 'person'))

        # Update the POSubmissions. They should not conflict since each of
        # them is independent
        cur.execute('''
            UPDATE POSubmission
            SET person=%(to_id)d
            WHERE person=%(from_id)d
            ''' % vars())
        skip.append(('posubmission', 'person'))

        # Handle the POFileTranslator cache by doing nothing. As it is
        # maintained by triggers, the data migration has already been done
        # for us when we updated the source tables.
        skip.append(('pofiletranslator', 'person'))

        # Update only the TranslationImportQueueEntry that will not conflict
        # and trash the rest
        cur.execute('''
            UPDATE TranslationImportQueueEntry
            SET importer=%(to_id)d
            WHERE importer=%(from_id)d AND id NOT IN (
                SELECT a.id
                FROM TranslationImportQueueEntry AS a,
                     TranslationImportQueueEntry AS b
                WHERE a.importer = %(from_id)d AND b.importer = %(to_id)d
                AND a.distrorelease = b.distrorelease
                AND a.sourcepackagename = b.sourcepackagename
                AND a.productseries = b.productseries
                AND a.path = b.path
                )
            ''' % vars())
        cur.execute('''
            DELETE FROM TranslationImportQueueEntry WHERE importer=%(from_id)d
            ''' % vars())
        skip.append(('translationimportqueueentry', 'importer'))

        # XXX cprov 20070222: Since we only allow one PPA for each user,
        # we can't reassign the old user archive to the new user.
        # It need to be done manually, probably by reasinning all publications
        # to the old PPA to the new one, performing a careful_publishing on it
        # and removing the old one from disk. See bug #87098
        skip.append(('archive', 'owner'))

        # Sanity check. If we have a reference that participates in a
        # UNIQUE index, it must have already been handled by this point.
        # We can tell this by looking at the skip list.
        for src_tab, src_col, ref_tab, ref_col, updact, delact in references:
            uniques = postgresql.listUniques(cur, src_tab, src_col)
            if len(uniques) > 0 and (src_tab, src_col) not in skip:
                raise NotImplementedError(
                        '%s.%s reference to %s.%s is in a UNIQUE index '
                        'but has not been handled' % (
                            src_tab, src_col, ref_tab, ref_col
                            )
                        )

        # Handle all simple cases
        for src_tab, src_col, ref_tab, ref_col, updact, delact in references:
            if (src_tab, src_col) in skip:
                continue
            cur.execute('UPDATE %s SET %s=%d WHERE %s=%d' % (
                src_tab, src_col, to_person.id, src_col, from_person.id
                ))

        # Transfer active team memberships
        approved = TeamMembershipStatus.APPROVED
        admin = TeamMembershipStatus.ADMIN
        cur.execute('SELECT team, status FROM TeamMembership WHERE person = %s '
                    'AND status IN (%s,%s)'
                    % sqlvalues(from_person.id, approved, admin))
        for team_id, status in cur.fetchall():
            cur.execute('SELECT status FROM TeamMembership WHERE person = %s '
                        'AND team = %s'
                        % sqlvalues(to_person.id, team_id))
            result = cur.fetchone()
            if result:
                current_status = result[0]
                # Now we can safely delete from_person's membership record,
                # because we know to_person has a membership entry for this
                # team, so may only need to change its status.
                cur.execute(
                    'DELETE FROM TeamMembership WHERE person = %s AND team = %s'
                    % sqlvalues(from_person.id, team_id))

                if current_status == admin.value:
                    # to_person is already an administrator of this team, no
                    # need to do anything else.
                    continue
                # to_person is either an approved or an inactive member,
                # while from_person is either admin or approved. That means we
                # can safely set from_person's membership status on
                # to_person's membership.
                assert status in (approved.value, admin.value)
                cur.execute(
                    'UPDATE TeamMembership SET status = %s WHERE person = %s '
                    'AND team = %s' % sqlvalues(status, to_person.id, team_id))
            else:
                # to_person is not a member of this team. just change
                # from_person with to_person in the membership record.
                cur.execute(
                    'UPDATE TeamMembership SET person = %s WHERE person = %s '
                    'AND team = %s'
                    % sqlvalues(to_person.id, from_person.id, team_id))

        cur.execute('SELECT team FROM TeamParticipation WHERE person = %s '
                    'AND person != team' % sqlvalues(from_person.id))
        for team_id in cur.fetchall():
            cur.execute('SELECT team FROM TeamParticipation WHERE person = %s '
                        'AND team = %s' % sqlvalues(to_person.id, team_id))
            if not cur.fetchone():
                cur.execute(
                    'UPDATE TeamParticipation SET person = %s WHERE '
                    'person = %s AND team = %s'
                    % sqlvalues(to_person.id, from_person.id, team_id))
            else:
                cur.execute(
                    'DELETE FROM TeamParticipation WHERE person = %s AND '
                    'team = %s' % sqlvalues(from_person.id, team_id))

        # Flag the account as merged
        cur.execute('''
            UPDATE Person SET merged=%(to_id)d WHERE id=%(from_id)d
            ''' % vars())

        # Append a -merged suffix to the account's name.
        name = base = "%s-merged" % from_person.name.encode('ascii')
        cur.execute("SELECT id FROM Person WHERE name = %s" % sqlvalues(name))
        i = 1
        while cur.fetchone():
            name = "%s%d" % (base, i)
            cur.execute("SELECT id FROM Person WHERE name = %s"
                        % sqlvalues(name))
            i += 1
        cur.execute("UPDATE Person SET name = %s WHERE id = %s"
                    % sqlvalues(name, from_person.id))

        # Since we've updated the database behind SQLObject's back,
        # flush its caches.
        flush_database_caches()

    def getTranslatorsByLanguage(self, language):
        """See IPersonSet."""
        # XXX CarlosPerelloMarin 20070331: The KarmaCache table doesn't have a
        # field to store karma per language, so we are actually returning the
        # people with the most translation karma that have this language
        # selected in their preferences.  See bug #102257 for more info.
        return Person.select('''
            PersonLanguage.person = Person.id AND
            PersonLanguage.language = %s AND
            KarmaCache.person = Person.id AND
            KarmaCache.product IS NULL AND
            KarmaCache.project IS NULL AND
            KarmaCache.sourcepackagename IS NULL AND
            KarmaCache.distribution IS NULL AND
            KarmaCache.category = KarmaCategory.id AND
            KarmaCategory.name = 'translations'
            ''' % sqlvalues(language), orderBy=['-KarmaCache.karmavalue'],
            clauseTables=[
                'PersonLanguage', 'KarmaCache', 'KarmaCategory'])


class PersonLanguage(SQLBase):
    _table = 'PersonLanguage'

    person = ForeignKey(foreignKey='Person', dbName='person', notNull=True)
    language = ForeignKey(foreignKey='Language', dbName='language',
                          notNull=True)


class SSHKey(SQLBase):
    implements(ISSHKey)

    _table = 'SSHKey'

    person = ForeignKey(foreignKey='Person', dbName='person', notNull=True)
    keytype = EnumCol(dbName='keytype', notNull=True, schema=SSHKeyType)
    keytext = StringCol(dbName='keytext', notNull=True)
    comment = StringCol(dbName='comment', notNull=True)


class SSHKeySet:
    implements(ISSHKeySet)

    def new(self, person, keytype, keytext, comment):
        return SSHKey(person=person, keytype=keytype, keytext=keytext,
                      comment=comment)

    def getByID(self, id, default=None):
        try:
            return SSHKey.get(id)
        except SQLObjectNotFound:
            return default


class WikiName(SQLBase):
    implements(IWikiName)

    _table = 'WikiName'

    person = ForeignKey(dbName='person', foreignKey='Person', notNull=True)
    wiki = StringCol(dbName='wiki', notNull=True)
    wikiname = StringCol(dbName='wikiname', notNull=True)

    @property
    def url(self):
        return self.wiki + self.wikiname


class WikiNameSet:
    implements(IWikiNameSet)

    def getByWikiAndName(self, wiki, wikiname):
        """See IWikiNameSet."""
        return WikiName.selectOneBy(wiki=wiki, wikiname=wikiname)

    def getUbuntuWikiByPerson(self, person):
        """See IWikiNameSet."""
        return WikiName.selectOneBy(person=person, wiki=UBUNTU_WIKI_URL)

    def getOtherWikisByPerson(self, person):
        """See IWikiNameSet."""
        return WikiName.select(AND(WikiName.q.personID==person.id,
                                   WikiName.q.wiki!=UBUNTU_WIKI_URL))

    def getAllWikisByPerson(self, person):
        """See IWikiNameSet."""
        return WikiName.selectBy(person=person)

    def get(self, id, default=None):
        """See IWikiNameSet."""
        wiki = WikiName.selectOneBy(id=id)
        if wiki is None:
            return default
        return wiki

    def new(self, person, wiki, wikiname):
        """See IWikiNameSet."""
        return WikiName(person=person, wiki=wiki, wikiname=wikiname)

    def exists(self, wikiname, wiki=UBUNTU_WIKI_URL):
        """See IWikiNameSet."""
        return WikiName.selectOneBy(wiki=wiki, wikiname=wikiname) is not None


class JabberID(SQLBase):
    implements(IJabberID)

    _table = 'JabberID'
    _defaultOrder = ['jabberid']

    person = ForeignKey(dbName='person', foreignKey='Person', notNull=True)
    jabberid = StringCol(dbName='jabberid', notNull=True)


class JabberIDSet:
    implements(IJabberIDSet)

    def new(self, person, jabberid):
        """See IJabberIDSet"""
        return JabberID(person=person, jabberid=jabberid)

    def getByJabberID(self, jabberid, default=None):
        """See IJabberIDSet"""
        jabber = JabberID.selectOneBy(jabberid=jabberid)
        if jabber is None:
            return default
        return jabber

    def getByPerson(self, person):
        """See IJabberIDSet"""
        return JabberID.selectBy(person=person)


class IrcID(SQLBase):
    implements(IIrcID)

    _table = 'IrcID'

    person = ForeignKey(dbName='person', foreignKey='Person', notNull=True)
    network = StringCol(dbName='network', notNull=True)
    nickname = StringCol(dbName='nickname', notNull=True)


class IrcIDSet:
    implements(IIrcIDSet)

    def new(self, person, network, nickname):
        return IrcID(person=person, network=network, nickname=nickname)
<|MERGE_RESOLUTION|>--- conflicted
+++ resolved
@@ -5,10 +5,6 @@
     'Person', 'PersonSet', 'SSHKey', 'SSHKeySet', 'WikiName', 'WikiNameSet',
     'JabberID', 'JabberIDSet', 'IrcID', 'IrcIDSet']
 
-# XXX: Yeah, you bastard, this is to make hundreds of tests to fail so that
-# you remember to put all the imports on this file in alphabetical order
-# before sending this off to pqm.
-from foo import baz
 from datetime import datetime, timedelta
 import pytz
 import sha
@@ -49,17 +45,6 @@
     TeamMembershipRenewalPolicy, TeamMembershipStatus, TeamSubscriptionPolicy)
 
 from canonical.launchpad.interfaces import (
-<<<<<<< HEAD
-    IPerson, ITeam, IPersonSet, IEmailAddress, IWikiName, IIrcID, IJabberID,
-    IIrcIDSet, ISSHKeySet, IJabberIDSet, IWikiNameSet, IGPGKeySet,
-    ISSHKey, IEmailAddressSet, IPasswordEncryptor, ICalendarOwner,
-    IBugTaskSet, UBUNTU_WIKI_URL, ISignedCodeOfConductSet, ILoginTokenSet,
-    ITranslationGroupSet, ILaunchpadStatisticSet, ShipItConstants,
-    ILaunchpadCelebrities, ILanguageSet, IDistributionSet, IPillarNameSet,
-    ISourcePackageNameSet, QUESTION_STATUS_DEFAULT_SEARCH, IProduct,
-    IDistribution, UNRESOLVED_BUGTASK_STATUSES, IHasLogo, IHasMugshot,
-    IHasIcon, JoinNotAllowed, ILaunchBag)
-=======
     IBugTaskSet, ICalendarOwner, IDistribution, IDistributionSet,
     IEmailAddress, IEmailAddressSet, IGPGKeySet, IHasIcon, IHasLogo,
     IHasMugshot, IIrcID, IIrcIDSet, IJabberID, IJabberIDSet, ILaunchBag,
@@ -69,7 +54,6 @@
     ISSHKeySet, ITeam, ITranslationGroupSet, IWikiName, IWikiNameSet,
     JoinNotAllowed, QUESTION_STATUS_DEFAULT_SEARCH, ShipItConstants,
     UBUNTU_WIKI_URL, UNRESOLVED_BUGTASK_STATUSES)
->>>>>>> 603e01fb
 
 from canonical.launchpad.database.archive import Archive
 from canonical.launchpad.database.cal import Calendar
@@ -1098,19 +1082,11 @@
                 reviewercomment=comment)
             notify(event(person, self))
 
-<<<<<<< HEAD
-    # This method is not in the IPerson interface because we want to protect
-    # it with a launchpad.Edit permission. We could do that by defining
-    # explicit permissions for all IPerson methods/attributes in the zcml but
-    # that's far from optimal given the size of IPerson.
-    def acceptInvitationToBeMemberOf(self, team):
-=======
     # The two methods below are not in the IPerson interface because we want
     # to protect them with a launchpad.Edit permission. We could do that by
     # defining explicit permissions for all IPerson methods/attributes in
     # the zcml but that's far from optimal given the size of IPerson.
     def acceptInvitationToBeMemberOf(self, team, comment):
->>>>>>> 603e01fb
         """Accept an invitation to become a member of the given team.
         
         There must be a TeamMembership for this person and the given team with
@@ -1121,9 +1097,6 @@
         assert tm is not None
         assert tm.status == TeamMembershipStatus.INVITED
         tm.setStatus(
-<<<<<<< HEAD
-            TeamMembershipStatus.APPROVED, getUtility(ILaunchBag).user)
-=======
             TeamMembershipStatus.APPROVED, getUtility(ILaunchBag).user,
             reviewercomment=comment)
 
@@ -1140,7 +1113,6 @@
         tm.setStatus(
             TeamMembershipStatus.INVITATION_DECLINED,
             getUtility(ILaunchBag).user, reviewercomment=comment)
->>>>>>> 603e01fb
 
     def setMembershipData(self, person, status, reviewer, expires=None,
                           comment=None):
@@ -1280,7 +1252,6 @@
         return self.expiredmembers.union(
             self.deactivatedmembers,
             orderBy=self._sortingColumnsForSetOperations)
-<<<<<<< HEAD
 
     @property
     def pendingmembers(self):
@@ -1288,15 +1259,6 @@
         return self.proposedmembers.union(
             self.invited_members, orderBy=self._sortingColumnsForSetOperations)
 
-=======
-
-    @property
-    def pendingmembers(self):
-        """See IPerson."""
-        return self.proposedmembers.union(
-            self.invited_members, orderBy=self._sortingColumnsForSetOperations)
-
->>>>>>> 603e01fb
     # XXX: myactivememberships and getActiveMemberships are rather
     # confusingly named, and I just fixed bug 2871 as a consequence of
     # this. Is there a way to improve it?
@@ -1312,36 +1274,6 @@
             clauseTables=['Person'],
             orderBy=Person.sortingColumns)
 
-<<<<<<< HEAD
-    def getActiveMemberships(self):
-        """See IPerson."""
-        return self._getMembershipsByStatuses(
-            [TeamMembershipStatus.ADMIN, TeamMembershipStatus.APPROVED])
-
-    def getInactiveMemberships(self):
-        """See IPerson."""
-        return self._getMembershipsByStatuses(
-            [TeamMembershipStatus.EXPIRED, TeamMembershipStatus.DEACTIVATED])
-
-    def getInvitedMemberships(self):
-        """See IPerson."""
-        return self._getMembershipsByStatuses([TeamMembershipStatus.INVITED])
-
-    def getProposedMemberships(self):
-        """See IPerson."""
-        return self._getMembershipsByStatuses([TeamMembershipStatus.PROPOSED])
-
-    def _getMembershipsByStatuses(self, statuses):
-        assert self.isTeam(), 'This method is only available for teams.'
-        statuses = ",".join(str(status) for status in statuses)
-        query = """
-            TeamMembership.status IN (%s)
-            AND Person.id = TeamMembership.person
-            AND TeamMembership.team = %d
-            """ % (statuses, self.id)
-        return TeamMembership.select(
-            query, clauseTables=['Person'], orderBy=Person.sortingColumns)
-=======
     @property
     def open_membership_invitations(self):
         """See IPerson."""
@@ -1351,7 +1283,6 @@
             """ % sqlvalues(self.id, TeamMembershipStatus.INVITED),
             clauseTables=['Person'],
             orderBy=Person.sortingColumns)
->>>>>>> 603e01fb
 
     def getActiveMemberships(self):
         """See IPerson."""
