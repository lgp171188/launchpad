--- conflicted
+++ resolved
@@ -301,7 +301,6 @@
             Product.project = %s""" % sqlvalues(self.id),
             clauseTables=['Question', 'Product'], distinct=True))
 
-<<<<<<< HEAD
     # IFAQCollection
     def getFAQ(self, id):
         """See `IQuestionCollection`."""
@@ -320,7 +319,6 @@
             search_text=search_text, owner=owner, sort=sort,
             project=self).getResults()
 
-=======
     def hasProducts(self):
         """Returns True if a project has products associated with it, False
         otherwise.
@@ -330,7 +328,7 @@
         empty project groups (Malone bug #106523).
         """
         return self.products.count() != 0
->>>>>>> 4c9964b8
+
 
 class ProjectSet:
     implements(IProjectSet)
