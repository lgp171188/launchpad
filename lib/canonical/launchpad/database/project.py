# Copyright 2004-2007 Canonical Ltd.  All rights reserved.
"""Launchpad Project-related Database Table Objects."""

__metaclass__ = type
__all__ = [
    'Project',
    'ProjectSet',
    ]

from zope.interface import implements

from sqlobject import (
    ForeignKey, StringCol, BoolCol, SQLObjectNotFound, SQLRelatedJoin)

from canonical.database.sqlbase import SQLBase, sqlvalues, quote
from canonical.database.datetimecol import UtcDateTimeCol
from canonical.database.constants import UTC_NOW
from canonical.database.enumcol import EnumCol

from canonical.launchpad.interfaces import (
    ICalendarOwner, IFAQCollection, IHasIcon, IHasLogo, IHasMugshot, IProduct,
    IProject, IProjectSet, ISearchableByQuestionOwner, NotFoundError,
    QUESTION_STATUS_DEFAULT_SEARCH)

from canonical.lp.dbschema import (
    TranslationPermission, ImportStatus, SpecificationSort,
    SpecificationFilter, SprintSpecificationStatus,
    SpecificationImplementationStatus)

from canonical.launchpad.database.branchvisibilitypolicy import (
    BranchVisibilityPolicyMixin)
from canonical.launchpad.database.bug import (
    get_bug_tags, get_bug_tags_open_count)
from canonical.launchpad.database.bugtarget import BugTargetBase
from canonical.launchpad.database.bugtask import BugTask, BugTaskSet
from canonical.launchpad.database.cal import Calendar
from canonical.launchpad.database.faq import FAQ, FAQSearch
from canonical.launchpad.database.karma import KarmaContextMixin
from canonical.launchpad.database.language import Language
from canonical.launchpad.database.mentoringoffer import MentoringOffer
from canonical.launchpad.database.milestone import ProjectMilestoneSet
from canonical.launchpad.database.product import Product
from canonical.launchpad.database.projectbounty import ProjectBounty
from canonical.launchpad.database.specification import (
    HasSpecificationsMixin, Specification)
from canonical.launchpad.database.sprint import HasSprintsMixin
from canonical.launchpad.database.question import QuestionTargetSearch


class Project(SQLBase, BugTargetBase, HasSpecificationsMixin,
              HasSprintsMixin, KarmaContextMixin,
              BranchVisibilityPolicyMixin):
    """A Project"""

    implements(ICalendarOwner, IProject, IFAQCollection, IHasIcon, IHasLogo,
               IHasMugshot, ISearchableByQuestionOwner)

    _table = "Project"

    # db field names
    owner = ForeignKey(foreignKey='Person', dbName='owner', notNull=True)
    name = StringCol(dbName='name', notNull=True)
    displayname = StringCol(dbName='displayname', notNull=True)
    title = StringCol(dbName='title', notNull=True)
    summary = StringCol(dbName='summary', notNull=True)
    description = StringCol(dbName='description', notNull=True)
    datecreated = UtcDateTimeCol(dbName='datecreated', notNull=True,
        default=UTC_NOW)
    driver = ForeignKey(
        foreignKey="Person", dbName="driver", notNull=False, default=None)
    homepageurl = StringCol(dbName='homepageurl', notNull=False, default=None)
    homepage_content = StringCol(default=None)
    icon = ForeignKey(
        dbName='icon', foreignKey='LibraryFileAlias', default=None)
    logo = ForeignKey(
        dbName='logo', foreignKey='LibraryFileAlias', default=None)
    mugshot = ForeignKey(
        dbName='mugshot', foreignKey='LibraryFileAlias', default=None)
    wikiurl = StringCol(dbName='wikiurl', notNull=False, default=None)
    sourceforgeproject = StringCol(dbName='sourceforgeproject', notNull=False,
        default=None)
    freshmeatproject = StringCol(dbName='freshmeatproject', notNull=False,
        default=None)
    lastdoap = StringCol(dbName='lastdoap', notNull=False, default=None)
    translationgroup = ForeignKey(dbName='translationgroup',
        foreignKey='TranslationGroup', notNull=False, default=None)
    translationpermission = EnumCol(dbName='translationpermission',
        notNull=True, schema=TranslationPermission,
        default=TranslationPermission.OPEN)
    active = BoolCol(dbName='active', notNull=True, default=True)
    reviewed = BoolCol(dbName='reviewed', notNull=True, default=False)
    bugtracker = ForeignKey(
        foreignKey="BugTracker", dbName="bugtracker", notNull=False,
        default=None)

    # convenient joins

    bounties = SQLRelatedJoin('Bounty', joinColumn='project',
                            otherColumn='bounty',
                            intermediateTable='ProjectBounty')

    calendar = ForeignKey(dbName='calendar', foreignKey='Calendar',
                          default=None, forceDBName=True)

    @property
    def products(self):
        return Product.selectBy(project=self, active=True, orderBy='name')

    def getOrCreateCalendar(self):
        if not self.calendar:
            self.calendar = Calendar(
                title='%s Project Calendar' % self.displayname,
                revision=0)
        return self.calendar

    def getProduct(self, name):
        return Product.selectOneBy(project=self, name=name)

    def ensureRelatedBounty(self, bounty):
        """See `IProject`."""
        for curr_bounty in self.bounties:
            if bounty.id == curr_bounty.id:
                return None
        ProjectBounty(project=self, bounty=bounty)
        return None

    @property
    def mentoring_offers(self):
        """See `IProject`"""
        via_specs = MentoringOffer.select("""
            Product.project = %s AND
            Specification.product = Product.id AND
            Specification.id = MentoringOffer.specification
            """ % sqlvalues(self.id) + """ AND NOT
            (""" + Specification.completeness_clause +")",
            clauseTables=['Product', 'Specification'],
            distinct=True)
        via_bugs = MentoringOffer.select("""
            Product.project = %s AND
            BugTask.product = Product.id AND
            BugTask.bug = MentoringOffer.bug AND
            BugTask.bug = Bug.id AND
            Bug.private IS FALSE
            """ % sqlvalues(self.id) + """ AND NOT (
            """ + BugTask.completeness_clause + ")",
            clauseTables=['Product', 'BugTask', 'Bug'],
            distinct=True)
        return via_specs.union(via_bugs, orderBy=['-date_created', '-id'])

    def translatables(self):
        """See `IProject`."""
        return Product.select('''
            Product.project = %s AND
            Product.official_rosetta = TRUE AND
            Product.id = ProductSeries.product AND
            POTemplate.productseries = ProductSeries.id
            ''' % sqlvalues(self),
            clauseTables=['ProductSeries', 'POTemplate'],
            distinct=True)

    def _getBaseQueryAndClauseTablesForQueryingSprints(self):
        query = """
            Product.project = %s
            AND Specification.product = Product.id
            AND Specification.id = SprintSpecification.specification
            AND SprintSpecification.sprint = Sprint.id
            AND SprintSpecification.status = %s
            """ % sqlvalues(self, SprintSpecificationStatus.ACCEPTED)
        return query, ['Product', 'Specification', 'SprintSpecification']

    @property
    def has_any_specifications(self):
        """See `IHasSpecifications`."""
        return self.all_specifications.count()

    @property
    def all_specifications(self):
        return self.specifications(filter=[SpecificationFilter.ALL])

    @property
    def valid_specifications(self):
        return self.specifications(filter=[SpecificationFilter.VALID])

    def specifications(self, sort=None, quantity=None, filter=None):
        """See `IHasSpecifications`."""

        # Make a new list of the filter, so that we do not mutate what we
        # were passed as a filter
        if not filter:
            # filter could be None or [] then we decide the default
            # which for a project is to show incomplete specs
            filter = [SpecificationFilter.INCOMPLETE]

        # sort by priority descending, by default
        if sort is None or sort == SpecificationSort.PRIORITY:
            order = (
                ['-priority', 'Specification.definition_status', 'Specification.name'])
        elif sort == SpecificationSort.DATE:
            order = ['-Specification.datecreated', 'Specification.id']

        # figure out what set of specifications we are interested in. for
        # projects, we need to be able to filter on the basis of:
        #
        #  - completeness. by default, only incomplete specs shown
        #  - informational.
        #
        base = """
            Specification.product = Product.id AND
            Product.active IS TRUE AND
            Product.project = %s
            """ % self.id
        query = base
        # look for informational specs
        if SpecificationFilter.INFORMATIONAL in filter:
            query += (' AND Specification.implementation_status = %s' %
              quote(SpecificationImplementationStatus.INFORMATIONAL))

        # filter based on completion. see the implementation of
        # Specification.is_complete() for more details
        completeness =  Specification.completeness_clause

        if SpecificationFilter.COMPLETE in filter:
            query += ' AND ( %s ) ' % completeness
        elif SpecificationFilter.INCOMPLETE in filter:
            query += ' AND NOT ( %s ) ' % completeness

        # ALL is the trump card
        if SpecificationFilter.ALL in filter:
            query = base

        # Filter for specification text
        for constraint in filter:
            if isinstance(constraint, basestring):
                # a string in the filter is a text search filter
                query += ' AND Specification.fti @@ ftq(%s) ' % quote(
                    constraint)

        # now do the query, and remember to prejoin to people
        results = Specification.select(query, orderBy=order, limit=quantity,
            clauseTables=['Product'])
        return results.prejoin(['assignee', 'approver', 'drafter'])

    # XXX: A Project shouldn't provide IBugTarget, since it's not really
    #      a bug target, thus bugtargetdisplayname and createBug don't make
    #      sense here. IBugTarget should be split into two interfaces; one that
    #      makes sense for Project to implement, and one containing the rest
    #      of IBugTarget. -- Bjorn Tillenius, 2006-08-17
    bugtargetdisplayname = None

    def searchTasks(self, search_params):
        """See `IBugTarget`."""
        search_params.setProject(self)
        return BugTaskSet().search(search_params)

    def getUsedBugTags(self):
        """See `IBugTarget`."""
        if not self.products:
            return []
        product_ids = sqlvalues(*self.products)
        return get_bug_tags(
            "BugTask.product IN (%s)" % ",".join(product_ids))

    def getUsedBugTagsWithOpenCounts(self, user):
        """See `IBugTarget`."""
        if not self.products:
            return []
        product_ids = sqlvalues(*self.products)
        return get_bug_tags_open_count(
            "BugTask.product IN (%s)" % ",".join(product_ids), user)

    def createBug(self, bug_params):
        """See `IBugTarget`."""
        raise NotImplementedError('Cannot file bugs against a project')

    def _getBugTaskContextClause(self):
        """See `BugTargetBase`."""
        return 'BugTask.product IN (%s)' % ','.join(sqlvalues(*self.products))

    # IQuestionCollection
    def searchQuestions(self, search_text=None,
                        status=QUESTION_STATUS_DEFAULT_SEARCH,
                        language=None, sort=None, owner=None,
                        needs_attention_from=None, unsupported=False):
        """See `IQuestionCollection`."""
        if unsupported:
            unsupported_target = self
        else:
            unsupported_target = None

        return QuestionTargetSearch(
            project=self,
            search_text=search_text, status=status,
            language=language, sort=sort, owner=owner,
            needs_attention_from=needs_attention_from,
            unsupported_target=unsupported_target).getResults()

    def getQuestionLanguages(self):
        """See `IQuestionCollection`."""
        return set(Language.select("""
            Language.id = Question.language AND
            Question.product = Product.id AND
            Product.project = %s""" % sqlvalues(self.id),
            clauseTables=['Question', 'Product'], distinct=True))

    @property
    def bugtargetdisplayname(self):
        """See IBugTarget."""
        return self.displayname

    @property
    def bugtargetname(self):
        """See IBugTarget."""
        return self.name

    # IFAQCollection
    def getFAQ(self, id):
        """See `IQuestionCollection`."""
        faq = FAQ.getForTarget(id, None)
        if (faq is not None
            and IProduct.providedBy(faq.target)
            and faq.target in self.products):
            # Filter out faq not related to this project.
            return faq
        else:
            return None

    def searchFAQs(self, search_text=None, owner=None, sort=None):
        """See `IQuestionCollection`."""
        return FAQSearch(
            search_text=search_text, owner=owner, sort=sort,
            project=self).getResults()

    def hasProducts(self):
        """Returns True if a project has products associated with it, False
        otherwise.

        If the project has < 1 product, selected links will be disabled.
        This is to avoid situations where users try to file bugs against
        empty project groups (Malone bug #106523).
        """
        return self.products.count() != 0

<<<<<<< HEAD
    def allProductsUseMalone(self):
        """Returns True if all the Products in this Project use Malone for bug
        tracking, otherwise returns False."""

=======
    @property
    def milestones(self):
        """See `IProject`."""
        return ProjectMilestoneSet().getMilestonesForProject(
            self, only_visible=True)

    @property
    def all_milestones(self):
        """See `IProject`."""
        return ProjectMilestoneSet().getMilestonesForProject(
            self, only_visible=False)

    def getMilestone(self, name):
        """See `IProject`."""
        result = ProjectMilestoneSet().getMilestonesForProject(
            self, only_visible=False, milestone_name=name)
        if result:
            return result[0]
        return None
>>>>>>> 2e28dc61

class ProjectSet:
    implements(IProjectSet)

    def __init__(self):
        self.title = 'Projects registered in Launchpad'

    def __iter__(self):
        return iter(Project.selectBy(active=True))

    def __getitem__(self, name):
        project = Project.selectOneBy(name=name, active=True)
        if project is None:
            raise NotFoundError(name)
        return project

    def get(self, projectid):
        """See `canonical.launchpad.interfaces.project.IProjectSet`.

        >>> getUtility(IProjectSet).get(1).name
        u'apache'
        >>> getUtility(IProjectSet).get(-1)
        Traceback (most recent call last):
        ...
        NotFoundError: -1
        """
        try:
            project = Project.get(projectid)
        except SQLObjectNotFound:
            raise NotFoundError(projectid)
        return project

    def getByName(self, name, default=None, ignore_inactive=False):
        """See `canonical.launchpad.interfaces.project.IProjectSet`."""
        if ignore_inactive:
            project = Project.selectOneBy(name=name, active=True)
        else:
            project = Project.selectOneBy(name=name)
        if project is None:
            return default
        return project

    def new(self, name, displayname, title, homepageurl, summary,
            description, owner, mugshot=None, logo=None, icon=None):
        """See `canonical.launchpad.interfaces.project.IProjectSet`."""
        return Project(
            name=name,
            displayname=displayname,
            title=title,
            summary=summary,
            description=description,
            homepageurl=homepageurl,
            owner=owner,
            datecreated=UTC_NOW,
            mugshot=mugshot,
            logo=logo,
            icon=icon)

    def count_all(self):
        return Project.select().count()

    def forReview(self):
        return Project.select("reviewed IS FALSE")

    def forSyncReview(self):
        query = """Product.project=Project.id AND
                   Product.reviewed IS TRUE AND
                   Product.active IS TRUE AND
                   Product.id=ProductSeries.product AND
                   ProductSeries.importstatus IS NOT NULL AND
                   ProductSeries.importstatus <> %s
                   """ % sqlvalues(ImportStatus.SYNCING)
        clauseTables = ['Project', 'Product', 'ProductSeries']
        results = []
        for project in Project.select(query, clauseTables=clauseTables):
            if project not in results:
                results.append(project)
        return results

    def search(self, text=None, soyuz=None,
                     rosetta=None, malone=None,
                     bazaar=None,
                     search_products=True,
                     show_inactive=False):
        """Search through the Registry database for projects that match the
        query terms. text is a piece of text in the title / summary /
        description fields of project (and possibly product). soyuz,
        bounties, bazaar, malone etc are hints as to whether the search
        should be limited to projects that are active in those Launchpad
        applications.
        """
        clauseTables = set()
        clauseTables.add('Project')
        queries = []
        if rosetta:
            clauseTables.add('Product')
            clauseTables.add('POTemplate')
            queries.append('POTemplate.product=Product.id')
        if malone:
            clauseTables.add('Product')
            clauseTables.add('BugTask')
            queries.append('BugTask.product=Product.id')
        if bazaar:
            clauseTables.add('Product')
            clauseTables.add('ProductSeries')
            queries.append('(ProductSeries.import_branch IS NOT NULL OR '
                           'ProductSeries.user_branch IS NOT NULL)')
            queries.append('ProductSeries.product=Product.id')

        if text:
            if search_products:
                clauseTables.add('Product')
                queries.append("Product.fti @@ ftq(%s)" % sqlvalues(text))
            else:
                queries.append("Project.fti @@ ftq(%s)" % sqlvalues(text))

        if 'Product' in clauseTables:
            queries.append('Product.project=Project.id')

        if not show_inactive:
            queries.append('Project.active IS TRUE')
            if 'Product' in clauseTables:
                queries.append('Product.active IS TRUE')

        query = " AND ".join(queries)
        return Project.select(query, distinct=True, clauseTables=clauseTables)
<|MERGE_RESOLUTION|>--- conflicted
+++ resolved
@@ -340,12 +340,11 @@
         """
         return self.products.count() != 0
 
-<<<<<<< HEAD
     def allProductsUseMalone(self):
         """Returns True if all the Products in this Project use Malone for bug
-        tracking, otherwise returns False."""
-
-=======
+        tracking, otherwise returns False.
+        """
+
     @property
     def milestones(self):
         """See `IProject`."""
@@ -365,7 +364,6 @@
         if result:
             return result[0]
         return None
->>>>>>> 2e28dc61
 
 class ProjectSet:
     implements(IProjectSet)
