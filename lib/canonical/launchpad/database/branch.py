--- conflicted
+++ resolved
@@ -21,12 +21,7 @@
 
 from canonical.launchpad.interfaces import (
     IBranch, IBranchSet, ILaunchpadCelebrities, NotFoundError)
-<<<<<<< HEAD
-from canonical.launchpad.database.branchrevision import (
-    BranchRevision, BranchRevisionSet)
-=======
 from canonical.launchpad.database.branchrevision import BranchRevision
->>>>>>> b8c8ab4f
 from canonical.launchpad.database.branchsubscription import BranchSubscription
 from canonical.lp.dbschema import (
     BranchRelationships, BranchLifecycleStatus)
@@ -85,17 +80,11 @@
 
     @property
     def revision_history(self):
-<<<<<<< HEAD
-        history = BranchRevisionSet().getRevisionHistoryForBranch(self)
-        history.prejoin('revision')
-        return history
-=======
         return BranchRevision.select('''
             BranchRevision.branch = %s AND
             BranchRevision.sequence IS NOT NULL
             ''' % sqlvalues(self),
             prejoins=['revision'], orderBy='-sequence')
->>>>>>> b8c8ab4f
 
     subjectRelations = SQLMultipleJoin(
         'BranchRelationship', joinColumn='subject')
@@ -168,12 +157,7 @@
 
     def latest_revisions(self, quantity=10):
         """See IBranch."""
-<<<<<<< HEAD
-        return BranchRevisionSet().getRevisionHistoryForBranch(
-            self, limit=quantity)
-=======
         return self.revision_history.limit(quantity)
->>>>>>> b8c8ab4f
 
     def revisions_since(self, timestamp):
         """See IBranch."""
@@ -222,11 +206,7 @@
 
     def createBranchRevision(self, sequence, revision):
         """See IBranch.createBranchRevision()"""
-<<<<<<< HEAD
-        return BranchRevisionSet().new(
-=======
         return BranchRevision(
->>>>>>> b8c8ab4f
             branch=self, sequence=sequence, revision=revision)
 
     def updateScannedDetails(self, revision_id, revision_count):
@@ -234,8 +214,6 @@
         self.last_scanned = UTC_NOW
         self.last_scanned_id = revision_id
         self.revision_count = revision_count
-<<<<<<< HEAD
-=======
 
     def getScannerData(self):
         """See IBranch."""
@@ -257,7 +235,6 @@
             if sequence is not None:
                 history.append(revision_id)
         return ancestry, history, branch_revision_map
->>>>>>> b8c8ab4f
 
 
 class BranchSet:
