# Copyright 2004-2005 Canonical Ltd.  All rights reserved.

__metaclass__ = type
__all__ = ['Branch', 'BranchSet', 'BranchRelationship', 'BranchLabel']

import re

from zope.interface import implements
from zope.component import getUtility

from sqlobject import (
    ForeignKey, IntCol, StringCol, BoolCol, SQLMultipleJoin, SQLRelatedJoin,
    SQLObjectNotFound, AND)

from canonical.config import config
<<<<<<< HEAD
from canonical.database.constants import UTC_NOW, DEFAULT
from canonical.database.sqlbase import SQLBase, sqlvalues, quote 
=======
from canonical.database.constants import DEFAULT, UTC_NOW
from canonical.database.sqlbase import (
    cursor, quote, SQLBase, sqlvalues)
>>>>>>> 813c644e
from canonical.database.datetimecol import UtcDateTimeCol
from canonical.database.enumcol import EnumCol

from canonical.launchpad.interfaces import (
        IBranch, IBranchSet, ILaunchpadCelebrities, NotFoundError,
        )
from canonical.launchpad.database.revision import RevisionNumber
from canonical.launchpad.database.branchsubscription import BranchSubscription
from canonical.launchpad.helpers import contactEmailAddresses
from canonical.lp.dbschema import (
    BranchRelationships, BranchLifecycleStatus)


class Branch(SQLBase):
    """A sequence of ordered revisions in Bazaar."""

    implements(IBranch)

    _table = 'Branch'
    name = StringCol(notNull=False)
    title = StringCol(notNull=False)
    summary = StringCol(notNull=True)
    url = StringCol(dbName='url')
    whiteboard = StringCol(default=None)
    mirror_status_message = StringCol(default=None)
    started_at = ForeignKey(dbName='started_at', foreignKey='RevisionNumber',
                            default=None)

    owner = ForeignKey(dbName='owner', foreignKey='Person', notNull=True)
    author = ForeignKey(dbName='author', foreignKey='Person', default=None)

    product = ForeignKey(dbName='product', foreignKey='Product', default=None)
    branch_product_name = StringCol(default=None)
    product_locked = BoolCol(default=False, notNull=True)

    home_page = StringCol()
    branch_home_page = StringCol(default=None)
    home_page_locked = BoolCol(default=False, notNull=True)

    lifecycle_status = EnumCol(schema=BranchLifecycleStatus, notNull=True,
        default=BranchLifecycleStatus.NEW)

    landing_target = ForeignKey(dbName='landing_target', foreignKey='Branch',
                                default=None)
    current_delta_url = StringCol(default=None)
    current_diff_adds = IntCol(default=None)
    current_diff_deletes = IntCol(default=None)
    current_conflicts_url = StringCol(default=None)
    current_activity = IntCol(default=0, notNull=True)
    stats_updated = UtcDateTimeCol(default=None)

    last_mirrored = UtcDateTimeCol(default=None)
    last_mirrored_id = StringCol(default=None)
    last_mirror_attempt = UtcDateTimeCol(default=None)
    mirror_failures = IntCol(default=0, notNull=True)
    pull_disabled = BoolCol(default=False, notNull=True)

    last_scanned = UtcDateTimeCol(default=None)
    last_scanned_id = StringCol(default=None)
    revision_count = IntCol(default=DEFAULT, notNull=True)

    cache_url = StringCol(default=None)

    revision_history = SQLMultipleJoin('RevisionNumber', joinColumn='branch',
        orderBy='-sequence')

    subjectRelations = SQLMultipleJoin(
        'BranchRelationship', joinColumn='subject')
    objectRelations = SQLMultipleJoin(
        'BranchRelationship', joinColumn='object')

    subscriptions = SQLMultipleJoin(
        'BranchSubscription', joinColumn='branch', orderBy='id')
    subscribers = SQLRelatedJoin(
        'Person', joinColumn='branch', otherColumn='person',
        intermediateTable='BranchSubscription', orderBy='name')

    bug_branches = SQLMultipleJoin(
        'BugBranch', joinColumn='branch', orderBy='id')

    spec_links = SQLMultipleJoin('SpecificationBranch',
        joinColumn='branch',
        orderBy='id')

    date_created = UtcDateTimeCol(notNull=True, default=DEFAULT)

    mirror_request_time = UtcDateTimeCol(default=None)

    @property
    def related_bugs(self):
        """See IBranch."""
        return [bug_branch.bug for bug_branch in self.bug_branches]

    @property
    def warehouse_url(self):
        """See IBranch."""
        root = config.supermirror.warehouse_root_url
        return "%s%08x" % (root, self.id)

    @property
    def product_name(self):
        """See IBranch."""
        if self.product is None:
            return '+junk'
        return self.product.name

    @property
    def unique_name(self):
        """See IBranch."""
        return u'~%s/%s/%s' % (self.owner.name, self.product_name, self.name)

    @property
    def displayname(self):
        """See IBranch."""
        if self.title:
            return self.title
        else:
            return self.unique_name

    @property
    def sort_key(self):
        """See IBranch."""
        if self.product is None:
            product = None
        else:
            product = self.product.name
        if self.author is None:
            author = None
        else:
            author = self.author.browsername
        status = self.lifecycle_status.sortkey
        name = self.name
        owner = self.owner.name
        return (product, status, author, name, owner)

    def latest_revisions(self, quantity=10):
        """See IBranch."""
        return RevisionNumber.selectBy(
            branch=self, orderBy='-sequence').limit(quantity)

    def revisions_since(self, timestamp):
        """See IBranch."""
        return RevisionNumber.select(
            'Revision.id=RevisionNumber.revision AND '
            'RevisionNumber.branch = %d AND '
            'Revision.revision_date > %s' %
            (self.id, quote(timestamp)),
            orderBy='-sequence',
            clauseTables=['Revision'])

    def createRelationship(self, branch, relationship):
        BranchRelationship(subject=self, object=branch, label=relationship)

    def getRelations(self):
        return tuple(self.subjectRelations) + tuple(self.objectRelations)

    # subscriptions
    def subscribe(self, person):
        """See IBranch."""
        for sub in self.subscriptions:
            if sub.person.id == person.id:
                return sub
        return BranchSubscription(branch=self, person=person)

    def unsubscribe(self, person):
        """See IBranch."""
        for sub in self.subscriptions:
            if sub.person.id == person.id:
                BranchSubscription.delete(sub.id)
                break

    def has_subscription(self, person):
        """See IBranch."""
        assert person is not None
        subscription = BranchSubscription.selectOneBy(
            person=person, branch=self)
        return subscription is not None

    # revision number manipulation
    def getRevisionNumber(self, sequence):
        """See IBranch.getRevisionNumber()"""
        return RevisionNumber.selectOneBy(
            branch=self, sequence=sequence)

    def createRevisionNumber(self, sequence, revision):
        """See IBranch.createRevisionNumber()"""
        return RevisionNumber(branch=self, sequence=sequence, revision=revision)

    def truncateHistory(self, from_rev):
        """See IBranch.truncateHistory()"""
        revnos = RevisionNumber.select(AND(
            RevisionNumber.q.branchID == self.id,
            RevisionNumber.q.sequence >= from_rev))
        did_something = False
        # Since in the future we may not be storing the entire
        # revision history, a simple count against RevisionNumber
        # may not be sufficient to adjust the revision_count.
        for revno in revnos:
            revno.destroySelf()
            self.revision_count -= 1
            did_something = True
        return did_something

    def getTipRevision(self):
        """See IBranch"""
        tip_revision_id = self.last_scanned_id
        if tip_revision_id is None:
            return None
        return Revision.selectOneBy(revision_id=tip_revision_id)

    def updateScannedDetails(self, revision_id, revision_count):
        """See IBranch."""
        self.last_scanned = UTC_NOW
        self.last_scanned_id = revision_id
        self.revision_count = revision_count
        
    def notificationRecipientAddresses(self):
        """See IBranch."""
        addresses = set()
        for person in self.subscribers:
            addresses.update(contactEmailAddresses(person))
        return sorted(addresses)


class BranchSet:
    """The set of all branches."""

    implements(IBranchSet)

    def __getitem__(self, branch_id):
        """See IBranchSet."""
        branch = self.get(branch_id)
        if branch is None:
            raise NotFoundError(branch_id)
        return branch

    def __iter__(self):
        """See IBranchSet."""
        return iter(Branch.select())

    @property
    def all(self):
        branches = Branch.select()
        return branches.prejoin(['author', 'product'])

    def count(self):
        """See IBranchSet."""
        return Branch.select().count()

    def countBranchesWithAssociatedBugs(self):
        """See IBranchSet."""
        return Branch.select(
            'Branch.id = BugBranch.branch',
            clauseTables=['BugBranch'],
            distinct=True).count()

    def get(self, branch_id, default=None):
        """See IBranchSet."""
        try:
            return Branch.get(branch_id)
        except SQLObjectNotFound:
            return default

    def new(self, name, owner, product, url, title=None,
            lifecycle_status=BranchLifecycleStatus.NEW, author=None,
            summary=None, home_page=None, whiteboard=None, date_created=None):
        """See IBranchSet."""
        if not home_page:
            home_page = None
        if date_created is None:
            date_created = UTC_NOW
        return Branch(
            name=name, owner=owner, author=author, product=product, url=url,
            title=title, lifecycle_status=lifecycle_status, summary=summary,
            home_page=home_page, whiteboard=whiteboard,
            date_created=date_created)

    def getByUrl(self, url, default=None):
        """See IBranchSet."""
        assert not url.endswith('/')
        prefix = config.launchpad.supermirror_root
        if url.startswith(prefix):
            branch = self.getByUniqueName(url[len(prefix):])
        else:
            branch = Branch.selectOneBy(url=url)
        if branch is None:
            return default
        else:
            return branch

    def getByUniqueName(self, unique_name, default=None):
        """Find a branch by its ~owner/product/name unique name."""
        # import locally to avoid circular imports
        match = re.match('^~([^/]+)/([^/]+)/([^/]+)$', unique_name)
        if match is None:
            return default
        owner_name, product_name, branch_name = match.groups()
        if product_name == '+junk':
            query = ("Branch.owner = Person.id"
                     + " AND Branch.product IS NULL"
                     + " AND Person.name = " + quote(owner_name)
                     + " AND Branch.name = " + quote(branch_name))
            tables=['Person']
        else:
            query = ("Branch.owner = Person.id"
                     + " AND Branch.product = Product.id"
                     + " AND Person.name = " + quote(owner_name)
                     + " AND Product.name = " + quote(product_name)
                     + " AND Branch.name = " + quote(branch_name))
            tables=['Person', 'Product']
        branch = Branch.selectOne(query, clauseTables=tables)
        if branch is None:
            return default
        else:
            return branch

    def getBranchesToScan(self):
        """See IBranchSet.getBranchesToScan()"""
        # Return branches where the scanned and mirrored IDs don't match.
        # Branches with a NULL last_mirrored_id have never been
        # successfully mirrored so there is no point scanning them.
        # Branches with a NULL last_scanned_id have not been scanned yet,
        # so are included.

        return Branch.select('''
            Branch.last_mirrored_id IS NOT NULL AND
            (Branch.last_scanned_id IS NULL OR
             Branch.last_scanned_id <> Branch.last_mirrored_id)
            ''')

    def getRecentlyChangedBranches(self, branch_count):
        """See IBranchSet."""
        vcs_imports = getUtility(ILaunchpadCelebrities).vcs_imports
        query = '''
            Branch.last_scanned IS NOT NULL
            AND Branch.owner <> %d
            ''' % vcs_imports.id
        branches = Branch.select(
            query, orderBy=['-last_scanned'], limit=branch_count)
        return branches.prejoin(['author', 'product'])

    def getRecentlyImportedBranches(self, branch_count):
        """See IBranchSet."""
        vcs_imports = getUtility(ILaunchpadCelebrities).vcs_imports
        query = '''
            Branch.last_scanned IS NOT NULL
            AND Branch.owner = %d
            ''' % vcs_imports.id
        branches = Branch.select(
            query, orderBy=['-last_scanned'], limit=branch_count)
        return branches.prejoin(['author', 'product'])

    def getRecentlyRegisteredBranches(self, branch_count):
        """See IBranchSet."""

        branches = Branch.select(orderBy=['-date_created'], limit=branch_count)
        return branches.prejoin(['author', 'product'])

    def getLastCommitForBranches(self, branches):
        """Return a map of branch id to last commit time."""
        branch_ids = [branch.id for branch in branches]
        if not branch_ids:
            # Return a sensible default if given no branches
            return {}
        cur = cursor()
        cur.execute("""
            SELECT branch.id, revision.revision_date
            FROM branch
            LEFT OUTER JOIN revision
            ON branch.last_scanned_id = revision.revision_id
            WHERE branch.id IN %s
            """ % sqlvalues(branch_ids))
        commits = dict(cur.fetchall())
        return dict([(branch, commits.get(branch.id, None))
                     for branch in branches])

    def getBranchesForOwners(self, people):
        """Return the branches that are owned by the people specified."""
        owner_ids = [person.id for person in people]
        if not owner_ids:
            return []
        branches = Branch.select('Branch.owner in %s' % sqlvalues(owner_ids))
        return branches.prejoin(['product'])


class BranchRelationship(SQLBase):
    """A relationship between branches.

    e.g. "subject is a debianization-branch-of object"
    """

    _table = 'BranchRelationship'
    subject = ForeignKey(foreignKey='Branch', dbName='subject', notNull=True),
    label = IntCol(dbName='label', notNull=True),
    object = ForeignKey(foreignKey='Branch', dbName='object', notNull=True),

    def _get_src(self):
        return self.subject
    def _set_src(self, value):
        self.subject = value

    def _get_dst(self):
        return self.object
    def _set_dst(self, value):
        self.object = value

    def _get_labelText(self):
        return BranchRelationships.items[self.label]

    def nameSelector(self, sourcepackage=None, selected=None):
        # XXX: Let's get HTML out of the database code.
        #      -- SteveAlexander, 2005-04-22
        html = '<select name="binarypackagename">\n'
        if not sourcepackage:
            # Return nothing for an empty query.
            binpkgs = []
        else:
            binpkgs = self._table.select("""
                binarypackagename.id = binarypackage.binarypackagename AND
                binarypackage.build = build.id AND
                build.sourcepackagerelease = sourcepackagerelease.id AND
                sourcepackagerelease.sourcepackage = %s"""
                % sqlvalues(sourcepackage),
                clauseTables = ['binarypackagename', 'binarypackage',
                                'build', 'sourcepackagerelease']
                )
        for pkg in binpkgs:
            html = html + '<option value="' + pkg.name + '"'
            if pkg.name==selected: html = html + ' selected'
            html = html + '>' + pkg.name + '</option>\n'
        html = html + '</select>\n'
        return html


class BranchLabel(SQLBase):
    _table = 'BranchLabel'

    label = ForeignKey(foreignKey='Label', dbName='label', notNull=True)
    branch = ForeignKey(foreignKey='Branch', dbName='branch', notNull=True)<|MERGE_RESOLUTION|>--- conflicted
+++ resolved
@@ -13,14 +13,9 @@
     SQLObjectNotFound, AND)
 
 from canonical.config import config
-<<<<<<< HEAD
-from canonical.database.constants import UTC_NOW, DEFAULT
-from canonical.database.sqlbase import SQLBase, sqlvalues, quote 
-=======
 from canonical.database.constants import DEFAULT, UTC_NOW
 from canonical.database.sqlbase import (
     cursor, quote, SQLBase, sqlvalues)
->>>>>>> 813c644e
 from canonical.database.datetimecol import UtcDateTimeCol
 from canonical.database.enumcol import EnumCol
 
