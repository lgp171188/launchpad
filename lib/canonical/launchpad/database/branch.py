--- conflicted
+++ resolved
@@ -63,11 +63,7 @@
 
     last_scanned = UtcDateTimeCol(default=None)
     last_scanned_id = StringCol(default=None)
-<<<<<<< HEAD
-    revision_count = IntCol(default=0, notNull=True)
-=======
     revision_count = IntCol(default=DEFAULT, notNull=True)
->>>>>>> 2d02a519
 
     @property
     def revision_history(self):
