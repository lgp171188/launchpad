--- conflicted
+++ resolved
@@ -375,13 +375,10 @@
 
     def mirrorComplete(self, last_revision_id):
         """See `IBranch`."""
-<<<<<<< HEAD
         if self.branch_type == BranchType.REMOTE:
             raise BranchTypeError
-=======
         assert self.last_mirror_attempt != None, (
             "startMirroring must be called before mirrorComplete.")
->>>>>>> b6a5f78d
         self.last_mirrored = self.last_mirror_attempt
         self.mirror_failures = 0
         self.mirror_status_message = None
