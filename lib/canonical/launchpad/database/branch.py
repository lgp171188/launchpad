# Copyright 2004-2005 Canonical Ltd.  All rights reserved.
# pylint: disable-msg=E0611,W0212,W0141

__metaclass__ = type
__all__ = [
    'Branch',
    'BranchSet',
    'DEFAULT_BRANCH_LISTING_SORT',
    ]

from datetime import datetime, timedelta
import re
import os

import pytz

from zope.component import getUtility
from zope.event import notify
from zope.interface import implements

from storm.expr import Join, LeftJoin
from storm.locals import ClassAlias
from sqlobject import (
    ForeignKey, IntCol, StringCol, BoolCol, SQLMultipleJoin, SQLRelatedJoin,
    SQLObjectNotFound)
from sqlobject.sqlbuilder import AND

from canonical.codehosting import branch_id_to_path
from canonical.config import config
from canonical.database.constants import DEFAULT, UTC_NOW
from canonical.database.sqlbase import (
    cursor, quote, SQLBase, sqlvalues)
from canonical.database.datetimecol import UtcDateTimeCol
from canonical.database.enumcol import EnumCol

from canonical.launchpad import _
from canonical.launchpad.interfaces import (
    BRANCH_MERGE_PROPOSAL_FINAL_STATES,
    BranchCreationException, BranchCreationForbidden,
    BranchCreationNoTeamOwnedJunkBranches,
    BranchCreatorNotMemberOfOwnerTeam, BranchCreatorNotOwner,
    BranchLifecycleStatus, BranchListingSort, BranchMergeProposalStatus,
    BranchSubscriptionDiffSize,
    BranchSubscriptionNotificationLevel, BranchType, BranchTypeError,
    BranchVisibilityRule, CannotDeleteBranch, CodeReviewNotificationLevel,
    DEFAULT_BRANCH_STATUS_IN_LISTING, IBranch, IBranchSet,
    ILaunchpadCelebrities, InvalidBranchMergeProposal,
    MAXIMUM_MIRROR_FAILURES, MIRROR_TIME_INCREMENT, NotFoundError)
from canonical.launchpad.database.branchmergeproposal import (
    BranchMergeProposal)
from canonical.launchpad.database.branchrevision import BranchRevision
from canonical.launchpad.database.branchsubscription import BranchSubscription
from canonical.launchpad.validators.person import validate_public_person
from canonical.launchpad.database.revision import Revision
from canonical.launchpad.event import SQLObjectCreatedEvent
from canonical.launchpad.mailnotification import NotificationRecipientSet
from canonical.launchpad.webapp import urlappend


class Branch(SQLBase):
    """A sequence of ordered revisions in Bazaar."""

    implements(IBranch)
    _table = 'Branch'
    _defaultOrder = ['product', '-lifecycle_status', 'author', 'name']

    branch_type = EnumCol(enum=BranchType, notNull=True)

    name = StringCol(notNull=False)
    title = StringCol(notNull=False)
    summary = StringCol(notNull=False)
    url = StringCol(dbName='url')
    whiteboard = StringCol(default=None)
    mirror_status_message = StringCol(default=None)

    private = BoolCol(default=False, notNull=True)

    registrant = ForeignKey(
        dbName='registrant', foreignKey='Person',
        storm_validator=validate_public_person, notNull=True)
    owner = ForeignKey(
        dbName='owner', foreignKey='Person',
        storm_validator=validate_public_person, notNull=True)
    author = ForeignKey(
        dbName='author', foreignKey='Person',
        storm_validator=validate_public_person, default=None)
    reviewer = ForeignKey(
        dbName='reviewer', foreignKey='Person',
        storm_validator=validate_public_person, default=None)

    product = ForeignKey(dbName='product', foreignKey='Product', default=None)

    lifecycle_status = EnumCol(
        enum=BranchLifecycleStatus, notNull=True,
        default=BranchLifecycleStatus.NEW)

    last_mirrored = UtcDateTimeCol(default=None)
    last_mirrored_id = StringCol(default=None)
    last_mirror_attempt = UtcDateTimeCol(default=None)
    mirror_failures = IntCol(default=0, notNull=True)
    pull_disabled = BoolCol(default=False, notNull=True)
    next_mirror_time = UtcDateTimeCol(default=None)

    last_scanned = UtcDateTimeCol(default=None)
    last_scanned_id = StringCol(default=None)
    revision_count = IntCol(default=DEFAULT, notNull=True)

    def __repr__(self):
        return '<Branch %r (%d)>' % (self.unique_name, self.id)

    @property
    def revision_history(self):
        return BranchRevision.select('''
            BranchRevision.branch = %s AND
            BranchRevision.sequence IS NOT NULL
            ''' % sqlvalues(self),
            prejoins=['revision'], orderBy='-sequence')

    subscriptions = SQLMultipleJoin(
        'BranchSubscription', joinColumn='branch', orderBy='id')
    subscribers = SQLRelatedJoin(
        'Person', joinColumn='branch', otherColumn='person',
        intermediateTable='BranchSubscription', orderBy='name')

    bug_branches = SQLMultipleJoin(
        'BugBranch', joinColumn='branch', orderBy='id')

    spec_links = SQLMultipleJoin('SpecificationBranch',
        joinColumn='branch',
        orderBy='id')

    date_created = UtcDateTimeCol(notNull=True, default=DEFAULT)
    date_last_modified = UtcDateTimeCol(notNull=True, default=DEFAULT)

    landing_targets = SQLMultipleJoin(
        'BranchMergeProposal', joinColumn='source_branch')

    @property
    def landing_candidates(self):
        """See `IBranch`."""
        return BranchMergeProposal.select("""
            BranchMergeProposal.target_branch = %s AND
            BranchMergeProposal.queue_status NOT IN %s
            """ % sqlvalues(self, BRANCH_MERGE_PROPOSAL_FINAL_STATES))

    @property
    def dependent_branches(self):
        """See `IBranch`."""
        return BranchMergeProposal.select("""
            BranchMergeProposal.dependent_branch = %s AND
            BranchMergeProposal.queue_status NOT IN %s
            """ % sqlvalues(self, BRANCH_MERGE_PROPOSAL_FINAL_STATES))

    def addLandingTarget(self, registrant, target_branch,
                         dependent_branch=None, whiteboard=None,
                         date_created=None):
        """See `IBranch`."""
        if self.product is None:
            raise InvalidBranchMergeProposal(
                'Junk branches cannot be used as source branches.')
        if not IBranch.providedBy(target_branch):
            raise InvalidBranchMergeProposal(
                'Target branch must implement IBranch.')
        if self == target_branch:
            raise InvalidBranchMergeProposal(
                'Source and target branches must be different.')
        if self.product != target_branch.product:
            raise InvalidBranchMergeProposal(
                'The source branch and target branch must be branches of the '
                'same project.')
        if dependent_branch is not None:
            if not IBranch.providedBy(dependent_branch):
                raise InvalidBranchMergeProposal(
                    'Dependent branch must implement IBranch.')
            if self.product != dependent_branch.product:
                raise InvalidBranchMergeProposal(
                    'The source branch and dependent branch must be branches '
                    'of the same project.')
            if self == dependent_branch:
                raise InvalidBranchMergeProposal(
                    'Source and dependent branches must be different.')
            if target_branch == dependent_branch:
                raise InvalidBranchMergeProposal(
                    'Target and dependent branches must be different.')

        target = BranchMergeProposal.select("""
            BranchMergeProposal.source_branch = %s AND
            BranchMergeProposal.target_branch = %s AND
            BranchMergeProposal.queue_status NOT IN %s
            """ % sqlvalues(self, target_branch,
                            BRANCH_MERGE_PROPOSAL_FINAL_STATES))
        if target.count() > 0:
            raise InvalidBranchMergeProposal(
                'There is already a branch merge proposal registered for '
                'branch %s to land on %s that is still active.'
                % (self.unique_name, target_branch.unique_name))

        if date_created is None:
            date_created = UTC_NOW
        # Update the last_modified_date of the source and target branches to
        # be the date_created for the merge proposal.
        self.date_last_modified = date_created
        target_branch.date_last_modified = date_created

        bmp = BranchMergeProposal(
            registrant=registrant, source_branch=self,
            target_branch=target_branch, dependent_branch=dependent_branch,
            whiteboard=whiteboard, date_created=date_created)
        notify(SQLObjectCreatedEvent(bmp))
        return bmp

    def getMergeQueue(self):
        """See `IBranch`."""
        return BranchMergeProposal.select("""
            BranchMergeProposal.target_branch = %s AND
            BranchMergeProposal.queue_status = %s
            """ % sqlvalues(self, BranchMergeProposalStatus.QUEUED),
            orderBy="queue_position")

    @property
    def code_is_browseable(self):
        """See `IBranch`."""
        return self.revision_count > 0 and not self.private

    def _getNameDict(self, person):
        """Return a simple dict with the person name or placeholder."""
        if person is not None:
            name = person.name
        else:
            name = "<name>"
        return {'user': name}

    def getBzrUploadURL(self, person=None):
        """See `IBranch`."""
        root = config.codehosting.smartserver_root % self._getNameDict(person)
        return root + self.unique_name

    def getBzrDownloadURL(self, person=None):
        """See `IBranch`."""
        if self.private:
            root = config.codehosting.smartserver_root
        else:
            root = config.codehosting.supermirror_root
        root = root % self._getNameDict(person)
        return root + self.unique_name

    @property
    def related_bugs(self):
        """See `IBranch`."""
        return [bug_branch.bug for bug_branch in self.bug_branches]

    @property
    def related_bug_tasks(self):
        """See `IBranch`."""
        tasks = []
        for bug in self.related_bugs:
            task = bug.getBugTask(self.product)
            if task is None:
                # Just choose the first task for the bug.
                task = bug.bugtasks[0]
            tasks.append(task)
        return tasks

    @property
    def warehouse_url(self):
        """See `IBranch`."""
        root = config.supermirror.warehouse_root_url
        return "%s%08x" % (root, self.id)

    @property
    def product_name(self):
        """See `IBranch`."""
        if self.product is None:
            return '+junk'
        return self.product.name

    @property
    def unique_name(self):
        """See `IBranch`."""
        return u'~%s/%s/%s' % (self.owner.name, self.product_name, self.name)

    @property
    def displayname(self):
        """See `IBranch`."""
        if self.title:
            return self.title
        else:
            return self.unique_name

    @property
    def code_reviewer(self):
        """See `IBranch`."""
        if self.reviewer:
            return self.reviewer
        else:
            return self.owner

    @property
    def sort_key(self):
        """See `IBranch`."""
        if self.product is None:
            product = None
        else:
            product = self.product.name
        if self.author is None:
            author = None
        else:
            author = self.author.browsername
        status = self.lifecycle_status.sortkey
        name = self.name
        owner = self.owner.name
        return (product, status, author, name, owner)

    def latest_revisions(self, quantity=10):
        """See `IBranch`."""
        return self.revision_history.limit(quantity)

    def revisions_since(self, timestamp):
        """See `IBranch`."""
        return BranchRevision.select(
            'Revision.id=BranchRevision.revision AND '
            'BranchRevision.branch = %d AND '
            'BranchRevision.sequence IS NOT NULL AND '
            'Revision.revision_date > %s' %
            (self.id, quote(timestamp)),
            orderBy='-sequence',
            clauseTables=['Revision'])

    def canBeDeleted(self):
        """See `IBranch`."""
        if (len(self.deletionRequirements()) != 0):
            # Can't delete if the branch is associated with anything.
            return False
        else:
            return True

    @property
    def code_import(self):
        from canonical.launchpad.database.codeimport import CodeImportSet
        return CodeImportSet().getByBranch(self)

    def _deletionRequirements(self):
        """Determine what operations must be performed to delete this branch.

        Two dictionaries are returned, one for items that must be deleted,
        one for items that must be altered.  The item in question is the
        key, and the value is a user-facing string explaining why the item
        is affected.

        As well as the dictionaries, this method returns two list of callables
        that may be called to perform the alterations and deletions needed.
        """
        alteration_operations = []
        deletion_operations = []
        # Merge proposals require their source and target branches to exist.
        for merge_proposal in self.landing_targets:
            deletion_operations.append(
                DeletionCallable(merge_proposal,
                    _('This branch is the source branch of this merge'
                    ' proposal.'), merge_proposal.destroySelf))
        # Cannot use self.landing_candidates, because it ignores merged
        # merge proposals.
        for merge_proposal in BranchMergeProposal.selectBy(
            target_branch=self):
            deletion_operations.append(
                DeletionCallable(merge_proposal,
                    _('This branch is the target branch of this merge'
                    ' proposal.'), merge_proposal.destroySelf))
        for merge_proposal in BranchMergeProposal.selectBy(
            dependent_branch=self):
            alteration_operations.append(ClearDependentBranch(merge_proposal))

        for subscription in self.subscriptions:
            deletion_operations.append(
                DeletionCallable(subscription,
                    _('This is a subscription to this branch.'),
                    subscription.destroySelf))
        for bugbranch in self.bug_branches:
            deletion_operations.append(
                DeletionCallable(bugbranch,
                _('This bug is linked to this branch.'),
                bugbranch.destroySelf))
        for spec_link in self.spec_links:
            deletion_operations.append(
                DeletionCallable(spec_link,
                    _('This blueprint is linked to this branch.'),
                    spec_link.destroySelf))
        for series in self.associatedProductSeries():
            alteration_operations.append(ClearSeriesBranch(series, self))
        if self.code_import is not None:
            deletion_operations.append(DeleteCodeImport(self.code_import))
        return (alteration_operations, deletion_operations)

    def deletionRequirements(self):
        """See `IBranch`."""
        alteration_operations, deletion_operations, = (
            self._deletionRequirements())
        result = dict(
            (operation.affected_object, ('alter', operation.rationale)) for
            operation in alteration_operations)
        # Deletion entries should overwrite alteration entries.
        result.update(
            (operation.affected_object, ('delete', operation.rationale)) for
            operation in deletion_operations)
        return result

    def _breakReferences(self):
        """Break all external references to this branch.

        NULLable references will be NULLed.  References which are not NULLable
        will cause the item holding the reference to be deleted.

        This function is guaranteed to perform the operations predicted by
        deletionRequirements, because it uses the same backing function.
        """
        (alteration_operations,
            deletion_operations) = self._deletionRequirements()
        for operation in alteration_operations:
            operation()
        for operation in deletion_operations:
            operation()

    def associatedProductSeries(self):
        """See `IBranch`."""
        # Imported here to avoid circular import.
        from canonical.launchpad.database.productseries import ProductSeries
        return ProductSeries.select("""
            ProductSeries.user_branch = %s OR
            ProductSeries.import_branch = %s
            """ % sqlvalues(self, self))

    # subscriptions
    def subscribe(self, person, notification_level, max_diff_lines,
                  review_level):
        """See `IBranch`."""
        # If the person is already subscribed, update the subscription with
        # the specified notification details.
        subscription = self.getSubscription(person)
        if subscription is None:
            subscription = BranchSubscription(
                branch=self, person=person,
                notification_level=notification_level,
                max_diff_lines=max_diff_lines, review_level=review_level)
        else:
            subscription.notification_level = notification_level
            subscription.max_diff_lines = max_diff_lines
            subscription.review_level = review_level
        return subscription

    def getSubscription(self, person):
        """See `IBranch`."""
        if person is None:
            return None
        subscription = BranchSubscription.selectOneBy(
            person=person, branch=self)
        return subscription

    def getSubscriptionsByLevel(self, notification_levels):
        """See `IBranch`."""
        notification_levels = [level.value for level in notification_levels]
        return BranchSubscription.select(
            "BranchSubscription.branch = Branch.id "
            "AND BranchSubscription.notification_level IN (%s)"
            % ', '.join(sqlvalues(*notification_levels)),
            clauseTables=['Branch'])

    def hasSubscription(self, person):
        """See `IBranch`."""
        return self.getSubscription(person) is not None

    def unsubscribe(self, person):
        """See `IBranch`."""
        subscription = self.getSubscription(person)
        assert subscription is not None, "User is not subscribed."
        BranchSubscription.delete(subscription.id)

    def getBranchRevision(self, sequence):
        """See `IBranch`."""
        assert sequence is not None, \
               "Only use this to fetch revisions from mainline history."
        return BranchRevision.selectOneBy(branch=self, sequence=sequence)

    def getBranchRevisionByRevisionId(self, revision_id):
        """See `IBranch`."""
        revision = Revision.selectOneBy(revision_id=revision_id)
        return BranchRevision.selectOneBy(branch=self, revision=revision)

    def createBranchRevision(self, sequence, revision):
        """See `IBranch`."""
        return BranchRevision(
            branch=self, sequence=sequence, revision=revision)

    def getTipRevision(self):
        """See `IBranch`."""
        tip_revision_id = self.last_scanned_id
        if tip_revision_id is None:
            return None
        return Revision.selectOneBy(revision_id=tip_revision_id)

    def updateScannedDetails(self, revision_id, revision_count):
        """See `IBranch`."""
        self.date_last_modified = UTC_NOW
        self.last_scanned = UTC_NOW
        self.last_scanned_id = revision_id
        self.revision_count = revision_count

    def getNotificationRecipients(self):
        """See `IBranch`."""
        recipients = NotificationRecipientSet()
        for subscription in self.subscriptions:
            if subscription.person.isTeam():
                rationale = 'Subscriber @%s' % subscription.person.name
            else:
                rationale = 'Subscriber'
            recipients.add(subscription.person, subscription, rationale)
        return recipients

    def getScannerData(self):
        """See `IBranch`."""
        cur = cursor()
        cur.execute("""
            SELECT BranchRevision.id, BranchRevision.sequence,
                Revision.revision_id
            FROM Revision, BranchRevision
            WHERE Revision.id = BranchRevision.revision
                AND BranchRevision.branch = %s
            ORDER BY BranchRevision.sequence
            """ % sqlvalues(self))
        ancestry = set()
        history = []
        branch_revision_map = {}
        for branch_revision_id, sequence, revision_id in cur.fetchall():
            ancestry.add(revision_id)
            branch_revision_map[revision_id] = branch_revision_id
            if sequence is not None:
                history.append(revision_id)
        return ancestry, history, branch_revision_map

    def getPullURL(self):
        """See `IBranch`."""
        if self.branch_type == BranchType.MIRRORED:
            # This is a pull branch, hosted externally.
            return self.url
        elif self.branch_type == BranchType.IMPORTED:
            # This is an import branch, imported into bzr from
            # another RCS system such as CVS.
            prefix = config.launchpad.bzr_imports_root_url
            return urlappend(prefix, '%08x' % self.id)
        elif self.branch_type == BranchType.HOSTED:
            # This is a push branch, hosted on the supermirror
            # (pushed there by users via SFTP).
            prefix = config.codehosting.branches_root
            return os.path.join(prefix, branch_id_to_path(self.id))
        else:
            raise AssertionError("No pull URL for %r" % (self,))

    def requestMirror(self):
        """See `IBranch`."""
        if self.branch_type == BranchType.REMOTE:
            raise BranchTypeError(self.unique_name)
        self.next_mirror_time = UTC_NOW
        self.syncUpdate()
        return self.next_mirror_time

    def startMirroring(self):
        """See `IBranch`."""
        if self.branch_type == BranchType.REMOTE:
            raise BranchTypeError(self.unique_name)
        self.last_mirror_attempt = UTC_NOW
        self.syncUpdate()

    def mirrorComplete(self, last_revision_id):
        """See `IBranch`."""
        if self.branch_type == BranchType.REMOTE:
            raise BranchTypeError(self.unique_name)
        assert self.last_mirror_attempt != None, (
            "startMirroring must be called before mirrorComplete.")
        self.last_mirrored = self.last_mirror_attempt
        self.mirror_failures = 0
        self.mirror_status_message = None
        if (self.next_mirror_time != None
            and self.last_mirror_attempt > self.next_mirror_time):
            # No mirror was requested since we started mirroring.
            if self.branch_type == BranchType.MIRRORED:
                self.next_mirror_time = (
                    datetime.now(pytz.timezone('UTC')) +
                    MIRROR_TIME_INCREMENT)
            else:
                self.next_mirror_time = None
        self.last_mirrored_id = last_revision_id
        self.syncUpdate()

    def mirrorFailed(self, reason):
        """See `IBranch`."""
        if self.branch_type == BranchType.REMOTE:
            raise BranchTypeError(self.unique_name)
        self.mirror_failures += 1
        self.mirror_status_message = reason
        if (self.branch_type == BranchType.MIRRORED
            and self.mirror_failures < MAXIMUM_MIRROR_FAILURES):
            self.next_mirror_time = (
                datetime.now(pytz.timezone('UTC'))
                + MIRROR_TIME_INCREMENT * 2 ** (self.mirror_failures - 1))
        else:
            self.next_mirror_time = None
        self.syncUpdate()

    def destroySelf(self, break_references=False):
        """See `IBranch`."""
        if break_references:
            self._breakReferences()
        if self.canBeDeleted():
            # BranchRevisions are taken care of a cascading delete
            # in the database.
            SQLBase.destroySelf(self)
        else:
            raise CannotDeleteBranch(
                "Cannot delete branch: %s" % self.unique_name)


LISTING_SORT_TO_COLUMN = {
    BranchListingSort.PRODUCT: 'product.name',
    BranchListingSort.LIFECYCLE: '-lifecycle_status',
<<<<<<< HEAD
    BranchListingSort.AUTHOR: 'author.name',
    BranchListingSort.NAME: 'branch.name',
    BranchListingSort.REGISTRANT: 'owner.name',
    BranchListingSort.MOST_RECENTLY_CHANGED_FIRST: '-last_scanned',
    BranchListingSort.LEAST_RECENTLY_CHANGED_FIRST: 'last_scanned',
=======
    BranchListingSort.AUTHOR: 'author_name',
    BranchListingSort.NAME: 'name',
    BranchListingSort.REGISTRANT: 'owner_name',
    BranchListingSort.MOST_RECENTLY_CHANGED_FIRST: '-date_last_modified',
    BranchListingSort.LEAST_RECENTLY_CHANGED_FIRST: 'date_last_modified',
>>>>>>> 740cf4be
    BranchListingSort.NEWEST_FIRST: '-date_created',
    BranchListingSort.OLDEST_FIRST: 'date_created',
    }


DEFAULT_BRANCH_LISTING_SORT = [
    'product.name', '-lifecycle_status', 'author.name', 'branch.name']


class DeletionOperation:
    """Represent an operation to perform as part of branch deletion."""

    def __init__(self, affected_object, rationale):
        self.affected_object = affected_object
        self.rationale = rationale

    def __call__(self):
        """Perform the deletion operation."""
        raise NotImplementedError(DeletionOperation.__call__)


class DeletionCallable(DeletionOperation):
    """Deletion operation that invokes a callable."""

    def __init__(self, affected_object, rationale, func):
        DeletionOperation.__init__(self, affected_object, rationale)
        self.func = func

    def __call__(self):
        self.func()


class ClearDependentBranch(DeletionOperation):
    """Deletion operation that clears a merge proposal's dependent branch."""

    def __init__(self, merge_proposal):
        DeletionOperation.__init__(self, merge_proposal,
            _('This branch is the dependent branch of this merge proposal.'))

    def __call__(self):
        self.affected_object.dependent_branch = None
        self.affected_object.syncUpdate()


class ClearSeriesBranch(DeletionOperation):
    """Deletion operation that clears a series' branch."""

    def __init__(self, series, branch):
        DeletionOperation.__init__(
            self, series, _('This series is linked to this branch.'))
        self.branch = branch

    def __call__(self):
        if self.affected_object.user_branch == self.branch:
            self.affected_object.user_branch = None
        if self.affected_object.import_branch == self.branch:
            self.affected_object.import_branch = None
        self.affected_object.syncUpdate()


class DeleteCodeImport(DeletionOperation):
    """Deletion operation that deletes a branch's import."""

    def __init__(self, code_import):
        DeletionOperation.__init__(
            self, code_import, _( 'This is the import data for this branch.'))

    def __call__(self):
        from canonical.launchpad.database.codeimport import CodeImportSet
        CodeImportSet().delete(self.affected_object)


class BranchSet:
    """The set of all branches."""

    implements(IBranchSet)

    def __getitem__(self, branch_id):
        """See `IBranchSet`."""
        branch = self.get(branch_id)
        if branch is None:
            raise NotFoundError(branch_id)
        return branch

    def __iter__(self):
        """See `IBranchSet`."""
        return iter(Branch.select(prejoins=['owner', 'product']))

    def count(self):
        """See `IBranchSet`."""
        return Branch.select('NOT Branch.private').count()

    def countBranchesWithAssociatedBugs(self):
        """See `IBranchSet`."""
        return Branch.select(
            'NOT Branch.private AND Branch.id = BugBranch.branch',
            clauseTables=['BugBranch'],
            distinct=True).count()

    def get(self, branch_id, default=None):
        """See `IBranchSet`."""
        try:
            return Branch.get(branch_id)
        except SQLObjectNotFound:
            return default

    def getBranch(self, owner, product, branch_name):
        """See `IBranchSet`."""
        return Branch.selectOneBy(
            owner=owner, product=product, name=branch_name)

    def _checkVisibilityPolicy(self, creator, owner, product):
        """Return a tuple of private flag and person or team to subscribe.

        This method checks the branch visibility policy of the product.  The
        product can define any number of policies that apply to particular
        teams.  Each team can have only one policy, and that policy is defined
        by the enumerated type BranchVisibilityRule.  The possibilities are
        PUBLIC, PRIVATE, PRIVATE_ONLY, and FORBIDDEN.

        PUBLIC: branches default to public for the team.
        PRIVATE: branches default to private for the team.
        PRIVATE_ONLY: branches are created private, and cannot be changed to
            public.
        FORBIDDEN: users cannot create branches for that product. The forbidden
            policy can only apply to all people, not specific teams.

        As well as specifying a policy for particular teams, there can be a
        policy that applies to everyone.  Since there is no team for everyone,
        a team policy where the team is None applies to everyone.  If there is
        no explicit policy set for everyone, then the default applies, which is
        for branches to be created PUBLIC.

        The user must be in the team of the owner in order to create a branch
        in the owner's namespace.

        If there is a policy that applies specificly to the owner of the
        branch, then that policy is applied for the branch.  This is to handle
        the situation where TeamA is a member of TeamB, TeamA has a PUBLIC
        policy, and TeamB has a PRIVATE policy.  By pushing to TeamA's branch
        area, the PUBLIC policy is used.

        If a owner is a member of more than one team that has a specified
        policy the PRIVATE and PRIVATE_ONLY override PUBLIC policies.

        If the owner is a member of more than one team that has PRIVATE or
        PRIVATE_ONLY set as the policy, then the branch is created private, and
        no team is subscribed to it as we can't guess which team the user means
        to have the visibility.
        """
        PUBLIC_BRANCH = (False, None)
        PRIVATE_BRANCH = (True, None)
        # You are not allowed to specify an owner that you are not a member
        # of.
        if not creator.inTeam(owner):
            if owner.isTeam():
                raise BranchCreatorNotMemberOfOwnerTeam(
                    "%s is not a member of %s"
                    % (creator.displayname, owner.displayname))
            else:
                raise BranchCreatorNotOwner(
                    "%s cannot create branches owned by %s"
                    % (creator.displayname, owner.displayname))
        # If the product is None, then the branch is a +junk branch.
        if product is None:
            # The only team that is allowed to own +junk branches is
            # ~vcs-imports.
            if (owner.isTeam() and
                owner != getUtility(ILaunchpadCelebrities).vcs_imports):
                raise BranchCreationNoTeamOwnedJunkBranches(
                    "Cannot create team-owned junk branches.")
            # All junk branches are public.
            return PUBLIC_BRANCH
        # First check if the owner has a defined visibility rule.
        policy = product.getBranchVisibilityRuleForTeam(owner)
        if policy is not None:
            if policy in (BranchVisibilityRule.PRIVATE,
                          BranchVisibilityRule.PRIVATE_ONLY):
                return PRIVATE_BRANCH
            else:
                return PUBLIC_BRANCH

        rule_memberships = dict(
            [(item, []) for item in BranchVisibilityRule.items])

        # Here we ignore the team policy that applies to everyone as
        # that is the base visibility rule and it is checked only if there
        # are no team policies that apply to the owner.
        for item in product.getBranchVisibilityTeamPolicies():
            if item.team is not None and owner.inTeam(item.team):
                rule_memberships[item.rule].append(item.team)

        private_teams = (
            rule_memberships[BranchVisibilityRule.PRIVATE] +
            rule_memberships[BranchVisibilityRule.PRIVATE_ONLY])

        # Private trumps public.
        if len(private_teams) == 1:
            # The owner is a member of only one team that has private branches
            # enabled.  The case where the private_team is the same as the
            # owner of the branch is caught above where a check is done for a
            # defined policy for the owner.  So if we get to here, the owner
            # of the branch is a member of another team that has private
            # branches enabled, so subscribe the private_team to the branch.
            return (True, private_teams[0])
        elif len(private_teams) > 1:
            # If the owner is a member of multiple teams that specify private
            # branches, then we cannot guess which team should get subscribed
            # automatically, so subscribe no-one.
            return PRIVATE_BRANCH
        elif len(rule_memberships[BranchVisibilityRule.PUBLIC]) > 0:
            # If the owner is not a member of any teams that specify private
            # branches, but is a member of a team that is allowed public
            # branches, then the branch is created as a public branch.
            return PUBLIC_BRANCH
        else:
            membership_teams = rule_memberships.itervalues()
            owner_membership = reduce(lambda x, y: x + y, membership_teams)
            assert len(owner_membership) == 0, (
                'The owner should not be a member of any team that has '
                'a specified team policy.')

        # Need to check the base branch visibility policy since there were no
        # team policies that matches the owner.
        base_visibility_rule = product.getBaseBranchVisibilityRule()
        if base_visibility_rule == BranchVisibilityRule.FORBIDDEN:
            raise BranchCreationForbidden(
                "You cannot create branches for the product %r"
                % product.name)
        elif base_visibility_rule == BranchVisibilityRule.PUBLIC:
            return PUBLIC_BRANCH
        else:
            return PRIVATE_BRANCH

    def new(self, branch_type, name, registrant, owner, product,
            url, title=None,
            lifecycle_status=BranchLifecycleStatus.NEW, author=None,
            summary=None, whiteboard=None, date_created=None):
        """See `IBranchSet`."""
        if date_created is None:
            date_created = UTC_NOW

        # Check the policy for the person creating the branch.
        private, implicit_subscription = self._checkVisibilityPolicy(
            registrant, owner, product)

        # Not all code paths that lead to branch creation go via a
        # schema-validated form (e.g. the register_branch XML-RPC call or
        # pushing a new branch to the supermirror), so we validate the branch
        # name here to give a nicer error message than 'ERROR: new row for
        # relation "branch" violates check constraint "valid_name"...'.
        IBranch['name'].validate(unicode(name))

        # Make sure that the new branch has a unique name if not a junk
        # branch.
        if not self.isBranchNameAvailable(owner, product, name):
            params = {'name': name}
            if product is None:
                params['maybe_junk'] = 'junk '
                params['context'] = owner.name
            else:
                params['maybe_junk'] = ''
                params['context'] = "%s in %s" % (owner.name, product.name)
            raise BranchCreationException(
                'A %(maybe_junk)sbranch with the name "%(name)s" already '
                'exists for %(context)s.' % params)

        branch = Branch(
            registrant=registrant,
            name=name, owner=owner, author=author, product=product, url=url,
            title=title, lifecycle_status=lifecycle_status, summary=summary,
            whiteboard=whiteboard, private=private,
            date_created=date_created, branch_type=branch_type,
            date_last_modified=date_created)

        # Implicit subscriptions are to enable teams to see private branches
        # as soon as they are created.  The subscriptions can be edited at
        # a later date if desired.
        if implicit_subscription is not None:
            branch.subscribe(
                implicit_subscription,
                BranchSubscriptionNotificationLevel.NOEMAIL,
                BranchSubscriptionDiffSize.NODIFF,
                CodeReviewNotificationLevel.NOEMAIL)

        notify(SQLObjectCreatedEvent(branch))
        return branch

    def getByUrl(self, url, default=None):
        """See `IBranchSet`."""
        assert not url.endswith('/')
        prefix = config.codehosting.supermirror_root
        if url.startswith(prefix):
            branch = self.getByUniqueName(url[len(prefix):])
        else:
            branch = Branch.selectOneBy(url=url)
        if branch is None:
            return default
        else:
            return branch

    def getByUniqueName(self, unique_name, default=None):
        """Find a branch by its ~owner/product/name unique name."""
        # import locally to avoid circular imports
        match = re.match('^~([^/]+)/([^/]+)/([^/]+)$', unique_name)
        if match is None:
            return default
        owner_name, product_name, branch_name = match.groups()
        if product_name == '+junk':
            query = ("Branch.owner = Person.id"
                     + " AND Branch.product IS NULL"
                     + " AND Person.name = " + quote(owner_name)
                     + " AND Branch.name = " + quote(branch_name))
            tables = ['Person']
        else:
            query = ("Branch.owner = Person.id"
                     + " AND Branch.product = Product.id"
                     + " AND Person.name = " + quote(owner_name)
                     + " AND Product.name = " + quote(product_name)
                     + " AND Branch.name = " + quote(branch_name))
            tables = ['Person', 'Product']
        branch = Branch.selectOne(query, clauseTables=tables)
        if branch is None:
            return default
        else:
            return branch

    def getBranchesToScan(self):
        """See `IBranchSet`"""
        # Return branches where the scanned and mirrored IDs don't match.
        # Branches with a NULL last_mirrored_id have never been
        # successfully mirrored so there is no point scanning them.
        # Branches with a NULL last_scanned_id have not been scanned yet,
        # so are included.

        return Branch.select('''
            Branch.branch_type <> %s AND
            Branch.last_mirrored_id IS NOT NULL AND
            (Branch.last_scanned_id IS NULL OR
             Branch.last_scanned_id <> Branch.last_mirrored_id)
            ''' % quote(BranchType.REMOTE))

    def getProductDevelopmentBranches(self, products):
        """See `IBranchSet`."""
        product_ids = [product.id for product in products]
        query = Branch.select('''
            (Branch.id = ProductSeries.import_branch OR
            Branch.id = ProductSeries.user_branch) AND
            ProductSeries.id = Product.development_focus AND
            Branch.product IN %s''' % sqlvalues(product_ids),
            clauseTables = ['Product', 'ProductSeries'])
        return query.prejoin(['author'])

    def getActiveUserBranchSummaryForProducts(self, products):
        """See `IBranchSet`."""
        product_ids = [product.id for product in products]
        if not product_ids:
            return []
        vcs_imports = getUtility(ILaunchpadCelebrities).vcs_imports
        lifecycle_clause = self._lifecycleClause(
            DEFAULT_BRANCH_STATUS_IN_LISTING)
        cur = cursor()
        cur.execute("""
            SELECT
                Branch.product, COUNT(Branch.id), MAX(Revision.revision_date)
            FROM Branch
            LEFT OUTER JOIN Revision
            ON Branch.last_scanned_id = Revision.revision_id
            WHERE Branch.product in %s
            AND Branch.owner <> %d %s
            GROUP BY Product
            """ % (quote(product_ids), vcs_imports.id, lifecycle_clause))
        result = {}
        product_map = dict([(product.id, product) for product in products])
        for product_id, branch_count, last_commit in cur.fetchall():
            product = product_map[product_id]
            result[product] = {'branch_count' : branch_count,
                               'last_commit' : last_commit}
        return result

    def getRecentlyChangedBranches(
        self, branch_count=None,
        lifecycle_statuses=DEFAULT_BRANCH_STATUS_IN_LISTING,
        visible_by_user=None):
        """See `IBranchSet`."""
        lifecycle_clause = self._lifecycleClause(lifecycle_statuses)
        query = ('''
            Branch.branch_type <> %s AND
            Branch.last_scanned IS NOT NULL %s
            '''
            % (quote(BranchType.IMPORTED), lifecycle_clause))
        results = Branch.select(
            self._generateBranchClause(query, visible_by_user),
            orderBy=['-last_scanned', '-id'],
            prejoins=['author', 'product'])
        if branch_count is not None:
            results = results.limit(branch_count)
        return results

    def getRecentlyImportedBranches(
        self, branch_count=None,
        lifecycle_statuses=DEFAULT_BRANCH_STATUS_IN_LISTING,
        visible_by_user=None):
        """See `IBranchSet`."""
        lifecycle_clause = self._lifecycleClause(lifecycle_statuses)
        query = ('''
            Branch.branch_type = %s AND
            Branch.last_scanned IS NOT NULL %s
            '''
            % (quote(BranchType.IMPORTED), lifecycle_clause))
        results = Branch.select(
            self._generateBranchClause(query, visible_by_user),
            orderBy=['-last_scanned', '-id'],
            prejoins=['author', 'product'])
        if branch_count is not None:
            results = results.limit(branch_count)
        return results

    def getRecentlyRegisteredBranches(
        self, branch_count=None,
        lifecycle_statuses=DEFAULT_BRANCH_STATUS_IN_LISTING,
        visible_by_user=None):
        """See `IBranchSet`."""
        lifecycle_clause = self._lifecycleClause(lifecycle_statuses)
        # Since the lifecycle_clause may or may not contain anything,
        # we need something that is valid if the lifecycle clause starts
        # with 'AND', so we choose true.
        query = 'true %s' % lifecycle_clause
        results = Branch.select(
            self._generateBranchClause(query, visible_by_user),
            orderBy=['-date_created', '-id'],
            prejoins=['author', 'product'])
        if branch_count is not None:
            results = results.limit(branch_count)
        return results

    def _generateBranchClause(self, query, visible_by_user):
        # If the visible_by_user is a member of the Launchpad admins team,
        # then don't filter the results at all.
        lp_admins = getUtility(ILaunchpadCelebrities).admin
        if visible_by_user is not None and visible_by_user.inTeam(lp_admins):
            return query

        if len(query) > 0:
            query = '%s AND ' % query

        # Non logged in people can only see public branches.
        if visible_by_user is None:
            return '%sNOT Branch.private' % query

        # Logged in people can see public branches (first part of the union),
        # branches owned by teams they are in (second part),
        # and all branches they are subscribed to (third part).
        clause = ('''
            %sBranch.id IN (
                SELECT Branch.id
                FROM Branch
                WHERE
                    NOT Branch.private

                UNION

                SELECT Branch.id
                FROM Branch, TeamParticipation
                WHERE
                    Branch.owner = TeamParticipation.team
                AND TeamParticipation.person = %d

                UNION

                SELECT Branch.id
                FROM Branch, BranchSubscription, TeamParticipation
                WHERE
                    Branch.private
                AND Branch.id = BranchSubscription.branch
                AND BranchSubscription.person = TeamParticipation.team
                AND TeamParticipation.person = %d)
            '''
            % (query, visible_by_user.id, visible_by_user.id))

        return clause

    @staticmethod
    def _listingSortToOrderBy(sort_by):
        """Compute a value to pass as orderBy to Branch.select().

        :param sort_by: an item from the BranchListingSort enumeration.
        """
        order_by = DEFAULT_BRANCH_LISTING_SORT[:]
        if sort_by is None:
            return order_by
        else:
            column = LISTING_SORT_TO_COLUMN[sort_by]
            if column.startswith('-'):
                variant_column = column[1:]
            else:
                variant_column = '-' + column
            if column in order_by:
                order_by.remove(column)
            if variant_column in order_by:
                order_by.remove(variant_column)
            order_by.insert(0, column)
            return order_by

    def _selectBranches(self, query, visible_by_user, sort_by,
                        clauseTables=None):
        clause = self._generateBranchClause(query, visible_by_user)
        if clauseTables is None:
            clauseTables = []
        # Local import to avoid cycles
        from canonical.launchpad.database import Person, Product
        Owner = ClassAlias(Person, "owner")
        Author = ClassAlias(Person, "author")
        clauseTables += [LeftJoin(
                LeftJoin(Join(Branch, Owner, Branch.owner == Owner.id),
                         Author, Branch.author == Author.id),
                Product, Branch.product == Product.id)]
        return Branch.select(clause, clauseTables=clauseTables,
                             orderBy=self._listingSortToOrderBy(sort_by))

    def _lifecycleClause(self, lifecycle_statuses):
        lifecycle_clause = ''
        if lifecycle_statuses:
            lifecycle_clause = (
                ' AND Branch.lifecycle_status in %s' %
                quote(lifecycle_statuses))
        return lifecycle_clause

    def _dormantClause(self, hide_dormant):
        dormant_clause = ''
        if hide_dormant:
            dormant_days = timedelta(
                days=config.launchpad.branch_dormant_days)
            last_date = datetime.utcnow() - dormant_days
            dormant_clause = (
                ' AND Branch.date_last_modified > %s' %
                quote(last_date))
        return dormant_clause

    def getBranchesForPerson(self, person, lifecycle_statuses=None,
                             visible_by_user=None, sort_by=None,
                             hide_dormant=False):
        """See `IBranchSet`."""
        query_params = {
            'person': person.id,
            'lifecycle_clause': self._lifecycleClause(lifecycle_statuses),
            'dormant_clause': self._dormantClause(hide_dormant)
            }
        query = ('''
            Branch.id in (
                SELECT Branch.id
                FROM Branch, BranchSubscription
                WHERE
                    Branch.id = BranchSubscription.branch
                AND BranchSubscription.person = %(person)s

                UNION

                SELECT Branch.id
                FROM Branch
                WHERE
                    Branch.owner = %(person)s
                OR Branch.registrant = %(person)s
                )
            %(lifecycle_clause)s
            %(dormant_clause)s
            '''
            % query_params)

        return self._selectBranches(query, visible_by_user, sort_by)

    def getBranchesOwnedByPerson(self, person, lifecycle_statuses=None,
                                 visible_by_user=None, sort_by=None,
                                 hide_dormant=False):
        """See `IBranchSet`."""
        lifecycle_clause = self._lifecycleClause(lifecycle_statuses)
        dormant_clause = self._dormantClause(hide_dormant)
        query = 'Branch.owner = %s %s %s' % (
            person.id, lifecycle_clause, dormant_clause)
        return self._selectBranches(query, visible_by_user, sort_by)

    def getBranchesRegisteredByPerson(self, person, lifecycle_statuses=None,
                                      visible_by_user=None, sort_by=None,
                                      hide_dormant=False):
        """See `IBranchSet`."""
        lifecycle_clause = self._lifecycleClause(lifecycle_statuses)
        dormant_clause = self._dormantClause(hide_dormant)
        query = 'Branch.registrant = %s %s %s' % (
            person.id, lifecycle_clause, dormant_clause)
        return self._selectBranches(query, visible_by_user, sort_by)

    def getBranchesSubscribedByPerson(self, person, lifecycle_statuses=None,
                                      visible_by_user=None, sort_by=None,
                                      hide_dormant=False):
        """See `IBranchSet`."""
        lifecycle_clause = self._lifecycleClause(lifecycle_statuses)
        dormant_clause = self._dormantClause(hide_dormant)
        query = ('''
            Branch.id = BranchSubscription.branch
            AND BranchSubscription.person = %s %s %s
            '''
            % (person.id, lifecycle_clause, dormant_clause))
        return self._selectBranches(query, visible_by_user, sort_by,
                                    clauseTables=['BranchSubscription'])

    def getBranchesForProduct(self, product, lifecycle_statuses=None,
                              visible_by_user=None, sort_by=None,
                              hide_dormant=False):
        """See `IBranchSet`."""
        assert product is not None, "Must have a valid product."
        lifecycle_clause = self._lifecycleClause(lifecycle_statuses)
        dormant_clause = self._dormantClause(hide_dormant)

        query = 'Branch.product = %s %s %s' % (
            product.id, lifecycle_clause, dormant_clause)

        return self._selectBranches(query, visible_by_user, sort_by)

    def getBranchesForProject(self, project, lifecycle_statuses=None,
                              visible_by_user=None, sort_by=None,
                              hide_dormant=False):
        """See `IBranchSet`."""
        assert project is not None, "Must have a valid project."
        lifecycle_clause = self._lifecycleClause(lifecycle_statuses)
        dormant_clause = self._dormantClause(hide_dormant)

        query = ('''
            Branch.product = Product.id AND
            Product.project = %s %s %s
            '''
            % (project.id, lifecycle_clause, dormant_clause))

        return self._selectBranches(query, visible_by_user, sort_by,
                                    clauseTables=['Product'])

    def getHostedBranchesForPerson(self, person):
        """See `IBranchSet`."""
        branches = Branch.select("""
            Branch.branch_type = %s
            AND Branch.owner IN (
            SELECT TeamParticipation.team
            FROM TeamParticipation
            WHERE TeamParticipation.person = %s)
            """ % sqlvalues(BranchType.HOSTED, person))
        return branches

    def getLatestBranchesForProduct(self, product, quantity,
                                    visible_by_user=None):
        """See `IBranchSet`."""
        assert product is not None, "Must have a valid product."
        lifecycle_clause = self._lifecycleClause(
            DEFAULT_BRANCH_STATUS_IN_LISTING)
        query = "Branch.product = %d%s" % (product.id, lifecycle_clause)
        return Branch.select(
            self._generateBranchClause(query, visible_by_user),
            limit=quantity,
            orderBy=['-date_created', '-id'])

    def getBranchesWithRecentRevisionsForProduct(self, product, quantity,
                                                 visible_by_user=None):
        """See `IBranchSet`."""
        assert product is not None, "Must have a valid product."
        # XXX thumper 2008-01-07
        # This is a slight bastardisation due to a SQLObject limitation.
        # Here we have the same problem as the generalised sorting problem
        # where we want to order the results based on a field that is not
        # visible.  When we get stormified we can fix this, but I don't
        # think it is worthwile blocking this feature on storm.

        select_query = """
            select branch.id
            from branch, revision, branchrevision
            where branch.id = branchrevision.branch
            and branchrevision.revision = revision.id
            and branchrevision.sequence = branch.revision_count
            and branch.product = %s
            """ % product.id
        query = """
            %s order by revision.revision_date desc
            limit %s
            """ % (self._generateBranchClause(select_query, visible_by_user),
                   quantity)
        cur = cursor()
        cur.execute(query)

        branch_ids = [id for (id,) in cur.fetchall()]
        cur.close()
        # Now get the branches for these id's and sort them so they
        # are in the same order.

        # If there are no branch_ids, then return an empty list.
        if len(branch_ids) == 0:
            return []

        # Use a dictionary as a hash search for our insertion sort.
        branches = {}
        for branch in Branch.select('id in %s' % quote(branch_ids)):
            branches[branch.id] = branch

        return [branches[id] for id in branch_ids]

    def getByProductAndName(self, product, name):
        """See `IBranchSet`."""
        return Branch.selectBy(name=name, product=product.id)

    def getByProductAndNameStartsWith(self, product, name):
        """See `IBranchSet`."""
        return Branch.select(
            'product = %s AND name LIKE %s' % sqlvalues(product, name + '%%'))

    def getPullQueue(self, branch_type):
        """See `IBranchSet`."""
        return Branch.select(
            AND(Branch.q.branch_type == branch_type,
                Branch.q.next_mirror_time < UTC_NOW),
            prejoins=['owner', 'product'], orderBy='next_mirror_time')

    def getTargetBranchesForUsersMergeProposals(self, user, product):
        """See `IBranchSet`."""
        return Branch.select("""
            BranchMergeProposal.target_branch = Branch.id
            AND BranchMergeProposal.registrant = %s
            AND Branch.product = %s
            """ % sqlvalues(user, product),
            clauseTables=['BranchMergeProposal'],
            orderBy=['owner', 'name'], distinct=True)

    def isBranchNameAvailable(self, owner, product, branch_name):
        """See `IBranchSet`."""
        branch = self.getBranch(owner, product, branch_name)
        return branch is None<|MERGE_RESOLUTION|>--- conflicted
+++ resolved
@@ -621,19 +621,11 @@
 LISTING_SORT_TO_COLUMN = {
     BranchListingSort.PRODUCT: 'product.name',
     BranchListingSort.LIFECYCLE: '-lifecycle_status',
-<<<<<<< HEAD
     BranchListingSort.AUTHOR: 'author.name',
     BranchListingSort.NAME: 'branch.name',
     BranchListingSort.REGISTRANT: 'owner.name',
-    BranchListingSort.MOST_RECENTLY_CHANGED_FIRST: '-last_scanned',
-    BranchListingSort.LEAST_RECENTLY_CHANGED_FIRST: 'last_scanned',
-=======
-    BranchListingSort.AUTHOR: 'author_name',
-    BranchListingSort.NAME: 'name',
-    BranchListingSort.REGISTRANT: 'owner_name',
     BranchListingSort.MOST_RECENTLY_CHANGED_FIRST: '-date_last_modified',
     BranchListingSort.LEAST_RECENTLY_CHANGED_FIRST: 'date_last_modified',
->>>>>>> 740cf4be
     BranchListingSort.NEWEST_FIRST: '-date_created',
     BranchListingSort.OLDEST_FIRST: 'date_created',
     }
