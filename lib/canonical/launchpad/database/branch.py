--- conflicted
+++ resolved
@@ -6,6 +6,7 @@
 import re
 
 from zope.interface import implements
+from zope.component import getUtility
 
 from sqlobject import (
     ForeignKey, IntCol, StringCol, BoolCol, SQLMultipleJoin, SQLRelatedJoin,
@@ -18,8 +19,9 @@
 from canonical.database.datetimecol import UtcDateTimeCol
 from canonical.database.enumcol import EnumCol
 
-from canonical.launchpad.interfaces import (IBranch, IBranchSet,
-    NotFoundError)
+from canonical.launchpad.interfaces import (
+        IBranch, IBranchSet, ILaunchpadCelebrities, NotFoundError,
+        )
 from canonical.launchpad.database.revision import RevisionNumber
 from canonical.launchpad.database.branchsubscription import BranchSubscription
 from canonical.lp.dbschema import (
@@ -38,7 +40,7 @@
     url = StringCol(dbName='url')
     whiteboard = StringCol(default=None)
     mirror_status_message = StringCol(default=None)
-    started_at = ForeignKey(dbName='started_at', foreignKey='RevisionNumber', 
+    started_at = ForeignKey(dbName='started_at', foreignKey='RevisionNumber',
                             default=None)
 
     owner = ForeignKey(dbName='owner', foreignKey='Person', notNull=True)
@@ -97,12 +99,9 @@
         joinColumn='branch',
         orderBy='id')
 
-<<<<<<< HEAD
     date_created = UtcDateTimeCol(notNull=True, default=DEFAULT)
 
-=======
     mirror_request_time = UtcDateTimeCol(default=None)
->>>>>>> 692e4f9b
 
     @property
     def related_bugs(self):
@@ -312,7 +311,7 @@
                      + " AND Person.name = " + quote(owner_name)
                      + " AND Product.name = " + quote(product_name)
                      + " AND Branch.name = " + quote(branch_name))
-            tables=['Person', 'Product']            
+            tables=['Person', 'Product']
         branch = Branch.selectOne(query, clauseTables=tables)
         if branch is None:
             return default
@@ -333,7 +332,6 @@
              Branch.last_scanned_id <> Branch.last_mirrored_id)
             ''')
 
-<<<<<<< HEAD
     def getRecentlyChangedBranches(self, branch_count):
         """See IBranchSet."""
         vcs_imports = getUtility(ILaunchpadCelebrities).vcs_imports
@@ -378,8 +376,8 @@
             """ % sqlvalues(branch_ids))
         commits = dict(cur.fetchall())
         return dict([(branch, commits.get(branch.id, None))
-                     for branch in branches]) 
-=======
+                     for branch in branches])
+
     def getBranchesForOwners(self, people):
         """Return the branches that are owned by the people specified."""
         owner_ids = [person.id for person in people]
@@ -387,7 +385,6 @@
             return []
         branches = Branch.select('Branch.owner in %s' % sqlvalues(owner_ids))
         return branches.prejoin(['product'])
->>>>>>> 692e4f9b
 
 
 class BranchRelationship(SQLBase):
