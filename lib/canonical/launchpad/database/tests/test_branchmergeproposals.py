# Copyright 2008 Canonical Ltd.  All rights reserved.

"""Tests for BranchMergeProposals."""

__metaclass__ = type

from unittest import TestCase, TestLoader

from zope.component import getUtility

<<<<<<< HEAD
from canonical.launchpad.database.branch import BranchSet
=======
>>>>>>> 292535a5
from canonical.launchpad.database.branchmergeproposal import (
    BranchMergeProposalGetter)
from canonical.launchpad.interfaces import WrongBranchMergeProposal
from canonical.launchpad.event import SQLObjectCreatedEvent
from canonical.launchpad.ftests import ANONYMOUS, login, logout, syncUpdate
from canonical.launchpad.interfaces import (
    BadStateTransition, BranchMergeProposalStatus,
    BranchSubscriptionNotificationLevel, CodeReviewNotificationLevel,
    IBranchMergeProposalGetter)
<<<<<<< HEAD
from canonical.launchpad.interfaces.branchvisibilitypolicy import (
    BranchVisibilityRule)
=======
from canonical.launchpad.interfaces.person import IPersonSet
from canonical.launchpad.interfaces.product import IProductSet
>>>>>>> 292535a5
from canonical.launchpad.interfaces.codereviewcomment import CodeReviewVote
from canonical.launchpad.testing import (
    LaunchpadObjectFactory, TestCaseWithFactory, time_counter)

from canonical.testing import LaunchpadFunctionalLayer


class TestBranchMergeProposalTransitions(TestCase):
    """Test the state transitions of branch merge proposals."""

    layer = LaunchpadFunctionalLayer

    # All transitions between states are handled my method calls
    # on the proposal.
    transition_functions = {
        BranchMergeProposalStatus.WORK_IN_PROGRESS: 'setAsWorkInProgress',
        BranchMergeProposalStatus.NEEDS_REVIEW: 'requestReview',
        BranchMergeProposalStatus.CODE_APPROVED: 'approveBranch',
        BranchMergeProposalStatus.REJECTED: 'rejectBranch',
        BranchMergeProposalStatus.MERGED: 'markAsMerged',
        BranchMergeProposalStatus.MERGE_FAILED: 'mergeFailed',
        BranchMergeProposalStatus.QUEUED: 'enqueue',
        BranchMergeProposalStatus.SUPERSEDED: 'resubmit',
        }

    def setUp(self):
        TestCase.setUp(self)
        login(ANONYMOUS)
        self.factory = LaunchpadObjectFactory()
        owner = self.factory.makePerson()
        self.target_branch = self.factory.makeBranch(owner=owner)
        login(self.target_branch.owner.preferredemail.email)

    def assertProposalState(self, proposal, state):
        """Assert that the `queue_status` of the `proposal` is `state`."""
        self.assertEqual(state, proposal.queue_status,
                         "Wrong state, expected %s, got %s"
                         % (state.title, proposal.queue_status.title))

    def _attemptTransition(self, proposal, to_state):
        """Try to transition the proposal into the state `to_state`."""
        method = getattr(proposal, self.transition_functions[to_state])
        if to_state in (BranchMergeProposalStatus.CODE_APPROVED,
                        BranchMergeProposalStatus.REJECTED,
                        BranchMergeProposalStatus.QUEUED):
            args = [proposal.target_branch.owner, 'some_revision_id']
        elif to_state in (BranchMergeProposalStatus.MERGE_FAILED,
                          BranchMergeProposalStatus.SUPERSEDED):
            args = [proposal.registrant]
        else:
            args = []
        method(*args)

    def assertGoodTransition(self, from_state, to_state):
        """Assert that we can go from `from_state` to `to_state`."""
        proposal = self.factory.makeBranchMergeProposal(
            target_branch=self.target_branch,
            set_state=from_state)
        self.assertProposalState(proposal, from_state)
        self._attemptTransition(proposal, to_state)
        self.assertProposalState(proposal, to_state)

    def assertBadTransition(self, from_state, to_state):
        """Assert that trying to go from `from_state` to `to_state` fails."""
        proposal = self.factory.makeBranchMergeProposal(
            target_branch=self.target_branch,
            set_state=from_state)
        self.assertProposalState(proposal, from_state)
        self.assertRaises(BadStateTransition,
                          self._attemptTransition,
                          proposal, to_state)

    def assertAllTransitionsGood(self, from_state):
        """Assert that we can go from `from_state` to any state."""
        for status in BranchMergeProposalStatus.items:
            self.assertGoodTransition(from_state, status)

    def assertTerminatingState(self, from_state):
        """Assert that the proposal cannot go to any other state."""
        for status in BranchMergeProposalStatus.items:
            self.assertBadTransition(from_state, status)

    def test_transitions_from_wip(self):
        """We can go from work in progress to any other state."""
        self.assertAllTransitionsGood(
            BranchMergeProposalStatus.WORK_IN_PROGRESS)

    def test_transitions_from_needs_review(self):
        """We can go from needs review to any other state."""
        self.assertAllTransitionsGood(
            BranchMergeProposalStatus.NEEDS_REVIEW)

    def test_transitions_from_code_approved(self):
        """We can go from code_approved to any other state."""
        self.assertAllTransitionsGood(
            BranchMergeProposalStatus.CODE_APPROVED)

    def test_transitions_from_rejected(self):
        """Rejected proposals can only be resubmitted."""
        # Test the transitions from rejected.
        [wip, needs_review, code_approved, rejected,
         merged, merge_failed, queued, superseded
         ] = BranchMergeProposalStatus.items

        for status in (wip, needs_review, code_approved, rejected,
                       merged, queued, merge_failed):
            # All bad, rejected is a final state.
            self.assertBadTransition(rejected, status)
        # Can resubmit (supersede) a rejected proposal.
        self.assertGoodTransition(rejected, superseded)

    def test_transitions_from_merged(self):
        """Merged is a terminal state, so no transitions are valid."""
        self.assertTerminatingState(BranchMergeProposalStatus.MERGED)

    def test_transitions_from_merge_failed(self):
        """We can go from merge failed to any other state."""
        self.assertAllTransitionsGood(BranchMergeProposalStatus.MERGE_FAILED)

    def test_transitions_from_queued(self):
        """Queued proposals can only be marked as merged or merge failed.
        Queued proposals can be moved out of the queue using the `dequeue`
        method, and no other transitions are valid.
        """
        queued = BranchMergeProposalStatus.QUEUED
        for status in BranchMergeProposalStatus.items:
            if status in (BranchMergeProposalStatus.MERGED,
                          BranchMergeProposalStatus.MERGE_FAILED):
                self.assertGoodTransition(queued, status)
            else:
                self.assertBadTransition(queued, status)

        proposal = self.factory.makeBranchMergeProposal(
            target_branch=self.target_branch, set_state=queued)
        proposal.dequeue()
        self.assertProposalState(
            proposal, BranchMergeProposalStatus.CODE_APPROVED)

    def test_transitions_from_superseded(self):
        """Superseded is a terminal state, so no transitions are valid."""
        self.assertTerminatingState(BranchMergeProposalStatus.SUPERSEDED)

    def test_valid_transition_graph_is_complete(self):
        """The valid transition graph should have a key for all possible
        queue states."""
        from canonical.launchpad.database.branchmergeproposal import (
            VALID_TRANSITION_GRAPH)
        keys = VALID_TRANSITION_GRAPH.keys()
        all_states = BranchMergeProposalStatus.items
        self.assertEqual(sorted(all_states), sorted(keys),
                         "Missing possible states from the transition graph.")

class TestBranchMergeProposalCanReview(TestCase):
    """Test the different cases that makes a branch deletable or not."""

    layer = LaunchpadFunctionalLayer

    def setUp(self):
        login('test@canonical.com')

        factory = LaunchpadObjectFactory()
        self.source_branch = factory.makeBranch()
        self.target_branch = factory.makeBranch(
            product=self.source_branch.product)
        registrant = factory.makePerson()
        self.proposal = self.source_branch.addLandingTarget(
            registrant, self.target_branch)

    def tearDown(self):
        logout()

    def test_validReviewer(self):
        """A newly created branch can be deleted without any problems."""
        self.assertEqual(self.proposal.isPersonValidReviewer(None),
                         False, "No user cannot review code")
        # The owner of the target branch is a valid reviewer.
        self.assertEqual(
            self.proposal.isPersonValidReviewer(
                self.target_branch.owner),
            True, "No user cannot review code")


class TestBranchMergeProposalQueueing(TestCase):
    """Test the enqueueing and dequeueing of merge proposals."""

    layer = LaunchpadFunctionalLayer

    def setUp(self):
        TestCase.setUp(self)
        login(ANONYMOUS)
        factory = LaunchpadObjectFactory()
        owner = factory.makePerson()
        self.target_branch = factory.makeBranch(owner=owner)
        login(self.target_branch.owner.preferredemail.email)
        self.proposals = [
            factory.makeBranchMergeProposal(self.target_branch)
            for x in range(4)]

    def test_empty_target_queue(self):
        """If there are no proposals targetted to the branch, the queue has
        nothing in it."""
        queued_proposals = list(self.target_branch.getMergeQueue())
        self.assertEqual(0, len(queued_proposals),
                         "The initial merge queue should be empty.")

    def test_single_item_in_queue(self):
        """Enqueing a proposal makes it visible in the target branch queue."""
        proposal = self.proposals[0]
        proposal.enqueue(self.target_branch.owner, 'some-revision-id')
        queued_proposals = list(self.target_branch.getMergeQueue())
        self.assertEqual(1, len(queued_proposals),
                         "Should have one entry in the queue, got %s."
                         % len(queued_proposals))

    def test_queue_ordering(self):
        """Assert that the queue positions are based on the order the
        proposals were enqueued."""
        enqueued_order = []
        for proposal in self.proposals[:-1]:
            enqueued_order.append(proposal.source_branch.unique_name)
            proposal.enqueue(self.target_branch.owner, 'some-revision')
        queued_proposals = list(self.target_branch.getMergeQueue())
        queue_order = [proposal.source_branch.unique_name
                       for proposal in queued_proposals]
        self.assertEqual(
            enqueued_order, queue_order,
            "The queue should be in the order they were added. "
            "Expected %s, got %s" % (enqueued_order, queue_order))

        # Move the last one to the front.
        proposal = queued_proposals[-1]
        proposal.moveToFrontOfQueue()

        new_queue_order = enqueued_order[-1:] + enqueued_order[:-1]

        queued_proposals = list(self.target_branch.getMergeQueue())
        queue_order = [proposal.source_branch.unique_name
                       for proposal in queued_proposals]
        self.assertEqual(
            new_queue_order, queue_order,
            "The last should now be at the front. "
            "Expected %s, got %s" % (new_queue_order, queue_order))

        # Remove the proposal from the middle of the queue.
        proposal = queued_proposals[1]
        proposal.dequeue()
        syncUpdate(proposal)

        del new_queue_order[1]

        queued_proposals = list(self.target_branch.getMergeQueue())
        queue_order = [proposal.source_branch.unique_name
                       for proposal in queued_proposals]
        self.assertEqual(
            new_queue_order, queue_order,
            "There should be only two queued items now. "
            "Expected %s, got %s" % (new_queue_order, queue_order))


class TestRootComment(TestCase):
    """Test the behavior of the root_comment attribute"""

    layer = LaunchpadFunctionalLayer

    def setUp(self):
        TestCase.setUp(self)
        login('foo.bar@canonical.com')
        self.factory = LaunchpadObjectFactory()
        self.merge_proposal = self.factory.makeBranchMergeProposal()

    def test_orderedByDateNotInsertion(self):
        """Root is determined by create date, not insert order"""
        counter = time_counter()
        oldest_date, middle_date, newest_date = [counter.next() for index in
            (1, 2, 3)]
        comment1 = self.merge_proposal.createComment(
            self.merge_proposal.registrant, "Subject",
            _date_created=middle_date)
        self.assertEqual(comment1, self.merge_proposal.root_comment)
        comment2 = self.merge_proposal.createComment(
            self.merge_proposal.registrant, "Subject",
            _date_created=newest_date)
        self.assertEqual(comment1, self.merge_proposal.root_comment)
        comment3 = self.merge_proposal.createComment(
            self.merge_proposal.registrant, "Subject",
            _date_created=oldest_date)
        self.assertEqual(comment3, self.merge_proposal.root_comment)


class TestMergeProposalAllComments(TestCase):
    """Tester for `BranchMergeProposal.all_comments`."""

    layer = LaunchpadFunctionalLayer

    def setUp(self):
        TestCase.setUp(self)
        # Testing behavior, not permissions here.
        login('foo.bar@canonical.com')
        self.factory = LaunchpadObjectFactory()
        self.merge_proposal = self.factory.makeBranchMergeProposal()

    def test_all_comments(self):
        """Ensure all comments associated with the proposal are returned."""
        comment1 = self.merge_proposal.createComment(
            self.merge_proposal.registrant, "Subject")
        comment2 = self.merge_proposal.createComment(
            self.merge_proposal.registrant, "Subject")
        comment3 = self.merge_proposal.createComment(
            self.merge_proposal.registrant, "Subject")
        self.assertEqual(
            set([comment1, comment2, comment3]),
            set(self.merge_proposal.all_comments))


class TestMergeProposalGetComment(TestCase):
    """Tester for `BranchMergeProposal.getComment`."""

    layer = LaunchpadFunctionalLayer

    def setUp(self):
        TestCase.setUp(self)
        # Testing behavior, not permissions here.
        login('foo.bar@canonical.com')
        self.factory = LaunchpadObjectFactory()
        self.merge_proposal = self.factory.makeBranchMergeProposal()
        self.merge_proposal2 = self.factory.makeBranchMergeProposal()
        self.comment = self.merge_proposal.createComment(
            self.merge_proposal.registrant, "Subject")

    def test_getComment(self):
        """Tests that we can get a comment."""
        self.assertEqual(
            self.comment, self.merge_proposal.getComment(self.comment.id))

    def test_getCommentWrongBranchMergeProposal(self):
        """Tests that we can get a comment."""
        self.assertRaises(WrongBranchMergeProposal,
                          self.merge_proposal2.getComment, self.comment.id)


class TestMergeProposalNotification(TestCaseWithFactory):
    """Test that events are created when merge proposals are manipulated"""

    layer = LaunchpadFunctionalLayer

    def setUp(self):
        TestCaseWithFactory.setUp(self, user='test@canonical.com')

    def test_notifyOnCreate(self):
        """Ensure that a notification is emitted on creation"""
        source_branch = self.factory.makeBranch()
        target_branch = self.factory.makeBranch(product=source_branch.product)
        registrant = self.factory.makePerson()
        result, event = self.assertNotifies(SQLObjectCreatedEvent,
            source_branch.addLandingTarget, registrant, target_branch)
        self.assertEqual(result, event.object)

    def test_getNotificationRecipients(self):
        """Ensure that recipients can be added/removed with subscribe"""
        bmp = self.factory.makeBranchMergeProposal()
        # Both of the branch owners are now subscribed to their own
        # branches with full code review notification level set.
        source_owner = bmp.source_branch.owner
        target_owner = bmp.target_branch.owner
        recipients = bmp.getNotificationRecipients(
            CodeReviewNotificationLevel.STATUS)
        subscriber_set = set([source_owner, target_owner])
        self.assertEqual(subscriber_set, set(recipients.keys()))
        source_subscriber = self.factory.makePerson()
        bmp.source_branch.subscribe(source_subscriber,
            BranchSubscriptionNotificationLevel.NOEMAIL, None,
            CodeReviewNotificationLevel.FULL)
        recipients = bmp.getNotificationRecipients(
            CodeReviewNotificationLevel.STATUS)
        subscriber_set.add(source_subscriber)
        self.assertEqual(subscriber_set, set(recipients.keys()))
        bmp.source_branch.subscribe(source_subscriber,
            BranchSubscriptionNotificationLevel.NOEMAIL, None,
            CodeReviewNotificationLevel.NOEMAIL)
        # By specifying no email, they will no longer get email.
        subscriber_set.remove(source_subscriber)
        recipients = bmp.getNotificationRecipients(
            CodeReviewNotificationLevel.STATUS)
        self.assertEqual(subscriber_set, set(recipients.keys()))

    def test_getNotificationRecipientLevels(self):
        """Ensure that only recipients with the right level are returned"""
        bmp = self.factory.makeBranchMergeProposal()
        full_subscriber = self.factory.makePerson()
        bmp.source_branch.subscribe(full_subscriber,
            BranchSubscriptionNotificationLevel.NOEMAIL, None,
            CodeReviewNotificationLevel.FULL)
        status_subscriber = self.factory.makePerson()
        bmp.source_branch.subscribe(status_subscriber,
            BranchSubscriptionNotificationLevel.NOEMAIL, None,
            CodeReviewNotificationLevel.STATUS)
        recipients = bmp.getNotificationRecipients(
            CodeReviewNotificationLevel.STATUS)
        # Both of the branch owners are now subscribed to their own
        # branches with full code review notification level set.
        source_owner = bmp.source_branch.owner
        target_owner = bmp.target_branch.owner
        self.assertEqual(set([full_subscriber, status_subscriber,
                              source_owner, target_owner]),
                         set(recipients.keys()))
        recipients = bmp.getNotificationRecipients(
            CodeReviewNotificationLevel.FULL)
        self.assertEqual(set([full_subscriber, source_owner, target_owner]),
                         set(recipients.keys()))

    def test_getNotificationRecipientsAnyBranch(self):
        dependent_branch = self.factory.makeBranch()
        bmp = self.factory.makeBranchMergeProposal(
            dependent_branch=dependent_branch)
        recipients = bmp.getNotificationRecipients(
            CodeReviewNotificationLevel.NOEMAIL)
        source_owner = bmp.source_branch.owner
        target_owner = bmp.target_branch.owner
        dependent_owner = bmp.dependent_branch.owner
        self.assertEqual(set([source_owner, target_owner, dependent_owner]),
                         set(recipients.keys()))
        source_subscriber = self.factory.makePerson()
        bmp.source_branch.subscribe(source_subscriber,
            BranchSubscriptionNotificationLevel.NOEMAIL, None,
            CodeReviewNotificationLevel.FULL)
        target_subscriber = self.factory.makePerson()
        bmp.target_branch.subscribe(target_subscriber,
            BranchSubscriptionNotificationLevel.NOEMAIL, None,
            CodeReviewNotificationLevel.FULL)
        dependent_subscriber = self.factory.makePerson()
        bmp.dependent_branch.subscribe(dependent_subscriber,
            BranchSubscriptionNotificationLevel.NOEMAIL, None,
            CodeReviewNotificationLevel.FULL)
        recipients = bmp.getNotificationRecipients(
            CodeReviewNotificationLevel.FULL)
        self.assertEqual(
            set([source_subscriber, target_subscriber, dependent_subscriber,
                 source_owner, target_owner, dependent_owner]),
            set(recipients.keys()))


class TestGetAddress(TestCaseWithFactory):
    """Test that the address property gives expected results."""

    layer = LaunchpadFunctionalLayer

    def setUp(self):
        TestCaseWithFactory.setUp(self, user='test@canonical.com')

    def test_address(self):
        merge_proposal = self.factory.makeBranchMergeProposal()
        expected = 'mp+%d@code.launchpad.dev' % merge_proposal.id
        self.assertEqual(expected, merge_proposal.address)


class TestBranchMergeProposalGetter(TestCaseWithFactory):
    """Test that the BranchMergeProposalGetter behaves as expected."""

    layer = LaunchpadFunctionalLayer

    def setUp(self):
        TestCaseWithFactory.setUp(self, user='test@canonical.com')

    def test_get(self):
        """Ensure the correct merge proposal is returned."""
        merge_proposal = self.factory.makeBranchMergeProposal()
        self.assertEqual(merge_proposal,
            BranchMergeProposalGetter().get(merge_proposal.id))

    def test_get_as_utility(self):
        """Ensure the correct merge proposal is returned."""
        merge_proposal = self.factory.makeBranchMergeProposal()
        utility = getUtility(IBranchMergeProposalGetter)
        retrieved = utility.get(merge_proposal.id)
        self.assertEqual(merge_proposal, retrieved)


class TestBranchMergeProposalGetterGetProposals(TestCaseWithFactory):
    """Test the getProposalsForContext method."""

    layer = LaunchpadFunctionalLayer

    def setUp(self):
        # Use an administrator so the permission checks for things
        # like adding landing targets and setting privacy on the branches
        # are allowed.
        TestCaseWithFactory.setUp(self, user='foo.bar@canonical.com')
<<<<<<< HEAD
        # People
        self.albert = self.factory.makePerson(name='albert')
        self.bob = self.factory.makePerson(name='bob')
        self.charles = self.factory.makePerson(name='charles')
        # A team
        self.xray = self.factory.makeTeam(owner=self.albert, name='xray')
        # Get albert to add charles to the team.
        self.xray.addMember(self.charles, self.albert)
        # Two products needed.
        self.mike = self.factory.makeProduct(name='mike')
        self.november = self.factory.makeProduct(name='nov')
        # Make branches added by the xray team private for product mike.
        self.mike.setBranchVisibilityTeamPolicy(
            self.xray, BranchVisibilityRule.PRIVATE)
        # Now make some branches.
        for product in (self.mike, self.november):
            trunk = self.factory.makeBranch(product=product)
            for needs_review in (False, True):
                for owner in (self.albert, self.bob):
                    self._make_merge_proposal(
                        trunk, product, owner, needs_review)
                self._make_merge_proposal(
                    trunk, product, self.xray, needs_review, self.albert)

    def _make_merge_proposal(self, trunk, product, owner, needs_review,
                             registrant=None):
        if needs_review:
            name = 'review'
        else:
            name = 'wip'
        branch = self.factory.makeBranch(
            product=product, owner=owner, registrant=registrant, name=name)
        if registrant is None:
            registrant = owner
        bmp = branch.addLandingTarget(
            registrant=registrant, target_branch=trunk)
        if needs_review:
            bmp.requestReview()
            syncUpdate(bmp)

    def _get_merge_proposals(self, context, status=None,
                             visible_by_user=None):
        """Helper method to return tuples of source branch details."""
=======

    def _make_merge_proposal(self, owner_name, product_name, branch_name,
                             needs_review=False, registrant=None):
        # A helper method to make the tests readable.
        owner = getUtility(IPersonSet).getByName(owner_name)
        if owner is None:
            owner = self.factory.makePerson(name=owner_name)
        product = getUtility(IProductSet).getByName(product_name)
        if product is None:
            product = self.factory.makeProduct(name=product_name)
        branch = self.factory.makeBranch(
            product=product, owner=owner, registrant=registrant,
            name=branch_name)
        if registrant is None:
            registrant = owner
        bmp = branch.addLandingTarget(
            registrant=registrant,
            target_branch=self.factory.makeBranch(product=product))
        if needs_review:
            bmp.requestReview()
        return bmp

    def _get_merge_proposals(self, context, status=None,
                             visible_by_user=None):
        # Helper method to return tuples of source branch details.
>>>>>>> 292535a5
        results = BranchMergeProposalGetter.getProposalsForContext(
            context, status, visible_by_user)
        return sorted([bmp.source_branch.unique_name for bmp in results])

<<<<<<< HEAD
    def test_all_for_product_restrictions(self):
        """Queries on product should limit results to that product."""
        self.assertEqual(
            ['~albert/nov/review', '~albert/nov/wip',
             '~bob/nov/review', '~bob/nov/wip',
             '~xray/nov/review', '~xray/nov/wip'],
            self._get_merge_proposals(self.november))

    def test_wip_for_product_restrictions(self):
        """Queries on product should limit results to that product."""
        self.assertEqual(
            ['~albert/nov/wip', '~bob/nov/wip', '~xray/nov/wip'],
            self._get_merge_proposals(
                self.november,
                status=[BranchMergeProposalStatus.WORK_IN_PROGRESS]))

    def test_all_for_person_restrictions(self):
        """Queries on person should limit results to that person."""
        self.assertEqual(
            ['~bob/mike/review', '~bob/mike/wip',
             '~bob/nov/review', '~bob/nov/wip'],
            self._get_merge_proposals(self.bob))

    def test_wip_for_person_restrictions(self):
        """Queries on person should limit results to that person."""
        self.assertEqual(
            ['~bob/mike/wip', '~bob/nov/wip'],
            self._get_merge_proposals(
                self.bob,
                status=[BranchMergeProposalStatus.WORK_IN_PROGRESS]))

    def test_owner_sees_private_branches(self):
        """The branch owner should see their private branches."""
        self.assertEqual(
            ['~albert/mike/wip', '~albert/nov/wip'],
            self._get_merge_proposals(
                self.albert, visible_by_user=self.albert,
                status=[BranchMergeProposalStatus.WORK_IN_PROGRESS]))

    def test_anonymous_cant_see_private_branches(self):
        """Anonymous users should not see private branches."""
        self.assertEqual(
            ['~albert/nov/wip'],
            self._get_merge_proposals(
                self.albert,
                status=[BranchMergeProposalStatus.WORK_IN_PROGRESS]))

    def test_charles_sees_team_product_branches(self):
        """Charles should be able to see the private branches."""
        self.assertEqual(
            ['~albert/mike/wip', '~bob/mike/wip', '~xray/mike/wip'],
            self._get_merge_proposals(
                self.mike, visible_by_user=self.charles,
                status=[BranchMergeProposalStatus.WORK_IN_PROGRESS]))

    def test_non_member_user_cant_see_private_branches(self):
        """Users should not see private branches."""
        self.assertEqual(
            ['~bob/mike/wip'],
            self._get_merge_proposals(
                self.mike, visible_by_user=self.bob,
                status=[BranchMergeProposalStatus.WORK_IN_PROGRESS]))

    def test_subscriber_can_see_private_proposal(self):
        """Subscriptions should allow the user to see the branch."""
        branch = BranchSet().getByUniqueName('~albert/mike/wip')
        branch.subscribe(
            self.bob,
            BranchSubscriptionNotificationLevel.NOEMAIL, None,
            CodeReviewNotificationLevel.NOEMAIL)
        self.assertEqual(
            ['~albert/mike/wip', '~bob/mike/wip'],
            self._get_merge_proposals(
                self.mike, visible_by_user=self.bob,
                status=[BranchMergeProposalStatus.WORK_IN_PROGRESS]))
=======
    def test_created_proposal_default_status(self):
        # When we create a merge proposal using the helper method, the default
        # status of the proposal is work in progress.
        in_progress = self._make_merge_proposal('albert', 'november', 'work')
        self.assertEqual(
            BranchMergeProposalStatus.WORK_IN_PROGRESS,
            in_progress.queue_status)

    def test_created_proposal_review_status(self):
        # If needs_review is set to True, the created merge proposal is set in
        # the needs review state.
        needs_review = self._make_merge_proposal(
            'bob', 'november', 'work', needs_review=True)
        self.assertEqual(
            BranchMergeProposalStatus.NEEDS_REVIEW,
            needs_review.queue_status)

    def test_all_for_product_restrictions(self):
        # Queries on product should limit results to that product.
        self._make_merge_proposal('albert', 'november', 'work')
        self._make_merge_proposal('bob', 'november', 'work')
        # And make a proposal for another product to make sure that it doesn't
        # appear
        self._make_merge_proposal('charles', 'mike', 'work')

        self.assertEqual(
            ['~albert/november/work', '~bob/november/work'],
            self._get_merge_proposals(
                getUtility(IProductSet).getByName('november')))

    def test_wip_for_product_restrictions(self):
        # Check queries on product limited on status.
        in_progress = self._make_merge_proposal('albert', 'november', 'work')
        needs_review = self._make_merge_proposal(
            'bob', 'november', 'work', needs_review=True)
        self.assertEqual(
            ['~albert/november/work'],
            self._get_merge_proposals(
                getUtility(IProductSet).getByName('november'),
                status=[BranchMergeProposalStatus.WORK_IN_PROGRESS]))

    def test_all_for_person_restrictions(self):
        # Queries on person should limit results to that person.
        self._make_merge_proposal('albert', 'november', 'work')
        self._make_merge_proposal('albert', 'mike', 'work')
        # And make a proposal for another product to make sure that it doesn't
        # appear
        self._make_merge_proposal('charles', 'mike', 'work')

        self.assertEqual(
            ['~albert/mike/work', '~albert/november/work'],
            self._get_merge_proposals(
                getUtility(IPersonSet).getByName('albert')))

    def test_wip_for_person_restrictions(self):
        # If looking for the merge proposals for a person, and the status is
        # specified, then the resulting proposals will have one of the states
        # specified.
        self._make_merge_proposal('albert', 'november', 'work')
        self._make_merge_proposal(
            'albert', 'november', 'review', needs_review=True)
        self.assertEqual(
            ['~albert/november/work'],
            self._get_merge_proposals(
                getUtility(IPersonSet).getByName('albert'),
                status=[BranchMergeProposalStatus.WORK_IN_PROGRESS]))

    def test_private_branches(self):
        # The resulting list of merge proposals is filtered by the actual
        # proposals that the logged in user is able to see.
        proposal = self._make_merge_proposal('albert', 'november', 'work')
        # Mark the source branch private.
        proposal.source_branch.private = True
        self._make_merge_proposal('albert', 'mike', 'work')

        albert = getUtility(IPersonSet).getByName('albert')
        # Albert can see his private branch.
        self.assertEqual(
            ['~albert/mike/work', '~albert/november/work'],
            self._get_merge_proposals(albert, visible_by_user=albert))
        # Anonymous people can't.
        self.assertEqual(
            ['~albert/mike/work'],
            self._get_merge_proposals(albert))
        # Other people can't.
        self.assertEqual(
            ['~albert/mike/work'],
            self._get_merge_proposals(
                albert, visible_by_user=self.factory.makePerson()))
        # A branch subscribers can.
        subscriber = self.factory.makePerson()
        proposal.source_branch.subscribe(
            subscriber,
            BranchSubscriptionNotificationLevel.NOEMAIL, None,
            CodeReviewNotificationLevel.NOEMAIL)
        self.assertEqual(
            ['~albert/mike/work', '~albert/november/work'],
            self._get_merge_proposals(albert, visible_by_user=subscriber))

    def test_team_private_branches(self):
        # If both charles and albert are a member team xray, and albert
        # creates a branch in the team namespace, charles will be able to see
        # it.
        albert = self.factory.makePerson(name='albert')
        charles = self.factory.makePerson(name='charles')
        xray = self.factory.makeTeam(name='xray', owner=albert)
        xray.addMember(person=charles, reviewer=albert)

        proposal = self._make_merge_proposal(
            'xray', 'november', 'work', registrant=albert)
        # Mark the source branch private.
        proposal.source_branch.private = True

        november = getUtility(IProductSet).getByName('november')
        # The proposal is visible to charles.
        self.assertEqual(
            ['~xray/november/work'],
            self._get_merge_proposals(november, visible_by_user=charles))
        # Not visible to anonymous people.
        self.assertEqual([], self._get_merge_proposals(november))
        # Not visible to non team members.
        self.assertEqual(
            [],
            self._get_merge_proposals(
                november, visible_by_user=self.factory.makePerson()))
>>>>>>> 292535a5


class TestBranchMergeProposalNominateReviewer(TestCaseWithFactory):
    """Test that the appropriate vote references get created."""

    layer = LaunchpadFunctionalLayer

    def setUp(self):
        TestCaseWithFactory.setUp(self, user='test@canonical.com')

    def test_no_initial_votes(self):
        """A new merge proposal has no votes."""
        merge_proposal = self.factory.makeBranchMergeProposal()
        self.assertEqual([], list(merge_proposal.votes))

    def test_nominate_creates_reference(self):
        """A new vote reference is created when a reviewer is nominated."""
        merge_proposal = self.factory.makeBranchMergeProposal()
        login(merge_proposal.source_branch.owner.preferredemail.email)
        reviewer = self.factory.makePerson()
        merge_proposal.nominateReviewer(
            reviewer=reviewer,
            registrant=merge_proposal.source_branch.owner,
            review_type='General')
        votes = list(merge_proposal.votes)
        self.assertEqual(1, len(votes))
        vote_reference = votes[0]
        self.assertEqual(reviewer, vote_reference.reviewer)
        self.assertEqual(merge_proposal.source_branch.owner,
                         vote_reference.registrant)
        self.assertEqual('General', vote_reference.review_type)

    def test_comment_with_vote_creates_reference(self):
        """A comment with a vote creates a vote reference."""
        merge_proposal = self.factory.makeBranchMergeProposal()
        reviewer = self.factory.makePerson()
        comment = merge_proposal.createComment(
            reviewer, 'Message subject', 'Message content',
            vote=CodeReviewVote.APPROVE)
        votes = list(merge_proposal.votes)
        self.assertEqual(1, len(votes))
        vote_reference = votes[0]
        self.assertEqual(reviewer, vote_reference.reviewer)
        self.assertEqual(reviewer, vote_reference.registrant)
        self.assertTrue(vote_reference.review_type is None)
        self.assertEqual(comment, vote_reference.comment)

    def test_comment_without_a_vote_does_not_create_reference(self):
        """A comment with a vote creates a vote reference."""
        merge_proposal = self.factory.makeBranchMergeProposal()
        reviewer = self.factory.makePerson()
        comment = merge_proposal.createComment(
            reviewer, 'Message subject', 'Message content')
        self.assertEqual([], list(merge_proposal.votes))

    def test_second_vote_by_person_just_alters_reference(self):
        """A second vote changes the comment reference only."""
        merge_proposal = self.factory.makeBranchMergeProposal()
        reviewer = self.factory.makePerson()
        comment1 = merge_proposal.createComment(
            reviewer, 'Message subject', 'Message content',
            vote=CodeReviewVote.DISAPPROVE)
        comment2 = merge_proposal.createComment(
            reviewer, 'Message subject', 'Message content',
            vote=CodeReviewVote.APPROVE)
        votes = list(merge_proposal.votes)
        self.assertEqual(1, len(votes))
        vote_reference = votes[0]
        self.assertEqual(reviewer, vote_reference.reviewer)
        self.assertEqual(reviewer, vote_reference.registrant)
        self.assertTrue(vote_reference.review_type is None)
        self.assertEqual(comment2, vote_reference.comment)

    def test_vote_by_nominated_reuses_reference(self):
        """A comment with a vote for a nominated reviewer alters reference."""
        merge_proposal = self.factory.makeBranchMergeProposal()
        login(merge_proposal.source_branch.owner.preferredemail.email)
        reviewer = self.factory.makePerson()
        merge_proposal.nominateReviewer(
            reviewer=reviewer,
            registrant=merge_proposal.source_branch.owner,
            review_type='General')
        comment = merge_proposal.createComment(
            reviewer, 'Message subject', 'Message content',
            vote=CodeReviewVote.APPROVE)

        votes = list(merge_proposal.votes)
        self.assertEqual(1, len(votes))
        vote_reference = votes[0]
        self.assertEqual(reviewer, vote_reference.reviewer)
        self.assertEqual(merge_proposal.source_branch.owner,
                         vote_reference.registrant)
        self.assertEqual('General', vote_reference.review_type)
        self.assertEqual(comment, vote_reference.comment)


def test_suite():
    return TestLoader().loadTestsFromName(__name__)<|MERGE_RESOLUTION|>--- conflicted
+++ resolved
@@ -8,10 +8,6 @@
 
 from zope.component import getUtility
 
-<<<<<<< HEAD
-from canonical.launchpad.database.branch import BranchSet
-=======
->>>>>>> 292535a5
 from canonical.launchpad.database.branchmergeproposal import (
     BranchMergeProposalGetter)
 from canonical.launchpad.interfaces import WrongBranchMergeProposal
@@ -21,13 +17,8 @@
     BadStateTransition, BranchMergeProposalStatus,
     BranchSubscriptionNotificationLevel, CodeReviewNotificationLevel,
     IBranchMergeProposalGetter)
-<<<<<<< HEAD
-from canonical.launchpad.interfaces.branchvisibilitypolicy import (
-    BranchVisibilityRule)
-=======
 from canonical.launchpad.interfaces.person import IPersonSet
 from canonical.launchpad.interfaces.product import IProductSet
->>>>>>> 292535a5
 from canonical.launchpad.interfaces.codereviewcomment import CodeReviewVote
 from canonical.launchpad.testing import (
     LaunchpadObjectFactory, TestCaseWithFactory, time_counter)
@@ -515,51 +506,6 @@
         # like adding landing targets and setting privacy on the branches
         # are allowed.
         TestCaseWithFactory.setUp(self, user='foo.bar@canonical.com')
-<<<<<<< HEAD
-        # People
-        self.albert = self.factory.makePerson(name='albert')
-        self.bob = self.factory.makePerson(name='bob')
-        self.charles = self.factory.makePerson(name='charles')
-        # A team
-        self.xray = self.factory.makeTeam(owner=self.albert, name='xray')
-        # Get albert to add charles to the team.
-        self.xray.addMember(self.charles, self.albert)
-        # Two products needed.
-        self.mike = self.factory.makeProduct(name='mike')
-        self.november = self.factory.makeProduct(name='nov')
-        # Make branches added by the xray team private for product mike.
-        self.mike.setBranchVisibilityTeamPolicy(
-            self.xray, BranchVisibilityRule.PRIVATE)
-        # Now make some branches.
-        for product in (self.mike, self.november):
-            trunk = self.factory.makeBranch(product=product)
-            for needs_review in (False, True):
-                for owner in (self.albert, self.bob):
-                    self._make_merge_proposal(
-                        trunk, product, owner, needs_review)
-                self._make_merge_proposal(
-                    trunk, product, self.xray, needs_review, self.albert)
-
-    def _make_merge_proposal(self, trunk, product, owner, needs_review,
-                             registrant=None):
-        if needs_review:
-            name = 'review'
-        else:
-            name = 'wip'
-        branch = self.factory.makeBranch(
-            product=product, owner=owner, registrant=registrant, name=name)
-        if registrant is None:
-            registrant = owner
-        bmp = branch.addLandingTarget(
-            registrant=registrant, target_branch=trunk)
-        if needs_review:
-            bmp.requestReview()
-            syncUpdate(bmp)
-
-    def _get_merge_proposals(self, context, status=None,
-                             visible_by_user=None):
-        """Helper method to return tuples of source branch details."""
-=======
 
     def _make_merge_proposal(self, owner_name, product_name, branch_name,
                              needs_review=False, registrant=None):
@@ -585,88 +531,10 @@
     def _get_merge_proposals(self, context, status=None,
                              visible_by_user=None):
         # Helper method to return tuples of source branch details.
->>>>>>> 292535a5
         results = BranchMergeProposalGetter.getProposalsForContext(
             context, status, visible_by_user)
         return sorted([bmp.source_branch.unique_name for bmp in results])
 
-<<<<<<< HEAD
-    def test_all_for_product_restrictions(self):
-        """Queries on product should limit results to that product."""
-        self.assertEqual(
-            ['~albert/nov/review', '~albert/nov/wip',
-             '~bob/nov/review', '~bob/nov/wip',
-             '~xray/nov/review', '~xray/nov/wip'],
-            self._get_merge_proposals(self.november))
-
-    def test_wip_for_product_restrictions(self):
-        """Queries on product should limit results to that product."""
-        self.assertEqual(
-            ['~albert/nov/wip', '~bob/nov/wip', '~xray/nov/wip'],
-            self._get_merge_proposals(
-                self.november,
-                status=[BranchMergeProposalStatus.WORK_IN_PROGRESS]))
-
-    def test_all_for_person_restrictions(self):
-        """Queries on person should limit results to that person."""
-        self.assertEqual(
-            ['~bob/mike/review', '~bob/mike/wip',
-             '~bob/nov/review', '~bob/nov/wip'],
-            self._get_merge_proposals(self.bob))
-
-    def test_wip_for_person_restrictions(self):
-        """Queries on person should limit results to that person."""
-        self.assertEqual(
-            ['~bob/mike/wip', '~bob/nov/wip'],
-            self._get_merge_proposals(
-                self.bob,
-                status=[BranchMergeProposalStatus.WORK_IN_PROGRESS]))
-
-    def test_owner_sees_private_branches(self):
-        """The branch owner should see their private branches."""
-        self.assertEqual(
-            ['~albert/mike/wip', '~albert/nov/wip'],
-            self._get_merge_proposals(
-                self.albert, visible_by_user=self.albert,
-                status=[BranchMergeProposalStatus.WORK_IN_PROGRESS]))
-
-    def test_anonymous_cant_see_private_branches(self):
-        """Anonymous users should not see private branches."""
-        self.assertEqual(
-            ['~albert/nov/wip'],
-            self._get_merge_proposals(
-                self.albert,
-                status=[BranchMergeProposalStatus.WORK_IN_PROGRESS]))
-
-    def test_charles_sees_team_product_branches(self):
-        """Charles should be able to see the private branches."""
-        self.assertEqual(
-            ['~albert/mike/wip', '~bob/mike/wip', '~xray/mike/wip'],
-            self._get_merge_proposals(
-                self.mike, visible_by_user=self.charles,
-                status=[BranchMergeProposalStatus.WORK_IN_PROGRESS]))
-
-    def test_non_member_user_cant_see_private_branches(self):
-        """Users should not see private branches."""
-        self.assertEqual(
-            ['~bob/mike/wip'],
-            self._get_merge_proposals(
-                self.mike, visible_by_user=self.bob,
-                status=[BranchMergeProposalStatus.WORK_IN_PROGRESS]))
-
-    def test_subscriber_can_see_private_proposal(self):
-        """Subscriptions should allow the user to see the branch."""
-        branch = BranchSet().getByUniqueName('~albert/mike/wip')
-        branch.subscribe(
-            self.bob,
-            BranchSubscriptionNotificationLevel.NOEMAIL, None,
-            CodeReviewNotificationLevel.NOEMAIL)
-        self.assertEqual(
-            ['~albert/mike/wip', '~bob/mike/wip'],
-            self._get_merge_proposals(
-                self.mike, visible_by_user=self.bob,
-                status=[BranchMergeProposalStatus.WORK_IN_PROGRESS]))
-=======
     def test_created_proposal_default_status(self):
         # When we create a merge proposal using the helper method, the default
         # status of the proposal is work in progress.
@@ -792,7 +660,6 @@
             [],
             self._get_merge_proposals(
                 november, visible_by_user=self.factory.makePerson()))
->>>>>>> 292535a5
 
 
 class TestBranchMergeProposalNominateReviewer(TestCaseWithFactory):
