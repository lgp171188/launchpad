# Copyright 2007 Canonical Ltd.  All rights reserved.

"""Tests for Branches."""

__metaclass__ = type

from datetime import datetime, timedelta
from pytz import UTC
import transaction
from unittest import TestCase, TestLoader

from sqlobject import SQLObjectNotFound

from canonical.config import config
from canonical.database.constants import UTC_NOW
from canonical.launchpad import _
from canonical.launchpad.ftests import ANONYMOUS, login, logout, syncUpdate
from canonical.launchpad.interfaces import (
    BranchListingSort, BranchSubscriptionNotificationLevel, BranchType,
    CannotDeleteBranch, CodeReviewNotificationLevel, CreateBugParams,
    IBranchSet, IBugSet, ILaunchpadCelebrities, IPersonSet, IProductSet,
    ISpecificationSet, InvalidBranchMergeProposal, PersonCreationRationale,
    SpecificationDefinitionStatus)
from canonical.launchpad.interfaces.branch import (
    BranchLifecycleStatus,
    DEFAULT_BRANCH_STATUS_IN_LISTING)
from canonical.launchpad.interfaces.codehosting import LAUNCHPAD_SERVICES
from canonical.launchpad.database.branch import (BranchSet,
    BranchSubscription, ClearDependentBranch, ClearSeriesBranch,
     DeleteCodeImport, DeletionCallable, DeletionOperation)
from canonical.launchpad.database.branchmergeproposal import (
    BranchMergeProposal,
    )
from canonical.launchpad.database.bugbranch import BugBranch
from canonical.launchpad.database.codeimport import CodeImport, CodeImportSet
from canonical.launchpad.database.codereviewcomment import CodeReviewComment
from canonical.launchpad.database.product import ProductSet
from canonical.launchpad.database.revision import RevisionSet
from canonical.launchpad.database.specificationbranch import (
    SpecificationBranch,
    )
from canonical.launchpad.testing import (
    LaunchpadObjectFactory, TestCaseWithFactory)
from canonical.launchpad.xmlrpc.faults import (
    InvalidBranchIdentifier, InvalidProductIdentifier, NoBranchForSeries,
    NoSuchBranch, NoSuchPersonWithName, NoSuchProduct, NoSuchSeries)

from canonical.testing import (
    DatabaseFunctionalLayer, LaunchpadFunctionalLayer, LaunchpadZopelessLayer)

from zope.component import getUtility
from zope.security.proxy import removeSecurityProxy


class TestCodeImport(TestCase):

    layer = LaunchpadZopelessLayer

    def setUp(self):
        login('test@canonical.com')
        self.factory = LaunchpadObjectFactory()

    def test_branchCodeImport(self):
        """Ensure the codeImport property works correctly."""
        code_import = self.factory.makeCodeImport()
        branch = code_import.branch
        self.assertEqual(code_import, branch.code_import)
        CodeImportSet().delete(code_import)
        self.assertEqual(None, branch.code_import)


class TestBranchGetRevision(TestCaseWithFactory):
    """Make sure that `Branch.getBranchRevision` works as expected."""

    layer = LaunchpadFunctionalLayer

    def setUp(self):
        TestCaseWithFactory.setUp(self)
        self.branch = self.factory.makeBranch()

    def _makeRevision(self, revno):
        # Make a revision and add it to the branch.
        rev = self.factory.makeRevision()
        br = self.branch.createBranchRevision(revno, rev)
        return rev

    def testGetBySequenceNumber(self):
        rev1 = self._makeRevision(1)
        branch_revision = self.branch.getBranchRevision(sequence=1)
        self.assertEqual(rev1, branch_revision.revision)
        self.assertEqual(1, branch_revision.sequence)

    def testGetByRevision(self):
        rev1 = self._makeRevision(1)
        branch_revision = self.branch.getBranchRevision(revision=rev1)
        self.assertEqual(rev1, branch_revision.revision)
        self.assertEqual(1, branch_revision.sequence)

    def testGetByRevisionId(self):
        rev1 = self._makeRevision(1)
        branch_revision = self.branch.getBranchRevision(
            revision_id=rev1.revision_id)
        self.assertEqual(rev1, branch_revision.revision)
        self.assertEqual(1, branch_revision.sequence)

    def testNonExistant(self):
        rev1 = self._makeRevision(1)
        self.assertTrue(self.branch.getBranchRevision(sequence=2) is None)
        rev2 = self.factory.makeRevision()
        self.assertTrue(self.branch.getBranchRevision(revision=rev2) is None)
        self.assertTrue(
            self.branch.getBranchRevision(revision_id='not found') is None)

    def testInvalidParams(self):
        self.assertRaises(AssertionError, self.branch.getBranchRevision)
        rev1 = self._makeRevision(1)
        self.assertRaises(AssertionError, self.branch.getBranchRevision,
                          sequence=1, revision=rev1,
                          revision_id=rev1.revision_id)
        self.assertRaises(AssertionError, self.branch.getBranchRevision,
                          sequence=1, revision=rev1)
        self.assertRaises(AssertionError, self.branch.getBranchRevision,
                          revision=rev1, revision_id=rev1.revision_id)
        self.assertRaises(AssertionError, self.branch.getBranchRevision,
                          sequence=1, revision_id=rev1.revision_id)


class TestBranch(TestCaseWithFactory):
    """Test basic properties about Launchpad database branches."""

    layer = LaunchpadFunctionalLayer

    def test_pullURLHosted(self):
        # Hosted branches are pulled from internal Launchpad URLs.
        branch = self.factory.makeBranch(branch_type=BranchType.HOSTED)
        self.assertEqual(
            'lp-hosted:///%s' % branch.unique_name, branch.getPullURL())

    def test_pullURLMirrored(self):
        # Mirrored branches are pulled from their actual URLs -- that's the
        # point.
        branch = self.factory.makeBranch(branch_type=BranchType.MIRRORED)
        self.assertEqual(branch.url, branch.getPullURL())

    def test_pullURLImported(self):
        # Imported branches are pulled from the import servers at locations
        # corresponding to the hex id of the branch being mirrored.
        import_server = config.launchpad.bzr_imports_root_url
        branch = self.factory.makeBranch(branch_type=BranchType.IMPORTED)
        self.assertEqual(
            '%s/%08x' % (import_server, branch.id), branch.getPullURL())

    def test_pullURLRemote(self):
        # We cannot mirror remote branches. getPullURL raises an
        # AssertionError.
        branch = self.factory.makeBranch(branch_type=BranchType.REMOTE)
        self.assertRaises(AssertionError, branch.getPullURL)


class TestBranchDeletion(TestCase):
    """Test the different cases that makes a branch deletable or not."""

    layer = LaunchpadZopelessLayer

    def setUp(self):
        login('test@canonical.com')
        self.product = ProductSet().getByName('firefox')
        self.user = getUtility(IPersonSet).getByEmail('test@canonical.com')
        self.branch_set = BranchSet()
        self.branch = BranchSet().new(
            BranchType.HOSTED, 'to-delete', self.user, self.user,
            self.product, None, 'A branch to delete')
        # The owner of the branch is subscribed to the branch when it is
        # created.  The tests here assume no initial connections, so
        # unsubscribe the branch owner here.
        self.branch.unsubscribe(self.branch.owner)

    def tearDown(self):
        logout()

    def test_deletable(self):
        """A newly created branch can be deleted without any problems."""
        self.assertEqual(self.branch.canBeDeleted(), True,
                         "A newly created branch should be able to be "
                         "deleted.")
        branch_id = self.branch.id
        branch_set = BranchSet()
        self.branch.destroySelf()
        self.assert_(branch_set.get(branch_id) is None,
                     "The branch has not been deleted.")

    def test_subscriptionDisablesDeletion(self):
        """A branch that has a subscription cannot be deleted."""
        self.branch.subscribe(
            self.user, BranchSubscriptionNotificationLevel.NOEMAIL, None,
            CodeReviewNotificationLevel.NOEMAIL)
        self.assertEqual(self.branch.canBeDeleted(), False,
                         "A branch that has a subscription is not deletable.")
        self.assertRaises(CannotDeleteBranch, self.branch.destroySelf)

    def test_codeImportDisablesDeletion(self):
        """A branch that has an attached code import can't be deleted."""
        code_import = LaunchpadObjectFactory().makeCodeImport()
        branch = code_import.branch
        self.assertEqual(branch.canBeDeleted(), False,
                         "A branch that has a import is not deletable.")
        self.assertRaises(CannotDeleteBranch, branch.destroySelf)

    def test_bugBranchLinkDisablesDeletion(self):
        """A branch linked to a bug cannot be deleted."""
        params = CreateBugParams(
            owner=self.user, title='Firefox bug', comment='blah')
        params.setBugTarget(product=self.product)
        bug = getUtility(IBugSet).createBug(params)
        bug.addBranch(self.branch, self.user)
        self.assertEqual(self.branch.canBeDeleted(), False,
                         "A branch linked to a bug is not deletable.")
        self.assertRaises(CannotDeleteBranch, self.branch.destroySelf)

    def test_specBranchLinkDisablesDeletion(self):
        """A branch linked to a spec cannot be deleted."""
        spec = getUtility(ISpecificationSet).new(
            name='some-spec', title='Some spec', product=self.product,
            owner=self.user, summary='', specurl=None,
            definition_status=SpecificationDefinitionStatus.NEW)
        spec.linkBranch(self.branch, self.user)
        self.assertEqual(self.branch.canBeDeleted(), False,
                         "A branch linked to a spec is not deletable.")
        self.assertRaises(CannotDeleteBranch, self.branch.destroySelf)

    def test_associatedProductSeriesUserBranchDisablesDeletion(self):
        """A branch linked as a user_branch to a product series cannot be
        deleted.
        """
        self.product.development_focus.user_branch = self.branch
        syncUpdate(self.product.development_focus)
        self.assertEqual(self.branch.canBeDeleted(), False,
                         "A branch that is a user branch for a product series"
                         " is not deletable.")
        self.assertRaises(CannotDeleteBranch, self.branch.destroySelf)

    def test_associatedProductSeriesImportBranchDisablesDeletion(self):
        """A branch linked as an import_branch to a product series cannot
        be deleted.
        """
        self.product.development_focus.import_branch = self.branch
        syncUpdate(self.product.development_focus)
        self.assertEqual(self.branch.canBeDeleted(), False,
                         "A branch that is an import branch for a product "
                         "series is not deletable.")
        self.assertRaises(CannotDeleteBranch, self.branch.destroySelf)

    def test_revisionsDeletable(self):
        """A branch that has some revisions can be deleted."""
        # We want the changes done in the setup to stay around, and by
        # default the switchDBUser aborts the transaction.
        transaction.commit()
        launchpad_dbuser = config.launchpad.dbuser
        LaunchpadZopelessLayer.switchDbUser(config.branchscanner.dbuser)
        revision = RevisionSet().new(
            revision_id='some-unique-id', log_body='commit message',
            revision_date=None, revision_author='ddaa@localhost',
            parent_ids=[], properties=None)
        self.branch.createBranchRevision(0, revision)
        transaction.commit()
        LaunchpadZopelessLayer.switchDbUser(launchpad_dbuser)
        self.assertEqual(self.branch.canBeDeleted(), True,
                         "A branch that has a revision is deletable.")
        unique_name = self.branch.unique_name
        self.branch.destroySelf()
        self.assertEqual(BranchSet().getByUniqueName(unique_name), None,
                         "Branch was not deleted.")

    def test_landingTargetDisablesDeletion(self):
        """A branch with a landing target cannot be deleted."""
        target_branch = BranchSet().new(
            BranchType.HOSTED, 'landing-target', self.user, self.user,
            self.product, None)
        self.branch.addLandingTarget(self.user, target_branch)
        self.assertEqual(self.branch.canBeDeleted(), False,
                         "A branch with a landing target is not deletable.")
        self.assertRaises(CannotDeleteBranch, self.branch.destroySelf)

    def test_landingCandidateDisablesDeletion(self):
        """A branch with a landing candidate cannot be deleted."""
        source_branch = BranchSet().new(
            BranchType.HOSTED, 'landing-candidate', self.user, self.user,
            self.product, None)
        source_branch.addLandingTarget(self.user, self.branch)
        self.assertEqual(self.branch.canBeDeleted(), False,
                         "A branch with a landing candidate is not"
                         " deletable.")
        self.assertRaises(CannotDeleteBranch, self.branch.destroySelf)

    def test_dependentBranchDisablesDeletion(self):
        """A branch that is a dependent branch cannot be deleted."""
        source_branch = BranchSet().new(
            BranchType.HOSTED, 'landing-candidate', self.user, self.user,
            self.product, None)
        target_branch = BranchSet().new(
            BranchType.HOSTED, 'landing-target', self.user, self.user,
            self.product, None)
        source_branch.addLandingTarget(self.user, target_branch, self.branch)
        self.assertEqual(self.branch.canBeDeleted(), False,
                         "A branch with a dependent target is not deletable.")
        self.assertRaises(CannotDeleteBranch, self.branch.destroySelf)


class TestBranchDeletionConsequences(TestCase):
    """Test determination and application of branch deletion consequences."""

    layer = LaunchpadZopelessLayer

    def setUp(self):
        login('test@canonical.com')
        self.factory = LaunchpadObjectFactory()
        self.branch = self.factory.makeBranch()
        self.branch_set = getUtility(IBranchSet)
        # The owner of the branch is subscribed to the branch when it is
        # created.  The tests here assume no initial connections, so
        # unsubscribe the branch owner here.
        self.branch.unsubscribe(self.branch.owner)

    def test_plainBranch(self):
        """Ensure that a fresh branch has no deletion requirements."""
        self.assertEqual({}, self.branch.deletionRequirements())

    def makeMergeProposals(self):
        """Produce a merge proposal for testing purposes."""
        target_branch = self.factory.makeBranch(product=self.branch.product)
        dependent_branch = self.factory.makeBranch(
            product=self.branch.product)
        # Remove the implicit subscriptions.
        target_branch.unsubscribe(target_branch.owner)
        dependent_branch.unsubscribe(dependent_branch.owner)
        merge_proposal1 = self.branch.addLandingTarget(
            self.branch.owner, target_branch, dependent_branch)
        # Disable this merge proposal, to allow creating a new identical one
        lp_admins = getUtility(ILaunchpadCelebrities).admin
        merge_proposal1.rejectBranch(lp_admins, 'null:')
        syncUpdate(merge_proposal1)
        merge_proposal2 = self.branch.addLandingTarget(
            self.branch.owner, target_branch, dependent_branch)
        return merge_proposal1, merge_proposal2

    def test_branchWithMergeProposal(self):
        """Ensure that deletion requirements with a merge proposal are right.

        Each branch related to the merge proposal is tested to ensure it
        produces a unique, correct result.
        """
        merge_proposal1, merge_proposal2 = self.makeMergeProposals()
        self.assertEqual({
            merge_proposal1:
            ('delete', _('This branch is the source branch of this merge'
             ' proposal.')),
            merge_proposal2:
            ('delete', _('This branch is the source branch of this merge'
             ' proposal.'))
             },
                         self.branch.deletionRequirements())
        self.assertEqual({
            merge_proposal1:
            ('delete', _('This branch is the target branch of this merge'
             ' proposal.')),
            merge_proposal2:
            ('delete', _('This branch is the target branch of this merge'
             ' proposal.'))
            },
            merge_proposal1.target_branch.deletionRequirements())
        self.assertEqual({
            merge_proposal1:
            ('alter', _('This branch is the dependent branch of this merge'
             ' proposal.')),
            merge_proposal2:
            ('alter', _('This branch is the dependent branch of this merge'
             ' proposal.'))
            },
            merge_proposal1.dependent_branch.deletionRequirements())

    def test_deleteMergeProposalSource(self):
        """Merge proposal source branches can be deleted with break_links."""
        merge_proposal1, merge_proposal2 = self.makeMergeProposals()
        merge_proposal1_id = merge_proposal1.id
        BranchMergeProposal.get(merge_proposal1_id)
        self.branch.destroySelf(break_references=True)
        self.assertRaises(SQLObjectNotFound,
            BranchMergeProposal.get, merge_proposal1_id)

    def test_deleteMergeProposalTarget(self):
        """Merge proposal target branches can be deleted with break_links."""
        merge_proposal1, merge_proposal2 = self.makeMergeProposals()
        merge_proposal1_id = merge_proposal1.id
        BranchMergeProposal.get(merge_proposal1_id)
        merge_proposal1.target_branch.destroySelf(break_references=True)
        self.assertRaises(SQLObjectNotFound,
            BranchMergeProposal.get, merge_proposal1_id)

    def test_deleteMergeProposalDependent(self):
        """break_links enables deleting merge proposal dependant branches."""
        merge_proposal1, merge_proposal2 = self.makeMergeProposals()
        merge_proposal1_id = merge_proposal1.id
        merge_proposal1.dependent_branch.destroySelf(break_references=True)
        self.assertEqual(None, merge_proposal1.dependent_branch)

    def test_deleteSourceCodeReviewComment(self):
        """Deletion of branches that have CodeReviewComments works."""
        comment = self.factory.makeCodeReviewComment()
        comment_id = comment.id
        branch = comment.branch_merge_proposal.source_branch
        branch.destroySelf(break_references=True)
        self.assertRaises(
            SQLObjectNotFound, CodeReviewComment.get, comment_id)

    def test_deleteTargetCodeReviewComment(self):
        """Deletion of branches that have CodeReviewComments works."""
        comment = self.factory.makeCodeReviewComment()
        comment_id = comment.id
        branch = comment.branch_merge_proposal.target_branch
        branch.destroySelf(break_references=True)
        self.assertRaises(
            SQLObjectNotFound, CodeReviewComment.get, comment_id)

    def test_branchWithSubscriptionReqirements(self):
        """Deletion requirements for a branch with subscription are right."""
        branch = self.factory.makeBranch()
        subscription = branch.getSubscription(branch.owner)
        self.assertTrue(subscription is not None)
        self.assertEqual({subscription:
            ('delete', _('This is a subscription to this branch.'))},
                         branch.deletionRequirements())

    def test_branchWithSubscriptionDeletion(self):
        """break_links allows deleting a branch with subscription."""
        subscription1 = self.factory.makeBranchSubscription()
        subscription2 = self.factory.makeBranchSubscription()
        subscription1_id = subscription1.id
        subscription1.branch.destroySelf(break_references=True)
        self.assertRaises(SQLObjectNotFound,
            BranchSubscription.get, subscription1_id)

    def test_branchWithBugRequirements(self):
        """Deletion requirements for a branch with a bug are right."""
        bug = self.factory.makeBug()
        bug.addBranch(self.branch, self.branch.owner)
        self.assertEqual({bug.bug_branches[0]:
            ('delete', _('This bug is linked to this branch.'))},
            self.branch.deletionRequirements())

    def test_branchWithBugDeletion(self):
        """break_links allows deleting a branch with a bug."""
        bug1 = self.factory.makeBug()
        bug2 = self.factory.makeBug()
        bug1.addBranch(self.branch, self.branch.owner)
        bug_branch1 = bug1.bug_branches[0]
        bug_branch1_id = bug_branch1.id
        self.branch.destroySelf(break_references=True)
        self.assertRaises(SQLObjectNotFound, BugBranch.get, bug_branch1_id)

    def test_branchWithSpecRequirements(self):
        """Deletion requirements for a branch with a spec are right."""
        spec = self.factory.makeSpecification()
        spec.linkBranch(self.branch, self.branch.owner)
        self.assertEqual({self.branch.spec_links[0]:
            ('delete', _(
                'This blueprint is linked to this branch.'))},
             self.branch.deletionRequirements())

    def test_branchWithSpecDeletion(self):
        """break_links allows deleting a branch with a spec."""
        spec1 = self.factory.makeSpecification()
        spec1.linkBranch(self.branch, self.branch.owner)
        spec1_branch_id = self.branch.spec_links[0].id
        spec2 = self.factory.makeSpecification()
        spec2.linkBranch(self.branch, self.branch.owner)
        spec2_branch_id = self.branch.spec_links[1].id
        self.branch.destroySelf(break_references=True)
        self.assertRaises(SQLObjectNotFound, SpecificationBranch.get,
                          spec1_branch_id)
        self.assertRaises(SQLObjectNotFound, SpecificationBranch.get,
                          spec2_branch_id)

    def test_branchWithSeriesUserRequirements(self):
        """Deletion requirements for a series' user_branch are right."""
        series = self.factory.makeSeries(self.branch)
        self.assertEqual(
            {series: ('alter',
            _('This series is linked to this branch.'))},
            self.branch.deletionRequirements())

    def test_branchWithSeriesImportRequirements(self):
        """Deletion requirements for a series' import_branch are right."""
        series = self.factory.makeSeries(import_branch=self.branch)
        self.assertEqual(
            {series: ('alter',
            _('This series is linked to this branch.'))},
            self.branch.deletionRequirements())

    def test_branchWithSeriesUserDeletion(self):
        """break_links allows deleting a series' user_branch."""
        series1 = self.factory.makeSeries(self.branch)
        series2 = self.factory.makeSeries(self.branch)
        self.branch.destroySelf(break_references=True)
        self.assertEqual(None, series1.user_branch)
        self.assertEqual(None, series2.user_branch)

    def test_branchWithSeriesImportDeletion(self):
        """break_links allows deleting a series' import_branch."""
        series = self.factory.makeSeries(import_branch=self.branch)
        self.branch.destroySelf(break_references=True)
        self.assertEqual(None, series.user_branch)

    def test_branchWithCodeImportRequirements(self):
        """Deletion requirements for a code import branch are right"""
        code_import = self.factory.makeCodeImport()
        # Remove the implicit branch subscription first.
        code_import.branch.unsubscribe(code_import.branch.owner)
        self.assertEqual({code_import:
            ('delete', _('This is the import data for this branch.'))},
             code_import.branch.deletionRequirements())

    def test_branchWithCodeImportDeletion(self):
        """break_links allows deleting a code import branch."""
        code_import = self.factory.makeCodeImport()
        code_import_id = code_import.id
        self.factory.makeCodeImportJob(code_import)
        code_import.branch.destroySelf(break_references=True)
        self.assertRaises(
            SQLObjectNotFound, CodeImport.get, code_import_id)

    def test_sourceBranchWithCodeReviewVoteReference(self):
        """Break_references handles CodeReviewVoteReference source branch."""
        merge_proposal = self.factory.makeBranchMergeProposal()
        merge_proposal.nominateReviewer(self.factory.makePerson(),
                                        self.factory.makePerson())
        merge_proposal.source_branch.destroySelf(break_references=True)

    def test_targetBranchWithCodeReviewVoteReference(self):
        """Break_references handles CodeReviewVoteReference target branch."""
        merge_proposal = self.factory.makeBranchMergeProposal()
        merge_proposal.nominateReviewer(self.factory.makePerson(),
                                        self.factory.makePerson())
        merge_proposal.target_branch.destroySelf(break_references=True)

    def test_ClearDependentBranch(self):
        """ClearDependent.__call__ must clear the dependent branch."""
        merge_proposal = removeSecurityProxy(self.makeMergeProposals()[0])
        ClearDependentBranch(merge_proposal)()
        self.assertEqual(None, merge_proposal.dependent_branch)

    def test_ClearSeriesUserBranch(self):
        """ClearSeriesBranch.__call__ must clear the user branch."""
        series = removeSecurityProxy(self.factory.makeSeries(self.branch))
        ClearSeriesBranch(series, self.branch)()
        self.assertEqual(None, series.user_branch)

    def test_ClearSeriesImportBranch(self):
        """ClearSeriesBranch.__call__ must clear the import branch."""
        series = removeSecurityProxy(
            self.factory.makeSeries(import_branch=self.branch))
        ClearSeriesBranch(series, self.branch)()
        self.assertEqual(None, series.import_branch)

    def test_DeletionOperation(self):
        """DeletionOperation.__call__ is not implemented."""
        self.assertRaises(NotImplementedError, DeletionOperation('a', 'b'))

    def test_DeletionCallable(self):
        """DeletionCallable must invoke the callable."""
        spec = self.factory.makeSpecification()
        spec_link = spec.linkBranch(self.branch, self.branch.owner)
        spec_link_id = spec_link.id
        DeletionCallable(spec, 'blah', spec_link.destroySelf)()
        self.assertRaises(SQLObjectNotFound, SpecificationBranch.get,
                          spec_link_id)

    def test_DeleteCodeImport(self):
        """DeleteCodeImport.__call__ must delete the CodeImport."""
        code_import = self.factory.makeCodeImport()
        code_import_id = code_import.id
        self.factory.makeCodeImportJob(code_import)
        DeleteCodeImport(code_import)()
        self.assertRaises(
            SQLObjectNotFound, CodeImport.get, code_import_id)


class StackedBranches(TestCaseWithFactory):
    """Tests for showing branches stacked on another."""

    layer = DatabaseFunctionalLayer

    def testNoBranchesStacked(self):
        # getStackedBranches returns an empty collection if there are no
        # branches stacked on it.
        branch = self.factory.makeBranch()
        self.assertEqual(set(), set(branch.getStackedBranches()))

    def testSingleBranchStacked(self):
        # some_branch.getStackedBranches returns a collection of branches
        # stacked on some_branch.
        branch = self.factory.makeBranch()
        stacked_branch = self.factory.makeBranch(stacked_on=branch)
        self.assertEqual(
            set([stacked_branch]), set(branch.getStackedBranches()))

    def testMultipleBranchesStacked(self):
        # some_branch.getStackedBranches returns a collection of branches
        # stacked on some_branch.
        branch = self.factory.makeBranch()
        stacked_a = self.factory.makeBranch(stacked_on=branch)
        stacked_b = self.factory.makeBranch(stacked_on=branch)
        self.assertEqual(
            set([stacked_a, stacked_b]), set(branch.getStackedBranches()))

    def testStackedBranchesIncompleteMirrorsNoBranches(self):
        # some_branch.getStackedBranchesWithIncompleteMirrors does not include
        # stacked branches that haven't been mirrored at all.
        branch = self.factory.makeBranch()
        stacked_a = self.factory.makeBranch(stacked_on=branch)
        self.assertEqual(
            set(), set(branch.getStackedBranchesWithIncompleteMirrors()))

    def testStackedBranchesIncompleteMirrors(self):
        # some_branch.getStackedBranchesWithIncompleteMirrors returns branches
        # stacked on some_branch that had their mirrors started but not
        # finished.
        branch = self.factory.makeBranch()
        stacked_a = self.factory.makeBranch(stacked_on=branch)
        stacked_a.startMirroring()
        self.assertEqual(
            set([stacked_a]),
            set(branch.getStackedBranchesWithIncompleteMirrors()))

    def testStackedBranchesIncompleteMirrorsNotStacked(self):
        # some_branch.getStackedBranchesWithIncompleteMirrors does not include
        # branches with incomplete mirrors that are not stacked on
        # some_branch.
        branch = self.factory.makeBranch()
        not_stacked = self.factory.makeBranch()
        not_stacked.startMirroring()
        self.assertEqual(
            set(), set(branch.getStackedBranchesWithIncompleteMirrors()))

    def testStackedBranchesCompleteMirrors(self):
        # some_branch.getStackedBranchesWithIncompleteMirrors does not include
        # branches that have been successfully mirrored.
        branch = self.factory.makeBranch()
        stacked_a = self.factory.makeBranch(stacked_on=branch)
        stacked_a.startMirroring()
        stacked_a.mirrorComplete(self.factory.getUniqueString())
        self.assertEqual(
            set(), set(branch.getStackedBranchesWithIncompleteMirrors()))

    def testStackedBranchesFailedMirrors(self):
        # some_branch.getStackedBranchesWithIncompleteMirrors includes
        # branches that failed to mirror. This is not directly desired, but is
        # a consequence of wanting to include branches that have started,
        # failed, then started again.
        branch = self.factory.makeBranch()
        stacked_a = self.factory.makeBranch(stacked_on=branch)
        stacked_a.startMirroring()
        stacked_a.mirrorFailed(self.factory.getUniqueString())
        self.assertEqual(
            set([stacked_a]),
            set(branch.getStackedBranchesWithIncompleteMirrors()))

    def testStackedBranchesFailedThenStartedMirrors(self):
        # some_branch.getStackedBranchesWithIncompleteMirrors includes
        # branches that had a failed mirror but have since been started.
        branch = self.factory.makeBranch()
        stacked_a = self.factory.makeBranch(stacked_on=branch)
        stacked_a.startMirroring()
        stacked_a.mirrorFailed(self.factory.getUniqueString())
        stacked_a.startMirroring()
        self.assertEqual(
            set([stacked_a]),
            set(branch.getStackedBranchesWithIncompleteMirrors()))

    def testStackedBranchesMirrorRequested(self):
        # some_branch.getStackedBranchesWithIncompleteMirrors does not include
        # branches that have only had a mirror requested.
        branch = self.factory.makeBranch()
        stacked_a = self.factory.makeBranch(stacked_on=branch)
        stacked_a.requestMirror()
        self.assertEqual(
            set(), set(branch.getStackedBranchesWithIncompleteMirrors()))


class BranchAddLandingTarget(TestCase):
    """Exercise all the code paths for adding a landing target."""
    layer = LaunchpadFunctionalLayer

    def setUp(self):
        login(ANONYMOUS)
        self.branch_set = BranchSet()
        self.product = getUtility(IProductSet).getByName('firefox')

        self.user = getUtility(IPersonSet).getByName('no-priv')
        self.source = self.branch_set.new(
            BranchType.HOSTED, 'source-branch', self.user, self.user,
            self.product, None)
        self.target = self.branch_set.new(
            BranchType.HOSTED, 'target-branch', self.user, self.user,
            self.product, None)
        self.dependent = self.branch_set.new(
            BranchType.HOSTED, 'dependent-branch', self.user, self.user,
            self.product, None)

    def tearDown(self):
        logout()

    def test_junkSource(self):
        """Junk branches cannot be used as a source for merge proposals."""
        self.source.product = None
        self.assertRaises(
            InvalidBranchMergeProposal, self.source.addLandingTarget,
            self.user, self.target)

    def test_targetProduct(self):
        """The product of the target branch must match the product of the
        source branch.
        """
        self.target.product = None
        self.assertRaises(
            InvalidBranchMergeProposal, self.source.addLandingTarget,
            self.user, self.target)

        self.target.product = getUtility(IProductSet).getByName('bzr')
        self.assertRaises(
            InvalidBranchMergeProposal, self.source.addLandingTarget,
            self.user, self.target)

    def test_targetIsABranch(self):
        """The target of must be a branch."""
        self.assertRaises(
            InvalidBranchMergeProposal, self.source.addLandingTarget,
            self.user, self.product)

    def test_targetMustNotBeTheSource(self):
        """The target and source branch cannot be the same."""
        self.assertRaises(
            InvalidBranchMergeProposal, self.source.addLandingTarget,
            self.user, self.source)

    def test_dependentIsABranch(self):
        """The dependent branch, if it is there, must be a branch."""
        self.assertRaises(
            InvalidBranchMergeProposal, self.source.addLandingTarget,
            self.user, self.target, dependent_branch=self.product)

    def test_dependentBranchSameProduct(self):
        """The dependent branch, if it is there, must be for the same product.
        """
        self.dependent.product = None
        self.assertRaises(
            InvalidBranchMergeProposal, self.source.addLandingTarget,
            self.user, self.target, self.dependent)

        self.dependent.product = getUtility(IProductSet).getByName('bzr')
        self.assertRaises(
            InvalidBranchMergeProposal, self.source.addLandingTarget,
            self.user, self.target, self.dependent)

    def test_dependentMustNotBeTheSource(self):
        """The target and source branch cannot be the same."""
        self.assertRaises(
            InvalidBranchMergeProposal, self.source.addLandingTarget,
            self.user, self.target, self.source)

    def test_dependentMustNotBeTheTarget(self):
        """The target and source branch cannot be the same."""
        self.assertRaises(
            InvalidBranchMergeProposal, self.source.addLandingTarget,
            self.user, self.target, self.target)

    def test_existingMergeProposal(self):
        """If there is an existing merge proposal for the source and target
        branch pair, then another landing target specifying the same pair
        raises.
        """
        proposal = self.source.addLandingTarget(
            self.user, self.target, self.dependent)

        self.assertRaises(
            InvalidBranchMergeProposal, self.source.addLandingTarget,
            self.user, self.target, self.dependent)

    def test_existingRejectedMergeProposal(self):
        """If there is an existing rejected merge proposal for the source and
        target branch pair, then another landing target specifying the same
        pair is fine.
        """
        proposal = self.source.addLandingTarget(
            self.user, self.target, self.dependent)
        proposal.rejectBranch(self.user, 'some_revision')
        syncUpdate(proposal)
        new_proposal = self.source.addLandingTarget(
            self.user, self.target, self.dependent)

    def test_attributeAssignment(self):
        """Smoke test to make sure the assignments are there."""
        whiteboard = u"Some whiteboard"
        proposal = self.source.addLandingTarget(
            self.user, self.target, self.dependent, whiteboard)
        self.assertEqual(proposal.registrant, self.user)
        self.assertEqual(proposal.source_branch, self.source)
        self.assertEqual(proposal.target_branch, self.target)
        self.assertEqual(proposal.dependent_branch, self.dependent)
        self.assertEqual(proposal.whiteboard, whiteboard)


class BranchDateLastModified(TestCaseWithFactory):
    """Exercies the situations where date_last_modifed is udpated."""
    layer = DatabaseFunctionalLayer

    def setUp(self):
        TestCaseWithFactory.setUp(self, 'test@canonical.com')

    def test_initialValue(self):
        """Initially the date_last_modifed is the date_created."""
        branch = self.factory.makeBranch()
        self.assertEqual(branch.date_last_modified, branch.date_created)

    def test_bugBranchLinkUpdates(self):
        """Linking a branch to a bug updates the last modified time."""
        date_created = datetime(2000, 1, 1, 12, tzinfo=UTC)
        branch = self.factory.makeBranch(date_created=date_created)
        self.assertEqual(branch.date_last_modified, date_created)

        params = CreateBugParams(
            owner=branch.owner, title='A bug', comment='blah')
        params.setBugTarget(product=branch.product)
        bug = getUtility(IBugSet).createBug(params)

        bug.addBranch(branch, branch.owner)
        self.assertTrue(branch.date_last_modified > date_created,
                        "Date last modified was not updated.")

    def test_specBranchLinkUpdates(self):
        """Linking a branch to a spec updates the last modified time."""
        date_created = datetime(2000, 1, 1, 12, tzinfo=UTC)
        branch = self.factory.makeBranch(date_created=date_created)
        self.assertEqual(branch.date_last_modified, date_created)

        spec = getUtility(ISpecificationSet).new(
            name='some-spec', title='Some spec', product=branch.product,
            owner=branch.owner, summary='', specurl=None,
            definition_status=SpecificationDefinitionStatus.NEW)
        spec.linkBranch(branch, branch.owner)
        self.assertTrue(branch.date_last_modified > date_created,
                        "Date last modified was not updated.")

    def test_updateScannedDetails_with_null_revision(self):
        # If updateScannedDetails is called with a null revision, it
        # effectively means that there is an empty branch, so we can't use the
        # revision date, so we set the last modified time to UTC_NOW.
        date_created = datetime(2000, 1, 1, 12, tzinfo=UTC)
        branch = self.factory.makeBranch(date_created=date_created)
        branch.updateScannedDetails(None, 0)
        self.assertSqlAttributeEqualsDate(
            branch, 'date_last_modified', UTC_NOW)

    def test_updateScannedDetails_with_revision(self):
        # If updateScannedDetails is called with a revision with which has a
        # revision date set in the past (the usual case), the last modified
        # time of the branch is set to be the date from the Bazaar revision
        # (Revision.revision_date).
        date_created = datetime(2000, 1, 1, 12, tzinfo=UTC)
        branch = self.factory.makeBranch(date_created=date_created)
        revision_date = datetime(2005, 2, 2, 12, tzinfo=UTC)
        revision = self.factory.makeRevision(revision_date=revision_date)
        branch.updateScannedDetails(revision, 1)
        self.assertEqual(revision_date, branch.date_last_modified)

    def test_updateScannedDetails_with_future_revision(self):
        # If updateScannedDetails is called with a revision with which has a
        # revision date set in the future, UTC_NOW is used as the last modifed
        # time.  date_created = datetime(2000, 1, 1, 12, tzinfo=UTC)
        date_created = datetime(2000, 1, 1, 12, tzinfo=UTC)
        branch = self.factory.makeBranch(date_created=date_created)
        revision_date = datetime.now(UTC) + timedelta(days=1000)
        revision = self.factory.makeRevision(revision_date=revision_date)
        branch.updateScannedDetails(revision, 1)
        self.assertSqlAttributeEqualsDate(
            branch, 'date_last_modified', UTC_NOW)


class TestBranchLifecycleStatus(TestCaseWithFactory):
    """Exercises changes in lifecycle status."""
    layer = DatabaseFunctionalLayer

    def checkStatusAfterUpdate(self, initial_state, expected_state):
        # Make sure that the lifecycle status of the branch with the initial
        # lifecycle state to be the expected_state after a revision has been
        # scanned.
        branch = self.factory.makeBranch(lifecycle_status=initial_state)
        revision = self.factory.makeRevision()
        branch.updateScannedDetails(revision, 1)
        self.assertEqual(expected_state, branch.lifecycle_status)

    def test_updateScannedDetails_active_branch(self):
        # If a new revision is scanned, and the branch is in an active state,
        # then the lifecycle status isn't changed.
        for state in DEFAULT_BRANCH_STATUS_IN_LISTING:
            self.checkStatusAfterUpdate(state, state)

    def test_updateScannedDetails_inactive_branch(self):
        # If a branch is inactive (merged or abandonded) and a new revision is
        # scanned, the branch is moved to the development state.
        for state in (BranchLifecycleStatus.MERGED,
                      BranchLifecycleStatus.ABANDONED):
            self.checkStatusAfterUpdate(
                state, BranchLifecycleStatus.DEVELOPMENT)


class BranchSorting(TestCase):
    """Test cases for the sort_by option of BranchSet getBranch* methods."""

    layer = LaunchpadZopelessLayer

    def createPersonWithTwoBranches(self):
        """Create a person and two branches that belong to that person."""
        new_person, email = getUtility(IPersonSet).createPersonAndEmail(
            "test@example.com",
            PersonCreationRationale.OWNER_CREATED_LAUNCHPAD)

        branch_set = getUtility(IBranchSet)
        branch_a = branch_set.new(
            BranchType.MIRRORED, "a", new_person, new_person, None,
            "http://bzr.example.com/a")
        branch_b = branch_set.new(
            BranchType.MIRRORED, "b", new_person, new_person, None,
            "http://bzr.example.com/b")

        return new_person, branch_a, branch_b

    def assertEqualByID(self, first, second):
        """Compare two lists of database objects by id."""
        # XXX: 2007-10-22 MichaelHudson bug=154016: This is only needed
        # because getBranchesForContext queries the BranchWithSortKeys table
        # and we want to compare the results with objects from the Branch
        # table.  This method can be removed when we can get rid of
        # BranchWithSortKeys.
        self.assertEqual([a.id for a in first], [b.id for b in second])

    def xmas(self, year):
        """Create a UTC datetime for Christmas of the given year."""
        return datetime(year=year, month=12, day=25, tzinfo=UTC)

    def test_sortByRecentChanges(self):
        """Test the MOST/LEAST_RECENTLY_CHANGED_FIRST options."""
        new_person, modified_in_2005, modified_in_2006 = (
            self.createPersonWithTwoBranches())

        modified_in_2005.date_last_modified = self.xmas(2005)
        modified_in_2006.date_last_modified = self.xmas(2006)

        syncUpdate(modified_in_2005)
        syncUpdate(modified_in_2006)

        getBranchesForContext = getUtility(IBranchSet).getBranchesForContext
        self.assertEqualByID(
            getBranchesForContext(
                new_person,
                sort_by=BranchListingSort.MOST_RECENTLY_CHANGED_FIRST),
            [modified_in_2006, modified_in_2005])
        self.assertEqualByID(
            getBranchesForContext(
                new_person,
                sort_by=BranchListingSort.LEAST_RECENTLY_CHANGED_FIRST),
            [modified_in_2005, modified_in_2006])

    def test_sortByAge(self):
        """Test the NEWEST_FIRST and OLDEST_FIRST options."""
        new_person, created_in_2005, created_in_2006 = (
            self.createPersonWithTwoBranches())

        # In the normal course of things date_created is not writable and so
        # we have to use removeSecurityProxy() here.
        removeSecurityProxy(created_in_2005).date_created = self.xmas(2005)
        removeSecurityProxy(created_in_2006).date_created = self.xmas(2006)

        syncUpdate(created_in_2005)
        syncUpdate(created_in_2006)

        getBranchesForContext = getUtility(IBranchSet).getBranchesForContext
        self.assertEqualByID(
            getBranchesForContext(
                new_person, sort_by=BranchListingSort.NEWEST_FIRST),
            [created_in_2006, created_in_2005])
        self.assertEqualByID(
            getBranchesForContext(
                new_person, sort_by=BranchListingSort.OLDEST_FIRST),
            [created_in_2005, created_in_2006])


class TestCreateBranchRevisionFromIDs(TestCaseWithFactory):
    """Tests for `Branch.createBranchRevisionFromIDs`."""

    layer = DatabaseFunctionalLayer

    def test_simple(self):
        # createBranchRevisionFromIDs when passed a single revid, sequence
        # pair, creates the appropriate BranchRevision object.
        branch = self.factory.makeBranch()
        rev = self.factory.makeRevision()
        revision_number = self.factory.getUniqueInteger()
        branch.createBranchRevisionFromIDs(
            [(rev.revision_id, revision_number)])
        branch_revision = branch.getBranchRevision(revision=rev)
        self.assertEqual(revision_number, branch_revision.sequence)

    def test_multiple(self):
        # createBranchRevisionFromIDs when passed multiple revid, sequence
        # pairs, creates the appropriate BranchRevision objects.
        branch = self.factory.makeBranch()
        revision_to_number = {}
        revision_id_sequence_pairs = []
        for i in range(10):
            rev = self.factory.makeRevision()
            revision_number = self.factory.getUniqueInteger()
            revision_to_number[rev] = revision_number
            revision_id_sequence_pairs.append(
                (rev.revision_id, revision_number))
        branch.createBranchRevisionFromIDs(revision_id_sequence_pairs)
        for rev in revision_to_number:
            branch_revision = branch.getBranchRevision(revision=rev)
            self.assertEqual(
                revision_to_number[rev], branch_revision.sequence)

    def test_empty(self):
        # createBranchRevisionFromIDs does not fail when passed no pairs.
        branch = self.factory.makeBranch()
        branch.createBranchRevisionFromIDs([])

    def test_call_twice_in_one_transaction(self):
        # createBranchRevisionFromIDs creates temporary tables, but cleans
        # after itself so that it can safely be called twice in one
        # transaction.
        branch = self.factory.makeBranch()
        rev = self.factory.makeRevision()
        revision_number = self.factory.getUniqueInteger()
        branch.createBranchRevisionFromIDs(
            [(rev.revision_id, revision_number)])
        rev = self.factory.makeRevision()
        revision_number = self.factory.getUniqueInteger()
        # This is just "assertNotRaises"
        branch.createBranchRevisionFromIDs(
            [(rev.revision_id, revision_number)])


<<<<<<< HEAD
class TestGetByLPPath(TestCaseWithFactory):
    """Ensure URLs are correctly expanded."""

    layer = LaunchpadFunctionalLayer

    def test_getByLPPath_with_three_parts(self):
        """Test the behaviour with three-part names."""
        branch_set = getUtility(IBranchSet)
        self.assertRaises(
            InvalidBranchIdentifier, branch_set.getByLPPath, 'a/b/c')
        self.assertRaises(
            NoSuchPersonWithName, branch_set.getByLPPath, '~aa/bb/c')
        owner = self.factory.makePerson(name='aa')
        self.assertRaises(NoSuchProduct, branch_set.getByLPPath, '~aa/bb/c')
        product = self.factory.makeProduct('bb')
        self.assertRaises(NoSuchBranch, branch_set.getByLPPath, '~aa/bb/c')
        branch = self.factory.makeBranch(
            owner=owner, product=product, name='c')
        self.assertEqual((branch, None), branch_set.getByLPPath('~aa/bb/c'))

    def test_getByLPPath_with_two_parts(self):
        """Test the behaviour with two-part names."""
        branch_set = getUtility(IBranchSet)
        self.assertRaises(NoSuchProduct, branch_set.getByLPPath, 'bb/dd')
        product = self.factory.makeProduct('bb')
        self.assertRaises(NoSuchSeries, branch_set.getByLPPath, 'bb/dd')
        series = self.factory.makeSeries(name='dd', product=product)
        self.assertRaises(NoBranchForSeries, branch_set.getByLPPath, 'bb/dd')
        series.user_branch = self.factory.makeBranch()
        branch_set.getByLPPath('bb/dd')
        self.assertEqual(
            (series.user_branch, None), branch_set.getByLPPath('bb/dd'))

    def test_getByLPPath_with_one_part(self):
        """Test the behaviour with one names."""
        branch_set = getUtility(IBranchSet)
        self.assertRaises(
            InvalidProductIdentifier, branch_set.getByLPPath, 'b')
        self.assertRaises(NoSuchProduct, branch_set.getByLPPath, 'bb')
        # We are not testing the security proxy here, so remove it.
        product = removeSecurityProxy(self.factory.makeProduct('bb'))
        self.assertRaises(NoBranchForSeries, branch_set.getByLPPath, 'bb')
        branch = self.factory.makeBranch()
        product.development_focus.user_branch = branch
        self.assertEqual((branch, None), branch_set.getByLPPath('bb'))
=======
class TestGetBranchForContextVisibleUser(TestCaseWithFactory):
    """Tests the visible_by_user checks for getBranchesForContext."""
    layer = DatabaseFunctionalLayer

    def setUp(self):
        # Use an admin user to set branch privacy easily.
        TestCaseWithFactory.setUp(self, 'admin@canonical.com')
        self.product = self.factory.makeProduct()
        self.public_branch = self.factory.makeBranch(product=self.product)
        self.private_branch_1 = self.factory.makeBranch(
            product=self.product, private=True)
        # Need a second private branch by another owner.
        self.private_branch_2 = self.factory.makeBranch(
            product=self.product, private=True)
        self.public_only = set([self.public_branch])
        self.all_branches = set(
            [self.public_branch, self.private_branch_1,
             self.private_branch_2])

    def _getBranches(self, visible_by_user=None):
        branches = getUtility(IBranchSet).getBranchesForContext(
            context=self.product, visible_by_user=visible_by_user)
        return set(branches)

    def test_anonymous_only_sees_public(self):
        # An anonymous user will only see public branches.
        self.assertEqual(self.public_only, self._getBranches())

    def test_normal_user_only_sees_public(self):
        # A user who is not the owner nor special only sees public branches.
        self.assertEqual(self.public_only, self._getBranches())

    def test_private_owner_sees_public_and_own(self):
        # A private branch owner can see their private branches and the public
        # branches.
        self.assertEqual(set([self.public_branch, self.private_branch_1]),
                         self._getBranches(self.private_branch_1.owner))

    def test_launchpad_services_sees_all(self):
        # The special launchpad services identity can see all branches.
        self.assertEqual(self.all_branches,
                         self._getBranches(LAUNCHPAD_SERVICES))

    def test_admins_see_all(self):
        # Launchpad admins see all.
        admin_user = self.factory.makePerson()
        celebs = getUtility(ILaunchpadCelebrities)
        celebs.admin.addMember(admin_user, celebs.admin.teamowner)

        self.assertEqual(self.all_branches, self._getBranches(admin_user))

    def test_bazaar_experts_see_all(self):
        # Bazaar experts see all.
        expert = self.factory.makePerson()
        celebs = getUtility(ILaunchpadCelebrities)
        celebs.bazaar_experts.addMember(
            expert, celebs.bazaar_experts.teamowner)

        self.assertEqual(self.all_branches, self._getBranches(expert))
>>>>>>> a91ee8d7


def test_suite():
    return TestLoader().loadTestsFromName(__name__)<|MERGE_RESOLUTION|>--- conflicted
+++ resolved
@@ -1049,7 +1049,6 @@
             [(rev.revision_id, revision_number)])
 
 
-<<<<<<< HEAD
 class TestGetByLPPath(TestCaseWithFactory):
     """Ensure URLs are correctly expanded."""
 
@@ -1095,7 +1094,8 @@
         branch = self.factory.makeBranch()
         product.development_focus.user_branch = branch
         self.assertEqual((branch, None), branch_set.getByLPPath('bb'))
-=======
+
+
 class TestGetBranchForContextVisibleUser(TestCaseWithFactory):
     """Tests the visible_by_user checks for getBranchesForContext."""
     layer = DatabaseFunctionalLayer
@@ -1155,7 +1155,6 @@
             expert, celebs.bazaar_experts.teamowner)
 
         self.assertEqual(self.all_branches, self._getBranches(expert))
->>>>>>> a91ee8d7
 
 
 def test_suite():
