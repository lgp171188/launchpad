--- conflicted
+++ resolved
@@ -1048,7 +1048,6 @@
             [(rev.revision_id, revision_number)])
 
 
-<<<<<<< HEAD
 class TestGetByUrl(TestCaseWithFactory):
 
     layer = LaunchpadFunctionalLayer
@@ -1082,7 +1081,8 @@
         branch_set = getUtility(IBranchSet)
         branch2 = branch_set.getByUrl('ftp://bazaar.launchpad.dev/~aa/b/c')
         self.assertIs(None, branch2)
-=======
+
+
 class TestGetByLPPath(TestCaseWithFactory):
     """Ensure URLs are correctly expanded."""
 
@@ -1128,7 +1128,6 @@
         branch = self.factory.makeBranch()
         product.development_focus.user_branch = branch
         self.assertEqual((branch, None), branch_set.getByLPPath('bb'))
->>>>>>> d3f25b92
 
 
 def test_suite():
