# Copyright 2006 Canonical Ltd.  All rights reserved.
# pylint: disable-msg=E0611,W0212

"""Database class for table Archive."""

__metaclass__ = type

__all__ = ['Archive', 'ArchiveSet']

import os
import re

from sqlobject import  (
    BoolCol, ForeignKey, IntCol, StringCol)
from sqlobject.sqlbuilder import SQLConstant
from storm.locals import Count, Join
from storm.store import Store
from zope.component import getUtility
from zope.interface import alsoProvides, implements

from canonical.archivepublisher.config import Config as PubConfig
from canonical.archiveuploader.utils import re_issource, re_isadeb
from canonical.config import config
from canonical.database.constants import UTC_NOW
from canonical.database.datetimecol import UtcDateTimeCol
from canonical.database.enumcol import EnumCol
from canonical.database.sqlbase import (
    cursor, quote, quote_like, sqlvalues, SQLBase)
from canonical.launchpad.components.packagelocation import PackageLocation
<<<<<<< HEAD
from canonical.launchpad.database.archivedependency import (
    ArchiveDependency)
=======
from canonical.launchpad.components.tokens import (
    create_unique_token_for_table)
from canonical.launchpad.database.archivedependency import (
    ArchiveDependency)
from canonical.launchpad.database.archiveauthtoken import ArchiveAuthToken
from canonical.launchpad.database.archivesubscriber import (
    ArchiveSubscriber)
>>>>>>> 04dfed0a
from canonical.launchpad.database.build import Build
from canonical.launchpad.database.distributionsourcepackagecache import (
    DistributionSourcePackageCache)
from canonical.launchpad.database.distroseriespackagecache import (
    DistroSeriesPackageCache)
from canonical.launchpad.database.files import (
    BinaryPackageFile, SourcePackageReleaseFile)
from canonical.launchpad.database.librarian import (
    LibraryFileAlias, LibraryFileContent)
from canonical.launchpad.database.packagediff import PackageDiff
from canonical.launchpad.database.publishedpackage import PublishedPackage
from canonical.launchpad.database.publishing import (
    SourcePackagePublishingHistory, BinaryPackagePublishingHistory)
from canonical.launchpad.database.queue import (
    PackageUpload, PackageUploadSource)
from canonical.launchpad.interfaces.archive import (
    ArchiveDependencyError, ArchivePurpose, DistroSeriesNotFound,
    IArchive, IArchiveSet, IDistributionArchive, IPPA, PocketNotFound,
    SourceNotFound)
from canonical.launchpad.interfaces.archivepermission import (
    ArchivePermissionType, IArchivePermissionSet)
from canonical.launchpad.interfaces.archivesubscriber import (
    ArchiveSubscriberStatus)
from canonical.launchpad.interfaces.build import (
    BuildStatus, IHasBuildRecords, IBuildSet)
from canonical.launchpad.interfaces.component import IComponentSet
from canonical.launchpad.interfaces.distroseries import IDistroSeriesSet
from canonical.launchpad.interfaces.launchpad import (
    IHasOwner, ILaunchpadCelebrities, NotFoundError)
from canonical.launchpad.interfaces.package import PackageUploadStatus
from canonical.launchpad.interfaces.packagecopyrequest import (
    IPackageCopyRequestSet)
from canonical.launchpad.interfaces.publishing import (
    PackagePublishingPocket, PackagePublishingStatus, IPublishingSet)
from canonical.launchpad.interfaces.sourcepackagename import (
    ISourcePackageNameSet)
from canonical.launchpad.scripts.packagecopier import (
    CannotCopy, check_copy, do_copy)
from canonical.launchpad.webapp.interfaces import (
        IStoreSelector, MAIN_STORE, DEFAULT_FLAVOR)
from canonical.launchpad.webapp.url import urlappend
from canonical.launchpad.validators.name import valid_name
from canonical.launchpad.validators.person import validate_public_person


class Archive(SQLBase):
    implements(IArchive, IHasOwner, IHasBuildRecords)
    _table = 'Archive'
    _defaultOrder = 'id'

    owner = ForeignKey(
        dbName='owner', foreignKey='Person',
        storm_validator=validate_public_person, notNull=True)

    def _validate_archive_name(self, attr, value):
        """Only allow renaming of COPY archives.

        Also assert the name is valid when set via an unproxied object.
        """
        if not self._SO_creating:
            assert self.is_copy, "Only COPY archives can be renamed."
        assert valid_name(value), "Invalid name given to unproxied object."
        return value

    name = StringCol(
        dbName='name', notNull=True, storm_validator=_validate_archive_name)

    description = StringCol(dbName='description', notNull=False, default=None)

    distribution = ForeignKey(
        foreignKey='Distribution', dbName='distribution', notNull=False)

    purpose = EnumCol(
        dbName='purpose', unique=False, notNull=True, schema=ArchivePurpose)

    enabled = BoolCol(dbName='enabled', notNull=True, default=True)

    publish = BoolCol(dbName='publish', notNull=True, default=True)

    private = BoolCol(dbName='private', notNull=True, default=False)

    require_virtualized = BoolCol(
        dbName='require_virtualized', notNull=True, default=True)

    authorized_size = IntCol(
        dbName='authorized_size', notNull=False, default=1024)

    whiteboard = StringCol(dbName='whiteboard', notNull=False, default=None)

    sources_cached = IntCol(
        dbName='sources_cached', notNull=False, default=0)

    binaries_cached = IntCol(
        dbName='binaries_cached', notNull=False, default=0)

    package_description_cache = StringCol(
        dbName='package_description_cache', notNull=False, default=None)

    buildd_secret = StringCol(dbName='buildd_secret', default=None)

    total_count = IntCol(dbName='total_count', notNull=True, default=0)

    pending_count = IntCol(dbName='pending_count', notNull=True, default=0)

    succeeded_count = IntCol(
        dbName='succeeded_count', notNull=True, default=0)

    building_count = IntCol(
        dbName='building_count', notNull=True, default=0)

    failed_count = IntCol(dbName='failed_count', notNull=True, default=0)

    date_created = UtcDateTimeCol(dbName='date_created')

    signing_key = ForeignKey(
        foreignKey='GPGKey', dbName='signing_key', notNull=False)

    def _init(self, *args, **kw):
        """Provide the right interface for URL traversal."""
        SQLBase._init(self, *args, **kw)

        # Provide the additional marker interface depending on what type
        # of archive this is.  See also the browser:url declarations in
        # zcml/archive.zcml.
        if self.is_ppa:
            alsoProvides(self, IPPA)
        else:
            alsoProvides(self, IDistributionArchive)

    @property
    def is_ppa(self):
        """See `IArchive`."""
        return self.purpose == ArchivePurpose.PPA

    @property
    def is_copy(self):
        """See `IArchive`."""
        return self.purpose == ArchivePurpose.COPY

    @property
    def title(self):
        """See `IArchive`."""
        if self.is_ppa:
            title = 'PPA for %s' % self.owner.displayname
            if self.private:
                title = "Private %s" % title
            return title
        elif self.is_copy:
            if self.private:
                title = ("Private copy archive %s for %s" %
                         (self.name, self.owner.displayname))
            else:
                title = ("Copy archive %s for %s" %
                         (self.name, self.owner.displayname))
            return title
        else:
            return '%s for %s' % (self.purpose.title, self.distribution.title)

    @property
    def series_with_sources(self):
        """See `IArchive`."""
        cur = cursor()
        query = """SELECT DISTINCT distroseries FROM
                      SourcePackagePublishingHistory WHERE
                      SourcePackagePublishingHistory.archive = %s"""
        cur.execute(query % self.id)
        published_series_ids = [int(row[0]) for row in cur.fetchall()]
        return [s for s in self.distribution.serieses if s.id in
                published_series_ids]

    @property
    def dependencies(self):
        query = """
            ArchiveDependency.dependency = Archive.id AND
            Archive.owner = Person.id AND
            ArchiveDependency.archive = %s
        """ % sqlvalues(self)
        clauseTables = ["Archive", "Person"]
        orderBy = ['Person.displayname']
        dependencies = ArchiveDependency.select(
            query, clauseTables=clauseTables, orderBy=orderBy)
        return dependencies

    @property
    def expanded_archive_dependencies(self):
        """See `IArchive`."""
        archives = []
        if self.is_ppa:
            archives.append(self.distribution.main_archive)
        archives.append(self)
        archives.extend(
            [archive_dep.dependency for archive_dep in self.dependencies])
        return archives

    @property
    def archive_url(self):
        """See `IArchive`."""
        archive_postfixes = {
            ArchivePurpose.PRIMARY : '',
            ArchivePurpose.PARTNER : '-partner',
        }

        if self.is_ppa:
            if self.private:
                url = config.personalpackagearchive.private_base_url
            else:
                url = config.personalpackagearchive.base_url
            return urlappend(
                url, "/".join(
                    (self.owner.name, self.name, self.distribution.name)))

        try:
            postfix = archive_postfixes[self.purpose]
        except KeyError:
            raise AssertionError(
                "archive_url unknown for purpose: %s" % self.purpose)
        return urlappend(
            config.archivepublisher.base_url,
            self.distribution.name + postfix)

    def getPubConfig(self):
        """See `IArchive`."""
        pubconf = PubConfig(self.distribution)
        ppa_config = config.personalpackagearchive

        if self.purpose == ArchivePurpose.PRIMARY:
            pass
        elif self.is_ppa:
            if self.private:
                pubconf.distroroot = ppa_config.private_root
            else:
                pubconf.distroroot = ppa_config.root
            pubconf.archiveroot = os.path.join(
                pubconf.distroroot, self.owner.name, self.name,
                self.distribution.name)
            pubconf.poolroot = os.path.join(pubconf.archiveroot, 'pool')
            pubconf.distsroot = os.path.join(pubconf.archiveroot, 'dists')
            pubconf.overrideroot = None
            pubconf.cacheroot = None
            pubconf.miscroot = None
        elif self.purpose == ArchivePurpose.PARTNER:
            # Reset the list of components to partner only.  This prevents
            # any publisher runs from generating components not related to
            # the partner archive.
            for distroseries in pubconf._distroserieses.keys():
                pubconf._distroserieses[
                    distroseries]['components'] = ['partner']

            pubconf.distroroot = config.archivepublisher.root
            pubconf.archiveroot = os.path.join(pubconf.distroroot,
                self.distribution.name + '-partner')
            pubconf.poolroot = os.path.join(pubconf.archiveroot, 'pool')
            pubconf.distsroot = os.path.join(pubconf.archiveroot, 'dists')
            pubconf.overrideroot = os.path.join(
                pubconf.archiveroot, 'overrides')
            pubconf.cacheroot = os.path.join(pubconf.archiveroot, 'cache')
            pubconf.miscroot = os.path.join(pubconf.archiveroot, 'misc')
        else:
            raise AssertionError(
                "Unknown archive purpose %s when getting publisher config.",
                self.purpose)

        return pubconf

    def getBuildRecords(self, build_state=None, name=None, pocket=None,
                        user=None):
        """See IHasBuildRecords"""
        # Ignore "user", since anyone already accessing this archive
        # will implicitly have permission to see it.
        return getUtility(IBuildSet).getBuildsForArchive(
            self, build_state, name, pocket)

    def getPublishedSources(self, name=None, version=None, status=None,
                            distroseries=None, pocket=None,
                            exact_match=False):
        """See `IArchive`."""
        clauses = ["""
            SourcePackagePublishingHistory.archive = %s AND
            SourcePackagePublishingHistory.sourcepackagerelease =
                SourcePackageRelease.id AND
            SourcePackageRelease.sourcepackagename =
                SourcePackageName.id
            """ % sqlvalues(self)]
        clauseTables = ['SourcePackageRelease', 'SourcePackageName']
        orderBy = ['SourcePackageName.name',
                   '-SourcePackagePublishingHistory.id']

        if name is not None:
            if exact_match:
                clauses.append("""
                    SourcePackageName.name=%s
                """ % sqlvalues(name))
            else:
                clauses.append("""
                    SourcePackageName.name LIKE '%%' || %s || '%%'
                """ % quote_like(name))

        if version is not None:
            assert name is not None, (
                "'version' can be only used when name is set")
            clauses.append("""
                SourcePackageRelease.version = %s
            """ % sqlvalues(version))
        else:
            order_const = "debversion_sort_key(SourcePackageRelease.version)"
            desc_version_order = SQLConstant(order_const+" DESC")
            orderBy.insert(1, desc_version_order)

        if status is not None:
            try:
                status = tuple(status)
            except TypeError:
                status = (status,)
            clauses.append("""
                SourcePackagePublishingHistory.status IN %s
            """ % sqlvalues(status))

        if distroseries is not None:
            clauses.append("""
                SourcePackagePublishingHistory.distroseries = %s
            """ % sqlvalues(distroseries))

        if pocket is not None:
            clauses.append("""
                SourcePackagePublishingHistory.pocket = %s
            """ % sqlvalues(pocket))

        preJoins = [
            'sourcepackagerelease.creator',
            'sourcepackagerelease.dscsigningkey',
            'distroseries',
            'section',
            ]

        sources = SourcePackagePublishingHistory.select(
            ' AND '.join(clauses), clauseTables=clauseTables, orderBy=orderBy,
            prejoins=preJoins)

        return sources

    def getSourcesForDeletion(self, name=None, status=None):
        """See `IArchive`."""
        clauses = ["""
            SourcePackagePublishingHistory.archive = %s AND
            SourcePackagePublishingHistory.sourcepackagerelease =
                SourcePackageRelease.id AND
            SourcePackageRelease.sourcepackagename =
                SourcePackageName.id
        """ % sqlvalues(self)]

        has_published_binaries_clause = """
            EXISTS (SELECT TRUE FROM
                BinaryPackagePublishingHistory bpph,
                BinaryPackageRelease bpr, Build
            WHERE
                bpph.archive = %s AND
                bpph.status = %s AND
                bpph.binarypackagerelease = bpr.id AND
                bpr.build = Build.id AND
                Build.sourcepackagerelease = SourcePackageRelease.id)
        """ % sqlvalues(self, PackagePublishingStatus.PUBLISHED)

        source_deletable_states = (
            PackagePublishingStatus.PENDING,
            PackagePublishingStatus.PUBLISHED,
            )
        clauses.append("""
           (%s OR SourcePackagePublishingHistory.status IN %s)
        """ % (has_published_binaries_clause,
               quote(source_deletable_states)))

        if status is not None:
            try:
                status = tuple(status)
            except TypeError:
                status = (status,)
            clauses.append("""
                SourcePackagePublishingHistory.status IN %s
            """ % sqlvalues(status))

        clauseTables = ['SourcePackageRelease', 'SourcePackageName']

        order_const = "debversion_sort_key(SourcePackageRelease.version)"
        desc_version_order = SQLConstant(order_const+" DESC")
        orderBy = ['SourcePackageName.name', desc_version_order,
                   '-SourcePackagePublishingHistory.id']

        if name is not None:
            clauses.append("""
                    SourcePackageName.name LIKE '%%' || %s || '%%'
                """ % quote_like(name))

        preJoins = ['sourcepackagerelease']
        sources = SourcePackagePublishingHistory.select(
            ' AND '.join(clauses), clauseTables=clauseTables, orderBy=orderBy,
            prejoins=preJoins)

        return sources

    @property
    def number_of_sources(self):
        """See `IArchive`."""
        return self.getPublishedSources().count()

    @property
    def number_of_sources_published(self):
        """See `IArchive`."""
        return self.getPublishedSources(
            status=PackagePublishingStatus.PUBLISHED).count()

    @property
    def sources_size(self):
        """See `IArchive`."""
        store = getUtility(IStoreSelector).get(MAIN_STORE, DEFAULT_FLAVOR)
        result = store.find(
            (LibraryFileContent),
            SourcePackagePublishingHistory.archive == self.id,
            SourcePackagePublishingHistory.dateremoved == None,
            SourcePackagePublishingHistory.sourcepackagereleaseID ==
                SourcePackageReleaseFile.sourcepackagereleaseID,
            SourcePackageReleaseFile.libraryfileID == LibraryFileAlias.id,
            LibraryFileAlias.contentID == LibraryFileContent.id)

        # We need to select distinct `LibraryFileContent`s because that how
        # they end up published in the archive disk. Duplications may happen
        # because of the publishing records join, the same `LibraryFileAlias`
        # gets logically re-published in several locations and the fact that
        # the same `LibraryFileContent` can be shared by multiple
        # `LibraryFileAlias.` (librarian-gc).
        result = result.config(distinct=True)
        size = sum([lfc.filesize for lfc in result])
        return size

    def _getBinaryPublishingBaseClauses (
        self, name=None, version=None, status=None, distroarchseries=None,
        pocket=None, exact_match=False):
        """Base clauses and clauseTables for binary publishing queries.

        Returns a list of 'clauses' (to be joined in the callsite) and
        a list of clauseTables required according the given arguments.
        """
        clauses = ["""
            BinaryPackagePublishingHistory.archive = %s AND
            BinaryPackagePublishingHistory.binarypackagerelease =
                BinaryPackageRelease.id AND
            BinaryPackageRelease.binarypackagename =
                BinaryPackageName.id
        """ % sqlvalues(self)]
        clauseTables = ['BinaryPackageRelease', 'BinaryPackageName']
        orderBy = ['BinaryPackageName.name',
                   '-BinaryPackagePublishingHistory.id']

        if name is not None:
            if exact_match:
                clauses.append("""
                    BinaryPackageName.name=%s
                """ % sqlvalues(name))
            else:
                clauses.append("""
                    BinaryPackageName.name LIKE '%%' || %s || '%%'
                """ % quote_like(name))

        if version is not None:
            assert name is not None, (
                "'version' can be only used when name is set")
            clauses.append("""
                BinaryPackageRelease.version = %s
            """ % sqlvalues(version))
        else:
            order_const = "debversion_sort_key(BinaryPackageRelease.version)"
            desc_version_order = SQLConstant(order_const + " DESC")
            orderBy.insert(1, desc_version_order)

        if status is not None:
            try:
                status = tuple(status)
            except TypeError:
                status = (status,)
            clauses.append("""
                BinaryPackagePublishingHistory.status IN %s
            """ % sqlvalues(status))

        if distroarchseries is not None:
            try:
                distroarchseries = tuple(distroarchseries)
            except TypeError:
                distroarchseries = (distroarchseries,)
            # XXX cprov 20071016: there is no sqlrepr for DistroArchSeries
            # uhmm, how so ?
            das_ids = "(%s)" % ", ".join(str(d.id) for d in distroarchseries)
            clauses.append("""
                BinaryPackagePublishingHistory.distroarchseries IN %s
            """ % das_ids)

        if pocket is not None:
            clauses.append("""
                BinaryPackagePublishingHistory.pocket = %s
            """ % sqlvalues(pocket))

        return clauses, clauseTables, orderBy

    def getAllPublishedBinaries(self, name=None, version=None, status=None,
                                distroarchseries=None, pocket=None,
                                exact_match=False):
        """See `IArchive`."""
        clauses, clauseTables, orderBy = self._getBinaryPublishingBaseClauses(
            name=name, version=version, status=status, pocket=pocket,
            distroarchseries=distroarchseries, exact_match=exact_match)

        all_binaries = BinaryPackagePublishingHistory.select(
            ' AND '.join(clauses) , clauseTables=clauseTables,
            orderBy=orderBy)

        return all_binaries

    def getPublishedOnDiskBinaries(self, name=None, version=None, status=None,
                                   distroarchseries=None, pocket=None,
                                   exact_match=False):
        """See `IArchive`."""
        clauses, clauseTables, orderBy = self._getBinaryPublishingBaseClauses(
            name=name, version=version, status=status, pocket=pocket,
            distroarchseries=distroarchseries, exact_match=exact_match)

        clauses.append("""
            BinaryPackagePublishingHistory.distroarchseries =
                DistroArchSeries.id AND
            DistroArchSeries.distroseries = DistroSeries.id
        """)
        clauseTables.extend(['DistroSeries', 'DistroArchSeries'])

        # Retrieve only the binaries published for the 'nominated architecture
        # independent' (usually i386) in the distroseries in question.
        # It includes all architecture-independent binaries only once and the
        # architecture-specific built for 'nominatedarchindep'.
        nominated_arch_independent_clause = ["""
            DistroSeries.nominatedarchindep =
                BinaryPackagePublishingHistory.distroarchseries
        """]
        nominated_arch_independent_query = ' AND '.join(
            clauses + nominated_arch_independent_clause)
        nominated_arch_independents = BinaryPackagePublishingHistory.select(
            nominated_arch_independent_query, clauseTables=clauseTables)

        # Retrieve all architecture-specific binary publications except
        # 'nominatedarchindep' (already included in the previous query).
        no_nominated_arch_independent_clause = ["""
            DistroSeries.nominatedarchindep !=
                BinaryPackagePublishingHistory.distroarchseries AND
            BinaryPackageRelease.architecturespecific = true
        """]
        no_nominated_arch_independent_query = ' AND '.join(
            clauses + no_nominated_arch_independent_clause)
        no_nominated_arch_independents = (
            BinaryPackagePublishingHistory.select(
            no_nominated_arch_independent_query, clauseTables=clauseTables))

        # XXX cprov 20071016: It's not possible to use the same ordering
        # schema returned by self._getBinaryPublishingBaseClauses.
        # It results in:
        # ERROR:  missing FROM-clause entry for table "binarypackagename"
        unique_binary_publications = nominated_arch_independents.union(
            no_nominated_arch_independents)

        return unique_binary_publications

    @property
    def number_of_binaries(self):
        """See `IArchive`."""
        return self.getPublishedOnDiskBinaries(
            status=PackagePublishingStatus.PUBLISHED).count()

    @property
    def binaries_size(self):
        """See `IArchive`."""
        store = getUtility(IStoreSelector).get(MAIN_STORE, DEFAULT_FLAVOR)
        result = store.find(
            (LibraryFileContent),
            BinaryPackagePublishingHistory.archive == self.id,
            BinaryPackagePublishingHistory.dateremoved == None,
            BinaryPackagePublishingHistory.binarypackagereleaseID ==
                BinaryPackageFile.binarypackagereleaseID,
            BinaryPackageFile.libraryfileID == LibraryFileAlias.id,
            LibraryFileAlias.contentID == LibraryFileContent.id)

        # See `IArchive.sources_size`.
        result = result.config(distinct=True)
        size = sum([lfc.filesize for lfc in result])
        return size

    @property
    def estimated_size(self):
        """See `IArchive`."""
        size = self.sources_size + self.binaries_size
        # 'cruft' represents the increase in the size of the archive
        # indexes related to each publication. We assume it is around 1K
        # but that's over-estimated.
        cruft = (
            self.number_of_sources_published + self.number_of_binaries) * 1024
        return size + cruft

    def allowUpdatesToReleasePocket(self):
        """See `IArchive`."""
        purposeToPermissionMap = {
            ArchivePurpose.COPY : True,
            ArchivePurpose.PARTNER : True,
            ArchivePurpose.PPA : True,
            ArchivePurpose.PRIMARY : False,
        }

        try:
            permission = purposeToPermissionMap[self.purpose]
        except KeyError:
            # Future proofing for when new archive types are added.
            permission = False

        return permission

    def updateArchiveCache(self):
        """See `IArchive`."""
        # Compiled regexp to remove puntication.
        clean_text = re.compile('(,|;|:|\.|\?|!)')

        # XXX cprov 20080402 bug=207969: The set() is only used because we
        # have a limitation in our FTI setup, it only indexes the first 2500
        # chars of the target columns. When such limitation
        # gets fixed we should probably change it to a normal list and
        # benefit of the FTI rank for ordering.
        cache_contents = set()
        def add_cache_content(content):
            """Sanitise and add contents to the cache."""
            content = clean_text.sub(' ', content)
            terms = [term.lower() for term in content.strip().split()]
            for term in terms:
                cache_contents.add(term)

        # Cache owner name and displayname.
        add_cache_content(self.owner.name)
        add_cache_content(self.owner.displayname)

        # Cache source package name and its binaries information, binary
        # names and summaries.
        sources_cached = DistributionSourcePackageCache.select(
            "archive = %s" % sqlvalues(self), prejoins=["distribution"])
        for cache in sources_cached:
            add_cache_content(cache.distribution.name)
            add_cache_content(cache.name)
            add_cache_content(cache.binpkgnames)
            add_cache_content(cache.binpkgsummaries)

        # Cache distroseries names with binaries.
        binaries_cached = DistroSeriesPackageCache.select(
            "archive = %s" % sqlvalues(self), prejoins=["distroseries"])
        for cache in binaries_cached:
            add_cache_content(cache.distroseries.name)

        # Collapse all relevant terms in 'package_description_cache' and
        # update the package counters.
        self.package_description_cache = " ".join(cache_contents)
        self.sources_cached = sources_cached.count()
        self.binaries_cached = binaries_cached.count()

    def findDepCandidateByName(self, distroarchseries, name):
        """See `IArchive`."""
        archives = [
            archive.id for archive in self.expanded_archive_dependencies]

        query = """
            binarypackagename = %s AND
            distroarchseries = %s AND
            archive IN %s AND
            packagepublishingstatus = %s
        """ % sqlvalues(name, distroarchseries, archives,
                        PackagePublishingStatus.PUBLISHED)

        return PublishedPackage.selectFirst(query, orderBy=['-id'])

    def getArchiveDependency(self, dependency):
        """See `IArchive`."""
        return ArchiveDependency.selectOneBy(
            archive=self, dependency=dependency)

    def removeArchiveDependency(self, dependency):
        """See `IArchive`."""
        dependency = self.getArchiveDependency(dependency)
        if dependency is None:
            raise AssertionError("This dependency does not exist.")
        dependency.destroySelf()

    def addArchiveDependency(self, dependency, pocket, component=None):
        """See `IArchive`."""
        if dependency == self:
            raise ArchiveDependencyError(
                "An archive should not depend on itself.")

        a_dependency = self.getArchiveDependency(dependency)
        if a_dependency is not None:
            raise ArchiveDependencyError(
                "Only one dependency record per archive is supported.")

        if dependency.is_ppa:
            if pocket is not PackagePublishingPocket.RELEASE:
                raise ArchiveDependencyError(
                    "Non-primary archives only support the RELEASE pocket.")
            if (component is not None and
                component.id is not getUtility(IComponentSet)['main'].id):
                raise ArchiveDependencyError(
                    "Non-primary archives only support the 'main' component.")

        return ArchiveDependency(
            archive=self, dependency=dependency, pocket=pocket,
            component=component)

    def getPermissions(self, user, item, perm_type):
        """See `IArchive`."""
        permission_set = getUtility(IArchivePermissionSet)
        return permission_set.checkAuthenticated(user, self, perm_type, item)

    def getPermissionsForPerson(self, person):
        """See `IArchive`."""
        permission_set = getUtility(IArchivePermissionSet)
        return permission_set.permissionsForPerson(self, person)

    def getUploadersForPackage(self, source_package_name):
        """See `IArchive`."""
        permission_set = getUtility(IArchivePermissionSet)
        return permission_set.uploadersForPackage(self, source_package_name)

    def getUploadersForComponent(self, component_name=None):
        """See `IArchive`."""
        permission_set = getUtility(IArchivePermissionSet)
        return permission_set.uploadersForComponent(self, component_name)

    def getQueueAdminsForComponent(self, component_name):
        """See `IArchive`."""
        permission_set = getUtility(IArchivePermissionSet)
        return permission_set.queueAdminsForComponent(self, component_name)

    def getComponentsForQueueAdmin(self, person):
        """See `IArchive`."""
        permission_set = getUtility(IArchivePermissionSet)
        return permission_set.componentsForQueueAdmin(self, person)

    def getBuildCounters(self, include_needsbuild=True):
        """See `IArchiveSet`."""

        # First grab a count of each build state for all the builds in
        # this archive:
        store = Store.of(self)
        extra_exprs = []
        if not include_needsbuild:
            extra_exprs.append(Build.buildstate != BuildStatus.NEEDSBUILD)

        find_spec = (
            Build.buildstate,
            Count(Build.id)
            )
        result = store.using(Build).find(
            find_spec,
            Build.archive == self,
            *extra_exprs
            ).group_by(Build.buildstate).order_by(Build.buildstate)

        # Create a map for each count summary to a number of buildstates:
        count_map = {
            'failed': (
                BuildStatus.CHROOTWAIT,
                BuildStatus.FAILEDTOBUILD,
                BuildStatus.FAILEDTOUPLOAD,
                BuildStatus.MANUALDEPWAIT,
                ),
             # The 'pending' count is a list because we may append to it
             # later.
            'pending': [
                BuildStatus.BUILDING,
                ],
            'succeeded': (
                BuildStatus.FULLYBUILT,
                ),
            'superseded': (
                BuildStatus.SUPERSEDED,
                ),
             # The 'total' count is a list because we may append to it
             # later.
            'total': [
                BuildStatus.CHROOTWAIT,
                BuildStatus.FAILEDTOBUILD,
                BuildStatus.FAILEDTOUPLOAD,
                BuildStatus.MANUALDEPWAIT,
                BuildStatus.BUILDING,
                BuildStatus.FULLYBUILT,
                BuildStatus.SUPERSEDED,
                ]
            }

        # If we were asked to include builds with the state NEEDSBUILD,
        # then include those builds in the 'pending' and total counts.
        if include_needsbuild:
            count_map['pending'].append(BuildStatus.NEEDSBUILD)
            count_map['total'].append(BuildStatus.NEEDSBUILD)

        # Initialize all the counts in the map to zero:
        build_counts = dict((count_type, 0) for count_type in count_map)

        # For each count type that we want to return ('failed', 'total'),
        # there may be a number of corresponding buildstate counts.
        # So for each buildstate count in the result set...
        for buildstate, count in result:
            # ...go through the count map checking which counts this 
            # buildstate belongs to and add it to the aggregated
            # count.
            for count_type, build_states in count_map.items():
                if buildstate in build_states:
                    build_counts[count_type] += count

        return build_counts

<<<<<<< HEAD
=======
    def getBuildSummariesForSourceIds(self, source_ids):
        """See `IArchive`."""
        publishing_set = getUtility(IPublishingSet)
        return publishing_set.getBuildStatusSummariesForSourceIdsAndArchive(
            source_ids,
            archive=self)

>>>>>>> 04dfed0a
    def canUpload(self, user, component_or_package=None):
        """See `IArchive`."""
        assert not self.is_copy, "Uploads to copy archives are not allowed."
        if self.is_ppa:
            return user.inTeam(self.owner)
        else:
            return self._authenticate(
                user, component_or_package, ArchivePermissionType.UPLOAD)

    def canAdministerQueue(self, user, component):
        """See `IArchive`."""
        return self._authenticate(
            user, component, ArchivePermissionType.QUEUE_ADMIN)

    def _authenticate(self, user, component, permission):
        """Private helper method to check permissions."""
        permissions = self.getPermissions(user, component, permission)
        return permissions.count() > 0

    def newPackageUploader(self, person, source_package_name):
        """See `IArchive`."""
        permission_set = getUtility(IArchivePermissionSet)
        return permission_set.newPackageUploader(
            self, person, source_package_name)

    def newComponentUploader(self, person, component_name):
        """See `IArchive`."""
        permission_set = getUtility(IArchivePermissionSet)
        return permission_set.newComponentUploader(
            self, person, component_name)

    def newQueueAdmin(self, person, component_name):
        """See `IArchive`."""
        permission_set = getUtility(IArchivePermissionSet)
        return permission_set.newQueueAdmin(self, person, component_name)

    def deletePackageUploader(self, person, source_package_name):
        """See `IArchive`."""
        permission_set = getUtility(IArchivePermissionSet)
        return permission_set.deletePackageUploader(
            self, person, source_package_name)

    def deleteComponentUploader(self, person, component_name):
        """See `IArchive`."""
        permission_set = getUtility(IArchivePermissionSet)
        return permission_set.deleteComponentUploader(
            self, person, component_name)

    def deleteQueueAdmin(self, person, component_name):
        """See `IArchive`."""
        permission_set = getUtility(IArchivePermissionSet)
        return permission_set.deleteQueueAdmin(self, person, component_name)

    def getFileByName(self, filename):
        """See `IArchive`."""
        store = getUtility(IStoreSelector).get(MAIN_STORE, DEFAULT_FLAVOR)

        base_clauses = (
            LibraryFileAlias.filename == filename,
            )

        if re_issource.match(filename):
            clauses = (
                SourcePackagePublishingHistory.archive == self.id,
                SourcePackagePublishingHistory.sourcepackagereleaseID ==
                    SourcePackageReleaseFile.sourcepackagereleaseID,
                SourcePackageReleaseFile.libraryfileID ==
                    LibraryFileAlias.id,
                )
        elif re_isadeb.match(filename):
            clauses = (
                BinaryPackagePublishingHistory.archive == self.id,
                BinaryPackagePublishingHistory.binarypackagereleaseID ==
                    BinaryPackageFile.binarypackagereleaseID,
                BinaryPackageFile.libraryfileID == LibraryFileAlias.id,
                )
        elif filename.endswith('_source.changes'):
            clauses = (
                SourcePackagePublishingHistory.archive == self.id,
                SourcePackagePublishingHistory.sourcepackagereleaseID ==
                    PackageUploadSource.sourcepackagereleaseID,
                PackageUploadSource.packageuploadID == PackageUpload.id,
                PackageUpload.status == PackageUploadStatus.DONE,
                PackageUpload.changesfileID == LibraryFileAlias.id,
                )
        else:
            raise NotFoundError(filename)

        def do_query():
            result = store.find((LibraryFileAlias), *(base_clauses + clauses))
            result = result.config(distinct=True)
            result.order_by(LibraryFileAlias.id)
            return result.first()

        archive_file = do_query()

        if archive_file is None:
            # If a diff.gz wasn't found in the source-files domain, try in
            # the PackageDiff domain.
            if filename.endswith('.diff.gz'):
                clauses = (
                    SourcePackagePublishingHistory.archive == self.id,
                    SourcePackagePublishingHistory.sourcepackagereleaseID ==
                        PackageDiff.to_sourceID,
                    PackageDiff.diff_contentID == LibraryFileAlias.id,
                    )
                package_diff_file = do_query()
                if package_diff_file is not None:
                    return package_diff_file

            raise NotFoundError(filename)

        return archive_file

    def requestPackageCopy(self, target_location, requestor, suite=None,
        copy_binaries=False, reason=None):
        """See `IArchive`."""
        if suite is None:
            distroseries = self.distribution.currentseries
            pocket = PackagePublishingPocket.RELEASE
        else:
            # Note: a NotFoundError will be raised if it is not found.
            distroseries, pocket = self.distribution.getDistroSeriesAndPocket(
                suite)

        source_location = PackageLocation(self, self.distribution,
                                          distroseries, pocket)

        return getUtility(IPackageCopyRequestSet).new(
            source_location, target_location, requestor, copy_binaries,
            reason)

    def syncSources(self, source_names, from_archive, to_pocket,
                    to_series=None, include_binaries=False):
        """See `IArchive`."""
        # Find and validate the source package names in source_names.
        sources = []
        name_utility = getUtility(ISourcePackageNameSet)
        for name in source_names:
            try:
                source_package_name = name_utility[name]
            except NotFoundError, e:
                # Webservice-friendly exception.
                raise SourceNotFound(e)
            # Grabbing the item at index 0 ensures it's the most recent
            # publication.
            sources.append(
                from_archive.getPublishedSources(
                    name=name, exact_match=True)[0])

        return self._copySources(
            sources, to_pocket, to_series, include_binaries)

    def syncSource(self, source_name, version, from_archive, to_pocket,
                   to_series=None, include_binaries=False):
        """See `IArchive`."""
        # Find and validate the source package version required.
        try:
            source_package_name = getUtility(
                ISourcePackageNameSet)[source_name]
        except NotFoundError, e:
            # Webservice-friendly exception.
            raise SourceNotFound(e)

        source = from_archive.getPublishedSources(
            name=source_name, version=version, exact_match=True)

        self._copySources(source, to_pocket, to_series, include_binaries)

    def _copySources(self, sources, to_pocket, to_series=None,
                     include_binaries=False):
        """Private helper function to copy sources to this archive.
        
        It takes a list of SourcePackagePublishingHistory but the other args
        are strings.
        """
        # Convert the to_pocket string to its enum.
        try:
            pocket = PackagePublishingPocket.items[to_pocket.upper()]
        except KeyError, error:
            raise PocketNotFound(error)

        # Now convert the to_series string to a real distroseries.
        if to_series is not None:
            result = getUtility(IDistroSeriesSet).queryByName(
                self.distribution, to_series)
            if result is None:
                raise DistroSeriesNotFound(to_series)
            series = result
        else:
            series = None

        # Validate the copy.
        broken_copies = []
        for source in sources:
            try:
                check_copy(
                    source, self, series, pocket, include_binaries)
            except CannotCopy, reason:
                broken_copies.append("%s (%s)" % (source.displayname, reason))

        if len(broken_copies) != 0:
            raise CannotCopy("\n".join(broken_copies))

        # Perform the copy.
        copies = do_copy(
            sources, self, series, pocket, include_binaries)

        if len(copies) == 0:
            raise CannotCopy("Packages already copied.")

        # Return a list of string names of packages that were copied.
        return [
            copy.sourcepackagerelease.sourcepackagename.name
            for copy in copies]

    def newAuthToken(self, person, token=None, date_created=None):
        """See `IArchive`."""
        if token is None:
            token = create_unique_token_for_table(20, ArchiveAuthToken.token)
        archive_auth_token = ArchiveAuthToken()
        archive_auth_token.archive = self
        archive_auth_token.person = person
        archive_auth_token.token = token
        if date_created is not None:
            archive_auth_token.date_created = date_created
        store = getUtility(IStoreSelector).get(MAIN_STORE, DEFAULT_FLAVOR)
        store.add(archive_auth_token)
        return archive_auth_token

    def newSubscription(self, subscriber, registrant, date_expires=None,
                        description=None):
        """See `IArchive`."""
        # XXX 2009-01-19 Julian
        # This method is currently a stub.  It needs a lot more work to
        # figure out what to do in the case of overlapping
        # subscriptions, and also to add the ArchiveAuthTokens for the
        # subscriber (which may also be a team and thus require
        # expanding to make one token per member).
        subscription = ArchiveSubscriber()
        subscription.archive = self
        subscription.registrant = registrant
        subscription.subscriber = subscriber
        subscription.date_expires = date_expires
        subscription.description = description
        subscription.status = ArchiveSubscriberStatus.ACTIVE
        subscription.date_created = UTC_NOW
        store = getUtility(IStoreSelector).get(MAIN_STORE, DEFAULT_FLAVOR)
        store.add(subscription)
        return subscription


class ArchiveSet:
    implements(IArchiveSet)
    title = "Archives registered in Launchpad"

    def get(self, archive_id):
        """See `IArchiveSet`."""
        return Archive.get(archive_id)

    def getPPAByDistributionAndOwnerName(self, distribution, person_name,
                                         ppa_name):
        """See `IArchiveSet`"""
        query = """
            Archive.purpose = %s AND
            Archive.distribution = %s AND
            Person.id = Archive.owner AND
            Archive.name = %s AND
            Person.name = %s
        """ % sqlvalues(
                ArchivePurpose.PPA, distribution, ppa_name, person_name)

        return Archive.selectOne(query, clauseTables=['Person'])

    def _getDefaultArchiveNameByPurpose(self, purpose):
        """Return the default for a archive in a given purpose.

        The default names are:

         * PRIMARY: 'primary';
         * PARTNER: 'partner';
         * PPA: 'ppa'.

        :param purpose: queried `ArchivePurpose`.

        :raise: `AssertionError` If the given purpose is not in this list,
            i.e. doesn't have a default name.

        :return: the name text to be used as name.
        """
        name_by_purpose = {
            ArchivePurpose.PRIMARY: 'primary',
            ArchivePurpose.PPA: 'ppa',
            ArchivePurpose.PARTNER: 'partner',
            }

        if purpose not in name_by_purpose.keys():
            raise AssertionError(
                "'%s' purpose has no default name." % purpose.name)

        return name_by_purpose[purpose]

    def getByDistroPurpose(self, distribution, purpose, name=None):
        """See `IArchiveSet`."""
        if purpose == ArchivePurpose.PPA:
            raise AssertionError(
                "This method should not be used to lookup PPAs. "
                "Use 'getPPAByDistributionAndOwnerName' instead.")

        if name is None:
            name = self._getDefaultArchiveNameByPurpose(purpose)

        return Archive.selectOneBy(
            distribution=distribution, purpose=purpose, name=name)

    def getByDistroAndName(self, distribution, name):
        """See `IArchiveSet`."""
        return Archive.selectOne("""
            Archive.distribution = %s AND
            Archive.name = %s AND
            Archive.purpose != %s
            """ % sqlvalues(distribution, name, ArchivePurpose.PPA))

    def new(self, purpose, owner, name=None, distribution=None,
            description=None):
        """See `IArchiveSet`."""
        if distribution is None:
            distribution = getUtility(ILaunchpadCelebrities).ubuntu

        if name is None:
            name = self._getDefaultArchiveNameByPurpose(purpose)

        # Copy archives are to be instantiated with the 'publish' flag turned
        # off.
        if purpose == ArchivePurpose.COPY:
            publish = False
        else:
            publish = True

        # For non-PPA archives we enforce unique names within the context of a
        # distribution.
        if purpose != ArchivePurpose.PPA:
            archive = Archive.selectOne(
                "Archive.distribution = %s AND Archive.name = %s" %
                sqlvalues(distribution, name))
            if archive is not None:
                raise AssertionError(
                    "archive '%s' exists already in '%s'." %
                    (name, distribution.name))

        return Archive(
            owner=owner, distribution=distribution, name=name,
            description=description, purpose=purpose, publish=publish)

    def __iter__(self):
        """See `IArchiveSet`."""
        return iter(Archive.select())

    def getNumberOfPPASourcesForDistribution(self, distribution):
        cur = cursor()
        query = """
             SELECT SUM(sources_cached) FROM Archive
             WHERE purpose = %s AND private = FALSE AND
                   distribution = %s
        """ % sqlvalues(ArchivePurpose.PPA, distribution)
        cur.execute(query)
        size = cur.fetchall()[0][0]
        if size is None:
            return 0
        return int(size)

    def getNumberOfPPABinariesForDistribution(self, distribution):
        cur = cursor()
        query = """
             SELECT SUM(binaries_cached) FROM Archive
             WHERE purpose = %s AND private = FALSE AND
                   distribution = %s
        """ % sqlvalues(ArchivePurpose.PPA, distribution)
        cur.execute(query)
        size = cur.fetchall()[0][0]
        if size is None:
            return 0
        return int(size)

    def getPPAsForUser(self, user):
        """See `IArchiveSet`."""
        query = """
            Archive.owner = Person.id AND
            TeamParticipation.team = Archive.owner AND
            TeamParticipation.person = %s AND
            Archive.purpose = %s
        """ % sqlvalues(user, ArchivePurpose.PPA)

        return Archive.select(
            query, clauseTables=['Person', 'TeamParticipation'],
            orderBy=['Person.displayname'])

    def getPPAsPendingSigningKey(self):
        """See `IArchiveSet`."""
        store = getUtility(IStoreSelector).get(MAIN_STORE, DEFAULT_FLAVOR)
        origin = (
            Archive,
            Join(SourcePackagePublishingHistory,
                 SourcePackagePublishingHistory.archive == Archive.id),)
        results = store.using(*origin).find(
            Archive,
            Archive.signing_key == None,
            Archive.purpose == ArchivePurpose.PPA,
            Archive.enabled == True)
        results.order_by(Archive.date_created)
        return results.config(distinct=True)

    def getLatestPPASourcePublicationsForDistribution(self, distribution):
        """See `IArchiveSet`."""
        query = """
            SourcePackagePublishingHistory.archive = Archive.id AND
            SourcePackagePublishingHistory.distroseries =
                DistroSeries.id AND
            Archive.private = FALSE AND
            DistroSeries.distribution = %s AND
            Archive.purpose = %s
        """ % sqlvalues(distribution, ArchivePurpose.PPA)

        return SourcePackagePublishingHistory.select(
            query, limit=5, clauseTables=['Archive', 'DistroSeries'],
            orderBy=['-datecreated', '-id'])


    def getMostActivePPAsForDistribution(self, distribution):
        """See `IArchiveSet`."""
        cur = cursor()
        query = """
             SELECT a.id, count(*) as C
             FROM Archive a, SourcePackagePublishingHistory spph
             WHERE
                 spph.archive = a.id AND
                 a.private = FALSE AND
                 spph.datecreated >= now() - INTERVAL '1 week' AND
                 a.distribution = %s AND
                 a.purpose = %s
             GROUP BY a.id
             ORDER BY C DESC, a.id
             LIMIT 5
        """ % sqlvalues(distribution, ArchivePurpose.PPA)

        cur.execute(query)

        most_active = []
        for archive_id, number_of_uploads in cur.fetchall():
            archive = Archive.get(int(archive_id))
            the_dict = {'archive': archive, 'uploads': number_of_uploads}
            most_active.append(the_dict)

        return most_active

    def getBuildCountersForArchitecture(self, archive, distroarchseries):
        """See `IArchiveSet`."""
        cur = cursor()
        query = """
            SELECT buildstate, count(id) FROM Build
            WHERE archive = %s AND distroarchseries = %s
            GROUP BY buildstate ORDER BY buildstate;
        """ % sqlvalues(archive, distroarchseries)
        cur.execute(query)
        result = cur.fetchall()

        status_map = {
            'failed': (
                BuildStatus.CHROOTWAIT,
                BuildStatus.FAILEDTOBUILD,
                BuildStatus.FAILEDTOUPLOAD,
                BuildStatus.MANUALDEPWAIT,
                ),
            'pending': (
                BuildStatus.BUILDING,
                BuildStatus.NEEDSBUILD,
                ),
            'succeeded': (
                BuildStatus.FULLYBUILT,
                ),
            }

        status_and_counters = {}

        # Set 'total' counter
        status_and_counters['total'] = sum(
            [counter for status, counter in result])

        # Set each counter according 'status_map'
        for key, status in status_map.iteritems():
            status_and_counters[key] = 0
            for status_value, status_counter in result:
                status_values = [item.value for item in status]
                if status_value in status_values:
                    status_and_counters[key] += status_counter

        return status_and_counters

    def getArchivesForDistribution(self, distribution, name=None,
                                   purposes=None):
        """See `IArchiveSet`."""
        extra_exprs = []

        # If a single purpose is passed in, convert it into a tuple,
        # otherwise assume a list was passed in.
        if purposes in ArchivePurpose:
            purposes = (purposes,)

        if purposes:
            extra_exprs.append(Archive.purpose.is_in(purposes))

        if name is not None:
            extra_exprs.append(Archive.name == name)

        query = Store.of(distribution).find(
            Archive,
            Archive.distribution == distribution,
            *extra_exprs)

        return query<|MERGE_RESOLUTION|>--- conflicted
+++ resolved
@@ -27,10 +27,6 @@
 from canonical.database.sqlbase import (
     cursor, quote, quote_like, sqlvalues, SQLBase)
 from canonical.launchpad.components.packagelocation import PackageLocation
-<<<<<<< HEAD
-from canonical.launchpad.database.archivedependency import (
-    ArchiveDependency)
-=======
 from canonical.launchpad.components.tokens import (
     create_unique_token_for_table)
 from canonical.launchpad.database.archivedependency import (
@@ -38,7 +34,6 @@
 from canonical.launchpad.database.archiveauthtoken import ArchiveAuthToken
 from canonical.launchpad.database.archivesubscriber import (
     ArchiveSubscriber)
->>>>>>> 04dfed0a
 from canonical.launchpad.database.build import Build
 from canonical.launchpad.database.distributionsourcepackagecache import (
     DistributionSourcePackageCache)
@@ -855,8 +850,6 @@
 
         return build_counts
 
-<<<<<<< HEAD
-=======
     def getBuildSummariesForSourceIds(self, source_ids):
         """See `IArchive`."""
         publishing_set = getUtility(IPublishingSet)
@@ -864,7 +857,6 @@
             source_ids,
             archive=self)
 
->>>>>>> 04dfed0a
     def canUpload(self, user, component_or_package=None):
         """See `IArchive`."""
         assert not self.is_copy, "Uploads to copy archives are not allowed."
