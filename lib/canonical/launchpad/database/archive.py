--- conflicted
+++ resolved
@@ -42,10 +42,6 @@
     purpose = EnumCol(dbName='purpose', unique=False, notNull=True,
         schema=ArchivePurpose)
 
-<<<<<<< HEAD
-    def getPubConfig(self):
-        """See IArchive."""
-=======
     enabled = BoolCol(dbName='enabled', notNull=False, default=True)
 
     authorized_size = IntCol(
@@ -56,25 +52,17 @@
     @property
     def title(self):
         """See `IArchive`."""
-        if self.owner is not None:
+        if self.purpose == ArchivePurpose.PPA:
             return 'PPA for %s' % self.owner.displayname
-        return '%s main archive' % self.distribution.title
-
-    @property
-    def archive_url(self):
-        """See `IArchive`."""
-        return urlappend(
-            config.personalpackagearchive.base_url, self.owner.name)
+        return '%s for %s' % (self.purpose.title, self.distribution.title)
 
     def getPubConfig(self):
         """See `IArchive`."""
->>>>>>> f7149ebc
         pubconf = PubConfig(self.distribution)
 
         if self.purpose == ArchivePurpose.PRIMARY:
             return pubconf
 
-<<<<<<< HEAD
         if self.purpose == ArchivePurpose.PPA:
             pubconf.distroroot = config.personalpackagearchive.root
             pubconf.archiveroot = os.path.join(
@@ -85,12 +73,6 @@
             pubconf.cacheroot = None
             pubconf.miscroot = None
             return pubconf
-=======
-        pubconf.distroroot = config.personalpackagearchive.root
-
-        pubconf.archiveroot = os.path.join(
-            pubconf.distroroot, self.owner.name, self.distribution.name)
->>>>>>> f7149ebc
 
         if self.purpose == ArchivePurpose.COMMERCIAL:
             # Reset the list of components to commercial only.  This prevents
@@ -115,9 +97,25 @@
             self.purpose)
 
     @property
-    def title(self):
-        """See `IArchive`."""
-        return self.purpose.title
+    def archive_url(self):
+        """See `IArchive`."""
+        archive_postfixes = {
+            ArchivePurpose.PRIMARY : '',
+            ArchivePurpose.COMMERCIAL : '-commercial',
+        }
+
+        if self.purpose == ArchivePurpose.PPA:
+            return urlappend(
+                config.personalpackagearchive.base_url, 
+                self.owner.name + '/' + self.distribution.name)
+
+        try:
+            postfix = archive_postfixes[self.purpose]
+        except KeyError:
+            raise AssertionError("archive_url unknown for purpose: %s" %
+                self.purpose)
+        return urlappend(config.archivepublisher.base_url,
+            self.distribution.name + postfix)
 
     def getBuildRecords(self, status=None, name=None, pocket=None):
         """See IHasBuildRecords"""
@@ -146,27 +144,6 @@
             query, orderBy='-id', clauseTables=clauseTables)
 
     @property
-<<<<<<< HEAD
-    def archive_url(self):
-        """See `IArchive`."""
-        archive_postfixes = {
-            ArchivePurpose.PRIMARY : '',
-            ArchivePurpose.COMMERCIAL : '-commercial',
-        }
-
-        if self.purpose == ArchivePurpose.PPA:
-            return urlappend(
-                config.personalpackagearchive.base_url, 
-                self.owner.name + '/' + self.distribution.name)
-
-        try:
-            postfix = archive_postfixes[self.purpose]
-        except KeyError:
-            raise AssertionError("archive_url unknown for purpose: %s" %
-                self.purpose)
-        return urlappend(config.archivepublisher.base_url,
-            self.distribution.name + postfix)
-=======
     def number_of_sources(self):
         """See `IArchive`."""
         return self.getPublishedSources().count()
@@ -240,7 +217,6 @@
         # but that's over-estimated.
         cruft = (self.number_of_sources + self.number_of_binaries) * 1024
         return size + cruft
->>>>>>> f7149ebc
 
 
 class ArchiveSet:
@@ -255,7 +231,6 @@
         """See canonical.launchpad.interfaces.IArchiveSet."""
         return Archive.selectOneBy(distribution=distribution, purpose=purpose)
 
-<<<<<<< HEAD
     def getByDistroComponent(self, distribution, component_name):
         """See canonical.launchpad.interfaces.IArchiveSet."""
         # Commercial component gets the commercial archive (duh).
@@ -273,13 +248,9 @@
         else:
             return None
 
-    def new(self, distribution=None, purpose=None, owner=None):
-        """See canonical.launchpad.interfaces.IArchiveSet."""
-=======
     def new(self, distribution=None, purpose=None, owner=None,
             description=None):
         """See `IArchiveSet`."""
->>>>>>> f7149ebc
         if purpose == ArchivePurpose.PPA:
             assert owner, "Owner required when purpose is PPA."
 
@@ -290,8 +261,7 @@
                        description=description, purpose=purpose)
 
     def ensure(self, owner, distribution, purpose):
-<<<<<<< HEAD
-        """See canonical.launchpad.interfaces.IArchiveSet."""
+        """See `IArchiveSet`."""
         archive = None
         if owner:
             archive = owner.archive
@@ -302,13 +272,6 @@
             archive = self.getByDistroPurpose(distribution, purpose)
             if not archive:
                 archive = self.new(distribution, purpose)
-=======
-        """See `IArchiveSet`."""
-        archive = owner.archive
-        if archive is None:
-            archive = self.new(
-                distribution=distribution, purpose=purpose, owner=owner)
->>>>>>> f7149ebc
         return archive
 
     def __iter__(self):
