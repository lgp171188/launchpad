--- conflicted
+++ resolved
@@ -237,12 +237,8 @@
         except KeyError:
             raise AssertionError(
                 "archive_url unknown for purpose: %s" % self.purpose)
-<<<<<<< HEAD
         return urlappend(
             config.archivepublisher.base_url,
-=======
-        return urlappend(config.archivepublisher.base_url,
->>>>>>> d5900d0e
             self.distribution.name + postfix)
 
     def getPubConfig(self):
