# Copyright 2006 Canonical Ltd.  All rights reserved.
# pylint: disable-msg=E0611,W0212

"""Database class for table Archive."""

__metaclass__ = type

__all__ = ['Archive', 'ArchiveSet']

import os
import re

from sqlobject import  (
    BoolCol, ForeignKey, IntCol, StringCol)
from sqlobject.sqlbuilder import SQLConstant
from zope.component import getUtility
from zope.interface import implements


from canonical.archivepublisher.config import Config as PubConfig
from canonical.config import config
from canonical.database.enumcol import EnumCol
from canonical.database.sqlbase import (
    cursor, quote, quote_like, sqlvalues, SQLBase)
from canonical.launchpad.database.archivedependency import (
    ArchiveDependency)
from canonical.launchpad.database.distributionsourcepackagecache import (
    DistributionSourcePackageCache)
from canonical.launchpad.database.distroseriespackagecache import (
    DistroSeriesPackageCache)
from canonical.launchpad.database.librarian import LibraryFileContent
from canonical.launchpad.database.publishedpackage import PublishedPackage
from canonical.launchpad.database.publishing import (
    SourcePackagePublishingHistory, BinaryPackagePublishingHistory)
from canonical.launchpad.interfaces import (
    ArchiveDependencyError, ArchivePermissionType, ArchivePurpose, IArchive,
    IArchivePermissionSet, IArchiveSet, IHasOwner, IHasBuildRecords,
    IBuildSet, ILaunchpadCelebrities, PackagePublishingStatus)
from canonical.launchpad.webapp.url import urlappend
from canonical.launchpad.validators.person import validate_public_person


class Archive(SQLBase):
    implements(IArchive, IHasOwner, IHasBuildRecords)
    _table = 'Archive'
    _defaultOrder = 'id'

    owner = ForeignKey(
        dbName='owner', foreignKey='Person',
<<<<<<< HEAD
        storm_validator=validate_public_person, notNull=False)
=======
        validator=public_person_validator, notNull=True)
>>>>>>> daf9da3a

    description = StringCol(dbName='description', notNull=False, default=None)

    distribution = ForeignKey(
        foreignKey='Distribution', dbName='distribution', notNull=False)

    purpose = EnumCol(dbName='purpose', unique=False, notNull=True,
        schema=ArchivePurpose)

    enabled = BoolCol(dbName='enabled', notNull=True, default=True)

    private = BoolCol(dbName='private', notNull=True, default=False)

    require_virtualized = BoolCol(
        dbName='require_virtualized', notNull=True, default=True)

    authorized_size = IntCol(
        dbName='authorized_size', notNull=False, default=1024)

    whiteboard = StringCol(dbName='whiteboard', notNull=False, default=None)

    sources_cached = IntCol(
        dbName='sources_cached', notNull=False, default=0)

    binaries_cached = IntCol(
        dbName='binaries_cached', notNull=False, default=0)

    package_description_cache = StringCol(
        dbName='package_description_cache', notNull=False, default=None)

    buildd_secret = StringCol(dbName='buildd_secret', default=None)

    @property
    def is_ppa(self):
        """See `IArchive`."""
        return self.purpose == ArchivePurpose.PPA

    @property
    def title(self):
        """See `IArchive`."""
        if self.is_ppa:
            title = 'PPA for %s' % self.owner.displayname
            if self.private:
                title = "Private %s" % title
            return title
        return '%s for %s' % (self.purpose.title, self.distribution.title)

    @property
    def series_with_sources(self):
        """See `IArchive`."""
        cur = cursor()
        q = """SELECT DISTINCT distroseries FROM
                      SourcePackagePublishingHistory WHERE
                      SourcePackagePublishingHistory.archive = %s"""
        cur.execute(q % self.id)
        published_series_ids = [int(row[0]) for row in cur.fetchall()]
        return [s for s in self.distribution.serieses if s.id in
                published_series_ids]

    @property
    def dependencies(self):
        query = """
            ArchiveDependency.dependency = Archive.id AND
            Archive.owner = Person.id AND
            ArchiveDependency.archive = %s
        """ % sqlvalues(self)
        clauseTables = ["Archive", "Person"]
        orderBy = ['Person.displayname']
        dependencies = ArchiveDependency.select(
            query, clauseTables=clauseTables, orderBy=orderBy)
        return dependencies

    @property
    def expanded_archive_dependencies(self):
        """See `IArchive`."""
        archives = []
        if self.is_ppa:
            archives.append(self.distribution.main_archive)
        archives.append(self)
        archives.extend(
            [archive_dep.dependency for archive_dep in self.dependencies])
        return archives

    @property
    def archive_url(self):
        """See `IArchive`."""
        archive_postfixes = {
            ArchivePurpose.PRIMARY : '',
            ArchivePurpose.PARTNER : '-partner',
        }

        if self.is_ppa:
            if self.private:
                url = config.personalpackagearchive.private_base_url
            else:
                url = config.personalpackagearchive.base_url
            return urlappend(
                url, self.owner.name + '/' + self.distribution.name)

        try:
            postfix = archive_postfixes[self.purpose]
        except KeyError:
            raise AssertionError("archive_url unknown for purpose: %s" %
                self.purpose)
        return urlappend(config.archivepublisher.base_url,
            self.distribution.name + postfix)

    def getPubConfig(self):
        """See `IArchive`."""
        pubconf = PubConfig(self.distribution)
        ppa_config = config.personalpackagearchive

        if self.purpose == ArchivePurpose.PRIMARY:
            pass
        elif self.is_ppa:
            if self.private:
                pubconf.distroroot = ppa_config.private_root
            else:
                pubconf.distroroot = ppa_config.root
            pubconf.archiveroot = os.path.join(
                pubconf.distroroot, self.owner.name, self.distribution.name)
            pubconf.poolroot = os.path.join(pubconf.archiveroot, 'pool')
            pubconf.distsroot = os.path.join(pubconf.archiveroot, 'dists')
            pubconf.overrideroot = None
            pubconf.cacheroot = None
            pubconf.miscroot = None
        elif self.purpose == ArchivePurpose.PARTNER:
            # Reset the list of components to partner only.  This prevents
            # any publisher runs from generating components not related to
            # the partner archive.
            for distroseries in pubconf._distroserieses.keys():
                pubconf._distroserieses[
                    distroseries]['components'] = ['partner']

            pubconf.distroroot = config.archivepublisher.root
            pubconf.archiveroot = os.path.join(pubconf.distroroot,
                self.distribution.name + '-partner')
            pubconf.poolroot = os.path.join(pubconf.archiveroot, 'pool')
            pubconf.distsroot = os.path.join(pubconf.archiveroot, 'dists')
            pubconf.overrideroot = os.path.join(
                pubconf.archiveroot, 'overrides')
            pubconf.cacheroot = os.path.join(pubconf.archiveroot, 'cache')
            pubconf.miscroot = os.path.join(pubconf.archiveroot, 'misc')
        else:
            raise AssertionError(
                "Unknown archive purpose %s when getting publisher config.",
                self.purpose)

        return pubconf

    def getBuildRecords(self, build_state=None, name=None, pocket=None,
                        user=None):
        """See IHasBuildRecords"""
        # Ignore "user", since anyone already accessing this archive
        # will implicitly have permission to see it.
        return getUtility(IBuildSet).getBuildsForArchive(
            self, build_state, name, pocket)

    def getPublishedSources(self, name=None, version=None, status=None,
                            distroseries=None, pocket=None,
                            exact_match=False):
        """See `IArchive`."""
        clauses = ["""
            SourcePackagePublishingHistory.archive = %s AND
            SourcePackagePublishingHistory.sourcepackagerelease =
                SourcePackageRelease.id AND
            SourcePackageRelease.sourcepackagename =
                SourcePackageName.id
            """ % sqlvalues(self)]
        clauseTables = ['SourcePackageRelease', 'SourcePackageName']
        orderBy = ['SourcePackageName.name',
                   '-SourcePackagePublishingHistory.id']

        if name is not None:
            if exact_match:
                clauses.append("""
                    SourcePackageName.name=%s
                """ % sqlvalues(name))
            else:
                clauses.append("""
                    SourcePackageName.name LIKE '%%' || %s || '%%'
                """ % quote_like(name))

        if version is not None:
            assert name is not None, (
                "'version' can be only used when name is set")
            clauses.append("""
                SourcePackageRelease.version = %s
            """ % sqlvalues(version))
        else:
            order_const = "debversion_sort_key(SourcePackageRelease.version)"
            desc_version_order = SQLConstant(order_const+" DESC")
            orderBy.insert(1, desc_version_order)

        if status is not None:
            try:
                status = tuple(status)
            except TypeError:
                status = (status,)
            clauses.append("""
                SourcePackagePublishingHistory.status IN %s
            """ % sqlvalues(status))

        if distroseries is not None:
            clauses.append("""
                SourcePackagePublishingHistory.distroseries = %s
            """ % sqlvalues(distroseries))

        if pocket is not None:
            clauses.append("""
                SourcePackagePublishingHistory.pocket = %s
            """ % sqlvalues(pocket))

        preJoins = ['sourcepackagerelease']

        sources = SourcePackagePublishingHistory.select(
            ' AND '.join(clauses), clauseTables=clauseTables, orderBy=orderBy,
            prejoins=preJoins)

        return sources

    def getSourcesForDeletion(self, name=None, status=None):
        """See `IArchive`."""
        clauses = ["""
            SourcePackagePublishingHistory.archive = %s AND
            SourcePackagePublishingHistory.sourcepackagerelease =
                SourcePackageRelease.id AND
            SourcePackageRelease.sourcepackagename =
                SourcePackageName.id
        """ % sqlvalues(self)]

        has_published_binaries_clause = """
            EXISTS (SELECT TRUE FROM
                BinaryPackagePublishingHistory bpph,
                BinaryPackageRelease bpr, Build
            WHERE
                bpph.archive = %s AND
                bpph.status = %s AND
                bpph.binarypackagerelease = bpr.id AND
                bpr.build = Build.id AND
                Build.sourcepackagerelease = SourcePackageRelease.id)
        """ % sqlvalues(self, PackagePublishingStatus.PUBLISHED)

        source_deletable_states = (
            PackagePublishingStatus.PENDING,
            PackagePublishingStatus.PUBLISHED,
            )
        clauses.append("""
           (%s OR SourcePackagePublishingHistory.status IN %s)
        """ % (has_published_binaries_clause,
               quote(source_deletable_states)))

        if status is not None:
            try:
                status = tuple(status)
            except TypeError:
                status = (status,)
            clauses.append("""
                SourcePackagePublishingHistory.status IN %s
            """ % sqlvalues(status))

        clauseTables = ['SourcePackageRelease', 'SourcePackageName']

        order_const = "debversion_sort_key(SourcePackageRelease.version)"
        desc_version_order = SQLConstant(order_const+" DESC")
        orderBy = ['SourcePackageName.name', desc_version_order,
                   '-SourcePackagePublishingHistory.id']

        if name is not None:
            clauses.append("""
                    SourcePackageName.name LIKE '%%' || %s || '%%'
                """ % quote_like(name))

        preJoins = ['sourcepackagerelease']
        sources = SourcePackagePublishingHistory.select(
            ' AND '.join(clauses), clauseTables=clauseTables, orderBy=orderBy,
            prejoins=preJoins)

        return sources

    @property
    def number_of_sources(self):
        """See `IArchive`."""
        return self.getPublishedSources(
            status=PackagePublishingStatus.PUBLISHED).count()

    @property
    def sources_size(self):
        """See `IArchive`."""
        cur = cursor()
        query = """
            SELECT SUM(filesize) FROM LibraryFileContent WHERE id IN (
               SELECT DISTINCT(lfc.id) FROM
                   LibraryFileContent lfc, LibraryFileAlias lfa,
                   SourcePackageFilePublishing spfp
               WHERE
                   lfc.id=lfa.content AND
                   lfa.id=spfp.libraryfilealias AND
                   spfp.archive=%s);
        """ % sqlvalues(self)
        cur.execute(query)
        size = cur.fetchall()[0][0]
        if size is None:
            return 0
        return int(size)

    def _getBinaryPublishingBaseClauses (
        self, name=None, version=None, status=None, distroarchseries=None,
        pocket=None, exact_match=False):
        """Base clauses and clauseTables for binary publishing queries.

        Returns a list of 'clauses' (to be joined in the callsite) and
        a list of clauseTables required according the given arguments.
        """
        clauses = ["""
            BinaryPackagePublishingHistory.archive = %s AND
            BinaryPackagePublishingHistory.binarypackagerelease =
                BinaryPackageRelease.id AND
            BinaryPackageRelease.binarypackagename =
                BinaryPackageName.id
        """ % sqlvalues(self)]
        clauseTables = ['BinaryPackageRelease', 'BinaryPackageName']
        orderBy = ['BinaryPackageName.name',
                   '-BinaryPackagePublishingHistory.id']

        if name is not None:
            if exact_match:
                clauses.append("""
                    BinaryPackageName.name=%s
                """ % sqlvalues(name))
            else:
                clauses.append("""
                    BinaryPackageName.name LIKE '%%' || %s || '%%'
                """ % quote_like(name))

        if version is not None:
            assert name is not None, (
                "'version' can be only used when name is set")
            clauses.append("""
                BinaryPackageRelease.version = %s
            """ % sqlvalues(version))
        else:
            order_const = "debversion_sort_key(BinaryPackageRelease.version)"
            desc_version_order = SQLConstant(order_const+" DESC")
            orderBy.insert(1, desc_version_order)

        if status is not None:
            if not isinstance(status, list):
                status = [status]
            clauses.append("""
                BinaryPackagePublishingHistory.status IN %s
            """ % sqlvalues(status))

        if distroarchseries is not None:
            if not isinstance(distroarchseries, list):
                distroarchseries = [distroarchseries]
            # XXX cprov 20071016: there is no sqlrepr for DistroArchSeries
            # uhmm, how so ?
            das_ids = "(%s)" % ", ".join(str(d.id) for d in distroarchseries)
            clauses.append("""
                BinaryPackagePublishingHistory.distroarchseries IN %s
            """ % das_ids)

        if pocket is not None:
            clauses.append("""
                BinaryPackagePublishingHistory.pocket = %s
            """ % sqlvalues(pocket))

        return clauses, clauseTables, orderBy

    def getAllPublishedBinaries(self, name=None, version=None, status=None,
                                distroarchseries=None, pocket=None,
                                exact_match=False):
        """See `IArchive`."""
        clauses, clauseTables, orderBy = self._getBinaryPublishingBaseClauses(
            name=name, version=version, status=status, pocket=pocket,
            distroarchseries=distroarchseries, exact_match=exact_match)

        all_binaries = BinaryPackagePublishingHistory.select(
            ' AND '.join(clauses) , clauseTables=clauseTables,
            orderBy=orderBy)

        return all_binaries

    def getPublishedOnDiskBinaries(self, name=None, version=None, status=None,
                                   distroarchseries=None, pocket=None,
                                   exact_match=False):
        """See `IArchive`."""
        clauses, clauseTables, orderBy = self._getBinaryPublishingBaseClauses(
            name=name, version=version, status=status, pocket=pocket,
            distroarchseries=distroarchseries, exact_match=exact_match)

        clauses.append("""
            BinaryPackagePublishingHistory.distroarchseries =
                DistroArchSeries.id AND
            DistroArchSeries.distroseries = DistroSeries.id
        """)
        clauseTables.extend(['DistroSeries', 'DistroArchSeries'])

        # Retrieve only the binaries published for the 'nominated architecture
        # independent' (usually i386) in the distroseries in question.
        # It includes all architecture-independent binaries only once and the
        # architecture-specific built for 'nominatedarchindep'.
        nominated_arch_independent_clause = ["""
            DistroSeries.nominatedarchindep =
                BinaryPackagePublishingHistory.distroarchseries
        """]
        nominated_arch_independent_query = ' AND '.join(
            clauses + nominated_arch_independent_clause)
        nominated_arch_independents = BinaryPackagePublishingHistory.select(
            nominated_arch_independent_query, clauseTables=clauseTables)

        # Retrieve all architecture-specific binary publications except
        # 'nominatedarchindep' (already included in the previous query).
        no_nominated_arch_independent_clause = ["""
            DistroSeries.nominatedarchindep !=
                BinaryPackagePublishingHistory.distroarchseries AND
            BinaryPackageRelease.architecturespecific = true
        """]
        no_nominated_arch_independent_query = ' AND '.join(
            clauses + no_nominated_arch_independent_clause)
        no_nominated_arch_independents = (
            BinaryPackagePublishingHistory.select(
            no_nominated_arch_independent_query, clauseTables=clauseTables))

        # XXX cprov 20071016: It's not possible to use the same ordering
        # schema returned by self._getBinaryPublishingBaseClauses.
        # It results in:
        # ERROR:  missing FROM-clause entry for table "binarypackagename"
        unique_binary_publications = nominated_arch_independents.union(
            no_nominated_arch_independents)

        return unique_binary_publications

    @property
    def number_of_binaries(self):
        """See `IArchive`."""
        return self.getPublishedOnDiskBinaries(
            status=PackagePublishingStatus.PUBLISHED).count()

    @property
    def binaries_size(self):
        """See `IArchive`."""
        query = """
             LibraryFileContent.id=LibraryFileAlias.content AND
             LibraryFileAlias.id=
                 BinaryPackageFilePublishing.libraryfilealias AND
             BinaryPackageFilePublishing.archive=%s
        """ % sqlvalues(self)

        clauseTables = ['LibraryFileAlias', 'BinaryPackageFilePublishing']
        # We are careful to use DISTINCT here to eliminate files that
        # are published in more than one place.
        result = LibraryFileContent.select(query, clauseTables=clauseTables,
            distinct=True)

        # XXX 2008-01-16 Julian.  Unfortunately SQLObject has got a bug
        # where it ignores DISTINCT on a .sum() operation, so resort to
        # Python addition.  Revert to using result.sum('filesize') when
        # SQLObject gets dropped.
        size = sum([lfc.filesize for lfc in result])
        return size

    @property
    def estimated_size(self):
        """See `IArchive`."""
        size = self.sources_size + self.binaries_size
        # 'cruft' represents the increase in the size of the archive
        # indexes related to each publication. We assume it is around 1K
        # but that's over-estimated.
        cruft = (self.number_of_sources + self.number_of_binaries) * 1024
        return size + cruft

    def allowUpdatesToReleasePocket(self):
        """See `IArchive`."""
        purposeToPermissionMap = {
            ArchivePurpose.PARTNER : True,
            ArchivePurpose.PPA : True,
            ArchivePurpose.PRIMARY : False,
        }

        try:
            permission = purposeToPermissionMap[self.purpose]
        except KeyError:
            # Future proofing for when new archive types are added.
            permission = False

        return permission

    def updateArchiveCache(self):
        """See `IArchive`."""
        # Compiled regexp to remove puntication.
        clean_text = re.compile('(,|;|:|\.|\?|!)')

        # XXX cprov 20080402: The set() is only used because we have
        # a limitation in our FTI setup, it only indexes the first 2500
        # chars of the target columns. See bug 207969. When such limitation
        # gets fixed we should probably change it to a normal list and
        # benefit of the FTI rank for ordering.
        cache_contents = set()
        def add_cache_content(content):
            """Sanitise and add contents to the cache."""
            content = clean_text.sub(' ', content)
            terms = [term.lower() for term in content.strip().split()]
            for term in terms:
                cache_contents.add(term)

        # Cache owner name and displayname.
        add_cache_content(self.owner.name)
        add_cache_content(self.owner.displayname)

        # Cache source package name and its binaries information, binary
        # names and summaries.
        sources_cached = DistributionSourcePackageCache.select(
            "archive = %s" % sqlvalues(self), prejoins=["distribution"])
        for cache in sources_cached:
            add_cache_content(cache.distribution.name)
            add_cache_content(cache.name)
            add_cache_content(cache.binpkgnames)
            add_cache_content(cache.binpkgsummaries)

        # Cache distroseries names with binaries.
        binaries_cached = DistroSeriesPackageCache.select(
            "archive = %s" % sqlvalues(self), prejoins=["distroseries"])
        for cache in binaries_cached:
            add_cache_content(cache.distroseries.name)

        # Collapse all relevant terms in 'package_description_cache' and
        # update the package counters.
        self.package_description_cache = " ".join(cache_contents)
        self.sources_cached = sources_cached.count()
        self.binaries_cached = binaries_cached.count()

    def findDepCandidateByName(self, distroarchseries, name):
        """See `IArchive`."""
        archives = [
            archive.id for archive in self.expanded_archive_dependencies]

        query = """
            binarypackagename = %s AND
            distroarchseries = %s AND
            archive IN %s AND
            packagepublishingstatus = %s
        """ % sqlvalues(name, distroarchseries, archives,
                        PackagePublishingStatus.PUBLISHED)

        return PublishedPackage.selectFirst(query, orderBy=['-id'])

    def getArchiveDependency(self, dependency):
        """See `IArchive`."""
        return ArchiveDependency.selectOneBy(
            archive=self, dependency=dependency)

    def removeArchiveDependency(self, dependency):
        """See `IArchive`."""
        dependency = self.getArchiveDependency(dependency)
        if dependency is None:
            raise AssertionError("This dependency does not exist.")
        dependency.destroySelf()

    def addArchiveDependency(self, dependency):
        """See `IArchive`."""
        if dependency == self:
            raise ArchiveDependencyError(
                "An archive should not depend on itself.")

        if not dependency.is_ppa:
            raise ArchiveDependencyError(
                "Archive dependencies only applies to PPAs.")

        if self.getArchiveDependency(dependency):
            raise ArchiveDependencyError(
                "This dependency is already recorded.")

        return ArchiveDependency(archive=self, dependency=dependency)

    def canUpload(self, user, component_or_package=None):
        """See `IArchive`."""
        if self.is_ppa:
            return user.inTeam(self.owner)
        else:
            return self._authenticate(
                user, component_or_package, ArchivePermissionType.UPLOAD)

    def canAdministerQueue(self, user, component):
        """See `IArchive`."""
        return self._authenticate(
            user, component, ArchivePermissionType.QUEUE_ADMIN)

    def _authenticate(self, user, component, permission):
        """Private helper method to check permissions."""
        permission_set = getUtility(IArchivePermissionSet)
        permissions = permission_set.checkAuthenticated(
            user, self, permission, component)
        return permissions.count() > 0


class ArchiveSet:
    implements(IArchiveSet)
    title = "Archives registered in Launchpad"

    def get(self, archive_id):
        """See `IArchiveSet`."""
        return Archive.get(archive_id)

    def getPPAByDistributionAndOwnerName(self, distribution, name):
        """See `IArchiveSet`"""
        query = """
            Archive.purpose = %s AND
            Archive.distribution = %s AND
            Person.id = Archive.owner AND
            Person.name = %s
        """ % sqlvalues(ArchivePurpose.PPA, distribution, name)

        return Archive.selectOne(query, clauseTables=['Person'])

    def getByDistroPurpose(self, distribution, purpose):
        """See `IArchiveSet`."""
        return Archive.selectOneBy(distribution=distribution, purpose=purpose)

    def new(self, distribution=None, purpose=None, owner=None,
            description=None):
        """See `IArchiveSet`."""
        if purpose == ArchivePurpose.PPA:
            assert owner, "Owner required when purpose is PPA."

        if distribution is None:
            distribution = getUtility(ILaunchpadCelebrities).ubuntu

        return Archive(owner=owner, distribution=distribution,
                       description=description, purpose=purpose)

    def ensure(self, owner, distribution, purpose, description=None):
        """See `IArchiveSet`."""
        if owner is not None:
            archive = owner.archive
            if archive is None:
                archive = self.new(distribution=distribution, purpose=purpose,
                                   owner=owner, description=description)
        else:
            archive = self.getByDistroPurpose(distribution, purpose)
            if archive is None:
                archive = self.new(distribution, purpose)
        return archive

    def __iter__(self):
        """See `IArchiveSet`."""
        return iter(Archive.select())

    @property
    def number_of_ppa_sources(self):
        cur = cursor()
        q = """
             SELECT SUM(sources_cached) FROM Archive
             WHERE purpose = %s AND private = FALSE
        """ % sqlvalues(ArchivePurpose.PPA)
        cur.execute(q)
        size = cur.fetchall()[0][0]
        if size is None:
            return 0
        return int(size)

    @property
    def number_of_ppa_binaries(self):
        cur = cursor()
        q = """
             SELECT SUM(binaries_cached) FROM Archive
             WHERE purpose = %s AND private = FALSE
        """ % sqlvalues(ArchivePurpose.PPA)
        cur.execute(q)
        size = cur.fetchall()[0][0]
        if size is None:
            return 0
        return int(size)

    def getPPAsForUser(self, user):
        """See `IArchiveSet`."""
        query = """
            Archive.owner = Person.id AND
            TeamParticipation.team = Archive.owner AND
            TeamParticipation.person = %s AND
            Archive.purpose = %s
        """ % sqlvalues(user, ArchivePurpose.PPA)

        return Archive.select(
            query, clauseTables=['Person', 'TeamParticipation'],
            orderBy=['Person.displayname'])

    def getLatestPPASourcePublicationsForDistribution(self, distribution):
        """See `IArchiveSet`."""
        query = """
            SourcePackagePublishingHistory.archive = Archive.id AND
            SourcePackagePublishingHistory.distroseries =
                DistroSeries.id AND
            Archive.private = FALSE AND
            DistroSeries.distribution = %s AND
            Archive.purpose = %s
        """ % sqlvalues(distribution, ArchivePurpose.PPA)

        return SourcePackagePublishingHistory.select(
            query, limit=5, clauseTables=['Archive', 'DistroSeries'],
            orderBy=['-datecreated', '-id'])


    def getMostActivePPAsForDistribution(self, distribution):
        """See `IArchiveSet`."""
        cur = cursor()
        query = """
             SELECT a.id, count(*) as C
             FROM Archive a, SourcePackagePublishingHistory spph
             WHERE
                 spph.archive = a.id AND
                 a.private = FALSE AND
                 spph.datecreated >= now() - INTERVAL '1 week' AND
                 a.distribution = %s AND
                 a.purpose = %s
             GROUP BY a.id
             ORDER BY C DESC, a.id
             LIMIT 5
        """ % sqlvalues(distribution, ArchivePurpose.PPA)

        cur.execute(query)

        most_active = []
        for archive_id, number_of_uploads in cur.fetchall():
            archive = Archive.get(int(archive_id))
            the_dict = {'archive': archive, 'uploads': number_of_uploads}
            most_active.append(the_dict)

        return most_active
<|MERGE_RESOLUTION|>--- conflicted
+++ resolved
@@ -47,11 +47,7 @@
 
     owner = ForeignKey(
         dbName='owner', foreignKey='Person',
-<<<<<<< HEAD
-        storm_validator=validate_public_person, notNull=False)
-=======
-        validator=public_person_validator, notNull=True)
->>>>>>> daf9da3a
+        storm_validator=validate_public_person, notNull=True)
 
     description = StringCol(dbName='description', notNull=False, default=None)
 
