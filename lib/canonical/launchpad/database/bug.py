# Copyright 2004-2007 Canonical Ltd.  All rights reserved.
# pylint: disable-msg=E0611,W0212

"""Launchpad bug-related database table classes."""

__metaclass__ = type

__all__ = [
<<<<<<< HEAD
    'Bug',
    'BugSet',
    'get_bug_tags',
=======
    'Bug', 'BugBecameQuestionEvent', 'BugSet', 'get_bug_tags',
>>>>>>> d90c1052
    'get_bug_tags_open_count']


import operator
import re
from cStringIO import StringIO
from email.Utils import make_msgid

from zope.app.content_types import guess_content_type
from zope.component import getUtility
from zope.event import notify
from zope.interface import implements, providedBy

from sqlobject import ForeignKey, StringCol, BoolCol
from sqlobject import SQLMultipleJoin, SQLRelatedJoin
from sqlobject import SQLObjectNotFound

from canonical.launchpad.interfaces import (
    BugAttachmentType, BugTaskStatus, DistroSeriesStatus, IBug,
<<<<<<< HEAD
    IBugAttachmentSet, IBugBranch, IBugSet, IBugTaskSet, IBugWatchSet,
    ICveSet, IDistribution, IDistroBugTask, IDistroSeries,
    IDistroSeriesBugTask, ILaunchpadCelebrities, ILibraryFileAliasSet,
    IMessage, IProduct, IProductSeries, IProductSeriesBugTask,
    ISourcePackage, IUpstreamBugTask, NominationError,
=======
    IBugAttachmentSet, IBugBecameQuestionEvent, IBugBranch, IBugSet,
    IBugWatchSet, ICveSet, IDistribution, IDistroBugTask, IDistroSeries,
    IDistroSeriesBugTask, ILaunchpadCelebrities, ILibraryFileAliasSet,
    IMessage, IProduct, IProductSeries, IProductSeriesBugTask,
    IQuestionTarget, ISourcePackage, IUpstreamBugTask, NominationError,
>>>>>>> d90c1052
    NominationSeriesObsoleteError, NotFoundError,
    UNRESOLVED_BUGTASK_STATUSES)
from canonical.launchpad.helpers import shortlist
from canonical.database.sqlbase import cursor, SQLBase, sqlvalues
from canonical.database.constants import UTC_NOW
from canonical.database.datetimecol import UtcDateTimeCol
from canonical.launchpad.database.bugbranch import BugBranch
from canonical.launchpad.database.bugcve import BugCve
from canonical.launchpad.database.bugnomination import BugNomination
from canonical.launchpad.database.bugnotification import BugNotification
from canonical.launchpad.database.message import (
    MessageSet, Message, MessageChunk)
from canonical.launchpad.database.bugmessage import BugMessage
from canonical.launchpad.database.bugtask import (
    BugTask,
    BugTaskSet,
    bugtask_sort_key,
    get_bug_privacy_filter,
    NullBugTask,
    )
from canonical.launchpad.database.bugwatch import BugWatch
from canonical.launchpad.database.bugsubscription import BugSubscription
from canonical.launchpad.database.mentoringoffer import MentoringOffer
from canonical.launchpad.database.person import Person
from canonical.launchpad.database.pillar import pillar_sort_key
from canonical.launchpad.event.sqlobjectevent import (
    SQLObjectCreatedEvent, SQLObjectDeletedEvent, SQLObjectModifiedEvent)
from canonical.launchpad.mailnotification import BugNotificationRecipients
from canonical.launchpad.webapp.snapshot import Snapshot


_bug_tag_query_template = """
        SELECT %(columns)s FROM %(tables)s WHERE
            %(condition)s GROUP BY BugTag.tag ORDER BY BugTag.tag"""


def get_bug_tags(context_clause):
    """Return all the bug tags as a list of strings.

    context_clause is a SQL condition clause, limiting the tags to a
    specific context. The SQL clause can only use the BugTask table to
    choose the context.
    """
    from_tables = ['BugTag', 'BugTask']
    select_columns = ['BugTag.tag']
    conditions = ['BugTag.bug = BugTask.bug', '(%s)' % context_clause]

    cur = cursor()
    cur.execute(_bug_tag_query_template % dict(
            columns=', '.join(select_columns),
            tables=', '.join(from_tables),
            condition=' AND '.join(conditions)))
    return shortlist([row[0] for row in cur.fetchall()])


def get_bug_tags_open_count(maincontext_clause, user,
                            count_subcontext_clause=None):
    """Return all the used bug tags with their open bug count.

    maincontext_clause is a SQL condition clause, limiting the used tags
    to a specific context.
    count_subcontext_clause is a SQL condition clause, limiting the open bug
    count to a more limited context, for example a source package.

    Both SQL clauses may only use the BugTask table to choose the context.
    """
    from_tables = ['BugTag', 'BugTask', 'Bug']
    count_conditions = ['BugTask.status IN (%s)' % ','.join(
        sqlvalues(*UNRESOLVED_BUGTASK_STATUSES))]
    if count_subcontext_clause:
        count_conditions.append(count_subcontext_clause)
    select_columns = [
        'BugTag.tag',
        'COUNT (CASE WHEN %s THEN Bug.id ELSE NULL END)' %
            ' AND '.join(count_conditions),
        ]
    conditions = [
        'BugTag.bug = BugTask.bug',
        'Bug.id = BugTag.bug',
        '(%s)' % maincontext_clause]
    privacy_filter = get_bug_privacy_filter(user)
    if privacy_filter:
        conditions.append(privacy_filter)

    cur = cursor()
    cur.execute(_bug_tag_query_template % dict(
            columns=', '.join(select_columns),
            tables=', '.join(from_tables),
            condition=' AND '.join(conditions)))
    return shortlist([(row[0], row[1]) for row in cur.fetchall()])


class BugTag(SQLBase):
    """A tag belonging to a bug."""

    bug = ForeignKey(dbName='bug', foreignKey='Bug', notNull=True)
    tag = StringCol(notNull=True)


class BugBecameQuestionEvent:
    """See `IBugBecameQuestionEvent`."""
    implements(IBugBecameQuestionEvent)

    def __init__(self, bug, question, user):
        self.bug = bug
        self.question = question
        self.user = user


class Bug(SQLBase):
    """A bug."""

    implements(IBug)

    _defaultOrder = '-id'

    # db field names
    name = StringCol(unique=True, default=None)
    title = StringCol(notNull=True)
    description = StringCol(notNull=False,
                            default=None)
    owner = ForeignKey(dbName='owner', foreignKey='Person', notNull=True)
    duplicateof = ForeignKey(
        dbName='duplicateof', foreignKey='Bug', default=None)
    datecreated = UtcDateTimeCol(notNull=True, default=UTC_NOW)
    date_last_updated = UtcDateTimeCol(notNull=True, default=UTC_NOW)
    private = BoolCol(notNull=True, default=False)
    date_made_private = UtcDateTimeCol(notNull=False, default=None)
    who_made_private = ForeignKey(
        dbName='who_made_private', foreignKey='Person', default=None)
    security_related = BoolCol(notNull=True, default=False)

    # useful Joins
    activity = SQLMultipleJoin('BugActivity', joinColumn='bug', orderBy='id')
    messages = SQLRelatedJoin('Message', joinColumn='bug',
                           otherColumn='message',
                           intermediateTable='BugMessage',
                           prejoins=['owner'],
                           orderBy=['datecreated', 'id'])
    productinfestations = SQLMultipleJoin(
            'BugProductInfestation', joinColumn='bug', orderBy='id')
    packageinfestations = SQLMultipleJoin(
            'BugPackageInfestation', joinColumn='bug', orderBy='id')
    watches = SQLMultipleJoin(
        'BugWatch', joinColumn='bug', orderBy=['bugtracker', 'remotebug'])
    cves = SQLRelatedJoin('Cve', intermediateTable='BugCve',
        orderBy='sequence', joinColumn='bug', otherColumn='cve')
    cve_links = SQLMultipleJoin('BugCve', joinColumn='bug', orderBy='id')
    mentoring_offers = SQLMultipleJoin(
            'MentoringOffer', joinColumn='bug', orderBy='id')
    # XXX: kiko 2006-09-23: Why is subscriptions ordered by ID?
    subscriptions = SQLMultipleJoin(
            'BugSubscription', joinColumn='bug', orderBy='id',
            prejoins=["person"])
    duplicates = SQLMultipleJoin(
        'Bug', joinColumn='duplicateof', orderBy='id')
    attachments = SQLMultipleJoin('BugAttachment', joinColumn='bug',
        orderBy='id', prejoins=['libraryfile'])
    specifications = SQLRelatedJoin('Specification', joinColumn='bug',
        otherColumn='specification', intermediateTable='SpecificationBug',
        orderBy='-datecreated')
    questions = SQLRelatedJoin('Question', joinColumn='bug',
        otherColumn='question', intermediateTable='QuestionBug',
        orderBy='-datecreated')
    bug_branches = SQLMultipleJoin(
        'BugBranch', joinColumn='bug', orderBy='id')
    date_last_message = UtcDateTimeCol(default=None)

    @property
    def displayname(self):
        """See `IBug`."""
        dn = 'Bug #%d' % self.id
        if self.name:
            dn += ' ('+self.name+')'
        return dn

    @property
    def bugtasks(self):
        """See `IBug`."""
        result = BugTask.selectBy(bug=self)
        result.prejoin(["assignee"])
        return sorted(result, key=bugtask_sort_key)

    @property
    def is_complete(self):
        """See `IBug`."""
        for task in self.bugtasks:
            if not task.is_complete:
                return False
        return True

    @property
    def affected_pillars(self):
        """See `IBug`."""
        result = set()
        for task in self.bugtasks:
            result.add(task.pillar)
        return sorted(result, key=pillar_sort_key)

    @property
    def permits_expiration(self):
        """See `IBug`.

        This property checks the general state of the bug to determine if
        expiration is permitted *if* a bugtask were to qualify for expiration.
        This property does not check the bugtask preconditions to identify
        a specific bugtask that can expire.

        :See: `IBug.can_expire` or `BugTaskSet.findExpirableBugTasks` to
            check or get a list of bugs that can expire.
        """
        # No one has replied to the first message reporting the bug.
        # The bug reporter should be notified that more information
        # is required to confirm the bug report.
        if self.messages.count() == 1:
            return False

        # Bugs cannot be expired if any bugtask is valid.
        expirable_status_list = [
            BugTaskStatus.INCOMPLETE, BugTaskStatus.INVALID,
            BugTaskStatus.WONTFIX]
        has_an_expirable_bugtask = False
        for bugtask in self.bugtasks:
            if bugtask.status not in expirable_status_list:
                # We found an unexpirable bugtask; the bug cannot expire.
                return False
            if (bugtask.status == BugTaskStatus.INCOMPLETE
                and bugtask.pillar.official_malone is True):
                # This bugtasks meets the basic conditions to expire.
                has_an_expirable_bugtask = True

        return has_an_expirable_bugtask

    @property
    def can_expire(self):
        """See `IBug`.

        Only Incomplete bug reports that affect a single pillar with
        enabled_bug_expiration set to True can be expired. To qualify for
        expiration, the bug and its bugtasks meet the follow conditions:

        1. The bug is inactive; the last update of the is older than
            Launchpad expiration age.
        2. The bug is not a duplicate.
        3. The bug has at least one message (a request for more information).
        4. The bug does not have any other valid bugtasks.
        5. The bugtask belongs to a project with official_malone is True.
        6. The bugtask has the status Incomplete.
        7. The bugtask is not assigned to anyone.
        8. The bugtask does not have a milestone.
        """
        # IBugTaskSet.findExpirableBugTasks() is the authoritative determiner
        # if a bug can expire, but it is expensive. We do a general check
        # to verify the bug permits expiration before using IBugTaskSet to
        # determine if a bugtask can cause expiration.
        if not self.permits_expiration:
            return False

        bugtasks = getUtility(IBugTaskSet).findExpirableBugTasks(0, self)
        return len(bugtasks) > 0

    @property
    def initial_message(self):
        """See `IBug`."""
        messages = sorted(self.messages, key=lambda ob: ob.id)
        return messages[0]

    def followup_subject(self):
        """See `IBug`."""
        return 'Re: '+ self.title

    def subscribe(self, person):
        """See `IBug`."""
        # first look for an existing subscription
        for sub in self.subscriptions:
            if sub.person.id == person.id:
                return sub

        return BugSubscription(bug=self, person=person)

    def unsubscribe(self, person):
        """See `IBug`."""
        for sub in self.subscriptions:
            if sub.person.id == person.id:
                BugSubscription.delete(sub.id)
                return

    def unsubscribeFromDupes(self, person):
        """See `IBug`."""
        bugs_unsubscribed = []
        for dupe in self.duplicates:
            if dupe.isSubscribed(person):
                dupe.unsubscribe(person)
                bugs_unsubscribed.append(dupe)

        return bugs_unsubscribed

    def isSubscribed(self, person):
        """See `IBug`."""
        if person is None:
            return False

        bs = BugSubscription.selectBy(bug=self, person=person)
        return bool(bs)

    def isSubscribedToDupes(self, person):
        """See `IBug`."""
        return bool(
            BugSubscription.select("""
                bug IN (SELECT id FROM Bug WHERE duplicateof = %d) AND
                person = %d""" % (self.id, person.id)))

    def getDirectSubscribers(self, recipients=None):
        """See `IBug`.

        The recipients argument is private and not exposed in the
        inerface. If a BugNotificationRecipients instance is supplied,
        the relevant subscribers and rationales will be registered on
        it.
        """
        subscribers = list(
            Person.select("""
                Person.id = BugSubscription.person AND
                BugSubscription.bug = %d""" % self.id,
                orderBy="displayname", clauseTables=["BugSubscription"]))
        if recipients is not None:
            for subscriber in subscribers:
                recipients.addDirectSubscriber(subscriber)
        return subscribers

    def getIndirectSubscribers(self, recipients=None):
        """See `IBug`.

        See the comment in getDirectSubscribers for a description of the
        recipients argument.
        """
        # "Also notified" and duplicate subscribers are mutually
        # exclusive, so return both lists.
        indirect_subscribers = (
            self.getAlsoNotifiedSubscribers(recipients) +
            self.getSubscribersFromDuplicates(recipients))

        return sorted(
            indirect_subscribers, key=operator.attrgetter("displayname"))

    def getSubscribersFromDuplicates(self, recipients=None):
        """See `IBug`.

        See the comment in getDirectSubscribers for a description of the
        recipients argument.
        """
        if self.private:
            return []

        dupe_subscribers = set(
            Person.select("""
                Person.id = BugSubscription.person AND
                BugSubscription.bug = Bug.id AND
                Bug.duplicateof = %d""" % self.id,
                clauseTables=["Bug", "BugSubscription"]))

        # Direct and "also notified" subscribers take precedence over
        # subscribers from dupes. Note that we don't supply recipients
        # here because we are doing this to /remove/ subscribers.
        dupe_subscribers -= set(self.getDirectSubscribers())
        dupe_subscribers -= set(self.getAlsoNotifiedSubscribers())

        if recipients is not None:
            for subscriber in dupe_subscribers:
                recipients.addDupeSubscriber(subscriber)

        return sorted(
            dupe_subscribers, key=operator.attrgetter("displayname"))

    def getAlsoNotifiedSubscribers(self, recipients=None):
        """See `IBug`.

        See the comment in getDirectSubscribers for a description of the
        recipients argument.
        """
        if self.private:
            return []

        also_notified_subscribers = set()

        for bugtask in self.bugtasks:
            # Assignees are indirect subscribers.
            if bugtask.assignee:
                also_notified_subscribers.add(bugtask.assignee)
                if recipients is not None:
                    recipients.addAssignee(bugtask.assignee)

            # Bug contacts are indirect subscribers.
            if (IDistroBugTask.providedBy(bugtask) or
                IDistroSeriesBugTask.providedBy(bugtask)):
                if bugtask.distribution is not None:
                    distribution = bugtask.distribution
                else:
                    distribution = bugtask.distroseries.distribution

                if distribution.bugcontact:
                    also_notified_subscribers.add(distribution.bugcontact)
                    if recipients is not None:
                        recipients.addDistroBugContact(
                            distribution.bugcontact, distribution)

                if bugtask.sourcepackagename:
                    sourcepackage = distribution.getSourcePackage(
                        bugtask.sourcepackagename)
                    for pbc in sourcepackage.bugcontacts:
                        also_notified_subscribers.add(pbc.bugcontact)
                        if recipients is not None:
                            recipients.addPackageBugContact(pbc.bugcontact,
                                                           sourcepackage)
            else:
                if IUpstreamBugTask.providedBy(bugtask):
                    product = bugtask.product
                else:
                    assert IProductSeriesBugTask.providedBy(bugtask)
                    product = bugtask.productseries.product
                if product.bugcontact:
                    also_notified_subscribers.add(product.bugcontact)
                    if recipients is not None:
                        recipients.addUpstreamBugContact(
                            product.bugcontact, product)
                else:
                    also_notified_subscribers.add(product.owner)
                    if recipients is not None:
                        recipients.addUpstreamRegistrant(
                            product.owner, product)

        # Direct subscriptions always take precedence over indirect
        # subscriptions.
        direct_subscribers = set(self.getDirectSubscribers())
        return sorted(
            (also_notified_subscribers - direct_subscribers),
            key=operator.attrgetter('displayname'))

    def getBugNotificationRecipients(self, duplicateof=None):
        """See `IBug`."""
        recipients = BugNotificationRecipients(duplicateof=duplicateof)
        self.getDirectSubscribers(recipients)
        if self.private:
            assert self.getIndirectSubscribers() == [], (
                "Indirect subscribers found on private bug. "
                "A private bug should never have implicit subscribers!")
        else:
            self.getIndirectSubscribers(recipients)
            if self.duplicateof:
                # This bug is a public duplicate of another bug, so include
                # the dupe target's subscribers in the recipient list. Note
                # that we only do this for duplicate bugs that are public;
                # changes in private bugs are not broadcast to their dupe
                # targets.
                dupe_recipients = (
                    self.duplicateof.getBugNotificationRecipients(
                        duplicateof=self.duplicateof))
                recipients.update(dupe_recipients)
        return recipients

    def addChangeNotification(self, text, person, when=None):
        """See `IBug`."""
        if when is None:
            when = UTC_NOW
        message = MessageSet().fromText(
            self.followup_subject(), text, owner=person, datecreated=when)
        BugNotification(
            bug=self, is_comment=False, message=message, date_emailed=None)

    def addCommentNotification(self, message):
        """See `IBug`."""
        BugNotification(
            bug=self, is_comment=True, message=message, date_emailed=None)

    def expireNotifications(self):
        """See `IBug`."""
        for notification in BugNotification.selectBy(
                bug=self, date_emailed=None):
            notification.date_emailed = UTC_NOW
            notification.syncUpdate()

    def newMessage(self, owner=None, subject=None, content=None, parent=None):
        """Create a new Message and link it to this bug."""
        msg = Message(
            parent=parent, owner=owner, subject=subject,
            rfc822msgid=make_msgid('malone'))
        MessageChunk(message=msg, content=content, sequence=1)

        bugmsg = self.linkMessage(msg)
        if not bugmsg:
            return

        notify(SQLObjectCreatedEvent(bugmsg, user=owner))

        return bugmsg.message

    def linkMessage(self, message):
        """See `IBug`."""
        if message not in self.messages:
            result = BugMessage(bug=self, message=message)
            getUtility(IBugWatchSet).fromText(
                message.text_contents, self, message.owner)
            self.findCvesInText(message.text_contents, message.owner)
            return result

    def addWatch(self, bugtracker, remotebug, owner):
        """See `IBug`."""
        # We shouldn't add duplicate bug watches.
        bug_watch = self.getBugWatch(bugtracker, remotebug)
        if bug_watch is not None:
            return bug_watch
        else:
            return BugWatch(
                bug=self, bugtracker=bugtracker,
                remotebug=remotebug, owner=owner)

    def addAttachment(self, owner, file_, comment, filename,
                      is_patch=False, content_type=None, description=None):
        """See `IBug`."""
        filecontent = file_.read()

        if is_patch:
            attach_type = BugAttachmentType.PATCH
            content_type = 'text/plain'
        else:
            attach_type = BugAttachmentType.UNSPECIFIED
            if content_type is None:
                content_type, encoding = guess_content_type(
                    name=filename, body=filecontent)

        filealias = getUtility(ILibraryFileAliasSet).create(
            name=filename, size=len(filecontent),
            file=StringIO(filecontent), contentType=content_type)

        if description:
            title = description
        else:
            title = filename

        if IMessage.providedBy(comment):
            message = comment
        else:
            message = self.newMessage(
                owner=owner, subject=description, content=comment)

        attachment = getUtility(IBugAttachmentSet).create(
            bug=self, filealias=filealias, attach_type=attach_type,
            title=title, message=message)
        notify(SQLObjectCreatedEvent(attachment))
        return attachment

    def hasBranch(self, branch):
        """See `IBug`."""
        branch = BugBranch.selectOneBy(branch=branch, bug=self)

        return branch is not None

    def addBranch(self, branch, registrant, whiteboard=None, status=None):
        """See `IBug`."""
        for bug_branch in shortlist(self.bug_branches):
            if bug_branch.branch == branch:
                return bug_branch
        if status is None:
            status = IBugBranch['status'].default

        bug_branch = BugBranch(
            branch=branch, bug=self, whiteboard=whiteboard, status=status,
            registrant=registrant)
        branch.date_last_modified = UTC_NOW

        notify(SQLObjectCreatedEvent(bug_branch))

        return bug_branch

    def linkCVE(self, cve, user):
        """See `IBug`."""
        if cve not in self.cves:
            bugcve = BugCve(bug=self, cve=cve)
            notify(SQLObjectCreatedEvent(bugcve, user=user))
            return bugcve

    def unlinkCVE(self, cve, user=None):
        """See `IBug`."""
        for cve_link in self.cve_links:
            if cve_link.cve.id == cve.id:
                notify(SQLObjectDeletedEvent(cve_link, user=user))
                BugCve.delete(cve_link.id)
                break

    def findCvesInText(self, text, user):
        """See `IBug`."""
        cves = getUtility(ICveSet).inText(text)
        for cve in cves:
            self.linkCVE(cve, user)

    # Several other classes need to generate lists of bugs, and
    # one thing they often have to filter for is completeness. We maintain
    # this single canonical query string here so that it does not have to be
    # cargo culted into Product, Distribution, ProductSeries etc
    completeness_clause =  """
        BugTask.bug = Bug.id AND """ + BugTask.completeness_clause

    def canBeAQuestion(self):
        """See `IBug`."""
        return (self._getQuestionTargetableBugTask() is not None
            and self.getQuestionCreatedFromBug() is None)

    def _getQuestionTargetableBugTask(self):
        """Return the only bugtask that can be a QuestionTarget, or None.

        Bugs that are also in external bug trackers cannot be converted
        to questions. This is also true for bugs that are being developed.
        None is returned when either of these conditions are true.

        The bugtask is selected by these rules:
        1. It's status is not Invalid.
        2. It is not a conjoined slave.
        Only one bugtask must meet both conditions to be return. When
        zero or many bugtasks match, None is returned.
        """
        # XXX sinzui 2007-10-19:
        # We may want to removed the bugtask.conjoined_master check
        # below. It is used to simplify the task of converting
        # conjoined bugtasks to question--since slaves cannot be
        # directly updated anyway.
        non_invalid_bugtasks = [
            bugtask for bugtask in self.bugtasks
            if (bugtask.status != BugTaskStatus.INVALID
                and bugtask.conjoined_master is None)]
        if len(non_invalid_bugtasks) != 1:
            return None
        [valid_bugtask] = non_invalid_bugtasks
        if valid_bugtask.pillar.official_malone:
            return valid_bugtask
        else:
            return None


    def convertToQuestion(self, person, comment=None):
        """See `IBug`."""
        question = self.getQuestionCreatedFromBug()
        assert question is None, (
            'This bug was already converted to question #%s.' % question.id)
        bugtask = self._getQuestionTargetableBugTask()
        assert bugtask is not None, (
            'A question cannot be created from this bug without a '
            'valid bugtask.')

        bugtask_before_modification = Snapshot(
            bugtask, providing=providedBy(bugtask))
        bugtask.transitionToStatus(BugTaskStatus.INVALID, person)
        edited_fields = ['status']
        if comment is not None:
            bugtask.statusexplanation = comment
            edited_fields.append('statusexplanation')
            self.newMessage(
                owner=person, subject=self.followup_subject(),
                content=comment)
        notify(
            SQLObjectModifiedEvent(
                object=bugtask,
                object_before_modification=bugtask_before_modification,
                edited_fields=edited_fields,
                user=person))

        question_target = IQuestionTarget(bugtask.target)
        question = question_target.createQuestionFromBug(self)

        notify(BugBecameQuestionEvent(self, question, person))
        return question

    def getQuestionCreatedFromBug(self):
        """See `IBug`."""
        for question in self.questions:
            if (question.owner == self.owner
                and question.datecreated == self.datecreated):
                return question
        return None

    def canMentor(self, user):
        """See `ICanBeMentored`."""
        return not (not user or
                    self.is_complete or
                    self.duplicateof is not None or
                    self.isMentor(user) or
                    not user.teams_participated_in)

    def isMentor(self, user):
        """See `ICanBeMentored`."""
        return MentoringOffer.selectOneBy(bug=self, owner=user) is not None

    def offerMentoring(self, user, team):
        """See `ICanBeMentored`."""
        # if an offer exists, then update the team
        mentoringoffer = MentoringOffer.selectOneBy(bug=self, owner=user)
        if mentoringoffer is not None:
            mentoringoffer.team = team
            return mentoringoffer
        # if no offer exists, create one from scratch
        mentoringoffer = MentoringOffer(owner=user, team=team,
            bug=self)
        notify(SQLObjectCreatedEvent(mentoringoffer, user=user))
        return mentoringoffer

    def retractMentoring(self, user):
        """See `ICanBeMentored`."""
        mentoringoffer = MentoringOffer.selectOneBy(bug=self, owner=user)
        if mentoringoffer is not None:
            notify(SQLObjectDeletedEvent(mentoringoffer, user=user))
            MentoringOffer.delete(mentoringoffer.id)

    def getMessageChunks(self):
        """See `IBug`."""
        chunks = MessageChunk.select("""
            Message.id = MessageChunk.message AND
            BugMessage.message = Message.id AND
            BugMessage.bug = %s
            """ % sqlvalues(self),
            clauseTables=["BugMessage", "Message"],
            # XXX: kiko 2006-09-16 bug=60745:
            # There is an issue that presents itself
            # here if we prejoin message.owner: because Message is
            # already in the clauseTables, the SQL generated joins
            # against message twice and that causes the results to
            # break.
            prejoinClauseTables=["Message"],
            # Note the ordering by Message.id here; while datecreated in
            # production is never the same, it can be in the test suite.
            orderBy=["Message.datecreated", "Message.id",
                     "MessageChunk.sequence"])
        chunks = list(chunks)

        # Since we can't prejoin, cache all people at once so we don't
        # have to do it while rendering, which is a big deal for bugs
        # with a million comments.
        owner_ids = set()
        for chunk in chunks:
            if chunk.message.ownerID:
                owner_ids.add(str(chunk.message.ownerID))
        list(Person.select("ID in (%s)" % ",".join(owner_ids)))

        return chunks

    def getNullBugTask(self, product=None, productseries=None,
                    sourcepackagename=None, distribution=None,
                    distroseries=None):
        """See `IBug`."""
        return NullBugTask(bug=self, product=product,
                           productseries=productseries,
                           sourcepackagename=sourcepackagename,
                           distribution=distribution,
                           distroseries=distroseries)

    def addNomination(self, owner, target):
        """See `IBug`."""
        distroseries = None
        productseries = None
        if IDistroSeries.providedBy(target):
            distroseries = target
            target_displayname = target.fullseriesname
            if target.status == DistroSeriesStatus.OBSOLETE:
                raise NominationSeriesObsoleteError(
                    "%s is an obsolete series." % target_displayname)
        else:
            assert IProductSeries.providedBy(target)
            productseries = target
            target_displayname = target.title

        if not self.canBeNominatedFor(target):
            raise NominationError(
                "This bug cannot be nominated for %s." % target_displayname)

        nomination = BugNomination(
            owner=owner, bug=self, distroseries=distroseries,
            productseries=productseries)
        if nomination.canApprove(owner):
            nomination.approve(owner)
        return nomination

    def canBeNominatedFor(self, nomination_target):
        """See `IBug`."""
        try:
            self.getNominationFor(nomination_target)
        except NotFoundError:
            # No nomination exists. Let's see if the bug is already
            # directly targeted to this nomination_target.
            if IDistroSeries.providedBy(nomination_target):
                target_getter = operator.attrgetter("distroseries")
            elif IProductSeries.providedBy(nomination_target):
                target_getter = operator.attrgetter("productseries")
            else:
                raise AssertionError(
                    "Expected IDistroSeries or IProductSeries target. "
                    "Got %r." % nomination_target)

            for task in self.bugtasks:
                if target_getter(task) == nomination_target:
                    # The bug is already targeted at this
                    # nomination_target.
                    return False

            # No nomination or tasks are targeted at this
            # nomination_target.
            return True
        else:
            # The bug is already nominated for this nomination_target.
            return False

    def getNominationFor(self, nomination_target):
        """See `IBug`."""
        if IDistroSeries.providedBy(nomination_target):
            filter_args = dict(distroseriesID=nomination_target.id)
        else:
            filter_args = dict(productseriesID=nomination_target.id)

        nomination = BugNomination.selectOneBy(bugID=self.id, **filter_args)

        if nomination is None:
            raise NotFoundError(
                "Bug #%d is not nominated for %s." % (
                self.id, nomination_target.displayname))

        return nomination

    def getNominations(self, target=None):
        """See `IBug`."""
        # Define the function used as a sort key.
        def by_bugtargetdisplayname(nomination):
            """Return the friendly sort key verson of displayname."""
            return nomination.target.bugtargetdisplayname.lower()

        nominations = BugNomination.selectBy(bugID=self.id)
        if IProduct.providedBy(target):
            filtered_nominations = []
            for nomination in shortlist(nominations):
                if (nomination.productseries and
                    nomination.productseries.product == target):
                    filtered_nominations.append(nomination)
            nominations = filtered_nominations
        elif IDistribution.providedBy(target):
            filtered_nominations = []
            for nomination in shortlist(nominations):
                if (nomination.distroseries and
                    nomination.distroseries.distribution == target):
                    filtered_nominations.append(nomination)
            nominations = filtered_nominations

        return sorted(nominations, key=by_bugtargetdisplayname)

    def getBugWatch(self, bugtracker, remote_bug):
        """See `IBug`."""
        # XXX: BjornT 2006-10-11:
        # This matching is a bit fragile, since bugwatch.remotebug
        # is a user editable text string. We should improve the
        # matching so that for example '#42' matches '42' and so on.
        return BugWatch.selectFirstBy(
            bug=self, bugtracker=bugtracker, remotebug=remote_bug,
            orderBy='id')

    def setStatus(self, target, status, user):
        """See `IBug`."""
        bugtask = self.getBugTask(target)
        if bugtask is None:
            if IProductSeries.providedBy(target):
                bugtask = self.getBugTask(target.product)
            elif ISourcePackage.providedBy(target):
                current_distro_series = target.distribution.currentseries
                current_package = current_distro_series.getSourcePackage(
                    target.sourcepackagename.name)
                if self.getBugTask(current_package) is not None:
                    # The bug is targeted to the current series, don't
                    # fall back on the general distribution task.
                    return None
                distro_package = target.distribution.getSourcePackage(
                    target.sourcepackagename.name)
                bugtask = self.getBugTask(distro_package)
            else:
                return None

        if bugtask is None:
            return None

        if bugtask.conjoined_master is not None:
            bugtask = bugtask.conjoined_master

        bugtask_before_modification = Snapshot(
            bugtask, providing=providedBy(bugtask))
        bugtask.transitionToStatus(status, user)
        if bugtask_before_modification.status != bugtask.status:
            notify(SQLObjectModifiedEvent(
                bugtask, bugtask_before_modification, ['status'], user=user))

        return bugtask

    def setPrivate(self, private, who):
        """See `IBug`.

        We also record who made the change and when the change took
        place.
        """
        if self.private != private:
            if private:
                # Change indirect subscribers into direct subscribers
                # *before* setting private because
                # getIndirectSubscribers() behaves differently when
                # the bug is private.
                for person in self.getIndirectSubscribers():
                    self.subscribe(person)

            self.private = private

            if private:
                self.who_made_private = who
                self.date_made_private = UTC_NOW
            else:
                self.who_made_private = None
                self.date_made_private = None

            return True # Changed.
        else:
            return False # Not changed.

    def getBugTask(self, target):
        """See `IBug`."""
        for bugtask in self.bugtasks:
            if bugtask.target == target:
                return bugtask

        return None

    def _getTags(self):
        """Get the tags as a sorted list of strings."""
        tags = [
            bugtag.tag
            for bugtag in BugTag.selectBy(bug=self, orderBy='tag')
            ]
        return tags

    def _setTags(self, tags):
        """Set the tags from a list of strings."""
        # In order to preserve the ordering of the tags, delete all tags
        # and insert the new ones.
        new_tags = set([tag.lower() for tag in tags])
        old_tags = set(self.tags)
        added_tags = new_tags.difference(old_tags)
        removed_tags = old_tags.difference(new_tags)
        for removed_tag in removed_tags:
            tag = BugTag.selectOneBy(bug=self, tag=removed_tag)
            tag.destroySelf()
        for added_tag in added_tags:
            BugTag(bug=self, tag=added_tag)

    tags = property(_getTags, _setTags)


class BugSet:
    """See BugSet."""
    implements(IBugSet)

    valid_bug_name_re = re.compile(r'''^[a-z][a-z0-9\\+\\.\\-]+$''')

    def get(self, bugid):
        """See `IBugSet`."""
        try:
            return Bug.get(bugid)
        except SQLObjectNotFound:
            raise NotFoundError(
                "Unable to locate bug with ID %s." % str(bugid))

    def getByNameOrID(self, bugid):
        """See `IBugSet`."""
        if self.valid_bug_name_re.match(bugid):
            bug = Bug.selectOneBy(name=bugid)
            if bug is None:
                raise NotFoundError(
                    "Unable to locate bug with ID %s." % bugid)
        else:
            try:
                bug = self.get(bugid)
            except ValueError:
                raise NotFoundError(
                    "Unable to locate bug with nickname %s." % bugid)
        return bug

    def searchAsUser(self, user, duplicateof=None, orderBy=None, limit=None):
        """See `IBugSet`."""
        where_clauses = []
        if duplicateof:
            where_clauses.append("Bug.duplicateof = %d" % duplicateof.id)

        admins = getUtility(ILaunchpadCelebrities).admin
        if user:
            if not user.inTeam(admins):
                # Enforce privacy-awareness for logged-in, non-admin users,
                # so that they can only see the private bugs that they're
                # allowed to see.
                where_clauses.append("""
                    (Bug.private = FALSE OR
                     Bug.id in (
                         SELECT Bug.id
                         FROM Bug, BugSubscription, TeamParticipation
                         WHERE Bug.id = BugSubscription.bug AND
                             TeamParticipation.person = %(personid)s AND
                             BugSubscription.person = TeamParticipation.team))
                             """ % sqlvalues(personid=user.id))
        else:
            # Anonymous user; filter to include only public bugs in
            # the search results.
            where_clauses.append("Bug.private = FALSE")

        other_params = {}
        if orderBy:
            other_params['orderBy'] = orderBy
        if limit:
            other_params['limit'] = limit

        return Bug.select(
            ' AND '.join(where_clauses), **other_params)

    def queryByRemoteBug(self, bugtracker, remotebug):
        """See `IBugSet`."""
        bug = Bug.selectFirst("""
                bugwatch.bugtracker = %s AND
                bugwatch.remotebug = %s AND
                bugwatch.bug = bug.id
                """ % sqlvalues(bugtracker.id, str(remotebug)),
                distinct=True,
                clauseTables=['BugWatch'],
                orderBy=['datecreated'])
        return bug

    def createBug(self, bug_params):
        """See `IBugSet`."""
        # Make a copy of the parameter object, because we might modify some
        # of its attribute values below.
        params = Snapshot(
            bug_params, names=[
                "owner", "title", "comment", "description", "msg",
                "datecreated", "security_related", "private",
                "distribution", "sourcepackagename", "binarypackagename",
                "product", "status", "subscribers", "tags",
                "subscribe_reporter"])

        if not (params.comment or params.description or params.msg):
            raise AssertionError(
                'Method createBug requires a comment, msg, or description.')

        # make sure we did not get TOO MUCH information
        assert params.comment is None or params.msg is None, (
            "Expected either a comment or a msg, but got both.")
        if params.product and params.product.private_bugs:
            # If the private_bugs flag is set on a product, then
            # force the new bug report to be private.
            params.private = True

        # Store binary package name in the description, because
        # storing it as a separate field was a maintenance burden to
        # developers.
        if params.binarypackagename:
            params.comment = "Binary package hint: %s\n\n%s" % (
                params.binarypackagename.name, params.comment)

        # Create the bug comment if one was given.
        if params.comment:
            rfc822msgid = make_msgid('malonedeb')
            params.msg = Message(
                subject=params.title, distribution=params.distribution,
                rfc822msgid=rfc822msgid, owner=params.owner)
            MessageChunk(
                message=params.msg, sequence=1, content=params.comment,
                blob=None)

        # Extract the details needed to create the bug and optional msg.
        if not params.description:
            params.description = params.msg.text_contents

        if not params.datecreated:
            params.datecreated = UTC_NOW

        extra_params = {}
        if params.private:
            # We add some auditing information. After bug creation
            # time these attributes are updated by Bug.setPrivate().
            extra_params.update(
                date_made_private=params.datecreated,
                who_made_private=params.owner)

        bug = Bug(
            title=params.title, description=params.description,
            private=params.private, owner=params.owner,
            datecreated=params.datecreated,
            security_related=params.security_related,
            **extra_params)

        if params.subscribe_reporter:
            bug.subscribe(params.owner)
        if params.tags:
            bug.tags = params.tags

        if params.security_related:
            assert params.private, (
                "A security related bug should always be private by default.")
            if params.product:
                context = params.product
            else:
                context = params.distribution

            if context.security_contact:
                bug.subscribe(context.security_contact)
            else:
                bug.subscribe(context.owner)
        # XXX: ElliotMurphy 2007-06-14: If we ever allow filing private
        # non-security bugs, this test might be simplified to checking
        # params.private.
        elif params.product and params.product.private_bugs:
            # Subscribe the bugcontact to all bugs,
            # because all their bugs are private by default
            # otherwise only subscribe the bug reporter by default.
            if params.product.bugcontact:
                bug.subscribe(params.product.bugcontact)
            else:
                bug.subscribe(params.product.owner)
        else:
            # nothing to do
            pass

        # Subscribe other users.
        for subscriber in params.subscribers:
            bug.subscribe(subscriber)

        # Link the bug to the message.
        BugMessage(bug=bug, message=params.msg)

        # Create the task on a product if one was passed.
        if params.product:
            BugTaskSet().createTask(
                bug=bug, product=params.product, owner=params.owner,
                status=params.status)

        # Create the task on a source package name if one was passed.
        if params.distribution:
            BugTaskSet().createTask(
                bug=bug, distribution=params.distribution,
                sourcepackagename=params.sourcepackagename,
                owner=params.owner, status=params.status)

        return bug
<|MERGE_RESOLUTION|>--- conflicted
+++ resolved
@@ -6,13 +6,7 @@
 __metaclass__ = type
 
 __all__ = [
-<<<<<<< HEAD
-    'Bug',
-    'BugSet',
-    'get_bug_tags',
-=======
     'Bug', 'BugBecameQuestionEvent', 'BugSet', 'get_bug_tags',
->>>>>>> d90c1052
     'get_bug_tags_open_count']
 
 
@@ -32,21 +26,13 @@
 
 from canonical.launchpad.interfaces import (
     BugAttachmentType, BugTaskStatus, DistroSeriesStatus, IBug,
-<<<<<<< HEAD
-    IBugAttachmentSet, IBugBranch, IBugSet, IBugTaskSet, IBugWatchSet,
-    ICveSet, IDistribution, IDistroBugTask, IDistroSeries,
-    IDistroSeriesBugTask, ILaunchpadCelebrities, ILibraryFileAliasSet,
-    IMessage, IProduct, IProductSeries, IProductSeriesBugTask,
-    ISourcePackage, IUpstreamBugTask, NominationError,
-=======
     IBugAttachmentSet, IBugBecameQuestionEvent, IBugBranch, IBugSet,
-    IBugWatchSet, ICveSet, IDistribution, IDistroBugTask, IDistroSeries,
-    IDistroSeriesBugTask, ILaunchpadCelebrities, ILibraryFileAliasSet,
-    IMessage, IProduct, IProductSeries, IProductSeriesBugTask,
-    IQuestionTarget, ISourcePackage, IUpstreamBugTask, NominationError,
->>>>>>> d90c1052
-    NominationSeriesObsoleteError, NotFoundError,
-    UNRESOLVED_BUGTASK_STATUSES)
+    IBugTaskSet, IBugWatchSet, ICveSet, IDistribution, IDistroBugTask,
+    IDistroSeries, IDistroSeriesBugTask, ILaunchpadCelebrities,
+    ILibraryFileAliasSet, IMessage, IProduct, IProductSeries,
+    IProductSeriesBugTask, IQuestionTarget, ISourcePackage,
+    IUpstreamBugTask, NominationError, NominationSeriesObsoleteError,
+    NotFoundError, UNRESOLVED_BUGTASK_STATUSES)
 from canonical.launchpad.helpers import shortlist
 from canonical.database.sqlbase import cursor, SQLBase, sqlvalues
 from canonical.database.constants import UTC_NOW
