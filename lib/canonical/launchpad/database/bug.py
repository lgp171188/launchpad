# Copyright 2004-2007 Canonical Ltd.  All rights reserved.
# pylint: disable-msg=E0611,W0212

"""Launchpad bug-related database table classes."""

__metaclass__ = type

__all__ = [
    'Bug', 'BugBecameQuestionEvent', 'BugSet', 'get_bug_tags',
    'get_bug_tags_open_count']


import operator
import re
from cStringIO import StringIO
from email.Utils import make_msgid

from zope.app.content_types import guess_content_type
from zope.component import getUtility
from zope.event import notify
from zope.interface import implements, providedBy

from sqlobject import BoolCol, IntCol, ForeignKey, StringCol
from sqlobject import SQLMultipleJoin, SQLRelatedJoin
from sqlobject import SQLObjectNotFound

from canonical.launchpad.interfaces import (
    BugAttachmentType, BugTaskStatus, DistroSeriesStatus, IBug,
    IBugAttachmentSet, IBugBecameQuestionEvent, IBugBranch, IBugSet,
    IBugTaskSet, IBugWatchSet, ICveSet, IDistribution, IDistroBugTask,
    IDistroSeries, IDistroSeriesBugTask, ILaunchpadCelebrities,
    ILibraryFileAliasSet, IMessage, IProduct, IProductSeries,
    IProductSeriesBugTask, IQuestionTarget, ISourcePackage,
    IStructuralSubscriptionTarget, IUpstreamBugTask, NominationError,
    NominationSeriesObsoleteError, NotFoundError, UNRESOLVED_BUGTASK_STATUSES)
from canonical.launchpad.helpers import shortlist
from canonical.database.sqlbase import cursor, SQLBase, sqlvalues
from canonical.database.constants import UTC_NOW
from canonical.database.datetimecol import UtcDateTimeCol
from canonical.launchpad.database.bugbranch import BugBranch
from canonical.launchpad.database.bugcve import BugCve
from canonical.launchpad.database.bugnomination import BugNomination
from canonical.launchpad.database.bugnotification import BugNotification
from canonical.launchpad.database.message import (
    MessageSet, Message, MessageChunk)
from canonical.launchpad.database.bugmessage import BugMessage
from canonical.launchpad.database.bugtask import (
    BugTask,
    BugTaskSet,
    bugtask_sort_key,
    get_bug_privacy_filter,
    NullBugTask,
    )
from canonical.launchpad.database.bugwatch import BugWatch
from canonical.launchpad.database.bugsubscription import BugSubscription
from canonical.launchpad.database.mentoringoffer import MentoringOffer
from canonical.launchpad.database.person import Person
from canonical.launchpad.database.pillar import pillar_sort_key
from canonical.launchpad.event.sqlobjectevent import (
    SQLObjectCreatedEvent, SQLObjectDeletedEvent, SQLObjectModifiedEvent)
from canonical.launchpad.mailnotification import BugNotificationRecipients
from canonical.launchpad.webapp.snapshot import Snapshot


_bug_tag_query_template = """
        SELECT %(columns)s FROM %(tables)s WHERE
            %(condition)s GROUP BY BugTag.tag ORDER BY BugTag.tag"""


def get_bug_tags(context_clause):
    """Return all the bug tags as a list of strings.

    context_clause is a SQL condition clause, limiting the tags to a
    specific context. The SQL clause can only use the BugTask table to
    choose the context.
    """
    from_tables = ['BugTag', 'BugTask']
    select_columns = ['BugTag.tag']
    conditions = ['BugTag.bug = BugTask.bug', '(%s)' % context_clause]

    cur = cursor()
    cur.execute(_bug_tag_query_template % dict(
            columns=', '.join(select_columns),
            tables=', '.join(from_tables),
            condition=' AND '.join(conditions)))
    return shortlist([row[0] for row in cur.fetchall()])


def get_bug_tags_open_count(maincontext_clause, user,
                            count_subcontext_clause=None):
    """Return all the used bug tags with their open bug count.

    maincontext_clause is a SQL condition clause, limiting the used tags
    to a specific context.
    count_subcontext_clause is a SQL condition clause, limiting the open bug
    count to a more limited context, for example a source package.

    Both SQL clauses may only use the BugTask table to choose the context.
    """
    from_tables = ['BugTag', 'BugTask', 'Bug']
    count_conditions = ['BugTask.status IN (%s)' % ','.join(
        sqlvalues(*UNRESOLVED_BUGTASK_STATUSES))]
    if count_subcontext_clause:
        count_conditions.append(count_subcontext_clause)
    select_columns = [
        'BugTag.tag',
        'COUNT (CASE WHEN %s THEN Bug.id ELSE NULL END)' %
            ' AND '.join(count_conditions),
        ]
    conditions = [
        'BugTag.bug = BugTask.bug',
        'Bug.id = BugTag.bug',
        '(%s)' % maincontext_clause]
    privacy_filter = get_bug_privacy_filter(user)
    if privacy_filter:
        conditions.append(privacy_filter)

    cur = cursor()
    cur.execute(_bug_tag_query_template % dict(
            columns=', '.join(select_columns),
            tables=', '.join(from_tables),
            condition=' AND '.join(conditions)))
    return shortlist([(row[0], row[1]) for row in cur.fetchall()])


class BugTag(SQLBase):
    """A tag belonging to a bug."""

    bug = ForeignKey(dbName='bug', foreignKey='Bug', notNull=True)
    tag = StringCol(notNull=True)


class BugBecameQuestionEvent:
    """See `IBugBecameQuestionEvent`."""
    implements(IBugBecameQuestionEvent)

    def __init__(self, bug, question, user):
        self.bug = bug
        self.question = question
        self.user = user


class Bug(SQLBase):
    """A bug."""

    implements(IBug)

    _defaultOrder = '-id'

    # db field names
    name = StringCol(unique=True, default=None)
    title = StringCol(notNull=True)
    description = StringCol(notNull=False,
                            default=None)
    owner = ForeignKey(dbName='owner', foreignKey='Person', notNull=True)
    duplicateof = ForeignKey(
        dbName='duplicateof', foreignKey='Bug', default=None)
    datecreated = UtcDateTimeCol(notNull=True, default=UTC_NOW)
    date_last_updated = UtcDateTimeCol(notNull=True, default=UTC_NOW)
    private = BoolCol(notNull=True, default=False)
    date_made_private = UtcDateTimeCol(notNull=False, default=None)
    who_made_private = ForeignKey(
        dbName='who_made_private', foreignKey='Person', default=None)
    security_related = BoolCol(notNull=True, default=False)

    # useful Joins
    activity = SQLMultipleJoin('BugActivity', joinColumn='bug', orderBy='id')
    messages = SQLRelatedJoin('Message', joinColumn='bug',
                           otherColumn='message',
                           intermediateTable='BugMessage',
                           prejoins=['owner'],
                           orderBy=['datecreated', 'id'])
    productinfestations = SQLMultipleJoin(
            'BugProductInfestation', joinColumn='bug', orderBy='id')
    packageinfestations = SQLMultipleJoin(
            'BugPackageInfestation', joinColumn='bug', orderBy='id')
    watches = SQLMultipleJoin(
        'BugWatch', joinColumn='bug', orderBy=['bugtracker', 'remotebug'])
    cves = SQLRelatedJoin('Cve', intermediateTable='BugCve',
        orderBy='sequence', joinColumn='bug', otherColumn='cve')
    cve_links = SQLMultipleJoin('BugCve', joinColumn='bug', orderBy='id')
    mentoring_offers = SQLMultipleJoin(
            'MentoringOffer', joinColumn='bug', orderBy='id')
    # XXX: kiko 2006-09-23: Why is subscriptions ordered by ID?
    subscriptions = SQLMultipleJoin(
            'BugSubscription', joinColumn='bug', orderBy='id',
            prejoins=["person"])
    duplicates = SQLMultipleJoin(
        'Bug', joinColumn='duplicateof', orderBy='id')
    attachments = SQLMultipleJoin('BugAttachment', joinColumn='bug',
        orderBy='id', prejoins=['libraryfile'])
    specifications = SQLRelatedJoin('Specification', joinColumn='bug',
        otherColumn='specification', intermediateTable='SpecificationBug',
        orderBy='-datecreated')
    questions = SQLRelatedJoin('Question', joinColumn='bug',
        otherColumn='question', intermediateTable='QuestionBug',
        orderBy='-datecreated')
    bug_branches = SQLMultipleJoin(
        'BugBranch', joinColumn='bug', orderBy='id')
    date_last_message = UtcDateTimeCol(default=None)
    number_of_duplicates = IntCol(notNull=True, default=0)
    message_count = IntCol(notNull=True, default=0)

    @property
    def displayname(self):
        """See `IBug`."""
        dn = 'Bug #%d' % self.id
        if self.name:
            dn += ' ('+self.name+')'
        return dn

    @property
    def bugtasks(self):
        """See `IBug`."""
        result = BugTask.selectBy(bug=self)
        result.prejoin(["assignee"])
        return sorted(result, key=bugtask_sort_key)

    @property
    def is_complete(self):
        """See `IBug`."""
        for task in self.bugtasks:
            if not task.is_complete:
                return False
        return True

    @property
    def affected_pillars(self):
        """See `IBug`."""
        result = set()
        for task in self.bugtasks:
            result.add(task.pillar)
        return sorted(result, key=pillar_sort_key)

    @property
    def permits_expiration(self):
        """See `IBug`.

        This property checks the general state of the bug to determine if
        expiration is permitted *if* a bugtask were to qualify for expiration.
        This property does not check the bugtask preconditions to identify
        a specific bugtask that can expire.

        :See: `IBug.can_expire` or `BugTaskSet.findExpirableBugTasks` to
            check or get a list of bugs that can expire.
        """
        # Bugs cannot be expired if any bugtask is valid.
        expirable_status_list = [
            BugTaskStatus.INCOMPLETE, BugTaskStatus.INVALID,
            BugTaskStatus.WONTFIX]
        has_an_expirable_bugtask = False
        for bugtask in self.bugtasks:
            if bugtask.status not in expirable_status_list:
                # We found an unexpirable bugtask; the bug cannot expire.
                return False
            if (bugtask.status == BugTaskStatus.INCOMPLETE
                and bugtask.pillar.enable_bug_expiration):
                # This bugtasks meets the basic conditions to expire.
                has_an_expirable_bugtask = True

        return has_an_expirable_bugtask

    @property
    def can_expire(self):
        """See `IBug`.

        Only Incomplete bug reports that affect a single pillar with
        enabled_bug_expiration set to True can be expired. To qualify for
        expiration, the bug and its bugtasks meet the follow conditions:

        1. The bug is inactive; the last update of the is older than
            Launchpad expiration age.
        2. The bug is not a duplicate.
        3. The bug has at least one message (a request for more information).
        4. The bug does not have any other valid bugtasks.
        5. The bugtask belongs to a project with enable_bug_expiration set
           to True.
        6. The bugtask has the status Incomplete.
        7. The bugtask is not assigned to anyone.
        8. The bugtask does not have a milestone.
        """
        # IBugTaskSet.findExpirableBugTasks() is the authoritative determiner
        # if a bug can expire, but it is expensive. We do a general check
        # to verify the bug permits expiration before using IBugTaskSet to
        # determine if a bugtask can cause expiration.
        if not self.permits_expiration:
            return False

        # Do the search as the Janitor, to ensure that this bug can be
        # found, even if it's private. We don't have access to the user
        # calling this property. If the user has access to view this
        # property, he has permission to see the bug, so we're not
        # exposing something we shouldn't. The Janitor has access to
        # view all bugs.
        bugtasks = getUtility(IBugTaskSet).findExpirableBugTasks(
            0, getUtility(ILaunchpadCelebrities).janitor, bug=self)
        return len(bugtasks) > 0

    @property
    def initial_message(self):
        """See `IBug`."""
        messages = sorted(self.messages, key=lambda ob: ob.id)
        return messages[0]

    def followup_subject(self):
        """See `IBug`."""
        return 'Re: '+ self.title

    def subscribe(self, person, subscribed_by):
        """See `IBug`."""
        # first look for an existing subscription
        for sub in self.subscriptions:
            if sub.person.id == person.id:
                return sub

        return BugSubscription(
            bug=self, person=person, subscribed_by=subscribed_by)

    def unsubscribe(self, person):
        """See `IBug`."""
        for sub in self.subscriptions:
            if sub.person.id == person.id:
                BugSubscription.delete(sub.id)
                return

    def unsubscribeFromDupes(self, person):
        """See `IBug`."""
        bugs_unsubscribed = []
        for dupe in self.duplicates:
            if dupe.isSubscribed(person):
                dupe.unsubscribe(person)
                bugs_unsubscribed.append(dupe)

        return bugs_unsubscribed

    def isSubscribed(self, person):
        """See `IBug`."""
        if person is None:
            return False

        bs = BugSubscription.selectBy(bug=self, person=person)
        return bool(bs)

    def isSubscribedToDupes(self, person):
        """See `IBug`."""
        return bool(
            BugSubscription.select("""
                bug IN (SELECT id FROM Bug WHERE duplicateof = %d) AND
                person = %d""" % (self.id, person.id)))

    def getDirectSubscriptions(self):
        """See `IBug`."""
        return BugSubscription.select("""
            Person.id = BugSubscription.person AND
            BugSubscription.bug = %d""" % self.id,
            orderBy="displayname", clauseTables=["Person"])

    def getDirectSubscribers(self, recipients=None):
        """See `IBug`.

        The recipients argument is private and not exposed in the
        inerface. If a BugNotificationRecipients instance is supplied,
        the relevant subscribers and rationales will be registered on
        it.
        """
        subscribers = list(
            Person.select("""
                Person.id = BugSubscription.person AND
                BugSubscription.bug = %d""" % self.id,
                orderBy="displayname", clauseTables=["BugSubscription"]))
        if recipients is not None:
            for subscriber in subscribers:
                recipients.addDirectSubscriber(subscriber)
        return subscribers

    def getIndirectSubscribers(self, recipients=None):
        """See `IBug`.

        See the comment in getDirectSubscribers for a description of the
        recipients argument.
        """
        # "Also notified" and duplicate subscribers are mutually
        # exclusive, so return both lists.
        indirect_subscribers = (
            self.getAlsoNotifiedSubscribers(recipients) +
            self.getSubscribersFromDuplicates(recipients))

        return sorted(
            indirect_subscribers, key=operator.attrgetter("displayname"))

    def getSubscriptionsFromDuplicates(self, recipients=None):
        """See `IBug`."""
        if self.private:
            return []
        
        duplicate_subscriptions = set(
            BugSubscription.select("""
                BugSubscription.bug = Bug.id AND
                Bug.duplicateof = %d""" % self.id,
                clauseTables=["Bug"]))

        # Direct and "also notified" subscribers take precedence
        # over subscribers from duplicates.
        duplicate_subscriptions -= set(self.getDirectSubscriptions())
        also_notified_subscriptions = set()
        for also_notified_subscriber in self.getAlsoNotifiedSubscribers():
            for duplicate_subscription in duplicate_subscriptions:
                if also_notified_subscriber == duplicate_subscription.person:
                    also_notified_subscriptions.add(duplicate_subscription)
                    break
        duplicate_subscriptions -= also_notified_subscriptions

        # Only add a subscriber once to the list.
        duplicate_subscribers = set(
            sub.person for sub in duplicate_subscriptions)
        subscriptions = []
        for duplicate_subscriber in duplicate_subscribers:
            for duplicate_subscription in duplicate_subscriptions:
                if duplicate_subscription.person == duplicate_subscriber:
                    subscriptions.append(duplicate_subscription)
                    break

        def get_person_displayname(subscription):
            return subscription.person.displayname

        return sorted(subscriptions, key=get_person_displayname)

    def getSubscribersFromDuplicates(self, recipients=None):
        """See `IBug`.

        See the comment in getDirectSubscribers for a description of the
        recipients argument.
        """
        if self.private:
            return []

        dupe_subscribers = set(
            Person.select("""
                Person.id = BugSubscription.person AND
                BugSubscription.bug = Bug.id AND
                Bug.duplicateof = %d""" % self.id,
                clauseTables=["Bug", "BugSubscription"]))

        # Direct and "also notified" subscribers take precedence over
        # subscribers from dupes. Note that we don't supply recipients
        # here because we are doing this to /remove/ subscribers.
        dupe_subscribers -= set(self.getDirectSubscribers())
        dupe_subscribers -= set(self.getAlsoNotifiedSubscribers())

        if recipients is not None:
            for subscriber in dupe_subscribers:
                recipients.addDupeSubscriber(subscriber)

        return sorted(
            dupe_subscribers, key=operator.attrgetter("displayname"))

    def getAlsoNotifiedSubscribers(self, recipients=None):
        """See `IBug`.

        See the comment in getDirectSubscribers for a description of the
        recipients argument.
        """
        if self.private:
            return []

        also_notified_subscribers = set()

        for bugtask in self.bugtasks:
            # Assignees are indirect subscribers.
            if bugtask.assignee:
                also_notified_subscribers.add(bugtask.assignee)
                if recipients is not None:
                    recipients.addAssignee(bugtask.assignee)

            if IStructuralSubscriptionTarget.providedBy(bugtask.target):
<<<<<<< HEAD
                also_notified_subscribers.update(
                    bugtask.target.getBugNotificationsRecipients(recipients))
                            
=======
                for sub in target.bug_subscriptions:
                    also_notified_subscribers.add(sub.subscriber)
                    if recipients is not None:
                        recipients.addStructuralSubscriber(
                            sub.subscriber, target)

>>>>>>> 3edb1a75
            # Bug contacts are indirect subscribers.
            if (IDistroBugTask.providedBy(bugtask) or
                IDistroSeriesBugTask.providedBy(bugtask)):
                if bugtask.distribution is not None:
                    distribution = bugtask.distribution
                else:
                    distribution = bugtask.distroseries.distribution

                if distribution.bugcontact:
                    also_notified_subscribers.add(distribution.bugcontact)
                    if recipients is not None:
                        recipients.addDistroBugContact(
                            distribution.bugcontact, distribution)
            else:
                if IUpstreamBugTask.providedBy(bugtask):
                    product = bugtask.product
                else:
                    assert IProductSeriesBugTask.providedBy(bugtask)
                    product = bugtask.productseries.product
                if product.bugcontact:
                    also_notified_subscribers.add(product.bugcontact)
                    if recipients is not None:
                        recipients.addUpstreamBugContact(
                            product.bugcontact, product)
                else:
                    also_notified_subscribers.add(product.owner)
                    if recipients is not None:
                        recipients.addUpstreamRegistrant(
                            product.owner, product)

        # Direct subscriptions always take precedence over indirect
        # subscriptions.
        direct_subscribers = set(self.getDirectSubscribers())
        return sorted(
            (also_notified_subscribers - direct_subscribers),
            key=operator.attrgetter('displayname'))

    def getBugNotificationRecipients(self, duplicateof=None):
        """See `IBug`."""
        recipients = BugNotificationRecipients(duplicateof=duplicateof)
        self.getDirectSubscribers(recipients)
        if self.private:
            assert self.getIndirectSubscribers() == [], (
                "Indirect subscribers found on private bug. "
                "A private bug should never have implicit subscribers!")
        else:
            self.getIndirectSubscribers(recipients)
            if self.duplicateof:
                # This bug is a public duplicate of another bug, so include
                # the dupe target's subscribers in the recipient list. Note
                # that we only do this for duplicate bugs that are public;
                # changes in private bugs are not broadcast to their dupe
                # targets.
                dupe_recipients = (
                    self.duplicateof.getBugNotificationRecipients(
                        duplicateof=self.duplicateof))
                recipients.update(dupe_recipients)
        return recipients

    def addChangeNotification(self, text, person, when=None):
        """See `IBug`."""
        if when is None:
            when = UTC_NOW
        message = MessageSet().fromText(
            self.followup_subject(), text, owner=person, datecreated=when)
        BugNotification(
            bug=self, is_comment=False, message=message, date_emailed=None)

    def addCommentNotification(self, message):
        """See `IBug`."""
        BugNotification(
            bug=self, is_comment=True, message=message, date_emailed=None)

    def expireNotifications(self):
        """See `IBug`."""
        for notification in BugNotification.selectBy(
                bug=self, date_emailed=None):
            notification.date_emailed = UTC_NOW
            notification.syncUpdate()

    def newMessage(self, owner=None, subject=None, content=None, parent=None):
        """Create a new Message and link it to this bug."""
        msg = Message(
            parent=parent, owner=owner, subject=subject,
            rfc822msgid=make_msgid('malone'))
        MessageChunk(message=msg, content=content, sequence=1)

        bugmsg = self.linkMessage(msg)
        if not bugmsg:
            return

        notify(SQLObjectCreatedEvent(bugmsg, user=owner))

        return bugmsg.message

    def linkMessage(self, message, bugwatch=None):
        """See `IBug`."""
        if message not in self.messages:
            result = BugMessage(bug=self, message=message,
                bugwatch=bugwatch)
            getUtility(IBugWatchSet).fromText(
                message.text_contents, self, message.owner)
            self.findCvesInText(message.text_contents, message.owner)
            return result

    def addWatch(self, bugtracker, remotebug, owner):
        """See `IBug`."""
        # We shouldn't add duplicate bug watches.
        bug_watch = self.getBugWatch(bugtracker, remotebug)
        if bug_watch is not None:
            return bug_watch
        else:
            return BugWatch(
                bug=self, bugtracker=bugtracker,
                remotebug=remotebug, owner=owner)

    def addAttachment(self, owner, file_, comment, filename,
                      is_patch=False, content_type=None, description=None):
        """See `IBug`."""
        filecontent = file_.read()

        if is_patch:
            attach_type = BugAttachmentType.PATCH
            content_type = 'text/plain'
        else:
            attach_type = BugAttachmentType.UNSPECIFIED
            if content_type is None:
                content_type, encoding = guess_content_type(
                    name=filename, body=filecontent)

        filealias = getUtility(ILibraryFileAliasSet).create(
            name=filename, size=len(filecontent),
            file=StringIO(filecontent), contentType=content_type)

        if description:
            title = description
        else:
            title = filename

        if IMessage.providedBy(comment):
            message = comment
        else:
            message = self.newMessage(
                owner=owner, subject=description, content=comment)

        attachment = getUtility(IBugAttachmentSet).create(
            bug=self, filealias=filealias, attach_type=attach_type,
            title=title, message=message)
        notify(SQLObjectCreatedEvent(attachment))
        return attachment

    def hasBranch(self, branch):
        """See `IBug`."""
        branch = BugBranch.selectOneBy(branch=branch, bug=self)

        return branch is not None

    def addBranch(self, branch, registrant, whiteboard=None, status=None):
        """See `IBug`."""
        for bug_branch in shortlist(self.bug_branches):
            if bug_branch.branch == branch:
                return bug_branch
        if status is None:
            status = IBugBranch['status'].default

        bug_branch = BugBranch(
            branch=branch, bug=self, whiteboard=whiteboard, status=status,
            registrant=registrant)
        branch.date_last_modified = UTC_NOW

        notify(SQLObjectCreatedEvent(bug_branch))

        return bug_branch

    def linkCVE(self, cve, user):
        """See `IBug`."""
        if cve not in self.cves:
            bugcve = BugCve(bug=self, cve=cve)
            notify(SQLObjectCreatedEvent(bugcve, user=user))
            return bugcve

    def unlinkCVE(self, cve, user=None):
        """See `IBug`."""
        for cve_link in self.cve_links:
            if cve_link.cve.id == cve.id:
                notify(SQLObjectDeletedEvent(cve_link, user=user))
                BugCve.delete(cve_link.id)
                break

    def findCvesInText(self, text, user):
        """See `IBug`."""
        cves = getUtility(ICveSet).inText(text)
        for cve in cves:
            self.linkCVE(cve, user)

    # Several other classes need to generate lists of bugs, and
    # one thing they often have to filter for is completeness. We maintain
    # this single canonical query string here so that it does not have to be
    # cargo culted into Product, Distribution, ProductSeries etc
    completeness_clause =  """
        BugTask.bug = Bug.id AND """ + BugTask.completeness_clause

    def canBeAQuestion(self):
        """See `IBug`."""
        return (self._getQuestionTargetableBugTask() is not None
            and self.getQuestionCreatedFromBug() is None)

    def _getQuestionTargetableBugTask(self):
        """Return the only bugtask that can be a QuestionTarget, or None.

        Bugs that are also in external bug trackers cannot be converted
        to questions. This is also true for bugs that are being developed.
        None is returned when either of these conditions are true.

        The bugtask is selected by these rules:
        1. It's status is not Invalid.
        2. It is not a conjoined slave.
        Only one bugtask must meet both conditions to be return. When
        zero or many bugtasks match, None is returned.
        """
        # XXX sinzui 2007-10-19:
        # We may want to removed the bugtask.conjoined_master check
        # below. It is used to simplify the task of converting
        # conjoined bugtasks to question--since slaves cannot be
        # directly updated anyway.
        non_invalid_bugtasks = [
            bugtask for bugtask in self.bugtasks
            if (bugtask.status != BugTaskStatus.INVALID
                and bugtask.conjoined_master is None)]
        if len(non_invalid_bugtasks) != 1:
            return None
        [valid_bugtask] = non_invalid_bugtasks
        if valid_bugtask.pillar.official_malone:
            return valid_bugtask
        else:
            return None


    def convertToQuestion(self, person, comment=None):
        """See `IBug`."""
        question = self.getQuestionCreatedFromBug()
        assert question is None, (
            'This bug was already converted to question #%s.' % question.id)
        bugtask = self._getQuestionTargetableBugTask()
        assert bugtask is not None, (
            'A question cannot be created from this bug without a '
            'valid bugtask.')

        bugtask_before_modification = Snapshot(
            bugtask, providing=providedBy(bugtask))
        bugtask.transitionToStatus(BugTaskStatus.INVALID, person)
        edited_fields = ['status']
        if comment is not None:
            bugtask.statusexplanation = comment
            edited_fields.append('statusexplanation')
            self.newMessage(
                owner=person, subject=self.followup_subject(),
                content=comment)
        notify(
            SQLObjectModifiedEvent(
                object=bugtask,
                object_before_modification=bugtask_before_modification,
                edited_fields=edited_fields,
                user=person))

        question_target = IQuestionTarget(bugtask.target)
        question = question_target.createQuestionFromBug(self)

        notify(BugBecameQuestionEvent(self, question, person))
        return question

    def getQuestionCreatedFromBug(self):
        """See `IBug`."""
        for question in self.questions:
            if (question.owner == self.owner
                and question.datecreated == self.datecreated):
                return question
        return None

    def canMentor(self, user):
        """See `ICanBeMentored`."""
        return not (not user or
                    self.is_complete or
                    self.duplicateof is not None or
                    self.isMentor(user) or
                    not user.teams_participated_in)

    def isMentor(self, user):
        """See `ICanBeMentored`."""
        return MentoringOffer.selectOneBy(bug=self, owner=user) is not None

    def offerMentoring(self, user, team):
        """See `ICanBeMentored`."""
        # if an offer exists, then update the team
        mentoringoffer = MentoringOffer.selectOneBy(bug=self, owner=user)
        if mentoringoffer is not None:
            mentoringoffer.team = team
            return mentoringoffer
        # if no offer exists, create one from scratch
        mentoringoffer = MentoringOffer(owner=user, team=team,
            bug=self)
        notify(SQLObjectCreatedEvent(mentoringoffer, user=user))
        return mentoringoffer

    def retractMentoring(self, user):
        """See `ICanBeMentored`."""
        mentoringoffer = MentoringOffer.selectOneBy(bug=self, owner=user)
        if mentoringoffer is not None:
            notify(SQLObjectDeletedEvent(mentoringoffer, user=user))
            MentoringOffer.delete(mentoringoffer.id)

    def getMessageChunks(self):
        """See `IBug`."""
        query = """
            Message.id = MessageChunk.message AND
            BugMessage.message = Message.id AND
            BugMessage.bug = %s
            """ % sqlvalues(self)

        chunks = MessageChunk.select(query,
            clauseTables=["BugMessage", "Message"],
            # XXX: kiko 2006-09-16 bug=60745:
            # There is an issue that presents itself
            # here if we prejoin message.owner: because Message is
            # already in the clauseTables, the SQL generated joins
            # against message twice and that causes the results to
            # break.
            prejoinClauseTables=["Message"],
            # Note the ordering by Message.id here; while datecreated in
            # production is never the same, it can be in the test suite.
            orderBy=["Message.datecreated", "Message.id",
                     "MessageChunk.sequence"])
        chunks = list(chunks)

        # Since we can't prejoin, cache all people at once so we don't
        # have to do it while rendering, which is a big deal for bugs
        # with a million comments.
        owner_ids = set()
        for chunk in chunks:
            if chunk.message.ownerID:
                owner_ids.add(str(chunk.message.ownerID))
        list(Person.select("ID in (%s)" % ",".join(owner_ids)))

        return chunks

    def getNullBugTask(self, product=None, productseries=None,
                    sourcepackagename=None, distribution=None,
                    distroseries=None):
        """See `IBug`."""
        return NullBugTask(bug=self, product=product,
                           productseries=productseries,
                           sourcepackagename=sourcepackagename,
                           distribution=distribution,
                           distroseries=distroseries)

    def addNomination(self, owner, target):
        """See `IBug`."""
        distroseries = None
        productseries = None
        if IDistroSeries.providedBy(target):
            distroseries = target
            target_displayname = target.fullseriesname
            if target.status == DistroSeriesStatus.OBSOLETE:
                raise NominationSeriesObsoleteError(
                    "%s is an obsolete series." % target_displayname)
        else:
            assert IProductSeries.providedBy(target)
            productseries = target
            target_displayname = target.title

        if not self.canBeNominatedFor(target):
            raise NominationError(
                "This bug cannot be nominated for %s." % target_displayname)

        nomination = BugNomination(
            owner=owner, bug=self, distroseries=distroseries,
            productseries=productseries)
        if nomination.canApprove(owner):
            nomination.approve(owner)
        return nomination

    def canBeNominatedFor(self, nomination_target):
        """See `IBug`."""
        try:
            self.getNominationFor(nomination_target)
        except NotFoundError:
            # No nomination exists. Let's see if the bug is already
            # directly targeted to this nomination_target.
            if IDistroSeries.providedBy(nomination_target):
                target_getter = operator.attrgetter("distroseries")
            elif IProductSeries.providedBy(nomination_target):
                target_getter = operator.attrgetter("productseries")
            else:
                raise AssertionError(
                    "Expected IDistroSeries or IProductSeries target. "
                    "Got %r." % nomination_target)

            for task in self.bugtasks:
                if target_getter(task) == nomination_target:
                    # The bug is already targeted at this
                    # nomination_target.
                    return False

            # No nomination or tasks are targeted at this
            # nomination_target.
            return True
        else:
            # The bug is already nominated for this nomination_target.
            return False

    def getNominationFor(self, nomination_target):
        """See `IBug`."""
        if IDistroSeries.providedBy(nomination_target):
            filter_args = dict(distroseriesID=nomination_target.id)
        else:
            filter_args = dict(productseriesID=nomination_target.id)

        nomination = BugNomination.selectOneBy(bugID=self.id, **filter_args)

        if nomination is None:
            raise NotFoundError(
                "Bug #%d is not nominated for %s." % (
                self.id, nomination_target.displayname))

        return nomination

    def getNominations(self, target=None):
        """See `IBug`."""
        # Define the function used as a sort key.
        def by_bugtargetdisplayname(nomination):
            """Return the friendly sort key verson of displayname."""
            return nomination.target.bugtargetdisplayname.lower()

        nominations = BugNomination.selectBy(bugID=self.id)
        if IProduct.providedBy(target):
            filtered_nominations = []
            for nomination in shortlist(nominations):
                if (nomination.productseries and
                    nomination.productseries.product == target):
                    filtered_nominations.append(nomination)
            nominations = filtered_nominations
        elif IDistribution.providedBy(target):
            filtered_nominations = []
            for nomination in shortlist(nominations):
                if (nomination.distroseries and
                    nomination.distroseries.distribution == target):
                    filtered_nominations.append(nomination)
            nominations = filtered_nominations

        return sorted(nominations, key=by_bugtargetdisplayname)

    def getBugWatch(self, bugtracker, remote_bug):
        """See `IBug`."""
        # XXX: BjornT 2006-10-11:
        # This matching is a bit fragile, since bugwatch.remotebug
        # is a user editable text string. We should improve the
        # matching so that for example '#42' matches '42' and so on.
        return BugWatch.selectFirstBy(
            bug=self, bugtracker=bugtracker, remotebug=remote_bug,
            orderBy='id')

    def setStatus(self, target, status, user):
        """See `IBug`."""
        bugtask = self.getBugTask(target)
        if bugtask is None:
            if IProductSeries.providedBy(target):
                bugtask = self.getBugTask(target.product)
            elif ISourcePackage.providedBy(target):
                current_distro_series = target.distribution.currentseries
                current_package = current_distro_series.getSourcePackage(
                    target.sourcepackagename.name)
                if self.getBugTask(current_package) is not None:
                    # The bug is targeted to the current series, don't
                    # fall back on the general distribution task.
                    return None
                distro_package = target.distribution.getSourcePackage(
                    target.sourcepackagename.name)
                bugtask = self.getBugTask(distro_package)
            else:
                return None

        if bugtask is None:
            return None

        if bugtask.conjoined_master is not None:
            bugtask = bugtask.conjoined_master

        if bugtask.status == status:
            return None

        bugtask_before_modification = Snapshot(
            bugtask, providing=providedBy(bugtask))
        bugtask.transitionToStatus(status, user)
        notify(SQLObjectModifiedEvent(
            bugtask, bugtask_before_modification, ['status'], user=user))

        return bugtask

    def setPrivate(self, private, who):
        """See `IBug`.

        We also record who made the change and when the change took
        place.
        """
        if self.private != private:
            if private:
                # Change indirect subscribers into direct subscribers
                # *before* setting private because
                # getIndirectSubscribers() behaves differently when
                # the bug is private.
                for person in self.getIndirectSubscribers():
                    self.subscribe(person, who)

            self.private = private

            if private:
                self.who_made_private = who
                self.date_made_private = UTC_NOW
            else:
                self.who_made_private = None
                self.date_made_private = None

            return True # Changed.
        else:
            return False # Not changed.

    def getBugTask(self, target):
        """See `IBug`."""
        for bugtask in self.bugtasks:
            if bugtask.target == target:
                return bugtask

        return None

    def _getTags(self):
        """Get the tags as a sorted list of strings."""
        tags = [
            bugtag.tag
            for bugtag in BugTag.selectBy(bug=self, orderBy='tag')
            ]
        return tags

    def _setTags(self, tags):
        """Set the tags from a list of strings."""
        # In order to preserve the ordering of the tags, delete all tags
        # and insert the new ones.
        new_tags = set([tag.lower() for tag in tags])
        old_tags = set(self.tags)
        added_tags = new_tags.difference(old_tags)
        removed_tags = old_tags.difference(new_tags)
        for removed_tag in removed_tags:
            tag = BugTag.selectOneBy(bug=self, tag=removed_tag)
            tag.destroySelf()
        for added_tag in added_tags:
            BugTag(bug=self, tag=added_tag)

    tags = property(_getTags, _setTags)


class BugSet:
    """See BugSet."""
    implements(IBugSet)

    valid_bug_name_re = re.compile(r'''^[a-z][a-z0-9\\+\\.\\-]+$''')

    def get(self, bugid):
        """See `IBugSet`."""
        try:
            return Bug.get(bugid)
        except SQLObjectNotFound:
            raise NotFoundError(
                "Unable to locate bug with ID %s." % str(bugid))

    def getByNameOrID(self, bugid):
        """See `IBugSet`."""
        if self.valid_bug_name_re.match(bugid):
            bug = Bug.selectOneBy(name=bugid)
            if bug is None:
                raise NotFoundError(
                    "Unable to locate bug with ID %s." % bugid)
        else:
            try:
                bug = self.get(bugid)
            except ValueError:
                raise NotFoundError(
                    "Unable to locate bug with nickname %s." % bugid)
        return bug

    def searchAsUser(self, user, duplicateof=None, orderBy=None, limit=None):
        """See `IBugSet`."""
        where_clauses = []
        if duplicateof:
            where_clauses.append("Bug.duplicateof = %d" % duplicateof.id)

        admins = getUtility(ILaunchpadCelebrities).admin
        if user:
            if not user.inTeam(admins):
                # Enforce privacy-awareness for logged-in, non-admin users,
                # so that they can only see the private bugs that they're
                # allowed to see.
                where_clauses.append("""
                    (Bug.private = FALSE OR
                     Bug.id in (
                         SELECT Bug.id
                         FROM Bug, BugSubscription, TeamParticipation
                         WHERE Bug.id = BugSubscription.bug AND
                             TeamParticipation.person = %(personid)s AND
                             BugSubscription.person = TeamParticipation.team))
                             """ % sqlvalues(personid=user.id))
        else:
            # Anonymous user; filter to include only public bugs in
            # the search results.
            where_clauses.append("Bug.private = FALSE")

        other_params = {}
        if orderBy:
            other_params['orderBy'] = orderBy
        if limit:
            other_params['limit'] = limit

        return Bug.select(
            ' AND '.join(where_clauses), **other_params)

    def queryByRemoteBug(self, bugtracker, remotebug):
        """See `IBugSet`."""
        bug = Bug.selectFirst("""
                bugwatch.bugtracker = %s AND
                bugwatch.remotebug = %s AND
                bugwatch.bug = bug.id
                """ % sqlvalues(bugtracker.id, str(remotebug)),
                distinct=True,
                clauseTables=['BugWatch'],
                orderBy=['datecreated'])
        return bug

    def createBug(self, bug_params):
        """See `IBugSet`."""
        # Make a copy of the parameter object, because we might modify some
        # of its attribute values below.
        params = Snapshot(
            bug_params, names=[
                "owner", "title", "comment", "description", "msg",
                "datecreated", "security_related", "private",
                "distribution", "sourcepackagename", "binarypackagename",
                "product", "status", "subscribers", "tags",
                "subscribe_reporter"])

        if not (params.comment or params.description or params.msg):
            raise AssertionError(
                'Method createBug requires a comment, msg, or description.')

        # make sure we did not get TOO MUCH information
        assert params.comment is None or params.msg is None, (
            "Expected either a comment or a msg, but got both.")
        if params.product and params.product.private_bugs:
            # If the private_bugs flag is set on a product, then
            # force the new bug report to be private.
            params.private = True

        # Store binary package name in the description, because
        # storing it as a separate field was a maintenance burden to
        # developers.
        if params.binarypackagename:
            params.comment = "Binary package hint: %s\n\n%s" % (
                params.binarypackagename.name, params.comment)

        # Create the bug comment if one was given.
        if params.comment:
            rfc822msgid = make_msgid('malonedeb')
            params.msg = Message(
                subject=params.title, distribution=params.distribution,
                rfc822msgid=rfc822msgid, owner=params.owner)
            MessageChunk(
                message=params.msg, sequence=1, content=params.comment,
                blob=None)

        # Extract the details needed to create the bug and optional msg.
        if not params.description:
            params.description = params.msg.text_contents

        if not params.datecreated:
            params.datecreated = UTC_NOW

        extra_params = {}
        if params.private:
            # We add some auditing information. After bug creation
            # time these attributes are updated by Bug.setPrivate().
            extra_params.update(
                date_made_private=params.datecreated,
                who_made_private=params.owner)

        bug = Bug(
            title=params.title, description=params.description,
            private=params.private, owner=params.owner,
            datecreated=params.datecreated,
            security_related=params.security_related,
            **extra_params)

        if params.subscribe_reporter:
            bug.subscribe(params.owner, params.owner)
        if params.tags:
            bug.tags = params.tags

        if params.security_related:
            assert params.private, (
                "A security related bug should always be private by default.")
            if params.product:
                context = params.product
            else:
                context = params.distribution

            if context.security_contact:
                bug.subscribe(context.security_contact, params.owner)
            else:
                bug.subscribe(context.owner, params.owner)
        # XXX: ElliotMurphy 2007-06-14: If we ever allow filing private
        # non-security bugs, this test might be simplified to checking
        # params.private.
        elif params.product and params.product.private_bugs:
            # Subscribe the bugcontact to all bugs,
            # because all their bugs are private by default
            # otherwise only subscribe the bug reporter by default.
            if params.product.bugcontact:
                bug.subscribe(params.product.bugcontact, params.owner)
            else:
                bug.subscribe(params.product.owner, params.owner)
        else:
            # nothing to do
            pass

        # Subscribe other users.
        for subscriber in params.subscribers:
            bug.subscribe(subscriber, params.owner)

        # Link the bug to the message.
        BugMessage(bug=bug, message=params.msg)

        # Create the task on a product if one was passed.
        if params.product:
            BugTaskSet().createTask(
                bug=bug, product=params.product, owner=params.owner,
                status=params.status)

        # Create the task on a source package name if one was passed.
        if params.distribution:
            BugTaskSet().createTask(
                bug=bug, distribution=params.distribution,
                sourcepackagename=params.sourcepackagename,
                owner=params.owner, status=params.status)

        return bug
<|MERGE_RESOLUTION|>--- conflicted
+++ resolved
@@ -473,18 +473,9 @@
                     recipients.addAssignee(bugtask.assignee)
 
             if IStructuralSubscriptionTarget.providedBy(bugtask.target):
-<<<<<<< HEAD
                 also_notified_subscribers.update(
                     bugtask.target.getBugNotificationsRecipients(recipients))
-                            
-=======
-                for sub in target.bug_subscriptions:
-                    also_notified_subscribers.add(sub.subscriber)
-                    if recipients is not None:
-                        recipients.addStructuralSubscriber(
-                            sub.subscriber, target)
-
->>>>>>> 3edb1a75
+
             # Bug contacts are indirect subscribers.
             if (IDistroBugTask.providedBy(bugtask) or
                 IDistroSeriesBugTask.providedBy(bugtask)):
