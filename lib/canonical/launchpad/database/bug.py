--- conflicted
+++ resolved
@@ -93,13 +93,8 @@
             'BugSubscription', joinColumn='bug', orderBy='id',
             prejoins=["person"])
     duplicates = SQLMultipleJoin('Bug', joinColumn='duplicateof', orderBy='id')
-<<<<<<< HEAD
     attachments = SQLMultipleJoin('BugAttachment', joinColumn='bug',
-        orderBy='id')
-=======
-    attachments = SQLMultipleJoin('BugAttachment', joinColumn='bug', 
         orderBy='id', prejoins=['libraryfile'])
->>>>>>> 1a3ea3aa
     specifications = SQLRelatedJoin('Specification', joinColumn='bug',
         otherColumn='specification', intermediateTable='SpecificationBug',
         orderBy='-datecreated')
