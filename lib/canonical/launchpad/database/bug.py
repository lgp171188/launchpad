# Copyright 2004-2007 Canonical Ltd.  All rights reserved.
# pylint: disable-msg=E0611,W0212

"""Launchpad bug-related database table classes."""

__metaclass__ = type

__all__ = [
    'Bug', 'BugBecameQuestionEvent', 'BugSet', 'get_bug_tags',
    'get_bug_tags_open_count']


import operator
import re
from cStringIO import StringIO
from email.Utils import make_msgid

from zope.app.content_types import guess_content_type
from zope.component import getUtility
from zope.event import notify
from zope.interface import implements, providedBy

from sqlobject import BoolCol, IntCol, ForeignKey, StringCol
from sqlobject import SQLMultipleJoin, SQLRelatedJoin
from sqlobject import SQLObjectNotFound

from canonical.launchpad.interfaces import (
    BugAttachmentType, BugTaskStatus, DistroSeriesStatus, IBug,
    IBugAttachmentSet, IBugBecameQuestionEvent, IBugBranch, IBugSet,
    IBugTaskSet, IBugWatchSet, ICveSet, IDistribution, IDistroBugTask,
    IDistroSeries, IDistroSeriesBugTask, ILaunchpadCelebrities,
    ILibraryFileAliasSet, IMessage, IProduct, IProductSeries,
    IProductSeriesBugTask, IQuestionTarget, ISourcePackage,
    IStructuralSubscriptionTarget, IUpstreamBugTask, NominationError,
    NominationSeriesObsoleteError, NotFoundError, UNRESOLVED_BUGTASK_STATUSES)
from canonical.launchpad.helpers import shortlist
from canonical.database.sqlbase import cursor, SQLBase, sqlvalues
from canonical.database.constants import UTC_NOW
from canonical.database.datetimecol import UtcDateTimeCol
from canonical.launchpad.database.bugbranch import BugBranch
from canonical.launchpad.database.bugcve import BugCve
from canonical.launchpad.database.bugnomination import BugNomination
from canonical.launchpad.database.bugnotification import BugNotification
from canonical.launchpad.database.message import (
    MessageSet, Message, MessageChunk)
from canonical.launchpad.database.bugmessage import BugMessage
from canonical.launchpad.database.bugtask import (
    BugTask,
    BugTaskSet,
    bugtask_sort_key,
    get_bug_privacy_filter,
    NullBugTask,
    )
from canonical.launchpad.database.bugwatch import BugWatch
from canonical.launchpad.database.bugsubscription import BugSubscription
from canonical.launchpad.database.mentoringoffer import MentoringOffer
from canonical.launchpad.database.person import Person
from canonical.launchpad.database.pillar import pillar_sort_key
from canonical.launchpad.event.sqlobjectevent import (
    SQLObjectCreatedEvent, SQLObjectDeletedEvent, SQLObjectModifiedEvent)
from canonical.launchpad.mailnotification import BugNotificationRecipients
from canonical.launchpad.webapp.snapshot import Snapshot


_bug_tag_query_template = """
        SELECT %(columns)s FROM %(tables)s WHERE
            %(condition)s GROUP BY BugTag.tag ORDER BY BugTag.tag"""


def get_bug_tags(context_clause):
    """Return all the bug tags as a list of strings.

    context_clause is a SQL condition clause, limiting the tags to a
    specific context. The SQL clause can only use the BugTask table to
    choose the context.
    """
    from_tables = ['BugTag', 'BugTask']
    select_columns = ['BugTag.tag']
    conditions = ['BugTag.bug = BugTask.bug', '(%s)' % context_clause]

    cur = cursor()
    cur.execute(_bug_tag_query_template % dict(
            columns=', '.join(select_columns),
            tables=', '.join(from_tables),
            condition=' AND '.join(conditions)))
    return shortlist([row[0] for row in cur.fetchall()])


def get_bug_tags_open_count(maincontext_clause, user,
                            count_subcontext_clause=None):
    """Return all the used bug tags with their open bug count.

    maincontext_clause is a SQL condition clause, limiting the used tags
    to a specific context.
    count_subcontext_clause is a SQL condition clause, limiting the open bug
    count to a more limited context, for example a source package.

    Both SQL clauses may only use the BugTask table to choose the context.
    """
    from_tables = ['BugTag', 'BugTask', 'Bug']
    count_conditions = ['BugTask.status IN (%s)' % ','.join(
        sqlvalues(*UNRESOLVED_BUGTASK_STATUSES))]
    if count_subcontext_clause:
        count_conditions.append(count_subcontext_clause)
    select_columns = [
        'BugTag.tag',
        'COUNT (CASE WHEN %s THEN Bug.id ELSE NULL END)' %
            ' AND '.join(count_conditions),
        ]
    conditions = [
        'BugTag.bug = BugTask.bug',
        'Bug.id = BugTag.bug',
        '(%s)' % maincontext_clause]
    privacy_filter = get_bug_privacy_filter(user)
    if privacy_filter:
        conditions.append(privacy_filter)

    cur = cursor()
    cur.execute(_bug_tag_query_template % dict(
            columns=', '.join(select_columns),
            tables=', '.join(from_tables),
            condition=' AND '.join(conditions)))
    return shortlist([(row[0], row[1]) for row in cur.fetchall()])


class BugTag(SQLBase):
    """A tag belonging to a bug."""

    bug = ForeignKey(dbName='bug', foreignKey='Bug', notNull=True)
    tag = StringCol(notNull=True)


class BugBecameQuestionEvent:
    """See `IBugBecameQuestionEvent`."""
    implements(IBugBecameQuestionEvent)

    def __init__(self, bug, question, user):
        self.bug = bug
        self.question = question
        self.user = user


class Bug(SQLBase):
    """A bug."""

    implements(IBug)

    _defaultOrder = '-id'

    # db field names
    name = StringCol(unique=True, default=None)
    title = StringCol(notNull=True)
    description = StringCol(notNull=False,
                            default=None)
    owner = ForeignKey(dbName='owner', foreignKey='Person', notNull=True)
    duplicateof = ForeignKey(
        dbName='duplicateof', foreignKey='Bug', default=None)
    datecreated = UtcDateTimeCol(notNull=True, default=UTC_NOW)
    date_last_updated = UtcDateTimeCol(notNull=True, default=UTC_NOW)
    private = BoolCol(notNull=True, default=False)
    date_made_private = UtcDateTimeCol(notNull=False, default=None)
    who_made_private = ForeignKey(
        dbName='who_made_private', foreignKey='Person', default=None)
    security_related = BoolCol(notNull=True, default=False)

    # useful Joins
    activity = SQLMultipleJoin('BugActivity', joinColumn='bug', orderBy='id')
    messages = SQLRelatedJoin('Message', joinColumn='bug',
                           otherColumn='message',
                           intermediateTable='BugMessage',
                           prejoins=['owner'],
                           orderBy=['datecreated', 'id'])
    productinfestations = SQLMultipleJoin(
            'BugProductInfestation', joinColumn='bug', orderBy='id')
    packageinfestations = SQLMultipleJoin(
            'BugPackageInfestation', joinColumn='bug', orderBy='id')
    watches = SQLMultipleJoin(
        'BugWatch', joinColumn='bug', orderBy=['bugtracker', 'remotebug'])
    cves = SQLRelatedJoin('Cve', intermediateTable='BugCve',
        orderBy='sequence', joinColumn='bug', otherColumn='cve')
    cve_links = SQLMultipleJoin('BugCve', joinColumn='bug', orderBy='id')
    mentoring_offers = SQLMultipleJoin(
            'MentoringOffer', joinColumn='bug', orderBy='id')
    # XXX: kiko 2006-09-23: Why is subscriptions ordered by ID?
    subscriptions = SQLMultipleJoin(
            'BugSubscription', joinColumn='bug', orderBy='id',
            prejoins=["person"])
    duplicates = SQLMultipleJoin(
        'Bug', joinColumn='duplicateof', orderBy='id')
    attachments = SQLMultipleJoin('BugAttachment', joinColumn='bug',
        orderBy='id', prejoins=['libraryfile'])
    specifications = SQLRelatedJoin('Specification', joinColumn='bug',
        otherColumn='specification', intermediateTable='SpecificationBug',
        orderBy='-datecreated')
    questions = SQLRelatedJoin('Question', joinColumn='bug',
        otherColumn='question', intermediateTable='QuestionBug',
        orderBy='-datecreated')
    bug_branches = SQLMultipleJoin(
        'BugBranch', joinColumn='bug', orderBy='id')
    date_last_message = UtcDateTimeCol(default=None)
    number_of_duplicates = IntCol(notNull=True, default=0)
    message_count = IntCol(notNull=True, default=0)

    @property
    def displayname(self):
        """See `IBug`."""
        dn = 'Bug #%d' % self.id
        if self.name:
            dn += ' ('+self.name+')'
        return dn

    @property
    def bugtasks(self):
        """See `IBug`."""
        result = BugTask.selectBy(bug=self)
        result.prejoin(["assignee"])
        return sorted(result, key=bugtask_sort_key)

    @property
    def is_complete(self):
        """See `IBug`."""
        for task in self.bugtasks:
            if not task.is_complete:
                return False
        return True

    @property
    def affected_pillars(self):
        """See `IBug`."""
        result = set()
        for task in self.bugtasks:
            result.add(task.pillar)
        return sorted(result, key=pillar_sort_key)

    @property
    def permits_expiration(self):
        """See `IBug`.

        This property checks the general state of the bug to determine if
        expiration is permitted *if* a bugtask were to qualify for expiration.
        This property does not check the bugtask preconditions to identify
        a specific bugtask that can expire.

        :See: `IBug.can_expire` or `BugTaskSet.findExpirableBugTasks` to
            check or get a list of bugs that can expire.
        """
        # Bugs cannot be expired if any bugtask is valid.
        expirable_status_list = [
            BugTaskStatus.INCOMPLETE, BugTaskStatus.INVALID,
            BugTaskStatus.WONTFIX]
        has_an_expirable_bugtask = False
        for bugtask in self.bugtasks:
            if bugtask.status not in expirable_status_list:
                # We found an unexpirable bugtask; the bug cannot expire.
                return False
            if (bugtask.status == BugTaskStatus.INCOMPLETE
                and bugtask.pillar.enable_bug_expiration):
                # This bugtasks meets the basic conditions to expire.
                has_an_expirable_bugtask = True

        return has_an_expirable_bugtask

    @property
    def can_expire(self):
        """See `IBug`.

        Only Incomplete bug reports that affect a single pillar with
        enabled_bug_expiration set to True can be expired. To qualify for
        expiration, the bug and its bugtasks meet the follow conditions:

        1. The bug is inactive; the last update of the is older than
            Launchpad expiration age.
        2. The bug is not a duplicate.
        3. The bug has at least one message (a request for more information).
        4. The bug does not have any other valid bugtasks.
        5. The bugtask belongs to a project with enable_bug_expiration set
           to True.
        6. The bugtask has the status Incomplete.
        7. The bugtask is not assigned to anyone.
        8. The bugtask does not have a milestone.
        """
        # IBugTaskSet.findExpirableBugTasks() is the authoritative determiner
        # if a bug can expire, but it is expensive. We do a general check
        # to verify the bug permits expiration before using IBugTaskSet to
        # determine if a bugtask can cause expiration.
        if not self.permits_expiration:
            return False

        # Do the search as the Janitor, to ensure that this bug can be
        # found, even if it's private. We don't have access to the user
        # calling this property. If the user has access to view this
        # property, he has permission to see the bug, so we're not
        # exposing something we shouldn't. The Janitor has access to
        # view all bugs.
        bugtasks = getUtility(IBugTaskSet).findExpirableBugTasks(
            0, getUtility(ILaunchpadCelebrities).janitor, bug=self)
        return len(bugtasks) > 0

    @property
    def initial_message(self):
        """See `IBug`."""
        messages = sorted(self.messages, key=lambda ob: ob.id)
        return messages[0]

    def followup_subject(self):
        """See `IBug`."""
        return 'Re: '+ self.title

    def subscribe(self, person, subscribed_by):
        """See `IBug`."""
        # first look for an existing subscription
        for sub in self.subscriptions:
            if sub.person.id == person.id:
                return sub

        return BugSubscription(
            bug=self, person=person, subscribed_by=subscribed_by)

    def unsubscribe(self, person):
        """See `IBug`."""
        for sub in self.subscriptions:
            if sub.person.id == person.id:
                BugSubscription.delete(sub.id)
                return

    def unsubscribeFromDupes(self, person):
        """See `IBug`."""
        bugs_unsubscribed = []
        for dupe in self.duplicates:
            if dupe.isSubscribed(person):
                dupe.unsubscribe(person)
                bugs_unsubscribed.append(dupe)

        return bugs_unsubscribed

    def isSubscribed(self, person):
        """See `IBug`."""
        if person is None:
            return False

        bs = BugSubscription.selectBy(bug=self, person=person)
        return bool(bs)

    def isSubscribedToDupes(self, person):
        """See `IBug`."""
        return bool(
            BugSubscription.select("""
                bug IN (SELECT id FROM Bug WHERE duplicateof = %d) AND
                person = %d""" % (self.id, person.id)))

    def getDirectSubscriptions(self):
        """See `IBug`."""
        return BugSubscription.select("""
            Person.id = BugSubscription.person AND
            BugSubscription.bug = %d""" % self.id,
            orderBy="displayname", clauseTables=["Person"])

    def getDirectSubscribers(self, recipients=None):
        """See `IBug`.

        The recipients argument is private and not exposed in the
        inerface. If a BugNotificationRecipients instance is supplied,
        the relevant subscribers and rationales will be registered on
        it.
        """
        subscribers = list(
            Person.select("""
                Person.id = BugSubscription.person AND
                BugSubscription.bug = %d""" % self.id,
                orderBy="displayname", clauseTables=["BugSubscription"]))
        if recipients is not None:
            for subscriber in subscribers:
                recipients.addDirectSubscriber(subscriber)
        return subscribers

    def getIndirectSubscribers(self, recipients=None):
        """See `IBug`.

        See the comment in getDirectSubscribers for a description of the
        recipients argument.
        """
        # "Also notified" and duplicate subscribers are mutually
        # exclusive, so return both lists.
        indirect_subscribers = (
            self.getAlsoNotifiedSubscribers(recipients) +
            self.getSubscribersFromDuplicates(recipients))

        return sorted(
            indirect_subscribers, key=operator.attrgetter("displayname"))

    def getSubscriptionsFromDuplicates(self, recipients=None):
        """See `IBug`."""
        if self.private:
            return []
        
        duplicate_subscriptions = set(
            BugSubscription.select("""
                BugSubscription.bug = Bug.id AND
                Bug.duplicateof = %d""" % self.id,
                clauseTables=["Bug"]))

        # Direct and "also notified" subscribers take precedence
        # over subscribers from duplicates.
        duplicate_subscriptions -= set(self.getDirectSubscriptions())
        also_notified_subscriptions = set()
        for also_notified_subscriber in self.getAlsoNotifiedSubscribers():
            for duplicate_subscription in duplicate_subscriptions:
                if also_notified_subscriber == duplicate_subscription.person:
                    also_notified_subscriptions.add(duplicate_subscription)
                    break
        duplicate_subscriptions -= also_notified_subscriptions

        # Only add a subscriber once to the list.
        duplicate_subscribers = set(
            sub.person for sub in duplicate_subscriptions)
        subscriptions = []
        for duplicate_subscriber in duplicate_subscribers:
            for duplicate_subscription in duplicate_subscriptions:
                if duplicate_subscription.person == duplicate_subscriber:
                    subscriptions.append(duplicate_subscription)
                    break

        def get_person_displayname(subscription):
            return subscription.person.displayname

        return sorted(subscriptions, key=get_person_displayname)

    def getSubscribersFromDuplicates(self, recipients=None):
        """See `IBug`.

        See the comment in getDirectSubscribers for a description of the
        recipients argument.
        """
        if self.private:
            return []

        dupe_subscribers = set(
            Person.select("""
                Person.id = BugSubscription.person AND
                BugSubscription.bug = Bug.id AND
                Bug.duplicateof = %d""" % self.id,
                clauseTables=["Bug", "BugSubscription"]))

        # Direct and "also notified" subscribers take precedence over
        # subscribers from dupes. Note that we don't supply recipients
        # here because we are doing this to /remove/ subscribers.
        dupe_subscribers -= set(self.getDirectSubscribers())
        dupe_subscribers -= set(self.getAlsoNotifiedSubscribers())

        if recipients is not None:
            for subscriber in dupe_subscribers:
                recipients.addDupeSubscriber(subscriber)

        return sorted(
            dupe_subscribers, key=operator.attrgetter("displayname"))

    def getAlsoNotifiedSubscribers(self, recipients=None):
        """See `IBug`.

        See the comment in getDirectSubscribers for a description of the
        recipients argument.
        """
        if self.private:
            return []

        also_notified_subscribers = set()

        for bugtask in self.bugtasks:
            # Assignees are indirect subscribers.
            if bugtask.assignee:
                also_notified_subscribers.add(bugtask.assignee)
                if recipients is not None:
                    recipients.addAssignee(bugtask.assignee)

            if IStructuralSubscriptionTarget.providedBy(bugtask.target):
                also_notified_subscribers.update(
                    bugtask.target.getBugNotificationsRecipients(recipients))

<<<<<<< HEAD
            if bugtask.milestone is not None:
                also_notified_subscribers.update(
                    bugtask.milestone.getBugNotificationsRecipients(
                    recipients))
                            
=======
>>>>>>> eda0ec7a
            # Bug contacts are indirect subscribers.
            if (IDistroBugTask.providedBy(bugtask) or
                IDistroSeriesBugTask.providedBy(bugtask)):
                if bugtask.distribution is not None:
                    distribution = bugtask.distribution
                else:
                    distribution = bugtask.distroseries.distribution

                if distribution.bugcontact:
                    also_notified_subscribers.add(distribution.bugcontact)
                    if recipients is not None:
                        recipients.addDistroBugContact(
                            distribution.bugcontact, distribution)
            else:
                if IUpstreamBugTask.providedBy(bugtask):
                    product = bugtask.product
                else:
                    assert IProductSeriesBugTask.providedBy(bugtask)
                    product = bugtask.productseries.product
                if product.bugcontact:
                    also_notified_subscribers.add(product.bugcontact)
                    if recipients is not None:
                        recipients.addUpstreamBugContact(
                            product.bugcontact, product)
                else:
                    also_notified_subscribers.add(product.owner)
                    if recipients is not None:
                        recipients.addUpstreamRegistrant(
                            product.owner, product)

        # Direct subscriptions always take precedence over indirect
        # subscriptions.
        direct_subscribers = set(self.getDirectSubscribers())
        return sorted(
            (also_notified_subscribers - direct_subscribers),
            key=operator.attrgetter('displayname'))

    def getBugNotificationRecipients(self, duplicateof=None):
        """See `IBug`."""
        recipients = BugNotificationRecipients(duplicateof=duplicateof)
        self.getDirectSubscribers(recipients)
        if self.private:
            assert self.getIndirectSubscribers() == [], (
                "Indirect subscribers found on private bug. "
                "A private bug should never have implicit subscribers!")
        else:
            self.getIndirectSubscribers(recipients)
            if self.duplicateof:
                # This bug is a public duplicate of another bug, so include
                # the dupe target's subscribers in the recipient list. Note
                # that we only do this for duplicate bugs that are public;
                # changes in private bugs are not broadcast to their dupe
                # targets.
                dupe_recipients = (
                    self.duplicateof.getBugNotificationRecipients(
                        duplicateof=self.duplicateof))
                recipients.update(dupe_recipients)
        return recipients

    def addChangeNotification(self, text, person, when=None):
        """See `IBug`."""
        if when is None:
            when = UTC_NOW
        message = MessageSet().fromText(
            self.followup_subject(), text, owner=person, datecreated=when)
        BugNotification(
            bug=self, is_comment=False, message=message, date_emailed=None)

    def addCommentNotification(self, message):
        """See `IBug`."""
        BugNotification(
            bug=self, is_comment=True, message=message, date_emailed=None)

    def expireNotifications(self):
        """See `IBug`."""
        for notification in BugNotification.selectBy(
                bug=self, date_emailed=None):
            notification.date_emailed = UTC_NOW
            notification.syncUpdate()

    def newMessage(self, owner=None, subject=None, content=None, parent=None):
        """Create a new Message and link it to this bug."""
        msg = Message(
            parent=parent, owner=owner, subject=subject,
            rfc822msgid=make_msgid('malone'))
        MessageChunk(message=msg, content=content, sequence=1)

        bugmsg = self.linkMessage(msg)
        if not bugmsg:
            return

        notify(SQLObjectCreatedEvent(bugmsg, user=owner))

        return bugmsg.message

    def linkMessage(self, message, bugwatch=None):
        """See `IBug`."""
        if message not in self.messages:
            result = BugMessage(bug=self, message=message,
                bugwatch=bugwatch)
            getUtility(IBugWatchSet).fromText(
                message.text_contents, self, message.owner)
            self.findCvesInText(message.text_contents, message.owner)
            return result

    def addWatch(self, bugtracker, remotebug, owner):
        """See `IBug`."""
        # We shouldn't add duplicate bug watches.
        bug_watch = self.getBugWatch(bugtracker, remotebug)
        if bug_watch is not None:
            return bug_watch
        else:
            return BugWatch(
                bug=self, bugtracker=bugtracker,
                remotebug=remotebug, owner=owner)

    def addAttachment(self, owner, file_, comment, filename,
                      is_patch=False, content_type=None, description=None):
        """See `IBug`."""
        filecontent = file_.read()

        if is_patch:
            attach_type = BugAttachmentType.PATCH
            content_type = 'text/plain'
        else:
            attach_type = BugAttachmentType.UNSPECIFIED
            if content_type is None:
                content_type, encoding = guess_content_type(
                    name=filename, body=filecontent)

        filealias = getUtility(ILibraryFileAliasSet).create(
            name=filename, size=len(filecontent),
            file=StringIO(filecontent), contentType=content_type)

        if description:
            title = description
        else:
            title = filename

        if IMessage.providedBy(comment):
            message = comment
        else:
            message = self.newMessage(
                owner=owner, subject=description, content=comment)

        attachment = getUtility(IBugAttachmentSet).create(
            bug=self, filealias=filealias, attach_type=attach_type,
            title=title, message=message)
        notify(SQLObjectCreatedEvent(attachment))
        return attachment

    def hasBranch(self, branch):
        """See `IBug`."""
        branch = BugBranch.selectOneBy(branch=branch, bug=self)

        return branch is not None

    def addBranch(self, branch, registrant, whiteboard=None, status=None):
        """See `IBug`."""
        for bug_branch in shortlist(self.bug_branches):
            if bug_branch.branch == branch:
                return bug_branch
        if status is None:
            status = IBugBranch['status'].default

        bug_branch = BugBranch(
            branch=branch, bug=self, whiteboard=whiteboard, status=status,
            registrant=registrant)
        branch.date_last_modified = UTC_NOW

        notify(SQLObjectCreatedEvent(bug_branch))

        return bug_branch

    def linkCVE(self, cve, user):
        """See `IBug`."""
        if cve not in self.cves:
            bugcve = BugCve(bug=self, cve=cve)
            notify(SQLObjectCreatedEvent(bugcve, user=user))
            return bugcve

    def unlinkCVE(self, cve, user=None):
        """See `IBug`."""
        for cve_link in self.cve_links:
            if cve_link.cve.id == cve.id:
                notify(SQLObjectDeletedEvent(cve_link, user=user))
                BugCve.delete(cve_link.id)
                break

    def findCvesInText(self, text, user):
        """See `IBug`."""
        cves = getUtility(ICveSet).inText(text)
        for cve in cves:
            self.linkCVE(cve, user)

    # Several other classes need to generate lists of bugs, and
    # one thing they often have to filter for is completeness. We maintain
    # this single canonical query string here so that it does not have to be
    # cargo culted into Product, Distribution, ProductSeries etc
    completeness_clause =  """
        BugTask.bug = Bug.id AND """ + BugTask.completeness_clause

    def canBeAQuestion(self):
        """See `IBug`."""
        return (self._getQuestionTargetableBugTask() is not None
            and self.getQuestionCreatedFromBug() is None)

    def _getQuestionTargetableBugTask(self):
        """Return the only bugtask that can be a QuestionTarget, or None.

        Bugs that are also in external bug trackers cannot be converted
        to questions. This is also true for bugs that are being developed.
        None is returned when either of these conditions are true.

        The bugtask is selected by these rules:
        1. It's status is not Invalid.
        2. It is not a conjoined slave.
        Only one bugtask must meet both conditions to be return. When
        zero or many bugtasks match, None is returned.
        """
        # XXX sinzui 2007-10-19:
        # We may want to removed the bugtask.conjoined_master check
        # below. It is used to simplify the task of converting
        # conjoined bugtasks to question--since slaves cannot be
        # directly updated anyway.
        non_invalid_bugtasks = [
            bugtask for bugtask in self.bugtasks
            if (bugtask.status != BugTaskStatus.INVALID
                and bugtask.conjoined_master is None)]
        if len(non_invalid_bugtasks) != 1:
            return None
        [valid_bugtask] = non_invalid_bugtasks
        if valid_bugtask.pillar.official_malone:
            return valid_bugtask
        else:
            return None


    def convertToQuestion(self, person, comment=None):
        """See `IBug`."""
        question = self.getQuestionCreatedFromBug()
        assert question is None, (
            'This bug was already converted to question #%s.' % question.id)
        bugtask = self._getQuestionTargetableBugTask()
        assert bugtask is not None, (
            'A question cannot be created from this bug without a '
            'valid bugtask.')

        bugtask_before_modification = Snapshot(
            bugtask, providing=providedBy(bugtask))
        bugtask.transitionToStatus(BugTaskStatus.INVALID, person)
        edited_fields = ['status']
        if comment is not None:
            bugtask.statusexplanation = comment
            edited_fields.append('statusexplanation')
            self.newMessage(
                owner=person, subject=self.followup_subject(),
                content=comment)
        notify(
            SQLObjectModifiedEvent(
                object=bugtask,
                object_before_modification=bugtask_before_modification,
                edited_fields=edited_fields,
                user=person))

        question_target = IQuestionTarget(bugtask.target)
        question = question_target.createQuestionFromBug(self)

        notify(BugBecameQuestionEvent(self, question, person))
        return question

    def getQuestionCreatedFromBug(self):
        """See `IBug`."""
        for question in self.questions:
            if (question.owner == self.owner
                and question.datecreated == self.datecreated):
                return question
        return None

    def canMentor(self, user):
        """See `ICanBeMentored`."""
        return not (not user or
                    self.is_complete or
                    self.duplicateof is not None or
                    self.isMentor(user) or
                    not user.teams_participated_in)

    def isMentor(self, user):
        """See `ICanBeMentored`."""
        return MentoringOffer.selectOneBy(bug=self, owner=user) is not None

    def offerMentoring(self, user, team):
        """See `ICanBeMentored`."""
        # if an offer exists, then update the team
        mentoringoffer = MentoringOffer.selectOneBy(bug=self, owner=user)
        if mentoringoffer is not None:
            mentoringoffer.team = team
            return mentoringoffer
        # if no offer exists, create one from scratch
        mentoringoffer = MentoringOffer(owner=user, team=team,
            bug=self)
        notify(SQLObjectCreatedEvent(mentoringoffer, user=user))
        return mentoringoffer

    def retractMentoring(self, user):
        """See `ICanBeMentored`."""
        mentoringoffer = MentoringOffer.selectOneBy(bug=self, owner=user)
        if mentoringoffer is not None:
            notify(SQLObjectDeletedEvent(mentoringoffer, user=user))
            MentoringOffer.delete(mentoringoffer.id)

    def getMessageChunks(self):
        """See `IBug`."""
        query = """
            Message.id = MessageChunk.message AND
            BugMessage.message = Message.id AND
            BugMessage.bug = %s
            """ % sqlvalues(self)

        chunks = MessageChunk.select(query,
            clauseTables=["BugMessage", "Message"],
            # XXX: kiko 2006-09-16 bug=60745:
            # There is an issue that presents itself
            # here if we prejoin message.owner: because Message is
            # already in the clauseTables, the SQL generated joins
            # against message twice and that causes the results to
            # break.
            prejoinClauseTables=["Message"],
            # Note the ordering by Message.id here; while datecreated in
            # production is never the same, it can be in the test suite.
            orderBy=["Message.datecreated", "Message.id",
                     "MessageChunk.sequence"])
        chunks = list(chunks)

        # Since we can't prejoin, cache all people at once so we don't
        # have to do it while rendering, which is a big deal for bugs
        # with a million comments.
        owner_ids = set()
        for chunk in chunks:
            if chunk.message.ownerID:
                owner_ids.add(str(chunk.message.ownerID))
        list(Person.select("ID in (%s)" % ",".join(owner_ids)))

        return chunks

    def getNullBugTask(self, product=None, productseries=None,
                    sourcepackagename=None, distribution=None,
                    distroseries=None):
        """See `IBug`."""
        return NullBugTask(bug=self, product=product,
                           productseries=productseries,
                           sourcepackagename=sourcepackagename,
                           distribution=distribution,
                           distroseries=distroseries)

    def addNomination(self, owner, target):
        """See `IBug`."""
        distroseries = None
        productseries = None
        if IDistroSeries.providedBy(target):
            distroseries = target
            target_displayname = target.fullseriesname
            if target.status == DistroSeriesStatus.OBSOLETE:
                raise NominationSeriesObsoleteError(
                    "%s is an obsolete series." % target_displayname)
        else:
            assert IProductSeries.providedBy(target)
            productseries = target
            target_displayname = target.title

        if not self.canBeNominatedFor(target):
            raise NominationError(
                "This bug cannot be nominated for %s." % target_displayname)

        nomination = BugNomination(
            owner=owner, bug=self, distroseries=distroseries,
            productseries=productseries)
        if nomination.canApprove(owner):
            nomination.approve(owner)
        return nomination

    def canBeNominatedFor(self, nomination_target):
        """See `IBug`."""
        try:
            self.getNominationFor(nomination_target)
        except NotFoundError:
            # No nomination exists. Let's see if the bug is already
            # directly targeted to this nomination_target.
            if IDistroSeries.providedBy(nomination_target):
                target_getter = operator.attrgetter("distroseries")
            elif IProductSeries.providedBy(nomination_target):
                target_getter = operator.attrgetter("productseries")
            else:
                raise AssertionError(
                    "Expected IDistroSeries or IProductSeries target. "
                    "Got %r." % nomination_target)

            for task in self.bugtasks:
                if target_getter(task) == nomination_target:
                    # The bug is already targeted at this
                    # nomination_target.
                    return False

            # No nomination or tasks are targeted at this
            # nomination_target.
            return True
        else:
            # The bug is already nominated for this nomination_target.
            return False

    def getNominationFor(self, nomination_target):
        """See `IBug`."""
        if IDistroSeries.providedBy(nomination_target):
            filter_args = dict(distroseriesID=nomination_target.id)
        else:
            filter_args = dict(productseriesID=nomination_target.id)

        nomination = BugNomination.selectOneBy(bugID=self.id, **filter_args)

        if nomination is None:
            raise NotFoundError(
                "Bug #%d is not nominated for %s." % (
                self.id, nomination_target.displayname))

        return nomination

    def getNominations(self, target=None):
        """See `IBug`."""
        # Define the function used as a sort key.
        def by_bugtargetdisplayname(nomination):
            """Return the friendly sort key verson of displayname."""
            return nomination.target.bugtargetdisplayname.lower()

        nominations = BugNomination.selectBy(bugID=self.id)
        if IProduct.providedBy(target):
            filtered_nominations = []
            for nomination in shortlist(nominations):
                if (nomination.productseries and
                    nomination.productseries.product == target):
                    filtered_nominations.append(nomination)
            nominations = filtered_nominations
        elif IDistribution.providedBy(target):
            filtered_nominations = []
            for nomination in shortlist(nominations):
                if (nomination.distroseries and
                    nomination.distroseries.distribution == target):
                    filtered_nominations.append(nomination)
            nominations = filtered_nominations

        return sorted(nominations, key=by_bugtargetdisplayname)

    def getBugWatch(self, bugtracker, remote_bug):
        """See `IBug`."""
        # XXX: BjornT 2006-10-11:
        # This matching is a bit fragile, since bugwatch.remotebug
        # is a user editable text string. We should improve the
        # matching so that for example '#42' matches '42' and so on.
        return BugWatch.selectFirstBy(
            bug=self, bugtracker=bugtracker, remotebug=remote_bug,
            orderBy='id')

    def setStatus(self, target, status, user):
        """See `IBug`."""
        bugtask = self.getBugTask(target)
        if bugtask is None:
            if IProductSeries.providedBy(target):
                bugtask = self.getBugTask(target.product)
            elif ISourcePackage.providedBy(target):
                current_distro_series = target.distribution.currentseries
                current_package = current_distro_series.getSourcePackage(
                    target.sourcepackagename.name)
                if self.getBugTask(current_package) is not None:
                    # The bug is targeted to the current series, don't
                    # fall back on the general distribution task.
                    return None
                distro_package = target.distribution.getSourcePackage(
                    target.sourcepackagename.name)
                bugtask = self.getBugTask(distro_package)
            else:
                return None

        if bugtask is None:
            return None

        if bugtask.conjoined_master is not None:
            bugtask = bugtask.conjoined_master

        if bugtask.status == status:
            return None

        bugtask_before_modification = Snapshot(
            bugtask, providing=providedBy(bugtask))
        bugtask.transitionToStatus(status, user)
        notify(SQLObjectModifiedEvent(
            bugtask, bugtask_before_modification, ['status'], user=user))

        return bugtask

    def setPrivate(self, private, who):
        """See `IBug`.

        We also record who made the change and when the change took
        place.
        """
        if self.private != private:
            if private:
                # Change indirect subscribers into direct subscribers
                # *before* setting private because
                # getIndirectSubscribers() behaves differently when
                # the bug is private.
                for person in self.getIndirectSubscribers():
                    self.subscribe(person, who)

            self.private = private

            if private:
                self.who_made_private = who
                self.date_made_private = UTC_NOW
            else:
                self.who_made_private = None
                self.date_made_private = None

            return True # Changed.
        else:
            return False # Not changed.

    def getBugTask(self, target):
        """See `IBug`."""
        for bugtask in self.bugtasks:
            if bugtask.target == target:
                return bugtask

        return None

    def _getTags(self):
        """Get the tags as a sorted list of strings."""
        tags = [
            bugtag.tag
            for bugtag in BugTag.selectBy(bug=self, orderBy='tag')
            ]
        return tags

    def _setTags(self, tags):
        """Set the tags from a list of strings."""
        # In order to preserve the ordering of the tags, delete all tags
        # and insert the new ones.
        new_tags = set([tag.lower() for tag in tags])
        old_tags = set(self.tags)
        added_tags = new_tags.difference(old_tags)
        removed_tags = old_tags.difference(new_tags)
        for removed_tag in removed_tags:
            tag = BugTag.selectOneBy(bug=self, tag=removed_tag)
            tag.destroySelf()
        for added_tag in added_tags:
            BugTag(bug=self, tag=added_tag)

    tags = property(_getTags, _setTags)


class BugSet:
    """See BugSet."""
    implements(IBugSet)

    valid_bug_name_re = re.compile(r'''^[a-z][a-z0-9\\+\\.\\-]+$''')

    def get(self, bugid):
        """See `IBugSet`."""
        try:
            return Bug.get(bugid)
        except SQLObjectNotFound:
            raise NotFoundError(
                "Unable to locate bug with ID %s." % str(bugid))

    def getByNameOrID(self, bugid):
        """See `IBugSet`."""
        if self.valid_bug_name_re.match(bugid):
            bug = Bug.selectOneBy(name=bugid)
            if bug is None:
                raise NotFoundError(
                    "Unable to locate bug with ID %s." % bugid)
        else:
            try:
                bug = self.get(bugid)
            except ValueError:
                raise NotFoundError(
                    "Unable to locate bug with nickname %s." % bugid)
        return bug

    def searchAsUser(self, user, duplicateof=None, orderBy=None, limit=None):
        """See `IBugSet`."""
        where_clauses = []
        if duplicateof:
            where_clauses.append("Bug.duplicateof = %d" % duplicateof.id)

        admins = getUtility(ILaunchpadCelebrities).admin
        if user:
            if not user.inTeam(admins):
                # Enforce privacy-awareness for logged-in, non-admin users,
                # so that they can only see the private bugs that they're
                # allowed to see.
                where_clauses.append("""
                    (Bug.private = FALSE OR
                     Bug.id in (
                         SELECT Bug.id
                         FROM Bug, BugSubscription, TeamParticipation
                         WHERE Bug.id = BugSubscription.bug AND
                             TeamParticipation.person = %(personid)s AND
                             BugSubscription.person = TeamParticipation.team))
                             """ % sqlvalues(personid=user.id))
        else:
            # Anonymous user; filter to include only public bugs in
            # the search results.
            where_clauses.append("Bug.private = FALSE")

        other_params = {}
        if orderBy:
            other_params['orderBy'] = orderBy
        if limit:
            other_params['limit'] = limit

        return Bug.select(
            ' AND '.join(where_clauses), **other_params)

    def queryByRemoteBug(self, bugtracker, remotebug):
        """See `IBugSet`."""
        bug = Bug.selectFirst("""
                bugwatch.bugtracker = %s AND
                bugwatch.remotebug = %s AND
                bugwatch.bug = bug.id
                """ % sqlvalues(bugtracker.id, str(remotebug)),
                distinct=True,
                clauseTables=['BugWatch'],
                orderBy=['datecreated'])
        return bug

    def createBug(self, bug_params):
        """See `IBugSet`."""
        # Make a copy of the parameter object, because we might modify some
        # of its attribute values below.
        params = Snapshot(
            bug_params, names=[
                "owner", "title", "comment", "description", "msg",
                "datecreated", "security_related", "private",
                "distribution", "sourcepackagename", "binarypackagename",
                "product", "status", "subscribers", "tags",
                "subscribe_reporter"])

        if not (params.comment or params.description or params.msg):
            raise AssertionError(
                'Method createBug requires a comment, msg, or description.')

        # make sure we did not get TOO MUCH information
        assert params.comment is None or params.msg is None, (
            "Expected either a comment or a msg, but got both.")
        if params.product and params.product.private_bugs:
            # If the private_bugs flag is set on a product, then
            # force the new bug report to be private.
            params.private = True

        # Store binary package name in the description, because
        # storing it as a separate field was a maintenance burden to
        # developers.
        if params.binarypackagename:
            params.comment = "Binary package hint: %s\n\n%s" % (
                params.binarypackagename.name, params.comment)

        # Create the bug comment if one was given.
        if params.comment:
            rfc822msgid = make_msgid('malonedeb')
            params.msg = Message(
                subject=params.title, distribution=params.distribution,
                rfc822msgid=rfc822msgid, owner=params.owner)
            MessageChunk(
                message=params.msg, sequence=1, content=params.comment,
                blob=None)

        # Extract the details needed to create the bug and optional msg.
        if not params.description:
            params.description = params.msg.text_contents

        if not params.datecreated:
            params.datecreated = UTC_NOW

        extra_params = {}
        if params.private:
            # We add some auditing information. After bug creation
            # time these attributes are updated by Bug.setPrivate().
            extra_params.update(
                date_made_private=params.datecreated,
                who_made_private=params.owner)

        bug = Bug(
            title=params.title, description=params.description,
            private=params.private, owner=params.owner,
            datecreated=params.datecreated,
            security_related=params.security_related,
            **extra_params)

        if params.subscribe_reporter:
            bug.subscribe(params.owner, params.owner)
        if params.tags:
            bug.tags = params.tags

        if params.security_related:
            assert params.private, (
                "A security related bug should always be private by default.")
            if params.product:
                context = params.product
            else:
                context = params.distribution

            if context.security_contact:
                bug.subscribe(context.security_contact, params.owner)
            else:
                bug.subscribe(context.owner, params.owner)
        # XXX: ElliotMurphy 2007-06-14: If we ever allow filing private
        # non-security bugs, this test might be simplified to checking
        # params.private.
        elif params.product and params.product.private_bugs:
            # Subscribe the bugcontact to all bugs,
            # because all their bugs are private by default
            # otherwise only subscribe the bug reporter by default.
            if params.product.bugcontact:
                bug.subscribe(params.product.bugcontact, params.owner)
            else:
                bug.subscribe(params.product.owner, params.owner)
        else:
            # nothing to do
            pass

        # Subscribe other users.
        for subscriber in params.subscribers:
            bug.subscribe(subscriber, params.owner)

        # Link the bug to the message.
        BugMessage(bug=bug, message=params.msg)

        # Create the task on a product if one was passed.
        if params.product:
            BugTaskSet().createTask(
                bug=bug, product=params.product, owner=params.owner,
                status=params.status)

        # Create the task on a source package name if one was passed.
        if params.distribution:
            BugTaskSet().createTask(
                bug=bug, distribution=params.distribution,
                sourcepackagename=params.sourcepackagename,
                owner=params.owner, status=params.status)

        return bug
<|MERGE_RESOLUTION|>--- conflicted
+++ resolved
@@ -476,14 +476,11 @@
                 also_notified_subscribers.update(
                     bugtask.target.getBugNotificationsRecipients(recipients))
 
-<<<<<<< HEAD
             if bugtask.milestone is not None:
                 also_notified_subscribers.update(
                     bugtask.milestone.getBugNotificationsRecipients(
                     recipients))
-                            
-=======
->>>>>>> eda0ec7a
+
             # Bug contacts are indirect subscribers.
             if (IDistroBugTask.providedBy(bugtask) or
                 IDistroSeriesBugTask.providedBy(bugtask)):
