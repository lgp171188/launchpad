--- conflicted
+++ resolved
@@ -23,12 +23,8 @@
 from canonical.database.sqlbase import SQLBase
 from canonical.launchpad.database.productseries import ProductSeries
 from canonical.launchpad.interfaces import (
-<<<<<<< HEAD
     ICodeImport, ICodeImportMachine, ICodeImportMachineSet, ICodeImportSet,
-    ILaunchpadCelebrities)
-=======
-    ICodeImport, ICodeImportSet, ILaunchpadCelebrities, NotFoundError)
->>>>>>> 991dbea8
+    ILaunchpadCelebrities, NotFoundError)
 from canonical.lp.dbschema import (
     CodeImportReviewStatus, RevisionControlSystems)
 
@@ -103,7 +99,10 @@
         """See `ICodeImportSet`."""
         return CodeImport.selectOneBy(branch=branch)
 
-<<<<<<< HEAD
+    def search(self, review_status):
+        """See `ICodeImportSet`."""
+        return CodeImport.selectBy(review_status=review_status.value)
+
 
 class CodeImportMachine(SQLBase):
     """See `ICodeImportMachine`."""
@@ -126,9 +125,4 @@
 
     def getByHostname(self, hostname):
         """See `ICodeImportMachineSet`."""
-        return CodeImportMachine.selectOneBy(hostname=hostname)
-=======
-    def search(self, review_status):
-        """See `ICodeImportSet`."""
-        return CodeImport.selectBy(review_status=review_status.value)
->>>>>>> 991dbea8
+        return CodeImportMachine.selectOneBy(hostname=hostname)