--- conflicted
+++ resolved
@@ -898,16 +898,10 @@
 
         # restrict result to a given pocket
         if pocket is not None:
-<<<<<<< HEAD
-            default_clauses.append(
-                    "packageupload.pocket = %s" % sqlvalues(pocket))
-
-=======
             if not isinstance(pocket, list):
                 pocket = [pocket]
             default_clauses.append("""
-            distroreleasequeue.pocket IN %s""" % sqlvalues(pocket))
->>>>>>> 700d2875
+            packageupload.pocket IN %s""" % sqlvalues(pocket))
 
         # XXX cprov 20060606: We may reorganise this code, creating
         # some new methods provided by IPackageUploadSet, as:
@@ -922,13 +916,8 @@
             status = [status]
 
         default_clauses.append("""
-<<<<<<< HEAD
-        packageupload.status = %s""" % sqlvalues(status))
-        
-=======
-        distroreleasequeue.status IN %s""" % sqlvalues(status))
-
->>>>>>> 700d2875
+        packageupload.status IN %s""" % sqlvalues(status))
+
         if not name:
             assert not version and not exact_match
             return PackageUpload.select(
