--- conflicted
+++ resolved
@@ -14,15 +14,9 @@
 from zope.component import getUtility
 
 from sqlobject import ForeignKey, IntCol, StringCol, BoolCol
-<<<<<<< HEAD
+
 from canonical.database.sqlbase import SQLBase, sqlvalues
-from canonical.database.constants import UTC_NOW
-=======
-
-from canonical.database.sqlbase import SQLBase
 from canonical.database.constants import UTC_NOW, nowUTC
-
->>>>>>> 0680d693
 from canonical.database.datetimecol import UtcDateTimeCol
 
 from canonical.launchpad.interfaces import (
@@ -110,7 +104,6 @@
     datepublished = UtcDateTimeCol(default=None)
     pocket = EnumCol(dbName='pocket', schema=PackagePublishingPocket)
 
-<<<<<<< HEAD
     def publishedBinaries(self):
         """See ISourcePackagePublishing."""
         clause = """
@@ -137,12 +130,10 @@
         return BinaryPackagePublishing.select(
             clause, orderBy=orderBy, clauseTables=clauseTables)
 
-=======
     @property
     def secure_record(self):
         """See IArchivePublisherBase."""
         return SecureSourcePackagePublishingHistory.get(self.id)
->>>>>>> 0680d693
 
     @property
     def files(self):
