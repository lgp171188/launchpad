# Copyright 2004-2005 Canonical Ltd.  All rights reserved.

__metaclass__ = type
__all__ = ['POFile', 'DummyPOFile', 'POFileSet']

import StringIO
import pytz
import datetime
import os.path

# Zope interfaces
from zope.interface import implements, providedBy
from zope.component import getUtility
from zope.event import notify

from sqlobject import (
    ForeignKey, IntCol, StringCol, BoolCol, SQLObjectNotFound)

from canonical.database.sqlbase import (
    SQLBase, flush_database_updates, sqlvalues)
from canonical.database.datetimecol import UtcDateTimeCol
from canonical.database.constants import UTC_NOW

from canonical.lp.dbschema import (
    EnumCol, RosettaImportStatus, TranslationPermission,
    TranslationValidationStatus)

import canonical.launchpad
from canonical.launchpad import helpers
from canonical.launchpad.mail import simple_sendmail
from canonical.launchpad.interfaces import (
    IPOFileSet, IPOFile, IRawFileData, IPOTemplateExporter,
    ZeroLengthPOExportError, ILibraryFileAliasSet, ILaunchpadCelebrities,
    NotFoundError, RawFileBusy)

from canonical.launchpad.database.pomsgid import POMsgID
from canonical.launchpad.database.potmsgset import POTMsgSet
from canonical.launchpad.database.pomsgset import POMsgSet, DummyPOMsgSet

from canonical.launchpad.components.rosettastats import RosettaStats
from canonical.launchpad.components.poimport import import_po, OldPOImported
from canonical.launchpad.components.poexport import FilePOFileOutput
from canonical.launchpad.components.poparser import (
    POSyntaxError, POHeader, POInvalidInputError)
from canonical.launchpad.event.sqlobjectevent import SQLObjectModifiedEvent


def _check_translation_perms(permission, translators, person):
    """This is a utility function that will return True or False depending
    on whether the person is part of the right group of translators, and the
    permission on the relevant project or product.
    """

    if person is None:
        return False

    rosetta_experts = getUtility(ILaunchpadCelebrities).rosetta_expert

    if person.inTeam(rosetta_experts):
        # Rosetta experts can edit translations always.
        return True

    # now, let's determine if the person is part of a designated
    # translation team
    is_designated_translator = False
    # XXX sabdfl 25/05/05 this code could be improved when we have
    # implemented CrowdControl
    for translator in translators:
        if person.inTeam(translator):
            is_designated_translator = True
            break

    # have a look at the applicable permission policy
    if permission == TranslationPermission.OPEN:
        # if the translation policy is "open", then yes, anybody is an
        # editor of any translation
        return True
    elif permission == TranslationPermission.STRUCTURED:
        # in the case of a STRUCTURED permission, designated translators
        # can edit, unless there are no translators, in which case
        # anybody can translate
        if len(translators) > 0:
            # when there are designated translators, only they can edit
            if is_designated_translator is True:
                return True
        else:
            # since there are no translators, anyone can edit
            return True
    elif permission == TranslationPermission.CLOSED:
        # if the translation policy is "closed", then check if the person is
        # in the set of translators
        if is_designated_translator:
            return True
    else:
        raise NotImplementedError('Unknown permission %s' % permission.name)

    # ok, thats all we can check, and so we must assume the answer is no
    return False


class POFile(SQLBase, RosettaStats):
    implements(IPOFile, IRawFileData)

    _table = 'POFile'

    potemplate = ForeignKey(foreignKey='POTemplate',
                            dbName='potemplate',
                            notNull=True)
    language = ForeignKey(foreignKey='Language',
                          dbName='language',
                          notNull=True)
    description = StringCol(dbName='description',
                            notNull=False,
                            default=None)
    topcomment = StringCol(dbName='topcomment',
                           notNull=False,
                           default=None)
    header = StringCol(dbName='header',
                       notNull=False,
                       default=None)
    fuzzyheader = BoolCol(dbName='fuzzyheader',
                          notNull=True)
    lasttranslator = ForeignKey(foreignKey='Person',
                                dbName='lasttranslator',
                                notNull=False,
                                default=None)
    license = IntCol(dbName='license',
                     notNull=False,
                     default=None)
    currentcount = IntCol(dbName='currentcount',
                          notNull=True,
                          default=0)
    updatescount = IntCol(dbName='updatescount',
                          notNull=True,
                          default=0)
    rosettacount = IntCol(dbName='rosettacount',
                          notNull=True,
                          default=0)
    lastparsed = UtcDateTimeCol(dbName='lastparsed',
                                notNull=False,
                                default=None)
    owner = ForeignKey(foreignKey='Person',
                       dbName='owner',
                       notNull=True)
    pluralforms = IntCol(dbName='pluralforms',
                         notNull=True)
    variant = StringCol(dbName='variant',
                        notNull=False,
                        default=None)
    path = StringCol(dbName='path',
                     notNull=False,
                     default=None)
    exportfile = ForeignKey(foreignKey='LibraryFileAlias',
                            dbName='exportfile',
                            notNull=False,
                            default=None)
    exporttime = UtcDateTimeCol(dbName='exporttime',
                                notNull=False,
                                default=None)
    datecreated = UtcDateTimeCol(notNull=True,
        default=UTC_NOW)

    latestsubmission = ForeignKey(foreignKey='POSubmission',
        dbName='latestsubmission', notNull=False, default=None)

    from_sourcepackagename = ForeignKey(foreignKey='SourcePackageName',
        dbName='from_sourcepackagename', notNull=False, default=None)

    @property
    def title(self):
        """See IPOFile."""
        title = '%s translation of %s' % (
            self.language.displayname, self.potemplate.displayname)
        return title

    @property
    def translators(self):
        """See IPOFile."""
        translators = set()
        for group in self.potemplate.translationgroups:
            translator = group.query_translator(self.language)
            if translator is not None:
                translators.add(translator)
        return sorted(list(translators),
            key=lambda x: x.translator.name)

    @property
    def translationpermission(self):
        """See IPOFile."""
        return self.potemplate.translationpermission

    @property
    def contributors(self):
        """See IPOFile."""
        from canonical.launchpad.database.person import Person

        return Person.select("""
            POSubmission.person = Person.id AND
            POSubmission.pomsgset = POMsgSet.id AND
            POMsgSet.pofile = %d""" % self.id,
            clauseTables=('POSubmission', 'POMsgSet'),
            distinct=True)

    def canEditTranslations(self, person):
        """See IPOFile."""
        # If the person is None, then they cannot edit
        if person is None:
            return False

        # check based on permissions
        translators = [t.translator for t in self.translators]
        perm_result = _check_translation_perms(
            self.translationpermission,
            translators,
            person)
        if perm_result is True:
            return True

        # Finally, check for the owner of the PO file
        return person.inTeam(self.owner)

    def currentMessageSets(self):
        return POMsgSet.select(
            'POMsgSet.pofile = %d AND POMsgSet.sequence > 0' % self.id,
            orderBy='sequence')

    # XXX: Carlos Perello Marin 15/10/04: I don't think this method is needed,
    # it makes no sense to have such information or perhaps we should have it
    # as pot's len + the obsolete msgsets from this .po file.
    def __len__(self):
        """See IPOFile."""
        return self.translatedCount()

    def translated(self):
        """See IPOFile."""
        return iter(POMsgSet.select('''
            POMsgSet.pofile = %d AND
            POMsgSet.iscomplete=TRUE AND
            POMsgSet.potmsgset = POTMsgSet.id AND
            POTMsgSet.sequence > 0''' % self.id,
            clauseTables = ['POMsgSet']
            ))

    def untranslated(self):
        """See IPOFile."""
        raise NotImplementedError

    def __iter__(self):
        """See IPOFile."""
        return iter(self.currentMessageSets())

<<<<<<< HEAD
    def getPOMsgSet(self, key, only_current=False):
=======
    def getPOMsgSet(self, msgid_text, onlyCurrent=False):
>>>>>>> eb6bebce
        """See IPOFile."""
        query = 'potemplate = %d' % self.potemplate.id
        if only_current:
            query += ' AND sequence > 0'

<<<<<<< HEAD
        if not isinstance(key, unicode):
            raise AssertionError(
                "Can't index with type %s. (Must be unicode.)" % type(key))
=======
        if not isinstance(msgid_text, unicode):
            raise AssertionError(
                "Can't index with type %s. (Must be unicode.)" %
                    type(msgid_text))
>>>>>>> eb6bebce

        # Find a message ID with the given text.
        try:
            pomsgid = POMsgID.byMsgid(msgid_text)
        except SQLObjectNotFound:
            return None

        # Find a message set with the given message ID.

        potmsgset = POTMsgSet.selectOne(query +
            (' AND primemsgid = %d' % pomsgid.id))

        if potmsgset is None:
<<<<<<< HEAD
            # There is no IPOTMsgSet for this id.
            return None

        pomsgset = POMsgSet.selectOneBy(
            potmsgsetID=potmsgset.id, pofileID=self.id)
        if pomsgset is None:
            # We don't have such IPOMsgSet created so we create it.
            pomsgset = self.createMessageSetFromMessageSet(self, potmsgset)

        return pomsgset

    def __getitem__(self, msgid_text):
        """See IPOFile."""
        pomsgset = self.getPOMsgSet(msgid_text, only_current=True)
=======
            return None

        pomsgset = POMsgSet.selectOneBy(
            potmsgsetID=potmsgset.id, pofileID=self.id)
        if pomsgset is None:
            # There isn't a POMsgSet yet, we return a Dummy one until we get a
            # write operation that creates the real one.
            return DummyPOMsgSet(self, potmsgset)
        else:
            return pomsgset

    def __getitem__(self, msgid_text):
        """See IPOFile."""
        pomsgset = self.getPOMsgSet(msgid_text)
>>>>>>> eb6bebce
        if pomsgset is None:
            raise NotFoundError(msgid_text)
        else:
            return pomsgset

    def getPOMsgSetsNotInTemplate(self):
        """See IPOFile."""
        return iter(POMsgSet.select('''
            POMsgSet.pofile = %d AND
            POMsgSet.potmsgset = POTMsgSet.id AND
            POMsgSet.sequence <> 0 AND
            POTMsgSet.sequence = 0''' % self.id,
            orderBy='sequence',
            clauseTables = ['POTMsgSet']))

    def getPOTMsgSetTranslated(self, slice=None):
        """See IPOFile."""
        # A POT set is translated only if the PO message set has
        # POMsgSet.iscomplete = TRUE.
        results = POTMsgSet.select('''
            POTMsgSet.potemplate = %s AND
            POTMsgSet.sequence > 0 AND
            POMsgSet.potmsgset = POTMsgSet.id AND
            POMsgSet.pofile = %s AND
            POMsgSet.isfuzzy = FALSE AND
            POMsgSet.iscomplete = TRUE
            ''' % sqlvalues(self.potemplate.id, self.id),
            clauseTables=['POMsgSet'],
            orderBy='POTMsgSet.sequence')

        if slice is not None:
            results = results[slice]

        for potmsgset in results:
            yield potmsgset

    def getPOTMsgSetFuzzy(self, slice=None):
        """See IPOFile."""
        results = POTMsgSet.select('''
            POTMsgSet.potemplate = %s AND
            POTMsgSet.sequence > 0 AND
            POMsgSet.potmsgset = POTMsgSet.id AND
            POMsgSet.pofile = %s AND
            POMsgSet.isfuzzy = TRUE
            ''' % sqlvalues(self.potemplate.id, self.id),
            clauseTables=['POMsgSet'],
            orderBy='POTmsgSet.sequence')

        if slice is not None:
            results = results[slice]

        for potmsgset in results:
            yield potmsgset

    def getPOTMsgSetUntranslated(self, slice=None):
        """See IPOFile."""
        # A POT set is not translated if the PO message set have
        # POMsgSet.iscomplete = FALSE or we don't have such POMsgSet or
        # POMsgSet.isfuzzy = TRUE.
        #
        # We are using raw queries because the LEFT JOIN.
        potmsgids = self._connection.queryAll('''
            SELECT POTMsgSet.id, POTMsgSet.sequence
            FROM POTMsgSet
            LEFT OUTER JOIN POMsgSet ON
                POTMsgSet.id = POMsgSet.potmsgset AND
                POMsgSet.pofile = %s
            WHERE
                (POMsgSet.isfuzzy = TRUE OR
                 POMsgSet.iscomplete = FALSE OR
                 POMsgSet.id IS NULL) AND
                 POTMsgSet.sequence > 0 AND
                 POTMsgSet.potemplate = %s
            ORDER BY POTMsgSet.sequence
            ''' % sqlvalues(self.id, self.potemplate.id))

        if slice is not None:
            # Want only a subset specified by slice.
            potmsgids = potmsgids[slice]

        ids = [str(L[0]) for L in potmsgids]

        if len(ids) > 0:
            # Get all POTMsgSet requested by the function using the ids that
            # we know are not 100% translated.
            # NOTE: This implementation put a hard limit on len(ids) == 9000
            # if we get more elements there we will get an exception. It
            # should not be a problem with our current usage of this method.
            results = POTMsgSet.select(
                'POTMsgSet.id IN (%s)' % ', '.join(ids),
            orderBy='POTMsgSet.sequence')

            for potmsgset in results:
                yield potmsgset

    def getPOTMsgSetWithErrors(self, slice=None):
        """See IPOFile."""
        results = POTMsgSet.select('''
            POTMsgSet.potemplate = %s AND
            POTMsgSet.sequence > 0 AND
            POMsgSet.potmsgset = POTMsgSet.id AND
            POMsgSet.pofile = %s AND
            POSelection.pomsgset = POMsgSet.id AND
            POSelection.publishedsubmission = POSubmission.id AND
            POSubmission.pluralform = 0 AND
            POSubmission.validationstatus <> %s
            ''' % sqlvalues(self.potemplate.id, self.id,
                            TranslationValidationStatus.OK),
            clauseTables=['POMsgSet', 'POSelection', 'POSubmission'],
            orderBy='POTmsgSet.sequence')

        if slice is not None:
            results = results[slice]

        for potmsgset in results:
            yield potmsgset

    def hasMessageID(self, messageID):
        """See IPOFile."""
        results = POMsgSet.select('''
            POMsgSet.pofile = %d AND
            POMsgSet.potmsgset = POTMsgSet.id AND
            POTMsgSet.primemsgid = %d''' % (self.id, messageID.id))
        return results.count() > 0

    def messageCount(self):
        """See IRosettaStats."""
        return self.potemplate.messageCount()

    def currentCount(self, language=None):
        """See IRosettaStats."""
        return self.currentcount

    def updatesCount(self, language=None):
        """See IRosettaStats."""
        return self.updatescount

    def rosettaCount(self, language=None):
        """See IRosettaStats."""
        return self.rosettacount

    @property
    def fuzzy_count(self):
        """See IPOFile."""
        return POMsgSet.select("""
            pofile = %s AND
            isfuzzy IS TRUE AND
            sequence > 0
            """ % sqlvalues(self.id)).count()

    def expireAllMessages(self):
        """See IPOFile."""
        for msgset in self.currentMessageSets():
            msgset.sequence = 0

    def updateStatistics(self, tested=False):
        """See IPOFile."""
        # make sure all the data is in the db
        flush_database_updates()
        # make a note of the pre-update position
        prior_current = self.currentcount
        prior_updates = self.updatescount
        prior_rosetta = self.rosettacount
        current = POMsgSet.select('''
            POMsgSet.pofile = %d AND
            POMsgSet.sequence > 0 AND
            POMsgSet.publishedfuzzy = FALSE AND
            POMsgSet.publishedcomplete = TRUE AND
            POMsgSet.potmsgset = POTMsgSet.id AND
            POTMsgSet.sequence > 0
            ''' % self.id, clauseTables=['POTMsgSet']).count()

        updates = POMsgSet.select('''
            POMsgSet.pofile = %s AND
            POMsgSet.sequence > 0 AND
            POMsgSet.isfuzzy = FALSE AND
            POMsgSet.iscomplete = TRUE AND
            POMsgSet.publishedfuzzy = FALSE AND
            POMsgSet.publishedcomplete = TRUE AND
            POMsgSet.isupdated = TRUE AND
            POMsgSet.potmsgset = POTMsgSet.id AND
            POTMsgSet.sequence > 0
            ''' % sqlvalues(self.id),
            clauseTables=['POTMsgSet']).count()

        if tested:
            updates_from_first_principles = POMsgSet.select('''
                POMsgSet.pofile = %s AND
                POMsgSet.sequence > 0 AND
                POMsgSet.isfuzzy = FALSE AND
                POMsgSet.iscomplete = TRUE AND
                POMsgSet.publishedfuzzy = FALSE AND
                POMsgSet.publishedcomplete = TRUE AND
                POMsgSet.potmsgset = POTMsgSet.id AND
                POTMsgSet.sequence > 0 AND
                ActiveSubmission.id = POSelection.activesubmission AND
                PublishedSubmission.id = POSelection.publishedsubmission AND
                POSelection.pomsgset = POMsgSet.id AND
                ActiveSubmission.datecreated > PublishedSubmission.datecreated
                ''' % sqlvalues(self.id),
                clauseTables=['POSelection',
                              'POTMsgSet',
                              'POSubmission AS ActiveSubmission',
                              'POSubmission AS PublishedSubmission']).count()
            if updates != updates_from_first_principles:
                raise AssertionError('Failure in update statistics.')

        rosetta = POMsgSet.select('''
            POMsgSet.pofile = %d AND
            POMsgSet.isfuzzy = FALSE AND
            POMsgSet.iscomplete = TRUE AND
            ( POMsgSet.sequence < 1 OR
              POMsgSet.publishedcomplete = FALSE OR
              POMsgSet.publishedfuzzy=TRUE ) AND
            POMsgSet.potmsgset = POTMsgSet.id AND
            POTMsgSet.sequence > 0
            ''' % self.id,
            clauseTables=['POTMsgSet']).count()
        self.currentcount = current
        self.updatescount = updates
        self.rosettacount = rosetta
        return (current, updates, rosetta)

    def createMessageSetFromMessageSet(self, potmsgset):
        """See IPOFile."""
        pomsgset = POMsgSet(
            sequence=0,
            pofile=self,
            iscomplete=False,
            publishedcomplete=False,
            obsolete=False,
            isfuzzy=False,
            publishedfuzzy=False,
            potmsgset=potmsgset)
        return pomsgset

    def createMessageSetFromText(self, text):
        """See IPOFile."""
        try:
            potmsgset = self.potemplate[text]
        except KeyError:
            potmsgset = self.potemplate.createMessageSetFromText(text)

        return self.createMessageSetFromMessageSet(potmsgset)

    def updateHeader(self, new_header):
        """See IPOFile."""
        # check that the plural forms info is valid
        new_plural_form = new_header.get('Plural-Forms', None)
        if new_plural_form is None:
            # The new header does not have plural form information.
            # Parse the old header.
            old_header = POHeader(msgstr=self.header)
            # The POHeader needs to know is ready to be used.
            old_header.updateDict()
            old_plural_form = old_header.get('Plural-Forms', None)
            if old_plural_form is not None:
                # First attempt: use the plural-forms header that is already
                # in the database, if it exists.
                new_header['Plural-Forms'] = old_header['Plural-Forms']
            elif self.language.pluralforms is not None:
                # Second attempt: get the default value for plural-forms from
                # the language table.
                new_header['Plural-Forms'] = self.language.pluralforms
            else:
                # we absolutely don't know it; only complain if
                # a plural translation is present
                # XXX Carlos Perello Marin 2005-06-15: We should implement:
                # https://launchpad.ubuntu.com/malone/bugs/1186 instead of
                # set it to this default value...
                new_header['Plural-Forms'] = 1
        # XXX sabdfl 27/05/05 should we also differentiate between
        # washeaderfuzzy and isheaderfuzzy?
        self.topcomment = new_header.commentText
        self.header = new_header.msgstr
        self.fuzzyheader = 'fuzzy' in new_header.flags
        self.pluralforms = new_header.nplurals

    def isPORevisionDateOlder(self, header):
        """See IPOFile."""
        old_header = POHeader(msgstr=self.header)
        old_header.updateDict()

        # Get the old and new PO-Revision-Date entries as datetime objects.
        # That's the second element from the tuple that getPORevisionDate
        # returns.
        (old_date_string, old_date) = old_header.getPORevisionDate()
        (new_date_string, new_date) = header.getPORevisionDate()

        # Check whether or not the date is older.
        if old_date is None or new_date is None or old_date <= new_date:
            # If one of the headers, or both headers, has a missing or wrong
            # PO-Revision-Date, then they cannot be compared, so we consider
            # the new header to be the most recent.
            return False
        elif old_date > new_date:
            return True

    # ICanAttachRawFileData implementation
    def attachRawFileData(self, contents, published, importer=None,
        date_imported=UTC_NOW):
        """See ICanAttachRawFileData."""
        rawfile = IRawFileData(self)

        if rawfile.rawimportstatus == RosettaImportStatus.PENDING:
            raise RawFileBusy

        if self.variant:
            filename = '%s@%s.po' % (
                self.language.code, self.variant.encode('utf8'))
        else:
            filename = '%s.po' % self.language.code

        helpers.attachRawFileData(
            self, filename, contents, importer, date_imported)

        rawfile.rawfilepublished = published

    def attachRawFileDataAsFileAlias(self, alias, published, importer=None,
        date_imported=UTC_NOW):
        """See ICanAttachRawFileData."""
        rawfile = IRawFileData(self)

        if rawfile.rawimportstatus == RosettaImportStatus.PENDING:
            raise RawFileBusy

        helpers.attachRawFileDataByFileAlias(
            self, alias, importer, date_imported)

        rawfile.rawfilepublished = published

    # IRawFileData implementation

    # Any use of this interface should adapt this object as an IRawFileData.

    rawfile = ForeignKey(foreignKey='LibraryFileAlias', dbName='rawfile',
                         notNull=False, default=None)
    rawimporter = ForeignKey(foreignKey='Person', dbName='rawimporter',
                             notNull=False, default=None)
    daterawimport = UtcDateTimeCol(dbName='daterawimport', notNull=False,
                                   default=None)
    rawimportstatus = EnumCol(dbName='rawimportstatus', notNull=True,
        schema=RosettaImportStatus, default=RosettaImportStatus.IGNORE)

    rawfilepublished = BoolCol(notNull=False, default=None)

    def doRawImport(self, logger=None):
        """See IRawFileData."""
        rawdata = helpers.getRawFileData(self)

        file = StringIO.StringIO(rawdata)

        # Store the object status before the changes.
        object_before_modification = helpers.Snapshot(
            self, providing=providedBy(self))

        try:
            errors = import_po(self, file, self.rawfilepublished)
        except (POSyntaxError, POInvalidInputError):
            # The import failed, we mark it as failed so we could review it
            # later in case it's a bug in our code.
            # XXX Carlos Perello Marin 2005-06-22: We should intregrate this
            # kind of error with the new TranslationValidation feature.
            self.rawimportstatus = RosettaImportStatus.FAILED
            if logger:
                logger.warning(
                    'Error importing %s' % self.title, exc_info=1)
            return
        except OldPOImported:
            # The attached file is older than the last imported one, we ignore
            # it.
            self.rawimportstatus = RosettaImportStatus.IGNORE
            if logger:
                logger.warning('Got an old version for %s' % self.title)
            return

        # Request a sync of 'self' as we need to use real datetime values.
        self.sync()

        # Prepare the mail notification.

        msgsets_imported = POMsgSet.select(
            'sequence > 0 AND pofile=%s' % (sqlvalues(self.id))).count()

        UTC = pytz.timezone('UTC')
        # XXX: Carlos Perello Marin 2005-06-29 This code should be using the
        # solution defined by PresentingLengthsOfTime spec when it's
        # implemented.
        elapsedtime = datetime.datetime.now(UTC) - self.daterawimport
        elapsedtime_text = ''
        hours = elapsedtime.seconds / 3600
        minutes = (elapsedtime.seconds % 3600) / 60
        if elapsedtime.days > 0:
            elapsedtime_text += '%d days ' % elapsedtime.days
        if hours > 0:
            elapsedtime_text += '%d hours ' % hours
        if minutes > 0:
            elapsedtime_text += '%d minutes ' % minutes

        if len(elapsedtime_text) > 0:
            elapsedtime_text += 'ago'
        else:
            elapsedtime_text = 'just requested'

        replacements = {
            'importer': self.rawimporter.displayname,
            'dateimport': self.daterawimport.strftime('%F %R%z'),
            'elapsedtime': elapsedtime_text,
            'numberofmessages': msgsets_imported,
            'language': self.language.displayname,
            'template': self.potemplate.displayname
            }

        if len(errors):
            # There were errors.
            errorsdetails = ''
            for error in errors:
                pomsgset = error['pomsgset']
                pomessage = error['pomessage']
                error_message = error['error-message']
                errorsdetails = errorsdetails + '%d.  [msg %d]\n"%s":\n\n%s\n\n' % (
                    pomsgset.potmsgset.sequence,
                    pomsgset.sequence,
                    error_message,
                    unicode(pomessage))

            replacements['numberoferrors'] = len(errors)
            replacements['errorsdetails'] = errorsdetails
            replacements['numberofcorrectmessages'] = (msgsets_imported -
                len(errors))

            template_mail = 'poimport-error.txt'
            subject = 'Translation problems - %s - %s' % (
                self.language.displayname, self.potemplate.displayname)
        else:
            template_mail = 'poimport-confirmation.txt'
            subject = 'Translation import - %s - %s' % (
                self.language.displayname, self.potemplate.displayname)

        # Send the email.
        template_file = os.path.join(
            os.path.dirname(canonical.launchpad.__file__),
            'emailtemplates', template_mail)
        template = open(template_file).read()
        message = template % replacements

        fromaddress = 'Rosetta SWAT Team <rosetta@ubuntu.com>'
        toaddress = helpers.contactEmailAddresses(self.rawimporter)

        simple_sendmail(fromaddress, toaddress, subject, message)

        # The import has been done, we mark it that way.
        self.rawimportstatus = RosettaImportStatus.IMPORTED

        # Now we update the statistics after this new import
        self.updateStatistics()

        # List of fields that would be updated.
        fields = ['header', 'topcomment', 'fuzzyheader', 'pluralforms',
                  'rawimportstatus', 'currentcount', 'updatescount',
                  'rosettacount']

        # And finally, emit the modified event.
        notify(SQLObjectModifiedEvent(self, object_before_modification, fields))

    def validExportCache(self):
        """See IPOFile."""
        if self.exportfile is None:
            return False

        if self.latestsubmission is None:
            return True

        change_time = self.latestsubmission.datecreated
        return change_time < self.exporttime

    def updateExportCache(self, contents):
        """See IPOFile."""
        alias_set = getUtility(ILibraryFileAliasSet)

        if self.variant:
            filename = '%s@%s.po' % (
                self.language.code, self.variant.encode('UTF-8'))
        else:
            filename = '%s.po' % (self.language.code)

        size = len(contents)
        file = StringIO.StringIO(contents)

        # Note that UTC_NOW is resolved to the time at the beginning of the
        # transaction. This is significant because translations could be added
        # to the database while the export transaction is in progress, and the
        # export would not include those translations. However, we want to be
        # able to compare the export time to other datetime object within the
        # same transaction -- e.g. in a call to validExportCache(). This is
        # why we call .sync() -- it turns the UTC_NOW reference into an
        # equivalent datetime object.

        self.exportfile = alias_set.create(
            filename, size, file, 'appliction/x-po')
        self.exporttime = UTC_NOW
        self.sync()

    def fetchExportCache(self):
        """Return the cached export file, if it exists, or None otherwise."""

        if self.exportfile is None:
            return None
        else:
            alias_set = getUtility(ILibraryFileAliasSet)
            return alias_set[self.exportfile.id].read()

    def uncachedExport(self, included_obsolete=True):
        """See IPOFile."""
        exporter = IPOTemplateExporter(self.potemplate)
        return exporter.export_pofile(self.language, self.variant,
            included_obsolete)

    def export(self, included_obsolete=True):
        """See IPOFile."""
        if self.validExportCache() and included_obsolete:
            # Only use the cache if the request includes obsolete messages,
            # without them, we always do a full export.
            return self.fetchExportCache()
        else:
            contents = self.uncachedExport()

            if len(contents) == 0:
                raise ZeroLengthPOExportError

            if included_obsolete:
                # Update the cache if the request includes obsolete messages.
                self.updateExportCache(contents)
            return contents

    def exportToFileHandle(self, filehandle, included_obsolete=True):
        """See IPOFile."""
        exporter = IPOTemplateExporter(self.potemplate)
        exporter.export_pofile_to_file(filehandle, self.language,
            self.variant, included_obsolete)

    def invalidateCache(self):
        """See IPOFile."""
        self.exportfile = None


class DummyPOFile(RosettaStats):
    """Represents a POFile where we do not yet actually HAVE a POFile for
    that language for this template.
    """
    implements(IPOFile)

    def __init__(self, potemplate, language, owner=None):
        self.potemplate = potemplate
        self.language = language
        self.owner = owner
        self.latestsubmission = None
        self.pluralforms = language.pluralforms
        self.translationpermission = self.potemplate.translationpermission
        self.lasttranslator = None
        self.contributors = []

    def __getitem__(self, msgid_text):
        pomsgset = self.getPOMsgSet(msgid_text, only_current=True)
        if pomsgset is None:
            raise NotFoundError(msgid_text)
        else:
            return pomsgset

    def messageCount(self):
        return len(self.potemplate)

    @property
    def title(self):
        """See IPOFile."""
        title = '%s translation of %s' % (
            self.language.displayname, self.potemplate.displayname)
        return title

    @property
    def translators(self):
        tgroups = self.potemplate.translationgroups
        ret = []
        for group in tgroups:
            translator = group.query_translator(self.language)
            if translator is not None:
                ret.append(translator)
        return ret

    def canEditTranslations(self, person):
        translators = [t.translator for t in self.translators]
        return _check_translation_perms(
            self.translationpermission,
            translators,
            person)

    def getPOMsgSet(self, key, only_current=False):
        """See IPOFile."""
        query = 'potemplate = %d' % self.potemplate.id
        if only_current:
            query += ' AND sequence > 0'

        if not isinstance(key, unicode):
            raise AssertionError(
                "Can't index with type %s. (Must be unicode.)" % type(key))

        # Find a message ID with the given text.
        try:
            pomsgid = POMsgID.byMsgid(key)
        except SQLObjectNotFound:
            return None

        # Find a message set with the given message ID.

        potmsgset = POTMsgSet.selectOne(query +
            (' AND primemsgid = %d' % pomsgid.id))

        if potmsgset is None:
            # There is no IPOTMsgSet for this id.
            return None

        return DummyPOMsgSet(self, potmsgset)

    def currentCount(self):
        return 0

    def rosettaCount(self):
        return 0

    def updatesCount(self):
        return 0

    def nonUpdatesCount(self):
        return 0

    def translatedCount(self):
        return 0

    def untranslatedCount(self):
        return self.messageCount()

    def currentPercentage(self):
        return 0.0

    def rosettaPercentage(self):
        return 0.0

    def updatesPercentage(self):
        return 0.0

    def nonUpdatesPercentage(self):
        return 0.0

    def translatedPercentage(self):
        return 0.0

    def untranslatedPercentage(self):
        return 100.0


class POFileSet:
    implements(IPOFileSet)

    def getPOFilesPendingImport(self):
        """See IPOFileSet."""
        results = POFile.selectBy(
            rawimportstatus=RosettaImportStatus.PENDING,
            orderBy='-daterawimport')

        for pofile in results:
            yield pofile

    def getDummy(self, potemplate, language):
        return DummyPOFile(potemplate, language)

    def getPOFileByPathAndOrigin(self, path, productseries=None,
        distrorelease=None, sourcepackagename=None):
        """See IPOFileSet."""
        if productseries is not None:
            return POFile.selectOne('''
                POFile.path = %s AND
                POFile.potemplate = POTemplate.id AND
                POTemplate.productseries = %s''' % sqlvalues(
                    path, productseries.id),
                clauseTables=['POTemplate'])
        elif sourcepackagename is not None:
            # The POTemplate belongs to a distribution and it could come from
            # another package that the one it's linked to, so we first check
            # to find it at IPOTemplate.from_sourcepackagename
            pofile = POFile.selectOne('''
                POFile.path = %s AND
                POFile.potemplate = POTemplate.id AND
                POTemplate.distrorelease = %s AND
                POTemplate.from_sourcepackagename = %s''' % sqlvalues(
                    path, distrorelease.id, sourcepackagename.id),
                clauseTables=['POTemplate'])

            if pofile is not None:
                return pofile

            # There is no pofile in that 'path' and
            # 'from_sourcepackagename' so we do a search using the usual
            # sourcepackagename.
            return POFile.selectOne('''
                POFile.path = %s AND
                POFile.potemplate = POTemplate.id AND
                POTemplate.distrorelease = %s AND
                POTemplate.sourcepackagename = %s''' % sqlvalues(
                    path, distrorelease.id, sourcepackagename.id),
                clauseTables=['POTemplate'])
        else:
            raise AssertionError(
                'Either productseries or sourcepackagename arguments must be'
                ' not None.')<|MERGE_RESOLUTION|>--- conflicted
+++ resolved
@@ -249,26 +249,16 @@
         """See IPOFile."""
         return iter(self.currentMessageSets())
 
-<<<<<<< HEAD
-    def getPOMsgSet(self, key, only_current=False):
-=======
-    def getPOMsgSet(self, msgid_text, onlyCurrent=False):
->>>>>>> eb6bebce
+    def getPOMsgSet(self, msgid_text, only_current=False):
         """See IPOFile."""
         query = 'potemplate = %d' % self.potemplate.id
         if only_current:
             query += ' AND sequence > 0'
 
-<<<<<<< HEAD
-        if not isinstance(key, unicode):
-            raise AssertionError(
-                "Can't index with type %s. (Must be unicode.)" % type(key))
-=======
         if not isinstance(msgid_text, unicode):
             raise AssertionError(
                 "Can't index with type %s. (Must be unicode.)" %
                     type(msgid_text))
->>>>>>> eb6bebce
 
         # Find a message ID with the given text.
         try:
@@ -282,22 +272,7 @@
             (' AND primemsgid = %d' % pomsgid.id))
 
         if potmsgset is None:
-<<<<<<< HEAD
             # There is no IPOTMsgSet for this id.
-            return None
-
-        pomsgset = POMsgSet.selectOneBy(
-            potmsgsetID=potmsgset.id, pofileID=self.id)
-        if pomsgset is None:
-            # We don't have such IPOMsgSet created so we create it.
-            pomsgset = self.createMessageSetFromMessageSet(self, potmsgset)
-
-        return pomsgset
-
-    def __getitem__(self, msgid_text):
-        """See IPOFile."""
-        pomsgset = self.getPOMsgSet(msgid_text, only_current=True)
-=======
             return None
 
         pomsgset = POMsgSet.selectOneBy(
@@ -311,8 +286,7 @@
 
     def __getitem__(self, msgid_text):
         """See IPOFile."""
-        pomsgset = self.getPOMsgSet(msgid_text)
->>>>>>> eb6bebce
+        pomsgset = self.getPOMsgSet(msgid_text, only_current=True)
         if pomsgset is None:
             raise NotFoundError(msgid_text)
         else:
