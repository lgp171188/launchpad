--- conflicted
+++ resolved
@@ -22,13 +22,10 @@
     ForeignKey, IntCol, StringCol, BoolCol, SQLObjectNotFound, SQLMultipleJoin
     )
 
-<<<<<<< HEAD
 from canonical.config import config
 
 from canonical.cachedproperty import cachedproperty
 
-=======
->>>>>>> a59805a3
 from canonical.database.sqlbase import (
     SQLBase, flush_database_updates, sqlvalues)
 from canonical.database.datetimecol import UtcDateTimeCol
