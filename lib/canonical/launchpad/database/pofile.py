--- conflicted
+++ resolved
@@ -145,10 +145,6 @@
     """
     if person is None:
         return False
-<<<<<<< HEAD
-    return (_can_edit_translations(pofile, person) or
-            pofile.translationpermission != TranslationPermission.CLOSED)
-=======
     if _can_edit_translations(pofile, person):
         return True
 
@@ -170,7 +166,6 @@
         return False
 
     raise AssertionError("Unknown translation mode.")
->>>>>>> 6edfa9a8
 
 
 class POFileMixIn(RosettaStats):
