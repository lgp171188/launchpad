# Copyright 2004-2006 Canonical Ltd.  All rights reserved.
# pylint: disable-msg=E0611,W0212

"""Classes that implement IBugTask and its related interfaces."""

__metaclass__ = type

__all__ = [
    'BugTaskDelta',
    'BugTaskToBugAdapter',
    'BugTaskMixin',
    'BugTask',
    'BugTaskSet',
    'NullBugTask',
    'bugtask_sort_key',
    'get_bug_privacy_filter',
    'search_value_to_where_condition']


import datetime
from operator import attrgetter

from sqlobject import (
    ForeignKey, StringCol, SQLObjectNotFound)
from sqlobject.sqlbuilder import SQLConstant

from storm.expr import Alias, AutoTables, Join, LeftJoin, SQL
from storm.sqlobject import SQLObjectResultSet
from storm.zope.interfaces import IZStorm

import pytz

from zope.component import getUtility
from zope.interface import implements, alsoProvides
from zope.security.proxy import isinstance as zope_isinstance

from canonical.config import config

from canonical.database.sqlbase import (
<<<<<<< HEAD
    block_implicit_flushes, SQLBase, sqlvalues, quote, quote_like)
=======
    cursor, SQLBase, sqlvalues, quote, quote_like)
>>>>>>> 45fc9071
from canonical.database.constants import UTC_NOW
from canonical.database.datetimecol import UtcDateTimeCol
from canonical.database.nl_search import nl_phrase_search
from canonical.database.enumcol import EnumCol

from canonical.lazr.enum import DBItem

from canonical.launchpad.searchbuilder import all, any, NULL, not_equals
from canonical.launchpad.database.pillar import pillar_sort_key
from canonical.launchpad.validators.person import validate_public_person
from canonical.launchpad.interfaces import (
    BUG_SUPERVISOR_BUGTASK_STATUSES, BugNominationStatus, BugTaskImportance,
    BugTaskSearchParams, BugTaskStatus, BugTaskStatusSearch,
    ConjoinedBugTaskEditError, IBugTask, IBugTaskDelta, IBugTaskSet,
    IDistribution, IDistributionSet, IDistributionSourcePackage,
    IDistroBugTask, IDistroSeries, IDistroSeriesSet, IDistroSeriesBugTask,
    ILaunchpadCelebrities, INullBugTask, IProduct, IProductSeries,
    IProductSeriesBugTask, IProductSeriesSet, IProductSet, IProject,
    IProjectMilestone, ISourcePackage, ISourcePackageNameSet,
    IUpstreamBugTask, NotFoundError, PackagePublishingStatus,
    RESOLVED_BUGTASK_STATUSES, UNRESOLVED_BUGTASK_STATUSES)
from canonical.launchpad.interfaces.distribution import (
    IDistributionSet)
from canonical.launchpad.interfaces.sourcepackagename import (
    ISourcePackageNameSet)
from canonical.launchpad.helpers import shortlist
# XXX: kiko 2006-06-14 bug=49029


debbugsseveritymap = {None:        BugTaskImportance.UNDECIDED,
                      'wishlist':  BugTaskImportance.WISHLIST,
                      'minor':     BugTaskImportance.LOW,
                      'normal':    BugTaskImportance.MEDIUM,
                      'important': BugTaskImportance.HIGH,
                      'serious':   BugTaskImportance.HIGH,
                      'grave':     BugTaskImportance.HIGH,
                      'critical':  BugTaskImportance.CRITICAL}


def bugtask_sort_key(bugtask):
    """A sort key for a set of bugtasks. We want:

          - products first, followed by their productseries tasks
          - distro tasks, followed by their distroseries tasks
          - ubuntu first among the distros
    """
    if bugtask.product:
        product_name = bugtask.product.name
        productseries_name = None
    elif bugtask.productseries:
        productseries_name = bugtask.productseries.name
        product_name = bugtask.productseries.product.name
    else:
        product_name = None
        productseries_name = None

    if bugtask.distribution:
        distribution_name = bugtask.distribution.name
    else:
        distribution_name = None

    if bugtask.distroseries:
        distroseries_name = bugtask.distroseries.version
        distribution_name = bugtask.distroseries.distribution.name
    else:
        distroseries_name = None

    if bugtask.sourcepackagename:
        sourcepackage_name = bugtask.sourcepackagename.name
    else:
        sourcepackage_name = None

    # Move ubuntu to the top.
    if distribution_name == 'ubuntu':
        distribution_name = '-'

    return (
        bugtask.bug.id, distribution_name, product_name, productseries_name,
        distroseries_name, sourcepackage_name)


class BugTaskDelta:
    """See `IBugTaskDelta`."""
    implements(IBugTaskDelta)
    def __init__(self, bugtask, product=None,
                 sourcepackagename=None, status=None, importance=None,
                 assignee=None, milestone=None, statusexplanation=None,
                 bugwatch=None):
        self.bugtask = bugtask
        self.product = product
        self.sourcepackagename = sourcepackagename
        self.status = status
        self.importance = importance
        self.assignee = assignee
        self.target = milestone
        self.statusexplanation = statusexplanation
        self.bugwatch = bugwatch


class BugTaskMixin:
    """Mix-in class for some property methods of IBugTask implementations."""

    @property
    def bug_subscribers(self):
        """See `IBugTask`."""
        indirect_subscribers = self.bug.getIndirectSubscribers()
        return self.bug.getDirectSubscribers() + indirect_subscribers

    @property
    def bugtargetdisplayname(self):
        """See `IBugTask`."""
        return self.target.bugtargetdisplayname

    @property
    def bugtargetname(self):
        """See `IBugTask`."""
        return self.target.bugtargetname

    @property
    def target(self):
        """See `IBugTask`."""
        # We explicitly reference attributes here (rather than, say,
        # IDistroBugTask.providedBy(self)), because we can't assume this
        # task has yet been marked with the correct interface.
        if self.product:
            return self.product
        elif self.productseries:
            return self.productseries
        elif self.distribution:
            if self.sourcepackagename:
                return self.distribution.getSourcePackage(
                    self.sourcepackagename)
            else:
                return self.distribution
        elif self.distroseries:
            if self.sourcepackagename:
                return self.distroseries.getSourcePackage(
                    self.sourcepackagename)
            else:
                return self.distroseries
        else:
            raise AssertionError("Unable to determine bugtask target.")

    @property
    def related_tasks(self):
        """See `IBugTask`."""
        other_tasks = [
            task for task in self.bug.bugtasks if task != self]

        return other_tasks

    @property
    def pillar(self):
        """See `IBugTask`."""
        if self.product is not None:
            return self.product
        elif self.productseries is not None:
            return self.productseries.product
        elif self.distribution is not None:
            return self.distribution
        else:
            return self.distroseries.distribution

    @property
    def other_affected_pillars(self):
        """See `IBugTask`."""
        result = set()
        this_pillar = self.pillar
        for task in self.bug.bugtasks:
            that_pillar = task.pillar
            if that_pillar != this_pillar:
                result.add(that_pillar)
        return sorted(result, key=pillar_sort_key)

    @property
    def mentoring_offers(self):
        """See `IHasMentoringOffers`."""
        # mentoring is on IBug as a whole, not on a specific task, so we
        # pass through to the bug
        return self.bug.mentoring_offers

    def canMentor(self, user):
        """See `ICanBeMentored`."""
        # mentoring is on IBug as a whole, not on a specific task, so we
        # pass through to the bug
        return self.bug.canMentor(user)

    def isMentor(self, user):
        """See `ICanBeMentored`."""
        # mentoring is on IBug as a whole, not on a specific task, so we
        # pass through to the bug
        return self.bug.isMentor(user)

    def offerMentoring(self, user, team):
        """See `ICanBeMentored`."""
        # mentoring is on IBug as a whole, not on a specific task, so we
        # pass through to the bug
        return self.bug.offerMentoring(user, team)

    def retractMentoring(self, user):
        """See `ICanBeMentored`."""
        # mentoring is on IBug as a whole, not on a specific task, so we
        # pass through to the bug
        return self.bug.retractMentoring(user)


class NullBugTask(BugTaskMixin):
    """A null object for IBugTask.

    This class is used, for example, to be able to render a URL like:

      /products/evolution/+bug/5

    when bug #5 isn't yet reported in evolution.
    """
    implements(INullBugTask)

    def __init__(self, bug, product=None, productseries=None,
                 sourcepackagename=None, distribution=None,
                 distroseries=None):
        """Initialize a NullBugTask."""
        self.bug = bug
        self.product = product
        self.productseries = productseries
        self.sourcepackagename = sourcepackagename
        self.distribution = distribution
        self.distroseries = distroseries

        # Mark the task with the correct interface, depending on its
        # context.
        if self.product:
            alsoProvides(self, IUpstreamBugTask)
        elif self.distribution:
            alsoProvides(self, IDistroBugTask)
        elif self.distroseries:
            alsoProvides(self, IDistroSeriesBugTask)
        elif self.productseries:
            alsoProvides(self, IProductSeriesBugTask)
        else:
            raise AssertionError('Unknown NullBugTask: %r.' % self)

        # Set a bunch of attributes to None, because it doesn't make
        # sense for these attributes to have a value when there is no
        # real task there. (In fact, it may make sense for these
        # values to be non-null, but I haven't yet found a use case
        # for it, and I don't think there's any point on designing for
        # that until we've encountered one.)
        self.id = None
        self.age = None
        self.milestone = None
        self.status = None
        self.statusexplanation = None
        self.importance = None
        self.assignee = None
        self.bugwatch = None
        self.owner = None
        self.conjoined_master = None
        self.conjoined_slave = None

        self.datecreated = None
        self.date_assigned = None
        self.date_confirmed = None
        self.date_last_updated = None
        self.date_inprogress = None
        self.date_closed = None

    @property
    def title(self):
        """See `IBugTask`."""
        return 'Bug #%s is not in %s: "%s"' % (
            self.bug.id, self.bugtargetdisplayname, self.bug.title)


def BugTaskToBugAdapter(bugtask):
    """Adapt an IBugTask to an IBug."""
    return bugtask.bug


@block_implicit_flushes
def validate_target_attribute(self, attr, value):
    """Update the targetnamecache."""
    # Don't update targetnamecache during _init().
    if self._SO_creating:
        return value
    # Determine the new target attributes.
    target_params = dict(
        product=self.product,
        productseries=self.productseries,
        sourcepackagename=self.sourcepackagename,
        distribution=self.distribution,
        distroseries=self.distroseries)
    utility_iface = {
        'productID': IProductSet,
        'productseriesID': IProductSeriesSet,
        'sourcepackagenameID': ISourcePackageNameSet,
        'distributionID': IDistributionSet,
        'distroseriesID': IDistroSeriesSet
        }[attr]
    if value is None:
        target_params[attr[:-2]] = None
    else:
        target_params[attr[:-2]] = getUtility(utility_iface).get(value)

    # Use a NullBugTask to determine the new target.
    nulltask = NullBugTask(self.bug, **target_params)
    self.updateTargetNameCache(nulltask.target)

    return value


class PassthroughValue:
    """A wrapper to allow setting values on conjoined bug tasks."""
    def __init__(self, value):
        self.value = value


@block_implicit_flushes
def validate_conjoined_attribute(self, attr, value):
    # If the value has been wrapped in a _PassthroughValue instance,
    # then we are being updated by our conjoined master: pass the
    # value through without any checking.
    if isinstance(value, PassthroughValue):
        return value.value

    # If this bugtask has no bug yet, then we are probably being
    # instantiated.
    if self.bug is None:
        return value

    if self._isConjoinedBugTask():
        raise ConjoinedBugTaskEditError(
            "This task cannot be edited directly, it should be"
            " edited through its conjoined_master.")
    # The conjoined slave is updated before the master one because,
    # for distro tasks, conjoined_slave does a comparison on
    # sourcepackagename, and the sourcepackagenames will not match
    # if the conjoined master is altered before the conjoined slave!
    conjoined_bugtask = self.conjoined_slave
    if conjoined_bugtask:
        setattr(conjoined_bugtask, attr, PassthroughValue(value))

    return value


def validate_status(self, attr, value):
    if value not in self._NON_CONJOINED_STATUSES:
        return validate_conjoined_attribute(self, attr, value)
    else:
        return value


def validate_assignee(self, attr, value):
    value = validate_conjoined_attribute(self, attr, value)
    # Check if this assignee is public.
    return validate_public_person(self, attr, value)


@block_implicit_flushes
def validate_sourcepackagename(self, attr, value):
    is_passthrough = isinstance(value, PassthroughValue)
    value = validate_conjoined_attribute(self, attr, value)
    if not is_passthrough:
        self._syncSourcePackages(value)
    return validate_target_attribute(self, attr, value)


class BugTask(SQLBase, BugTaskMixin):
    """See `IBugTask`."""
    implements(IBugTask)
    _table = "BugTask"
    _defaultOrder = ['distribution', 'product', 'productseries',
                     'distroseries', 'milestone', 'sourcepackagename']
    _CONJOINED_ATTRIBUTES = (
        "status", "importance", "assigneeID", "milestoneID",
        "date_assigned", "date_confirmed", "date_inprogress",
        "date_closed", "date_incomplete", "date_left_new",
        "date_triaged", "date_fix_committed", "date_fix_released")
    _NON_CONJOINED_STATUSES = (BugTaskStatus.WONTFIX,)

    bug = ForeignKey(dbName='bug', foreignKey='Bug', notNull=True)
    product = ForeignKey(
        dbName='product', foreignKey='Product',
        notNull=False, default=None,
        storm_validator=validate_target_attribute)
    productseries = ForeignKey(
        dbName='productseries', foreignKey='ProductSeries',
        notNull=False, default=None,
        storm_validator=validate_target_attribute)
    sourcepackagename = ForeignKey(
        dbName='sourcepackagename', foreignKey='SourcePackageName',
        notNull=False, default=None,
        storm_validator=validate_sourcepackagename)
    distribution = ForeignKey(
        dbName='distribution', foreignKey='Distribution',
        notNull=False, default=None,
        storm_validator=validate_target_attribute)
    distroseries = ForeignKey(
        dbName='distroseries', foreignKey='DistroSeries',
        notNull=False, default=None,
        storm_validator=validate_target_attribute)
    milestone = ForeignKey(
        dbName='milestone', foreignKey='Milestone',
        notNull=False, default=None,
        storm_validator=validate_conjoined_attribute)
    status = EnumCol(
        dbName='status', notNull=True,
        schema=BugTaskStatus,
        default=BugTaskStatus.NEW,
        storm_validator=validate_status)
    statusexplanation = StringCol(dbName='statusexplanation', default=None)
    importance = EnumCol(
        dbName='importance', notNull=True,
        schema=BugTaskImportance,
        default=BugTaskImportance.UNDECIDED,
        storm_validator=validate_conjoined_attribute)
    assignee = ForeignKey(
        dbName='assignee', foreignKey='Person',
        storm_validator=validate_assignee,
        notNull=False, default=None)
    bugwatch = ForeignKey(dbName='bugwatch', foreignKey='BugWatch',
        notNull=False, default=None)
    date_assigned = UtcDateTimeCol(notNull=False, default=None,
        storm_validator=validate_conjoined_attribute)
    datecreated  = UtcDateTimeCol(notNull=False, default=UTC_NOW)
    date_confirmed = UtcDateTimeCol(notNull=False, default=None,
        storm_validator=validate_conjoined_attribute)
    date_inprogress = UtcDateTimeCol(notNull=False, default=None,
        storm_validator=validate_conjoined_attribute)
    date_closed = UtcDateTimeCol(notNull=False, default=None,
        storm_validator=validate_conjoined_attribute)
    date_incomplete = UtcDateTimeCol(notNull=False, default=None,
        storm_validator=validate_conjoined_attribute)
    date_left_new = UtcDateTimeCol(notNull=False, default=None,
        storm_validator=validate_conjoined_attribute)
    date_triaged = UtcDateTimeCol(notNull=False, default=None,
        storm_validator=validate_conjoined_attribute)
    date_fix_committed = UtcDateTimeCol(notNull=False, default=None,
        storm_validator=validate_conjoined_attribute)
    date_fix_released = UtcDateTimeCol(notNull=False, default=None,
        storm_validator=validate_conjoined_attribute)
    owner = ForeignKey(
        dbName='owner', foreignKey='Person',
        storm_validator=validate_public_person, notNull=True)
    # The targetnamecache is a value that is only supposed to be set
    # when a bugtask is created/modified or by the
    # update-bugtask-targetnamecaches cronscript. For this reason it's
    # not exposed in the interface, and client code should always use
    # the bugtargetname and bugtargetdisplayname properties.
    #
    # This field is actually incorrectly named, since it currently
    # stores the bugtargetdisplayname.
    targetnamecache = StringCol(
        dbName='targetnamecache', notNull=False, default=None)

    @property
    def title(self):
        """See `IBugTask`."""
        return 'Bug #%s in %s: "%s"' % (
            self.bug.id, self.bugtargetdisplayname, self.bug.title)

    @property
    def bugtargetdisplayname(self):
        """See `IBugTask`."""
        return self.targetnamecache

    @property
    def age(self):
        """See `IBugTask`."""
        UTC = pytz.timezone('UTC')
        now = datetime.datetime.now(UTC)

        return now - self.datecreated

    # Several other classes need to generate lists of bug tasks, and
    # one thing they often have to filter for is completeness. We maintain
    # this single canonical query string here so that it does not have to be
    # cargo culted into Product, Distribution, ProductSeries etc
    completeness_clause =  """
        BugTask.status IN ( %s )
        """ % ','.join([str(a.value) for a in RESOLVED_BUGTASK_STATUSES])

    @property
    def is_complete(self):
        """See `IBugTask`.

        Note that this should be kept in sync with the completeness_clause
        above.
        """
        return self.status in RESOLVED_BUGTASK_STATUSES

    def subscribe(self, person, subscribed_by):
        """See `IBugTask`."""
        return self.bug.subscribe(person, subscribed_by)

    def isSubscribed(self, person):
        """See `IBugTask`."""
        return self.bug.isSubscribed(person)

    def _syncSourcePackages(self, new_spnid):
        """Synchronize changes to source packages with other distrotasks.

        If one distroseriestask's source package is changed, all the
        other distroseriestasks with the same distribution and source
        package has to be changed, as well as the corresponding
        distrotask.
        """
        if self.bug is None:
            # The validator is being called on an incomplete bug task.
            return
        if self.distroseries is not None:
            distribution = self.distroseries.distribution
        else:
            distribution = self.distribution
        if distribution is not None:
            for bugtask in self.related_tasks:
                if bugtask.distroseries:
                    related_distribution = bugtask.distroseries.distribution
                else:
                    related_distribution = bugtask.distribution
                if (related_distribution == distribution and
                    bugtask.sourcepackagenameID == self.sourcepackagenameID):
                    bugtask.sourcepackagenameID = PassthroughValue(new_spnid)

    def getConjoinedMaster(self, bugtasks, bugtasks_by_package=None):
        """See `IBugTask`."""
        conjoined_master = None
        if IDistroBugTask.providedBy(self):
            if bugtasks_by_package is None:
                bugtasks_by_package = self.getBugTasksByPackageName(bugtasks)
            bugtasks = bugtasks_by_package[self.sourcepackagename]
            possible_masters = [
                bugtask for bugtask in bugtasks
                if (bugtask.distroseries is not None and
                    bugtask.sourcepackagename == self.sourcepackagename)]
            # Return early, so that we don't have to get currentseries,
            # which is expensive.
            if len(possible_masters) == 0:
                return None
            current_series = self.distribution.currentseries
            for bugtask in possible_masters:
                if bugtask.distroseries == current_series:
                    conjoined_master = bugtask
                    break
        elif IUpstreamBugTask.providedBy(self):
            assert self.product.development_focus is not None, (
                'A product should always have a development series.')
            devel_focus = self.product.development_focus
            for bugtask in bugtasks:
                if bugtask.productseries == devel_focus:
                    conjoined_master = bugtask
                    break

        if (conjoined_master is not None and
            conjoined_master.status in self._NON_CONJOINED_STATUSES):
            conjoined_master = None
        return conjoined_master

    def getBugTasksByPackageName(self, bugtasks):
        """See IBugTask."""
        bugtasks_by_package = {}
        for bugtask in bugtasks:
            bugtasks_by_package.setdefault(bugtask.sourcepackagename, [])
            bugtasks_by_package[bugtask.sourcepackagename].append(bugtask)
        return bugtasks_by_package

    @property
    def conjoined_master(self):
        """See `IBugTask`."""
        return self.getConjoinedMaster(shortlist(self.bug.bugtasks))

    @property
    def conjoined_slave(self):
        """See `IBugTask`."""
        conjoined_slave = None
        if IDistroSeriesBugTask.providedBy(self):
            distribution = self.distroseries.distribution
            if self.distroseries != distribution.currentseries:
                # Only current series tasks are conjoined.
                return None
            for bugtask in shortlist(self.bug.bugtasks):
                if (bugtask.distribution == distribution and
                    bugtask.sourcepackagename == self.sourcepackagename):
                    conjoined_slave = bugtask
                    break
        elif IProductSeriesBugTask.providedBy(self):
            product = self.productseries.product
            if self.productseries != product.development_focus:
                # Only development focus tasks are conjoined.
                return None
            for bugtask in shortlist(self.bug.bugtasks):
                if bugtask.product == product:
                    conjoined_slave = bugtask
                    break

        if (conjoined_slave is not None and
            self.status in self._NON_CONJOINED_STATUSES):
            conjoined_slave = None
        return conjoined_slave

    def _isConjoinedBugTask(self):
        """Return True when conjoined_master is not None, otherwise False."""
        return self.conjoined_master is not None

    def _syncFromConjoinedSlave(self):
        """Ensure the conjoined master is synched from its slave.

        This method should be used only directly after when the
        conjoined master has been created after the slave, to ensure
        that they are in sync from the beginning.
        """
        conjoined_slave = self.conjoined_slave

        for synched_attr in self._CONJOINED_ATTRIBUTES:
            slave_attr_value = getattr(conjoined_slave, synched_attr)
            # Bypass our checks that prevent setting attributes on
            # conjoined masters by calling the underlying sqlobject
            # setter methods directly.
            setattr(self, synched_attr, PassthroughValue(slave_attr_value))

    def _init(self, *args, **kw):
        """Marks the task when it's created or fetched from the database."""
        SQLBase._init(self, *args, **kw)

        # We check both the foreign key column and the reference so we
        # can detect unflushed references.  The reference check will
        # only be made if the FK is None, so no additional queries
        # will be executed.
        if self.productID is not None or self.product is not None:
            alsoProvides(self, IUpstreamBugTask)
        elif self.productseriesID is not None or self.productseries is not None:
            alsoProvides(self, IProductSeriesBugTask)
        elif self.distroseriesID is not None or self.distroseries is not None:
            alsoProvides(self, IDistroSeriesBugTask)
        elif self.distributionID is not None or self.distribution is not None:
            # If nothing else, this is a distro task.
            alsoProvides(self, IDistroBugTask)
        else:
            raise AssertionError, "Task %d is floating." % self.id

    @property
    def target_uses_malone(self):
        """See `IBugTask`"""
        # XXX sinzui 2007-10-4 bug=149009:
        # This property is not needed. Code should inline this implementation.
        return self.pillar.official_malone

    def setImportanceFromDebbugs(self, severity):
        """See `IBugTask`."""
        try:
            self.importance = debbugsseveritymap[severity]
        except KeyError:
            raise ValueError('Unknown debbugs severity "%s".' % severity)
        return self.importance

    def canTransitionToStatus(self, new_status, user):
        """See `IBugTask`."""
        celebrities = getUtility(ILaunchpadCelebrities)
        if (user.inTeam(self.pillar.bug_supervisor) or
            user.inTeam(self.pillar.owner) or
            user.id == celebrities.bug_watch_updater.id or
            user.id == celebrities.bug_importer.id):
            return True
        else:
            return new_status not in BUG_SUPERVISOR_BUGTASK_STATUSES

    def transitionToStatus(self, new_status, user):
        """See `IBugTask`."""
        if not new_status:
            # This is mainly to facilitate tests which, unlike the
            # normal status form, don't always submit a status when
            # testing the edit form.
            return

        if not self.canTransitionToStatus(new_status, user):
            raise AssertionError(
                "Only Bug Supervisors may change status to %s." % (
                    new_status.title,))

        if self.status == new_status:
            # No change in the status, so nothing to do.
            return

        old_status = self.status
        self.status = new_status

        if new_status == BugTaskStatus.UNKNOWN:
            # Ensure that all status-related dates are cleared,
            # because it doesn't make sense to have any values set for
            # date_confirmed, date_closed, etc. when the status
            # becomes UNKNOWN.
            self.date_confirmed = None
            self.date_inprogress = None
            self.date_closed = None
            self.date_incomplete = None
            self.date_triaged = None
            self.date_fix_committed = None
            self.date_fix_released = None

            return

        UTC = pytz.timezone('UTC')
        now = datetime.datetime.now(UTC)

        # Record the date of the particular kinds of transitions into
        # certain states.
        if ((old_status < BugTaskStatus.CONFIRMED) and
            (new_status >= BugTaskStatus.CONFIRMED)):
            # Even if the bug task skips the Confirmed status
            # (e.g. goes directly to Fix Committed), we'll record a
            # confirmed date at the same time anyway, otherwise we get
            # a strange gap in our data, and potentially misleading
            # reports.
            self.date_confirmed = now

        if ((old_status < BugTaskStatus.INPROGRESS) and
            (new_status >= BugTaskStatus.INPROGRESS)):
            # Same idea with In Progress as the comment above about
            # Confirmed.
            self.date_inprogress = now

        if (old_status == BugTaskStatus.NEW and
            new_status > BugTaskStatus.NEW and
            self.date_left_new is None):
            # This task is leaving the NEW status for the first time
            self.date_left_new = now

        # If the new status is equal to or higher
        # than TRIAGED, we record a `date_triaged`
        # to mark the fact that the task has passed
        # through this status.
        if (old_status < BugTaskStatus.TRIAGED and
            new_status >= BugTaskStatus.TRIAGED):
            # This task is now marked as TRIAGED
            self.date_triaged = now

        # If the new status is equal to or higher
        # than FIXCOMMITTED, we record a `date_fixcommitted`
        # to mark the fact that the task has passed
        # through this status.
        if (old_status < BugTaskStatus.FIXCOMMITTED and
            new_status >= BugTaskStatus.FIXCOMMITTED):
            # This task is now marked as FIXCOMMITTED
            self.date_fix_committed = now

        # If the new status is equal to or higher
        # than FIXRELEASED, we record a `date_fixreleased`
        # to mark the fact that the task has passed
        # through this status.
        if (old_status < BugTaskStatus.FIXRELEASED and
            new_status >= BugTaskStatus.FIXRELEASED):
            # This task is now marked as FIXRELEASED
            self.date_fix_released = now

        # Bugs can jump in and out of 'incomplete' status
        # and for just as long as they're marked incomplete
        # we keep a date_incomplete recorded for them.
        if new_status == BugTaskStatus.INCOMPLETE:
            self.date_incomplete = now
        else:
            self.date_incomplete = None

        if ((old_status in UNRESOLVED_BUGTASK_STATUSES) and
            (new_status in RESOLVED_BUGTASK_STATUSES)):
            self.date_closed = now

        # Ensure that we don't have dates recorded for state
        # transitions, if the bugtask has regressed to an earlier
        # workflow state. We want to ensure that, for example, a
        # bugtask that went New => Confirmed => New
        # has a dateconfirmed value of None.
        if new_status in UNRESOLVED_BUGTASK_STATUSES:
            self.date_closed = None

        if new_status < BugTaskStatus.CONFIRMED:
            self.date_confirmed = None

        if new_status < BugTaskStatus.INPROGRESS:
            self.date_inprogress = None

        if new_status < BugTaskStatus.TRIAGED:
            self.date_triaged = None

        if new_status < BugTaskStatus.FIXCOMMITTED:
            self.date_fix_committed = None

        if new_status < BugTaskStatus.FIXRELEASED:
            self.date_fix_released = None

    def transitionToAssignee(self, assignee):
        """See `IBugTask`."""
        if assignee == self.assignee:
            # No change to the assignee, so nothing to do.
            return

        UTC = pytz.timezone('UTC')
        now = datetime.datetime.now(UTC)
        if self.assignee and not assignee:
            # The assignee is being cleared, so clear the date_assigned
            # value.
            self.date_assigned = None
        if not self.assignee and assignee:
            # The task is going from not having an assignee to having
            # one, so record when this happened
            self.date_assigned = now

        self.assignee = assignee

    def updateTargetNameCache(self, newtarget=None):
        """See `IBugTask`."""
        if newtarget is None:
            newtarget = self.target
        targetname = newtarget.bugtargetdisplayname
        if self.targetnamecache != targetname:
            self.targetnamecache = targetname

    def getPackageComponent(self):
        """See `IBugTask`."""
        sourcepackage = None
        if ISourcePackage.providedBy(self.target):
            return self.target.latest_published_component
        if IDistributionSourcePackage.providedBy(self.target):
            spph = self.target.latest_overall_publication
            if spph:
                return spph.component
        return None

    def asEmailHeaderValue(self):
        """See `IBugTask`."""
        # Calculate an appropriate display value for the assignee.
        if self.assignee:
            if self.assignee.preferredemail:
                assignee_value = self.assignee.preferredemail.email
            else:
                # There is an assignee with no preferredemail, so we'll
                # "degrade" to the assignee.name. This might happen for teams
                # that don't have associated emails or when a bugtask was
                # imported from an external source and had its assignee set
                # automatically, even though the assignee may not even know
                # they have an account in Launchpad. :)
                assignee_value = self.assignee.name
        else:
            assignee_value = 'None'

        # Calculate an appropriate display value for the sourcepackage.
        if self.sourcepackagename:
            sourcepackagename_value = self.sourcepackagename.name
        else:
            # There appears to be no sourcepackagename associated with this
            # task.
            sourcepackagename_value = 'None'

        # Calculate an appropriate display value for the component, if the
        # target looks like some kind of source package.
        component = self.getPackageComponent()
        if component is None:
            component_name = 'None'
        else:
            component_name = component.name

        if IUpstreamBugTask.providedBy(self):
            header_value = 'product=%s;' %  self.target.name
        elif IProductSeriesBugTask.providedBy(self):
            header_value = 'product=%s; productseries=%s;' %  (
                self.productseries.product.name, self.productseries.name)
        elif IDistroBugTask.providedBy(self):
            header_value = ((
                'distribution=%(distroname)s; '
                'sourcepackage=%(sourcepackagename)s; '
                'component=%(componentname)s;') %
                {'distroname': self.distribution.name,
                 'sourcepackagename': sourcepackagename_value,
                 'componentname': component_name})
        elif IDistroSeriesBugTask.providedBy(self):
            header_value = ((
                'distribution=%(distroname)s; '
                'distroseries=%(distroseriesname)s; '
                'sourcepackage=%(sourcepackagename)s; '
                'component=%(componentname)s;') %
                {'distroname': self.distroseries.distribution.name,
                 'distroseriesname': self.distroseries.name,
                 'sourcepackagename': sourcepackagename_value,
                 'componentname': component_name})
        else:
            raise AssertionError('Unknown BugTask context: %r.' % self)

        # We only want to have a milestone field in the header if there's
        # a milestone set for the bug.
        if self.milestone:
            header_value += ' milestone=%s;' % self.milestone.name

        header_value += ((
            ' status=%(status)s; importance=%(importance)s; '
            'assignee=%(assignee)s;') %
            {'status': self.status.title,
             'importance': self.importance.title,
             'assignee': assignee_value})

        return header_value

    def getDelta(self, old_task):
        """See `IBugTask`."""
        changes = {}
        if ((IUpstreamBugTask.providedBy(old_task) and
             IUpstreamBugTask.providedBy(self)) or
            (IProductSeriesBugTask.providedBy(old_task) and
             IProductSeriesBugTask.providedBy(self))):
            if old_task.product != self.product:
                changes["product"] = {}
                changes["product"]["old"] = old_task.product
                changes["product"]["new"] = self.product
        elif ((IDistroBugTask.providedBy(old_task) and
               IDistroBugTask.providedBy(self)) or
              (IDistroSeriesBugTask.providedBy(old_task) and
               IDistroSeriesBugTask.providedBy(self))):
            if old_task.sourcepackagename != self.sourcepackagename:
                old = old_task
                changes["sourcepackagename"] = {}
                changes["sourcepackagename"]["new"] = self.sourcepackagename
                changes["sourcepackagename"]["old"] = old.sourcepackagename
        else:
            raise TypeError(
                "Can't calculate delta on bug tasks of incompatible types: "
                "[%s, %s]." % (repr(old_task), repr(self)))

        # calculate the differences in the fields that both types of tasks
        # have in common
        for field_name in ("status", "importance",
                           "assignee", "bugwatch", "milestone"):
            old_val = getattr(old_task, field_name)
            new_val = getattr(self, field_name)
            if old_val != new_val:
                changes[field_name] = {}
                changes[field_name]["old"] = old_val
                changes[field_name]["new"] = new_val

        if changes:
            changes["bugtask"] = self
            return BugTaskDelta(**changes)
        else:
            return None


def search_value_to_where_condition(search_value):
    """Convert a search value to a WHERE condition.

        >>> search_value_to_where_condition(any(1, 2, 3))
        'IN (1,2,3)'
        >>> search_value_to_where_condition(any()) is None
        True
        >>> search_value_to_where_condition(not_equals('foo'))
        "!= 'foo'"
        >>> search_value_to_where_condition(1)
        '= 1'
        >>> search_value_to_where_condition(NULL)
        'IS NULL'

    """
    if zope_isinstance(search_value, any):
        # When an any() clause is provided, the argument value
        # is a list of acceptable filter values.
        if not search_value.query_values:
            return None
        return "IN (%s)" % ",".join(sqlvalues(*search_value.query_values))
    elif zope_isinstance(search_value, not_equals):
        return "!= %s" % sqlvalues(search_value.value)
    elif search_value is not NULL:
        return "= %s" % sqlvalues(search_value)
    else:
        # The argument value indicates we should match
        # only NULL values for the column named by
        # arg_name.
        return "IS NULL"


def get_bug_privacy_filter(user):
    """An SQL filter for search results that adds privacy-awareness."""
    if user is None:
        return "Bug.private = FALSE"
    admin_team = getUtility(ILaunchpadCelebrities).admin
    if user.inTeam(admin_team):
        return ""
    # A subselect is used here because joining through
    # TeamParticipation is only relevant to the "user-aware"
    # part of the WHERE condition (i.e. the bit below.) The
    # other half of this condition (see code above) does not
    # use TeamParticipation at all.
    return """
        (Bug.private = FALSE OR Bug.id in (
             SELECT BugSubscription.bug
             FROM BugSubscription, TeamParticipation
             WHERE TeamParticipation.person = %(personid)s AND
                   BugSubscription.person = TeamParticipation.team))
                     """ % sqlvalues(personid=user.id)


class BugTaskSet:
    """See `IBugTaskSet`."""
    implements(IBugTaskSet)

    _ORDERBY_COLUMN = {
        "id": "BugTask.bug",
        "importance": "BugTask.importance",
        "assignee": "BugTask.assignee",
        "targetname": "BugTask.targetnamecache",
        "status": "BugTask.status",
        "title": "Bug.title",
        "milestone": "BugTask.milestone",
        "dateassigned": "BugTask.dateassigned",
        "datecreated": "BugTask.datecreated",
        "date_last_updated": "Bug.date_last_updated",
        "date_closed": "BugTask.date_closed",
        "number_of_duplicates": "Bug.number_of_duplicates",
        "message_count": "Bug.message_count"
        }

    _open_resolved_upstream = """
                EXISTS (
                    SELECT TRUE FROM BugTask AS RelatedBugTask
                    WHERE RelatedBugTask.bug = BugTask.bug
                        AND RelatedBugTask.id != BugTask.id
                        AND ((
                            RelatedBugTask.bugwatch IS NOT NULL AND
                            RelatedBugTask.status %s)
                            OR (
                            RelatedBugTask.product IS NOT NULL AND
                            RelatedBugTask.bugwatch IS NULL AND
                            RelatedBugTask.status %s))
                    )
                """

    title = "A set of bug tasks"

    def get(self, task_id):
        """See `IBugTaskSet`."""
        # XXX: JSK: 2007-12-19: This method should probably return
        # None when task_id is not present. See:
        # https://bugs.edge.launchpad.net/launchpad/+bug/123592
        try:
            bugtask = BugTask.get(task_id)
        except SQLObjectNotFound:
            raise NotFoundError("BugTask with ID %s does not exist." %
                                str(task_id))
        return bugtask

    def getBugTaskBadgeProperties(self, bugtasks):
        """See `IBugTaskSet`."""
        # Need to import Bug locally, to avoid circular imports.
        from canonical.launchpad.database.bug import Bug
        bugtask_ids = [bugtask.id for bugtask in bugtasks]
        bugs_with_mentoring_offers = list(Bug.select(
            """id IN (SELECT MentoringOffer.bug
                      FROM MentoringOffer, BugTask
                      WHERE MentoringOffer.bug = BugTask.bug
                        AND BugTask.id IN %s)""" % sqlvalues(bugtask_ids)))
        bugs_with_specifications = list(Bug.select(
            """id IN (SELECT SpecificationBug.bug
                      FROM SpecificationBug, BugTask
                      WHERE SpecificationBug.bug = BugTask.bug
                        AND BugTask.id IN %s)""" % sqlvalues(bugtask_ids)))
        bugs_with_branches = list(Bug.select(
            """id IN (SELECT BugBranch.bug
                      FROM BugBranch, BugTask
                      WHERE BugBranch.bug = BugTask.bug
                        AND BugTask.id IN %s)""" % sqlvalues(bugtask_ids)))
        badge_properties = {}
        for bugtask in bugtasks:
            badge_properties[bugtask] = {
                'has_mentoring_offer':
                    bugtask.bug in bugs_with_mentoring_offers,
                'has_specification': bugtask.bug in bugs_with_specifications,
                'has_branch': bugtask.bug in bugs_with_branches,
                }
        return badge_properties

    def getMultiple(self, task_ids):
        """See `IBugTaskSet`."""
        # Ensure we have a sequence of bug task IDs:
        task_ids = [int(task_id) for task_id in task_ids]
        # Query the database, returning the results in a dictionary:
        if len(task_ids) > 0:
            tasks = BugTask.select('id in %s' % sqlvalues(task_ids))
            return dict([(task.id, task) for task in tasks])
        else:
            return {}

    def findSimilar(self, user, summary, product=None, distribution=None,
                    sourcepackagename=None):
        """See `IBugTaskSet`."""
        # Avoid circular imports.
        from canonical.launchpad.database.bug import Bug
        search_params = BugTaskSearchParams(user)
        constraint_clauses = ['BugTask.bug = Bug.id']
        if product:
            search_params.setProduct(product)
            constraint_clauses.append(
                'BugTask.product = %s' % sqlvalues(product))
        elif distribution:
            search_params.setDistribution(distribution)
            constraint_clauses.append(
                'BugTask.distribution = %s' % sqlvalues(distribution))
            if sourcepackagename:
                search_params.sourcepackagename = sourcepackagename
                constraint_clauses.append(
                    'BugTask.sourcepackagename = %s' % sqlvalues(
                        sourcepackagename))
        else:
            raise AssertionError('Need either a product or distribution.')

        if not summary:
            return BugTask.select('1 = 2')

        search_params.fast_searchtext = nl_phrase_search(
            summary, Bug, ' AND '.join(constraint_clauses), ['BugTask'])
        return self.search(search_params)

    def _buildStatusClause(self, status):
        """Return the SQL query fragment for search by status.

        Called from `buildQuery` or recursively."""
        if zope_isinstance(status, any):
            return '(' + ' OR '.join(
                self._buildStatusClause(dbitem)
                for dbitem
                in status.query_values) + ')'
        elif zope_isinstance(status, not_equals):
            return '(NOT %s)' % self._buildStatusClause(status.value)
        elif zope_isinstance(status, DBItem):
            with_response = (
                status == BugTaskStatusSearch.INCOMPLETE_WITH_RESPONSE)
            without_response = (
                status == BugTaskStatusSearch.INCOMPLETE_WITHOUT_RESPONSE)
            if with_response or without_response:
                status_clause = (
                    '(BugTask.status = %s) ' %
                    sqlvalues(BugTaskStatus.INCOMPLETE))
                if with_response:
                    status_clause += ("""
                        AND (Bug.date_last_message IS NOT NULL
                             AND BugTask.date_incomplete <=
                                 Bug.date_last_message)
                        """)
                elif without_response:
                    status_clause += ("""
                        AND (Bug.date_last_message IS NULL
                             OR BugTask.date_incomplete >
                                Bug.date_last_message)
                        """)
                else:
                    assert with_response != without_response
                return status_clause
            else:
                return '(BugTask.status = %s)' % sqlvalues(status)
        else:
            raise AssertionError(
                'Unrecognized status value: %s' % repr(status))

    def buildQuery(self, params):
        """Build and return an SQL query with the given parameters.

        Also return the clauseTables and orderBy for the generated query.
        """
        assert isinstance(params, BugTaskSearchParams)

        extra_clauses = ['Bug.id = BugTask.bug']
        clauseTables = ['BugTask', 'Bug']

        # These arguments can be processed in a loop without any other
        # special handling.
        standard_args = {
            'bug': params.bug,
            'importance': params.importance,
            'product': params.product,
            'distribution': params.distribution,
            'distroseries': params.distroseries,
            'productseries': params.productseries,
            'assignee': params.assignee,
            'sourcepackagename': params.sourcepackagename,
            'owner': params.owner,
        }

        # Loop through the standard, "normal" arguments and build the
        # appropriate SQL WHERE clause. Note that arg_value will be one
        # of:
        #
        # * a searchbuilder.any object, representing a set of acceptable
        #   filter values
        # * a searchbuilder.NULL object
        # * an sqlobject
        # * a dbschema item
        # * None (meaning no filter criteria specified for that arg_name)
        #
        # XXX: kiko 2006-03-16:
        # Is this a good candidate for becoming infrastructure in
        # canonical.database.sqlbase?
        for arg_name, arg_value in standard_args.items():
            if arg_value is None:
                continue
            where_cond = search_value_to_where_condition(arg_value)
            if where_cond is not None:
                extra_clauses.append("BugTask.%s %s" % (arg_name, where_cond))

        if params.status is not None:
            extra_clauses.append(self._buildStatusClause(params.status))

        if params.milestone:
            if IProjectMilestone.providedBy(params.milestone):
                where_cond = """
                    IN (SELECT Milestone.id
                        FROM Milestone, Product
                        WHERE Milestone.product = Product.id
                            AND Product.project = %s
                            AND Milestone.name = %s)
                """ % sqlvalues(params.milestone.target,
                                params.milestone.name)
            else:
                where_cond = search_value_to_where_condition(params.milestone)
            extra_clauses.append("BugTask.milestone %s" % where_cond)

        if params.project:
            clauseTables.append("Product")
            extra_clauses.append("BugTask.product = Product.id")
            if isinstance(params.project, any):
                extra_clauses.append("Product.project IN (%s)" % ",".join(
                    [str(proj.id) for proj in params.project.query_values]))
            elif params.project is NULL:
                extra_clauses.append("Product.project IS NULL")
            else:
                extra_clauses.append("Product.project = %d" %
                                     params.project.id)

        if params.omit_dupes:
            extra_clauses.append("Bug.duplicateof is NULL")

        if params.omit_targeted:
            extra_clauses.append("BugTask.distroseries is NULL AND "
                                 "BugTask.productseries is NULL")

        if params.has_cve:
            extra_clauses.append("BugTask.bug IN "
                                 "(SELECT DISTINCT bug FROM BugCve)")

        if params.attachmenttype is not None:
            clauseTables.append('BugAttachment')
            if isinstance(params.attachmenttype, any):
                where_cond = "BugAttachment.type IN (%s)" % ", ".join(
                    sqlvalues(*params.attachmenttype.query_values))
            else:
                where_cond = "BugAttachment.type = %s" % sqlvalues(
                    params.attachmenttype)
            extra_clauses.append("BugAttachment.bug = BugTask.bug")
            extra_clauses.append(where_cond)

        if params.searchtext:
            extra_clauses.append(self._buildSearchTextClause(params))

        if params.fast_searchtext:
            extra_clauses.append(self._buildFastSearchTextClause(params))

        if params.subscriber is not None:
            clauseTables.append('BugSubscription')
            extra_clauses.append("""Bug.id = BugSubscription.bug AND
                    BugSubscription.person = %(personid)s""" %
                    sqlvalues(personid=params.subscriber.id))

        if params.component:
            clauseTables += ["SourcePackagePublishingHistory",
                             "SourcePackageRelease"]
            distroseries = None
            if params.distribution:
                distroseries = params.distribution.currentseries
            elif params.distroseries:
                distroseries = params.distroseries
            assert distroseries, (
                "Search by component requires a context with a distribution "
                "or distroseries.")

            if zope_isinstance(params.component, any):
                component_ids = sqlvalues(*params.component.query_values)
            else:
                component_ids = sqlvalues(params.component)

            extra_clauses.extend(["""
            BugTask.sourcepackagename =
                SourcePackageRelease.sourcepackagename AND
            SourcePackageRelease.id =
                SourcePackagePublishingHistory.sourcepackagerelease AND
            SourcePackagePublishingHistory.distroseries = %s AND
            SourcePackagePublishingHistory.archive IN %s AND
            SourcePackagePublishingHistory.component IN %s AND
            SourcePackagePublishingHistory.status = %s
            """ % sqlvalues(distroseries,
                            distroseries.distribution.all_distro_archive_ids,
                            component_ids,
                            PackagePublishingStatus.PUBLISHED)])

        upstream_clause = self._buildUpstreamClause(params)
        if upstream_clause:
            extra_clauses.append(upstream_clause)

        if params.tag:
            if zope_isinstance(params.tag, all):
                # If the user chose to search for
                # the presence of all specified bugs,
                # we must handle the search differently.
                tags_clauses = []
                for tag in params.tag.query_values:
                    tags_clauses.append("""
                    EXISTS(
                      SELECT *
                      FROM BugTag
                      WHERE BugTag.bug = BugTask.bug
                      AND BugTag.tag = %s)
                      """ % sqlvalues(tag))
                extra_clauses.append(' AND '.join(tags_clauses))
            else:
                # Otherwise, we just pass the value (which is either
                # naked or wrapped in `any` for SQL construction).
                tags_clause = "BugTag.bug = BugTask.bug AND BugTag.tag %s" % (
                    search_value_to_where_condition(params.tag))
                extra_clauses.append(tags_clause)
                clauseTables.append('BugTag')

        # XXX Tom Berger 2008-02-14:
        # We use StructuralSubscription to determine
        # the bug supervisor relation for distribution source
        # packages, following a conversion to use this object.
        # We know that the behaviour remains the same, but we
        # should change the terminology, or re-instate
        # PackageBugSupervisor, since the use of this relation here
        # is not for subscription to notifications.
        # See bug #191809
        if params.bug_supervisor:
            bug_supervisor_clause = """BugTask.id IN (
                SELECT BugTask.id FROM BugTask, Product
                WHERE BugTask.product = Product.id
                    AND Product.bug_supervisor = %(bug_supervisor)s
                UNION ALL
                SELECT BugTask.id
                FROM BugTask, StructuralSubscription
                WHERE BugTask.distribution = StructuralSubscription.distribution
                    AND BugTask.sourcepackagename =
                        StructuralSubscription.sourcepackagename
                    AND StructuralSubscription.subscriber = %(bug_supervisor)s
                UNION ALL
                SELECT BugTask.id FROM BugTask, Distribution
                WHERE BugTask.distribution = Distribution.id
                    AND Distribution.bug_supervisor = %(bug_supervisor)s
                )""" % sqlvalues(bug_supervisor=params.bug_supervisor)
            extra_clauses.append(bug_supervisor_clause)

        if params.bug_reporter:
            bug_reporter_clause = (
                "BugTask.bug = Bug.id AND Bug.owner = %s" % sqlvalues(
                    params.bug_reporter))
            extra_clauses.append(bug_reporter_clause)

        if params.bug_commenter:
            bug_commenter_clause = """
            BugTask.id IN (
                SELECT BugTask.id FROM BugTask, BugMessage, Message
                WHERE Message.owner = %(bug_commenter)s
                    AND Message.id = BugMessage.message
                    AND BugTask.bug = BugMessage.bug
                    AND Message.id NOT IN (
                        SELECT BugMessage.message FROM BugMessage
                        WHERE BugMessage.bug = BugTask.bug
                        ORDER BY BugMessage.id
                        LIMIT 1
                    )
            )
            """ % sqlvalues(bug_commenter=params.bug_commenter)
            extra_clauses.append(bug_commenter_clause)

        if params.nominated_for:
            mappings = sqlvalues(
                target=params.nominated_for,
                nomination_status=BugNominationStatus.PROPOSED)
            if IDistroSeries.providedBy(params.nominated_for):
                mappings['target_column'] = 'distroseries'
            elif IProductSeries.providedBy(params.nominated_for):
                mappings['target_column'] = 'productseries'
            else:
                raise AssertionError(
                    'Unknown nomination target: %r.' % params.nominated_for)
            nominated_for_clause = """
                BugNomination.bug = BugTask.bug AND
                BugNomination.%(target_column)s = %(target)s AND
                BugNomination.status = %(nomination_status)s
                """ % mappings
            extra_clauses.append(nominated_for_clause)
            clauseTables.append('BugNomination')

        clause = get_bug_privacy_filter(params.user)
        if clause:
            extra_clauses.append(clause)

        orderby_arg = self._processOrderBy(params)

        query = " AND ".join(extra_clauses)
        return query, clauseTables, orderby_arg

    def _buildUpstreamClause(self, params):
        """Return an clause for returning upstream data if the data exists.

        This method will handles BugTasks that do not have upstream BugTasks
        as well as thoses that do.
        """
        upstream_clauses = []
        if params.pending_bugwatch_elsewhere:
            if params.product:
                # Include only bugtasks that do no have bug watches that
                # belong to a product that does not use Malone.
                pending_bugwatch_elsewhere_clause = """
                    EXISTS (
                        SELECT TRUE
                        FROM BugTask AS RelatedBugTask
                            LEFT OUTER JOIN Product AS OtherProduct
                                ON RelatedBugTask.product = OtherProduct.id
                        WHERE RelatedBugTask.bug = BugTask.bug
                            AND RelatedBugTask.id = BugTask.id
                            AND RelatedBugTask.bugwatch IS NULL
                            AND OtherProduct.official_malone IS FALSE
                            AND RelatedBugTask.status != %s)
                    """ % sqlvalues(BugTaskStatus.INVALID)
            else:
                # Include only bugtasks that have other bugtasks on targets
                # not using Malone, which are not Invalid, and have no bug
                # watch.
                pending_bugwatch_elsewhere_clause = """
                    EXISTS (
                        SELECT TRUE
                        FROM BugTask AS RelatedBugTask
                            LEFT OUTER JOIN Distribution AS OtherDistribution
                                ON RelatedBugTask.distribution =
                                    OtherDistribution.id
                            LEFT OUTER JOIN Product AS OtherProduct
                                ON RelatedBugTask.product = OtherProduct.id
                        WHERE RelatedBugTask.bug = BugTask.bug
                            AND RelatedBugTask.id != BugTask.id
                            AND RelatedBugTask.bugwatch IS NULL
                            AND (
                                OtherDistribution.official_malone IS FALSE
                                OR OtherProduct.official_malone IS FALSE)
                            AND RelatedBugTask.status != %s)
                    """ % sqlvalues(BugTaskStatus.INVALID)

            upstream_clauses.append(pending_bugwatch_elsewhere_clause)

        if params.has_no_upstream_bugtask:
            has_no_upstream_bugtask_clause = """
                BugTask.bug NOT IN (
                    SELECT DISTINCT bug FROM BugTask
                    WHERE product IS NOT NULL)
            """
            upstream_clauses.append(has_no_upstream_bugtask_clause)

        # Our definition of "resolved upstream" means:
        #
        # * bugs with bugtasks linked to watches that are invalid,
        #   fixed committed or fix released
        #
        # * bugs with upstream bugtasks that are fix committed or fix released
        #
        # This definition of "resolved upstream" should address the use
        # cases we gathered at UDS Paris (and followup discussions with
        # seb128, sfllaw, et al.)
        if params.resolved_upstream:
            statuses_for_watch_tasks = [
                BugTaskStatus.INVALID,
                BugTaskStatus.FIXCOMMITTED,
                BugTaskStatus.FIXRELEASED]
            statuses_for_upstream_tasks = [
                BugTaskStatus.FIXCOMMITTED,
                BugTaskStatus.FIXRELEASED]

            only_resolved_upstream_clause = self._open_resolved_upstream % (
                    search_value_to_where_condition(
                        any(*statuses_for_watch_tasks)),
                    search_value_to_where_condition(
                        any(*statuses_for_upstream_tasks)))
            upstream_clauses.append(only_resolved_upstream_clause)
        if params.open_upstream:
            statuses_for_open_tasks = [
                BugTaskStatus.NEW,
                BugTaskStatus.INCOMPLETE,
                BugTaskStatus.CONFIRMED,
                BugTaskStatus.INPROGRESS,
                BugTaskStatus.UNKNOWN]
            only_open_upstream_clause = self._open_resolved_upstream % (
                    search_value_to_where_condition(
                        any(*statuses_for_open_tasks)),
                    search_value_to_where_condition(
                        any(*statuses_for_open_tasks)))
            upstream_clauses.append(only_open_upstream_clause)

        if upstream_clauses:
            upstream_clause = " OR ".join(upstream_clauses)
            return '(%s)' % upstream_clause
        return None

    def _buildSearchTextClause(self, params):
        """Build the clause for searchtext."""
        assert params.fast_searchtext is None, (
            'Cannot use fast_searchtext at the same time as searchtext.')

        searchtext_quoted = quote(params.searchtext)
        searchtext_like_quoted = quote_like(params.searchtext)

        if params.orderby is None:
            # Unordered search results aren't useful, so sort by relevance
            # instead.
            params.orderby = [
                SQLConstant("-rank(Bug.fti, ftq(%s))" % searchtext_quoted),
                SQLConstant(
                    "-rank(BugTask.fti, ftq(%s))" % searchtext_quoted)]

        comment_clause = """BugTask.id IN (
            SELECT BugTask.id
            FROM BugTask, BugMessage,Message, MessageChunk
            WHERE BugMessage.bug = BugTask.bug
                AND BugMessage.message = Message.id
                AND Message.id = MessageChunk.message
                AND MessageChunk.fti @@ ftq(%s))""" % searchtext_quoted
        text_search_clauses = [
            "Bug.fti @@ ftq(%s)" % searchtext_quoted,
            "BugTask.fti @@ ftq(%s)" % searchtext_quoted,
            "BugTask.targetnamecache ILIKE '%%' || %s || '%%'" % (
                searchtext_like_quoted)]
        # Due to performance problems, whether to search in comments is
        # controlled by a config option.
        if config.malone.search_comments:
            text_search_clauses.append(comment_clause)
        return "(%s)" % " OR ".join(text_search_clauses)

    def _buildFastSearchTextClause(self, params):
        """Build the clause to use for the fast_searchtext criteria."""
        assert params.searchtext is None, (
            'Cannot use searchtext at the same time as fast_searchtext.')

        fast_searchtext_quoted = quote(params.fast_searchtext)

        if params.orderby is None:
            # Unordered search results aren't useful, so sort by relevance
            # instead.
            params.orderby = [
                SQLConstant("-rank(Bug.fti, ftq(%s))" %
                fast_searchtext_quoted)]

        return "Bug.fti @@ ftq(%s)" % fast_searchtext_quoted

    def search(self, params, *args):
        """See `IBugTaskSet`."""
        store = getUtility(IZStorm).get('main')
        query, clauseTables, orderby = self.buildQuery(params)
        bugtask_fti = SQL('BugTask.fti')
        result = store.find((BugTask, bugtask_fti), query,
                            AutoTables(SQL("1=1"), clauseTables))
        for arg in args:
            query, clauseTables, dummy = self.buildQuery(arg)
            result = result.union(
                store.find((BugTask, bugtask_fti), query,
                           AutoTables(SQL("1=1"), clauseTables)))

        # Build up the joins
        from canonical.launchpad.database import (
            Bug, Product, SourcePackageName)
        joins = Alias(result._get_select(), "BugTask")
        joins = Join(joins, Bug, BugTask.bug == Bug.id)
        joins = LeftJoin(joins, Product, BugTask.product == Product.id)
        joins = LeftJoin(joins, SourcePackageName,
                         BugTask.sourcepackagename == SourcePackageName.id)

        result = store.using(joins).find(
            (BugTask, Bug, Product, SourcePackageName))
        bugtasks = SQLObjectResultSet(BugTask, orderBy=orderby,
                                      prepared_result_set=result)
        return bugtasks

    def createTask(self, bug, owner, product=None, productseries=None,
                   distribution=None, distroseries=None,
                   sourcepackagename=None,
                   status=IBugTask['status'].default,
                   importance=IBugTask['importance'].default,
                   assignee=None, milestone=None):
        """See `IBugTaskSet`."""
        if not status:
            status = IBugTask['status'].default
        if not importance:
            importance = IBugTask['importance'].default
        if not assignee:
            assignee = None
        if not milestone:
            milestone = None

        if not bug.private and bug.security_related:
            if product and product.security_contact:
                bug.subscribe(product.security_contact, owner)
            elif distribution and distribution.security_contact:
                bug.subscribe(distribution.security_contact, owner)

        assert (product or productseries or distribution or distroseries), (
            'Got no bugtask target.')

        non_target_create_params = dict(
            bug=bug,
            status=status,
            importance=importance,
            assignee=assignee,
            owner=owner,
            milestone=milestone)
        bugtask = BugTask(
            product=product,
            productseries=productseries,
            distribution=distribution,
            distroseries=distroseries,
            sourcepackagename=sourcepackagename,
            **non_target_create_params)

        if distribution:
            # Create tasks for accepted nominations if this is a source
            # package addition.
            accepted_nominations = [
                nomination for nomination in bug.getNominations(distribution)
                if nomination.isApproved()]
            for nomination in accepted_nominations:
                accepted_series_task = BugTask(
                    distroseries=nomination.distroseries,
                    sourcepackagename=sourcepackagename,
                    **non_target_create_params)

        if bugtask.conjoined_slave:
            bugtask._syncFromConjoinedSlave()

        bugtask.updateTargetNameCache()

        return bugtask

    def findExpirableBugTasks(self, min_days_old, user,
                              bug=None, target=None):
        """See `IBugTaskSet`.

        The list of Incomplete bugtasks is selected from products and
        distributions that use Launchpad to track bugs. To qualify for
        expiration, the bug and its bugtasks meet the follow conditions:

        1. The bug is inactive; the last update of the is older than
            Launchpad expiration age.
        2. The bug is not a duplicate.
        3. The bug does not have any other valid bugtasks.
        4. The bugtask belongs to a project with enable_bug_expiration set
           to True.
        5. The bugtask has the status Incomplete.
        6. The bugtask is not assigned to anyone.
        7. The bugtask does not have a milestone.

        Bugtasks cannot transition to Invalid automatically unless they meet
        all the rules stated above.

        This implementation returns the master of the master-slave conjoined
        pairs of bugtasks. Slave conjoined bugtasks are not included in the
        list because they can only be expired by calling the master bugtask's
        transitionToStatus() method. See 'Conjoined Bug Tasks' in
        c.l.doc/bugtasks.txt.

        Only bugtask the specified user has permission to view are
        returned. The Janitor celebrity has permission to view all bugs.
        """
        if bug is None:
            bug_clause = ''
        else:
            bug_clause = 'AND Bug.id = %s' % sqlvalues(bug)

        if user == getUtility(ILaunchpadCelebrities).janitor:
            # The janitor needs access to all bugs.
            bug_privacy_filter = ''
        else:
            bug_privacy_filter = get_bug_privacy_filter(user)
            if bug_privacy_filter != '':
                bug_privacy_filter = "AND " + bug_privacy_filter
        unconfirmed_bug_join = self._getUnconfirmedBugJoin()
        (target_join, target_clause) = self._getTargetJoinAndClause(target)
        expirable_bugtasks = BugTask.select("""
            BugTask.bug = Bug.id
            AND BugTask.id IN (
                SELECT BugTask.id
                FROM BugTask
                    JOIN Bug ON BugTask.bug = Bug.id
                    LEFT JOIN BugWatch on Bug.id = BugWatch.bug
                """ + unconfirmed_bug_join + """
                """ + target_join + """
                WHERE
                """ + target_clause + """
                """ + bug_clause + """
                """ + bug_privacy_filter + """
                    AND BugTask.status = %s
                    AND BugTask.assignee IS NULL
                    AND BugTask.milestone IS NULL
                    AND Bug.duplicateof IS NULL
                    AND Bug.date_last_updated < CURRENT_TIMESTAMP
                        AT TIME ZONE 'UTC' - interval '%s days'
                    AND BugWatch.id IS NULL
            )""" % sqlvalues(BugTaskStatus.INCOMPLETE, min_days_old),
            clauseTables=['Bug'],
            orderBy='Bug.date_last_updated')

        return expirable_bugtasks

    def _getUnconfirmedBugJoin(self):
        """Return the SQL to join BugTask to unconfirmed bugs.

        This method returns a derived table with the alias UnconfirmedBugs
        that contains the id of all bugs that that permit expiration.
        A bugtasks cannot expire if the bug is, has been, or
        will be, confirmed to be legitimate. Once the bug is considered
        valid for one target, it is valid for all targets.
        """
        statuses_not_preventing_expiration = [
            BugTaskStatus.INVALID, BugTaskStatus.INCOMPLETE,
            BugTaskStatus.WONTFIX]

        unexpirable_status_list = [
            status for status in BugTaskStatus.items
            if status not in statuses_not_preventing_expiration]

        return """
            JOIN (
                -- ALL bugs with incomplete bugtasks.
                SELECT BugTask.bug AS bug
                  FROM BugTask
                 WHERE BugTask.status = %s
            EXCEPT
                -- All valid bugs
            SELECT DISTINCT Bug.id as bug
                FROM Bug
                    JOIN BugTask ON Bug.id = BugTask.bug
                WHERE BugTask.status IN %s
            ) UnconfirmedBugs ON BugTask.bug = UnconfirmedBugs.bug
            """ % sqlvalues(BugTaskStatus.INCOMPLETE, unexpirable_status_list)

    def _getTargetJoinAndClause(self, target):
        """Return a SQL join clause to a `BugTarget`.

        :param target: A supported BugTarget or None. The target param must
            be either a Distribution, DistroSeries, Product, or ProductSeries.
            If target is None, the clause joins BugTask to all the supported
            BugTarget tables.
        :raises NotImplementedError: If the target is an IProject,
            ISourcePackage, or an IDistributionSourcePackage.
        :raises AssertionError: If the target is not a known implementer of
            `IBugTarget`
        """
        target_join = """
            JOIN (
                -- We create this rather bizarre looking structure
                -- because we must replicate the behaviour of BugTask since
                -- we are joining to it. So when distroseries is set,
                -- distribution should be NULL. The two pillar columns will
                -- be used in the WHERE clause.
                SELECT 0 AS distribution, 0 AS distroseries,
                       0 AS product , 0 AS productseries,
                       0 AS distribution_pillar, 0 AS product_pillar
                UNION
                    SELECT Distribution.id, NULL, NULL, NULL,
                        Distribution.id, NULL
                    FROM Distribution
                    WHERE Distribution.enable_bug_expiration IS TRUE
                UNION
                    SELECT NULL, DistroSeries.id, NULL, NULL,
                        Distribution.id, NULL
                    FROM DistroSeries
                        JOIN Distribution
                            ON DistroSeries.distribution = Distribution.id
                    WHERE Distribution.enable_bug_expiration IS TRUE
                UNION
                    SELECT NULL, NULL, Product.id, NULL,
                        NULL, Product.id
                    FROM Product
                    WHERE Product.enable_bug_expiration IS TRUE
                UNION
                    SELECT NULL, NULL, NULL, ProductSeries.id,
                        NULL, Product.id
                    FROM ProductSeries
                        JOIN Product
                            ON ProductSeries.Product = Product.id
                    WHERE Product.enable_bug_expiration IS TRUE) target
                ON (BugTask.distribution = target.distribution
                    OR BugTask.distroseries = target.distroseries
                    OR BugTask.product = target.product
                    OR BugTask.productseries = target.productseries)"""
        if target is None:
            target_clause = "TRUE IS TRUE"
        elif IDistribution.providedBy(target):
            target_clause = "target.distribution_pillar = %s" % sqlvalues(
                target)
        elif IDistroSeries.providedBy(target):
            target_clause = "BugTask.distroseries = %s" % sqlvalues(target)
        elif IProduct.providedBy(target):
            target_clause = "target.product_pillar = %s" % sqlvalues(target)
        elif IProductSeries.providedBy(target):
            target_clause = "BugTask.productseries = %s" % sqlvalues(target)
        elif (IProject.providedBy(target)
              or ISourcePackage.providedBy(target)
              or IDistributionSourcePackage.providedBy(target)):
            raise NotImplementedError(
                "BugTarget %s is not supported by ." % target)
        else:
            raise AssertionError("Unknown BugTarget type.")

        return (target_join, target_clause)

    def maintainedBugTasks(self, person, minimportance=None,
                           showclosed=False, orderBy=None, user=None):
        """See `IBugTaskSet`."""
        filters = ['BugTask.bug = Bug.id',
                   'BugTask.product = Product.id',
                   'Product.owner = TeamParticipation.team',
                   'TeamParticipation.person = %s' % person.id]

        if not showclosed:
            committed = BugTaskStatus.FIXCOMMITTED
            filters.append('BugTask.status < %s' % sqlvalues(committed))

        if minimportance is not None:
            filters.append(
                'BugTask.importance >= %s' % sqlvalues(minimportance))

        privacy_filter = get_bug_privacy_filter(user)
        if privacy_filter:
            filters.append(privacy_filter)

        # We shouldn't show duplicate bug reports.
        filters.append('Bug.duplicateof IS NULL')

        return BugTask.select(" AND ".join(filters),
            clauseTables=['Product', 'TeamParticipation', 'BugTask', 'Bug'])

    def getOrderByColumnDBName(self, col_name):
        """See `IBugTaskSet`."""
        return self._ORDERBY_COLUMN[col_name]

    def _processOrderBy(self, params):
        """Process the orderby parameter supplied to search().

        This method ensures the sort order will be stable, and converting
        the string supplied to actual column names.
        """
        orderby = params.orderby
        if orderby is None:
            orderby = []
        elif not zope_isinstance(orderby, (list, tuple)):
            orderby = [orderby]

        orderby_arg = []
        # This set contains columns which are, in practical terms,
        # unique. When these columns are used as sort keys, they ensure
        # the sort will be consistent. These columns will be used to
        # decide whether we need to add the BugTask.bug and BugTask.id
        # columns to make the sort consistent over runs -- which is good
        # for the user and essential for the test suite.
        unambiguous_cols = set([
            "BugTask.dateassigned",
            "BugTask.datecreated",
            "Bug.datecreated",
            "Bug.date_last_updated"])
        # Bug ID is unique within bugs on a product or source package.
        if (params.product or
            (params.distribution and params.sourcepackagename) or
            (params.distroseries and params.sourcepackagename)):
            in_unique_context = True
        else:
            in_unique_context = False

        if in_unique_context:
            unambiguous_cols.add("BugTask.bug")

        # Translate orderby keys into corresponding Table.attribute
        # strings.
        ambiguous = True
        for orderby_col in orderby:
            if isinstance(orderby_col, SQLConstant):
                orderby_arg.append(orderby_col)
                continue
            if orderby_col.startswith("-"):
                col_name = self.getOrderByColumnDBName(orderby_col[1:])
                order_clause = "-" + col_name
            else:
                col_name = self.getOrderByColumnDBName(orderby_col)
                order_clause = col_name
            if col_name in unambiguous_cols:
                ambiguous = False
            orderby_arg.append(order_clause)

        if ambiguous:
            if in_unique_context:
                orderby_arg.append('BugTask.bug')
            else:
                orderby_arg.append('BugTask.id')

        return orderby_arg

    def dangerousGetAllTasks(self):
        """DO NOT USE THIS METHOD. For details, see `IBugTaskSet`"""
        return BugTask.select(orderBy='id')

    def getBugCountsForPackages(self, user, packages):
        """See `IBugTaskSet`."""
        distributions = sorted(
            set(package.distribution for package in packages),
            key=attrgetter('name'))
        counts = []
        for distribution in distributions:
            counts.extend(self._getBugCountsForDistribution(
                user, distribution, packages))
        return counts

    def _getBugCountsForDistribution(self, user, distribution, packages):
        """Get bug counts by package, belonging to the given distribution.

        See `IBugTask.getBugCountsForPackages` for more information.
        """
        packages = [
            package for package in packages
            if package.distribution == distribution]
        package_name_ids = [
            package.sourcepackagename.id for package in packages]

        open_bugs_cond = (
            'BugTask.status %s' % search_value_to_where_condition(
                any(*UNRESOLVED_BUGTASK_STATUSES)))

        sum_template = "SUM(CASE WHEN %s THEN 1 ELSE 0 END) AS %s"
        sums = [
            sum_template % (open_bugs_cond, 'open_bugs'),
            sum_template % (
                'BugTask.importance %s' % search_value_to_where_condition(
                    BugTaskImportance.CRITICAL), 'open_critical_bugs'),
            sum_template % (
                'BugTask.assignee IS NULL', 'open_unassigned_bugs'),
            sum_template % (
                'BugTask.status %s' % search_value_to_where_condition(
                    BugTaskStatus.INPROGRESS), 'open_inprogress_bugs'),
            ]

        conditions = [
            'Bug.id = BugTask.bug',
            open_bugs_cond,
            'BugTask.sourcepackagename IN %s' % sqlvalues(package_name_ids),
            'BugTask.distribution = %s' % sqlvalues(distribution),
            'Bug.duplicateof is NULL',
            ]
        privacy_filter = get_bug_privacy_filter(user)
        if privacy_filter:
            conditions.append(privacy_filter)

        query = """SELECT BugTask.distribution,
                          BugTask.sourcepackagename,
                          %(sums)s
                   FROM BugTask, Bug
                   WHERE %(conditions)s
                   GROUP BY BugTask.distribution, BugTask.sourcepackagename"""
        cur = cursor()
        cur.execute(query % dict(
            sums=', '.join(sums), conditions=' AND '.join(conditions)))
        distribution_set = getUtility(IDistributionSet)
        sourcepackagename_set = getUtility(ISourcePackageNameSet)
        packages_with_bugs = set()
        counts = []
        for (distro_id, spn_id, open_bugs,
             open_critical_bugs, open_unassigned_bugs,
             open_inprogress_bugs) in shortlist(cur.fetchall()):
            distribution = distribution_set.get(distro_id)
            sourcepackagename = sourcepackagename_set.get(spn_id)
            source_package = distribution.getSourcePackage(sourcepackagename)
            # XXX: Bjorn Tillenius 2006-12-15:
            # Add a tuple instead of the distribution package
            # directly, since DistributionSourcePackage doesn't define a
            # __hash__ method.
            packages_with_bugs.add((distribution, sourcepackagename))
            package_counts = dict(
                package=source_package,
                open=open_bugs,
                open_critical=open_critical_bugs,
                open_unassigned=open_unassigned_bugs,
                open_inprogress=open_inprogress_bugs,
                )
            counts.append(package_counts)

        # Only packages with open bugs were included in the query. Let's
        # add the rest of the packages as well.
        all_packages = set(
            (distro_package.distribution, distro_package.sourcepackagename)
            for distro_package in packages)
        for distribution, sourcepackagename in all_packages.difference(
                packages_with_bugs):
            package_counts = dict(
                package=distribution.getSourcePackage(sourcepackagename),
                open=0, open_critical=0, open_unassigned=0,
                open_inprogress=0)
            counts.append(package_counts)

        return counts<|MERGE_RESOLUTION|>--- conflicted
+++ resolved
@@ -37,11 +37,7 @@
 from canonical.config import config
 
 from canonical.database.sqlbase import (
-<<<<<<< HEAD
-    block_implicit_flushes, SQLBase, sqlvalues, quote, quote_like)
-=======
-    cursor, SQLBase, sqlvalues, quote, quote_like)
->>>>>>> 45fc9071
+    block_implicit_flushes, cursor, SQLBase, sqlvalues, quote, quote_like)
 from canonical.database.constants import UTC_NOW
 from canonical.database.datetimecol import UtcDateTimeCol
 from canonical.database.nl_search import nl_phrase_search
