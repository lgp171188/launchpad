--- conflicted
+++ resolved
@@ -1110,6 +1110,17 @@
                     params.bug_reporter))
             extra_clauses.append(bug_reporter_clause)
 
+        if params.nominated_for:
+            assert IDistroSeries.providedBy(params.nominated_for)
+            nominated_for_clause = """
+                BugNomination.bug = BugTask.bug AND
+                BugNomination.distrorelease = %s AND
+                BugNomination.status = %s
+                """ % sqlvalues(
+                    params.nominated_for, BugNominationStatus.PROPOSED)
+            extra_clauses.append(nominated_for_clause)
+            clauseTables.append('BugNomination')
+
         clause = get_bug_privacy_filter(params.user)
         if clause:
             extra_clauses.append(clause)
@@ -1177,7 +1188,6 @@
                         any(*statuses_for_watch_tasks)),
                     search_value_to_where_condition(
                         any(*statuses_for_upstream_tasks)))
-<<<<<<< HEAD
             upstream_clauses.append(only_resolved_upstream_clause)
         if params.open_upstream:
             statuses_for_open_tasks = [
@@ -1192,57 +1202,6 @@
                     search_value_to_where_condition(
                         any(*statuses_for_open_tasks)))
             upstream_clauses.append(only_open_upstream_clause)
-=======
-            extra_clauses.append(only_resolved_upstream_clause)
-
-        if params.tag:
-            tags_clause = "BugTag.bug = BugTask.bug AND BugTag.tag %s" % (
-                    search_value_to_where_condition(params.tag))
-            extra_clauses.append(tags_clause)
-            clauseTables.append('BugTag')
-
-        if params.bug_contact:
-            bug_contact_clause = """BugTask.id IN (
-                SELECT BugTask.id FROM BugTask, Product
-                WHERE BugTask.product = Product.id
-                    AND Product.bugcontact = %(bug_contact)s
-                UNION ALL
-                SELECT BugTask.id
-                FROM BugTask, PackageBugContact
-                WHERE BugTask.distribution = PackageBugContact.distribution
-                    AND BugTask.sourcepackagename =
-                        PackageBugContact.sourcepackagename
-                    AND PackageBugContact.bugcontact = %(bug_contact)s
-                UNION ALL
-                SELECT BugTask.id FROM BugTask, Distribution
-                WHERE BugTask.distribution = Distribution.id
-                    AND Distribution.bugcontact = %(bug_contact)s
-                )""" % sqlvalues(bug_contact=params.bug_contact)
-            extra_clauses.append(bug_contact_clause)
-
-        if params.bug_reporter:
-            bug_reporter_clause = (
-                "BugTask.bug = Bug.id AND Bug.owner = %s" % sqlvalues(
-                    params.bug_reporter))
-            extra_clauses.append(bug_reporter_clause)
-
-        if params.nominated_for:
-            assert IDistroSeries.providedBy(params.nominated_for)
-            nominated_for_clause = """
-                BugNomination.bug = BugTask.bug AND
-                BugNomination.distrorelease = %s AND
-                BugNomination.status = %s
-                """ % sqlvalues(
-                    params.nominated_for, BugNominationStatus.PROPOSED)
-            extra_clauses.append(nominated_for_clause)
-            clauseTables.append('BugNomination')
-
-        clause = get_bug_privacy_filter(params.user)
-        if clause:
-            extra_clauses.append(clause)
-
-        orderby_arg = self._processOrderBy(params)
->>>>>>> 4b265539
 
         if upstream_clauses:
             upstream_clause = " OR ".join(upstream_clauses)
@@ -1441,4 +1400,5 @@
 
     def dangerousGetAllTasks(self):
         """DO NOT USE THIS METHOD. For details, see IBugTaskSet"""
-        return BugTask.select()+        return BugTask.select()
+
