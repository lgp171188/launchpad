--- conflicted
+++ resolved
@@ -33,13 +33,9 @@
 from zope.component import getUtility
 from zope.interface import implements, alsoProvides
 from zope.interface.interfaces import IMethod
-<<<<<<< HEAD
-from zope.security.proxy import isinstance as zope_isinstance
-from lazr.enum import DBItem
-=======
 from zope.security.proxy import (
     isinstance as zope_isinstance, removeSecurityProxy)
->>>>>>> 3ce8fb2b
+from lazr.enum import DBItem
 
 from canonical.config import config
 
