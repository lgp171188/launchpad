--- conflicted
+++ resolved
@@ -42,6 +42,10 @@
 from canonical.launchpad.database.pillar import pillar_sort_key
 from canonical.launchpad.interfaces import (
     BUG_CONTACT_BUGTASK_STATUSES,
+    BugNominationStatus,
+    BugTaskStatus,
+    BugTaskStatusSearch,
+    BugTaskImportance,
     BugTaskSearchParams,
     BugTaskStatus,
     BugTaskStatusSearch,
@@ -62,17 +66,8 @@
     IUpstreamBugTask,
     NotFoundError,
     RESOLVED_BUGTASK_STATUSES,
-<<<<<<< HEAD
     UNRESOLVED_BUGTASK_STATUSES,
-    BUG_CONTACT_BUGTASK_STATUSES,
-    BugNominationStatus,
-    BugTaskStatus,
-    BugTaskStatusSearch,
-    BugTaskImportance,
     )
-=======
-    UNRESOLVED_BUGTASK_STATUSES,)
->>>>>>> edd9b3ce
 from canonical.launchpad.helpers import shortlist
 # XXX: kiko 2006-06-14 bug=49029
 
