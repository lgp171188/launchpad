--- conflicted
+++ resolved
@@ -1141,16 +1141,11 @@
             SourcePackagePublishingHistory.archive IN %s AND
             SourcePackagePublishingHistory.component IN %s AND
             SourcePackagePublishingHistory.status = %s
-<<<<<<< HEAD
             """ % sqlvalues(distroseries, 
                             [archive.id for archive in 
                                 distroseries.all_distro_archives],
-                            component_ids, PackagePublishingStatus.PUBLISHED)])
-=======
-            """ % sqlvalues(distroseries, distroseries.main_archive,
-                            component_ids,
+                            component_ids, 
                             PackagePublishingStatus.PUBLISHED)])
->>>>>>> f7149ebc
 
         upstream_clause = self._buildUpstreamClause(params)
         if upstream_clause:
