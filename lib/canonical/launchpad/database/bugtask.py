# Copyright 2004-2005 Canonical Ltd.  All rights reserved.

__metaclass__ = type
__all__ = ['BugTask', 'BugTaskSet', 'BugTaskFactory', 'BugTasksReport',
           'bugtask_sort_key']

from sets import Set

from sqlobject import ForeignKey, StringCol
from sqlobject import SQLObjectNotFound

from sqlos.interfaces import ISQLObject

from zope.exceptions import NotFoundError
from zope.component import getUtility, getAdapter
from zope.interface import implements, directlyProvides, directlyProvidedBy
from zope.security.proxy import isinstance as zope_isinstance

from canonical.lp.dbschema import (
    EnumCol, BugTaskPriority, BugTaskStatus, BugTaskSeverity, BugSubscription)

from canonical.database.sqlbase import SQLBase, sqlvalues
from canonical.database.constants import nowUTC
from canonical.database.datetimecol import UtcDateTimeCol
from canonical.launchpad.database.maintainership import Maintainership
from canonical.launchpad.searchbuilder import any, NULL
from canonical.launchpad.helpers import shortlist

from canonical.launchpad.interfaces import (BugTaskSearchParams,
    IBugTask, IBugTasksReport, IBugTaskSet, IUpstreamBugTask,
    IDistroBugTask, IDistroReleaseBugTask, ILaunchBag, IAuthorization)

debbugsstatusmap = {'open': BugTaskStatus.NEW,
                    'forwarded': BugTaskStatus.ACCEPTED,
                    'done': BugTaskStatus.FIXED}

debbugsseveritymap = {'wishlist': BugTaskSeverity.WISHLIST,
                      'minor': BugTaskSeverity.MINOR,
                      'normal': BugTaskSeverity.NORMAL,
                      None: BugTaskSeverity.NORMAL,
                      'important': BugTaskSeverity.MAJOR,
                      'serious': BugTaskSeverity.MAJOR,
                      'grave': BugTaskSeverity.MAJOR,
                      'critical': BugTaskSeverity.CRITICAL}

def bugtask_sort_key(bugtask):
    """A sort key for a set of bugtasks. We want:

          - products first
          - distro tasks, followed by their distrorelease tasks
          - ubuntu first among the distros
    """
    if bugtask.product:
        product = bugtask.product.name
    else:
        product = None
    if bugtask.distribution:
        distribution = bugtask.distribution.name
    else:
        distribution = None
    if bugtask.distrorelease:
        distrorelease = bugtask.distrorelease.version
        distribution = bugtask.distrorelease.distribution.name
    else:
        distrorelease = None
    if bugtask.sourcepackagename:
        sourcepackagename = bugtask.sourcepackagename.name
    else:
        sourcepackagename = None
    # and move ubuntu to the top
    if distribution == 'ubuntu':
        distribution = '-'
    return (bugtask.bug, distribution, product, distrorelease,
            sourcepackagename)


class BugTask(SQLBase):
    implements(IBugTask)
    _table = "BugTask"
    _defaultOrder = ['distribution', 'product', 'distrorelease',
                     'milestone', 'sourcepackagename']

    bug = ForeignKey(dbName='bug', foreignKey='Bug')
    product = ForeignKey(
        dbName='product', foreignKey='Product',
        notNull=False, default=None)
    sourcepackagename = ForeignKey(
        dbName='sourcepackagename', foreignKey='SourcePackageName',
        notNull=False, default=None)
    distribution = ForeignKey(
        dbName='distribution', foreignKey='Distribution',
        notNull=False, default=None)
    distrorelease = ForeignKey(
        dbName='distrorelease', foreignKey='DistroRelease',
        notNull=False, default=None)
    milestone = ForeignKey(
        dbName='milestone', foreignKey='Milestone',
        notNull=False, default=None)
    status = EnumCol(
        dbName='status', notNull=True,
        schema=BugTaskStatus,
        default=BugTaskStatus.NEW)
    statusexplanation = StringCol(dbName='statusexplanation', default=None)
    priority = EnumCol(
        dbName='priority', notNull=True,
        schema=BugTaskPriority,
        default=BugTaskPriority.MEDIUM)
    severity = EnumCol(
        dbName='severity', notNull=True,
        schema=BugTaskSeverity,
        default=BugTaskSeverity.NORMAL)
    binarypackagename = ForeignKey(
        dbName='binarypackagename', foreignKey='BinaryPackageName',
        notNull=False, default=None)
    assignee = ForeignKey(
        dbName='assignee', foreignKey='Person',
        notNull=False, default=None)
    bugwatch = ForeignKey(dbName='bugwatch', foreignKey='BugWatch',
        notNull=False, default=None)
    dateassigned = UtcDateTimeCol(notNull=False, default=nowUTC)
    datecreated  = UtcDateTimeCol(notNull=False, default=nowUTC)
    owner = ForeignKey(
        foreignKey='Person', dbName='owner', notNull=False, default=None)

    @property
    def maintainer(self):
        if self.product:
            return self.product.owner
        if self.distribution and self.sourcepackagename:
            maintainership = Maintainership.selectOneBy(
                distributionID=self.distribution.id,
                sourcepackagenameID=self.sourcepackagename.id)
            if maintainership is not None:
                return maintainership.maintainer
        return None

    @property
    def maintainer_displayname(self):
        if self.maintainer:
            return self.maintainer.displayname
        else:
            return None

    @property
    def target(self):
        distro = self.distribution
        distrorelease = self.distrorelease
        if distro or distrorelease:
            parent = distrorelease or distro
            # XXX 2005-06-25 kiko: This needs API and fixages in Soyuz,
            # but I don't want to leave us with broken links meanwhile.
            # Filed bugs 1146 and 1147.
            return parent
            # if self.sourcepackagename:
            #     return parent.getSourcePackage(self.sourcepackagename)
            # elif self.binarypackagename:
            #     return parent.getBinaryPackageByName(self.binarypackagename)
            # else:
            #     return parent
        elif self.product:
            return self.product
        else:
            raise AssertionError

    # XXX 2005-06-25 kiko: if target actually works, we can probably
    # nuke this or simplify it significantly.
    @property
    def targetname(self):
        """See canonical.launchpad.interfaces.IBugTask.

        Depending on whether the task has a distribution,
        distrorelease, sourcepackagename, binarypackagename, and/or
        product, the targetname will have one of these forms:
        * distribution.displayname
        * distribution.displayname sourcepackagename.name
        * distribution.displayname sourcepackagename.name binarypackagename.name
        * distribution.displayname distrorelease.displayname
        * distribution.displayname distrorelease.displayname
          sourcepackagename.name
        * distribution.displayname distrorelease.displayname
          sourcepackagename.name binarypackagename.name
        * upstream product.name
        """
        if self.distribution or self.distrorelease:
            if self.sourcepackagename is None:
                sourcepackagename_name = None
            else:
                sourcepackagename_name = self.sourcepackagename.name
            if self.binarypackagename is None:
                binarypackagename_name = None
            else:
                binarypackagename_name = self.binarypackagename.name
            L = []
            if self.distribution:
                L.append(self.distribution.displayname)
            elif self.distrorelease:
                L.append(self.distrorelease.distribution.displayname)
                L.append(self.distrorelease.displayname)
            if self.sourcepackagename:
                L.append(self.sourcepackagename.name)
            if (binarypackagename_name and
                binarypackagename_name != sourcepackagename_name):
                L.append(binarypackagename_name)
            return ' '.join(L)
        elif self.product:
            return 'upstream ' + self.product.name
        else:
            raise AssertionError

    @property
    def title(self):
        """Generate the title for this bugtask based on the id of the bug
        and the bugtask's targetname.  See IBugTask.
        """
        title = 'Bug #%s in %s: "%s"' % (
            self.bug.id, self.targetname, self.bug.title)
        return title

    def _init(self, *args, **kw):
        """Marks the task when it's created or fetched from the database."""
        SQLBase._init(self, *args, **kw)

        if self.product is not None:
            # This is an upstream task.
            mark_task(self, IUpstreamBugTask)
            checker = getAdapter(self, IAuthorization, 'launchpad.Edit')
        elif self.distrorelease is not None:
            # This is a distro release task.
            mark_task(self, IDistroReleaseBugTask)
        else:
            # This is a distro task.
            mark_task(self, IDistroBugTask)

    def setStatusFromDebbugs(self, status):
        try:
            self.status = debbugsstatusmap[status]
        except KeyError:
            raise ValueError('Unknown debbugs status "%s"' % status)
        return self.status

    def setSeverityFromDebbugs(self, severity):
        try:
            self.severity = debbugsseveritymap[severity]
        except KeyError:
            raise ValueError('Unknown debbugs severity "%s"' % severity)
        return self.severity

class BugTaskSet:

    implements(IBugTaskSet)

    _ORDERBY_COLUMN = {
        "id": "Bug.id",
        "severity": "BugTask.severity",
        "priority": "BugTask.priority",
        "assignee": "BugTask.assignee",
<<<<<<< HEAD
        "sourcepackagename" : "BugTask.sourcepackagename",
        "product" : "BugTask.product",
        "status" : "BugTask.status",
        "title" : "Bug.title",
        "milestone" : "BugTask.milestone",
        "dateassigned" : "BugTask.dateassigned",
        "datecreated" : "BugTask.datecreated"}
=======
        "sourcepackagename": "BugTask.sourcepackagename",
        "sourcepackagename": "BugTask.sourcepackagename",
        "status": "BugTask.status",
        "title": "Bug.title",
        "milestone": "BugTask.milestone",
        "dateassigned": "BugTask.dateassigned",
        "datecreated": "BugTask.datecreated"}
>>>>>>> 25bb174c

    def __init__(self):
        self.title = 'A Set of Bug Tasks'

    def __getitem__(self, task_id):
        """See canonical.launchpad.interfaces.IBugTaskSet."""
        try:
            task = BugTask.get(task_id)
        except SQLObjectNotFound:
            raise KeyError, task_id
        return task

    def __iter__(self):
        """See canonical.launchpad.interfaces.IBugTaskSet."""
        for task in BugTask.select():
            yield task

    def get(self, task_id):
        """See canonical.launchpad.interfaces.IBugTaskSet."""
        try:
            bugtask = BugTask.get(task_id)
        except SQLObjectNotFound:
            raise NotFoundError("BugTask with ID %s does not exist" %
                                str(task_id))
        return bugtask

    def search(self, params):
        """See canonical.launchpad.interfaces.IBugTaskSet."""
        assert isinstance(params, BugTaskSearchParams)

        extra_clauses = []
        clauseTables = ['BugTask', 'Bug']

        # These arguments can be processed in a loop without any other
        # special handling.
        standard_args = {
            'bug': params.bug,
            'status': params.status,
            'priority': params.priority,
            'severity': params.severity,
            'product': params.product,
            'distribution': params.distribution,
            'distrorelease': params.distrorelease,
            'milestone': params.milestone,
            'assignee': params.assignee,
            'sourcepackagename': params.sourcepackagename,
            'binarypackagename': params.binarypackagename,
            'owner': params.owner,
        }
        # Loop through the standard, "normal" arguments and build the
        # appropriate SQL WHERE clause. Note that arg_value will be one
        # of:
        #
        # * a searchbuilder.any object, representing a set of acceptable filter
        #   values
        # * a searchbuilder.NULL object
        # * an sqlobject
        # * a dbschema item
        # * None (meaning no filter criteria specified for that arg_name)
        for arg_name, arg_value in standard_args.items():
            if arg_value is None:
                continue
            if zope_isinstance(arg_value, any):
                # The argument value is a list of acceptable
                # filter values.
                arg_values = sqlvalues(*arg_value.query_values)
                where_arg = ", ".join(arg_values)
                clause = "BugTask.%s IN (%s)" % (arg_name, where_arg)
            elif arg_value is NULL:
                # The argument value indicates we should match
                # only NULL values for the column named by
                # arg_name.
                clause = "BugTask.%s IS NULL" % arg_name
            else:
                # We have either an ISQLObject, or a dbschema value.
                is_sqlobject = ISQLObject(arg_value, None)
                if is_sqlobject:
                    clause = "BugTask.%s = %d" % (arg_name, arg_value.id)
                else:
                    clause = "BugTask.%s = %d" % (arg_name, int(arg_value.value))
            extra_clauses.append(clause)

        #
        # Handle special cases
        #

        if params.omit_dupes:
            extra_clauses.append("Bug.duplicateof is NULL")

        if params.attachmenttype is not None:
            clauseTables.append('BugAttachment')
            if isinstance(params.attachmenttype, any):
                where_cond = "BugAttachment.type IN (%s)" % ", ".join(
                    sqlvalues(*params.attachmenttype.query_values))
            else:
                where_cond = "BugAttachment.type = %s" % sqlvalues(
                    params.attachmenttype)
            extra_clauses.append("BugAttachment.bug = BugTask.bug")
            extra_clauses.append(where_cond)

        if params.searchtext:
            extra_clauses.append(
                "(Bug.fti @@ ftq(%s) OR BugTask.fti @@ ftq(%s))" %
                sqlvalues(params.searchtext, params.searchtext))

        if params.statusexplanation:
            extra_clauses.append("BugTask.fti @@ ftq(%s)" %
                                 sqlvalues(params.statusexplanation))

        #
        # Handle privacy
        #
        if params.user:
            # A subselect is used here because joining through
            # TeamParticipation is only relevant to the "user-aware"
            # part of the WHERE condition (i.e. the bit below.) The
            # other half of this condition (see code above) does not
            # use TeamParticipation at all.
            clause = ("""
                      ((BugTask.bug = Bug.id AND Bug.private = FALSE) OR
                       (BugTask.bug = Bug.id AND Bug.private = TRUE AND
                        Bug.id in (
                          SELECT Bug.id
                          FROM Bug, BugSubscription, TeamParticipation
                          WHERE Bug.id = BugSubscription.bug AND
                                TeamParticipation.person = %(personid)s AND
                                BugSubscription.person =
                                  TeamParticipation.team AND
                                BugSubscription.subscription IN
                                    (%(cc)s, %(watch)s))))""" %
                      sqlvalues(personid=params.user.id,
                                cc=BugSubscription.CC,
                                watch=BugSubscription.WATCH))
        else:
            clause = "BugTask.bug = Bug.id AND Bug.private = FALSE"
        extra_clauses.append(clause)

        orderby = params.orderby
        if orderby is None:
            orderby = []
        elif not zope_isinstance(orderby, (list, tuple)):
            orderby = [orderby]

        # Translate orderby values into corresponding Table.attribute.
        orderby_arg = []
        for orderby_col in orderby:
            if orderby_col.startswith("-"):
                orderby_col = orderby_col[1:]
                orderby_arg.append(
                    "-" + self._ORDERBY_COLUMN[orderby_col])
            else:
                orderby_arg.append(self._ORDERBY_COLUMN[orderby_col])

        # Make sure that the result always is ordered.
        orderby_arg.append('BugTask.id')

        query = " AND ".join(extra_clauses)
        bugtasks = BugTask.select(
            query, clauseTables=clauseTables, orderBy=orderby_arg)

        return bugtasks

    def createTask(self, bug, owner, product=None, distribution=None,
                   distrorelease=None, sourcepackagename=None,
                   binarypackagename=None,
                   status=IBugTask['status'].default,
                   priority=IBugTask['priority'].default,
                   severity=IBugTask['severity'].default,
                   assignee=None, milestone=None):
        """See canonical.launchpad.interfaces.IBugTaskSet."""
        return BugTask(
            bug=bug,
            product=product,
            distribution=distribution,
            distrorelease=distrorelease,
            sourcepackagename=sourcepackagename,
            binarypackagename=binarypackagename,
            status=status,
            priority=priority,
            severity=severity,
            assignee=assignee,
            owner=owner,
            milestone=milestone)

    def maintainedBugTasks(self, person, minseverity=None, minpriority=None,
                         showclosed=False, orderBy=None, user=None):
        if showclosed:
            showclosed = ""
        else:
            showclosed = (
                ' AND BugTask.status < %s' % sqlvalues(BugTaskStatus.FIXED))

        prioAndSevFilter = ""
        if minpriority is not None:
            prioAndSevFilter = (
                ' AND BugTask.priority >= %s' % sqlvalues(minpriority))
        if minseverity is not None:
            prioAndSevFilter += (
                ' AND BugTask.severity >= %s' % sqlvalues(minseverity))

        privatenessFilter = ' AND '
        if user is not None:
            privatenessFilter += ('''
                ((BugTask.bug = Bug.id AND Bug.private = FALSE)
                OR ((BugTask.bug = Bug.id AND Bug.private = TRUE) AND
                    (Bug.id in (
                        SELECT Bug.id FROM Bug, BugSubscription WHERE
                           (Bug.id = BugSubscription.bug) AND
                           (BugSubscription.person = TeamParticipation.team) AND
                           (TeamParticipation.person = %(personid)s) AND
                           (BugSubscription.subscription IN
                               (%(cc)s, %(watch)s))))))'''
                % sqlvalues(personid=user.id,
                            cc=BugSubscription.CC,
                            watch=BugSubscription.WATCH))
        else:
            privatenessFilter += 'BugTask.bug = Bug.id AND Bug.private = FALSE'

        filters = prioAndSevFilter + showclosed + privatenessFilter

        maintainedPackageBugTasksQuery = ('''
            BugTask.sourcepackagename = Maintainership.sourcepackagename AND
            BugTask.distribution = Maintainership.distribution AND
            Maintainership.maintainer = TeamParticipation.team AND
            TeamParticipation.person = %s''' % person.id)

        maintainedPackageBugTasks = BugTask.select(
            maintainedPackageBugTasksQuery + filters,
            clauseTables=['Maintainership', 'TeamParticipation', 'BugTask',
                          'Bug'])

        maintainedProductBugTasksQuery = ('''
            BugTask.product = Product.id AND
            Product.owner = TeamParticipation.team AND
            TeamParticipation.person = %s''' % person.id)

        maintainedProductBugTasks = BugTask.select(
            maintainedProductBugTasksQuery + filters,
            clauseTables=['Product', 'TeamParticipation', 'BugTask', 'Bug'])

        return maintainedProductBugTasks.union(
            maintainedPackageBugTasks, orderBy=orderBy)

    def bugTasksWithSharedInterest(self, person1, person2, orderBy=None,
                                   user=None):
        person1Tasks = self.maintainedBugTasks(person1, user=user)
        person2Tasks = self.maintainedBugTasks(person2, user=user)
        return person1Tasks.intersect(person2Tasks, orderBy=orderBy)


def mark_task(obj, iface):
    directlyProvides(obj, iface + directlyProvidedBy(obj))

def BugTaskFactory(context, **kw):
    # XXX kiko: WTF, context is ignored?! LaunchBag? ARGH!
    return BugTask(bugID=getUtility(ILaunchBag).bug.id, **kw)


class BugTasksReport:

    implements(IBugTasksReport)

    def _handle_showclosed(self, showclosed, querystr):
        """Returns replacement querystr modified to take into account
        showclosed.
        """
        if showclosed:
            return querystr
        else:
            return querystr + ' AND BugTask.status < %s' % sqlvalues(
                BugTaskPriority.MEDIUM)

    # bugs assigned (i.e. tasks) to packages maintained by the user
    def maintainedPackageBugs(self, user, minseverity, minpriority, showclosed):
        querystr = (
            "BugTask.sourcepackagename = Maintainership.sourcepackagename AND "
            "BugTask.distribution = Maintainership.distribution AND "
            "Maintainership.maintainer = %s AND "
            "BugTask.severity >= %s AND "
            "BugTask.priority >= %s") % sqlvalues(
            user.id, minseverity, minpriority)
        clauseTables = ['Maintainership']
        querystr = self._handle_showclosed(showclosed, querystr)
        if not showclosed:
            querystr = querystr + ' AND BugTask.status < %s' % sqlvalues(
                BugTaskPriority.MEDIUM)
        return shortlist(BugTask.select(querystr, clauseTables=clauseTables))

    # bugs assigned (i.e. tasks) to products owned by the user
    def maintainedProductBugs(self, user, minseverity, minpriority,
                              showclosed):
        querystr = (
            "BugTask.product = Product.id AND "
            "Product.owner = %s AND "
            "BugTask.severity >= %s AND "
            "BugTask.priority >= %s") % sqlvalues(
            user.id, minseverity, minpriority)
        clauseTables = ['Product']
        querystr = self._handle_showclosed(showclosed, querystr)
        return shortlist(BugTask.select(querystr, clauseTables=clauseTables))

    # package bugs assigned specifically to the user
    def packageAssigneeBugs(self, user, minseverity, minpriority, showclosed):
        querystr = (
            "BugTask.sourcepackagename IS NOT NULL AND "
            "BugTask.assignee = %s AND "
            "BugTask.severity >= %s AND "
            "BugTask.priority >= %s") % sqlvalues(
            user.id, minseverity, minpriority)
        querystr = self._handle_showclosed(showclosed, querystr)
        return shortlist(BugTask.select(querystr))

    # product bugs assigned specifically to the user
    def productAssigneeBugs(self, user, minseverity, minpriority, showclosed):
        querystr = (
            "BugTask.product IS NOT NULL AND "
            "BugTask.assignee =%s AND "
            "BugTask.severity >=%s AND "
            "BugTask.priority >=%s") % sqlvalues(
            user.id, minseverity, minpriority)
        querystr = self._handle_showclosed(showclosed, querystr)
        return list(BugTask.select(querystr))

    # all bugs assigned to a user
    def assignedBugs(self, user, minseverity, minpriority, showclosed):
        bugs = Set()
        for bugtask in self.maintainedPackageBugs(
            user, minseverity, minpriority, showclosed):
            bugs.add(bugtask.bug)
        for bugtask in self.maintainedProductBugs(
            user, minseverity, minpriority, showclosed):
            bugs.add(bugtask.bug)
        for bugtask in self.packageAssigneeBugs(
            user, minseverity, minpriority, showclosed):
            bugs.add(bugtask.bug)
        for bugtask in self.productAssigneeBugs(
            user, minseverity, minpriority, showclosed):
            bugs.add(bugtask.bug)

        # XXX kiko: use a key instead of this DSU
        buglistwithdates = [(bug.datecreated, bug) for bug in bugs]
        buglistwithdates.sort()
        buglistwithdates.reverse()
        bugs = [bug for datecreated, bug in buglistwithdates]

        return bugs<|MERGE_RESOLUTION|>--- conflicted
+++ resolved
@@ -254,23 +254,13 @@
         "severity": "BugTask.severity",
         "priority": "BugTask.priority",
         "assignee": "BugTask.assignee",
-<<<<<<< HEAD
-        "sourcepackagename" : "BugTask.sourcepackagename",
-        "product" : "BugTask.product",
-        "status" : "BugTask.status",
-        "title" : "Bug.title",
-        "milestone" : "BugTask.milestone",
-        "dateassigned" : "BugTask.dateassigned",
-        "datecreated" : "BugTask.datecreated"}
-=======
         "sourcepackagename": "BugTask.sourcepackagename",
-        "sourcepackagename": "BugTask.sourcepackagename",
+        "product": "BugTask.product",
         "status": "BugTask.status",
         "title": "Bug.title",
         "milestone": "BugTask.milestone",
         "dateassigned": "BugTask.dateassigned",
         "datecreated": "BugTask.datecreated"}
->>>>>>> 25bb174c
 
     def __init__(self):
         self.title = 'A Set of Bug Tasks'
