# Copyright 2004-2005 Canonical Ltd.  All rights reserved.

__metaclass__ = type
__all__ = ['POTMsgSet']

import gettextpo

from zope.interface import implements
from zope.component import getUtility

from sqlobject import ForeignKey, IntCol, StringCol, SQLObjectNotFound
from canonical.database.sqlbase import SQLBase, sqlvalues

from canonical.launchpad import helpers

from canonical.launchpad.interfaces import (
    BrokenTextError, ILanguageSet, IPOTMsgSet, ITranslationImporter,
    RosettaTranslationOrigin, TranslationConflict,
    TranslationValidationStatus)
from canonical.database.constants import UTC_NOW
from canonical.launchpad.helpers import shortlist
from canonical.launchpad.interfaces.pofile import IPOFileSet
from canonical.launchpad.database.pomsgid import POMsgID
from canonical.launchpad.database.potranslation import POTranslation
from canonical.launchpad.database.translationmessage import (
    DummyTranslationMessage, TranslationMessage)


class POTMsgSet(SQLBase):
    implements(IPOTMsgSet)

    _table = 'POTMsgSet'

    context = StringCol(dbName='context', notNull=False)
    msgid_singular = ForeignKey(foreignKey='POMsgID', dbName='msgid_singular',
        notNull=True)
    msgid_plural = ForeignKey(foreignKey='POMsgID', dbName='msgid_plural',
        notNull=True)
    sequence = IntCol(dbName='sequence', notNull=True)
    potemplate = ForeignKey(foreignKey='POTemplate', dbName='potemplate',
        notNull=True)
    commenttext = StringCol(dbName='commenttext', notNull=False)
    filereferences = StringCol(dbName='filereferences', notNull=False)
    sourcecomment = StringCol(dbName='sourcecomment', notNull=False)
    flagscomment = StringCol(dbName='flagscomment', notNull=False)

    @property
    def singular_text(self):
        """See `IPOTMsgSet`."""
        format_importer = getUtility(
            ITranslationImporter).getTranslationFormatImporter(
                self.potemplate.source_file_format)
        if format_importer.uses_source_string_msgids:
            # This format uses English translations as the way to store the
            # singular_text.
            english_language = getUtility(ILanguageSet)['en']
            translation_message = self.getCurrentTranslationMessage(
                english_language)
            if (translation_message is not None and
                translation_message.msgstr0 is not None):
                return translation_message.msgstr0.translation

        # By default, singular text is the msgid_singular.
        return self.msgid_singular.msgid

    @property
    def plural_text(self):
        """See `IPOTMsgSet`."""
        if self.msgid_plural is None:
            return None
        else:
            return self.msgid_plural.msgid

    def getCurrentDummyTranslationMessage(self, language):
        """See `IPOTMsgSet`."""
        assert self.getCurrentTranslationMessage(language) is None, (
            'There is already a translation message in our database.')

        pofile = self.potemplate.getPOFileByLang(language.code)
<<<<<<< HEAD
        return DummyTranslationMessage(language, self)
=======
        if pofile is None:
            pofileset = getUtility(IPOFileSet)
            pofile = pofileset.getDummy(self.potemplate, language)
        return DummyTranslationMessage(pofile, self)
>>>>>>> 46183034

    def getCurrentTranslationMessage(self, language):
        """See `IPOTMsgSet`."""
        return TranslationMessage.selectOne("""
            potmsgset = %s AND is_current IS TRUE AND POFile.language = %s
            AND POFile.variant IS NULL AND pofile = POFile.id
            """ % sqlvalues(self, language), clauseTables=['POFile'])

    def getImportedTranslationMessage(self, language):
        """See `IPOTMsgSet`."""
        return TranslationMessage.selectOne("""
            potmsgset = %s AND is_imported IS TRUE AND POFile.language = %s
            AND POFile.variant IS NULL AND pofile = POFile.id
            """ % sqlvalues(self, language), clauseTables=['POFile'])

    def getNewSuggestions(self, language):
        """See `IPOTMsgSet`."""
        current = self.getCurrentTranslationMessage(language)
        if current is not None:
            query = """
                TranslationMessage.potmsgset = %s AND
                POFile.id = TranslationMessage.pofile AND
                POFile.language = %s AND
                TranslationMessage.date_created > %s
                """ % sqlvalues(self, language, current.date_created)
        else:
            query = """
                TranslationMessage.potmsgset = %s AND
                POFile.id = TranslationMessage.pofile AND
                POFile.language = %s
                """ % sqlvalues(self, language)
        result = TranslationMessage.select(query, clauseTables=['POFile'])
        return shortlist(result, longest_expected=20, hardlimit=100)

    def flags(self):
        if self.flagscomment is None:
            return []
        else:
            return [flag
                    for flag in self.flagscomment.replace(' ', '').split(',')
                    if flag != '']


    def getTranslationMessages(self, language):
        # XXX: do we really need this one?
        pass

    def getLocalTranslationMessages(self, language):
        """See `IPOTMsgSet`."""
        return TranslationMessage.select("""
            is_current IS NOT TRUE AND
            is_imported IS NOT TRUE AND
            potmsgset = %s AND
            POFile.language = %s AND pofile=POFile.id AND
            date_created > (
                SELECT GREATEST(current.date_reviewed,
                                current.date_created,
                                TIMESTAMP '2000-01-01 00:00')
                    FROM TranslationMessage AS current
                    WHERE current.potmsgset=TranslationMessage.potmsgset AND
                          current.pofile=TranslationMessage.pofile
                    LIMIT 1)
            """ %
                                         sqlvalues(self, language),
                                         clauseTables=['POFile'])

    def hasTranslationChangedInLaunchpad(self, language):
        """See `IPOTMsgSet`."""
        imported_translation = self.getImportedTranslationMessage(language)
        if (imported_translation is not None and
            not imported_translation.is_current):
            return True
        else:
            return False

    def isTranslationNewerThan(self, language, timestamp):
        """See `IPOTMsgSet`."""
        current = self.getCurrentTranslationMessage(language)
        if current is None:
            return False
        date_updated = current.date_created
        if (current.date_reviewed is not None and
            current.date_reviewed > date_updated):
            date_updated = current.date_reviewed
        if date_updated is not None and date_updated > timestamp:
            return True
        else:
            return False

    def _list_of_msgids(self):
        """Return a list of [singular_text, plural_text] if the message
        is using plural forms, or just [singular_text] if it's not.
        """
        original_texts = [self.singular_text]
        if self.plural_text is not None:
            original_texts.append(self.plural_text)
        return original_texts

    def _sanitizeTranslations(self, translations, pluralforms):
        """Sanitize `translations` using self.applySanityFixes.

        If there is no certain pluralform in `translations`, set it to None.
        If there are `translations` with greater pluralforms than allowed,
        sanitize and keep them.
        """
        # Fix the trailing and leading whitespaces
        sanitized_translations = {}
        for pluralform in range(pluralforms):
            if pluralform < len(translations):
                sanitized_translations[pluralform] = self.applySanityFixes(
                    translations[pluralform])
            else:
                sanitized_translations[pluralform] = None
        # Unneeded plural forms are stored as well (needed since we may
        # have incorrect plural form data, so we can just reactivate them
        # once we fix the plural information for the language)
        for index, value in enumerate(translations):
            if index not in sanitized_translations:
                sanitized_translations[index] = self.applySanityFixes(value)

        return sanitized_translations

    def _validate_translations(self, translations, fuzzy, ignore_errors):
        """Validate all the `translations` and return a validation_status."""
        # By default all translations are correct.
        validation_status = TranslationValidationStatus.OK

        # Cache the list of singular_text and plural_text
        original_texts = self._list_of_msgids()

        # Validate the translation we got from the translation form
        # to know if gettext is unhappy with the input.
        try:
            helpers.validate_translation(
                original_texts, translations, self.flags())
        except gettextpo.error:
            if fuzzy or ignore_errors:
                # The translations are stored anyway, but we set them as
                # broken.
                validation_status = TranslationValidationStatus.UNKNOWNERROR
            else:
                # Check to know if there is any translation.
                has_translations = False
                for key in translations.keys():
                    if translations[key] is not None:
                        has_translations = True
                        break

                if has_translations:
                    # Partial translations cannot be stored unless the fuzzy
                    # flag is set, the exception is raised again and handled
                    # outside this method.
                    raise

        return validation_status

    def _findPOTranslations(self, translations):
        """Find all POTranslation records for passed `translations`."""
        potranslations = {}
        # Set all POTranslations we can have (up to 4)
        for pluralform in range(4):
            if (pluralform in translations and
                translations[pluralform] is not None):
                translation = translations[pluralform]
                # Find or create a POTranslation for the specified text
                try:
                    potranslations[pluralform] = (
                        POTranslation.byTranslation(translation))
                except SQLObjectNotFound:
                    potranslations[pluralform] = (
                        POTranslation(translation=translation))
            else:
                potranslations[pluralform] = None
        return potranslations

    def _findTranslationMessage(self, language, potranslations, pluralforms):
        """Find a message for this language exactly matching given
        `translations` strings comparing only `pluralforms` of them."""
        query=('potmsgset=%s AND pofile=POFile.id AND POFile.language=%s'
               % sqlvalues(self, language))
        for pluralform in range(pluralforms):
            if potranslations[pluralform] is None:
                query += ' AND msgstr%s IS NULL' % sqlvalues(pluralform)
            else:
                query += ' AND msgstr%s=%s' % (
                    sqlvalues(pluralform, potranslations[pluralform]))
        return TranslationMessage.selectOne(query, clauseTables=['POFile'])

    def _makeTranslationMessageCurrent(self, pofile, new_message,
                                       current_message, is_imported,
                                       submitter, is_fuzzy):
        if is_imported:
            # A new imported message is made current
            # only if there is no existing current message
            # or if the current message came from import
            # or if current message is empty (deactivated translation)
            if (current_message is None or
                (current_message.is_imported and
                 (current_message.is_fuzzy or not is_fuzzy)) or
                current_message.is_empty):
                new_message.is_current = True
                # Don't update the submitter and date changed
                # if there was no current message and an empty
                # message is submitted
                if (not (current_message is None and
                         new_message.is_empty)):
                    pofile.lasttranslator = submitter
                    pofile.date_changed = UTC_NOW
            new_message.is_imported = True
        else:
            # Non-imported translations.
            new_message.is_current = True
            pofile.lasttranslator = submitter
            pofile.date_changed = UTC_NOW

            if new_message.origin == RosettaTranslationOrigin.ROSETTAWEB:
                # The submitted translation came from our UI, we give
                # give karma to the submitter of that translation.
                new_message.submitter.assignKarma(
                    'translationsuggestionapproved',
                    product=self.potemplate.product,
                    distribution=self.potemplate.distribution,
                    sourcepackagename=self.potemplate.sourcepackagename)

                # If the current message has been changed and
                # there was a different person (a reviewer) from the
                # message submitter doing it, add reviewer karma as well.
                if (new_message != current_message):
                    if (new_message.submitter != submitter):
                        submitter.assignKarma(
                            'translationreview',
                            product=self.potemplate.product,
                            distribution=self.potemplate.distribution,
                            sourcepackagename=self.potemplate.sourcepackagename)

                    new_message.reviewer = submitter
                    new_message.date_reviewed = UTC_NOW
                    pofile.date_changed = UTC_NOW
                    pofile.lasttranslator = submitter


    def updateTranslation(self, pofile, submitter, new_translations, is_fuzzy,
                          is_imported, lock_timestamp, ignore_errors=False,
                          force_edition_rights=False):
        """See `IPOTMsgSet`."""
        assert self.potemplate == pofile.potemplate, (
            "The template for the translation file and this message doesn't"
            " match.")

        # Is the submitter allowed to edit translations?
        is_editor = (force_edition_rights or
                     pofile.canEditTranslations(submitter))

        assert (is_imported or is_editor or
                pofile.canAddSuggestions(submitter)), (
                  '%s cannot add translations nor can add suggestions' % (
                    submitter.displayname))

        if is_imported and not is_editor:
            raise AssertionError(
                'Only an editor can submit is_imported translations.')

        assert pofile.language.pluralforms is not None, (
            "Don't know the number of plural forms for %s language." % (
                pofile.language.englishname))

        # If the update is on the translation credits message, yet
        # update is not is_imported, silently return.
        # XXX 2007-06-26 Danilo: Do we want to raise an exception here?
        if self.is_translation_credit and not is_imported:
            return

        # Sanitize translations
        sanitized_translations = self._sanitizeTranslations(
            new_translations, pofile.language.pluralforms)
        # Check that the translations are correct.
        validation_status = self._validate_translations(sanitized_translations,
                                                        is_fuzzy, ignore_errors)

        # If not an editor, default to submitting a suggestion only.
        just_a_suggestion = not is_editor
        warn_about_lock_timestamp = False

        # Our current submission is newer than 'lock_timestamp'
        # and we try to change it, so just add a suggestion.
        if (not is_imported and not is_fuzzy and
            self.isTranslationNewerThan(pofile.language, lock_timestamp)):
            just_a_suggestion = True
            warn_about_lock_timestamp = True

        # Find all POTranslation records for strings we need.
        potranslations = self._findPOTranslations(sanitized_translations)

        # Find an existing TranslationMessage with exactly the same set
        # of translations.  None if there is no such message and needs to be
        # created.
        matching_message = self._findTranslationMessage(
            pofile.language, potranslations, pofile.language.pluralforms)

        if matching_message is None:
            # Creating a new message.

            if is_imported:
                origin = RosettaTranslationOrigin.SCM
            else:
                origin = RosettaTranslationOrigin.ROSETTAWEB

            new_message = TranslationMessage(
                potmsgset=self,
                pofile=pofile,
                origin=origin,
                submitter=submitter,
                msgstr0=potranslations[0],
                msgstr1=potranslations[1],
                msgstr2=potranslations[2],
                msgstr3=potranslations[3],
                validation_status=validation_status)

            # It's a fuzzy one.
            new_message.is_fuzzy = is_fuzzy

            if just_a_suggestion:
                # Adds suggestion karma: editors get their translations
                # automatically approved, so they get 'reviewer' karma instead.
                submitter.assignKarma(
                    'translationsuggestionadded',
                    product=self.potemplate.product,
                    distribution=self.potemplate.distribution,
                    sourcepackagename=self.potemplate.sourcepackagename)
                if warn_about_lock_timestamp:
                    raise TranslationConflict(
                        'The new translations were saved as suggestions to '
                        'avoid possible conflicts. Please review them.')
            else:
                # Set the new current message if it validates ok.
                if (new_message.validation_status ==
                    TranslationValidationStatus.OK):
                    current_message = self.getCurrentTranslationMessage(
                        pofile.language)
                    # Makes the new_message current if needed and also
                    # assignes karma for translation approval
                    self._makeTranslationMessageCurrent(
                        pofile, new_message, current_message, is_imported,
                        submitter, is_fuzzy)

            matching_message = new_message
        else:
            # There is an existing matching message. Update it as needed.
            # Also update validation status if needed
            matching_message.validation_status = validation_status
            if just_a_suggestion:
                # An existing message is just a suggestion, warn if needed.
                if warn_about_lock_timestamp:
                    raise TranslationConflict(
                        'The new translations were saved as suggestions to '
                        'avoid possible conflicts. Please review them.')

            else:
                current_message = self.getCurrentTranslationMessage(
                    pofile.language)
                # Set the new current message if it validates ok.
                if (matching_message.validation_status ==
                    TranslationValidationStatus.OK):
                    # Makes the new_message current if needed and also
                    # assignes karma for translation approval
                    self._makeTranslationMessageCurrent(
                        pofile, matching_message, current_message, is_imported,
                        submitter, is_fuzzy)

                if not is_fuzzy:
                    matching_message.is_fuzzy = is_fuzzy

        return matching_message

    def applySanityFixes(self, text):
        """See `IPOTMsgSet`."""

        # Fix the visual point that users copy & paste from the web interface.
        new_text = self.convertDotToSpace(text)
        # Now, fix the newline chars.
        new_text = self.normalizeNewLines(new_text)
        # And finally, set the same whitespaces at the start/end of the string.
        new_text = self.normalizeWhitespaces(new_text)
        # Also, if it's an empty string, replace it with None.
        # XXX: Until we figure out ResettingTranslations
        if new_text == '':
            new_text = None

        return new_text

    def convertDotToSpace(self, text):
        """See IPOTMsgSet."""
        if u'\u2022' in self.singular_text or u'\u2022' not in text:
            return text

        return text.replace(u'\u2022', ' ')

    def normalizeWhitespaces(self, translation_text):
        """See IPOTMsgSet."""
        if translation_text is None:
            return None

        stripped_singular_text = self.singular_text.strip()
        stripped_translation_text = translation_text.strip()
        new_translation_text = None

        if (len(stripped_singular_text) > 0 and
            len(stripped_translation_text) == 0):
            return ''

        if len(stripped_singular_text) != len(self.singular_text):
            # There are whitespaces that we should copy to the 'text'
            # after stripping it.
            prefix = self.singular_text[:-len(self.singular_text.lstrip())]
            postfix = self.singular_text[len(self.singular_text.rstrip()):]
            new_translation_text = '%s%s%s' % (
                prefix, stripped_translation_text, postfix)
        elif len(stripped_translation_text) != len(translation_text):
            # msgid does not have any whitespace, we need to remove
            # the extra ones added to this text.
            new_translation_text = stripped_translation_text
        else:
            # The text is not changed.
            new_translation_text = translation_text

        return new_translation_text

    def normalizeNewLines(self, translation_text):
        """See IPOTMsgSet."""
        # There are three different kinds of newlines:
        windows_style = u'\r\n'
        mac_style = u'\r'
        unix_style = u'\n'
        # We need the stripped variables because a 'windows' style will be at
        # the same time a 'mac' and 'unix' style.
        stripped_translation_text = translation_text.replace(
            windows_style, u'')
        stripped_singular_text = self.singular_text.replace(windows_style, u'')

        # Get the style that uses singular_text.
        original_style = None
        if windows_style in self.singular_text:
            original_style = windows_style

        if mac_style in stripped_singular_text:
            if original_style is not None:
                raise BrokenTextError(
                    "original text (%r) mixes different newline markers" %
                        self.singular_text)
            original_style = mac_style

        if unix_style in stripped_singular_text:
            if original_style is not None:
                raise BrokenTextError(
                    "original text (%r) mixes different newline markers" %
                        self.singular_text)
            original_style = unix_style

        # Get the style that uses the given text.
        translation_style = None
        if windows_style in translation_text:
            translation_style = windows_style

        if mac_style in stripped_translation_text:
            if translation_style is not None:
                raise BrokenTextError(
                    "translation text (%r) mixes different newline markers" %
                        translation_text)
            translation_style = mac_style

        if unix_style in stripped_translation_text:
            if translation_style is not None:
                raise BrokenTextError(
                    "translation text (%r) mixes different newline markers" %
                        translation_text)
            translation_style = unix_style

        if original_style is None or translation_style is None:
            # We don't need to do anything, the text is not changed.
            return translation_text

        # Fix the newline chars.
        return translation_text.replace(translation_style, original_style)

    @property
    def hide_translations_from_anonymous(self):
        """See `IPOTMsgSet`."""
        # msgid_singular.msgid is pre-joined everywhere where
        # hide_translations_from_anonymous is used
        return (self.msgid_singular is not None and
                self.msgid_singular.msgid in [
            u'translation-credits',
            u'translator-credits',
            u'translator_credits',
            u'_: EMAIL OF TRANSLATORS\nYour emails',
            u'Your emails',
            ])

    @property
    def is_translation_credit(self):
        """See `IPOTMsgSet`."""
        # msgid_singular.msgid is pre-joined everywhere where
        # is_translation_credit is used
        if self.msgid_singular is None:
            return False
        regular_credits = self.msgid_singular.msgid in [
            u'translation-credits',
            u'translator-credits',
            u'translator_credits' ]
        old_kde_credits = self.msgid_singular.msgid in [
            u'_: EMAIL OF TRANSLATORS\nYour emails',
            u'_: NAME OF TRANSLATORS\nYour names'
            ]
        kde_credits = ((self.msgid_singular.msgid == u'Your emails' and
                        self.context == u'EMAIL OF TRANSLATORS') or
                       (self.msgid_singular.msgid == u'Your names' and
                        self.context == u'NAME OF TRANSLATORS'))
        return (regular_credits or old_kde_credits or kde_credits)

    def makeHTMLID(self, suffix=None):
        """See `IPOTMsgSet`."""
        elements = ['msgset', str(self.id)]
        if suffix is not None:
            elements.append(suffix)
        return '_'.join(elements)

    def updatePluralForm(self, plural_form_text):
        """See `IPOTMsgSet`."""
        if plural_form_text is None:
            self.msgid_plural = None
            return
        else:
            # Store the given plural form.
            try:
                pomsgid = POMsgID.byMsgid(plural_form_text)
            except SQLObjectNotFound:
                pomsgid = POMsgID(msgid=plural_form_text)
            self.msgid_plural = pomsgid<|MERGE_RESOLUTION|>--- conflicted
+++ resolved
@@ -77,14 +77,10 @@
             'There is already a translation message in our database.')
 
         pofile = self.potemplate.getPOFileByLang(language.code)
-<<<<<<< HEAD
-        return DummyTranslationMessage(language, self)
-=======
         if pofile is None:
             pofileset = getUtility(IPOFileSet)
             pofile = pofileset.getDummy(self.potemplate, language)
         return DummyTranslationMessage(pofile, self)
->>>>>>> 46183034
 
     def getCurrentTranslationMessage(self, language):
         """See `IPOTMsgSet`."""
