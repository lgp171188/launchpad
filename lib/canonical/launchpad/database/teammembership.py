# Copyright 2005 Canonical Ltd.  All rights reserved.

__metaclass__ = type
__all__ = ['TeamMembership', 'TeamMembershipSet', 'TeamParticipation']

from datetime import datetime
import itertools
import pytz

from zope.interface import implements

from sqlobject import ForeignKey, StringCol

from canonical.database.sqlbase import SQLBase, sqlvalues
from canonical.database.constants import UTC_NOW
from canonical.database.datetimecol import UtcDateTimeCol
from canonical.database.enumcol import EnumCol

from canonical.config import config

from canonical.lp.dbschema import TeamMembershipStatus

from canonical.launchpad.mail import simple_sendmail, format_address
from canonical.launchpad.mailnotification import MailWrapper
from canonical.launchpad.helpers import (
    get_email_template, contactEmailAddresses)
from canonical.launchpad.interfaces import (
    ITeamMembership, ITeamParticipation, ITeamMembershipSet)
from canonical.launchpad.webapp import canonical_url
from canonical.launchpad.webapp.tales import DurationFormatterAPI


class TeamMembership(SQLBase):
    """See ITeamMembership"""

    implements(ITeamMembership)

    _table = 'TeamMembership'
    _defaultOrder = 'id'

    team = ForeignKey(dbName='team', foreignKey='Person', notNull=True)
    person = ForeignKey(dbName='person', foreignKey='Person', notNull=True)
    reviewer = ForeignKey(dbName='reviewer', foreignKey='Person', default=None)
    status = EnumCol(
        dbName='status', notNull=True, schema=TeamMembershipStatus)
    datejoined = UtcDateTimeCol(dbName='datejoined', default=UTC_NOW,
                                notNull=True)
    dateexpires = UtcDateTimeCol(dbName='dateexpires', default=None)
    reviewercomment = StringCol(dbName='reviewercomment', default=None)

    @property
    def statusname(self):
        """See ITeamMembership"""
        return self.status.title

    def isExpired(self):
        """See ITeamMembership"""
        return self.status == TeamMembershipStatus.EXPIRED

    def sendExpirationWarningEmail(self):
        """See ITeamMembership"""
        assert self.dateexpires is not None, (
            'This membership has no expiration date')
        assert self.dateexpires > datetime.now(pytz.timezone('UTC')), (
            "This membership's expiration date must be in the future: %s"
            % self.dateexpires.strftime('%Y-%m-%d'))
        member = self.person
        if member.isTeam():
            to_addrs = contactEmailAddresses(member.teamowner)
            templatename = 'membership-expiration-warning-impersonal.txt'
        else:
            templatename = 'membership-expiration-warning-personal.txt'
            to_addrs = format_address(
                member.displayname, member.preferredemail.email)
        team = self.team
        subject = 'Launchpad: %s team membership about to expire' % team.name

        admins_names = []
        admins = team.getDirectAdministrators()
        assert admins.count() >= 1
        if admins.count() == 1:
            admin = admins[0]
            contact_admins_text = (
                "To prevent this membership from expiring, you should "
                "contact\nthe team's administrator, %s.\n<%s>"
                % (admin.unique_displayname, canonical_url(admin)))
        else:
            for admin in admins:
                admins_names.append(
                    "%s <%s>"
                    % (admin.unique_displayname, canonical_url(admin)))

            contact_admins_text = (
                "To prevent this membership from expiring, you should get "
                "in touch\nwith one of the team's administrators:\n")
            contact_admins_text += "\n".join(admins_names)

        formatter = DurationFormatterAPI(
            self.dateexpires - datetime.now(pytz.timezone('UTC')))
        replacements = {
            'member_name': member.unique_displayname,
            'member_displayname': member.displayname,
            'team_url': canonical_url(team),
            'contact_admins_text': contact_admins_text,
            'team_name': team.unique_displayname,
            'team_admins': '\n'.join(admins_names),
            'expiration_date': self.dateexpires.strftime('%Y-%m-%d'),
            'approximate_duration': formatter.approximateduration()}

        msg = get_email_template(templatename) % replacements
        from_addr = format_address(
            "Launchpad Team Membership Notifier", config.noreply_from_address)
        simple_sendmail(from_addr, to_addrs, subject, msg)

    def setStatus(self, status, reviewer, reviewercomment=None):
        """See ITeamMembership"""
        approved = TeamMembershipStatus.APPROVED
        admin = TeamMembershipStatus.ADMIN
        expired = TeamMembershipStatus.EXPIRED
        declined = TeamMembershipStatus.DECLINED
        deactivated = TeamMembershipStatus.DEACTIVATED
        proposed = TeamMembershipStatus.PROPOSED
        invited = TeamMembershipStatus.INVITED
<<<<<<< HEAD
=======
        invitation_declined = TeamMembershipStatus.INVITATION_DECLINED
>>>>>>> 603e01fb

        # Flush the cache used by the Person.inTeam method
        self.person._inTeam_cache = {}

        # Make sure the transition from the current status to the given one
        # is allowed. All allowed transitions are in the TeamMembership spec.
        state_transition = {
            admin: [approved, expired, deactivated],
            approved: [admin, expired, deactivated],
            deactivated: [proposed, approved, invited],
            expired: [proposed, approved, invited],
            proposed: [approved, admin, declined],
            declined: [proposed, approved],
<<<<<<< HEAD
            invited: [approved]}
=======
            invited: [approved, invitation_declined],
            invitation_declined: [invited, approved, admin]}
>>>>>>> 603e01fb
        assert self.status in state_transition, (
            "Unknown status: %s" % self.status.name)
        assert status in state_transition[self.status], (
            "Bad state trasition from %s to %s"
            % (self.status.name, status.name))

        old_status = self.status
        self.status = status
        self.reviewer = reviewer
        self.reviewercomment = reviewercomment

        if (old_status not in [admin, approved]
            and status in [admin, approved]):
            # Inactive member has become active; update datejoined
            self.datejoined = datetime.now(pytz.timezone('UTC'))

        if status in [admin, approved]:
            _fillTeamParticipation(self.person, self.team)
        else:
            _cleanTeamParticipation(self.person, self.team)

        # When a member proposes himself, a more detailed notification is
        # sent to the team admins by a subscriber of JoinTeamEvent; that's
        # why we don't send anything here.
        if self.person == self.reviewer and self.status == proposed:
            return

        self._sendStatusChangeNotification(old_status)

    def _sendStatusChangeNotification(self, old_status):
        """Send a status change notification to all team admins and the
        member whose membership's status changed.
        """
        from_addr = format_address(
            "Launchpad Team Membership Notifier", config.noreply_from_address)
        new_status = self.status
        admins_emails = self.team.getTeamAdminsEmailAddresses()
        # self.person might be a team, so we can't rely on its preferredemail.
        member_email = contactEmailAddresses(self.person)
        # Make sure we don't send the same notification twice to anybody.
        for email in member_email:
            if email in admins_emails:
                admins_emails.remove(email)

        team = self.team
        member = self.person
        reviewer = self.reviewer

        if reviewer != member:
            reviewer_name = reviewer.unique_displayname
        else:
            # The user himself changed his membership.
            reviewer_name = 'the user himself'

        if self.reviewercomment:
            comment = ("Comment:\n%s\n\n" % self.reviewercomment.strip())
        else:
            comment = ""

        replacements = {
            'member_name': member.unique_displayname,
            'team_name': team.unique_displayname,
            'old_status': old_status.title,
            'new_status': new_status.title,
            'reviewer_name': reviewer_name,
            'comment': comment}

        template_name = 'membership-statuschange'
        subject = ('Launchpad: Membership change: %(member)s in %(team)s'
                   % {'member': member.name, 'team': team.name})
        if new_status == TeamMembershipStatus.EXPIRED:
            template_name = 'membership-expired'
            subject = (
                'Launchpad: %s expired from %s' % (member.name, team.name))
        elif (new_status == TeamMembershipStatus.APPROVED and
              old_status != TeamMembershipStatus.ADMIN):
            subject = 'Launchpad: %s added to %s' % (member.name, team.name)
            if old_status == TeamMembershipStatus.INVITED:
                template_name = 'membership-invitation-accepted'
<<<<<<< HEAD
=======
        elif new_status == TeamMembershipStatus.INVITATION_DECLINED:
            subject = ('Launchpad: %s decline invitation to join %s'
                       % (member.name, team.name))
            template_name = 'membership-invitation-declined'
>>>>>>> 603e01fb
        else:
            # Use the default template and subject.
            pass

        if admins_emails:
            admins_template = get_email_template(
                "%s-impersonal.txt" % template_name)
            admins_msg = MailWrapper().format(admins_template % replacements)
            simple_sendmail(from_addr, admins_emails, subject, admins_msg)

        # The member can be a team without any members, and in this case we
        # won't have a single email address to send this notification to.
        if member_email and self.reviewer != member:
            if member.isTeam():
                template = '%s-impersonal.txt' % template_name
            else:
                template = '%s-personal.txt' % template_name
            member_template = get_email_template(template)
            member_msg = MailWrapper().format(member_template % replacements)
            simple_sendmail(from_addr, member_email, subject, member_msg)


class TeamMembershipSet:
    """See ITeamMembershipSet"""

    implements(ITeamMembershipSet)

    _defaultOrder = ['Person.displayname', 'Person.name']

    def new(self, person, team, status, dateexpires=None, reviewer=None,
            reviewercomment=None):
        """See ITeamMembershipSet"""
        proposed = TeamMembershipStatus.PROPOSED
        approved = TeamMembershipStatus.APPROVED
        admin = TeamMembershipStatus.ADMIN
        invited = TeamMembershipStatus.INVITED
        assert status in [proposed, approved, admin, invited]
        tm = TeamMembership(
            person=person, team=team, status=status, dateexpires=dateexpires,
            reviewer=reviewer, reviewercomment=reviewercomment)

        if status in (approved, admin):
            _fillTeamParticipation(person, team)

        return tm

    def getByPersonAndTeam(self, person, team, default=None):
        """See ITeamMembershipSet"""
        result = TeamMembership.selectOneBy(person=person, team=team)
        if result is None:
            return default
        return result

    def getMembershipsToExpire(self, when=None):
        """See ITeamMembershipSet"""
        if when is None:
            when = datetime.now(pytz.timezone('UTC'))
        query = ("dateexpires <= %s AND status IN (%s, %s)"
                 % sqlvalues(when, TeamMembershipStatus.ADMIN,
                             TeamMembershipStatus.APPROVED))
        return TeamMembership.select(query)


class TeamParticipation(SQLBase):
    implements(ITeamParticipation)

    _table = 'TeamParticipation'

    team = ForeignKey(foreignKey='Person', dbName='team', notNull=True)
    person = ForeignKey(dbName='person', foreignKey='Person', notNull=True)


def _cleanTeamParticipation(person, team):
    """Remove relevant entries in TeamParticipation for <person> and <team>.

    Remove all tuples "person, team" from TeamParticipation for the given
    person and team (together with all its superteams), unless this person is
    an indirect member of the given team. More information on how to use the
    TeamParticipation table can be found in the TeamParticipationUsage spec or
    the teammembership.txt system doctest.
    """
    # First of all, we remove <person> from <team> (and its superteams).
    _removeParticipantFromTeamAndSuperTeams(person, team)

    # Then, if <person> is a team, we remove all its participants from <team>
    # (and its superteams).
    if person.isTeam():
        for submember in person.allmembers:
            if submember not in team.activemembers:
                _cleanTeamParticipation(submember, team)


def _removeParticipantFromTeamAndSuperTeams(person, team):
    """If <person> is a participant (that is, has a TeamParticipation entry)
    of any team that is a subteam of <team>, then <person> should be kept as
    a participant of <team> and (as a consequence) all its superteams.
    Otherwise, <person> is removed from <team> and we repeat this process for
    each superteam of <team>.
    """
    for subteam in team.getSubTeams():
        if person.hasParticipationEntryFor(subteam) and person != subteam:
            # This is an indirect member of the given team, so we must not
            # remove his participation entry for that team.
            return

    result = TeamParticipation.selectOneBy(person=person, team=team)
    if result is not None:
        result.destroySelf()

    for superteam in team.getSuperTeams():
        if person not in superteam.activemembers:
            _removeParticipantFromTeamAndSuperTeams(person, superteam)


def _fillTeamParticipation(member, team):
    """Add relevant entries in TeamParticipation for given member and team.

    Add a tuple "member, team" in TeamParticipation for the given team and all
    of its superteams. More information on how to use the TeamParticipation 
    table can be found in the TeamParticipationUsage spec.
    """
    members = [member]
    if member.isTeam():
        # The given member is, in fact, a team, and in this case we must 
        # add all of its members to the given team and to its superteams.
        members.extend(member.allmembers)

    for m in members:
        for t in itertools.chain(team.getSuperTeams(), [team]):
            if not m.hasParticipationEntryFor(t):
                TeamParticipation(person=m, team=t)
<|MERGE_RESOLUTION|>--- conflicted
+++ resolved
@@ -121,10 +121,7 @@
         deactivated = TeamMembershipStatus.DEACTIVATED
         proposed = TeamMembershipStatus.PROPOSED
         invited = TeamMembershipStatus.INVITED
-<<<<<<< HEAD
-=======
         invitation_declined = TeamMembershipStatus.INVITATION_DECLINED
->>>>>>> 603e01fb
 
         # Flush the cache used by the Person.inTeam method
         self.person._inTeam_cache = {}
@@ -138,12 +135,8 @@
             expired: [proposed, approved, invited],
             proposed: [approved, admin, declined],
             declined: [proposed, approved],
-<<<<<<< HEAD
-            invited: [approved]}
-=======
             invited: [approved, invitation_declined],
             invitation_declined: [invited, approved, admin]}
->>>>>>> 603e01fb
         assert self.status in state_transition, (
             "Unknown status: %s" % self.status.name)
         assert status in state_transition[self.status], (
@@ -223,13 +216,10 @@
             subject = 'Launchpad: %s added to %s' % (member.name, team.name)
             if old_status == TeamMembershipStatus.INVITED:
                 template_name = 'membership-invitation-accepted'
-<<<<<<< HEAD
-=======
         elif new_status == TeamMembershipStatus.INVITATION_DECLINED:
             subject = ('Launchpad: %s decline invitation to join %s'
                        % (member.name, team.name))
             template_name = 'membership-invitation-declined'
->>>>>>> 603e01fb
         else:
             # Use the default template and subject.
             pass
