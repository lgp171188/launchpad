--- conflicted
+++ resolved
@@ -10,15 +10,11 @@
 from zope.component import getUtility
 from zope.interface import implements
 
-<<<<<<< HEAD
-from canonical.config import config
-from canonical.database.sqlbase import cursor, sqlvalues
-from canonical.launchpad.helpers import shortlist
-=======
 from sqlobject import ForeignKey, StringCol, BoolCol
 
-from canonical.database.sqlbase import cursor, SQLBase
->>>>>>> 070018e5
+from canonical.config import config
+from canonical.database.sqlbase import cursor, SQLBase, sqlvalues
+from canonical.launchpad.helpers import shortlist
 from canonical.launchpad.interfaces import (
         NotFoundError, IPillarNameSet, IPillarName,
         IDistributionSet, IProductSet, IProjectSet,
@@ -71,7 +67,6 @@
         else:
             return getUtility(IDistributionSet).get(distribution)
 
-<<<<<<< HEAD
     def search(self, text, limit=config.launchpad.default_batch_size):
         """See IPillarSet."""
         base_query = """
@@ -133,7 +128,7 @@
         return shortlist(
             [dict(zip(keys, values)) for values in cur.fetchall()],
             longest_expected=longest_expected)
-=======
+
 
 class PillarName(SQLBase):
     implements(IPillarName)
@@ -145,5 +140,3 @@
     project = ForeignKey(foreignKey='Project', dbName='project')
     distribution = ForeignKey(foreignKey='Distribution', dbName='distribution')
     active = BoolCol(dbName='active', notNull=True, default=True)
-
->>>>>>> 070018e5
