# Copyright 2005 Canonical Ltd.  All rights reserved.
# pylint: disable-msg=E0611,W0212,W0102

__metaclass__ = type
__all__ = [
    'RequestedCDs',
    'ShipitAccount',
    'ShipItReport',
    'ShipItReportSet',
    'ShipItSurveySet',
    'Shipment',
    'ShipmentSet',
    'ShippingRequest',
    'ShippingRequestSet',
    'ShippingRun',
    'ShippingRunSet',
    'StandardShipItRequest',
    'StandardShipItRequestSet']

from StringIO import StringIO
import csv
from datetime import datetime, timedelta
import itertools
import random
import re

from storm.store import Store
from zope.error.interfaces import IErrorReportingUtility
from zope.interface import implements
<<<<<<< HEAD
from zope.component import adapts, getUtility
=======
from zope.component import getUtility
from lazr.enum import Item
>>>>>>> bd2434ff

import pytz

from sqlobject.sqlbuilder import AND, SQLConstant
from sqlobject import (
    ForeignKey, StringCol, BoolCol, SQLObjectNotFound, IntCol)

<<<<<<< HEAD
from canonical.lazr import Item

from canonical.cachedproperty import cachedproperty
=======
>>>>>>> bd2434ff
from canonical.config import config
from canonical.uuid import generate_uuid

from canonical.database.sqlbase import (
    block_implicit_flushes, SQLBase, sqlvalues, quote, quote_like, cursor)
from canonical.database.constants import UTC_NOW
from canonical.database.datetimecol import UtcDateTimeCol
from canonical.database.enumcol import EnumCol

from canonical.launchpad.helpers import (
    intOrZero, get_email_template, shortlist)
from canonical.launchpad.datetimeutils import make_mondays_between
from canonical.launchpad.webapp import canonical_url
from canonical.launchpad.mail.sendmail import simple_sendmail

from canonical.launchpad.interfaces.account import IAccount
from canonical.launchpad.interfaces.person import IPerson
from canonical.launchpad.interfaces.shipit import (
    IRequestedCDs, IShipitAccount, IShipItReport, IShipItReportSet,
    IShipItSurveySet, IShipment, IShipmentSet, IShippingRequest,
    IShippingRequestSet, IShippingRun, IShippingRunSet,
    IStandardShipItRequest, IStandardShipItRequestSet,
    MAX_CDS_FOR_UNTRUSTED_PEOPLE, ShipItArchitecture, ShipItConstants,
    ShipItDistroSeries, ShipItFlavour, ShipItSurveySchema,
    ShippingRequestPriority, ShippingRequestStatus, ShippingRequestType,
    ShippingService, SOFT_MAX_SHIPPINGRUN_SIZE)
from canonical.launchpad.interfaces import (
    ILaunchpadCelebrities, ILibraryFileAliasSet)
from canonical.launchpad.database.account import Account
from canonical.launchpad.database.country import Country
from canonical.launchpad.database.karma import Karma
from canonical.launchpad.database.person import Person


MIN_KARMA_ENTRIES_TO_BE_TRUSTED_ON_SHIPIT = 10


class ShippingRequest(SQLBase):
    """See IShippingRequest"""

    implements(IShippingRequest)
    sortingColumns = ['daterequested', 'id']
    _defaultOrder = sortingColumns

    recipient = ForeignKey(
        dbName='recipient', foreignKey='Account', notNull=True)

    daterequested = UtcDateTimeCol(notNull=True, default=UTC_NOW)

    type = EnumCol(enum=ShippingRequestType, default=None)
    status = EnumCol(
        enum=ShippingRequestStatus, notNull=True,
        default=ShippingRequestStatus.PENDING)
    whoapproved = ForeignKey(
        dbName='whoapproved', foreignKey='Account', default=None)

    whocancelled = ForeignKey(
        dbName='whocancelled', foreignKey='Account', default=None)

    reason = StringCol(default=None)
    highpriority = BoolCol(notNull=True, default=False)

    # This is maintained by a DB trigger, so it can be None here even though
    # the DB won't allow that.
    normalized_address = StringCol(default=None)
    city = StringCol(notNull=True)
    phone = StringCol(default=None)
    country = ForeignKey(dbName='country', foreignKey='Country', notNull=True)
    province = StringCol(default=None)
    postcode = StringCol(default=None)
    addressline1 = StringCol(notNull=True)
    addressline2 = StringCol(default=None)
    organization = StringCol(default=None)
    recipientdisplayname = StringCol(notNull=True)
    shipment = ForeignKey(
            dbName='shipment', foreignKey='Shipment',
            notNull=False, unique=True, default=None
            )

    @property
    def distroseries(self):
        """See IShippingRequest"""
        requested_cds = self.getAllRequestedCDs()
        assert requested_cds.count() > 0
        # We know that a request cannot contain CDs of more than one distro
        # series, so it's safe to get the first element here.
        return requested_cds[0].distroseries

    @property
    def recipient_email(self):
        """See IShippingRequest"""
        if self.recipient.preferredemail is not None:
            return self.recipient.preferredemail.email
        else:
            return u'inactive account -- no email address'

    @property
    def countrycode(self):
        """See IShippingRequest"""
        return self.country.iso3166code2

    @property
    def shippingservice(self):
        """See IShippingRequest"""
        if self.highpriority:
            return ShippingService.TNT
        else:
            return ShippingService.SPRING

    def getContainedFlavours(self):
        """See IShippingRequest"""
        flavours = set()
        for requested_cds in self.getAllRequestedCDs():
            flavours.add(requested_cds.flavour)
        return sorted(flavours)

    def getTotalApprovedCDs(self):
        """See IShippingRequest"""
        total = 0
        for requested_cds in self.getAllRequestedCDs():
            total += requested_cds.quantityapproved
        return total

    def getTotalCDs(self):
        """See IShippingRequest"""
        total = 0
        for requested_cds in self.getAllRequestedCDs():
            total += requested_cds.quantity
        return total

    def _getRequestedCDsByFlavourAndArch(self, flavour, arch):
        query = AND(RequestedCDs.q.requestID==self.id,
                    RequestedCDs.q.flavour==flavour,
                    RequestedCDs.q.architecture==arch)
        return RequestedCDs.selectOne(query)

    def getAllRequestedCDs(self):
        """See IShippingRequest"""
        return RequestedCDs.selectBy(request=self)

    def getRequestedCDsGroupedByFlavourAndArch(self):
        """See IShippingRequest"""
        requested_cds = {}
        for flavour in ShipItFlavour.items:
            requested_arches = {}
            for arch in ShipItArchitecture.items:
                cds = self._getRequestedCDsByFlavourAndArch(flavour, arch)
                requested_arches[arch] = cds

            requested_cds[flavour] = requested_arches

        return requested_cds

    def setRequestedQuantities(self, quantities):
        """See IShippingRequest"""
        assert not (self.isShipped() or self.isCancelled())
        self._setQuantities(
            quantities, set_approved=False, set_requested=True)

    def setApprovedQuantities(self, quantities):
        """See IShippingRequest"""
        assert self.isApproved()
        self._setQuantities(quantities, set_approved=True)

    def setQuantities(self, quantities,
                      distroseries=ShipItConstants.current_distroseries):
        """See IShippingRequest"""
        self._setQuantities(
            quantities, set_approved=True, set_requested=True,
            distroseries=distroseries)

    def _setQuantities(
            self, quantities, set_approved=False, set_requested=False,
            distroseries=ShipItConstants.current_distroseries):
        """Set the approved and/or requested quantities of this request.

        Also set this request's status to indicate whether it's a standard or
        custom one.
            :param quantities: A dictionary like the described in
                               IShippingRequestSet.setQuantities.
        """
        assert set_approved or set_requested
        standardrequestset = getUtility(IStandardShipItRequestSet)
        type = ShippingRequestType.STANDARD
        for flavour, arches_and_quantities in quantities.items():
            x86 = arches_and_quantities.get(ShipItArchitecture.X86, 0)
            amd64 = arches_and_quantities.get(ShipItArchitecture.AMD64, 0)
            ppc = arches_and_quantities.get(ShipItArchitecture.PPC, 0)
            standard_template = standardrequestset.getByNumbersOfCDs(
                flavour, x86, amd64, ppc)
            if standard_template is None:
                type = ShippingRequestType.CUSTOM
            for arch, quantity in arches_and_quantities.items():
                assert quantity >= 0
                requested_cds = self._getRequestedCDsByFlavourAndArch(
                    flavour, arch)
                if requested_cds is None:
                    requested_cds = RequestedCDs(
                        request=self, flavour=flavour, architecture=arch,
                        distroseries=distroseries)
                if set_approved:
                    requested_cds.quantityapproved = quantity
                if set_requested:
                    requested_cds.quantity = quantity
        self.type = type

    def containsCustomQuantitiesOfFlavour(self, flavour):
        """See IShippingRequest"""
        quantities = self.getQuantitiesOfFlavour(flavour)
        if not sum(quantities.values()):
            # This is an existing order that contains CDs of other
            # flavours only.
            return False
        else:
            standardrequestset = getUtility(IStandardShipItRequestSet)
            standard_request = standardrequestset.getByNumbersOfCDs(
                flavour, quantities[ShipItArchitecture.X86],
                quantities[ShipItArchitecture.AMD64],
                quantities[ShipItArchitecture.PPC])
            return standard_request is None

    def getQuantitiesOfFlavour(self, flavour):
        """See IShippingRequest"""
        requested_cds = self.getRequestedCDsGroupedByFlavourAndArch()[flavour]
        quantities = {}
        for arch in ShipItArchitecture.items:
            arch_requested_cds = requested_cds[arch]
            # Any of {x86,amd64,ppc}_requested_cds can be None here, so we use
            # a default value for getattr() to make things easier.
            quantities[arch] = getattr(arch_requested_cds, 'quantity', 0)
        return quantities

    @property
    def status_desc(self):
        """See IShippingRequest"""
        if self.isAwaitingApproval():
            return ShippingRequestStatus.PENDING.title.lower()
        elif self.isApproved():
            return ShippingRequestStatus.APPROVED.title.lower()
        elif self.isShipped():
            return ("approved (sent for shipping on %s)"
                    % self.shipment.shippingrun.datecreated.date())
        elif self.isPendingSpecial():
            return ShippingRequestStatus.PENDINGSPECIAL.title.lower()
        elif self.isDuplicatedAddress():
            return ShippingRequestStatus.DUPLICATEDADDRESS.title.lower()
        elif self.isDenied():
            return ShippingRequestStatus.DENIED.title.lower()
        elif self.isCancelled():
            return "cancelled by %s" % self.whocancelled.displayname
        else:
            raise AssertionError("Invalid status: %s" % self.status)

    def isAwaitingApproval(self):
        """See IShippingRequest"""
        return self.status == ShippingRequestStatus.PENDING

    def isApproved(self):
        """See IShippingRequest"""
        return self.status == ShippingRequestStatus.APPROVED

    def isShipped(self):
        """See IShippingRequest"""
        if self.status == ShippingRequestStatus.SHIPPED:
            assert self.shipment is not None
            return True
        else:
            return False

    def isCancelled(self):
        """See IShippingRequest"""
        return self.status == ShippingRequestStatus.CANCELLED

    def isDenied(self):
        """See IShippingRequest"""
        return self.status == ShippingRequestStatus.DENIED

    def isDuplicatedAddress(self):
        """See IShippingRequest"""
        return self.status == ShippingRequestStatus.DUPLICATEDADDRESS

    def isPendingSpecial(self):
        """See IShippingRequest"""
        return self.status == ShippingRequestStatus.PENDINGSPECIAL

    def canBeApproved(self):
        """See IShippingRequest"""
        statuses = [ShippingRequestStatus.DENIED,
                    ShippingRequestStatus.PENDINGSPECIAL,
                    ShippingRequestStatus.DUPLICATEDADDRESS,
                    ShippingRequestStatus.PENDING]
        return self.status in statuses

    def canBeDenied(self):
        """See IShippingRequest"""
        statuses = [ShippingRequestStatus.APPROVED,
                    ShippingRequestStatus.PENDINGSPECIAL,
                    ShippingRequestStatus.DUPLICATEDADDRESS,
                    ShippingRequestStatus.PENDING]
        return self.status in statuses

    def markAsDuplicatedAddress(self):
        """See IShippingRequest"""
        self.status = ShippingRequestStatus.DUPLICATEDADDRESS

    def markAsPendingSpecial(self):
        """See IShippingRequest"""
        self.status = ShippingRequestStatus.PENDINGSPECIAL

    def deny(self):
        """See IShippingRequest"""
        assert not self.isDenied()
        if self.isApproved():
            self.clearApproval()
        self.status = ShippingRequestStatus.DENIED

    def clearApproval(self):
        """See IShippingRequest"""
        assert self.isApproved()
        self.status = ShippingRequestStatus.PENDING
        self.whoapproved = None
        self.clearApprovedQuantities()

    def clearApprovedQuantities(self):
        """See IShippingRequest"""
        assert not self.isApproved()
        for requestedcds in self.getAllRequestedCDs():
            requestedcds.quantityapproved = 0

    def approve(self, whoapproved=None):
        """See IShippingRequest"""
        assert not (self.isCancelled() or self.isApproved() or
                    self.isShipped())
        self.status = ShippingRequestStatus.APPROVED
        if whoapproved is None:
            self.whoapproved = None
        else:
            # XXX: salgado, 2009-03-06: Need this hack here to get the
            # reviewer from the same store that self came from.  Otherwise
            # storm will complain.
            self.whoapproved = Store.of(self).get(Account, whoapproved.id)

    def cancel(self, whocancelled):
        """See IShippingRequest"""
        assert not self.isCancelled()
        if self.isApproved():
            self.clearApproval()
        self.status = ShippingRequestStatus.CANCELLED
        if whocancelled is None:
            self.whocancelled = None
        else:
            # XXX: salgado, 2009-03-06: Need this hack here to get the
            # reviewer from the same store that self came from.  Otherwise
            # storm will complain.
            self.whocancelled = Store.of(self).get(Account, whocancelled.id)

    def addressIsDuplicated(self):
        """See IShippingRequest"""
        return self.getRequestsWithSameAddressFromOtherUsers().count() > 0

    def getRequestsWithSameAddressFromOtherUsers(self, limit=5):
        """See IShippingRequest"""
        query = """
            SELECT ShippingRequest.id
            FROM ShippingRequest
            JOIN RequestedCDs ON ShippingRequest.id = RequestedCDs.request
            WHERE normalized_address = %(address)s
                AND country = %(country)s
                AND recipient != %(recipient)s
                AND status NOT IN (%(cancelled)s, %(denied)s)
                AND RequestedCDs.distroseries = %(series)s
            """ % sqlvalues(
                address=self.normalized_address, recipient=self.recipient,
                denied=ShippingRequestStatus.DENIED, country=self.country,
                cancelled=ShippingRequestStatus.CANCELLED,
                series=self.distroseries)
        return ShippingRequest.select(
            "id IN (%s)" % query, limit=limit, orderBy='-daterequested')


class ShippingRequestSet:
    """See IShippingRequestSet"""

    implements(IShippingRequestSet)

    def get(self, id, default=None):
        """See IShippingRequestSet"""
        try:
            return ShippingRequest.get(id)
        except (SQLObjectNotFound, ValueError):
            return default

    def processRequests(self, status, new_status):
        """See IShippingRequestSet"""
        if new_status == ShippingRequestStatus.APPROVED:
            action = 'approved'
            method_name = 'approve'
        elif new_status == ShippingRequestStatus.DENIED:
            action = 'denied'
            method_name = 'deny'
        else:
            raise AssertionError(
                'new_status must be APPROVED or DENIED: %r' % new_status)

        requests = ShippingRequest.selectBy(status=status)
        request_messages = []
        for request in requests:
            info = ("Request #%d, made by '%s' containing %d CDs\n(%s)"
                    % (request.id, request.recipientdisplayname,
                       request.getTotalCDs(), canonical_url(request)))
            request_messages.append(info)
            getattr(request, method_name)()
        template = get_email_template('shipit-mass-process-notification.txt')
        body = template % {
            'requests_info': "\n".join(request_messages),
            'action': action, 'status': status}
        to_addr = config.shipit.admins_email_address
        from_addr = config.shipit.ubuntu_from_email_address
        subject = "Report of auto-%s requests" % action
        simple_sendmail(from_addr, to_addr, subject, body)

    def new(self, recipient, recipientdisplayname, country, city,
            addressline1, phone, addressline2=None, province=None,
            postcode=None, organization=None, reason=None):
        """See IShippingRequestSet"""
        person = IPerson(recipient, None)
        shipit_admins = getUtility(ILaunchpadCelebrities).shipit_admin
        if person is not None and person.inTeam(shipit_admins):
            is_admin_request = True
        else:
            # Only members of the shipit-admins team can have more than one
            # open request at a time.
            assert IShipitAccount(
                recipient).currentShipItRequest() is None
            is_admin_request = False

        request = ShippingRequest(
            recipient=recipient, reason=reason, city=city, country=country,
            recipientdisplayname=recipientdisplayname,
            addressline1=addressline1, addressline2=addressline2,
            province=province, postcode=postcode, organization=organization,
            phone=phone, is_admin_request=is_admin_request)

        # The normalized_address field is maitained by a trigger, so
        # the object needed to be refetched after creation.
        Store.of(request).flush()
        Store.of(request).invalidate()
        return request

    def getTotalsForRequests(self, requests):
        """See IShippingRequestSet"""
        requests_ids = ','.join(str(request.id) for request in requests)
        cur = cursor()
        cur.execute("""
            SELECT
                request,
                SUM(quantity) AS total_cds,
                SUM(quantityapproved) AS total_approved_cds
            FROM RequestedCDs
            WHERE request IN (%s)
            GROUP BY request
            """ % requests_ids)
        totals = {}
        for request, total_cds, total_approved_cds in cur.fetchall():
            totals[request] = (total_cds, total_approved_cds)
        return totals

    def getUnshippedRequestsIDs(
            self, priority,
            distroseries=ShipItConstants.current_distroseries):
        """See IShippingRequestSet"""
        if priority == ShippingRequestPriority.HIGH:
            priorityfilter = 'AND ShippingRequest.highpriority IS TRUE'
        elif priority == ShippingRequestPriority.NORMAL:
            priorityfilter = 'AND ShippingRequest.highpriority IS FALSE'
        else:
            # Nothing to filter, return all unshipped requests.
            priorityfilter = ''

        replacements = sqlvalues(distroseries=distroseries,
                                 status=ShippingRequestStatus.APPROVED)
        replacements.update({'priorityfilter': priorityfilter})
        query = """
            SELECT DISTINCT ShippingRequest.id
            FROM ShippingRequest, RequestedCDs
            WHERE shipment IS NULL
                  AND ShippingRequest.id = RequestedCDs.request
                  AND RequestedCDs.distroseries = %(distroseries)s
                  AND status = %(status)s
                  %(priorityfilter)s
            ORDER BY id
            """ % replacements

        cur = cursor()
        cur.execute(query)
        return [id for (id,) in cur.fetchall()]

    def getOldestPending(self):
        """See IShippingRequestSet"""
        return ShippingRequest.selectFirstBy(
            status=ShippingRequestStatus.PENDING,
            orderBy='daterequested')

    def search(self, status=None, flavour=None, distroseries=None,
               recipient_text=None, orderBy=ShippingRequest.sortingColumns):
        """See IShippingRequestSet"""
        queries = []

        # We use subqueries To filter based on distroseries/flavour so that
        # we don't have to join the RequestedCDs table with a DISTINCT, which
        # causes the query to run a _lot_ slower.
        if distroseries is not None:
            queries.append("""
                ShippingRequest.id IN (
                    SELECT request FROM RequestedCDs WHERE distroseries = %s)
                """ % sqlvalues(distroseries))

        if flavour is not None:
            queries.append("""
                ShippingRequest.id IN (
                    SELECT request FROM RequestedCDs WHERE flavour = %s)
                """ % sqlvalues(flavour))

        if recipient_text:
            recipient_text = recipient_text.lower()
            queries.append("""
                (ShippingRequest.fti @@ ftq(%(text)s) OR recipient IN
                    (
                    SELECT Person.account FROM Person
                        WHERE Person.fti @@ ftq(%(text)s)
                    UNION
                    SELECT EmailAddress.account FROM EmailAddress
                        WHERE lower(email) LIKE %(like_text)s || '%%'
                    ))
                """ % dict(text=quote(recipient_text),
                           like_text=quote_like(recipient_text)))

        if status:
            queries.append("ShippingRequest.status = %s" % sqlvalues(status))

        query = " AND ".join(queries)
        if query == '':
            query = None
        return ShippingRequest.select(
            query, orderBy=orderBy, prejoins=["recipient"])

    def exportRequestsToFiles(
            self, priority, ztm,
            distroseries=ShipItConstants.current_distroseries):
        """See IShippingRequestSet"""
        request_ids = self.getUnshippedRequestsIDs(priority, distroseries)
        # The SOFT_MAX_SHIPPINGRUN_SIZE is not a hard limit, and it doesn't
        # make sense to split a shippingrun into two just because there's 10
        # requests more than the limit, so we only split them if there's at
        # least 50% more requests than SOFT_MAX_SHIPPINGRUN_SIZE.
        file_counter = 0
        while len(request_ids):
            file_counter += 1
            ztm.begin()
            if len(request_ids) > SOFT_MAX_SHIPPINGRUN_SIZE * 1.5:
                request_ids_subset = request_ids[:SOFT_MAX_SHIPPINGRUN_SIZE]
                request_ids[:SOFT_MAX_SHIPPINGRUN_SIZE] = []
            else:
                request_ids_subset = request_ids[:]
                request_ids = []
            shippingrun = self._create_shipping_run(request_ids_subset)
            now = datetime.now(pytz.timezone('UTC'))
            filename = 'Ubuntu-%s' % distroseries.name
            if priority == ShippingRequestPriority.HIGH:
                filename += '-High-Pri'
            filename += '-%s-%d.%s.csv' % (
                now.strftime('%y-%m-%d'), file_counter, generate_uuid())
            shippingrun.exportToCSVFile(filename)
            ztm.commit()

    @block_implicit_flushes
    def _create_shipping_run(self, request_ids):
        """Create and return a ShippingRun containing all requests whose ids
        are in request_ids.

        Each request will be added to the ShippingRun only if it's approved
        and not part of another shipment.
        """
        shippingrun = ShippingRunSet().new()
        for request_id in request_ids:
            request = self.get(request_id)
            if not request.isApproved():
                # This request's status may have been changed after we started
                # running the script. Now it's not approved anymore and we
                # can't export it.
                continue
            assert not (request.isCancelled() or request.isShipped())

            request.status = ShippingRequestStatus.SHIPPED
            shipment = ShipmentSet().new(
                request, request.shippingservice, shippingrun)
        shippingrun.requests_count = shippingrun.requests.count()
        return shippingrun

    def _sumRequestedCDCount(self, quantities):
        """Sum the values of a dictionary mapping flavour and architectures
        to quantities of requested CDs.

        This dictionary must be of the same format of the one returned by
        _getRequestedCDCount().
        """
        total = 0
        for flavour in quantities:
            for arch in quantities[flavour]:
                total += quantities[flavour][arch]
        return total

    def _getRequestedCDCount(
        self, current_series_only, country=None, approved=False):
        """The number of Requested CDs for each flavour and architecture.

        If country is not None, then consider only CDs requested by people on
        that country.

        If approved is True, then we return the number of CDs that were
        approved, which may differ from the number of requested CDs.
        """
        attr_to_sum_on = 'quantity'
        if approved:
            attr_to_sum_on = 'quantityapproved'
        quantities = {}
        series_filter = ""
        if current_series_only:
            series_filter = (
                " AND RequestedCDs.distroseries = %s"
                % sqlvalues(ShipItConstants.current_distroseries))
        for flavour in ShipItFlavour.items:
            quantities[flavour] = {}
            for arch in ShipItArchitecture.items:
                query_str = """
                    shippingrequest.shipment IS NOT NULL AND
                    shippingrequest.id = requestedcds.request AND
                    requestedcds.flavour = %s AND
                    requestedcds.architecture = %s
                    """ % sqlvalues(flavour, arch)
                query_str += series_filter
                if country is not None:
                    query_str += (" AND shippingrequest.country = %s"
                                  % sqlvalues(country.id))
                requests = ShippingRequest.select(
                    query_str, clauseTables=['RequestedCDs'])
                quantities[flavour][arch] = intOrZero(
                    requests.sum(attr_to_sum_on))
        return quantities

    def generateCountryBasedReport(self, current_series_only=True):
        """See IShippingRequestSet"""
        csv_file = StringIO()
        csv_writer = csv.writer(csv_file, quoting=csv.QUOTE_ALL)
        header = [
            'Country',
            'Total Shipped Ubuntu',
            'Total Shipped Kubuntu',
            'Total Shipped Edubuntu',
            'Total Shipped Server',
            'Total Shipped',
            'Shipped Ubuntu x86 CDs', 'Shipped Ubuntu AMD64 CDs',
            'Shipped Kubuntu x86 CDs', 'Shipped Kubuntu AMD64 CDs',
            'Shipped Edubuntu x86 CDs', 'Shipped Edubuntu AMD64 CDs',
            'Shipped Server x86 CDs', 'Shipped Server AMD64 CDs',
            'Normal-prio shipments', 'High-prio shipments',
            'Average request size', 'Approved CDs (percentage)',
            'Percentage of total shipped CDs', 'Continent']
        csv_writer.writerow(header)
        requested_cd_count = self._getRequestedCDCount(
            current_series_only, approved=True)
        all_shipped_cds = self._sumRequestedCDCount(requested_cd_count)
        ubuntu = ShipItFlavour.UBUNTU
        kubuntu = ShipItFlavour.KUBUNTU
        edubuntu = ShipItFlavour.EDUBUNTU
        server = ShipItFlavour.SERVER
        x86 = ShipItArchitecture.X86
        amd64 = ShipItArchitecture.AMD64
        for country in Country.select():
            base_query = (
                "shippingrequest.country = %s AND "
                "shippingrequest.shipment IS NOT NULL"
                % sqlvalues(country.id)
                )
            clauseTables = []
            if current_series_only:
                base_query += """
                    AND RequestedCDs.distroseries = %s
                    AND RequestedCDs.request = ShippingRequest.id
                    """ % sqlvalues(ShipItConstants.current_distroseries)
                clauseTables.append('RequestedCDs')
            total_shipped_requests = ShippingRequest.select(
                base_query, clauseTables=clauseTables, distinct=True).count()
            if not total_shipped_requests:
                continue

            shipped_cds_per_arch = self._getRequestedCDCount(
                current_series_only, country=country, approved=True)

            high_prio_orders = ShippingRequest.select(
                base_query + " AND highpriority IS TRUE",
                clauseTables=clauseTables, distinct=True)
            high_prio_count = intOrZero(high_prio_orders.count())

            normal_prio_orders = ShippingRequest.select(
                base_query + " AND highpriority IS FALSE",
                clauseTables=clauseTables, distinct=True)
            normal_prio_count = intOrZero(normal_prio_orders.count())

            shipped_cds = self._sumRequestedCDCount(shipped_cds_per_arch)
            requested_cd_count = self._getRequestedCDCount(
                current_series_only, country=country, approved=False)
            requested_cds = self._sumRequestedCDCount(requested_cd_count)
            average_request_size = shipped_cds / total_shipped_requests
            percentage_of_approved = float(shipped_cds) / float(requested_cds)
            percentage_of_total = float(shipped_cds) / float(all_shipped_cds)

            # Need to encode strings that may have non-ASCII chars into
            # unicode because we're using StringIO.
            country_name = country.name.encode('utf-8')
            continent_name = country.continent.name.encode('utf-8')
            total_ubuntu = sum(shipped_cds_per_arch[ubuntu].values())
            total_kubuntu = sum(shipped_cds_per_arch[kubuntu].values())
            total_edubuntu = sum(shipped_cds_per_arch[edubuntu].values())
            total_server = sum(shipped_cds_per_arch[server].values())
            row = [country_name,
                   total_ubuntu,
                   total_kubuntu,
                   total_edubuntu,
                   total_server,
                   (total_ubuntu + total_kubuntu + total_edubuntu +
                    total_server),
                   shipped_cds_per_arch[ubuntu][x86],
                   shipped_cds_per_arch[ubuntu][amd64],
                   shipped_cds_per_arch[kubuntu][x86],
                   shipped_cds_per_arch[kubuntu][amd64],
                   shipped_cds_per_arch[edubuntu][x86],
                   shipped_cds_per_arch[edubuntu][amd64],
                   shipped_cds_per_arch[server][x86],
                   shipped_cds_per_arch[server][amd64],
                   normal_prio_count, high_prio_count,
                   average_request_size,
                   "%.2f%%" % (percentage_of_approved * 100),
                   "%.2f%%" % (percentage_of_total * 100),
                   continent_name]
            csv_writer.writerow(row)
        csv_file.seek(0)
        return csv_file

    def generateWeekBasedReport(
            self, start_date, end_date, only_current_distroseries=False):
        """See IShippingRequestSet"""
        # This is to ensure we include only full weeks of requests.
        start_monday = start_date - timedelta(
            days=start_date.isoweekday() - 1)
        end_sunday = end_date - timedelta(days=end_date.isoweekday())

        flavour = ShipItFlavour
        arch = ShipItArchitecture
        quantities_order = [
            [flavour.UBUNTU, arch.X86, 'Ubuntu Requested PC CDs'],
            [flavour.UBUNTU, arch.AMD64, 'Ubuntu Requested 64-bit PC CDs'],
            [flavour.KUBUNTU, arch.X86, 'Kubuntu Requested PC CDs'],
            [flavour.KUBUNTU, arch.AMD64, 'Kubuntu Requested 64-bit PC CDs'],
            [flavour.EDUBUNTU, arch.X86, 'Edubuntu Requested PC CDs'],
            [flavour.EDUBUNTU, arch.AMD64,
                'Edubuntu Requested 64-bit PC CDs'],
            [flavour.SERVER, arch.X86, 'Server Requested PC CDs'],
            [flavour.SERVER, arch.AMD64, 'Server Requested 64-bit PC CDs']]

        csv_file = StringIO()
        csv_writer = csv.writer(csv_file, quoting=csv.QUOTE_ALL)
        header = ['Year', 'Week number', 'Week start', 'Requests',
                  'Ubuntu Total', 'Kubuntu Total', 'Edubuntu Total',
                  'Server Total', 'Grand Total']
        for dummy, dummy, label in quantities_order:
            header.append(label)
        csv_writer.writerow(header)

        if only_current_distroseries:
            requests_base_query = """
                SELECT COUNT(DISTINCT ShippingRequest.id)
                FROM ShippingRequest, RequestedCDs
                WHERE ShippingRequest.status != %s
                      AND RequestedCDs.request = ShippingRequest.id
                      AND RequestedCDs.distroseries = %s
                """ % sqlvalues(ShippingRequestStatus.CANCELLED,
                                ShipItConstants.current_distroseries)
        else:
            requests_base_query = """
                SELECT COUNT(ShippingRequest.id)
                FROM ShippingRequest
                WHERE ShippingRequest.status != %s
                """ % sqlvalues(ShippingRequestStatus.CANCELLED)

        sum_base_query = """
            SELECT flavour, architecture, SUM(quantity)
            FROM RequestedCDs, ShippingRequest
            WHERE RequestedCDs.request = ShippingRequest.id
                  AND ShippingRequest.status != %s
            """ % sqlvalues(ShippingRequestStatus.CANCELLED)
        if only_current_distroseries:
            sum_base_query += (
                " AND RequestedCDs.distroseries = %s"
                % sqlvalues(ShipItConstants.current_distroseries))

        sum_group_by = " GROUP BY flavour, architecture"

        cur = cursor()
        for monday_date in make_mondays_between(start_monday, end_sunday):
            year, weeknum, weekday = monday_date.isocalendar()
            row = [year, weeknum, monday_date.strftime('%Y-%m-%d')]

            date_filter = (
                " AND shippingrequest.daterequested BETWEEN %s AND %s"
                % sqlvalues(monday_date, monday_date + timedelta(days=7)))
            requests_query = requests_base_query + date_filter
            sum_query = sum_base_query + date_filter + sum_group_by

            cur.execute(requests_query)
            row.extend(cur.fetchone())

            cur.execute(sum_query)
            sum_dict = self._convertResultsToDict(cur.fetchall())

            quantities_row = []
            flavours = []
            summed_flavours = {}

            for flavour, arch, dummy in quantities_order:
                item = sum_dict.get(flavour, {})
                sum_by_flavor_and_arch = item.get(arch, 0)

                if summed_flavours.get(flavour) is None:
                    flavours.append(flavour)
                    summed_flavours[flavour] = 0
                summed_flavours[flavour] += sum_by_flavor_and_arch
                quantities_row.append(sum_by_flavor_and_arch)

            for flavour in flavours:
                row.append(summed_flavours[flavour])

            weekly_total = sum(summed_flavours.values())
            row.append(weekly_total)

            row.extend(quantities_row)
            csv_writer.writerow(row)

        csv_file.seek(0)
        return csv_file

    def _convertResultsToDict(self, results):
        """Convert a list of (flavour_id, architecture_id, quantity) tuples
        returned by a raw SQL query into a dictionary mapping ShipItFlavour
        and ShipItArchitecture objects to the quantities.
        """
        sum_dict = {}
        for flavour_id, arch_id, sum in results:
            flavour = ShipItFlavour.items[flavour_id]
            sum_dict.setdefault(flavour, {})
            arch = ShipItArchitecture.items[arch_id]
            sum_dict[flavour].update({arch: sum})
        return sum_dict

    def generateShipmentSizeBasedReport(self, current_series_only=True):
        """See IShippingRequestSet"""
        csv_file = StringIO()
        csv_writer = csv.writer(csv_file, quoting=csv.QUOTE_ALL)
        header = ['Number of CDs', 'Number of Shipments']
        csv_writer.writerow(header)
        series_filter = ""
        if current_series_only:
            series_filter = (
                " AND RequestedCDs.distroseries = %s"
                % sqlvalues(ShipItConstants.current_distroseries))
        query_str = """
            SELECT shipment_size, COUNT(request_id) AS shipments
            FROM
            (
                SELECT shippingrequest.id AS request_id,
                       SUM(quantityapproved) AS shipment_size
                FROM requestedcds, shippingrequest
                WHERE requestedcds.request = shippingrequest.id
                      AND shippingrequest.shipment IS NOT NULL
                      %(series_filter)s
                GROUP BY shippingrequest.id
            )
            AS TMP GROUP BY shipment_size ORDER BY shipment_size
            """ % vars()
        cur = cursor()
        cur.execute(query_str)
        for shipment_size, shipments in cur.fetchall():
            csv_writer.writerow([shipment_size, shipments])

        csv_file.seek(0)
        return csv_file

    def generateRequestDistributionReport(self):
        """See IShippingRequestSet"""

        cur = cursor()
        query = """
            CREATE TEMPORARY TABLE ShippingRequestWithKarma AS 
                SELECT *
                FROM shippingrequest;
            ALTER TABLE shippingrequestwithkarma 
                ADD COLUMN has_10_karma integer DEFAULT 0;
            UPDATE shippingrequestwithkarma SET has_10_karma = 1
                WHERE recipient IN (
                    SELECT Person.account
                    FROM Person, Karma
                    WHERE Person.id = Karma.person
                    GROUP BY Person.account
                    HAVING COUNT(Karma.id) > 10);
            """
        cur.execute(query)

        # This is a template used for the next two queries.
        template_dict = sqlvalues(
            current_series=ShipItConstants.current_distroseries)
        query_template = """
            SELECT requests, requesters, requesters_with_10_karma,
                cds_requested / (requests * requesters) AS avg_requested_cds
            FROM (
                SELECT requests, COUNT(recipient) AS requesters,
                    SUM(has_10_karma) AS requesters_with_10_karma,
                    SUM(cds_per_user) AS cds_requested
                FROM (
                    SELECT recipient, has_10_karma,
                        COUNT(DISTINCT request) AS requests,
                        SUM(%(quantity_column)s) AS cds_per_user
                    FROM RequestedCDs
                        JOIN ShippingRequestWithKarma ON
                            ShippingRequestWithKarma.id = RequestedCDs.request
                    WHERE distroseries = %(current_series)s
                        AND %(status_filter)s
                        AND is_admin_request IS FALSE
                    -- The has_10_karma will always be the same for a given
                    -- recipient, so we can safely include it in the group by
                    -- here.
                    GROUP BY recipient, has_10_karma
                    ) AS REQUEST_DISTRIBUTION
                GROUP BY requests
                ) AS REQUEST_DISTRIBUTION_AND_TOTALS
            """

        # First we get the distribution of requests/shipments for the current
        # series only.
        replacements = dict(
            quantity_column='quantity',
            status_filter='status != %s' % sqlvalues(
                ShippingRequestStatus.CANCELLED))
        replacements.update(template_dict)
        query = query_template % replacements
        cur.execute(query)
        current_series_request_distribution = cur.fetchall()

        replacements = dict(
            quantity_column='quantityapproved',
            status_filter='status IN (%s, %s)' % sqlvalues(
                ShippingRequestStatus.APPROVED,
                ShippingRequestStatus.SHIPPED))
        replacements.update(template_dict)
        query = query_template % replacements
        cur.execute(query)
        current_series_shipment_distribution = cur.fetchall()

        # We need to create some temporary tables to make the next queries run
        # in non-geological time.
        create_tables = """
            -- People with non-cancelled requests for the current series.
            CREATE TEMPORARY TABLE current_series_requester
                (recipient integer, has_10_karma integer);
            INSERT INTO current_series_requester (
                SELECT DISTINCT recipient, has_10_karma
                FROM ShippingRequestWithKarma
                    JOIN RequestedCDs
                        ON RequestedCDs.request = ShippingRequestWithKarma.id
                WHERE distroseries = %(current_series)s
                    AND is_admin_request IS FALSE
                    AND status != %(cancelled)s);
            CREATE UNIQUE INDEX current_series_requester__unq
                ON current_series_requester(recipient);

            -- People with with non-cancelled requests for any series other
            -- than the current one.
            CREATE TEMPORARY TABLE previous_series_requester
                (recipient integer, has_10_karma integer);
            INSERT INTO previous_series_requester (
                SELECT DISTINCT recipient, has_10_karma
                FROM ShippingRequestWithKarma
                    JOIN RequestedCDs
                        ON RequestedCDs.request = ShippingRequestWithKarma.id
                WHERE distroseries < %(current_series)s
                    AND is_admin_request IS FALSE
                    AND status != %(cancelled)s);
            CREATE UNIQUE INDEX previous_series_requester__unq
                ON previous_series_requester(recipient);

            -- People which made requests for any series other than the
            -- current one, but none of the requests were ever shipped.
            CREATE TEMPORARY TABLE previous_series_non_recipient
                (recipient integer, has_10_karma integer);
            INSERT INTO previous_series_non_recipient (
                SELECT DISTINCT recipient, has_10_karma
                FROM ShippingRequestWithKarma
                    JOIN RequestedCDs
                        ON RequestedCDs.request = ShippingRequestWithKarma.id
                WHERE distroseries < %(current_series)s
                    AND is_admin_request IS FALSE
                    AND status NOT IN (%(shipped)s, %(cancelled)s)
                EXCEPT
                SELECT DISTINCT recipient, has_10_karma
                FROM ShippingRequestWithKarma
                    JOIN RequestedCDs
                        ON RequestedCDs.request = ShippingRequestWithKarma.id
                WHERE distroseries < %(current_series)s
                    AND is_admin_request IS FALSE
                    AND status = %(shipped)s);
            CREATE UNIQUE INDEX previous_series_non_recipient__unq
                ON previous_series_non_recipient(recipient);
            """ % sqlvalues(
                    current_series=ShipItConstants.current_distroseries,
                    shipped=ShippingRequestStatus.SHIPPED,
                    cancelled=ShippingRequestStatus.CANCELLED)
        cur.execute(create_tables)

        # Now we get the distribution of other-than-current-series
        # requests/shipments for the people which made requests of the current
        # series.
        query = """
            SELECT requests, requesters, requesters_with_karma,
                CASE WHEN requests > 0
                        THEN cds_requested / (requests * requesters)
                     ELSE 0
                END AS avg_requested_cds
            FROM (
                SELECT requests, SUM(requested_cds_per_user) AS cds_requested,
                    COUNT(recipient) AS requesters,
                    SUM(has_10_karma) AS requesters_with_karma
                FROM (
                    -- This select will give us the people which made requests
                    -- for the current series and which also made requests
                    -- for other series.
                    SELECT recipient, has_10_karma,
                        SUM(quantity) AS requested_cds_per_user,
                        COUNT(DISTINCT request) AS requests
                    FROM RequestedCDs, ShippingRequestWithKarma
                    WHERE distroseries < %(current_series)s
                        AND status != %(cancelled)s
                        AND ShippingRequestWithKarma.id = RequestedCDs.request
                        AND recipient IN (
                            SELECT recipient FROM current_series_requester)
                        AND is_admin_request IS FALSE
                    -- The has_10_karma will always be the same for a given
                    -- recipient, so we can safely include it in the group by
                    -- here.
                    GROUP BY recipient, has_10_karma
                    UNION
                    -- This one gives us the people which made requests for
                    -- the current series but haven't made requests for any
                    -- other series.
                    SELECT recipient, has_10_karma,
                        0 AS requested_cds_per_user, 0 AS requests
                    FROM (SELECT recipient, has_10_karma
                          FROM current_series_requester
                          EXCEPT
                          SELECT recipient, has_10_karma
                          FROM previous_series_requester
                         ) AS FIRST_TIME_REQUESTERS
                    ) AS RECIPIENTS_AND_COUNTS
                GROUP BY requests
                ) AS REQUEST_DISTRIBUTION_AND_TOTALS
            WHERE requesters > 0
            """ % sqlvalues(
                    current_series=ShipItConstants.current_distroseries,
                    cancelled=ShippingRequestStatus.CANCELLED)
        cur.execute(query)
        other_series_request_distribution = cur.fetchall()

        query = """
            SELECT requests, requesters, requesters_with_karma,
                CASE WHEN requests > 0
                        THEN cds_approved / (requests * requesters)
                     ELSE 0
                END AS avg_approved_cds
            FROM (
                SELECT requests, SUM(approved_cds_per_user) AS cds_approved,
                    COUNT(recipient) AS requesters,
                    SUM(has_10_karma) AS requesters_with_karma
                FROM (
                    -- This select will give us the people which made requests
                    -- of the current series and which also had shipped
                    -- requests for other series.
                    SELECT recipient, has_10_karma,
                        SUM(quantityapproved) AS approved_cds_per_user,
                        COUNT(DISTINCT request) AS requests
                    FROM RequestedCDs, ShippingRequestWithKarma
                    WHERE distroseries < %(current_series)s
                        AND status = %(shipped)s
                        AND ShippingRequestWithKarma.id = RequestedCDs.request
                        AND recipient IN (
                            SELECT recipient FROM current_series_requester)
                    -- The has_10_karma will always be the same for a given
                    -- recipient, so we can safely include it in the group by
                    -- here.
                    GROUP BY recipient, has_10_karma
                    UNION
                    -- This one gives us the people which made requests of
                    -- the current series but haven't had any shipped request
                    -- of previous series.
                    SELECT recipient, has_10_karma,
                        0 AS approved_cds_per_user, 0 AS requests
                    FROM RequestedCDs, ShippingRequestWithKarma
                    WHERE distroseries < %(current_series)s
                        AND status != %(shipped)s
                        AND ShippingRequestWithKarma.id = RequestedCDs.request
                        AND recipient IN (
                            SELECT recipient FROM current_series_requester)
                        AND recipient IN (
                            SELECT recipient
                            FROM previous_series_non_recipient)
                    UNION
                    -- This one gives us the people which made requests of
                    -- the current series but haven't made requests for any
                    -- other series.
                    SELECT recipient, has_10_karma,
                        0 AS approved_cds_per_user, 0 AS requests
                    FROM (SELECT recipient, has_10_karma
                          FROM current_series_requester
                          EXCEPT
                          SELECT recipient, has_10_karma
                          FROM previous_series_requester
                         ) AS FIRST_TIME_RECIPIENTS
                    ) AS RECIPIENTS_AND_COUNTS
                GROUP BY requests
                ) AS SHIPMENT_DISTRIBUTION_AND_TOTALS
            WHERE requesters > 0
            """ % sqlvalues(
                    current_series=ShipItConstants.current_distroseries,
                    approved=ShippingRequestStatus.APPROVED,
                    shipped=ShippingRequestStatus.SHIPPED)
        cur.execute(query)
        other_series_shipment_distribution = cur.fetchall()

        # Get the numbers of the rows we want to display.
        all_results = itertools.chain(
            current_series_shipment_distribution,
            current_series_request_distribution,
            other_series_shipment_distribution,
            other_series_request_distribution)
        row_numbers = set()
        for requests, requesters, req_with_karma, avg_size in all_results:
            row_numbers.add(requests)

        csv_file = StringIO()
        csv_writer = csv.writer(csv_file, quoting=csv.QUOTE_ALL)
        header1 = ['', '', '', 'Current Series Only', '', '', '',
                   '', '', '', 'Previous Series Only', '', '', '']
        header2 = ['',
                   'requests', '', '', '', 'shipments', '', '', '',
                   'requests', '', '', '', 'shipments', '', '', '']
        header3 = [
            '# of requests',
            '# of people', '%', 'people with karma', 'avg CDs per request',
            '# of people', '%', 'people with karma', 'avg CDs per shipment',
            '# of people', '%', 'people with karma', 'avg CDs per request',
            '# of people', '%', 'people with karma', 'avg CDs per shipment']
        # Write the headers with empty lines in between to make them stand
        # out.
        csv_writer.writerow(header1)
        csv_writer.writerow(['']*len(header3))
        csv_writer.writerow(header2)
        csv_writer.writerow(['']*len(header3))
        csv_writer.writerow(header3)

        # XXX: Guilherme Salgado 2007-04-25:
        # I admit these names couldn't be worse, but they're only used
        # a few lines below and I can't think of anything better.
        cr = self._convert_results_to_dict_and_fill_gaps(
            current_series_request_distribution, row_numbers)
        cr = self._add_percentage_to_number_of_people(cr)
        cs = self._convert_results_to_dict_and_fill_gaps(
            current_series_shipment_distribution, row_numbers)
        cs = self._add_percentage_to_number_of_people(cs)
        or_ = self._convert_results_to_dict_and_fill_gaps(
            other_series_request_distribution, row_numbers)
        or_ = self._add_percentage_to_number_of_people(or_)
        os = self._convert_results_to_dict_and_fill_gaps(
            other_series_shipment_distribution, row_numbers)
        os = self._add_percentage_to_number_of_people(os)

        for number in sorted(row_numbers):
            row = [number]
            for dictionary in cr, cs, or_, os:
                row.extend(dictionary[number])
            csv_writer.writerow(row)
        csv_file.seek(0)
        return csv_file

    def _add_percentage_to_number_of_people(self, results_dict):
        """For each element of the given dict change its value to contain the
        percentage of people relative to the total of people from all items.

        The given dict must be of the form:
            {number_of_requests: (number_of_people, average_size)}
        """
        values = results_dict.values()
        total = sum(people for people, people_with_karma, size in values)
        total = float(total) / 100
        d = {}
        for key, value in results_dict.items():
            people, people_with_karma, size = value
            percentage = float(people) / total
            d[key] = (people, percentage, people_with_karma, size)
        return d

    def _convert_results_to_dict_and_fill_gaps(self, results, row_numbers):
        """Convert results to a dict, also filling any missing keys.

        Results must be a sequence of 3-tuples in which the first element of
        each 3-tuple is the dict's key and the other two are its value. If any
        of the items in row_numbers are not in the dict's keys, they're added
        with a value of (0,0).
        """
        d = {}
        for requests, requesters, requesters_with_karma, avg_size in results:
            d[requests] = (requesters, requesters_with_karma, avg_size)
        for number in set(row_numbers) - set(d.keys()):
            d[number] = (0, 0, 0)
        return d


class RequestedCDs(SQLBase):
    """See IRequestedCDs"""

    implements(IRequestedCDs)

    quantity = IntCol(notNull=True, default=0)
    quantityapproved = IntCol(notNull=True, default=0)

    request = ForeignKey(
        dbName='request', foreignKey='ShippingRequest', notNull=True)

    distroseries = EnumCol(dbName='distroseries',
        enum=ShipItDistroSeries, notNull=True)
    architecture = EnumCol(enum=ShipItArchitecture, notNull=True)
    flavour = EnumCol(enum=ShipItFlavour, notNull=True)

    @property
    def description(self):
        text = "%(quantity)d %(flavour)s "
        if self.quantity > 1:
            text += "CDs "
        else:
            text += "CD "
        text += "for %(arch)s"
        replacements = {
            'quantity': self.quantity, 'flavour': self.flavour.title,
            'arch': self.architecture.title}
        return text % replacements


class StandardShipItRequest(SQLBase):
    """See IStandardShipItRequest"""

    implements(IStandardShipItRequest)
    _table = 'StandardShipItRequest'

    quantityx86 = IntCol(notNull=True)
    quantityppc = IntCol(notNull=True)
    quantityamd64 = IntCol(notNull=True)
    isdefault = BoolCol(notNull=True, default=False)
    flavour = EnumCol(enum=ShipItFlavour, notNull=True)
    user_description = StringCol(dbName='description')

    @property
    def description(self):
        """See `IStandardShipItRequest`"""
        if self.user_description:
            return self.user_description

        quantities = []
        text = '%d %s Edition'
        if self.quantityx86:
            quantities.append(
                text % (self.quantityx86, ShipItArchitecture.X86.title))
        if self.quantityamd64:
            quantities.append(
                text % (self.quantityamd64, ShipItArchitecture.AMD64.title))
        if self.quantityppc:
            quantities.append(
                text % (self.quantityppc, ShipItArchitecture.PPC.title))
        quantities_description = ", ".join(quantities)
        if self.totalCDs > 1:
            description = "%d %s CDs" % (self.totalCDs, self.flavour.title)
        else:
            description = "%d %s CD" % (self.totalCDs, self.flavour.title)
        return u"%s (%s)" % (description, quantities_description)

    @property
    def quantities(self):
        """See IStandardShipItRequest"""
        return {ShipItArchitecture.X86: self.quantityx86,
                ShipItArchitecture.AMD64: self.quantityamd64,
                ShipItArchitecture.PPC: self.quantityppc}

    @property
    def totalCDs(self):
        """See IStandardShipItRequest"""
        return self.quantityx86 + self.quantityppc + self.quantityamd64


class StandardShipItRequestSet:
    """See IStandardShipItRequestSet"""

    implements(IStandardShipItRequestSet)

    def new(self, flavour, quantityx86, quantityamd64, quantityppc, isdefault,
            user_description=''):
        """See IStandardShipItRequestSet"""
        return StandardShipItRequest(flavour=flavour, quantityx86=quantityx86,
                quantityppc=quantityppc, quantityamd64=quantityamd64,
                isdefault=isdefault, user_description=user_description)

    def getByFlavour(self, flavour, account=None):
        """See IStandardShipItRequestSet"""
        query = "flavour = %s" % sqlvalues(flavour)
        if (account is None
            or not IShipitAccount(account).is_trusted_on_shipit):
            query += (" AND quantityx86 + quantityppc + quantityamd64 <= %s"
                      % sqlvalues(MAX_CDS_FOR_UNTRUSTED_PEOPLE))
        orderBy = SQLConstant("quantityx86 + quantityppc + quantityamd64, id")
        return StandardShipItRequest.select(query, orderBy=orderBy)

    def getAllGroupedByFlavour(self):
        """See IStandardShipItRequestSet"""
        standard_requests = {}
        for flavour in ShipItFlavour.items:
            standard_requests[flavour] = StandardShipItRequest.selectBy(
                flavour=flavour)
        return standard_requests

    def get(self, id, default=None):
        """See IStandardShipItRequestSet"""
        try:
            return StandardShipItRequest.get(id)
        except (SQLObjectNotFound, ValueError):
            return default

    def getByNumbersOfCDs(
        self, flavour, quantityx86, quantityamd64, quantityppc):
        """See IStandardShipItRequestSet"""
        return StandardShipItRequest.selectOneBy(
            flavour=flavour, quantityx86=quantityx86,
            quantityamd64=quantityamd64, quantityppc=quantityppc)


class Shipment(SQLBase):
    """See IShipment"""

    implements(IShipment)

    logintoken = StringCol(unique=True, notNull=True)
    dateshipped = UtcDateTimeCol(default=None)
    shippingservice = EnumCol(enum=ShippingService, notNull=True)
    shippingrun = ForeignKey(
        dbName='shippingrun', foreignKey='ShippingRun', notNull=True)
    trackingcode = StringCol(default=None)

    @property
    def request(self):
        """See IShipment"""
        return ShippingRequest.selectOneBy(shipment=self)


class ShipmentSet:
    """See IShipmentSet"""

    implements(IShipmentSet)

    def new(self, request, shippingservice, shippingrun, trackingcode=None,
            dateshipped=None):
        """See IShipmentSet"""
        # Flushing the database at this point leads to problems with
        # the database constraints.
        store = Store.of(shippingrun)
        store.block_implicit_flushes()
        token = self._generateToken()
        while self.getByToken(token):
            token = self._generateToken()
        store.unblock_implicit_flushes()

        shipment = Shipment(
            shippingservice=shippingservice, shippingrun=shippingrun,
            trackingcode=trackingcode, logintoken=token,
            dateshipped=dateshipped)
        request.shipment = shipment
        # We must sync as callsites need to lookup a request for the shipment.
        request.sync()
        return shipment

    def _generateToken(self):
        characters = '23456789bcdfghjkmnpqrstwxz'
        length = 10
        return ''.join([random.choice(characters) for count in range(length)])

    def getByToken(self, token):
        """See IShipmentSet"""
        return Shipment.selectOneBy(logintoken=token)


class ShippingRun(SQLBase):
    """See IShippingRun"""

    implements(IShippingRun)
    _defaultOrder = ['-datecreated', 'id']

    datecreated = UtcDateTimeCol(notNull=True, default=UTC_NOW)
    csvfile = ForeignKey(
        dbName='csvfile', foreignKey='LibraryFileAlias', default=None)
    sentforshipping = BoolCol(notNull=True, default=False)
    requests_count = IntCol(notNull=True, default=0)

    @property
    def requests(self):
        query = ("ShippingRequest.shipment = Shipment.id AND "
                 "Shipment.shippingrun = ShippingRun.id AND "
                 "ShippingRun.id = %s" % sqlvalues(self.id))

        clausetables = ['ShippingRun', 'Shipment']
        return ShippingRequest.select(query, clauseTables=clausetables)

    def exportToCSVFile(self, filename):
        """See IShippingRun"""
        csv_file = self._createCSVFile()
        csv_file.seek(0)
        self.csvfile = getUtility(ILibraryFileAliasSet).create(
            name=filename, size=len(csv_file.getvalue()), file=csv_file,
            contentType='text/plain')

    def _createCSVFile(self):
        """Return a csv file containing all requests that are part of this
        shippingrun.
        """
        file_fields = (('recordnr', 'id'),
                       ('Ship to company', 'organization'),
                       ('Ship to name', 'recipientdisplayname'),
                       ('Ship to addr1', 'addressline1'),
                       ('Ship to addr2', 'addressline2'),
                       ('Ship to city', 'city'),
                       ('Ship to county', 'province'),
                       ('Ship to zip', 'postcode'),
                       ('Ship to country', 'countrycode'),
                       ('Ship to phone', 'phone'),
                       ('Ship to email address', 'recipient_email'))

        csv_file = StringIO()
        # Instead of using quoting=csv.QUOTE_ALL here, we need to do the
        # quoting ourselves and prepend the postcode with an "=" sign, to make
        # sure OpenOffice/Excel doesn't drop leading zeros. This is not
        # supposed to work on applications other than OpenOffice/Excel, but it
        # shouldn't be a problem for us, as we'll always open it with one of
        # those and save the file as xls before sending to MediaMotion.
        csv_writer = csv.writer(csv_file, quoting=csv.QUOTE_NONE)
        row = ['"%s"' % label for label, attr in file_fields]
        # The values for these fields we can't get using getattr(), so we have
        # to set them manually.
        extra_fields = ['ship Ubuntu quantity PC',
                        'ship Ubuntu quantity 64-bit PC',
                        'ship Kubuntu quantity PC',
                        'ship Kubuntu quantity 64-bit PC',
                        'ship Edubuntu quantity PC',
                        'ship Edubuntu quantity 64-bit PC',
                        'ship Server quantity PC',
                        'ship Server quantity 64-bit PC',
                        'token', 'Ship via', 'display']
        row.extend('"%s"' % field for field in extra_fields)
        csv_writer.writerow(row)

        ubuntu = ShipItFlavour.UBUNTU
        kubuntu = ShipItFlavour.KUBUNTU
        edubuntu = ShipItFlavour.EDUBUNTU
        server = ShipItFlavour.SERVER
        x86 = ShipItArchitecture.X86
        amd64 = ShipItArchitecture.AMD64
        for request in self.requests:
            row = []
            for label, attr in file_fields:
                value = getattr(request, attr)
                if isinstance(value, basestring):
                    # Text fields can't have non-ASCII characters or commas.
                    # This is a restriction of the shipping company.
                    value = value.replace(',', ';')
                    # Because we do the quoting ourselves, we need to manually
                    # escape any '"' character.
                    value = value.replace('"', '""')
                    # And normalize whitespace - linefeeds will break the CSV
                    # writer.
                    value = re.sub(r'\s+', ' ', value.strip())
                    # Here we can be sure value can be encoded into ASCII
                    # because we always check this in the UI.
                    value = value.encode('ASCII')

                value = '"%s"' % value
                # See the comment about the use of quoting=csv.QUOTE_ALL a few
                # lines above for an explanation of this hack.
                if attr == 'postcode':
                    value = "=%s" % value

                row.append(value)

            all_requested_cds = (
                request.getRequestedCDsGroupedByFlavourAndArch())
            # The order that the flavours and arches appear in the following
            # two for loops must match the order the headers appear in
            # extra_fields.
            for flavour in [ubuntu, kubuntu, edubuntu, server]:
                for arch in [x86, amd64]:
                    requested_cds = all_requested_cds[flavour][arch]
                    if requested_cds is None:
                        quantityapproved = 0
                    else:
                        quantityapproved = requested_cds.quantityapproved
                    row.append('"%s"' % quantityapproved)

            row.append('"%s"' % request.shipment.logintoken.encode('ASCII'))
            row.append('"%s"' % request.shippingservice.title.encode('ASCII'))
            # XXX: Guilherme Salgado 2005-10-04:
            # 'display' is some magic number that's used by the shipping
            # company. Need to figure out what's it for and use a better name.
            if request.getTotalApprovedCDs() >= 100:
                display = 1
            else:
                display = 0
            row.append('"%s"' % display)
            csv_writer.writerow(row)

        return csv_file


class ShippingRunSet:
    """See IShippingRunSet"""

    implements(IShippingRunSet)

    def new(self):
        """See IShippingRunSet"""
        return ShippingRun()

    def get(self, id):
        """See IShippingRunSet"""
        try:
            return ShippingRun.get(id)
        except SQLObjectNotFound:
            return None

    def getUnshipped(self):
        """See IShippingRunSet"""
        return ShippingRun.select(ShippingRun.q.sentforshipping==False)

    def getShipped(self):
        """See IShippingRunSet"""
        return ShippingRun.select(ShippingRun.q.sentforshipping==True)


class ShipItReport(SQLBase):
    """See IShipItReport"""

    implements(IShipItReport)
    _defaultOrder = ['-datecreated', 'id']
    _table = 'ShipItReport'

    datecreated = UtcDateTimeCol(notNull=True, default=UTC_NOW)
    csvfile = ForeignKey(
        dbName='csvfile', foreignKey='LibraryFileAlias', notNull=True)


class ShipItReportSet:
    """See IShipItReportSet"""

    implements(IShipItReportSet)

    def new(self, csvfile):
        """See IShipItReportSet"""
        return ShipItReport(csvfile=csvfile)

    def getAll(self):
        """See IShipItReportSet"""
        return ShipItReport.select()


# Most ShipItSurvey-related classes don't have an associated interface because
# they're not being used anywhere yet -- at this point we're only storing the
# answers in the database.
class ShipItSurveyQuestion(SQLBase):
    question = StringCol(notNull=True)


class ShipItSurveyAnswer(SQLBase):
    answer = StringCol(notNull=True)


class ShipItSurveyResult(SQLBase):
    survey = ForeignKey(
        dbName='survey', foreignKey='ShipItSurvey', notNull=True)
    question = ForeignKey(
        dbName='question', foreignKey='ShipItSurveyQuestion', notNull=True)
    answer = ForeignKey(
        dbName='answer', foreignKey='ShipItSurveyAnswer', notNull=False)


class ShipItSurvey(SQLBase):
    account = ForeignKey(dbName='account', foreignKey='Account', notNull=True)
    date_created = UtcDateTimeCol(notNull=True, default=UTC_NOW)
    exported = BoolCol(notNull=True, default=False)


class ShipItSurveySet:
    """See IShipItSurveySet"""
    implements(IShipItSurveySet)

    def personHasAnswered(self, account):
        """See IShipItSurveySet"""
        return ShipItSurvey.selectBy(account=account).count() > 0

    def new(self, account, answers):
        """See IShipItSurveySet"""
        survey = None
        for key, values in answers.items():
            if not values:
                # There's no point in registering the fact that users have not
                # answered a question.
                continue
            if survey is None:
                survey = ShipItSurvey(account=account)
            question_text = str(ShipItSurveySchema[key].title)
            question = ShipItSurveyQuestion.selectOneBy(
                question=question_text)
            if question is None:
                question = ShipItSurveyQuestion(question=question_text)
            if isinstance(values, Item):
                values = [values]
            for value in values:
                answer = ShipItSurveyAnswer.selectOneBy(answer=value.title)
                if answer is None:
                    answer = ShipItSurveyAnswer(answer=value.title)
                ShipItSurveyResult(
                    survey=survey, question=question, answer=answer)
        return survey


class ShipitAccount:
    """See `IShipitAccount`."""
    implements(IShipitAccount)
    adapts(IAccount)

    def __init__(self, account):
        self.account = account

    @cachedproperty
    def is_trusted_on_shipit(self):
        """See `IShipitAccount`."""
        person = IPerson(self.account, None)
        if person is None:
            return False
        min_entries = MIN_KARMA_ENTRIES_TO_BE_TRUSTED_ON_SHIPIT
        if Karma.selectBy(person=person).count() >= min_entries:
            return True
        ubuntu_members = Person.selectOneBy(name='ubuntumembers')
        if ubuntu_members is None:
            error = AssertionError(
                "No team named 'ubuntumembers' found; it's likely it has "
                "been renamed.")
            info = (error.__class__, error, None)
            globalErrorUtility = getUtility(IErrorReportingUtility)
            globalErrorUtility.raising(info)
            return False
        return person.inTeam(ubuntu_members)

    def shippedShipItRequestsOfCurrentSeries(self):
        """See `IShipitAccount`."""
        query = '''
            ShippingRequest.recipient = %s
            AND ShippingRequest.id = RequestedCDs.request
            AND RequestedCDs.distroseries = %s
            AND ShippingRequest.shipment IS NOT NULL
            ''' % sqlvalues(self.account,
                            ShipItConstants.current_distroseries)
        return ShippingRequest.select(
            query, clauseTables=['RequestedCDs'], distinct=True,
            orderBy='-daterequested')

    def lastShippedRequest(self):
        """See `IShipitAccount`."""
        query = ("recipient = %s AND status = %s"
                 % sqlvalues(self.account, ShippingRequestStatus.SHIPPED))
        return ShippingRequest.selectFirst(query, orderBy=['-daterequested'])

    def pastShipItRequests(self):
        """See `IShipitAccount`."""
        query = """
            recipient = %(me)s AND (
                status IN (%(denied)s, %(cancelled)s, %(shipped)s))
            """ % sqlvalues(me=self.account,
                            denied=ShippingRequestStatus.DENIED,
                            cancelled=ShippingRequestStatus.CANCELLED,
                            shipped=ShippingRequestStatus.SHIPPED)
        return ShippingRequest.select(query, orderBy=['id'])

    def currentShipItRequest(self):
        """See `IShipitAccount`."""
        query = """
            recipient = %(me)s
            AND status NOT IN (%(denied)s, %(cancelled)s, %(shipped)s)
            """ % sqlvalues(me=self.account,
                            denied=ShippingRequestStatus.DENIED,
                            cancelled=ShippingRequestStatus.CANCELLED,
                            shipped=ShippingRequestStatus.SHIPPED)
        results = shortlist(
            ShippingRequest.select(query, orderBy=['id'], limit=2))
        count = len(results)
        if count > 1:
            person = IPerson(self.account, None)
            shipit_admins = getUtility(ILaunchpadCelebrities).shipit_admin
            if person is not None and not person.inTeam(shipit_admins):
                raise AssertionError(
                    "Only the shipit-admins team is allowed to have more "
                    "than one open shipit request")
        if count == 1:
            return results[0]
        else:
            return None<|MERGE_RESOLUTION|>--- conflicted
+++ resolved
@@ -27,12 +27,8 @@
 from storm.store import Store
 from zope.error.interfaces import IErrorReportingUtility
 from zope.interface import implements
-<<<<<<< HEAD
 from zope.component import adapts, getUtility
-=======
-from zope.component import getUtility
 from lazr.enum import Item
->>>>>>> bd2434ff
 
 import pytz
 
@@ -40,12 +36,7 @@
 from sqlobject import (
     ForeignKey, StringCol, BoolCol, SQLObjectNotFound, IntCol)
 
-<<<<<<< HEAD
-from canonical.lazr import Item
-
 from canonical.cachedproperty import cachedproperty
-=======
->>>>>>> bd2434ff
 from canonical.config import config
 from canonical.uuid import generate_uuid
 
