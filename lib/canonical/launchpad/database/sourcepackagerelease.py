# Copyright 2004-2005 Canonical Ltd.  All rights reserved.

__metaclass__ = type
__all__ = ['SourcePackageRelease']

import sets
import tarfile
from StringIO import StringIO
import datetime
import pytz

from zope.interface import implements
from zope.component import getUtility

from sqlobject import StringCol, ForeignKey, SQLMultipleJoin

from canonical.cachedproperty import cachedproperty
from canonical.launchpad.helpers import shortlist
from canonical.database.sqlbase import SQLBase, sqlvalues
from canonical.launchpad.searchbuilder import any
from canonical.database.constants import UTC_NOW
from canonical.database.datetimecol import UtcDateTimeCol
from canonical.lp.dbschema import (
    EnumCol, SourcePackageUrgency, SourcePackageFormat,
    SourcePackageFileType, BuildStatus, TicketStatus,
    PackagePublishingStatus)

from canonical.launchpad.interfaces import (
    ISourcePackageRelease, ILaunchpadCelebrities, ITranslationImportQueue,
    BugTaskSearchParams, UNRESOLVED_BUGTASK_STATUSES
    )

from canonical.launchpad.database.binarypackagerelease import (
     BinaryPackageRelease)

from canonical.launchpad.database.ticket import Ticket
from canonical.launchpad.database.build import Build
from canonical.launchpad.database.publishing import (
    SourcePackagePublishingHistory)

from canonical.launchpad.database.files import SourcePackageReleaseFile
from canonical.librarian.interfaces import ILibrarianClient

class SourcePackageRelease(SQLBase):
    implements(ISourcePackageRelease)
    _table = 'SourcePackageRelease'

    section = ForeignKey(foreignKey='Section', dbName='section')
    creator = ForeignKey(foreignKey='Person', dbName='creator', notNull=True)
    component = ForeignKey(foreignKey='Component', dbName='component')
    sourcepackagename = ForeignKey(foreignKey='SourcePackageName',
        dbName='sourcepackagename', notNull=True)
    maintainer = ForeignKey(foreignKey='Person', dbName='maintainer',
        notNull=True)
    dscsigningkey = ForeignKey(foreignKey='GPGKey', dbName='dscsigningkey')
    manifest = ForeignKey(foreignKey='Manifest', dbName='manifest')
    urgency = EnumCol(dbName='urgency', schema=SourcePackageUrgency,
        default=SourcePackageUrgency.LOW, notNull=True)
    dateuploaded = UtcDateTimeCol(dbName='dateuploaded', notNull=True,
        default=UTC_NOW)
    dsc = StringCol(dbName='dsc')
    version = StringCol(dbName='version', notNull=True)
    changelog = StringCol(dbName='changelog')
    builddepends = StringCol(dbName='builddepends')
    builddependsindep = StringCol(dbName='builddependsindep')
    architecturehintlist = StringCol(dbName='architecturehintlist')
    format = EnumCol(dbName='format', schema=SourcePackageFormat,
        default=SourcePackageFormat.DPKG, notNull=True)
    uploaddistrorelease = ForeignKey(foreignKey='DistroRelease',
        dbName='uploaddistrorelease')
<<<<<<< HEAD
    uploadarchive = ForeignKey(foreignKey='Archive', dbName='uploadarchive',
        notNull=True)

=======
    # XXX cprov 20060926: Those fields are set as notNull and required in
    # ISourcePackageRelease, however they can't be not NULL in DB since old
    # records doesn't satisfy this condition. We will sort it before using
    # landing 'NoMoreAptFtparchive' implementation for main archive. For
    # PPA (primary target) we don't need populate old records.
    dsc_maintainer_rfc822 = StringCol(
        dbName='dsc_maintainer_rfc822', notNull=True)
    dsc_standards_version = StringCol(
        dbName='dsc_standards_version', notNull=True)
    dsc_format = StringCol(dbName='dsc_format', notNull=True)
    dsc_binaries = StringCol(dbName='dsc_binaries', notNull=True)

    # MultipleJoins
>>>>>>> f4769ba3
    builds = SQLMultipleJoin('Build', joinColumn='sourcepackagerelease',
                             orderBy=['-datecreated'])
    files = SQLMultipleJoin('SourcePackageReleaseFile',
        joinColumn='sourcepackagerelease', orderBy="libraryfile")
    publishings = SQLMultipleJoin('SourcePackagePublishingHistory',
        joinColumn='sourcepackagerelease', orderBy="-datecreated")

    @property
    def latest_build(self):
        builds = self._cached_builds
        if len(builds) > 0:
            return builds[0]
        return None

    def failed_builds(self):
        return [build for build in self._cached_builds
                if build.buildstate == BuildStatus.FAILEDTOBUILD]

    @property
    def needs_building(self):
        for build in self._cached_builds:
            if build.buildstate in [BuildStatus.NEEDSBUILD,
                                    BuildStatus.MANUALDEPWAIT,
                                    BuildStatus.CHROOTWAIT]:
                return True
        return False

    @cachedproperty
    def _cached_builds(self):
        # The reason we have this as a cachedproperty is that all the
        # *build* methods here need access to it; better not to
        # recalculate it multiple times.
        return list(self.builds)

    @property
    def name(self):
        return self.sourcepackagename.name

    @property
    def sourcepackage(self):
        """See ISourcePackageRelease."""
        # By supplying the sourcepackagename instead of its string name,
        # we avoid doing an extra query doing getSourcepackage
        release = self.uploaddistrorelease
        return release.getSourcePackage(self.sourcepackagename)

    @property
    def distrosourcepackage(self):
        """See ISourcePackageRelease."""
        # By supplying the sourcepackagename instead of its string name,
        # we avoid doing an extra query doing getSourcepackage
        distribution = self.uploaddistrorelease.distribution
        return distribution.getSourcePackage(self.sourcepackagename)

    @property
    def title(self):
        return '%s - %s' % (self.sourcepackagename.name, self.version)

    @property
    def productrelease(self):
        """See ISourcePackageRelease."""
        series = None

        # Use any published source package to find the product series.
        # We can do this because if we ever find out that a source package
        # release in two product series, we've almost certainly got a data
        # problem there.
        publishings = SourcePackagePublishingHistory.select(
            """
            sourcepackagerelease = %s AND
            status = %s
            """ % sqlvalues(self, PackagePublishingStatus.PUBLISHED))

        for publishing in publishings:
            # imports us, so avoid circular import
            from canonical.launchpad.database.sourcepackage import \
                 SourcePackage
            # Skip PPA publishings
            if (publishing.distrorelease.main_archive.id !=
                publishing.archive.id):
                continue
            sp = SourcePackage(self.sourcepackagename,
                               publishing.distrorelease)
            sp_series = sp.productseries
            if sp_series is not None:
                if series is None:
                    series = sp_series
                elif series != sp_series:
                    # XXX: we could warn about this --keybuk 22jun05
                    pass

        # No series -- no release
        if series is None:
            return None

        # XXX: find any release with the exact same version, or which
        # we begin with and after a dash.  We could be more intelligent
        # about this, but for now this will work for most. --keybuk 22jun05
        for release in series.releases:
            if release.version == self.version:
                return release
            elif self.version.startswith("%s-" % release.version):
                return release
        else:
            return None

    @property
    def open_ticket_count(self):
        """See ISourcePackageRelease."""
        results = Ticket.select("""
            status = %s AND
            distribution = %s AND
            sourcepackagename = %s
            """ % sqlvalues(TicketStatus.OPEN,
                            self.uploaddistrorelease.distribution.id,
                            self.sourcepackagename.id))
        return results.count()

    def countOpenBugsInUploadedDistro(self, user):
        """See ISourcePackageRelease."""
        upload_distro = self.uploaddistrorelease.distribution
        params = BugTaskSearchParams(sourcepackagename=self.sourcepackagename,
            user=user, status=any(*UNRESOLVED_BUGTASK_STATUSES))
        # XXX: we need to omit duplicates here or else our bugcounts are
        # inconsistent. This is a wart, and we need to stop spreading
        # these things over the code.
        #   -- kiko, 2006-03-07
        params.omit_dupes = True
        return upload_distro.searchTasks(params).count()

    @property
    def binaries(self):
        clauseTables = ['SourcePackageRelease', 'BinaryPackageRelease',
                        'Build']
        query = ('SourcePackageRelease.id = Build.sourcepackagerelease'
                 ' AND BinaryPackageRelease.build = Build.id '
                 ' AND Build.sourcepackagerelease = %i' % self.id)
        return BinaryPackageRelease.select(query,
                                           prejoinClauseTables=['Build'],
                                           clauseTables=clauseTables)

    @property
    def meta_binaries(self):
        """See ISourcePackageRelease."""
        return [binary.build.distroarchrelease.distrorelease.getBinaryPackage(
                                    binary.binarypackagename)
                for binary in self.binaries]

    @property
    def current_publishings(self):
        """See ISourcePackageRelease."""
        from canonical.launchpad.database.distroreleasesourcepackagerelease \
            import DistroReleaseSourcePackageRelease
        return [DistroReleaseSourcePackageRelease(pub.distrorelease, self)
                for pub in self.publishings]

    def architecturesReleased(self, distroRelease):
        # The import is here to avoid a circular import. See top of module.
        from canonical.launchpad.database.soyuz import DistroArchRelease
        clauseTables = ['BinaryPackagePublishingHistory',
                        'BinaryPackageRelease',
                        'Build']
        # XXX cprov 20060823: will distinct=True help us here ?
        archReleases = sets.Set(DistroArchRelease.select(
            """
            BinaryPackagePublishingHistory.distroarchrelease =
               DistroArchRelease.id AND
            DistroArchRelease.distrorelease = %d AND
            BinaryPackagePublishingHistory.archive = %s AND
            BinaryPackagePublishingHistory.binarypackagerelease =
               BinaryPackageRelease.id AND
            BinaryPackageRelease.build = Build.id AND
            Build.sourcepackagerelease = %d
            """ % (distroRelease, distroRelease.main_archive, self),
            clauseTables=clauseTables))

        return archReleases

    def addFile(self, file):
        """See ISourcePackageRelease."""
        determined_filetype = None
        if file.filename.endswith(".dsc"):
            determined_filetype = SourcePackageFileType.DSC
        elif file.filename.endswith(".orig.tar.gz"):
            determined_filetype = SourcePackageFileType.ORIG
        elif file.filename.endswith(".diff.gz"):
            determined_filetype = SourcePackageFileType.DIFF
        elif file.filename.endswith(".tar.gz"):
            determined_filetype = SourcePackageFileType.TARBALL

        return SourcePackageReleaseFile(sourcepackagerelease=self,
                                        filetype=determined_filetype,
                                        libraryfile=file)

    def createBuild(self, distroarchrelease, pocket, processor=None,
                    status=BuildStatus.NEEDSBUILD):
        """See ISourcePackageRelease."""
        # Guess a processor if one is not provided
        if processor is None:
            pf = distroarchrelease.processorfamily
            # We guess at the first processor in the family
            processor = shortlist(pf.processors)[0]

        # force the current timestamp instead of the default
        # UTC_NOW for the transaction, avoid several row with
        # same datecreated.
        datecreated = datetime.datetime.now(pytz.timezone('UTC'))

        return Build(distroarchrelease=distroarchrelease,
                     sourcepackagerelease=self,
                     processor=processor,
                     buildstate=status,
                     datecreated=datecreated,
                     pocket=pocket,
                     archive=distroarchrelease.main_archive)

    def getBuildByArch(self, distroarchrelease):
        """See ISourcePackageRelease."""
	# Look for a published build
        query = """
        Build.id = BinaryPackageRelease.build AND
        BinaryPackageRelease.id =
            BinaryPackagePublishingHistory.binarypackagerelease AND
        BinaryPackagePublishingHistory.distroarchrelease = %s AND
        BinaryPackagePublishingHistory.archive = %s AND
        Build.sourcepackagerelease = %s
        """  % sqlvalues(distroarchrelease,
                         distroarchrelease.main_archive,
                         self)

        tables = ['BinaryPackageRelease', 'BinaryPackagePublishingHistory']

        # We are using selectFirst() to eliminate the multiple results of
        # the same build record originated by the multiple binary join paths
        # ( a build which produces multiple binaries). The use of:
        #  select(..., distinct=True)
        # would be clearer, however the SelectResult returned would require
        # nasty code.
        build = Build.selectFirst(query, clauseTables=tables, orderBy="id")

        # If not, look for a build directly in this distroarchrelease.
        if build is None:
            build = Build.selectOneBy(
                distroarchrelease=distroarchrelease,
                archive=distroarchrelease.main_archive,
                sourcepackagerelease=self)

        return build

    def override(self, component=None, section=None, urgency=None):
        """See ISourcePackageRelease."""
        if component is not None:
            self.component = component
        if section is not None:
            self.section = section
        if urgency is not None:
            self.urgency = urgency

    def attachTranslationFiles(self, tarball_alias, is_published,
        importer=None):
        """See ISourcePackageRelease."""
        client = getUtility(ILibrarianClient)

        tarball_file = client.getFileByAlias(tarball_alias.id)
        tarball = tarfile.open('', 'r', StringIO(tarball_file.read()))

        # Get the list of files to attach.
        filenames = [name for name in tarball.getnames()
                     if name.startswith('source/') or name.startswith('./source/')
                     if name.endswith('.pot') or name.endswith('.po')
                     ]

        if importer is None:
            importer = getUtility(ILaunchpadCelebrities).rosetta_expert

        translation_import_queue_set = getUtility(ITranslationImportQueue)

        # Attach all files
        for filename in filenames:
            # Fetch the file
            content = tarball.extractfile(filename).read()
            if len(content) == 0:
                # The file is empty, we ignore it.
                continue
            if filename.startswith('source/'):
                # Remove the special 'source/' prefix for the path.
                filename = filename[len('source/'):]
            elif filename.startswith('./source/'):
                # Remove the special './source/' prefix for the path.
                filename = filename[len('./source/'):]
            # Add it to the queue.
            translation_import_queue_set.addOrUpdateEntry(
                filename, content, is_published, importer,
                sourcepackagename=self.sourcepackagename,
                distrorelease=self.uploaddistrorelease)
<|MERGE_RESOLUTION|>--- conflicted
+++ resolved
@@ -68,11 +68,9 @@
         default=SourcePackageFormat.DPKG, notNull=True)
     uploaddistrorelease = ForeignKey(foreignKey='DistroRelease',
         dbName='uploaddistrorelease')
-<<<<<<< HEAD
     uploadarchive = ForeignKey(foreignKey='Archive', dbName='uploadarchive',
         notNull=True)
 
-=======
     # XXX cprov 20060926: Those fields are set as notNull and required in
     # ISourcePackageRelease, however they can't be not NULL in DB since old
     # records doesn't satisfy this condition. We will sort it before using
@@ -86,7 +84,6 @@
     dsc_binaries = StringCol(dbName='dsc_binaries', notNull=True)
 
     # MultipleJoins
->>>>>>> f4769ba3
     builds = SQLMultipleJoin('Build', joinColumn='sourcepackagerelease',
                              orderBy=['-datecreated'])
     files = SQLMultipleJoin('SourcePackageReleaseFile',
