--- conflicted
+++ resolved
@@ -12,16 +12,10 @@
 from canonical.database.enumcol import EnumCol
 
 from canonical.lp.dbschema import (
-<<<<<<< HEAD
-    EnumCol,
-    BranchSubscriptionNotificationLevel,
-    BranchSubscriptionDiffSize)
-=======
-    BranchSubscriptionNotificationLevel)
+    BranchSubscriptionNotificationLevel, BranchSubscriptionDiffSize)
 
 from canonical.launchpad.interfaces import IBranchSubscription
 
->>>>>>> 7c7f6d9e
 
 class BranchSubscription(SQLBase):
     """A relationship between a person and a branch."""
