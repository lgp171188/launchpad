# Copyright 2008 Canonical Ltd.  All rights reserved.

"""Implementation classes for IDiff, etc."""

__metaclass__ = type
__all__ = ['Diff', 'StaticDiff', 'StaticDiffJob', 'StaticDiffJobSource']

from cStringIO import StringIO

from bzrlib.branch import Branch
from bzrlib.diff import show_diff_trees
from bzrlib.revisionspec import RevisionSpec
import simplejson
from sqlobject import ForeignKey, IntCol, StringCol
from storm.store import Store
from zope.component import getUtility
from zope.interface import classProvides, implements

from canonical.database.enumcol import EnumCol
from canonical.database.sqlbase import SQLBase
from canonical.lazr import DBEnumeratedType, DBItem

from canonical.launchpad.interfaces.diff import (
    IDiff, IStaticDiff, IStaticDiffSource, IStaticDiffJob,
    IStaticDiffJobSource)
from canonical.launchpad.database.job import Job
from canonical.launchpad.interfaces.librarian import ILibraryFileAliasSet


class BranchJobType(DBEnumeratedType):
    """Values that ICodeImportJob.state can take."""

    STATIC_DIFF = DBItem(0, """
        Static Diff

        This job runs against a branch to produce a diff that cannot change.
        """)


class Diff(SQLBase):
    """See `IDiff`."""

    implements(IDiff)

    diff_text = ForeignKey(foreignKey='LibraryFileAlias')

    diff_lines_count = IntCol()

    diffstat = StringCol()

    added_lines_count = IntCol()

    removed_lines_count = IntCol()

    @property
    def text(self):
        if self.diff_text is None:
            return ''
        else:
            self.diff_text.open()
            try:
                return self.diff_text.read()
            finally:
                self.diff_text.close()

    @classmethod
    def fromTrees(klass, from_tree, to_tree):
        """Create a Diff from two Bazaar trees.

        :from_tree: The old tree in the diff.
        :to_tree: The new tree in the diff.
        """
        diff_content = StringIO()
        show_diff_trees(from_tree, to_tree, diff_content, old_label='',
                        new_label='')
        size = diff_content.tell()
        diff_content.seek(0)
        return klass.fromFile(diff_content, size)

    @classmethod
    def fromFile(klass, diff_content, size):
        """Create a Diff from a textual diff.

        :diff_content: The diff text
        :size: The number of bytes in the diff text.
        """
        if size == 0:
            diff_text = None
        else:
            diff_text = getUtility(ILibraryFileAliasSet).create(
                'static.diff', size, diff_content, 'text/x-diff')
        return klass(diff_text=diff_text)


class StaticDiff(SQLBase):
    """A diff from one revision to another."""

    implements(IStaticDiff)

    classProvides(IStaticDiffSource)

    from_revision_id = StringCol()

    to_revision_id = StringCol()

    diff = ForeignKey(foreignKey='Diff', notNull=True)

    @classmethod
    def acquire(klass, from_revision_id, to_revision_id, repository):
        """See `IStaticDiffSource`."""
        existing_diff = klass.selectOneBy(
            from_revision_id=from_revision_id, to_revision_id=to_revision_id)
        if existing_diff is not None:
            return existing_diff
        from_tree = repository.revision_tree(from_revision_id)
        to_tree = repository.revision_tree(to_revision_id)
        diff = Diff.fromTrees(from_tree, to_tree)
        return klass(
            from_revision_id=from_revision_id, to_revision_id=to_revision_id,
            diff=diff)

    @classmethod
    def acquireFromText(klass, from_revision_id, to_revision_id, text):
        """See `IStaticDiffSource`."""
        existing_diff = klass.selectOneBy(
            from_revision_id=from_revision_id, to_revision_id=to_revision_id)
        if existing_diff is not None:
            return existing_diff
        diff = Diff.fromFile(StringIO(text), len(text))
        return klass(
            from_revision_id=from_revision_id, to_revision_id=to_revision_id,
            diff=diff)

    def destroySelf(self):
        diff = self.diff
        SQLBase.destroySelf(self)
        diff.destroySelf()


class BranchJob(SQLBase):

    _table = 'BranchJob'

    job = ForeignKey(foreignKey='Job', notNull=True)

    branch = ForeignKey(foreignKey='Branch', notNull=True)

    job_type = EnumCol(enum=BranchJobType, notNull=True)

    _json_data = StringCol(dbName='json_data')

    @property
    def metadata(self):
        return simplejson.loads(self._json_data)

    def __init__(self, branch, job_type, metadata):
        json_data = simplejson.dumps(metadata)
        SQLBase.__init__(
            self, job=Job(), branch=branch, job_type=job_type,
            _json_data=json_data)

    def destroySelf(self):
        SQLBase.destroySelf(self)
        self.job.destroySelf()


class StaticDiffJob(BranchJob):

    implements(IStaticDiffJob)
    classProvides(IStaticDiffJobSource)

    def __init__(self, branch, from_revision_spec, to_revision_spec):
        metadata = {
            'from_revision_spec': from_revision_spec,
            'to_revision_spec': to_revision_spec,
        }
        BranchJob.__init__(self, branch, BranchJobType.STATIC_DIFF, metadata)

    @property
    def from_revision_spec(self):
        return self.metadata['from_revision_spec']

    @property
    def to_revision_spec(self):
        return self.metadata['to_revision_spec']

    def _get_revision_id(self, bzr_branch, spec_string):
        spec = RevisionSpec.from_string(spec_string)
        return spec.as_revision_id(bzr_branch)

    def run(self):
        """See IStaticDiffJob."""
        self.job.start()
        bzr_branch = Branch.open(self.branch.warehouse_url)
        from_revision_id=self._get_revision_id(
            bzr_branch, self.from_revision_spec)
        to_revision_id=self._get_revision_id(
            bzr_branch, self.to_revision_spec)
        static_diff = StaticDiff.acquire(
            from_revision_id, to_revision_id, bzr_branch.repository)
        self.job.complete()
        return static_diff

<<<<<<< HEAD
    @property
    def dependant_code_mail_jobs(self):
        from canonical.launchpad.database.codemailjob import CodeMailJob
        from canonical.launchpad.database.job import JobDependency
        return Store.of(self).find(CodeMailJob,
            JobDependency.prerequisite == self.job.id,
            CodeMailJob.job == JobDependency.dependant)


class StaticDiffJobSource:

    implements(IStaticDiffJobSource)
=======
>>>>>>> ca8c374b
    @staticmethod
    def create(branch, from_revision_spec, to_revision_spec):
        return StaticDiffJob(
            branch=branch, from_revision_spec=from_revision_spec,
            to_revision_spec=to_revision_spec)<|MERGE_RESOLUTION|>--- conflicted
+++ resolved
@@ -201,21 +201,6 @@
         self.job.complete()
         return static_diff
 
-<<<<<<< HEAD
-    @property
-    def dependant_code_mail_jobs(self):
-        from canonical.launchpad.database.codemailjob import CodeMailJob
-        from canonical.launchpad.database.job import JobDependency
-        return Store.of(self).find(CodeMailJob,
-            JobDependency.prerequisite == self.job.id,
-            CodeMailJob.job == JobDependency.dependant)
-
-
-class StaticDiffJobSource:
-
-    implements(IStaticDiffJobSource)
-=======
->>>>>>> ca8c374b
     @staticmethod
     def create(branch, from_revision_spec, to_revision_spec):
         return StaticDiffJob(
