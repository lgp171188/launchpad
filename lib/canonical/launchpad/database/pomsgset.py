# Copyright 2004-2007 Canonical Ltd.  All rights reserved.

__metaclass__ = type
__all__ = ['POMsgSet', 'DummyPOMsgSet']

import gettextpo

from zope.interface import implements
from zope.security.proxy import removeSecurityProxy
from sqlobject import (ForeignKey, IntCol, StringCol, BoolCol,
                       SQLMultipleJoin, SQLObjectNotFound)

from canonical.database.constants import UTC_NOW
from canonical.database.datetimecol import UtcDateTimeCol
from canonical.database.sqlbase import (flush_database_updates, quote,
                                        SQLBase, sqlvalues)
from canonical.launchpad import helpers
from canonical.launchpad.interfaces import IPOMsgSet, TranslationConflict
from canonical.launchpad.database.posubmission import POSubmission
from canonical.launchpad.database.potranslation import POTranslation
from canonical.lp.dbschema import (RosettaTranslationOrigin,
    TranslationValidationStatus)


class POMsgSetMixIn:
    """This class is not designed to be used directly.

    You should inherite from it and implement full IPOMsgSet interface to use
    the methods and properties defined here.
    """

    # Cached submissions dict, mapping pluralform to list of POSubmissions,
    # ordered from new to old.
    attached_submissions = None

    # Cached active submissions dict, mapping pluralform to POSubmission.
    active_submissions = None
    # Cached published submissions dict, mapping pluralform to POSubmission.
    published_submissions = None

    @property
    def pluralforms(self):
        """See `IPOMsgSet`."""
<<<<<<< HEAD
        if self.potmsgset.getPOMsgIDs().count() > 1:
=======
        if self.potmsgset.plural_text is not None:
>>>>>>> ea1d32f0
            if self.pofile.language.pluralforms is not None:
                entries = self.pofile.language.pluralforms
            else:
                # Don't know anything about plural forms for this
                # language, fallback to the most common case, 2
                entries = 2
        else:
            # It's a singular form
            entries = 1
        return entries

    def _getRelatedSubmissions(self):
        """Fetch all POSubmissions for self's submissions caches.

        This retrieves all POSubmissions that form useful suggestions for self
        from the database, as well as any POSubmissions that are already
        attached to self, all in new-to-old order of datecreated."""

        # An SQL clause matching a POMsgSet to our own identity.  It goes into
        # an OR expression, so default is false.
        match_self_sql = 'false'
        if self.id is not None:
            match_self_sql = 'POMsgSet.id=%s' % quote(self)

        parameters = sqlvalues(
            language=self.pofile.language,
            primemsgid=self.potmsgset.primemsgid_ID)

        parameters['match_self'] = match_self_sql

        joins = ['POMsgSet', 'POFile', 'POTMsgSet']
        query = """
                POSubmission.pomsgset = POMsgSet.id AND
                POMsgSet.pofile = POFile.id AND
                POMsgSet.potmsgset = POTMsgSet.id AND
                (%(match_self)s OR NOT POMsgSet.isfuzzy) AND
                POFile.language = %(language)s AND
                POTMsgSet.primemsgid = %(primemsgid)s
            """ % parameters

        return POSubmission.select(
            query, clauseTables=joins, orderBy='-datecreated', distinct=True)

    def initializeSubmissionsCaches(self, related_submissions=None):
        """See `IPOMsgSet`."""

        if self._hasSubmissionsCaches():
            return

        self.active_submissions = {}
        self.published_submissions = {}
        self.suggestions = {}
        self.attached_submissions = {}

        # Retrieve all related POSubmissions, and use them to populate our
        # submissions caches.
        if related_submissions is None:
            related_submissions = self._getRelatedSubmissions()

        related_submissions = [
            removeSecurityProxy(submission)
            for submission in related_submissions]

        previous = None
        for submission in related_submissions:
            assert previous is None or submission.datecreated <= previous, (
                "POMsgSet's incoming submission cache data not ordered "
                "from newest to oldest")
            pluralform = submission.pluralform
            if submission.pomsgset == self:
                self.attached_submissions.setdefault(pluralform, [])
                self.attached_submissions[pluralform].append(submission)
                if submission.active:
                    self.active_submissions[pluralform] = submission
                if submission.published:
                    self.published_submissions[pluralform] = submission
            else:
                self.suggestions.setdefault(pluralform, [])
                self.suggestions[pluralform].append(submission)
            previous = submission.datecreated

        # Now that we know what our active posubmissions are, filter out any
        # suggestions that refer to the same potranslations.
        for pluralform in self.suggestions.keys():
            active = self.getActiveSubmission(pluralform)
            if active is not None and active.potranslation is not None:
                self.suggestions[pluralform] = [
                    submission
                    for submission in self.suggestions.get(pluralform)
                    if submission.potranslation != active.potranslation]
        assert self._hasSubmissionsCaches(), (
            "Failed to set up POMsgSet's submission caches")

    def _invalidateSubmissionsCaches(self):
        """Drop our submissions caches."""
        self.active_submissions = None
        self.published_submissions = None
        self.suggestions = None
        self.attached_submissions = None
        assert not self._hasSubmissionsCaches(), (
            "Failed to initialize POMsgSet's submission caches")

    def _hasSubmissionsCaches(self):
        """Are this POMsgSet's submissions caches initialized?"""
        return self.attached_submissions is not None

    def getWikiSubmissions(self, pluralform):
        """See `IPOMsgSet`."""
        self.initializeSubmissionsCaches()
        suggestions = self.suggestions.get(pluralform)
        if suggestions is None:
            return []
        return suggestions


class DummyPOMsgSet(POMsgSetMixIn):
    """Represents a POMsgSet where we do not yet actually HAVE a POMsgSet for
    that POFile and POTMsgSet.
    """
    implements(IPOMsgSet)

    def __init__(self, pofile, potmsgset):
        self.id = None
        self.pofile = pofile
        self.potmsgset = potmsgset
        self.isfuzzy = False
        self.commenttext = None

    @property
    def active_texts(self):
        """See `IPOMsgSet`."""
        return [None] * self.pluralforms

    def getActiveSubmission(self, pluralform):
        """See `IPOMsgSet`."""
        return None

    def getPublishedSubmission(self, pluralform):
        """See `IPOMsgSet`."""
        return None

    def getNewSubmissions(self, pluralform):
        """See `IPOMsgSet`."""
        return []

    def getCurrentSubmissions(self, pluralform):
        """See `IPOMsgSet`."""
        return []


class POMsgSet(SQLBase, POMsgSetMixIn):
    implements(IPOMsgSet)

    _table = 'POMsgSet'

    sequence = IntCol(dbName='sequence', notNull=True)
    pofile = ForeignKey(foreignKey='POFile', dbName='pofile', notNull=True)
    iscomplete = BoolCol(dbName='iscomplete', notNull=True, default=False)
    publishedcomplete = BoolCol(dbName='publishedcomplete', notNull=True,
        default=False)
    isfuzzy = BoolCol(dbName='isfuzzy', notNull=True, default=False)
    publishedfuzzy = BoolCol(dbName='publishedfuzzy', notNull=True,
        default=False)
    isupdated = BoolCol(notNull=True, default=False)
    commenttext = StringCol(dbName='commenttext', notNull=False, default=None)
    potmsgset = ForeignKey(foreignKey='POTMsgSet', dbName='potmsgset',
        notNull=True)
    obsolete = BoolCol(dbName='obsolete', notNull=True)
    reviewer = ForeignKey(
        foreignKey='Person', dbName='reviewer', notNull=False, default=None)
    date_reviewed = UtcDateTimeCol(dbName='date_reviewed', notNull=False,
        default=None)

    submissions = SQLMultipleJoin('POSubmission', joinColumn='pomsgset')

    def _extractTranslations(self, from_dict):
        """Extract translations from pluralform-to-POSubmission dict.

        Helper for published_texts and active_texts.  Returns a list of one
        translation string per pluralform, or None for pluralforms that are
        not represented in from_dict.  Any translations with unexpected
        pluralform numbers are ignored.
        """
        pluralforms = self.pluralforms
        if pluralforms is None:
            raise RuntimeError(
                "Don't know the number of plural forms for this PO file!")

        result = [None] * pluralforms
        for pluralform, submission in from_dict.items():
            if pluralform < pluralforms:
                result[pluralform] = submission.potranslation.translation

        return result

    @property
    def published_texts(self):
        """See `IPOMsgSet`."""
        self.initializeSubmissionsCaches()
        return self._extractTranslations(self.published_submissions)

    @property
    def active_texts(self):
        """See `IPOMsgSet`."""
        self.initializeSubmissionsCaches()
        return self._extractTranslations(self.active_submissions)

    def isNewerThan(self, timestamp):
        """See `IPOMsgSet`."""
        date_updated = self.date_reviewed
        for pluralform in range(self.pluralforms):
            submission = self.getActiveSubmission(pluralform)
            if submission and (not date_updated or
                               submission.datecreated > date_updated):
                date_updated = submission.datecreated

        if (date_updated is not None and date_updated > timestamp):
            return True
        else:
            return False

    def setActiveSubmission(self, pluralform, submission):
        """See `IPOMsgSet`."""
<<<<<<< HEAD

        assert submission is None or submission.pomsgset == self, (
            'Submission made "active" in the wrong POMsgSet')

=======
        assert submission is None or submission.pomsgset == self, (
            'Submission made "active" in the wrong POMsgSet')
>>>>>>> ea1d32f0
        if submission is not None and submission.active:
            return

        current_active = self.getActiveSubmission(pluralform)
        if current_active is not None:
            current_active.active = False
            del(self.active_submissions[pluralform])
            # We need this syncUpdate so if the next submission.active change
            # is done we are sure that we will store this change first in the
            # database. This is because we can only have an IPOSubmission with
            # the active flag set to TRUE.
            current_active.syncUpdate()

        if submission is not None:
            submission.active = True

            # Update cache.
            self.active_submissions[pluralform] = submission

    def setPublishedSubmission(self, pluralform, submission):
        """See `IPOMsgSet`."""
<<<<<<< HEAD

        assert submission is None or submission.pomsgset == self, (
            "Submission set as published in wrong POMsgSet")

=======
        assert submission is None or submission.pomsgset == self, (
            "Submission set as published in wrong POMsgSet")
>>>>>>> ea1d32f0
        if submission is not None and submission.published:
            return

        current_published = self.getPublishedSubmission(pluralform)
        if current_published is not None:
            current_published.published = False
            del(self.published_submissions[pluralform])
            # We need this syncUpdate so if the next submission.published change
            # is done we are sure that we will store this change first in the
            # database. This is because we can only have an IPOSubmission with
            # the published flag set to TRUE.
            current_published.syncUpdate()

        if submission is not None:
            submission.published = True

            # Update cache.
            self.published_submissions[pluralform] = submission

    def _fetchActiveAndPublishedSubmissions(self):
        """Populate active/published submissions caches from database.

        Creates self.active_submissions and self.published_submissions as
        dicts, each mapping pluralform to that pluralform's active or
        published submission, respectively.

        This cache is a subset of the submissions cache; populating that will
        also populate this one.  So another way of achieving the same thing
        (and more) is to initialize the POMsgSet's caches, but that is a much
        bigger job with lots of other byproducts that may not turn out to be
        needed.
        """

        active = {}
        published = {}
        query = "pomsgset = %s AND (active OR published)" % quote(self)
        for submission in POSubmission.select(query):
            pluralform = submission.pluralform
            if submission.active:
                assert not pluralform in active, (
                    "Multiple active submissions for pluralform %d"
                    % pluralform)
                active[pluralform] = submission
            if submission.published:
                assert not pluralform in published, (
                    "Multiple published submissions for pluralform %d"
                    % pluralform)
                published[pluralform] = submission
        self.active_submissions = active
        self.published_submissions = published

    def getActiveSubmission(self, pluralform):
        """See `IPOMsgSet`."""
<<<<<<< HEAD

=======
>>>>>>> ea1d32f0
        if self.active_submissions is None:
            if self.id is None:
                return None
            self._fetchActiveAndPublishedSubmissions()
        return self.active_submissions.get(pluralform)

    def getPublishedSubmission(self, pluralform):
        """See `IPOMsgSet`."""
<<<<<<< HEAD

=======
>>>>>>> ea1d32f0
        if self.published_submissions is None:
            if self.id is None:
                return None
            self._fetchActiveAndPublishedSubmissions()
        return self.published_submissions.get(pluralform)

    def updateReviewerInfo(self, reviewer):
        """See `IPOMsgSet`."""
        self.pofile.last_touched_pomsgset = self
        self.reviewer = reviewer
        self.date_reviewed = UTC_NOW
        self.sync()

    def updateTranslationSet(self, person, new_translations, fuzzy, published,
        lock_timestamp, ignore_errors=False, force_edition_rights=False):
        """See `IPOMsgSet`."""
        # Is the person allowed to edit translations?
        is_editor = (force_edition_rights or
                     self.pofile.canEditTranslations(person))

        # First, check that the translations are correct.
        potmsgset = self.potmsgset
        original_texts = [potmsgset.singular_text]
        if potmsgset.plural_text is not None:
            original_texts.append(potmsgset.plural_text)

        # By default all translations are correct.
        validation_status = TranslationValidationStatus.OK

        # And we allow changes to translations by default, we don't force
        # submissions as suggestions.
        force_suggestion = False

        # Fix the trailing and leading whitespaces
        fixed_new_translations = {}
        for index, value in new_translations.items():
            fixed_new_translations[index] = potmsgset.applySanityFixes(value)

        # Validate the translation we got from the translation form
        # to know if gettext is unhappy with the input.
        try:
            helpers.validate_translation(
                original_texts, fixed_new_translations, potmsgset.flags())
        except gettextpo.error:
            if fuzzy or ignore_errors:
                # The translations are stored anyway, but we set them as
                # broken.
                validation_status = TranslationValidationStatus.UNKNOWNERROR
            else:
                # Check to know if there is any translation.
                has_translations = False
                for key in fixed_new_translations.keys():
                    if fixed_new_translations[key] != '':
                        has_translations = True
                        break

                if has_translations:
                    # Partial translations cannot be stored unless the fuzzy
                    # flag is set, the exception is raised again and handled
                    # outside this method.
                    raise

        if not published and not fuzzy and self.isNewerThan(lock_timestamp):
            # Latest active submission in self is newer than 'lock_timestamp'
            # and we try to change it.
            force_suggestion = True

        # Cache existing active submissions since we use them a lot
        active_submissions = []
        for pluralform in range(self.pluralforms):
            active_submissions.append(self.getActiveSubmission(pluralform))

        # keep track of whether or not this msgset is complete. We assume
        # it's complete and then flag it during the process if it is not
        complete = True
        has_changed = False
        new_translation_count = len(fixed_new_translations)
        if new_translation_count < self.pluralforms and not force_suggestion:
            # it's definitely not complete if it has too few translations
            complete = False
            # And we should reset the active or published submissions for the
            # non updated plural forms. We have entries to reset when:
            #     1. The number of plural forms is changed in current
            #     language since the user loaded the translation form or
            #     downloaded the .po file that he imported.
            #     2. An imported .po file comming from upstream or package
            #     translations has less plural forms than the ones defined in
            #     Rosetta for that language.
            for pluralform in range(self.pluralforms)[new_translation_count:]:
                if published:
                    self.setPublishedSubmission(pluralform, None)
                elif active_submissions[pluralform] is not None:
                    # Note that this submission did a change.
                    self.setActiveSubmission(pluralform, None)
                    while pluralform >= len(active_submissions):
                        active_submissions.append(None)
                    has_changed = True

        # now loop through the translations and submit them one by one
        for index in fixed_new_translations.keys():
            newtran = fixed_new_translations[index]
            # replace any '' with None until we figure out
            # ResettingTranslations
            if newtran == '':
                newtran = None
            # see if this affects completeness
            if newtran is None:
                complete = False
            # make the new sighting or submission. note that this may not in
            # fact create a whole new submission
            if index < len(active_submissions):
                old_active_submission = active_submissions[index]
            else:
                old_active_submission = None

            new_submission = self._makeSubmission(
                person=person,
                text=newtran,
                is_fuzzy=fuzzy,
                pluralform=index,
                published=published,
                validation_status=validation_status,
                force_edition_rights=is_editor,
                force_suggestion=force_suggestion,
                active_submission=old_active_submission)

            if (new_submission != old_active_submission and
                new_submission and new_submission.active):
                has_changed = True
                while index >= len(active_submissions):
                    active_submissions.append(None)
                active_submissions[index] = new_submission

        if has_changed and is_editor:
            if published:
                # When update for a submission is published, nobody has
                # actually reviewed the new submission in Launchpad, so
                # we don't set the reviewer and date_reviewed
                self.pofile.last_touched_pomsgset = self
            else:
                self.updateReviewerInfo(person)

        if force_suggestion:
            # We already stored the suggestions, so we don't have anything
            # else to do. Raise a TranslationConflict exception to notify
            # that the changes were saved as suggestions only.
            raise TranslationConflict(
                'The new translations were saved as suggestions to avoid '
                'possible conflicts. Please review them.')

        # We set the fuzzy flag first, and completeness flags as needed:
        if is_editor:
            if published:
                self.publishedfuzzy = fuzzy
                self.publishedcomplete = complete
                if has_changed or self.isfuzzy:
                    # If the upstream translation has changed or we don't have
                    # a valid translation in Launchpad, then we need to update
                    # the status flags because we can get some improved
                    # information from upstream.
                    matches = 0
                    updated = 0
                    for pluralform in range(self.pluralforms):
                        active = active_submissions[pluralform]
                        published = self.getPublishedSubmission(pluralform)
                        if active:
                            if published and active != published:
                                updated += 1
                            else:
                                matches += 1
                    if matches == self.pluralforms and self.publishedcomplete:
                        # The active submission is exactly the same as the
                        # published one, so the fuzzy and complete flags
                        # should be also the same.
                        self.isfuzzy = self.publishedfuzzy
                        self.iscomplete = self.publishedcomplete
                    if updated > 0:
                        # There are some active translations different from
                        # published ones, so the message has been updated
                        self.isupdated = True
                active_count = 0
                for pluralform in range(self.pluralforms):
                    if active_submissions[pluralform]:
                        active_count += 1
                self.iscomplete = (active_count == self.pluralforms)
            else:
                self.isfuzzy = fuzzy
                self.iscomplete = complete
                updated = 0
                for pluralform in range(self.pluralforms):
                    active = active_submissions[pluralform]
                    published = self.getPublishedSubmission(pluralform)
                    if active and published and active != published:
                        updated += 1
                if updated > 0:
                    self.isupdated = True

    def _makeSubmission(self, person, text, is_fuzzy, pluralform, published,
            validation_status=TranslationValidationStatus.UNKNOWN,
            force_edition_rights=False, force_suggestion=False,
            active_submission=None):
        """Record a translation submission by the given person.

        :arg person: Who submitted this entry.
        :arg text: The translation submitted or None if there is no
            translation.
        :arg is_fuzzy: Whether this translation has the fuzzy flag set.
        :arg pluralform: The plural form number that this translation is for.
        :arg published: Whether this is a submission noticed in the published
            po file, otherwise it is a launchpad submission. It should NOT be
            set for an arbitrary po file upload, it should ONLY be set if this
            is genuinely the published po file.
        :arg validation_status: A value of TranslationValidationStatus that
            indicates the status of the translation.
        :arg force_edition_rights: A flag that 'forces' that this submition is
            handled as coming from an editor, no matter whether it's really
            from an editor.
        :arg force_suggestion: Whether this translation must not change the
            active translation in Launchpad and just be added as a suggestion.

        This is THE KEY method in the whole of rosetta. It deals with the
        sighting or submission of a translation for a pomsgset and plural
        form, either online or in the published po file. It has to decide
        exactly what to do with that submission or sighting: whether to
        record it or ignore it, whether to make it the active or published
        translation, etc.

        It takes all the key information in the sighting/submission and
        records that in the db. It returns either the record of the
        submission, a POSubmission, or None if it decided to record
        nothing at all. Note that it may return a submission that was
        created previously, if it decides that there is not enough new
        information in this submission to justify recording it.
        """
        # Is the person allowed to edit translations?
        is_editor = (force_edition_rights or
                     self.pofile.canEditTranslations(person))

        # It makes no sense to have a "published" submission from someone
        # who is not an editor, so let's sanity check that first
        if published and not is_editor:
            raise AssertionError(
                'published translations are ALWAYS from an editor')

        # first we must deal with the situation where someone has submitted
        # a NULL translation. This only affects the published or active data
        # set, there is no crossover. So, for example, if upstream loses a
        # translation, we do not remove it from the rosetta active set.

        # we should also be certain that we don't get an empty string. that
        # should be None by this stage
        assert text != u'', 'Empty string received, should be None'

        # We'll be needing our full submissions cache for this.
        self.initializeSubmissionsCaches()

        active_submission = self.getActiveSubmission(pluralform)
        published_submission = self.getPublishedSubmission(pluralform)

        # submitting an empty (None) translation gets rid of the published
        # or active submissions for that translation. But a null published
        # translation does not remove the active submission.
        if text is None:
            # Remove the existing active/published submissions
            if published:
                self.setPublishedSubmission(pluralform, None)
            elif (is_editor and
                  validation_status == TranslationValidationStatus.OK and
                  not force_suggestion):
                self.setActiveSubmission(pluralform, None)

            # we return because there is nothing further to do.
            return None

        # Find or create a POTranslation for the specified text
        try:
            translation = POTranslation.byTranslation(text)
        except SQLObjectNotFound:
            translation = POTranslation(translation=text)

        # find or create the relevant submission. We always create a
        # translation submission, unless this translation is already active
        # (or published in the case of one coming in from a po file).

        # start by trying to see if the existing one is active or if
        # needed, published. If so, we can return, because the db already
        # reflects this selection in all the right ways and does not need to
        # be updated. Note that this will result in a submission for a new
        # person ("Joe") returning a POSubmission created in the name of
        # someone else, the person who first made this translation the
        # active / published one.

        # test if we are working with the published pofile, and if this
        # translation is already published
        if (published and
            published_submission is not None and
            published_submission.potranslation == translation):
            # Sets the validation status to the current status.
            # We do it always so the changes in our validation code will
            # apply automatically.
            published_submission.validationstatus = validation_status

            # return the existing submission that made this translation
            # the published one in the db
            return published_submission

        if (not published and
            active_submission is not None and
            active_submission.potranslation == translation):
            # Sets the validation status to the current status.
            # If our validation code has been improved since the last
            # import we might detect new errors in previously validated
            # strings, so we always do this, regardless of the status in
            # the database.
            active_submission.validationstatus = validation_status
            # and return the active submission
            return active_submission

        # let's make a record of whether this translation was published
        # complete, was actively complete, and was an updated one

        # get the right origin for this translation submission
        if published:
            origin = RosettaTranslationOrigin.SCM
        else:
            origin = RosettaTranslationOrigin.ROSETTAWEB

        # Try to find the submission belonging to translation back in our
        # submissions cache.  There should be at most one match.
        submission = None
        if self.attached_submissions.get(pluralform) is not None:
            for candidate in self.attached_submissions[pluralform]:
                if candidate.potranslation == translation:
                    assert submission is None, (
                        "Duplicate translations in POMsgSet")
                    submission = candidate

        if submission is None:
            # We need to create the submission, it's the first time we see
            # this translation.
            submission = POSubmission(
                pomsgset=self, pluralform=pluralform,
                potranslation=translation, origin=origin, person=person,
                validationstatus=validation_status)
            # Add the new submission to our cache.
            self.attached_submissions.setdefault(pluralform, [])
            self.attached_submissions[pluralform].insert(0, submission)

        potemplate = self.pofile.potemplate
        if (not published and not is_editor and
            submission.person.id == person.id and
            submission.origin == RosettaTranslationOrigin.ROSETTAWEB):
            # We only give karma for adding suggestions to people that send
            # non published strings and aren't editors. Editors will get their
            # submissions automatically approved, and thus, will get karma
            # just when they get their submission autoapproved.
            # The Rosetta Experts team never gets karma.
            person.assignKarma(
                'translationsuggestionadded',
                product=potemplate.product,
                distribution=potemplate.distribution,
                sourcepackagename=potemplate.sourcepackagename)

        # next, we need to update the existing active and possibly also
        # published submissions.
        if published:
            self.setPublishedSubmission(pluralform, submission)

        if is_editor and validation_status == TranslationValidationStatus.OK:
            # activesubmission is updated only if the translation is valid and
            # it's an editor.
            if (not published and
                (active_submission is None or
                 active_submission.id != submission.id)):
                # The active submission changed and is not published, that
                # means that the submission came from Rosetta UI instead of
                # upstream imports and we should give Karma.
                if submission.origin == RosettaTranslationOrigin.ROSETTAWEB:
                    # The submitted translation came from our UI, we should
                    # give karma to the submitter of that translation.
                    submission.person.assignKarma(
                        'translationsuggestionapproved',
                        product=potemplate.product,
                        distribution=potemplate.distribution,
                        sourcepackagename=potemplate.sourcepackagename)

                if person.id != submission.person.id:
                    # The submitter is different from the owner of the
                    # selected translation, that means that a reviewer
                    # approved a translation from someone else, he should get
                    # Karma for that action.
                    person.assignKarma(
                        'translationreview',
                        product=potemplate.product,
                        distribution=potemplate.distribution,
                        sourcepackagename=potemplate.sourcepackagename)

            if published:
                if (self.isfuzzy or active_submission is None or
                    (not is_fuzzy and
                     published_submission == active_submission and
                     self.isfuzzy == self.publishedfuzzy)):
                    # Either we lack or don't use the active translation in
                    # Launchpad, or the new published translation we got could
                    # be used as a valid one, and previous active translation
                    # in Launchpad matches with previous published translation.
                    self.setActiveSubmission(pluralform, submission)
            elif not force_suggestion:
                # It's not a published submission and we are not forcing the
                # submission to be a suggestion, so we should apply the active
                # submission change.
                self.setActiveSubmission(pluralform, submission)
            else:
                # We are forcing the submission as as a suggestion, and thus,
                # the active submission is not changed.
                pass

        # We need this syncUpdate so we don't set self.isfuzzy to the wrong
        # value because cache problems. See bug #102382 as an example of what
        # happened without having this flag + broken code. Our tests were not
        # able to find the problem.
        submission.syncUpdate()

        # return the submission we have just made
        return submission

    def updateFlags(self):
        """See `IPOMsgSet`."""
<<<<<<< HEAD

=======
>>>>>>> ea1d32f0
        # Make sure we are working with the very latest data.
        flush_database_updates()
        self.initializeSubmissionsCaches()

        # Avoid re-evaluation of self.pluralforms.
        pluralforms = self.pluralforms

        # Calculate the number of published plural forms.
        # XXX: JeroenVermeulen 2007-06-10, why the cap on pluralform?
        published_count = 0
        for (plural, published) in self.published_submissions.items():
            if plural < pluralforms and published.id is not None:
                published_count += 1

        self.publishedcomplete = (published_count == pluralforms)

        if published_count == 0:
            # If we don't have translations, this entry cannot be fuzzy.
            self.publishedfuzzy = False

        # Calculate the number of active plural forms.
        # XXX: JeroenVermeulen 2007-06-10, why the cap on pluralform?
        active_count = 0
        for (plural, active) in self.active_submissions.items():
            if plural < pluralforms and active.id is not None:
                active_count += 1

        self.iscomplete = (active_count == pluralforms)

        if active_count == 0:
            # If we don't have translations, this entry cannot be fuzzy.
            self.isfuzzy = False

        flush_database_updates()

        # Let's see if we got updates from Rosetta
        # XXX: JeroenVermeulen 2007-06-13, does this really work?
        updated_pomsgset = POMsgSet.select("""
            POMsgSet.id = %s AND
            POMsgSet.isfuzzy = FALSE AND
            POMsgSet.publishedfuzzy = FALSE AND
            POMsgSet.iscomplete = TRUE AND
            POMsgSet.publishedcomplete = TRUE AND
            published_submission.pomsgset = POMsgSet.id AND
            published_submission.pluralform < %s AND
            published_submission.published IS TRUE AND
            active_submission.pomsgset = POMsgSet.id AND
            active_submission.pluralform = published_submission.pluralform AND
            active_submission.active IS TRUE AND
            POMsgSet.date_reviewed > published_submission.datecreated
            """ % sqlvalues(self, pluralforms),
            clauseTables=['POSubmission AS active_submission',
                          'POSubmission AS published_submission']).count()

        self.isupdated = (updated_pomsgset > 0)

        flush_database_updates()

    def getNewSubmissions(self, pluralform):
        """See `IPOMsgSet`."""
        self.initializeSubmissionsCaches()

        applicable_submissions = self.attached_submissions.get(pluralform)
        if applicable_submissions is None:
            return []

        active = self.getActiveSubmission(pluralform)
        if active is None:
            return applicable_submissions

        # Return only submissions that are newer than the active one.
        active_date = active.datecreated
        return [
            submission
            for submission in applicable_submissions
            if submission.datecreated > active_date]

    def getCurrentSubmissions(self, pluralform):
        """See `IPOMsgSet`."""
        subs = self.potmsgset.getCurrentSubmissions(self.pofile.language,
                                                    pluralform)
        # While getCurrentSubmissions itself does prejoining and
        # optimizes the process considerably, we do one additional query
        # below; if this query becomes a performance problem we can
        # modify getCurrentSubmissions to include query text that
        # excludes the active submission.
        #   -- kiko, 2006-06-22
        active = self.getActiveSubmission(pluralform)
        sub_list = helpers.shortlist(subs)
        if active is not None and active in sub_list:
            sub_list.remove(active)
        return sub_list
<|MERGE_RESOLUTION|>--- conflicted
+++ resolved
@@ -41,11 +41,8 @@
     @property
     def pluralforms(self):
         """See `IPOMsgSet`."""
-<<<<<<< HEAD
-        if self.potmsgset.getPOMsgIDs().count() > 1:
-=======
+
         if self.potmsgset.plural_text is not None:
->>>>>>> ea1d32f0
             if self.pofile.language.pluralforms is not None:
                 entries = self.pofile.language.pluralforms
             else:
@@ -269,15 +266,10 @@
 
     def setActiveSubmission(self, pluralform, submission):
         """See `IPOMsgSet`."""
-<<<<<<< HEAD
 
         assert submission is None or submission.pomsgset == self, (
             'Submission made "active" in the wrong POMsgSet')
 
-=======
-        assert submission is None or submission.pomsgset == self, (
-            'Submission made "active" in the wrong POMsgSet')
->>>>>>> ea1d32f0
         if submission is not None and submission.active:
             return
 
@@ -299,15 +291,10 @@
 
     def setPublishedSubmission(self, pluralform, submission):
         """See `IPOMsgSet`."""
-<<<<<<< HEAD
 
         assert submission is None or submission.pomsgset == self, (
             "Submission set as published in wrong POMsgSet")
 
-=======
-        assert submission is None or submission.pomsgset == self, (
-            "Submission set as published in wrong POMsgSet")
->>>>>>> ea1d32f0
         if submission is not None and submission.published:
             return
 
@@ -361,10 +348,7 @@
 
     def getActiveSubmission(self, pluralform):
         """See `IPOMsgSet`."""
-<<<<<<< HEAD
-
-=======
->>>>>>> ea1d32f0
+
         if self.active_submissions is None:
             if self.id is None:
                 return None
@@ -373,10 +357,7 @@
 
     def getPublishedSubmission(self, pluralform):
         """See `IPOMsgSet`."""
-<<<<<<< HEAD
-
-=======
->>>>>>> ea1d32f0
+
         if self.published_submissions is None:
             if self.id is None:
                 return None
@@ -805,10 +786,7 @@
 
     def updateFlags(self):
         """See `IPOMsgSet`."""
-<<<<<<< HEAD
-
-=======
->>>>>>> ea1d32f0
+
         # Make sure we are working with the very latest data.
         flush_database_updates()
         self.initializeSubmissionsCaches()
