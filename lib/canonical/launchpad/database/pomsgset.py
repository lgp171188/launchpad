# Copyright 2004-2007 Canonical Ltd.  All rights reserved.

__metaclass__ = type
__all__ = ['POMsgSet', 'DummyPOMsgSet']

import gettextpo

from zope.interface import implements
from zope.security.proxy import removeSecurityProxy
from sqlobject import (ForeignKey, IntCol, StringCol, BoolCol,
                       SQLMultipleJoin, SQLObjectNotFound)

from canonical.database.constants import UTC_NOW
from canonical.database.datetimecol import UtcDateTimeCol
from canonical.database.sqlbase import (flush_database_updates, quote,
                                        SQLBase, sqlvalues)
from canonical.launchpad import helpers
from canonical.launchpad.interfaces import IPOMsgSet, TranslationConflict
from canonical.launchpad.database.posubmission import POSubmission
from canonical.launchpad.database.potranslation import POTranslation
from canonical.lp.dbschema import (RosettaTranslationOrigin,
    TranslationValidationStatus)


class POMsgSetMixIn:
    """This class is not designed to be used directly.

    You should inherite from it and implement full IPOMsgSet interface to use
    the methods and properties defined here.
    """

    # Cached submissions dict, mapping pluralform to list of POSubmissions,
    # ordered from new to old.
    attached_submissions = None

    # Cached active submissions dict, mapping pluralform to POSubmission.
    active_submissions = None
    # Cached published submissions dict, mapping pluralform to POSubmission.
    published_submissions = None

    @property
    def pluralforms(self):
        """See `IPOMsgSet`."""
        if self.potmsgset.plural_text is not None:
            if self.pofile.language.pluralforms is not None:
                entries = self.pofile.language.pluralforms
            else:
                # Don't know anything about plural forms for this
                # language, fallback to the most common case, 2
                entries = 2
        else:
            # It's a singular form
            entries = 1
        return entries

    def _getRelatedSubmissions(self):
        """Fetch all POSubmissions for self's submissions caches.

        This retrieves all POSubmissions that form useful suggestions for self
        from the database, as well as any POSubmissions that are already
        attached to self, all in new-to-old order of datecreated."""
        # An SQL clause matching a POMsgSet to our own identity.  It goes into
        # an OR expression, so default is false.
        match_self_sql = 'false'
        if self.id is not None:
            match_self_sql = 'POMsgSet.id=%s' % quote(self)

        parameters = sqlvalues(
            language=self.pofile.language,
            primemsgid=self.potmsgset.primemsgid_ID)

        parameters['match_self'] = match_self_sql

        joins = ['POMsgSet', 'POTMsgSet']
        query = """
                POSubmission.pomsgset = POMsgSet.id AND
                POMsgSet.language = %(language)s AND
                POMsgSet.potmsgset = POTMsgSet.id AND
                (%(match_self)s OR NOT POMsgSet.isfuzzy) AND
                POTMsgSet.primemsgid = %(primemsgid)s
            """ % parameters

<<<<<<< HEAD
=======
        # XXX: JeroenVermeulen 2007-016-17: Pre-join potranslations!
>>>>>>> 75613a1e
        return POSubmission.select(
            query, clauseTables=joins, orderBy='-datecreated', distinct=True)

    def initializeSubmissionsCaches(self, related_submissions=None):
        """See `IPOMsgSet`.""" 
        if self._hasSubmissionsCaches():
            return

        self.active_submissions = {}
        self.published_submissions = {}
        self.suggestions = {}
        self.attached_submissions = {}

        # Retrieve all related POSubmissions, and use them to populate our
        # submissions caches.
        if related_submissions is None:
            related_submissions = self._getRelatedSubmissions()

        related_submissions = [
            removeSecurityProxy(submission)
            for submission in related_submissions]

        previous = None
        for submission in related_submissions:
            assert previous is None or submission.datecreated <= previous, (
                "POMsgSet's incoming submission cache data not ordered "
                "from newest to oldest")
            pluralform = submission.pluralform
            # Compare foreign-key value to our primary key, rather than
            # comparing objects, to avoid fetching submission.pomsgset from
            # database.
            if submission.pomsgsetID == self.id:
                self.attached_submissions.setdefault(pluralform, [])
                self.attached_submissions[pluralform].append(submission)
                if submission.active:
                    self.active_submissions[pluralform] = submission
                if submission.published:
                    self.published_submissions[pluralform] = submission
            else:
                self.suggestions.setdefault(pluralform, [])
                self.suggestions[pluralform].append(submission)
            previous = submission.datecreated

        # Now that we know what our active posubmissions are, filter out any
        # suggestions that refer to the same potranslations.
        # XXX: JeroenVermeulen 2007-08-02, can we move this into SQL to speed
        # up the big expensive queries on POSubmission?  (bug 30602)
        for pluralform in self.suggestions.keys():
            active = self.getActiveSubmission(pluralform)
            if active is not None and active.potranslation is not None:
                self.suggestions[pluralform] = [
                    submission
                    for submission in self.suggestions.get(pluralform)
                    if submission.potranslationID != active.potranslationID]

        assert self._hasSubmissionsCaches(), (
            "Failed to set up POMsgSet's submission caches")

    def _invalidateSubmissionsCaches(self):
        """Drop our submissions caches."""
        self.active_submissions = None
        self.published_submissions = None
        self.suggestions = None
        self.attached_submissions = None
        assert not self._hasSubmissionsCaches(), (
            "Failed to initialize POMsgSet's submission caches")

    def _hasSubmissionsCaches(self):
        """Are this POMsgSet's submissions caches initialized?"""
        return self.attached_submissions is not None

    def getWikiSubmissions(self, pluralform):
        """See `IPOMsgSet`."""
        self.initializeSubmissionsCaches()
        suggestions = self.suggestions.get(pluralform)
        if suggestions is None:
            return []
        return suggestions

    def makeHTMLId(self, suffix=None):
        """See `IPOMsgSet`."""
        elements = [self.pofile.language.code]
        if suffix is not None:
            elements.append(suffix)
        return self.potmsgset.makeHTMLId('_'.join(elements))


class DummyPOMsgSet(POMsgSetMixIn):
    """Represents a POMsgSet where we do not yet actually HAVE a POMsgSet for
    that POFile and POTMsgSet.
    """
    implements(IPOMsgSet)

    def __init__(self, pofile, potmsgset):
        self.id = None
        self.pofile = pofile
        self.potmsgset = potmsgset
        self.isfuzzy = False
        self.commenttext = None
        self.language = pofile.language

    @property
    def active_texts(self):
        """See `IPOMsgSet`."""
        return [None] * self.pluralforms

    @property
    def published_texts(self):
        """See IPOMsgSet."""
        return [None] * self.pluralforms

    def getActiveSubmission(self, pluralform):
        """See `IPOMsgSet`."""
        return None

    def getPublishedSubmission(self, pluralform):
        """See `IPOMsgSet`."""
        return None

    def getNewSubmissions(self, pluralform):
        """See `IPOMsgSet`."""
        return []

    def getCurrentSubmissions(self, pluralform):
        """See `IPOMsgSet`."""
        return []


class POMsgSet(SQLBase, POMsgSetMixIn):
    implements(IPOMsgSet)

    _table = 'POMsgSet'

    sequence = IntCol(dbName='sequence', notNull=True)
    pofile = ForeignKey(foreignKey='POFile', dbName='pofile', notNull=True)
    iscomplete = BoolCol(dbName='iscomplete', notNull=True, default=False)
    publishedcomplete = BoolCol(dbName='publishedcomplete', notNull=True,
        default=False)
    isfuzzy = BoolCol(dbName='isfuzzy', notNull=True, default=False)
    publishedfuzzy = BoolCol(dbName='publishedfuzzy', notNull=True,
        default=False)
    isupdated = BoolCol(notNull=True, default=False)
    commenttext = StringCol(dbName='commenttext', notNull=False, default=None)
    potmsgset = ForeignKey(foreignKey='POTMsgSet', dbName='potmsgset',
        notNull=True)
    obsolete = BoolCol(dbName='obsolete', notNull=True)
    reviewer = ForeignKey(
        foreignKey='Person', dbName='reviewer', notNull=False, default=None)
    date_reviewed = UtcDateTimeCol(dbName='date_reviewed', notNull=False,
        default=None)
    language = ForeignKey(foreignKey='Language', dbName='language')

    submissions = SQLMultipleJoin('POSubmission', joinColumn='pomsgset')

    def _extractTranslations(self, from_dict):
        """Extract translations from pluralform-to-POSubmission dict.

        Helper for published_texts and active_texts.  Returns a list of one
        translation string per pluralform, or None for pluralforms that are
        not represented in from_dict.  Any translations with unexpected
        pluralform numbers are ignored.
        """
        pluralforms = self.pluralforms
        if pluralforms is None:
            raise RuntimeError(
                "Don't know the number of plural forms for this PO file!")

        result = [None] * pluralforms
        for pluralform, submission in from_dict.items():
            if pluralform < pluralforms:
                result[pluralform] = submission.potranslation.translation

        return result

    @property
    def published_texts(self):
        """See `IPOMsgSet`."""
        if self.published_submissions is None:
            self._fetchActiveAndPublishedSubmissions()
        return self._extractTranslations(self.published_submissions)

    @property
    def active_texts(self):
        """See `IPOMsgSet`."""
        if self.active_submissions is None:
            self._fetchActiveAndPublishedSubmissions()
        return self._extractTranslations(self.active_submissions)

    def isNewerThan(self, timestamp):
        """See `IPOMsgSet`."""
        date_updated = self.date_reviewed
        for pluralform in range(self.pluralforms):
            submission = self.getActiveSubmission(pluralform)
            if submission is not None and (
                not date_updated or submission.datecreated > date_updated):
                date_updated = submission.datecreated

        if (date_updated is not None and date_updated > timestamp):
            return True
        else:
            return False

    def getLatestChangeInfo(self):
        """Return a tuple of person, date for latest change to `IPOMsgSet`."""
        if self.reviewer and self.date_reviewed:
            return (self.reviewer, self.date_reviewed)

        last_submission = None
        for pluralform in range(self.pluralforms):
            submission = self.getActiveSubmission(pluralform)
            if (last_submission is None or
                submission.datecreated > last_submission.datecreated):
                last_submission = submission
        if last_submission:
            return (last_submission.person, last_submission.datecreated)
        else:
            return (None, None)

    @property
    def latest_change_date(self):
        """See `IPOMsgSet`."""
        person, date = self.getLatestChangeInfo()
        return date

    @property
    def latest_change_person(self):
        """See `IPOMsgSet`."""
        person, date = self.getLatestChangeInfo()
        return person

    def setActiveSubmission(self, pluralform, submission):
        """See `IPOMsgSet`."""

        assert submission is None or submission.pomsgset == self, (
            'Submission made "active" in the wrong POMsgSet')

        if submission is not None and submission.active:
            return

        current_active = self.getActiveSubmission(pluralform)
        if current_active is not None:
            current_active.active = False
            del self.active_submissions[pluralform]
            # We need this syncUpdate so if the next submission.active change
            # is done we are sure that we will store this change first in the
            # database. This is because we can only have an IPOSubmission with
            # the active flag set to TRUE.
            current_active.syncUpdate()

        if submission is not None:
            submission.active = True

            # Update cache.
            self.active_submissions[pluralform] = submission

    def setPublishedSubmission(self, pluralform, submission):
        """See `IPOMsgSet`."""

        assert submission is None or submission.pomsgset == self, (
            "Submission set as published in wrong POMsgSet")

        if submission is not None and submission.published:
            return

        current_published = self.getPublishedSubmission(pluralform)
        if current_published is not None:
            current_published.published = False
            del(self.published_submissions[pluralform])
            # We need this syncUpdate so if the next submission.published change
            # is done we are sure that we will store this change first in the
            # database. This is because we can only have an IPOSubmission with
            # the published flag set to TRUE.
            current_published.syncUpdate()

        if submission is not None:
            submission.published = True

            # Update cache.
            self.published_submissions[pluralform] = submission

    def _fetchActiveAndPublishedSubmissions(self):
        """Populate active/published submissions caches from database.

        Creates self.active_submissions and self.published_submissions as
        dicts, each mapping pluralform to that pluralform's active or
        published submission, respectively.

        This cache is a subset of the submissions cache; populating that will
        also populate this one.  So another way of achieving the same thing
        (and more) is to initialize the POMsgSet's caches, but that is a much
        bigger job with lots of other byproducts that may not turn out to be
        needed.
        """
        active = {}
        published = {}
<<<<<<< HEAD
=======
        # XXX: JeroenVermeulen 2007-016-17: Prejoin potranslations!
>>>>>>> 75613a1e
        query = "pomsgset = %s AND (active OR published)" % quote(self)
        for submission in POSubmission.select(query):
            pluralform = submission.pluralform
            if submission.active:
                assert not pluralform in active, (
                    "Multiple active submissions for pluralform %d"
                    % pluralform)
                active[pluralform] = submission
            if submission.published:
                assert not pluralform in published, (
                    "Multiple published submissions for pluralform %d"
                    % pluralform)
                published[pluralform] = submission
        self.active_submissions = active
        self.published_submissions = published

    def getActiveSubmission(self, pluralform):
        """See `IPOMsgSet`."""
        if self.active_submissions is None:
            if self.id is None:
                return None
            self._fetchActiveAndPublishedSubmissions()
        return self.active_submissions.get(pluralform)

    def getPublishedSubmission(self, pluralform):
        """See `IPOMsgSet`."""
        if self.published_submissions is None:
            if self.id is None:
                return None
            self._fetchActiveAndPublishedSubmissions()
        return self.published_submissions.get(pluralform)

    def updateReviewerInfo(self, reviewer):
        """See `IPOMsgSet`."""
        self.pofile.last_touched_pomsgset = self
        self.reviewer = reviewer
        self.date_reviewed = UTC_NOW
        self.sync()

    def updateTranslationSet(self, person, new_translations, fuzzy, published,
        lock_timestamp, ignore_errors=False, force_edition_rights=False):
        """See `IPOMsgSet`."""
        # Is the person allowed to edit translations?
        is_editor = (force_edition_rights or
                     self.pofile.canEditTranslations(person))

        assert (published or is_editor or
                self.pofile.canAddSuggestions(person)), (
            '%s cannot add translations nor can add suggestions' % (
                person.displayname))

        # First, check that the translations are correct.
        potmsgset = self.potmsgset
        original_texts = [potmsgset.singular_text]
        if potmsgset.plural_text is not None:
            original_texts.append(potmsgset.plural_text)

        # If the update is on the translation credits message, yet
        # update is not published, silently return
        # XXX 2007-06-26 Danilo: Do we want to raise an exception here?
        if potmsgset.is_translation_credit and not published:
            return

        # By default all translations are correct.
        validation_status = TranslationValidationStatus.OK

        # And we allow changes to translations by default, we don't force
        # submissions as suggestions.
        force_suggestion = False

        # Fix the trailing and leading whitespaces
        fixed_new_translations = {}
        for index, value in new_translations.items():
            fixed_new_translations[index] = potmsgset.applySanityFixes(value)

        # Validate the translation we got from the translation form
        # to know if gettext is unhappy with the input.
        try:
            helpers.validate_translation(
                original_texts, fixed_new_translations, potmsgset.flags())
        except gettextpo.error:
            if fuzzy or ignore_errors:
                # The translations are stored anyway, but we set them as
                # broken.
                validation_status = TranslationValidationStatus.UNKNOWNERROR
            else:
                # Check to know if there is any translation.
                has_translations = False
                for key in fixed_new_translations.keys():
                    if fixed_new_translations[key] != '':
                        has_translations = True
                        break

                if has_translations:
                    # Partial translations cannot be stored unless the fuzzy
                    # flag is set, the exception is raised again and handled
                    # outside this method.
                    raise

        if not published and not fuzzy and self.isNewerThan(lock_timestamp):
            # Latest active submission in self is newer than 'lock_timestamp'
            # and we try to change it.
            force_suggestion = True

        # Cache existing active submissions since we use them a lot
        active_submissions = []
        for pluralform in range(self.pluralforms):
            active_submissions.append(self.getActiveSubmission(pluralform))

        # keep track of whether or not this msgset is complete. We assume
        # it's complete and then flag it during the process if it is not
        complete = True
        has_changed = False
        new_translation_count = len(fixed_new_translations)
        if new_translation_count < self.pluralforms and not force_suggestion:
            # it's definitely not complete if it has too few translations
            complete = False
            # And we should reset the active or published submissions for the
            # non updated plural forms. We have entries to reset when:
            #     1. The number of plural forms is changed in current
            #     language since the user loaded the translation form or
            #     downloaded the .po file that he imported.
            #     2. An imported .po file comming from upstream or package
            #     translations has less plural forms than the ones defined in
            #     Rosetta for that language.
            for pluralform in range(self.pluralforms)[new_translation_count:]:
                if published:
                    self.setPublishedSubmission(pluralform, None)
                elif active_submissions[pluralform] is not None:
                    # Note that this submission did a change.
                    self.setActiveSubmission(pluralform, None)
                    while pluralform >= len(active_submissions):
                        active_submissions.append(None)
                    has_changed = True

        # now loop through the translations and submit them one by one
        for index in fixed_new_translations.keys():
            newtran = fixed_new_translations[index]
            # replace any '' with None until we figure out
            # ResettingTranslations
            if newtran == '':
                newtran = None
            # see if this affects completeness
            if newtran is None:
                complete = False
            # make the new sighting or submission. note that this may not in
            # fact create a whole new submission
            if index < len(active_submissions):
                old_active_submission = active_submissions[index]
            else:
                old_active_submission = None

            new_submission = self._makeSubmission(
                person=person,
                text=newtran,
                is_fuzzy=fuzzy,
                pluralform=index,
                published=published,
                validation_status=validation_status,
                force_edition_rights=is_editor,
                force_suggestion=force_suggestion,
                active_submission=old_active_submission)

            if (new_submission != old_active_submission and
                new_submission and new_submission.active):
                has_changed = True
                while index >= len(active_submissions):
                    active_submissions.append(None)
                active_submissions[index] = new_submission

        if has_changed and is_editor:
            if published:
                # When update for a submission is published, nobody has
                # actually reviewed the new submission in Launchpad, so
                # we don't set the reviewer and date_reviewed
                self.pofile.last_touched_pomsgset = self
            else:
                self.updateReviewerInfo(person)

        if force_suggestion:
            # We already stored the suggestions, so we don't have anything
            # else to do. Raise a TranslationConflict exception to notify
            # that the changes were saved as suggestions only.
            raise TranslationConflict(
                'The new translations were saved as suggestions to avoid '
                'possible conflicts. Please review them.')

        # We set the fuzzy flag first, and completeness flags as needed:
        if is_editor:
            if published:
                self.publishedfuzzy = fuzzy
                self.publishedcomplete = complete
                if has_changed or self.isfuzzy:
                    # If the upstream translation has changed or we don't have
                    # a valid translation in Launchpad, then we need to update
                    # the status flags because we can get some improved
                    # information from upstream.
                    matches = 0
                    updated = 0
                    for pluralform in range(self.pluralforms):
                        active = active_submissions[pluralform]
                        published = self.getPublishedSubmission(pluralform)
                        if active:
                            if published and active != published:
                                updated += 1
                            else:
                                matches += 1
                    if matches == self.pluralforms and self.publishedcomplete:
                        # The active submission is exactly the same as the
                        # published one, so the fuzzy and complete flags
                        # should be also the same.
                        self.isfuzzy = self.publishedfuzzy
                        self.iscomplete = self.publishedcomplete
                    if updated > 0:
                        # There are some active translations different from
                        # published ones, so the message has been updated
                        self.isupdated = True
                active_count = 0
                for pluralform in range(self.pluralforms):
                    if active_submissions[pluralform]:
                        active_count += 1
                self.iscomplete = (active_count == self.pluralforms)
            else:
                self.isfuzzy = fuzzy
                self.iscomplete = complete
                updated = 0
                for pluralform in range(self.pluralforms):
                    active = active_submissions[pluralform]
                    published = self.getPublishedSubmission(pluralform)
                    if active and published and active != published:
                        updated += 1
                if updated > 0:
                    self.isupdated = True

    def _makeSubmission(self, person, text, is_fuzzy, pluralform, published,
            validation_status=TranslationValidationStatus.UNKNOWN,
            force_edition_rights=False, force_suggestion=False,
            active_submission=None):
        """Record a translation submission by the given person.

        :arg person: Who submitted this entry.
        :arg text: The translation submitted or None if there is no
            translation.
        :arg is_fuzzy: Whether this translation has the fuzzy flag set.
        :arg pluralform: The plural form number that this translation is for.
        :arg published: Whether this is a submission noticed in the published
            po file, otherwise it is a launchpad submission. It should NOT be
            set for an arbitrary po file upload, it should ONLY be set if this
            is genuinely the published po file.
        :arg validation_status: A value of TranslationValidationStatus that
            indicates the status of the translation.
        :arg force_edition_rights: A flag that 'forces' that this submition is
            handled as coming from an editor, no matter whether it's really
            from an editor.
        :arg force_suggestion: Whether this translation must not change the
            active translation in Launchpad and just be added as a suggestion.

        This is THE KEY method in the whole of rosetta. It deals with the
        sighting or submission of a translation for a pomsgset and plural
        form, either online or in the published po file. It has to decide
        exactly what to do with that submission or sighting: whether to
        record it or ignore it, whether to make it the active or published
        translation, etc.

        It takes all the key information in the sighting/submission and
        records that in the db. It returns either the record of the
        submission, a POSubmission, or None if it decided to record
        nothing at all. Note that it may return a submission that was
        created previously, if it decides that there is not enough new
        information in this submission to justify recording it.
        """
        # Is the person allowed to edit translations?
        is_editor = (force_edition_rights or
                     self.pofile.canEditTranslations(person))

        # It makes no sense to have a "published" submission from someone
        # who is not an editor, so let's sanity check that first
        if published and not is_editor:
            raise AssertionError(
                'published translations are ALWAYS from an editor')

        # first we must deal with the situation where someone has submitted
        # a NULL translation. This only affects the published or active data
        # set, there is no crossover. So, for example, if upstream loses a
        # translation, we do not remove it from the rosetta active set.

        # we should also be certain that we don't get an empty string. that
        # should be None by this stage
        assert text != u'', 'Empty string received, should be None'

        # We'll be needing our full submissions cache for this.
        self.initializeSubmissionsCaches()

        active_submission = self.getActiveSubmission(pluralform)
        published_submission = self.getPublishedSubmission(pluralform)

        # submitting an empty (None) translation gets rid of the published
        # or active submissions for that translation. But a null published
        # translation does not remove the active submission.
        if text is None:
            # Remove the existing active/published submissions
            if published:
                self.setPublishedSubmission(pluralform, None)
            elif (is_editor and
                  validation_status == TranslationValidationStatus.OK and
                  not force_suggestion):
                self.setActiveSubmission(pluralform, None)

            # we return because there is nothing further to do.
            return None

        # Find or create a POTranslation for the specified text
        try:
            translation = POTranslation.byTranslation(text)
        except SQLObjectNotFound:
            translation = POTranslation(translation=text)

        # find or create the relevant submission. We always create a
        # translation submission, unless this translation is already active
        # (or published in the case of one coming in from a po file).

        # start by trying to see if the existing one is active or if
        # needed, published. If so, we can return, because the db already
        # reflects this selection in all the right ways and does not need to
        # be updated. Note that this will result in a submission for a new
        # person ("Joe") returning a POSubmission created in the name of
        # someone else, the person who first made this translation the
        # active / published one.

        # test if we are working with the published pofile, and if this
        # translation is already published
        if (published and
            published_submission is not None and
            published_submission.potranslation == translation):
            # Sets the validation status to the current status.
            # We do it always so the changes in our validation code will
            # apply automatically.
            published_submission.validationstatus = validation_status

            # return the existing submission that made this translation
            # the published one in the db
            return published_submission

        if (not published and
            active_submission is not None and
            active_submission.potranslation == translation):
            # Sets the validation status to the current status.
            # If our validation code has been improved since the last
            # import we might detect new errors in previously validated
            # strings, so we always do this, regardless of the status in
            # the database.
            active_submission.validationstatus = validation_status
            # and return the active submission
            return active_submission

        # let's make a record of whether this translation was published
        # complete, was actively complete, and was an updated one

        # get the right origin for this translation submission
        if published:
            origin = RosettaTranslationOrigin.SCM
        else:
            origin = RosettaTranslationOrigin.ROSETTAWEB

        # Try to find the submission belonging to translation back in our
        # submissions cache.  There should be at most one match.
        submission = None
        if self.attached_submissions.get(pluralform) is not None:
            for candidate in self.attached_submissions[pluralform]:
                if candidate.potranslation == translation:
                    assert submission is None, (
                        "Duplicate translations in POMsgSet")
                    submission = candidate

        if submission is None:
            # We need to create the submission, it's the first time we see
            # this translation.
            submission = POSubmission(
                pomsgset=self, pluralform=pluralform,
                potranslation=translation, origin=origin, person=person,
                validationstatus=validation_status)
            # Add the new submission to our cache.
            self.attached_submissions.setdefault(pluralform, [])
            self.attached_submissions[pluralform].insert(0, submission)

        potemplate = self.pofile.potemplate
        if (not published and not is_editor and
            submission.person.id == person.id and
            submission.origin == RosettaTranslationOrigin.ROSETTAWEB):
            # We only give karma for adding suggestions to people that send
            # non published strings and aren't editors. Editors will get their
            # submissions automatically approved, and thus, will get karma
            # just when they get their submission autoapproved.
            # The Rosetta Experts team never gets karma.
            person.assignKarma(
                'translationsuggestionadded',
                product=potemplate.product,
                distribution=potemplate.distribution,
                sourcepackagename=potemplate.sourcepackagename)

        # next, we need to update the existing active and possibly also
        # published submissions.
        if published:
            self.setPublishedSubmission(pluralform, submission)

        if is_editor and validation_status == TranslationValidationStatus.OK:
            # activesubmission is updated only if the translation is valid and
            # it's an editor.
            if (not published and
                (active_submission is None or
                 active_submission.id != submission.id)):
                # The active submission changed and is not published, that
                # means that the submission came from Rosetta UI instead of
                # upstream imports and we should give Karma.
                if submission.origin == RosettaTranslationOrigin.ROSETTAWEB:
                    # The submitted translation came from our UI, we should
                    # give karma to the submitter of that translation.
                    submission.person.assignKarma(
                        'translationsuggestionapproved',
                        product=potemplate.product,
                        distribution=potemplate.distribution,
                        sourcepackagename=potemplate.sourcepackagename)

                if person.id != submission.person.id:
                    # The submitter is different from the owner of the
                    # selected translation, that means that a reviewer
                    # approved a translation from someone else, he should get
                    # Karma for that action.
                    person.assignKarma(
                        'translationreview',
                        product=potemplate.product,
                        distribution=potemplate.distribution,
                        sourcepackagename=potemplate.sourcepackagename)

            if published:
                if (self.isfuzzy or active_submission is None or
                    (not is_fuzzy and
                     published_submission == active_submission and
                     self.isfuzzy == self.publishedfuzzy)):
                    # Either we lack or don't use the active translation in
                    # Launchpad, or the new published translation we got could
                    # be used as a valid one, and previous active translation
                    # in Launchpad matches with previous published translation.
                    self.setActiveSubmission(pluralform, submission)
            elif not force_suggestion:
                # It's not a published submission and we are not forcing the
                # submission to be a suggestion, so we should apply the active
                # submission change.
                self.setActiveSubmission(pluralform, submission)
            else:
                # We are forcing the submission as as a suggestion, and thus,
                # the active submission is not changed.
                pass

        # We need this syncUpdate so we don't set self.isfuzzy to the wrong
        # value because cache problems. See bug #102382 as an example of what
        # happened without having this flag + broken code. Our tests were not
        # able to find the problem.
        submission.syncUpdate()

        # return the submission we have just made
        return submission

    def updateFlags(self):
        """See `IPOMsgSet`."""

        # Make sure we are working with the very latest data.
        flush_database_updates()
        self.initializeSubmissionsCaches()

        # Avoid re-evaluation of self.pluralforms.
        pluralforms = self.pluralforms

        # Calculate the number of published plural forms.
        # XXX: JeroenVermeulen 2007-06-10: Why the cap on pluralform?
        published_count = 0
        for (plural, published) in self.published_submissions.items():
            if plural < pluralforms and published.id is not None:
                published_count += 1

        self.publishedcomplete = (published_count == pluralforms)

        if published_count == 0:
            # If we don't have translations, this entry cannot be fuzzy.
            self.publishedfuzzy = False

        # Calculate the number of active plural forms.
        # XXX: JeroenVermeulen 2007-06-10: Why the cap on pluralform?
        active_count = 0
        for (plural, active) in self.active_submissions.items():
            if plural < pluralforms and active.id is not None:
                active_count += 1

        self.iscomplete = (active_count == pluralforms)

        if active_count == 0:
            # If we don't have translations, this entry cannot be fuzzy.
            self.isfuzzy = False

        flush_database_updates()

        # Let's see if we got updates from Rosetta
        # XXX: JeroenVermeulen 2007-06-13: does this really work?
        updated_pomsgset = POMsgSet.select("""
            POMsgSet.id = %s AND
            POMsgSet.isfuzzy = FALSE AND
            POMsgSet.publishedfuzzy = FALSE AND
            POMsgSet.iscomplete = TRUE AND
            POMsgSet.publishedcomplete = TRUE AND
            published_submission.pomsgset = POMsgSet.id AND
            published_submission.pluralform < %s AND
            published_submission.published IS TRUE AND
            active_submission.pomsgset = POMsgSet.id AND
            active_submission.pluralform = published_submission.pluralform AND
            active_submission.active IS TRUE AND
            POMsgSet.date_reviewed > published_submission.datecreated
            """ % sqlvalues(self, pluralforms),
            clauseTables=['POSubmission AS active_submission',
                          'POSubmission AS published_submission']).count()

        self.isupdated = (updated_pomsgset > 0)

        flush_database_updates()

    def getNewSubmissions(self, pluralform):
        """See `IPOMsgSet`."""
        self.initializeSubmissionsCaches()

        applicable_submissions = self.attached_submissions.get(pluralform)
        if applicable_submissions is None:
            return []

        active = self.getActiveSubmission(pluralform)
        if active is None:
            return applicable_submissions

        # Return only submissions that are newer than the active one.
        active_date = active.datecreated
        return [
            submission
            for submission in applicable_submissions
            if submission.datecreated > active_date]

    def getCurrentSubmissions(self, pluralform):
        """See `IPOMsgSet`."""
        subs = self.potmsgset.getCurrentSubmissions(self.pofile.language,
                                                    pluralform)
        # While getCurrentSubmissions itself does prejoining and
        # optimizes the process considerably, we do one additional query
        # below; if this query becomes a performance problem we can
        # modify getCurrentSubmissions to include query text that
        # excludes the active submission.
        #   -- kiko, 2006-06-22
        active = self.getActiveSubmission(pluralform)
        sub_list = helpers.shortlist(subs)
        if active is not None and active in sub_list:
            sub_list.remove(active)
        return sub_list
<|MERGE_RESOLUTION|>--- conflicted
+++ resolved
@@ -80,10 +80,6 @@
                 POTMsgSet.primemsgid = %(primemsgid)s
             """ % parameters
 
-<<<<<<< HEAD
-=======
-        # XXX: JeroenVermeulen 2007-016-17: Pre-join potranslations!
->>>>>>> 75613a1e
         return POSubmission.select(
             query, clauseTables=joins, orderBy='-datecreated', distinct=True)
 
@@ -379,10 +375,7 @@
         """
         active = {}
         published = {}
-<<<<<<< HEAD
-=======
-        # XXX: JeroenVermeulen 2007-016-17: Prejoin potranslations!
->>>>>>> 75613a1e
+
         query = "pomsgset = %s AND (active OR published)" % quote(self)
         for submission in POSubmission.select(query):
             pluralform = submission.pluralform
