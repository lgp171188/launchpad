# Copyright 2004-2007 Canonical Ltd.  All rights reserved.

__metaclass__ = type
__all__ = ['POMsgSet', 'DummyPOMsgSet']

import gettextpo

from zope.interface import implements
from sqlobject import (ForeignKey, IntCol, StringCol, BoolCol,
                       SQLMultipleJoin, SQLObjectNotFound)

from canonical.database.constants import UTC_NOW
from canonical.database.datetimecol import UtcDateTimeCol
from canonical.database.sqlbase import (flush_database_updates, quote,
                                        SQLBase, sqlvalues)
from canonical.launchpad import helpers
from canonical.launchpad.interfaces import IPOMsgSet, TranslationConflict
from canonical.launchpad.database.posubmission import POSubmission
from canonical.launchpad.database.potranslation import POTranslation
from canonical.lp.dbschema import (RosettaTranslationOrigin,
    TranslationValidationStatus)


class POMsgSetMixIn:
    """This class is not designed to be used directly.

    You should inherite from it and implement full IPOMsgSet interface to use
    the methods and properties defined here.
    """

    # Cached submissions dict, mapping pluralform to list of POSubmissions,
    # ordered from new to old.
    attached_submissions = None

    # Cached active submissions dict, mapping pluralform to POSubmission.
    active_submissions = None
    # Cached published submissions dict, mapping pluralform to POSubmission.
    published_submissions = None

    @property
    def pluralforms(self):
        """See `IPOMsgSet`."""
        if self.potmsgset.getPOMsgIDs().count() > 1:
            if self.pofile.language.pluralforms is not None:
                entries = self.pofile.language.pluralforms
            else:
                # Don't know anything about plural forms for this
                # language, fallback to the most common case, 2
                entries = 2
        else:
            # It's a singular form
            entries = 1
        return entries

<<<<<<< HEAD
    def getWikiSubmissions(self, pluralform):
        """See `IPOMsgSet`."""
        filter_pomsgset_sql = ''
=======
    def _getRelatedSubmissions(self):
        """Fetch all POSubmissions for self's submissions caches.

        This retrieves all POSubmissions that form useful suggestions for self
        from the database, as well as any POSubmissions that are already
        attached to self, all in new-to-old order of datecreated."""

        # An SQL clause matching a POMsgSet to our own identity.  It goes into
        # an OR expression, so default is false.
        match_self_sql = 'false'
>>>>>>> 7afd71aa
        if self.id is not None:
            match_self_sql = 'POMsgSet.id=%s' % quote(self)

        parameters = sqlvalues(
            language=self.pofile.language,
            primemsgid=self.potmsgset.primemsgid_ID)

        parameters['match_self'] = match_self_sql

        joins = ['POMsgSet', 'POFile', 'POTMsgSet']
        query = """
                POSubmission.pomsgset = POMsgSet.id AND
                POMsgSet.pofile = POFile.id AND
                POMsgSet.potmsgset = POTMsgSet.id AND
                (%(match_self)s OR NOT POMsgSet.isfuzzy) AND
                POFile.language = %(language)s AND
                POTMsgSet.primemsgid = %(primemsgid)s
            """ % parameters

        return POSubmission.select(
            query, clauseTables=joins, orderBy='-datecreated', distinct=True)

    def initializeSubmissionsCaches(self):
        """See IPOMsgSet."""
        if self._hasSubmissionsCaches():
            return
        self.active_submissions = {}
        self.published_submissions = {}
        self.suggestions = {}
        self.attached_submissions = {}

        # Retrieve all related POSubmissions, and use them to populate our
        # submissions caches.
        for submission in self._getRelatedSubmissions():
            pluralform = submission.pluralform
            if submission.pomsgset == self:
                self.attached_submissions.setdefault(pluralform, [])
                self.attached_submissions[pluralform].append(submission)
                if submission.active:
                    self.active_submissions[pluralform] = submission
                if submission.published:
                    self.published_submissions[pluralform] = submission
            else:
                self.suggestions.setdefault(pluralform, [])
                self.suggestions[pluralform].append(submission)

        # Now that we know what our active posubmissions are, filter out any
        # suggestions that refer to the same potranslations.
        for pluralform in self.suggestions.keys():
            active = self.getActiveSubmission(pluralform)
            if active is not None and active.potranslation is not None:
                self.suggestions[pluralform] = [
                    submission
                    for submission in self.suggestions.get(pluralform)
                    if submission.potranslation != active.potranslation]

    def _invalidateSubmissionsCaches(self):
        """Drop our submissions caches."""
        self.active_submissions = None
        self.published_submissions = None
        self.suggestions = None
        self.attached_submissions = None
        assert not self._hasSubmissionsCaches(), (
            'Invalidating caches does not work!')

    def _hasSubmissionsCaches(self):
        return self.attached_submissions is not None

    def getWikiSubmissions(self, pluralform):
        self.initializeSubmissionsCaches()
        suggestions = self.suggestions.get(pluralform)
        if suggestions is None:
            return []
        return suggestions


class DummyPOMsgSet(POMsgSetMixIn):
    """Represents a POMsgSet where we do not yet actually HAVE a POMsgSet for
    that POFile and POTMsgSet.
    """
    implements(IPOMsgSet)

    def __init__(self, pofile, potmsgset):
        self.id = None
        self.pofile = pofile
        self.potmsgset = potmsgset
        self.isfuzzy = False
        self.commenttext = None

    @property
    def active_texts(self):
        """See `IPOMsgSet`."""
        return [None] * self.pluralforms

    def getActiveSubmission(self, pluralform):
        """See `IPOMsgSet`."""
        return None

    def getPublishedSubmission(self, pluralform):
        """See `IPOMsgSet`."""
        return None

<<<<<<< HEAD
    def getSuggestedSubmissions(self, pluralform):
        """See `IPOMsgSet`."""
        # Return an empty SelectResults object.
        return POSubmission.select("1 = 2")
=======
    def getNewSubmissions(self, pluralform):
        """See IPOMsgSet."""
        return []
>>>>>>> 7afd71aa

    def getCurrentSubmissions(self, pluralform):
        """See `IPOMsgSet`."""
        return []


class POMsgSet(SQLBase, POMsgSetMixIn):
    implements(IPOMsgSet)

    _table = 'POMsgSet'

    sequence = IntCol(dbName='sequence', notNull=True)
    pofile = ForeignKey(foreignKey='POFile', dbName='pofile', notNull=True)
    iscomplete = BoolCol(dbName='iscomplete', notNull=True, default=False)
    publishedcomplete = BoolCol(dbName='publishedcomplete', notNull=True,
        default=False)
    isfuzzy = BoolCol(dbName='isfuzzy', notNull=True, default=False)
    publishedfuzzy = BoolCol(dbName='publishedfuzzy', notNull=True,
        default=False)
    isupdated = BoolCol(notNull=True, default=False)
    commenttext = StringCol(dbName='commenttext', notNull=False, default=None)
    potmsgset = ForeignKey(foreignKey='POTMsgSet', dbName='potmsgset',
        notNull=True)
    obsolete = BoolCol(dbName='obsolete', notNull=True)
    reviewer = ForeignKey(
        foreignKey='Person', dbName='reviewer', notNull=False, default=None)
    date_reviewed = UtcDateTimeCol(dbName='date_reviewed', notNull=False,
        default=None)

    submissions = SQLMultipleJoin('POSubmission', joinColumn='pomsgset')

    @property
    def published_texts(self):
        """See IPOMsgSet."""
        if self.pluralforms is None:
            raise RuntimeError(
                "Don't know the number of plural forms for this PO file!")
        translations = []
        for form in range(self.pluralforms):
            published = self.getPublishedSubmission(form)
            if published is None:
                translations.append(None)
            else:
                translations.append(published.potranslation.translation)
        return translations

    @property
    def active_texts(self):
        """See IPOMsgSet."""
        pluralforms = self.pluralforms
        if pluralforms is None:
            raise RuntimeError(
                "Don't know the number of plural forms for this PO file!")
        translations = []
        for form in range(self.pluralforms):
            active = self.getActiveSubmission(form)
            if active is None:
                translations.append(None)
            else:
                translations.append(active.potranslation.translation)
        return translations


    def isNewerThan(self, timestamp):
<<<<<<< HEAD
        """See `IPOMsgSet`."""
        if (self.date_reviewed is not None and
            self.date_reviewed > timestamp):
=======
        """See IPOMsgSet."""
        date_updated = self.date_reviewed
        for pluralform in range(self.pluralforms):
            submission = self.getActiveSubmission(pluralform)
            if submission and (not date_updated or
                               submission.datecreated > date_updated):
                date_updated = submission.datecreated

        if (date_updated is not None and date_updated > timestamp):
>>>>>>> 7afd71aa
            return True
        else:
            return False

    def setActiveSubmission(self, pluralform, submission):
<<<<<<< HEAD
        """See `IPOMsgSet`."""
        if submission is not None and submission.active:
=======
        """See IPOMsgSet."""
        assert submission is None or submission.pomsgset == self, (
            'Submission made "active" in the wrong POMsgSet')
        if not submission is None and submission.active:
>>>>>>> 7afd71aa
            return

        current_active = self.getActiveSubmission(pluralform)
        if current_active is not None:
            current_active.active = False
            del(self.active_submissions[pluralform])
            # We need this syncUpdate so if the next submission.active change
            # is done we are sure that we will store this change first in the
            # database. This is because we can only have an IPOSubmission with
            # the active flag set to TRUE.
            current_active.syncUpdate()

        if submission is not None:
            submission.active = True

            # Update cache.
            self.active_submissions[pluralform] = submission

    def setPublishedSubmission(self, pluralform, submission):
<<<<<<< HEAD
        """See `IPOMsgSet`."""
        if submission is not None and submission.published:
=======
        """See IPOMsgSet."""
        assert submission is None or submission.pomsgset == self, (
            "Submission set as published in wrong POMsgSet")
        if not submission is None and submission.published:
>>>>>>> 7afd71aa
            return

        current_published = self.getPublishedSubmission(pluralform)
        if current_published is not None:
            current_published.published = False
            del(self.published_submissions[pluralform])
            # We need this syncUpdate so if the next submission.published change
            # is done we are sure that we will store this change first in the
            # database. This is because we can only have an IPOSubmission with
            # the published flag set to TRUE.
            current_published.syncUpdate()

        if submission is not None:
            submission.published = True

            # Update cache.
            self.published_submissions[pluralform] = submission

    def _fetchActiveAndPublishedSubmissions(self):
        """Populate active/published submissions caches from database.

        Creates self.active_submissions and self.published_submissions as
        dicts, each mapping pluralform to that pluralform's active or
        published submission, respectively.

        This cache is a subset of the submissions cache; populating those will
        also populate these.  So another way of achieving the same thing (and
        more) is to initialize the POMsgSet's caches, but that is a much
        bigger job with lots of other byproducts that may not turn out to be
        needed.
        """
        active = {}
        published = {}
        query = "pomsgset = %s AND (active OR published)" % quote(self)
        for submission in POSubmission.select(query):
            pluralform = submission.pluralform
            if submission.active:
                assert not pluralform in active, (
                    "Multiple active submissions for pluralform %d"
                    % pluralform)
                active[pluralform] = submission
            if submission.published:
                assert not pluralform in published, (
                    "Multiple published submissions for pluralform %d"
                    %pluralform)
                published[pluralform] = submission
        self.active_submissions = active
        self.published_submissions = published

    def getActiveSubmission(self, pluralform):
<<<<<<< HEAD
        """See `IPOMsgSet`."""
        return POSubmission.selectOne("""
            POSubmission.pomsgset = %s AND
            POSubmission.pluralform = %s AND
            POSubmission.active IS TRUE
            """ % sqlvalues(self, pluralform))

    def getPublishedSubmission(self, pluralform):
        """See `IPOMsgSet`."""
        return POSubmission.selectOne("""
            POSubmission.pomsgset = %s AND
            POSubmission.pluralform = %s AND
            POSubmission.published IS TRUE
            """ % sqlvalues(self, pluralform))
=======
        """See IPOMsgSet."""
        if self.active_submissions is None:
            if self.id is None:
                return None
            self._fetchActiveAndPublishedSubmissions()
        return self.active_submissions.get(pluralform)

    def getPublishedSubmission(self, pluralform):
        """See IPOMsgSet."""
        if self.published_submissions is None:
            if self.id is None:
                return None
            self._fetchActiveAndPublishedSubmissions()
        return self.published_submissions.get(pluralform)
>>>>>>> 7afd71aa

    def updateReviewerInfo(self, reviewer):
        """See `IPOMsgSet`."""
        self.pofile.last_touched_pomsgset = self
        self.reviewer = reviewer
        self.date_reviewed = UTC_NOW
        self.sync()

    def updateTranslationSet(self, person, new_translations, fuzzy, published,
        lock_timestamp, ignore_errors=False, force_edition_rights=False):
        """See `IPOMsgSet`."""
        # Is the person allowed to edit translations?
        is_editor = (force_edition_rights or
                     self.pofile.canEditTranslations(person))

        # First, check that the translations are correct.
        potmsgset = self.potmsgset
        msgids_text = [messageid.msgid
                       for messageid in potmsgset.getPOMsgIDs()]

        # By default all translations are correct.
        validation_status = TranslationValidationStatus.OK

        # And we allow changes to translations by default, we don't force
        # submissions as suggestions.
        force_suggestion = False

        # Fix the trailing and leading whitespaces
        fixed_new_translations = {}
        for index, value in new_translations.items():
            fixed_new_translations[index] = potmsgset.applySanityFixes(value)

        # Validate the translation we got from the translation form
        # to know if gettext is unhappy with the input.
        try:
            helpers.validate_translation(msgids_text, fixed_new_translations,
                                         potmsgset.flags())
        except gettextpo.error:
            if fuzzy or ignore_errors:
                # The translations are stored anyway, but we set them as
                # broken.
                validation_status = TranslationValidationStatus.UNKNOWNERROR
            else:
                # Check to know if there is any translation.
                has_translations = False
                for key in fixed_new_translations.keys():
                    if fixed_new_translations[key] != '':
                        has_translations = True
                        break

                if has_translations:
                    # Partial translations cannot be stored unless the fuzzy
                    # flag is set, the exception is raised again and handled
                    # outside this method.
                    raise

        if not published and not fuzzy and self.isNewerThan(lock_timestamp):
            # Latest active submission in self is newer than 'lock_timestamp'
            # and we try to change it.
            force_suggestion = True

        # keep track of whether or not this msgset is complete. We assume
        # it's complete and then flag it during the process if it is not
        complete = True
        has_changed = False
        new_translation_count = len(fixed_new_translations)
        if new_translation_count < self.pluralforms and not force_suggestion:
            # it's definitely not complete if it has too few translations
            complete = False
            # And we should reset the active or published submissions for the
            # non updated plural forms. We have entries to reset when:
            #     1. The number of plural forms is changed in current
            #     language since the user loaded the translation form or
            #     downloaded the .po file that he imported.
            #     2. An imported .po file comming from upstream or package
            #     translations has less plural forms than the ones defined in
            #     Rosetta for that language.
            for pluralform in range(self.pluralforms)[new_translation_count:]:
                if published:
                    self.setPublishedSubmission(pluralform, None)
                elif self.getActiveSubmission(pluralform) is not None:
                    # Note that this submission did a change.
                    self.setActiveSubmission(pluralform, None)
                    has_changed = True

        # now loop through the translations and submit them one by one
        for index in fixed_new_translations.keys():
            newtran = fixed_new_translations[index]
            # replace any '' with None until we figure out
            # ResettingTranslations
            if newtran == '':
                newtran = None
            # see if this affects completeness
            if newtran is None:
                complete = False
            # make the new sighting or submission. note that this may not in
            # fact create a whole new submission

            old_active_submission = self.getActiveSubmission(index)

            new_submission = self._makeSubmission(
                person=person,
                text=newtran,
                is_fuzzy=fuzzy,
                pluralform=index,
                published=published,
                validation_status=validation_status,
                force_edition_rights=is_editor,
                force_suggestion=force_suggestion)

            if new_submission != old_active_submission:
                has_changed = True

        if has_changed and is_editor:
            if published:
                # When update for a submission is published, nobody has
                # actually reviewed the new submission in Launchpad, so
                # we don't set the reviewer and date_reviewed
                self.pofile.last_touched_pomsgset = self
            else:
                self.updateReviewerInfo(person)

        if force_suggestion:
            # We already stored the suggestions, so we don't have anything
            # else to do. Raise a TranslationConflict exception to notify
            # that the changes were saved as suggestions only.
            raise TranslationConflict(
                'The new translations were saved as suggestions to avoid '
                'possible conflicts. Please review them.') 

        # We set the fuzzy flag first, and completeness flags as needed:
        if is_editor:
            if published:
                self.publishedfuzzy = fuzzy
                self.publishedcomplete = complete
                if has_changed or self.isfuzzy:
                    # If the upstream translation has changed or we don't have
                    # a valid translation in Launchpad, then we need to update
                    # the status flags because we can get some improved
                    # information from upstream.
                    matches = 0
                    for pluralform in range(self.pluralforms):
                        if (self.getActiveSubmission(pluralform) ==
                            self.getPublishedSubmission(pluralform)):
                            matches += 1
                    if matches == self.pluralforms:
                        # The active submission is exactly the same as the
                        # published one, so the fuzzy and complete flags should be
                        # also the same.
                        self.isfuzzy = self.publishedfuzzy
                        self.iscomplete = self.publishedcomplete
            else:
                self.isfuzzy = fuzzy
                self.iscomplete = complete

        # update the pomsgset flags
        self.updateFlags()

    def _makeSubmission(self, person, text, is_fuzzy, pluralform, published,
            validation_status=TranslationValidationStatus.UNKNOWN,
            force_edition_rights=False, force_suggestion=False):
        """Record a translation submission by the given person.

        :arg person: Who submitted this entry.
        :arg text: The translation submitted or None if there is no
            translation.
        :arg is_fuzzy: Whether this translation has the fuzzy flag set.
        :arg pluralform: The plural form number that this translation is for.
        :arg published: Whether this is a submission noticed in the published
            po file, otherwise it is a launchpad submission. It should NOT be
            set for an arbitrary po file upload, it should ONLY be set if this
            is genuinely the published po file.
        :arg validation_status: A value of TranslationValidationStatus that
            indicates the status of the translation.
        :arg force_edition_rights: A flag that 'forces' that this submition is
            handled as coming from an editor, no matter whether it's really
            from an editor.
        :arg force_suggestion: Whether this translation must not change the
            active translation in Launchpad and just be added as a suggestion.

        This is THE KEY method in the whole of rosetta. It deals with the
        sighting or submission of a translation for a pomsgset and plural
        form, either online or in the published po file. It has to decide
        exactly what to do with that submission or sighting: whether to
        record it or ignore it, whether to make it the active or published
        translation, etc.

        It takes all the key information in the sighting/submission and
        records that in the db. It returns either the record of the
        submission, a POSubmission, or None if it decided to record
        nothing at all. Note that it may return a submission that was
        created previously, if it decides that there is not enough new
        information in this submission to justify recording it.
        """
        # Is the person allowed to edit translations?
        is_editor = (force_edition_rights or
                     self.pofile.canEditTranslations(person))

        # It makes no sense to have a "published" submission from someone
        # who is not an editor, so let's sanity check that first
        if published and not is_editor:
            raise AssertionError(
                'published translations are ALWAYS from an editor')

        # first we must deal with the situation where someone has submitted
        # a NULL translation. This only affects the published or active data
        # set, there is no crossover. So, for example, if upstream loses a
        # translation, we do not remove it from the rosetta active set.

        # we should also be certain that we don't get an empty string. that
        # should be None by this stage
        assert text != u'', 'Empty string received, should be None'

        # We'll be needing our full submissions cache for this.
        self.initializeSubmissionsCaches()

        active_submission = self.getActiveSubmission(pluralform)
        published_submission = self.getPublishedSubmission(pluralform)

        # submitting an empty (None) translation gets rid of the published
        # or active submissions for that translation. But a null published
        # translation does not remove the active submission.
        if text is None:
            # Remove the existing active/published submissions
            if published:
                self.setPublishedSubmission(pluralform, None)
            elif (is_editor and
                  validation_status == TranslationValidationStatus.OK and
                  not force_suggestion):
                self.setActiveSubmission(pluralform, None)

            # we return because there is nothing further to do.
            return None

        # Find or create a POTranslation for the specified text
        try:
            translation = POTranslation.byTranslation(text)
        except SQLObjectNotFound:
            translation = POTranslation(translation=text)

        # find or create the relevant submission. We always create a
        # translation submission, unless this translation is already active
        # (or published in the case of one coming in from a po file).

        # start by trying to see if the existing one is active or if
        # needed, published. If so, we can return, because the db already
        # reflects this selection in all the right ways and does not need to
        # be updated. Note that this will result in a submission for a new
        # person ("Joe") returning a POSubmission created in the name of
        # someone else, the person who first made this translation the
        # active / published one.

        # test if we are working with the published pofile, and if this
        # translation is already published
        if (published and
            published_submission is not None and
            published_submission.potranslation == translation):
            # Sets the validation status to the current status.
            # We do it always so the changes in our validation code will
            # apply automatically.
            published_submission.validationstatus = validation_status

            # return the existing submission that made this translation
            # the published one in the db
            return published_submission

        if (not published and
            active_submission is not None and
            active_submission.potranslation == translation):
            # Sets the validation status to the current status.
            # If our validation code has been improved since the last
            # import we might detect new errors in previously validated
            # strings, so we always do this, regardless of the status in
            # the database.
            active_submission.validationstatus = validation_status
            # and return the active submission
            return active_submission

        # let's make a record of whether this translation was published
        # complete, was actively complete, and was an updated one

        # get the right origin for this translation submission
        if published:
            origin = RosettaTranslationOrigin.SCM
        else:
            origin = RosettaTranslationOrigin.ROSETTAWEB

        # Try to find the submission belonging to translation back in our
        # submissions cache.  There should be at most one match.
        submission = None
        if self.attached_submissions.get(pluralform) is not None:
            for search in self.attached_submissions[pluralform]:
                if search.potranslation == translation:
                    assert submission is None, (
                        "Duplicate translations in POMsgSet")
                    submission = search

        if submission is None:
            # We need to create the submission, it's the first time we see
            # this translation.
            submission = POSubmission(
                pomsgset=self, pluralform=pluralform,
                potranslation=translation, origin=origin, person=person,
                validationstatus=validation_status)
            # Add the new submission to our cache.
            self.attached_submissions.setdefault(pluralform, [])
            self.attached_submissions[pluralform].insert(0, submission)

        potemplate = self.pofile.potemplate
        if (not published and not is_editor and
            submission.person.id == person.id and
            submission.origin == RosettaTranslationOrigin.ROSETTAWEB):
            # We only give karma for adding suggestions to people that send
            # non published strings and aren't editors. Editors will get their
            # submissions automatically approved, and thus, will get karma
            # just when they get their submission autoapproved.
            # The Rosetta Experts team never gets karma.
            person.assignKarma(
                'translationsuggestionadded',
                product=potemplate.product,
                distribution=potemplate.distribution,
                sourcepackagename=potemplate.sourcepackagename)

        # next, we need to update the existing active and possibly also
        # published submissions.
        if published:
            self.setPublishedSubmission(pluralform, submission)

        if is_editor and validation_status == TranslationValidationStatus.OK:
            # activesubmission is updated only if the translation is valid and
            # it's an editor.
            if (not published and
                (active_submission is None or
                 active_submission.id != submission.id)):
                # The active submission changed and is not published, that
                # means that the submission came from Rosetta UI instead of
                # upstream imports and we should give Karma.
                if submission.origin == RosettaTranslationOrigin.ROSETTAWEB:
                    # The submitted translation came from our UI, we should
                    # give karma to the submitter of that translation.
                    submission.person.assignKarma(
                        'translationsuggestionapproved',
                        product=potemplate.product,
                        distribution=potemplate.distribution,
                        sourcepackagename=potemplate.sourcepackagename)

                if person.id != submission.person.id:
                    # The submitter is different from the owner of the
                    # selected translation, that means that a reviewer
                    # approved a translation from someone else, he should get
                    # Karma for that action.
                    person.assignKarma(
                        'translationreview',
                        product=potemplate.product,
                        distribution=potemplate.distribution,
                        sourcepackagename=potemplate.sourcepackagename)

            if published:
                if (self.isfuzzy or active_submission is None or
                    (not is_fuzzy and
                     published_submission == active_submission and
                     self.isfuzzy == self.publishedfuzzy)):
                    # Either we lack or don't use the active translation in
                    # Launchpad, or the new published translation we got could
                    # be used as a valid one, and previous active translation
                    # in Launchpad matches with previous published translation.
                    self.setActiveSubmission(pluralform, submission)
            elif not force_suggestion:
                # It's not a published submission and we are not forcing the
                # submission to be a suggestion, so we should apply the active
                # submission change.
                self.setActiveSubmission(pluralform, submission)
            else:
                # We are forcing the submission as as a suggestion, and thus,
                # the active submission is not changed.
                pass

        # We need this syncUpdate so we don't set self.isfuzzy to the wrong
        # value because cache problems. See bug #102382 as an example of what
        # happened without having this flag + broken code. Our tests were not
        # able to find the problem.
        submission.syncUpdate()

        # return the submission we have just made
        return submission

    def updateFlags(self):
<<<<<<< HEAD
        """See `IPOMsgSet`."""
        # make sure we are working with the very latest data
=======
        """See IPOMsgSet."""
        # Make sure we are working with the very latest data.
>>>>>>> 7afd71aa
        flush_database_updates()
        self.initializeSubmissionsCaches()

        # Avoid re-evaluation of self.pluralforms.
        pluralforms = self.pluralforms

        # Calculate the number of published plural forms.
        # XXX: JeroenVermeulen 2007-06-10, why the cap on pluralform?
        published_count = 0
        for (plural, published) in self.published_submissions.items():
            if plural < pluralforms and not published.id is None:
                published_count += 1

        self.publishedcomplete = (published_count == pluralforms)

        if published_count == 0:
            # If we don't have translations, this entry cannot be fuzzy.
            self.publishedfuzzy = False

        # Calculate the number of active plural forms.
        # XXX: JeroenVermeulen 2007-06-10, why the cap on pluralform?
        active_count = 0
        for (plural, active) in self.active_submissions.items():
            if plural < pluralforms and not active.id is None:
                active_count += 1

        self.iscomplete = (active_count == pluralforms)

        if active_count == 0:
            # If we don't have translations, this entry cannot be fuzzy.
            self.isfuzzy = False

        flush_database_updates()

        # Let's see if we got updates from Rosetta
        updated_pomsgset = POMsgSet.select("""
            POMsgSet.id = %s AND
            POMsgSet.isfuzzy = FALSE AND
            POMsgSet.publishedfuzzy = FALSE AND
            POMsgSet.iscomplete = TRUE AND
            POMsgSet.publishedcomplete = TRUE AND
            published_submission.pomsgset = POMsgSet.id AND
            published_submission.pluralform < %s AND
            published_submission.published IS TRUE AND
            active_submission.pomsgset = POMsgSet.id AND
            active_submission.pluralform = published_submission.pluralform AND
            active_submission.active IS TRUE AND
            POMsgSet.date_reviewed > published_submission.datecreated
            """ % sqlvalues(self, pluralforms),
            clauseTables=['POSubmission AS active_submission',
                          'POSubmission AS published_submission']).count()

        self.isupdated = (updated_pomsgset > 0)

        flush_database_updates()

<<<<<<< HEAD
    def getSuggestedSubmissions(self, pluralform):
        """See `IPOMsgSet`."""
        query = '''pomsgset = %s AND
                   pluralform = %s''' % sqlvalues(self, pluralform)
        active_submission = self.getActiveSubmission(pluralform)
        if active_submission is not None:
            # Don't show suggestions older than the current one.
            query += ''' AND datecreated > %s
                    ''' % sqlvalues(active_submission.datecreated)
        return POSubmission.select(query, orderBy=['-datecreated'])
=======
    def getNewSubmissions(self, pluralform):
        """See IPOMsgSet."""
        self.initializeSubmissionsCaches()

        applicable_submissions = self.attached_submissions.get(pluralform)
        if applicable_submissions is None:
            return []
        active = self.getActiveSubmission(pluralform)
        if active is None:
            return applicable_submissions

        # Return only submissions that are newer than the active one.
        active_date = active.datecreated
        return [
            submission
            for submission in applicable_submissions
            if submission.datecreated > active_date]
>>>>>>> 7afd71aa

    def getCurrentSubmissions(self, pluralform):
        """See `IPOMsgSet`."""
        subs = self.potmsgset.getCurrentSubmissions(self.pofile.language,
                                                    pluralform)
        # While getCurrentSubmissions itself does prejoining and
        # optimizes the process considerably, we do one additional query
        # below; if this query becomes a performance problem we can
        # modify getCurrentSubmissions to include query text that
        # excludes the active submission.
        #   -- kiko, 2006-06-22
        active = self.getActiveSubmission(pluralform)
        sub_list = helpers.shortlist(subs)
        if active is not None and active in sub_list:
            sub_list.remove(active)
        return sub_list
<|MERGE_RESOLUTION|>--- conflicted
+++ resolved
@@ -52,11 +52,6 @@
             entries = 1
         return entries
 
-<<<<<<< HEAD
-    def getWikiSubmissions(self, pluralform):
-        """See `IPOMsgSet`."""
-        filter_pomsgset_sql = ''
-=======
     def _getRelatedSubmissions(self):
         """Fetch all POSubmissions for self's submissions caches.
 
@@ -67,7 +62,6 @@
         # An SQL clause matching a POMsgSet to our own identity.  It goes into
         # an OR expression, so default is false.
         match_self_sql = 'false'
->>>>>>> 7afd71aa
         if self.id is not None:
             match_self_sql = 'POMsgSet.id=%s' % quote(self)
 
@@ -170,16 +164,9 @@
         """See `IPOMsgSet`."""
         return None
 
-<<<<<<< HEAD
-    def getSuggestedSubmissions(self, pluralform):
-        """See `IPOMsgSet`."""
-        # Return an empty SelectResults object.
-        return POSubmission.select("1 = 2")
-=======
     def getNewSubmissions(self, pluralform):
         """See IPOMsgSet."""
         return []
->>>>>>> 7afd71aa
 
     def getCurrentSubmissions(self, pluralform):
         """See `IPOMsgSet`."""
@@ -244,12 +231,7 @@
 
 
     def isNewerThan(self, timestamp):
-<<<<<<< HEAD
-        """See `IPOMsgSet`."""
-        if (self.date_reviewed is not None and
-            self.date_reviewed > timestamp):
-=======
-        """See IPOMsgSet."""
+        """See `IPOMsgSet`."""
         date_updated = self.date_reviewed
         for pluralform in range(self.pluralforms):
             submission = self.getActiveSubmission(pluralform)
@@ -258,21 +240,17 @@
                 date_updated = submission.datecreated
 
         if (date_updated is not None and date_updated > timestamp):
->>>>>>> 7afd71aa
             return True
         else:
             return False
 
     def setActiveSubmission(self, pluralform, submission):
-<<<<<<< HEAD
-        """See `IPOMsgSet`."""
-        if submission is not None and submission.active:
-=======
-        """See IPOMsgSet."""
+        """See `IPOMsgSet`."""
+
         assert submission is None or submission.pomsgset == self, (
             'Submission made "active" in the wrong POMsgSet')
-        if not submission is None and submission.active:
->>>>>>> 7afd71aa
+
+        if submission is not None and submission.active:
             return
 
         current_active = self.getActiveSubmission(pluralform)
@@ -292,15 +270,12 @@
             self.active_submissions[pluralform] = submission
 
     def setPublishedSubmission(self, pluralform, submission):
-<<<<<<< HEAD
-        """See `IPOMsgSet`."""
-        if submission is not None and submission.published:
-=======
-        """See IPOMsgSet."""
+        """See `IPOMsgSet`."""
+
         assert submission is None or submission.pomsgset == self, (
             "Submission set as published in wrong POMsgSet")
-        if not submission is None and submission.published:
->>>>>>> 7afd71aa
+
+        if submission is not None and submission.published:
             return
 
         current_published = self.getPublishedSubmission(pluralform)
@@ -351,23 +326,8 @@
         self.published_submissions = published
 
     def getActiveSubmission(self, pluralform):
-<<<<<<< HEAD
-        """See `IPOMsgSet`."""
-        return POSubmission.selectOne("""
-            POSubmission.pomsgset = %s AND
-            POSubmission.pluralform = %s AND
-            POSubmission.active IS TRUE
-            """ % sqlvalues(self, pluralform))
-
-    def getPublishedSubmission(self, pluralform):
-        """See `IPOMsgSet`."""
-        return POSubmission.selectOne("""
-            POSubmission.pomsgset = %s AND
-            POSubmission.pluralform = %s AND
-            POSubmission.published IS TRUE
-            """ % sqlvalues(self, pluralform))
-=======
-        """See IPOMsgSet."""
+        """See `IPOMsgSet`."""
+
         if self.active_submissions is None:
             if self.id is None:
                 return None
@@ -375,13 +335,13 @@
         return self.active_submissions.get(pluralform)
 
     def getPublishedSubmission(self, pluralform):
-        """See IPOMsgSet."""
+        """See `IPOMsgSet`."""
+
         if self.published_submissions is None:
             if self.id is None:
                 return None
             self._fetchActiveAndPublishedSubmissions()
         return self.published_submissions.get(pluralform)
->>>>>>> 7afd71aa
 
     def updateReviewerInfo(self, reviewer):
         """See `IPOMsgSet`."""
@@ -769,13 +729,9 @@
         return submission
 
     def updateFlags(self):
-<<<<<<< HEAD
-        """See `IPOMsgSet`."""
-        # make sure we are working with the very latest data
-=======
-        """See IPOMsgSet."""
+        """See `IPOMsgSet`."""
+
         # Make sure we are working with the very latest data.
->>>>>>> 7afd71aa
         flush_database_updates()
         self.initializeSubmissionsCaches()
 
@@ -832,20 +788,8 @@
 
         flush_database_updates()
 
-<<<<<<< HEAD
-    def getSuggestedSubmissions(self, pluralform):
-        """See `IPOMsgSet`."""
-        query = '''pomsgset = %s AND
-                   pluralform = %s''' % sqlvalues(self, pluralform)
-        active_submission = self.getActiveSubmission(pluralform)
-        if active_submission is not None:
-            # Don't show suggestions older than the current one.
-            query += ''' AND datecreated > %s
-                    ''' % sqlvalues(active_submission.datecreated)
-        return POSubmission.select(query, orderBy=['-datecreated'])
-=======
     def getNewSubmissions(self, pluralform):
-        """See IPOMsgSet."""
+        """See `IPOMsgSet`."""
         self.initializeSubmissionsCaches()
 
         applicable_submissions = self.attached_submissions.get(pluralform)
@@ -861,7 +805,6 @@
             submission
             for submission in applicable_submissions
             if submission.datecreated > active_date]
->>>>>>> 7afd71aa
 
     def getCurrentSubmissions(self, pluralform):
         """See `IPOMsgSet`."""
