# Copyright 2004-2005 Canonical Ltd.  All rights reserved.
# pylint: disable-msg=E0611,W0212

__metaclass__ = type
__all__ = [
    'PackageUploadQueue',
    'PackageUpload',
    'PackageUploadBuild',
    'PackageUploadSource',
    'PackageUploadCustom',
    'PackageUploadSet',
    ]

import os
import shutil
import tempfile

from zope.component import getUtility
from zope.interface import implements
from sqlobject import (
    ForeignKey, SQLMultipleJoin, SQLObjectNotFound)

from canonical.archivepublisher.customupload import CustomUploadError
from canonical.archiveuploader.tagfiles import parse_tagfile_lines
from canonical.archiveuploader.utils import safe_fix_maintainer
from canonical.cachedproperty import cachedproperty
from canonical.config import config
from canonical.database.sqlbase import SQLBase, sqlvalues
from canonical.database.constants import UTC_NOW
from canonical.database.enumcol import EnumCol
from canonical.encoding import (
    guess as guess_encoding, ascii_smash)
from canonical.launchpad.database.publishing import (
    SecureSourcePackagePublishingHistory,
    SecureBinaryPackagePublishingHistory,
    SourcePackagePublishingHistory, BinaryPackagePublishingHistory)
from canonical.launchpad.helpers import get_email_template
from canonical.launchpad.interfaces import (
    ArchivePurpose, IComponentSet, ILaunchpadCelebrities, IPackageUpload,
    IPackageUploadBuild, IPackageUploadSource, IPackageUploadCustom,
    IPackageUploadQueue, IPackageUploadSet, IPersonSet, NotFoundError,
    PackagePublishingPocket, PackagePublishingStatus, PackageUploadStatus,
    PackageUploadCustomFormat, pocketsuffix, QueueBuildAcceptError,
    QueueInconsistentStateError, QueueStateWriteProtectedError,
    QueueSourceAcceptError, SourcePackageFileType)
from canonical.launchpad.mail import (
    format_address, signed_message_from_string, simple_sendmail)
from canonical.launchpad.scripts.processaccepted import (
    close_bugs_for_queue_item)
from canonical.librarian.interfaces import DownloadFailed
from canonical.librarian.utils import copy_and_close

# There are imports below in PackageUploadCustom for various bits
# of the archivepublisher which cause circular import errors if they
# are placed here.


def debug(logger, msg):
    """Shorthand debug notation for publish() methods."""
    if logger is not None:
        logger.debug(msg)


class PackageUploadQueue:

    implements(IPackageUploadQueue)

    def __init__(self, distroseries, status):
        self.distroseries = distroseries
        self.status = status


class LanguagePackEncountered(Exception):
    """Thrown when not wanting to email notifications for language packs."""


class PackageUpload(SQLBase):
    """A Queue item for Lucille."""
    implements(IPackageUpload)

    _defaultOrder = ['id']

    status = EnumCol(dbName='status', unique=False, notNull=True,
                     default=PackageUploadStatus.NEW,
                     schema=PackageUploadStatus)

    distroseries = ForeignKey(dbName="distroseries",
                               foreignKey='DistroSeries')

    pocket = EnumCol(dbName='pocket', unique=False, notNull=True,
                     schema=PackagePublishingPocket)

    # XXX: kiko 2007-02-10: This is NULLable. Fix sampledata?
    changesfile = ForeignKey(dbName='changesfile',
                             foreignKey="LibraryFileAlias")

    archive = ForeignKey(dbName="archive", foreignKey="Archive", notNull=True)

    signing_key = ForeignKey(foreignKey='GPGKey', dbName='signing_key',
                             notNull=False)

    # XXX julian 2007-05-06:
    # Sources and builds should not be SQLMultipleJoin, there is only
    # ever one of each at most.

    # Join this table to the PackageUploadBuild and the
    # PackageUploadSource objects which are related.
    sources = SQLMultipleJoin('PackageUploadSource',
                              joinColumn='packageupload')
    builds = SQLMultipleJoin('PackageUploadBuild',
                             joinColumn='packageupload')

    # Also the custom files associated with the build.
    customfiles = SQLMultipleJoin('PackageUploadCustom',
                                  joinColumn='packageupload')


    def _set_status(self, value):
        """Directly write on 'status' is forbidden.

        Force user to use the provided machine-state methods.
        Raises QueueStateWriteProtectedError.
        """
        # XXX: kiko 2006-01-25 bug=29663:
        # This is a bit evil, but does the job. Andrew
        # has suggested using immutable=True in the column definition.

        # allow 'status' write only in creation process.
        if self._SO_creating:
            self._SO_set_status(value)
            return
        # been fascist
        raise QueueStateWriteProtectedError(
            'Directly write on queue status is forbidden use the '
            'provided methods to set it.')

    def setNew(self):
        """See `IPackageUpload`."""
        if self.status == PackageUploadStatus.NEW:
            raise QueueInconsistentStateError(
                'Queue item already new')
        self._SO_set_status(PackageUploadStatus.NEW)

    def setUnapproved(self):
        """See `IPackageUpload`."""
        if self.status == PackageUploadStatus.UNAPPROVED:
            raise QueueInconsistentStateError(
                'Queue item already unapproved')
        self._SO_set_status(PackageUploadStatus.UNAPPROVED)

    def setAccepted(self):
        """See `IPackageUpload`."""
        # Explode if something wrong like warty/RELEASE pass through
        # NascentUpload/UploadPolicies checks for 'ubuntu' main distro.
        if not self.archive.allowUpdatesToReleasePocket():
            assert self.distroseries.canUploadToPocket(self.pocket), (
                "Not permitted acceptance in the %s pocket in a "
                "series in the '%s' state." % (
                self.pocket.name, self.distroseries.status.name))

        if self.status == PackageUploadStatus.ACCEPTED:
            raise QueueInconsistentStateError(
                'Queue item already accepted')

        for source in self.sources:
            source.verifyBeforeAccept()
            # if something goes wrong we will raise an exception
            # (QueueSourceAcceptError) before setting any value.
            # Mask the error with state-machine default exception
            try:
                source.checkComponentAndSection()
            except QueueSourceAcceptError, info:
                raise QueueInconsistentStateError(info)

        for build in self.builds:
            # as before, but for QueueBuildAcceptError
            try:
                build.checkComponentAndSection()
            except QueueBuildAcceptError, info:
                raise QueueInconsistentStateError(info)

        # if the previous checks applied and pass we do set the value
        self._SO_set_status(PackageUploadStatus.ACCEPTED)

    def setDone(self):
        """See `IPackageUpload`."""
        if self.status == PackageUploadStatus.DONE:
            raise QueueInconsistentStateError(
                'Queue item already done')
        self._SO_set_status(PackageUploadStatus.DONE)

    def setRejected(self):
        """See `IPackageUpload`."""
        if self.status == PackageUploadStatus.REJECTED:
            raise QueueInconsistentStateError(
                'Queue item already rejected')
        self._SO_set_status(PackageUploadStatus.REJECTED)

    def _closeBugs(self, changesfile_path, logger=None):
        """Close bugs for a just-accepted source.

        :param changesfile_path: path to the context changesfile.
        :param logger: optional context Logger object (used on DEBUG level);

        It does not close bugs for PPA sources.
        """
        if self.isPPA():
            debug(logger, "Not closing bugs for PPA source.")
            return

        debug(logger, "Closing bugs.")
        changesfile_object = open(changesfile_path, 'r')
        close_bugs_for_queue_item(
            self, changesfile_object=changesfile_object)
        changesfile_object.close()

    def acceptFromUploader(self, changesfile_path, logger=None):
        """See `IPackageUpload`."""
        debug(logger, "Setting it to ACCEPTED")
        self.setAccepted()

        # If it is a pure-source upload we can further process it
        # in order to have a pending publishing record in place.
        # This change is based on discussions for bug #77853 and aims
        # to fix a deficiency on published file lookup system.
        if not self._isSingleSourceUpload():
            return

        debug(logger, "Creating PENDING publishing record.")
        [pub_source] = self.realiseUpload()
        pub_source.createMissingBuilds(logger=logger)
        self._closeBugs(changesfile_path, logger)

    def acceptFromQueue(self, announce_list, logger=None, dry_run=False):
        """See `IPackageUpload`."""
        self.setAccepted()
        self.notify(announce_list=announce_list, logger=logger,
                    dry_run=dry_run)
        self.syncUpdate()

        # If this is a single source upload we can create the
        # publishing records now so that the user doesn't have to
        # wait for a publisher cycle (which calls process-accepted
        # to do this).
        if self._isSingleSourceUpload():
            [pub_source] = self.realiseUpload()
            pub_source.createMissingBuilds(ignore_pas=True)

        # When accepting packages, we must also check the changes file
        # for bugs to close automatically.
        close_bugs_for_queue_item(self)

    def rejectFromQueue(self, logger=None, dry_run=False):
        """See `IPackageUpload`."""
        self.setRejected()
        self.notify(logger=logger, dry_run=dry_run)
        self.syncUpdate()

    def _isSingleSourceUpload(self):
        """Return True if this upload contains only a single source."""
        return ((self.sources.count() == 1) and
                (self.builds.count() == 0) and
                (self.customfiles.count() == 0))

    # XXX cprov 2006-03-14: Following properties should be redesigned to
    # reduce the duplicated code.
    @cachedproperty
    def contains_source(self):
        """See `IPackageUpload`."""
        return self.sources

    @cachedproperty
    def contains_build(self):
        """See `IPackageUpload`."""
        return self.builds

    def _is_auto_sync_upload(self, changed_by_email):
        """Return True if this is a (Debian) auto sync upload.

        Sync uploads are source-only, unsigned and not targeted to
        the security pocket.  The Changed-By field is also the Katie
        user (archive@ubuntu.com).
        """
        katie = getUtility(ILaunchpadCelebrities).katie
        changed_by = self._emailToPerson(changed_by_email)
        return (not self.signing_key
                and self.contains_source and not self.contains_build
                and changed_by == katie
                and self.pocket != PackagePublishingPocket.SECURITY)

    @cachedproperty
    def _customFormats(self):
        """Return the custom upload formats contained in this upload."""
        return [custom.customformat for custom in self.customfiles]

    @cachedproperty
    def contains_installer(self):
        """See `IPackageUpload`."""
        return (PackageUploadCustomFormat.DEBIAN_INSTALLER
                in self._customFormats)

    @cachedproperty
    def contains_translation(self):
        """See `IPackageUpload`."""
        return (PackageUploadCustomFormat.ROSETTA_TRANSLATIONS
                in self._customFormats)

    @cachedproperty
    def contains_upgrader(self):
        """See `IPackageUpload`."""
        return (PackageUploadCustomFormat.DIST_UPGRADER
                in self._customFormats)

    @cachedproperty
    def contains_ddtp(self):
        """See `IPackageUpload`."""
        return (PackageUploadCustomFormat.DDTP_TARBALL
                in self._customFormats)

    @cachedproperty
    def datecreated(self):
        """See `IPackageUpload`."""
        return self.changesfile.content.datecreated

    @cachedproperty
    def displayname(self):
        """See `IPackageUpload`"""
        names = []
        for queue_source in self.sources:
            names.append(queue_source.sourcepackagerelease.name)
        for queue_build in  self.builds:
            names.append(queue_build.build.sourcepackagerelease.name)
        for queue_custom in self.customfiles:
            names.append(queue_custom.libraryfilealias.filename)
        # Make sure the list items have a whitespace separator so
        # that they can be wrapped in table cells in the UI.
        return ", ".join(names)

    @cachedproperty
    def displayarchs(self):
        """See `IPackageUpload`"""
        archs = []
        for queue_source in self.sources:
            archs.append('source')
        for queue_build in self.builds:
            archs.append(queue_build.build.distroarchseries.architecturetag)
        for queue_custom in self.customfiles:
            archs.append(queue_custom.customformat.title)
        return ",".join(archs)

    @cachedproperty
    def displayversion(self):
        """See `IPackageUpload`"""
        if self.sources:
            return self.sources[0].sourcepackagerelease.version
        if self.builds:
            return self.builds[0].build.sourcepackagerelease.version
        if self.customfiles:
            return '-'

    @cachedproperty
    def sourcepackagerelease(self):
        """The source package release related to this queue item.

        This is currently heuristic but may be more easily calculated later.
        """
        assert self.sources or self.builds, ('No source available.')
        if self.sources:
            return self.sources[0].sourcepackagerelease
        if self.builds:
            return self.builds[0].build.sourcepackagerelease

    def realiseUpload(self, logger=None):
        """See `IPackageUpload`."""
        assert self.status == PackageUploadStatus.ACCEPTED, (
            "Can not publish a non-ACCEPTED queue record (%s)" % self.id)
        # Explode if something wrong like warty/RELEASE pass through
        # NascentUpload/UploadPolicies checks
        if not self.archive.allowUpdatesToReleasePocket():
            assert self.distroseries.canUploadToPocket(self.pocket), (
                "Not permitted to publish to the %s pocket in a "
                "series in the '%s' state." % (
                self.pocket.name, self.distroseries.status.name))

        publishing_records = []
        # In realising an upload we first load all the sources into
        # the publishing tables, then the binaries, then we attempt
        # to publish the custom objects.
        for queue_source in self.sources:
            queue_source.verifyBeforePublish()
            publishing_records.append(queue_source.publish(logger))
        for queue_build in self.builds:
            publishing_records.extend(queue_build.publish(logger))
        for customfile in self.customfiles:
            try:
                customfile.publish(logger)
            except CustomUploadError, e:
                if logger is not None:
                    logger.error("Queue item ignored: %s" % e)
                return

        self.setDone()

        return publishing_records

    def addSource(self, spr):
        """See `IPackageUpload`."""
        return PackageUploadSource(
            packageupload=self,
            sourcepackagerelease=spr.id
            )

    def addBuild(self, build):
        """See `IPackageUpload`."""
        return PackageUploadBuild(
            packageupload=self,
            build=build.id
            )

    def addCustom(self, library_file, custom_type):
        """See `IPackageUpload`."""
        return PackageUploadCustom(
            packageupload=self,
            libraryfilealias=library_file.id,
            customformat=custom_type
            )

    def isPPA(self):
        """See `IPackageUpload`."""
        return self.archive.purpose == ArchivePurpose.PPA

    def _stripPgpSignature(self, changes_lines):
        """Strip any PGP signature from the supplied changes lines."""
        text = "".join(changes_lines)
        signed_message = signed_message_from_string(text)
        return signed_message.signedContent.splitlines(True)

    def _getChangesDict(self, changes_file_object=None):
        """Return a dictionary with changes file tags in it."""
        changes_lines = None
        if changes_file_object is None:
            changes_file_object = self.changesfile
            changes_lines = self.changesfile.read().splitlines(True)
        else:
            changes_lines = changes_file_object.readlines()

        unsigned = not self.signing_key
        changes = parse_tagfile_lines(changes_lines, allow_unsigned=unsigned)

        if self.isPPA():
            # Leaving the PGP signature on a package uploaded to a PPA
            # leaves the possibility of someone hijacking the notification
            # and uploading to the Ubuntu archive as the signer.
            changes_lines = self._stripPgpSignature(changes_lines)

        return changes, changes_lines

    def _buildUploadedFilesList(self):
        """Return a list of tuples of (filename, component, section).

        Component and section are only set where the file is a source upload.
        If an empty list is returned, it means there are no files.
        Raises LanguagePackRejection if a language pack is detected.
        No emails should be sent for language packs.
        """
        files = []
        if self.contains_source:
            [source] = self.sources
            spr = source.sourcepackagerelease
            # Bail out early if this is an upload for the translations
            # section.
            if spr.section.name == 'translations':
                debug(self.logger,
                    "Skipping acceptance and announcement, it is a "
                    "language-package upload.")
                raise LanguagePackEncountered
            for sprfile in spr.files:
                files.append(
                    (sprfile.libraryfile.filename, spr.component.name,
                     spr.section.name))

        # Component and section don't get set for builds and custom, since
        # this information is only used in the summary string for source
        # uploads.
        for build in self.builds:
            for bpr in build.build.binarypackages:
                files.extend(
                    [(bpf.libraryfile.filename,'','') for bpf in bpr.files])

        if self.customfiles:
            files.extend(
                [(file.libraryfilealias.filename,'','')
                for file in self.customfiles])

        return files

    def _buildSummary(self, files):
        """Build a summary string based on the files present in the upload."""
        summary = []
        for filename, component, section in files:
            if self.status == PackageUploadStatus.NEW:
                summary.append("NEW: %s" % filename)
            else:
                summary.append(" OK: %s" % filename)
                if filename.endswith("dsc"):
                    summary.append("     -> Component: %s Section: %s" % (
                        component, section))
        return summary

    def _sendRejectionNotification(self, recipients, changes_lines,
                                   summary_text, dry_run):
        """Send a rejection email."""

        default_recipient = "%s <%s>" % (
            config.uploader.default_recipient_name,
            config.uploader.default_recipient_address)
        if not recipients:
            recipients = [default_recipient]

        interpolations = {
            "SUMMARY": summary_text,
            "CHANGESFILE": guess_encoding("".join(changes_lines)),
        }
        debug(self.logger, "Sending rejection email.")
        if self.isPPA():
            rejection_template = get_email_template(
                'ppa-upload-rejection.txt')
        else:
            rejection_template = get_email_template('upload-rejection.txt')
        self._sendMail(
            recipients,
            "%s rejected" % self.changesfile.filename,
            rejection_template % interpolations,
            dry_run)

    def _sendSuccessNotification(self, recipients, announce_list,
            changes_lines, changes, summarystring, dry_run):
        """Send a success email."""

        def do_sendmail(message, recipients=recipients, from_addr=None,
                        bcc=None):
            """Perform substitutions on a template and send the email."""
            body = message.template % message.__dict__
            subject = "%s: %s %s (%s)" % (
                message.STATUS, self.displayname, self.displayversion,
                self.displayarchs)
            if self.isPPA():
                subject = "[PPA %s] " % self.archive.owner.name + subject
            self._sendMail(recipients, subject, body, dry_run,
                           from_addr=from_addr, bcc=bcc)

        class NewMessage:
            """New message."""
            template = get_email_template('upload-new.txt')

            STATUS = "New"
            SUMMARY = summarystring
            CHANGESFILE = guess_encoding("".join(changes_lines))
            DISTRO = self.distroseries.distribution.title
            ANNOUNCE = announce_list

        class UnapprovedMessage:
            """Unapproved message."""
            template = get_email_template('upload-accepted.txt')

            STATUS = "Waiting for approval"
            SUMMARY = summarystring + (
                    "\nThis upload awaits approval by a distro manager\n")
            CHANGESFILE = guess_encoding("".join(changes_lines))
            DISTRO = self.distroseries.distribution.title
            ANNOUNCE = announce_list

        class AcceptedMessage:
            """Accepted message."""
            template = get_email_template('upload-accepted.txt')

            STATUS = "Accepted"
            SUMMARY = summarystring
            CHANGESFILE = guess_encoding("".join(changes_lines))
            DISTRO = self.distroseries.distribution.title
            ANNOUNCE = announce_list

        class PPAAcceptedMessage:
            """PPA accepted message."""
            template = get_email_template('ppa-upload-accepted.txt')

            STATUS = "Accepted"
            SUMMARY = summarystring
            CHANGESFILE = guess_encoding("".join(changes_lines))

        class AnnouncementMessage:
            template = get_email_template('upload-announcement.txt')

            STATUS = "Accepted"
            SUMMARY = summarystring
            CHANGESFILE = guess_encoding("".join(changes_lines))


        # The template is ready.  The remainder of this function deals with
        # whether to send a 'new' message, an acceptance message and/or an
        # announcement message.

        if self.status == PackageUploadStatus.NEW:
            # This is an unknown upload.
            do_sendmail(NewMessage)
            return

        # Unapproved uploads coming from an insecure policy only send
        # an acceptance message.
        if self.status == PackageUploadStatus.UNAPPROVED:
            # Only send an acceptance message.
            do_sendmail(UnapprovedMessage)
            return

        if self.isPPA():
            # PPA uploads receive an acceptance message.
            do_sendmail(PPAAcceptedMessage)
            return

        # Auto-approved uploads to backports skips the announcement,
        # they are usually processed with the sync policy.
        if self.pocket == PackagePublishingPocket.BACKPORTS:
            debug(self.logger, "Skipping announcement, it is a BACKPORT.")
            do_sendmail(AcceptedMessage)
            return

        # Auto-approved binary-only uploads to security skip the
        # announcement, they are usually processed with the security policy.
        if (self.pocket == PackagePublishingPocket.SECURITY
            and not self.contains_source):
            # We only send announcements if there is any source in the upload.
            debug(self.logger,
                "Skipping announcement, it is a binary upload to SECURITY.")
            do_sendmail(AcceptedMessage)
            return

        # Fallback, all the rest coming from insecure, secure and sync
        # policies should send an acceptance and an announcement message.
        do_sendmail(AcceptedMessage)

        # Don't send announcements for Debian auto sync uploads.
        if self._is_auto_sync_upload(changed_by_email=changes['changed-by']):
            return

        if announce_list:
            if not self.signing_key:
                from_addr = None
            else:
                from_addr = guess_encoding(changes['changed-by'])

            do_sendmail(
                AnnouncementMessage,
                recipients=[str(announce_list)],
                from_addr=from_addr,
                bcc="%s_derivatives@packages.qa.debian.org" %
                    self.displayname)

    def notify(self, announce_list=None, summary_text=None,
               changes_file_object=None, logger=None, dry_run=False):
        """See `IPackageUpload`."""

        self.logger = logger

        # If this is a binary or mixed upload, we don't send *any* emails
        # provided it's not a rejection or a security upload:
        if(self.contains_build and
           self.status != PackageUploadStatus.REJECTED and
           self.pocket != PackagePublishingPocket.SECURITY):
            debug(self.logger, "Not sending email, upload contains binaries.")
            return

        # Get the changes file from the librarian and parse the tags to
        # a dictionary.  This can throw exceptions but since the tag file
        # already will have parsed elsewhere we don't need to worry about that
        # here.  Any exceptions from the librarian can be left to the caller.

        # XXX julian 2007-05-11:
        # Requiring an open changesfile object is a bit ugly but it is
        # required because of several problems:
        # a) We don't know if the librarian has the file committed or not yet
        # b) Passing a ChangesFile object instead means that we get an
        #    unordered dictionary which can't be translated back exactly for
        #    the email's summary section.
        # For now, it's just easier to re-read the original file if the caller
        # requires us to do that instead of using the librarian's copy.
        changes, changes_lines = self._getChangesDict(changes_file_object)

        # "files" will contain a list of tuples of filename,component,section.
        # If files is empty, we don't need to send an email if this is not
        # a rejection.
        try:
            files = self._buildUploadedFilesList()
        except LanguagePackEncountered:
            # Don't send emails for language packs.
            return

        if not files and self.status != PackageUploadStatus.REJECTED:
            return

        summary = self._buildSummary(files)
        if summary_text:
            summary.append(summary_text)
        summarystring = "\n".join(summary)

        recipients = self._getRecipients(changes)

        # There can be no recipients if none of the emails are registered
        # in LP.
        if not recipients:
            debug(self.logger,"No recipients on email, not sending.")
            return

        # If we need to send a rejection, do it now and return early.
        if self.status == PackageUploadStatus.REJECTED:
            self._sendRejectionNotification(
                recipients, changes_lines, summary_text, dry_run)
            return

        self._sendSuccessNotification(
            recipients, announce_list, changes_lines, changes, summarystring,
            dry_run)

    def _getRecipients(self, changes):
        """Return a list of recipients for notification emails."""
        candidate_recipients = []
        debug(self.logger, "Building recipients list.")
        changer = self._emailToPerson(changes['changed-by'])

        if self.signing_key:
            # This is a signed upload.
            signer = self.signing_key.owner
            candidate_recipients.append(signer)
        else:
            debug(self.logger,
                "Changes file is unsigned, adding changer as recipient")
            candidate_recipients.append(changer)

        # PPA uploads only email the uploader but for everything else
        # we consider maintainer and changed-by also.
        if self.signing_key and not self.isPPA():
            maintainer = self._emailToPerson(changes['maintainer'])
            if (maintainer and maintainer != signer and
                    maintainer.isUploader(self.distroseries.distribution)):
                debug(self.logger, "Adding maintainer to recipients")
                candidate_recipients.append(maintainer)

            if (changer and changer != signer and
                    changer.isUploader(self.distroseries.distribution)):
                debug(self.logger, "Adding changed-by to recipients")
                candidate_recipients.append(changer)

        # Now filter list of recipients for persons only registered in
        # Launchpad to avoid spamming the innocent.
        recipients = []
        for person in candidate_recipients:
            if person is None or person.preferredemail is None:
                continue
            recipient = format_address(person.displayname,
                person.preferredemail.email)
            debug(self.logger, "Adding recipient: '%s'" % recipient)
            recipients.append(recipient)

        return recipients

    # XXX julian 2007-05-21:
    # This method should really be IPersonSet.getByUploader but requires
    # some extra work to port safe_fix_maintainer to emailaddress.py and
    # then get nascent upload to use that.
    def _emailToPerson(self, fullemail):
        """Return an IPerson given an RFC2047 email address."""
        # The 2nd arg to s_f_m() doesn't matter as it won't fail since every-
        # thing will have already parsed at this point.
        (rfc822, rfc2047, name, email) = safe_fix_maintainer(
            fullemail, "email")
        person = getUtility(IPersonSet).getByEmail(email)
        return person

    def _isPersonUploader(self, person):
        """Return True if person is an uploader to the package's distro."""
        debug(self.logger, "Attempting to decide if %s is an uploader." % (
            person.displayname))
        uploader = person.isUploader(self.distroseries.distribution)
        debug(self.logger, "Decision: %s" % uploader)
        return uploader

    def _sendMail(self, to_addrs, subject, mail_text, dry_run,
                  from_addr=None, bcc=None):
        """Send an email to to_addrs with the given text and subject.

        :from_addr: The email address to be used as the sender.  Must be a
                    valid ASCII str instance or a unicode one.
                    Defaults to the email for config.uploader.
        :to_addrs: A list of email addresses to be used as recipients.  Each
                   email must be a valid ASCII str instance or a unicode one.
        :subject: The email's subject.
        :mail_text: The text body of the email.  Unicode is preserved in the
                    email.
        :bcc: Optional email Blind Carbon Copy address(es).
        """
        extra_headers = { 'X-Katie' : 'Launchpad actually' }

        # XXX cprov 20071212: ideally we only need to check archive.purpose,
        # however the current code in uploadprocessor.py (around line 259)
        # temporarily transforms the primary-archive into a PPA one (w/o
        # setting a proper owner) in order to allow processing of a upload
        # to unknown PPA and subsequent rejection notification.

        # Include the 'X-Launchpad-PPA' header for PPA upload notfications
        # containing the PPA owner name.
        if (self.archive.purpose == ArchivePurpose.PPA and
            self.archive.owner):
            extra_headers['X-Launchpad-PPA'] = self.archive.owner.name

        if from_addr is None:
            from_addr = format_address(
                config.uploader.default_sender_name,
                config.uploader.default_sender_address)

        # `simple_sendmail`, despite handling unicode message bodies, can't
        # cope with non-ascii sender/recipient addresses, so ascii_smash
        # is used on all addresses.

        # All emails from here have a Bcc to the default recipient.
        bcc_text = format_address(
            config.uploader.default_recipient_name,
            config.uploader.default_recipient_address)
        if bcc:
            bcc_text = "%s, %s" % (bcc_text, bcc)
        extra_headers['Bcc'] = ascii_smash(bcc_text)

        recipients = ascii_smash(", ".join(to_addrs))
        if isinstance(from_addr, unicode):
            # ascii_smash only works on unicode strings.
            from_addr = ascii_smash(from_addr)
        else:
            from_addr.encode('ascii')

        if dry_run and self.logger is not None:
            self.logger.info("Would have sent a mail:")
            self.logger.info("  Subject: %s" % subject)
            self.logger.info("  Sender: %s" % from_addr)
            self.logger.info("  Recipients: %s" % recipients)
            self.logger.info("  Bcc: %s" % extra_headers['Bcc'])
            self.logger.info("  Body:")
            for line in mail_text.splitlines():
                self.logger.info(line)
        else:
            debug(self.logger, "Sent a mail:")
            debug(self.logger, "    Subject: %s" % subject)
            debug(self.logger, "    Recipients: %s" % recipients)
            debug(self.logger, "    Body:")
            for line in mail_text.splitlines():
                debug(self.logger, line)

            simple_sendmail(
                from_addr,
                recipients,
                subject,
                mail_text,
                extra_headers
            )

    def overrideSource(self, new_component, new_section):
        """See `IPackageUpload`."""
        if not self.contains_source:
            return False

        if new_component is None and new_section is None:
<<<<<<< HEAD
=======
            # Nothing needs overriding, bail out.
>>>>>>> c02cf179
            return False

        for source in self.sources:
            source.sourcepackagerelease.override(
                component=new_component, section=new_section)

<<<<<<< HEAD
        return True
=======
        return self.sources.count() > 0
>>>>>>> c02cf179

    def overrideBinaries(self, new_component, new_section, new_priority):
        """See `IPackageUpload`."""
        if not self.contains_build:
            return False

        if (new_component is None and new_section is None and
            new_priority is None):
<<<<<<< HEAD
=======
            # Nothing needs overriding, bail out.
>>>>>>> c02cf179
            return False

        for build in self.builds:
            for binarypackage in build.build.binarypackages:
                binarypackage.override(
                    component=new_component,
                    section=new_section,
                    priority=new_priority)

<<<<<<< HEAD
        return True
=======
        return self.builds.count() > 0
>>>>>>> c02cf179


class PackageUploadBuild(SQLBase):
    """A Queue item's related builds (for Lucille)."""
    implements(IPackageUploadBuild)

    _defaultOrder = ['id']

    packageupload = ForeignKey(
        dbName='packageupload',
        foreignKey='PackageUpload'
        )

    build = ForeignKey(dbName='build', foreignKey='Build')

    def checkComponentAndSection(self):
        """See `IPackageUploadBuild`."""
        distroseries = self.packageupload.distroseries
        for binary in self.build.binarypackages:
            if binary.component not in distroseries.upload_components:
                raise QueueBuildAcceptError(
                    'Component "%s" is not allowed in %s'
                    % (binary.component.name, distroseries.name))
            if binary.section not in distroseries.sections:
                raise QueueBuildAcceptError(
                    'Section "%s" is not allowed in %s' %
                        (binary.section.name,
                         distroseries.name))

    def publish(self, logger=None):
        """See `IPackageUploadBuild`."""
        # Determine the build's architecturetag
        build_archtag = self.build.distroarchseries.architecturetag
        # Determine the target arch series.
        # This will raise NotFoundError if anything odd happens.
        target_dar = self.packageupload.distroseries[build_archtag]
        debug(logger, "Publishing build to %s/%s/%s" % (
            target_dar.distroseries.distribution.name,
            target_dar.distroseries.name,
            build_archtag))
        # And get the other distroarchseriess
        other_dars = set(self.packageupload.distroseries.architectures)
        other_dars = other_dars - set([target_dar])
        # First up, publish everything in this build into that dar.
        published_binaries = []
        main_component = getUtility(IComponentSet)['main']
        for binary in self.build.binarypackages:
            target_dars = set([target_dar])
            if not binary.architecturespecific:
                target_dars = target_dars.union(other_dars)
                debug(logger, "... %s/%s (Arch Independent)" % (
                    binary.binarypackagename.name,
                    binary.version))
            else:
                debug(logger, "... %s/%s (Arch Specific)" % (
                    binary.binarypackagename.name,
                    binary.version))
            for each_target_dar in target_dars:
                # XXX: dsilvers 2005-10-20 bug=3408:
                # What do we do about embargoed binaries here?
                if self.packageupload.archive.is_ppa:
                    # We override PPA to always publish in the main component.
                    component = main_component
                else:
                    component = binary.component

                sbpph = SecureBinaryPackagePublishingHistory(
                    binarypackagerelease=binary,
                    distroarchseries=each_target_dar,
                    component=component,
                    section=binary.section,
                    priority=binary.priority,
                    status=PackagePublishingStatus.PENDING,
                    datecreated=UTC_NOW,
                    pocket=self.packageupload.pocket,
                    embargo=False,
                    archive=self.packageupload.archive
                    )
                bpph = BinaryPackagePublishingHistory.get(sbpph.id)
                published_binaries.append(bpph)
        return published_binaries


class PackageUploadSource(SQLBase):
    """A Queue item's related sourcepackagereleases (for Lucille)."""
    implements(IPackageUploadSource)

    _defaultOrder = ['id']

    packageupload = ForeignKey(
        dbName='packageupload',
        foreignKey='PackageUpload'
        )

    sourcepackagerelease = ForeignKey(
        dbName='sourcepackagerelease',
        foreignKey='SourcePackageRelease'
        )

    def verifyBeforeAccept(self):
        """See `IPackageUploadSource`."""
        # Check for duplicate source version across all distroseries.
        for distroseries in self.packageupload.distroseries.distribution:
            uploads = distroseries.getQueueItems(
                status=[PackageUploadStatus.ACCEPTED,
                        PackageUploadStatus.DONE],
                name=self.sourcepackagerelease.name,
                version=self.sourcepackagerelease.version,
                archive=self.packageupload.archive,
                exact_match=True)
            if uploads.count() > 0:
                raise QueueInconsistentStateError(
                    "The source %s is already accepted in %s/%s and you "
                    "cannot upload the same version within the same "
                    "distribution. You have to modify the source version "
                    "and re-upload." % (
                    self.sourcepackagerelease.title,
                    distroseries.distribution.name,
                    distroseries.name))

    def verifyBeforePublish(self):
        """See `IPackageUploadSource`."""
        distribution = self.packageupload.distroseries.distribution
        # Check for duplicate filenames currently present in the archive.
        for source_file in self.sourcepackagerelease.files:
            try:
                published_file = distribution.getFileByName(
                    source_file.libraryfile.filename, binary=False,
                    archive=self.packageupload.archive)
            except NotFoundError:
                # NEW files are *OK*.
                continue

            filename = source_file.libraryfile.filename
            proposed_sha1 = source_file.libraryfile.content.sha1
            published_sha1 = published_file.content.sha1

            # Multiple orig(s) with the same content are fine.
            if source_file.filetype == SourcePackageFileType.ORIG:
                if proposed_sha1 == published_sha1:
                    continue
                raise QueueInconsistentStateError(
                    '%s is already published in archive for %s with a '
                    'different SHA1 hash (%s != %s)' % (
                    filename, self.packageupload.distroseries.name,
                    proposed_sha1, published_sha1))

            # Any dsc(s), targz(s) and diff(s) already present
            # are a very big problem.
            raise QueueInconsistentStateError(
                '%s is already published in archive for %s' % (
                filename, self.packageupload.distroseries.name))

    def checkComponentAndSection(self):
        """See `IPackageUploadSource`."""
        distroseries = self.packageupload.distroseries
        component = self.sourcepackagerelease.component
        section = self.sourcepackagerelease.section

        if component not in distroseries.upload_components:
            raise QueueSourceAcceptError(
                'Component "%s" is not allowed in %s' % (component.name,
                                                         distroseries.name))

        if section not in distroseries.sections:
            raise QueueSourceAcceptError(
                'Section "%s" is not allowed in %s' % (section.name,
                                                       distroseries.name))

    def publish(self, logger=None):
        """See `IPackageUploadSource`."""
        # Publish myself in the distroseries pointed at by my queue item.
        # XXX: dsilvers: 2005-10-20 bug=3408:
        # What do we do here to support embargoed sources?
        debug(logger, "Publishing source %s/%s to %s/%s" % (
            self.sourcepackagerelease.name,
            self.sourcepackagerelease.version,
            self.packageupload.distroseries.distribution.name,
            self.packageupload.distroseries.name))

        if self.packageupload.archive.is_ppa:
            # We override PPA to always publish in the main component.
            component = getUtility(IComponentSet)['main']
        else:
            component = self.sourcepackagerelease.component

        sspph = SecureSourcePackagePublishingHistory(
            distroseries=self.packageupload.distroseries,
            sourcepackagerelease=self.sourcepackagerelease,
            component=component,
            section=self.sourcepackagerelease.section,
            status=PackagePublishingStatus.PENDING,
            datecreated=UTC_NOW,
            pocket=self.packageupload.pocket,
            embargo=False,
            archive=self.packageupload.archive)
        return SourcePackagePublishingHistory.get(sspph.id)


class PackageUploadCustom(SQLBase):
    """A Queue item's related custom format uploads."""
    implements(IPackageUploadCustom)

    _defaultOrder = ['id']

    packageupload = ForeignKey(
        dbName='packageupload',
        foreignKey='PackageUpload'
        )

    customformat = EnumCol(dbName='customformat', unique=False,
                           notNull=True, schema=PackageUploadCustomFormat)

    libraryfilealias = ForeignKey(dbName='libraryfilealias',
                                  foreignKey="LibraryFileAlias",
                                  notNull=True)

    def publish(self, logger=None):
        """See `IPackageUploadCustom`."""
        # This is a marker as per the comment in dbschema.py.
        ##CUSTOMFORMAT##
        # Essentially, if you alter anything to do with what custom formats
        # are, what their tags are, or anything along those lines, you should
        # grep for the marker in the source tree and fix it up in every place
        # so marked.
        debug(logger, "Publishing custom %s to %s/%s" % (
            self.packageupload.displayname,
            self.packageupload.distroseries.distribution.name,
            self.packageupload.distroseries.name))

        name = "publish_" + self.customformat.name
        method = getattr(self, name, None)
        if method is not None:
            method(logger)
        else:
            raise NotFoundError("Unable to find a publisher method for %s" % (
                self.customformat.name))

    def temp_filename(self):
        """See `IPackageUploadCustom`."""
        temp_dir = tempfile.mkdtemp()
        temp_file_name = os.path.join(
            temp_dir, self.libraryfilealias.filename)
        temp_file = file(temp_file_name, "wb")
        self.libraryfilealias.open()
        copy_and_close(self.libraryfilealias, temp_file)
        return temp_file_name

    @property
    def archive_config(self):
        """See `IPackageUploadCustom`."""
        archive = self.packageupload.archive
        return archive.getPubConfig()

    def _publishCustom(self, action_method):
        """Publish custom formats.

        Publish Either an installer, an upgrader or a ddtp upload using the
        supplied action method.
        """
        temp_filename = self.temp_filename()
        full_suite_name = "%s%s" % (
            self.packageupload.distroseries.name,
            pocketsuffix[self.packageupload.pocket])
        try:
            action_method(
                self.archive_config.archiveroot, temp_filename,
                full_suite_name)
        finally:
            shutil.rmtree(os.path.dirname(temp_filename))

    def publish_DEBIAN_INSTALLER(self, logger=None):
        """See `IPackageUploadCustom`."""
        # XXX cprov 2005-03-03: We need to use the Zope Component Lookup
        # to instantiate the object in question and avoid circular imports
        from canonical.archivepublisher.debian_installer import (
            process_debian_installer)

        self._publishCustom(process_debian_installer)

    def publish_DIST_UPGRADER(self, logger=None):
        """See `IPackageUploadCustom`."""
        # XXX cprov 2005-03-03: We need to use the Zope Component Lookup
        # to instantiate the object in question and avoid circular imports
        from canonical.archivepublisher.dist_upgrader import (
            process_dist_upgrader)

        self._publishCustom(process_dist_upgrader)

    def publish_DDTP_TARBALL(self, logger=None):
        """See `IPackageUploadCustom`."""
        # XXX cprov 2005-03-03: We need to use the Zope Component Lookup
        # to instantiate the object in question and avoid circular imports
        from canonical.archivepublisher.ddtp_tarball import (
            process_ddtp_tarball)

        self._publishCustom(process_ddtp_tarball)

    def publish_ROSETTA_TRANSLATIONS(self, logger=None):
        """See `IPackageUploadCustom`."""
        # XXX: dsilvers 2005-11-15: We should be able to get a
        # sourcepackagerelease directly.
        sourcepackagerelease = (
            self.packageupload.builds[0].build.sourcepackagerelease)

        # Ignore translation coming from PPA.
        if self.packageupload.isPPA():
            debug(logger, "Skipping translations since it is a PPA.")
            return

        valid_pockets = (
            PackagePublishingPocket.RELEASE, PackagePublishingPocket.SECURITY,
            PackagePublishingPocket.UPDATES, PackagePublishingPocket.PROPOSED)
        valid_component_names = ('main', 'restricted')
        if (self.packageupload.pocket not in valid_pockets or
            sourcepackagerelease.component.name not in valid_component_names):
            # XXX: CarlosPerelloMarin 2006-02-16 bug=31665:
            # This should be implemented using a more general rule to accept
            # different policies depending on the distribution.
            # Ubuntu's MOTU told us that they are not able to handle
            # translations like we do in main. We are going to import only
            # packages in main.
            return

        # Attach the translation tarball. It's always published.
        try:
            sourcepackagerelease.attachTranslationFiles(
                self.libraryfilealias, True)
        except DownloadFailed:
            if logger is not None:
                debug(logger, "Unable to fetch %s to import it into Rosetta" %
                    self.libraryfilealias.http_url)


class PackageUploadSet:
    """See `IPackageUploadSet`"""
    implements(IPackageUploadSet)

    def __iter__(self):
        """See `IPackageUploadSet`."""
        return iter(PackageUpload.select())

    def __getitem__(self, queue_id):
        """See `IPackageUploadSet`."""
        try:
            return PackageUpload.get(queue_id)
        except SQLObjectNotFound:
            raise NotFoundError(queue_id)

    def get(self, queue_id):
        """See `IPackageUploadSet`."""
        try:
            return PackageUpload.get(queue_id)
        except SQLObjectNotFound:
            raise NotFoundError(queue_id)

    def count(self, status=None, distroseries=None, pocket=None):
        """See `IPackageUploadSet`."""
        clauses = []
        if status:
            clauses.append("status=%s" % sqlvalues(status))

        if distroseries:
            clauses.append("distroseries=%s" % sqlvalues(distroseries))

        if pocket:
            clauses.append("pocket=%s" % sqlvalues(pocket))

        query = " AND ".join(clauses)
        return PackageUpload.select(query).count()<|MERGE_RESOLUTION|>--- conflicted
+++ resolved
@@ -866,21 +866,14 @@
             return False
 
         if new_component is None and new_section is None:
-<<<<<<< HEAD
-=======
             # Nothing needs overriding, bail out.
->>>>>>> c02cf179
             return False
 
         for source in self.sources:
             source.sourcepackagerelease.override(
                 component=new_component, section=new_section)
 
-<<<<<<< HEAD
-        return True
-=======
         return self.sources.count() > 0
->>>>>>> c02cf179
 
     def overrideBinaries(self, new_component, new_section, new_priority):
         """See `IPackageUpload`."""
@@ -889,10 +882,7 @@
 
         if (new_component is None and new_section is None and
             new_priority is None):
-<<<<<<< HEAD
-=======
             # Nothing needs overriding, bail out.
->>>>>>> c02cf179
             return False
 
         for build in self.builds:
@@ -902,11 +892,7 @@
                     section=new_section,
                     priority=new_priority)
 
-<<<<<<< HEAD
-        return True
-=======
         return self.builds.count() > 0
->>>>>>> c02cf179
 
 
 class PackageUploadBuild(SQLBase):
