--- conflicted
+++ resolved
@@ -157,8 +157,58 @@
         return queue_record.changesfile
 
     @property
-<<<<<<< HEAD
-=======
+    def published_binaries(self):
+        """See `IDistroSeriesSourcePackageRelease`."""
+        target_binaries = []
+
+        # Get the binary packages in each distroarchseries and store them
+        # in target_binaries for returning.  We are looking for *published*
+        # binarypackagereleases in all arches for the 'source' and its
+        # location.
+        for binary in self.binaries:
+            if binary.architecturespecific:
+                considered_arches = [binary.build.distroarchseries]
+            else:
+                considered_arches = self.distroseries.architectures
+
+            for distroarchseries in considered_arches:
+                dasbpr = distroarchseries.getBinaryPackage(
+                    binary.name)[binary.version]
+                # Only include objects with published binaries.
+                if dasbpr is None or dasbpr.current_publishing_record is None:
+                    continue
+                target_binaries.append(dasbpr)
+
+        return target_binaries
+
+#
+# Publishing lookup methods.
+#
+
+    @property
+    def publishing_history(self):
+        """See IDistroSeriesSourcePackage."""
+        return SourcePackagePublishingHistory.select("""
+            distrorelease = %s AND
+            archive IN %s AND
+            sourcepackagerelease = %s
+            """ % sqlvalues(
+                    self.distroseries,
+                    self.distroseries.distribution.all_distro_archive_ids,
+                    self.sourcepackagerelease),
+            orderBy='-datecreated')
+
+    @property
+    def current_publishing_record(self):
+        """An internal property used by methods of this class to know where
+        this release is or was published.
+        """
+        pub_hist = self.publishing_history
+        if pub_hist.count() == 0:
+            return None
+        return pub_hist[0]
+
+    @property
     def current_published(self):
         """See IDistroArchSeriesSourcePackage."""
         # Retrieve current publishing info
@@ -173,156 +223,4 @@
                         PackagePublishingStatus.PUBLISHED),
             orderBy='-datecreated')
 
-        return current
-
-    def changeOverride(self, new_component=None, new_section=None):
-        """See `IDistroSeriesSourcePackageRelease`."""
-
-        # Check we have been asked to do something
-        if (new_component is None and
-            new_section is None):
-            raise AssertionError("changeOverride must be passed either a"
-                                 " new component or new section")
-
-        # Retrieve current publishing info
-        current = self.current_published
-
-        # Check there is a change to make
-        if new_component is None:
-            new_component = current.component
-        if new_section is None:
-            new_section = current.section
-
-        if (new_component == current.component and
-            new_section == current.section):
-            return
-
-        # See if the archive has changed by virtue of the component
-        # changing:
-        new_archive = self.distribution.getArchiveByComponent(
-            new_component.name)
-        if new_archive != None and new_archive != current.archive:
-            raise ArchiveOverriderError(
-                "Overriding component to '%s' failed because it would "
-                "require a new archive." % new_component.name)
-
-        SecureSourcePackagePublishingHistory(
-            distroseries=current.distroseries,
-            sourcepackagerelease=current.sourcepackagerelease,
-            status=PackagePublishingStatus.PENDING,
-            datecreated=UTC_NOW,
-            embargo=False,
-            pocket=current.pocket,
-            component=new_component,
-            section=new_section,
-            archive=current.archive
-        )
-
-    def supersede(self):
-        """See `IDistroSeriesSourcePackageRelease`."""
-        # Retrieve current publishing info
-        current = self.current_published
-        current = SecureSourcePackagePublishingHistory.get(current.id)
-        current.status = PackagePublishingStatus.SUPERSEDED
-        current.datesuperseded = UTC_NOW
-
-        return current
-
-    def delete(self, removed_by, removal_comment=None):
-        """See `IDistroSeriesSourcePackageRelease`."""
-        # Retrieve current publishing info
-        current = self.current_published
-        current = SecureSourcePackagePublishingHistory.get(current.id)
-        current.status = PackagePublishingStatus.DELETED
-        current.datesuperseded = UTC_NOW
-        current.removed_by = removed_by
-        current.removal_comment = removal_comment
-
-        return current
-
-    def copyTo(self, distroseries, pocket):
-        """See `IDistroSeriesSourcePackageRelease`."""
-        current = self.current_published
-
-        copy = SecureSourcePackagePublishingHistory(
-            distroseries=distroseries,
-            pocket=pocket,
-            archive=current.archive,
-            sourcepackagerelease=current.sourcepackagerelease,
-            component=current.component,
-            section=current.section,
-            status=PackagePublishingStatus.PENDING,
-            datecreated=UTC_NOW,
-            embargo=False,
-        )
-        return copy
-
-    @property
->>>>>>> c3718e0b
-    def published_binaries(self):
-        """See `IDistroSeriesSourcePackageRelease`."""
-        target_binaries = []
-
-        # Get the binary packages in each distroarchseries and store them
-        # in target_binaries for returning.  We are looking for *published*
-        # binarypackagereleases in all arches for the 'source' and its
-        # location.
-        for binary in self.binaries:
-            if binary.architecturespecific:
-                considered_arches = [binary.build.distroarchseries]
-            else:
-                considered_arches = self.distroseries.architectures
-
-            for distroarchseries in considered_arches:
-                dasbpr = distroarchseries.getBinaryPackage(
-                    binary.name)[binary.version]
-                # Only include objects with published binaries.
-                if dasbpr is None or dasbpr.current_publishing_record is None:
-                    continue
-                target_binaries.append(dasbpr)
-
-        return target_binaries
-
-#
-# Publishing lookup methods.
-#
-
-    @property
-    def publishing_history(self):
-        """See IDistroSeriesSourcePackage."""
-        return SourcePackagePublishingHistory.select("""
-            distrorelease = %s AND
-            archive IN %s AND
-            sourcepackagerelease = %s
-            """ % sqlvalues(
-                    self.distroseries,
-                    self.distroseries.distribution.all_distro_archive_ids,
-                    self.sourcepackagerelease),
-            orderBy='-datecreated')
-
-    @property
-    def current_publishing_record(self):
-        """An internal property used by methods of this class to know where
-        this release is or was published.
-        """
-        pub_hist = self.publishing_history
-        if pub_hist.count() == 0:
-            return None
-        return pub_hist[0]
-
-    @property
-    def current_published(self):
-        """See IDistroArchSeriesSourcePackage."""
-        # Retrieve current publishing info
-        current = SourcePackagePublishingHistory.selectFirst("""
-        distrorelease = %s AND
-        archive IN %s AND
-        sourcepackagerelease = %s AND
-        status = %s
-        """ % sqlvalues(self.distroseries,
-                        self.distroseries.distribution.all_distro_archive_ids,
-                        self.sourcepackagerelease,
-                        PackagePublishingStatus.PUBLISHED),
-            orderBy='-datecreated')
-
         return current