--- conflicted
+++ resolved
@@ -70,7 +70,6 @@
         """See `IRevision`."""
         return dict((prop.name, prop.value) for prop in self.properties)
 
-<<<<<<< HEAD
     def allocateKarma(self, branch):
         """See `IRevision`."""
         # If we know who the revision author is, give them karma.
@@ -82,7 +81,7 @@
             # Backdate the karma to the time the revision was created.
             karma.datecreated = self.revision_date
             self.karma_allocated = True
-=======
+
     def getBranch(self):
         """See `IRevision`."""
         from canonical.launchpad.database.branch import Branch
@@ -103,7 +102,6 @@
                 Asc(BranchRevision.sequence))
 
         return result_set.first()
->>>>>>> 3335a484
 
 
 class RevisionAuthor(SQLBase):
