--- conflicted
+++ resolved
@@ -6,15 +6,7 @@
 from zope.interface import implements
 from sqlobject import ForeignKey, IntCol, StringCol, SQLObjectNotFound
 
-<<<<<<< HEAD
-from canonical.launchpad.interfaces import (
-    IRevision, IRevisionAuthor, IRevisionParent, IRevisionNumber, IRevisionSet)
-from canonical.launchpad.helpers import shortlist
-
-from canonical.database.sqlbase import cursor, SQLBase, sqlvalues
-=======
 from canonical.database.sqlbase import SQLBase, sqlvalues
->>>>>>> a2925734
 from canonical.database.constants import DEFAULT
 from canonical.database.datetimecol import UtcDateTimeCol
 
@@ -106,19 +98,4 @@
             RevisionParent(revision=revision, sequence=sequence,
                            parent_id=parent_id)
         
-        return revision
-
-    def getRevisionHistoryForBranch(self, branch):
-        """See IRevsionSet."""
-        cur = cursor()
-        cur.execute("""
-            SELECT BranchRevision.sequence, Revision.revision_id
-            FROM Revision
-            JOIN BranchRevision ON Revision.id = BranchRevision.revision
-            WHERE BranchRevision.branch=%s
-              AND BranchRevision.sequence IS NOT NULL
-            ORDER BY BranchRevision.sequence
-            """ % sqlvalues(branch))
-        history = [rev_id for seq, rev_id in cur.fetchall()]
-        return history
-        +        return revision