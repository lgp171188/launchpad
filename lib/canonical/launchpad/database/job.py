# Copyright 2008 Canonical Ltd.  All rights reserved.

"""ORM object representing jobs."""

__metaclass__ = type
<<<<<<< HEAD
__all__ = ['InvalidTransition', 'Job', 'JobDependency', 'LeaseHeld']
=======
__all__ = ['InvalidTransition', 'Job']
>>>>>>> 2b4c94c1


import datetime
import time

from canonical.database.constants import UTC_NOW
from canonical.database.datetimecol import UtcDateTimeCol
from canonical.database.enumcol import EnumCol
from canonical.database.sqlbase import SQLBase
import pytz
from sqlobject import IntCol, StringCol
from storm.expr import Select, And, Not, Or
from storm.info import ClassAlias
from storm.references import ReferenceSet
from zope.interface import implements

from canonical.launchpad.interfaces import IJob, JobStatus


UTC = pytz.timezone('UTC')


class InvalidTransition(Exception):

    def __init__(self, current_status, requested_status):
        Exception.__init__(
            self, 'Transition from %s to %s is invalid.' %
            (current_status, requested_status))


class LeaseHeld(Exception):

    def __init__(self):
        Exception.__init__(self, 'Lease is already held.')


class Job(SQLBase):

    implements(IJob)

    scheduled_start = UtcDateTimeCol()

    date_created = UtcDateTimeCol()

    date_started = UtcDateTimeCol()

    date_finished = UtcDateTimeCol()

    lease_expires = UtcDateTimeCol()

    log = StringCol()

    status = EnumCol(enum=JobStatus, notNull=True, default=JobStatus.WAITING)

    attempt_count = IntCol(default=0)

    _valid_transitions = {
        JobStatus.WAITING: (JobStatus.RUNNING,),
        JobStatus.RUNNING: (
            JobStatus.COMPLETED, JobStatus.FAILED, JobStatus.WAITING),
        JobStatus.FAILED: (),
        JobStatus.COMPLETED: (),
    }

    def _set_status(self, status):
        if status not in self._valid_transitions[self.status]:
            raise InvalidTransition(self.status, status)
        self.status = status

    def acquireLease(self, duration=300):
        if (self.lease_expires is not None
            and self.lease_expires >= datetime.datetime.now(UTC)):
            raise LeaseHeld
        expiry = datetime.datetime.fromtimestamp(time.time() + duration,
            UTC)
        self.lease_expires = expiry

    def start(self):
        self._set_status(JobStatus.RUNNING)
        self.date_started = datetime.datetime.now(UTC)
        self.date_finished = None
        self.attempt_count += 1

    def complete(self):
        self._set_status(JobStatus.COMPLETED)
        self.date_finished = datetime.datetime.now(UTC)

    def fail(self):
        self._set_status(JobStatus.FAILED)
        self.date_finished = datetime.datetime.now(UTC)

    def queue(self):
        self._set_status(JobStatus.WAITING)
        self.date_finished = datetime.datetime.now(UTC)

    def destroySelf(self):
        self.dependants.clear()
        self.prerequisites.clear()
<<<<<<< HEAD
        SQLBase.destroySelf(self)

    def addPrerequisite(self, prerequisite):
        """See IJob."""
        self.prerequisites.add(prerequisite)


class JobDependency(SQLBase):

    __storm_primary__ = "prerequisite", "dependant"
    prerequisite = IntCol()
    dependant = IntCol()

Job.prerequisites = ReferenceSet(
    Job.id, JobDependency.dependant, JobDependency.prerequisite, Job.id)

Job.dependants = ReferenceSet(
    Job.id, JobDependency.prerequisite, JobDependency.dependant, Job.id)

PrerequisiteJob = ClassAlias(Job)

Job.incomplete = Not(
    PrerequisiteJob.status.is_in((JobStatus.COMPLETED, JobStatus.FAILED)))

Job.blocked_jobs = Select(
    Job.id, And(Job.id == JobDependency.dependant,
    PrerequisiteJob.id == JobDependency.prerequisite,
    Job.incomplete), distinct=True)

Job.ready_jobs = Select(
    Job.id, And(Job.status == JobStatus.WAITING,
    Not(Job.id.is_in(Job.blocked_jobs)),
    Or(Job.lease_expires == None, Job.lease_expires < UTC_NOW)
    ))
=======
        SQLBase.destroySelf(self)
>>>>>>> 2b4c94c1
<|MERGE_RESOLUTION|>--- conflicted
+++ resolved
@@ -3,11 +3,7 @@
 """ORM object representing jobs."""
 
 __metaclass__ = type
-<<<<<<< HEAD
-__all__ = ['InvalidTransition', 'Job', 'JobDependency', 'LeaseHeld']
-=======
-__all__ = ['InvalidTransition', 'Job']
->>>>>>> 2b4c94c1
+__all__ = ['InvalidTransition', 'Job', 'LeaseHeld']
 
 
 import datetime
@@ -106,41 +102,4 @@
     def destroySelf(self):
         self.dependants.clear()
         self.prerequisites.clear()
-<<<<<<< HEAD
-        SQLBase.destroySelf(self)
-
-    def addPrerequisite(self, prerequisite):
-        """See IJob."""
-        self.prerequisites.add(prerequisite)
-
-
-class JobDependency(SQLBase):
-
-    __storm_primary__ = "prerequisite", "dependant"
-    prerequisite = IntCol()
-    dependant = IntCol()
-
-Job.prerequisites = ReferenceSet(
-    Job.id, JobDependency.dependant, JobDependency.prerequisite, Job.id)
-
-Job.dependants = ReferenceSet(
-    Job.id, JobDependency.prerequisite, JobDependency.dependant, Job.id)
-
-PrerequisiteJob = ClassAlias(Job)
-
-Job.incomplete = Not(
-    PrerequisiteJob.status.is_in((JobStatus.COMPLETED, JobStatus.FAILED)))
-
-Job.blocked_jobs = Select(
-    Job.id, And(Job.id == JobDependency.dependant,
-    PrerequisiteJob.id == JobDependency.prerequisite,
-    Job.incomplete), distinct=True)
-
-Job.ready_jobs = Select(
-    Job.id, And(Job.status == JobStatus.WAITING,
-    Not(Job.id.is_in(Job.blocked_jobs)),
-    Or(Job.lease_expires == None, Job.lease_expires < UTC_NOW)
-    ))
-=======
-        SQLBase.destroySelf(self)
->>>>>>> 2b4c94c1
+        SQLBase.destroySelf(self)