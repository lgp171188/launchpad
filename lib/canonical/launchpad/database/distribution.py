# Copyright 2004-2007 Canonical Ltd.  All rights reserved.
"""Database classes for implementing distribution items."""

__metaclass__ = type
__all__ = ['Distribution', 'DistributionSet']

from zope.interface import implements
from zope.component import getUtility

from sqlobject import (
    BoolCol, ForeignKey, SQLMultipleJoin, SQLRelatedJoin, StringCol,
    SQLObjectNotFound)
from sqlobject.sqlbuilder import AND, OR, SQLConstant

from canonical.cachedproperty import cachedproperty

from canonical.database.sqlbase import quote, quote_like, SQLBase, sqlvalues
from canonical.database.datetimecol import UtcDateTimeCol
from canonical.database.enumcol import EnumCol
from canonical.database.constants import UTC_NOW

from canonical.launchpad.database.bugtarget import BugTargetBase

from canonical.launchpad.database.karma import KarmaContextMixin
from canonical.launchpad.database.archive import Archive
from canonical.launchpad.database.bug import (
    BugSet, get_bug_tags, get_bug_tags_open_count)
from canonical.launchpad.database.bugtask import BugTask, BugTaskSet
from canonical.launchpad.database.faq import FAQ, FAQSearch
from canonical.launchpad.database.mentoringoffer import MentoringOffer
from canonical.launchpad.database.milestone import Milestone
from canonical.launchpad.database.question import (
    QuestionTargetSearch, QuestionTargetMixin)
from canonical.launchpad.database.specification import (
    HasSpecificationsMixin, Specification)
from canonical.launchpad.database.sprint import HasSprintsMixin
from canonical.launchpad.database.distroseries import DistroSeries
from canonical.launchpad.database.publishedpackage import PublishedPackage
from canonical.launchpad.database.binarypackagename import (
    BinaryPackageName)
from canonical.launchpad.database.binarypackagerelease import (
    BinaryPackageRelease)
from canonical.launchpad.database.distributionbounty import DistributionBounty
from canonical.launchpad.database.distributionmirror import DistributionMirror
from canonical.launchpad.database.distributionsourcepackage import (
    DistributionSourcePackage)
from canonical.launchpad.database.distributionsourcepackagerelease import (
    DistributionSourcePackageRelease)
from canonical.launchpad.database.distributionsourcepackagecache import (
    DistributionSourcePackageCache)
from canonical.launchpad.database.sourcepackagename import (
    SourcePackageName)
from canonical.launchpad.database.sourcepackagerelease import (
    SourcePackageRelease)
from canonical.launchpad.database.publishing import (
    SourcePackageFilePublishing, BinaryPackageFilePublishing,
    SourcePackagePublishingHistory)
from canonical.launchpad.helpers import shortlist
from canonical.launchpad.webapp.url import urlparse

from canonical.lp.dbschema import (
    ArchivePurpose, BugTaskStatus, DistroSeriesStatus, MirrorContent,
    TranslationPermission, SpecificationSort, SpecificationFilter,
    SpecificationDefinitionStatus, SpecificationImplementationStatus,
    PackagePublishingStatus)

from canonical.launchpad.interfaces import (
    IArchiveSet, IBuildSet, IDistribution, IDistributionSet, IFAQTarget, 
    IHasBuildRecords, IHasIcon, IHasLogo, IHasMugshot, ILaunchpadCelebrities, 
    ISourcePackageName, IQuestionTarget, NotFoundError, 
    QUESTION_STATUS_DEFAULT_SEARCH)

from canonical.archivepublisher.debversion import Version

from canonical.launchpad.validators.name import valid_name, sanitize_name


class Distribution(SQLBase, BugTargetBase, HasSpecificationsMixin,
                   HasSprintsMixin, KarmaContextMixin, QuestionTargetMixin):
    """A distribution of an operating system, e.g. Debian GNU/Linux."""
    implements(
        IDistribution, IFAQTarget, IHasBuildRecords, IQuestionTarget,
        IHasLogo, IHasMugshot, IHasIcon)

    _table = 'Distribution'
    _defaultOrder = 'name'

    name = StringCol(notNull=True, alternateID=True, unique=True)
    displayname = StringCol(notNull=True)
    title = StringCol(notNull=True)
    summary = StringCol(notNull=True)
    description = StringCol(notNull=True)
    homepage_content = StringCol(default=None)
    icon = ForeignKey(
        dbName='icon', foreignKey='LibraryFileAlias', default=None)
    logo = ForeignKey(
        dbName='logo', foreignKey='LibraryFileAlias', default=None)
    mugshot = ForeignKey(
        dbName='mugshot', foreignKey='LibraryFileAlias', default=None)
    domainname = StringCol(notNull=True)
    owner = ForeignKey(dbName='owner', foreignKey='Person', notNull=True)
    bugcontact = ForeignKey(
        dbName='bugcontact', foreignKey='Person', notNull=False, default=None)
    security_contact = ForeignKey(
        dbName='security_contact', foreignKey='Person', notNull=False,
        default=None)
    driver = ForeignKey(
        foreignKey="Person", dbName="driver", notNull=False, default=None)
    members = ForeignKey(dbName='members', foreignKey='Person', notNull=True)
    mirror_admin = ForeignKey(
        dbName='mirror_admin', foreignKey='Person', notNull=True)
    translationgroup = ForeignKey(
        dbName='translationgroup', foreignKey='TranslationGroup',
        notNull=False, default=None)
    translationpermission = EnumCol(
        dbName='translationpermission', notNull=True,
        schema=TranslationPermission, default=TranslationPermission.OPEN)
    lucilleconfig = StringCol(
        dbName='lucilleconfig', notNull=False, default=None)
    upload_sender = StringCol(
        dbName='upload_sender', notNull=False, default=None)
    upload_admin = ForeignKey(
        dbName='upload_admin', foreignKey='Person', default=None,
        notNull=False)
    bounties = SQLRelatedJoin(
        'Bounty', joinColumn='distribution', otherColumn='bounty',
        intermediateTable='DistributionBounty')
    uploaders = SQLMultipleJoin('DistroComponentUploader',
        joinColumn='distribution', prejoins=["uploader", "component"])
    official_answers = BoolCol(dbName='official_answers', notNull=True,
        default=False)
    official_malone = BoolCol(dbName='official_malone', notNull=True,
        default=False)
    official_rosetta = BoolCol(dbName='official_rosetta', notNull=True,
        default=False)
    translation_focus = ForeignKey(dbName='translation_focus',
        foreignKey='DistroSeries', notNull=False, default=None)
    source_package_caches = SQLMultipleJoin('DistributionSourcePackageCache',
                                            joinColumn="distribution",
                                            orderBy="name",
                                            prejoins=['sourcepackagename'])
    date_created = UtcDateTimeCol(notNull=False, default=UTC_NOW)

    @cachedproperty
    def main_archive(self):
        """See `IDistribution`."""
        return Archive.selectOneBy(distribution=self,
                                   purpose=ArchivePurpose.PRIMARY)

    @cachedproperty
    def all_distro_archives(self):
        """See `IDistribution`."""
        return Archive.select("""
            Distribution = %s AND
<<<<<<< HEAD
            Purpose != %s""" % (self.id, ArchivePurpose.PPA)
=======
            Purpose != %s""" % sqlvalues(self.id, ArchivePurpose.PPA)
>>>>>>> e71014aa
            )

    @property
    def all_milestones(self):
        """See `IDistribution`."""
        return Milestone.selectBy(
            distribution=self, orderBy=['dateexpected', 'name'])

    @property
    def milestones(self):
        """See `IDistribution`."""
        return Milestone.selectBy(
            distribution=self, visible=True, orderBy=['dateexpected', 'name'])

    @property
    def archive_mirrors(self):
        """See canonical.launchpad.interfaces.IDistribution."""
        return DistributionMirror.selectBy(
            distribution=self, content=MirrorContent.ARCHIVE,
            official_approved=True, official_candidate=True, enabled=True)

    @property
    def cdimage_mirrors(self):
        """See canonical.launchpad.interfaces.IDistribution."""
        return DistributionMirror.selectBy(
            distribution=self, content=MirrorContent.RELEASE,
            official_approved=True, official_candidate=True, enabled=True)

    @property
    def disabled_mirrors(self):
        """See canonical.launchpad.interfaces.IDistribution."""
        return DistributionMirror.selectBy(
            distribution=self, official_approved=True,
            official_candidate=True, enabled=False)

    @property
    def unofficial_mirrors(self):
        """See canonical.launchpad.interfaces.IDistribution."""
        query = OR(DistributionMirror.q.official_candidate==False,
                   DistributionMirror.q.official_approved==False)
        return DistributionMirror.select(
            AND(DistributionMirror.q.distributionID==self.id, query))

    @property
    def full_functionality(self):
        """See `IDistribution`."""
        if self == getUtility(ILaunchpadCelebrities).ubuntu:
            return True
        return False

    @property
    def drivers(self):
        """See `IDistribution`."""
        if self.driver is not None:
            return [self.driver]
        else:
            return [self.owner]

    @property
    def is_read_only(self):
        """See `IDistribution`."""
        return self.name in ['debian', 'redhat', 'gentoo']

    @property
    def _sort_key(self):
        """Return something that can be used to sort distributions,
        putting Ubuntu and its major derivatives first.

        This is used to ensure that the list of distributions displayed in
        Soyuz generally puts Ubuntu at the top.
        """
        if self.name == 'ubuntu':
            return (0, 'ubuntu')
        if self.name in ['kubuntu', 'xubuntu', 'edubuntu']:
            return (1, self.name)
        if 'buntu' in self.name:
            return (2, self.name)
        return (3, self.name)

    @property
    def serieses(self):
        """See `IDistribution`."""
        # This is used in a number of places and given it's already
        # listified, why not spare the trouble of regenerating?
        ret = DistroSeries.selectBy(distribution=self)
        return sorted(ret, key=lambda a: Version(a.version), reverse=True)

    @property
    def mentoring_offers(self):
        """See `IDistribution`"""
        via_specs = MentoringOffer.select("""
            Specification.distribution = %s AND
            Specification.id = MentoringOffer.specification
            """ % sqlvalues(self.id) + """ AND NOT (
            """ + Specification.completeness_clause + ")",
            clauseTables=['Specification'],
            distinct=True)
        via_bugs = MentoringOffer.select("""
            BugTask.distribution = %s AND
            BugTask.bug = MentoringOffer.bug AND
            BugTask.bug = Bug.id AND
            Bug.private IS FALSE
            """ % sqlvalues(self.id) + """ AND NOT (
            """ + BugTask.completeness_clause +")",
            clauseTables=['BugTask', 'Bug'],
            distinct=True)
        return via_specs.union(via_bugs, orderBy=['-date_created', '-id'])

    @property
    def bugtargetdisplayname(self):
        """See IBugTarget."""
        return self.displayname

    @property
    def bugtargetname(self):
        """See `IBugTarget`."""
        return self.name

    def _getBugTaskContextWhereClause(self):
        """See BugTargetBase."""
        return "BugTask.distribution = %d" % self.id

    def searchTasks(self, search_params):
        """See canonical.launchpad.interfaces.IBugTarget."""
        search_params.setDistribution(self)
        return BugTaskSet().search(search_params)

    def getUsedBugTags(self):
        """See `IBugTarget`."""
        return get_bug_tags("BugTask.distribution = %s" % sqlvalues(self))

    def getUsedBugTagsWithOpenCounts(self, user):
        """See `IBugTarget`."""
        return get_bug_tags_open_count(
            "BugTask.distribution = %s" % sqlvalues(self), user)

    def getMirrorByName(self, name):
        """See `IDistribution`."""
        return DistributionMirror.selectOneBy(distribution=self, name=name)

    def newMirror(self, owner, speed, country, content, displayname=None,
                  description=None, http_base_url=None, ftp_base_url=None,
                  rsync_base_url=None, official_candidate=False,
                  enabled=False):
        """See `IDistribution`."""
        # NB this functionality is only available to distributions that have
        # the full functionality of Launchpad enabled. This is Ubuntu and
        # commercial derivatives that have been specifically given this
        # ability
        if not self.full_functionality:
            return None

        url = http_base_url or ftp_base_url
        assert url is not None, (
            "A mirror must provide either an HTTP or FTP URL (or both).")
        dummy, host, dummy, dummy, dummy, dummy = urlparse(url)
        name = sanitize_name('%s-%s' % (host, content.name.lower()))

        orig_name = name
        count = 1
        while DistributionMirror.selectOneBy(name=name) is not None:
            count += 1
            name = '%s%s' % (orig_name, count)

        return DistributionMirror(
            distribution=self, owner=owner, name=name, speed=speed,
            country=country, content=content, displayname=displayname,
            description=description, http_base_url=http_base_url,
            ftp_base_url=ftp_base_url, rsync_base_url=rsync_base_url,
            official_candidate=official_candidate, enabled=enabled)

    def createBug(self, bug_params):
        """See canonical.launchpad.interfaces.IBugTarget."""
        bug_params.setBugTarget(distribution=self)
        return BugSet().createBug(bug_params)

    def _getBugTaskContextClause(self):
        """See BugTargetBase."""
        return 'BugTask.distribution = %s' % sqlvalues(self)

    @property
    def currentseries(self):
        """See `IDistribution`."""
        # XXX: this should be just a selectFirst with a case in its
        # order by clause -- kiko, 2006-03-18

        serieses = self.serieses
        # If we have a frozen one, return that.
        for series in serieses:
            if series.status == DistroSeriesStatus.FROZEN:
                return series
        # If we have one in development, return that.
        for series in serieses:
            if series.status == DistroSeriesStatus.DEVELOPMENT:
                return series
        # If we have a stable one, return that.
        for series in serieses:
            if series.status == DistroSeriesStatus.CURRENT:
                return series
        # If we have ANY, return the first one.
        if len(serieses) > 0:
            return serieses[0]
        return None

    def __getitem__(self, name):
        for series in self.serieses:
            if series.name == name:
                return series
        raise NotFoundError(name)

    def __iter__(self):
        return iter(self.serieses)

    @property
    def bugCounter(self):
        """See `IDistribution`."""
        counts = []

        severities = [BugTaskStatus.NEW,
                      BugTaskStatus.CONFIRMED,
                      BugTaskStatus.INVALID,
                      BugTaskStatus.FIXRELEASED]

        querystr = ("BugTask.distribution = %s AND "
                 "BugTask.status = %s")

        for severity in severities:
            query = querystr % sqlvalues(self.id, severity.value)
            count = BugTask.select(query).count()
            counts.append(count)

        return counts

    def getSeries(self, name_or_version):
        """See `IDistribution`."""
        distroseries = DistroSeries.selectOneBy(
            distribution=self, name=name_or_version)
        if distroseries is None:
            distroseries = DistroSeries.selectOneBy(
                distribution=self, version=name_or_version)
            if distroseries is None:
                raise NotFoundError(name_or_version)
        return distroseries

    def getDevelopmentSerieses(self):
        """See `IDistribution`."""
        return DistroSeries.selectBy(
            distribution=self,
            status=DistroSeriesStatus.DEVELOPMENT)

    def getMilestone(self, name):
        """See `IDistribution`."""
        return Milestone.selectOne("""
            distribution = %s AND
            name = %s
            """ % sqlvalues(self.id, name))

    def getSourcePackage(self, name):
        """See `IDistribution`."""
        if ISourcePackageName.providedBy(name):
            sourcepackagename = name
        else:
            try:
                sourcepackagename = SourcePackageName.byName(name)
            except SQLObjectNotFound:
                return None
        return DistributionSourcePackage(self, sourcepackagename)

    def getSourcePackageRelease(self, sourcepackagerelease):
        """See `IDistribution`."""
        return DistributionSourcePackageRelease(self, sourcepackagerelease)

    @property
    def has_any_specifications(self):
        """See `IHasSpecifications`."""
        return self.all_specifications.count()

    @property
    def all_specifications(self):
        """See `IHasSpecifications`."""
        return self.specifications(filter=[SpecificationFilter.ALL])

    def specifications(self, sort=None, quantity=None, filter=None):
        """See `IHasSpecifications`.

        In the case of distributions, there are two kinds of filtering,
        based on:

          - completeness: we want to show INCOMPLETE if nothing is said
          - informationalness: we will show ANY if nothing is said

        """

        # Make a new list of the filter, so that we do not mutate what we
        # were passed as a filter
        if not filter:
            # it could be None or it could be []
            filter = [SpecificationFilter.INCOMPLETE]

        # now look at the filter and fill in the unsaid bits

        # defaults for completeness: if nothing is said about completeness
        # then we want to show INCOMPLETE
        completeness = False
        for option in [
            SpecificationFilter.COMPLETE,
            SpecificationFilter.INCOMPLETE]:
            if option in filter:
                completeness = True
        if completeness is False:
            filter.append(SpecificationFilter.INCOMPLETE)

        # defaults for acceptance: in this case we have nothing to do
        # because specs are not accepted/declined against a distro

        # defaults for informationalness: we don't have to do anything
        # because the default if nothing is said is ANY

        # sort by priority descending, by default
        if sort is None or sort == SpecificationSort.PRIORITY:
            order = (
                ['-priority', 'Specification.definition_status', 'Specification.name'])
        elif sort == SpecificationSort.DATE:
            order = ['-Specification.datecreated', 'Specification.id']

        # figure out what set of specifications we are interested in. for
        # distributions, we need to be able to filter on the basis of:
        #
        #  - completeness. by default, only incomplete specs shown
        #  - informational.
        #
        base = 'Specification.distribution = %s' % self.id
        query = base
        # look for informational specs
        if SpecificationFilter.INFORMATIONAL in filter:
            query += (' AND Specification.implementation_status = %s ' %
                quote(SpecificationImplementationStatus.INFORMATIONAL))

        # filter based on completion. see the implementation of
        # Specification.is_complete() for more details
        completeness =  Specification.completeness_clause

        if SpecificationFilter.COMPLETE in filter:
            query += ' AND ( %s ) ' % completeness
        elif SpecificationFilter.INCOMPLETE in filter:
            query += ' AND NOT ( %s ) ' % completeness

        # Filter for validity. If we want valid specs only then we should
        # exclude all OBSOLETE or SUPERSEDED specs
        if SpecificationFilter.VALID in filter:
            query += ' AND Specification.definition_status NOT IN ( %s, %s ) ' % \
                sqlvalues(SpecificationDefinitionStatus.OBSOLETE,
                          SpecificationDefinitionStatus.SUPERSEDED)

        # ALL is the trump card
        if SpecificationFilter.ALL in filter:
            query = base

        # Filter for specification text
        for constraint in filter:
            if isinstance(constraint, basestring):
                # a string in the filter is a text search filter
                query += ' AND Specification.fti @@ ftq(%s) ' % quote(
                    constraint)

        # now do the query, and remember to prejoin to people
        results = Specification.select(query, orderBy=order, limit=quantity)
        return results.prejoin(['assignee', 'approver', 'drafter'])

    def getSpecification(self, name):
        """See `ISpecificationTarget`."""
        return Specification.selectOneBy(distribution=self, name=name)

    def searchQuestions(self, search_text=None,
                        status=QUESTION_STATUS_DEFAULT_SEARCH,
                        language=None, sort=None, owner=None,
                        needs_attention_from=None, unsupported=False):
        """See `IQuestionCollection`."""
        if unsupported:
            unsupported_target = self
        else:
            unsupported_target = None

        return QuestionTargetSearch(
            distribution=self,
            search_text=search_text, status=status,
            language=language, sort=sort, owner=owner,
            needs_attention_from=needs_attention_from,
            unsupported_target=unsupported_target).getResults()

    def getTargetTypes(self):
        """See `QuestionTargetMixin`.
        
        Defines distribution as self and sourcepackagename as None.
        """
        return {'distribution': self,
                'sourcepackagename': None}

    def questionIsForTarget(self, question):
        """See `QuestionTargetMixin`.
        
        Return True when the Question's distribution is self.
        """
        if question.distribution is not self:
            return False
        return True

    def newFAQ(self, owner, title, content, keywords=None, date_created=None):
        """See `IFAQTarget`."""
        return FAQ.new(
            owner=owner, title=title, content=content, keywords=keywords,
            date_created=date_created, distribution=self)

    def findSimilarFAQs(self, summary):
        """See `IFAQTarget`."""
        return FAQ.findSimilar(summary, distribution=self)

    def getFAQ(self, id):
        """See `IFAQCollection`."""
        return FAQ.getForTarget(id, self)

    def searchFAQs(self, search_text=None, owner=None, sort=None):
        """See `IFAQCollection`."""
        return FAQSearch(
            search_text=search_text, owner=owner, sort=sort,
            distribution=self).getResults()
    
    def ensureRelatedBounty(self, bounty):
        """See `IDistribution`."""
        for curr_bounty in self.bounties:
            if bounty.id == curr_bounty.id:
                return None
        DistributionBounty(distribution=self, bounty=bounty)

    def getDistroSeriesAndPocket(self, distroseries_name):
        """See `IDistribution`."""
        from canonical.archivepublisher.publishing import suffixpocket

        # Get the list of suffixes.
        suffixes = [suffix for suffix, ignored in suffixpocket.items()]
        # Sort it longest string first.
        suffixes.sort(key=len, reverse=True)

        for suffix in suffixes:
            if distroseries_name.endswith(suffix):
                try:
                    left_size = len(distroseries_name) - len(suffix)
                    return (self[distroseries_name[:left_size]],
                            suffixpocket[suffix])
                except KeyError:
                    # Swallow KeyError to continue round the loop.
                    pass

        raise NotFoundError(distroseries_name)

    def getFileByName(self, filename, archive=None, source=True, binary=True):
        """See `IDistribution`."""
        assert (source or binary), "searching in an explicitly empty " \
               "space is pointless"
        if archive is None:
            archive = self.main_archive

        if source:
            candidate = SourcePackageFilePublishing.selectFirstBy(
                distribution=self, libraryfilealiasfilename=filename,
                archive=archive, orderBy=['id'])

        if binary:
            candidate = BinaryPackageFilePublishing.selectFirstBy(
                distribution=self,
                libraryfilealiasfilename=filename,
                archive=archive, orderBy=["-id"])

        if candidate is not None:
            return candidate.libraryfilealias

        raise NotFoundError(filename)

    def getBuildRecords(self, status=None, name=None, pocket=None):
        """See `IHasBuildRecords`"""
        # Find out the distroarchseriess in question.
        arch_ids = []
        # concatenate architectures list since they are distinct.
        for series in self.serieses:
            arch_ids += [arch.id for arch in series.architectures]

        # use facility provided by IBuildSet to retrieve the records
        return getUtility(IBuildSet).getBuildsByArchIds(
            arch_ids, status, name, pocket)

    def removeOldCacheItems(self, log):
        """See `IDistribution`."""

        # Get the set of source package names to deal with.
        spns = set(SourcePackageName.select("""
            SourcePackagePublishingHistory.distrorelease =
                DistroRelease.id AND
            DistroRelease.distribution = %s AND
            SourcePackagePublishingHistory.archive IN %s AND
            SourcePackagePublishingHistory.sourcepackagerelease =
                SourcePackageRelease.id AND
            SourcePackagePublishingHistory.status != %s AND
            SourcePackageRelease.sourcepackagename =
                SourcePackageName.id
            """ % sqlvalues(self, 
                            [archive.id for archive in 
                                self.all_distro_archives],
                            PackagePublishingStatus.REMOVED),
            distinct=True,
            clauseTables=['SourcePackagePublishingHistory', 'DistroRelease',
                'SourcePackageRelease']))

        # Remove the cache entries for packages we no longer publish.
        for cache in self.source_package_caches:
            if cache.sourcepackagename not in spns:
                log.debug(
                    "Removing source cache for '%s' (%s)"
                    % (cache.name, cache.id))
                cache.destroySelf()

    def updateCompleteSourcePackageCache(self, log, ztm):
        """See `IDistribution`."""
        # Get the set of source package names to deal with.
        spns = list(SourcePackageName.select("""
            SourcePackagePublishingHistory.distrorelease =
                DistroRelease.id AND
            DistroRelease.distribution = %s AND
            SourcePackagePublishingHistory.archive IN %s AND
            SourcePackagePublishingHistory.sourcepackagerelease =
                SourcePackageRelease.id AND
            SourcePackagePublishingHistory.status != %s AND
            SourcePackageRelease.sourcepackagename =
                SourcePackageName.id
            """ % sqlvalues(self, 
                            [archive.id for archive in 
                                self.all_distro_archives],
                            PackagePublishingStatus.REMOVED),
            distinct=True,
            clauseTables=['SourcePackagePublishingHistory', 'DistroRelease',
                'SourcePackageRelease']))

        # Now update, committing every 50 packages.
        counter = 0
        for spn in spns:
            log.debug("Considering source '%s'" % spn.name)
            self.updateSourcePackageCache(spn, log)
            counter += 1
            if counter > 49:
                counter = 0
                log.debug("Committing")
                ztm.commit()

    def updateSourcePackageCache(self, sourcepackagename, log):
        """See `IDistribution`."""

        # Get the set of published sourcepackage releases.
        sprs = list(SourcePackageRelease.select("""
            SourcePackageRelease.sourcepackagename = %s AND
            SourcePackageRelease.id =
                SourcePackagePublishingHistory.sourcepackagerelease AND
            SourcePackagePublishingHistory.distrorelease =
                DistroRelease.id AND
            DistroRelease.distribution = %s AND
            SourcePackagePublishingHistory.archive IN %s AND
            SourcePackagePublishingHistory.status != %s
            """ % sqlvalues(sourcepackagename, self, 
                            [archive.id for archive in 
                                self.all_distro_archives],
                            PackagePublishingStatus.REMOVED),
            orderBy='id',
            clauseTables=['SourcePackagePublishingHistory', 'DistroRelease'],
            distinct=True))

        if len(sprs) == 0:
            log.debug("No sources releases found.")
            return

        # Find or create the cache entry.
        cache = DistributionSourcePackageCache.selectOne("""
            distribution = %s AND
            sourcepackagename = %s
            """ % sqlvalues(self.id, sourcepackagename.id))
        if cache is None:
            log.debug("Creating new source cache entry.")
            cache = DistributionSourcePackageCache(
                distribution=self,
                sourcepackagename=sourcepackagename)

        # Make sure the name is correct.
        cache.name = sourcepackagename.name

        # Get the sets of binary package names, summaries, descriptions.

        # XXX This bit of code needs fixing up, it is doing stuff that
        # really needs to be done in SQL, such as sorting and uniqueness.
        # This would also improve the performance.
        # Julian 2007-04-03
        binpkgnames = set()
        binpkgsummaries = set()
        binpkgdescriptions = set()
        sprchangelog = set()
        for spr in sprs:
            log.debug("Considering source version %s" % spr.version)
            # changelog may be empty, in which case we don't want to add it
            # to the set as the join would fail below.
            if spr.changelog is not None:
                sprchangelog.add(spr.changelog)
            binpkgs = BinaryPackageRelease.select("""
                BinaryPackageRelease.build = Build.id AND
                Build.sourcepackagerelease = %s
                """ % sqlvalues(spr.id),
                clauseTables=['Build'])
            for binpkg in binpkgs:
                log.debug("Considering binary '%s'" % binpkg.name)
                binpkgnames.add(binpkg.name)
                binpkgsummaries.add(binpkg.summary)
                binpkgdescriptions.add(binpkg.description)

        # Update the caches.
        cache.binpkgnames = ' '.join(sorted(binpkgnames))
        cache.binpkgsummaries = ' '.join(sorted(binpkgsummaries))
        cache.binpkgdescriptions = ' '.join(sorted(binpkgdescriptions))
        cache.changelog = ' '.join(sorted(sprchangelog))

    def searchSourcePackages(self, text):
        """See `IDistribution`."""
        # The query below tries exact matching on the source package
        # name as well; this is because source package names are
        # notoriously bad for fti matching -- they can contain dots, or
        # be short like "at", both things which users do search for.
        dspcaches = DistributionSourcePackageCache.select("""
            distribution = %s AND
            (fti @@ ftq(%s) OR
             DistributionSourcePackageCache.name ILIKE '%%' || %s || '%%')
            """ % (quote(self.id), quote(text), quote_like(text)),
            orderBy=[SQLConstant('rank(fti, ftq(%s)) DESC' % quote(text))],
            prejoins=["sourcepackagename"])
        return [dspc.distributionsourcepackage for dspc in dspcaches]

    def guessPackageNames(self, pkgname):
        """See `IDistribution`"""
        assert isinstance(pkgname, basestring), (
            "Expected string. Got: %r" % pkgname)

        pkgname = pkgname.strip().lower()
        if not valid_name(pkgname):
            raise NotFoundError('Invalid package name: %s' % pkgname)

        if self.currentseries is None:
            # Distribution with no series can't have anything
            # published in it.
            raise NotFoundError('%s has no series; %r was never '
                                'published in it'
                                % (self.displayname, pkgname))

        # The way this method works is that is tries to locate a pair
        # of packages related to that name. If it locates a source
        # package it then tries to see if it has been published at any
        # point, and gets the binary package from the publishing
        # record.
        #
        # If that fails (no source package by that name, or not
        # published) then it'll search binary packages, then find the
        # source package most recently associated with it, first in
        # the current distroseries and then across the whole
        # distribution.
        #
        # XXX: note that the strategy of falling back to previous
        # distribution series might be revisited in the future; for
        # instance, when people file bugs, it might actually be bad for
        # us to allow them to be associated with obsolete packages.
        #   -- kiko, 2006-07-28

        sourcepackagename = SourcePackageName.selectOneBy(name=pkgname)
        if sourcepackagename:
            # Note that in the source package case, we don't restrict
            # the search to the distribution release, making a best
            # effort to find a package.
            publishing = SourcePackagePublishingHistory.selectFirst('''
                SourcePackagePublishingHistory.distrorelease =
                    DistroRelease.id AND
                DistroRelease.distribution = %s AND
                SourcePackagePublishingHistory.archive IN %s AND
                SourcePackagePublishingHistory.sourcepackagerelease =
                    SourcePackageRelease.id AND
                SourcePackageRelease.sourcepackagename = %s AND
                SourcePackagePublishingHistory.status = %s
                ''' % sqlvalues(self, 
                                [archive.id for archive in 
                                    self.all_distro_archives],
                                sourcepackagename,
                                PackagePublishingStatus.PUBLISHED),
                clauseTables=['SourcePackageRelease', 'DistroRelease'],
                distinct=True,
                orderBy="id")
            if publishing is not None:
                # Attempt to find a published binary package of the
                # same name. Try the current release first.
                publishedpackage = PublishedPackage.selectFirstBy(
                    sourcepackagename=sourcepackagename.name,
                    binarypackagename=sourcepackagename.name,
                    distroseries=self.currentseries,
                    orderBy=['-id'])
                if publishedpackage is None:
                    # Try any release next.
                    # XXX could we just do this first? I'm just
                    # following the pattern that was here before
                    # (e.g. see the search for a binary package
                    # below).
                    #   -- Gavin Panella, 2007-04-18
                    publishedpackage = PublishedPackage.selectFirstBy(
                        sourcepackagename=sourcepackagename.name,
                        binarypackagename=sourcepackagename.name,
                        distribution=self,
                        orderBy=['-id'])
                if publishedpackage is not None:
                    binarypackagename = BinaryPackageName.byName(
                        publishedpackage.binarypackagename)
                    return (sourcepackagename, binarypackagename)
                # No binary with a similar name, so just return None
                # rather than returning some arbitrary binary package.
                return (sourcepackagename, None)

        # At this point we don't have a published source package by
        # that name, so let's try to find a binary package and work
        # back from there.
        binarypackagename = BinaryPackageName.selectOneBy(name=pkgname)
        if binarypackagename:
            # Ok, so we have a binarypackage with that name. Grab its
            # latest publication -- first in the distribution series
            # and if that fails, in the distribution (this may be an old
            # package name the end-user is groping for) -- and then get
            # the sourcepackagename from that.
            publishing = PublishedPackage.selectFirstBy(
                binarypackagename=binarypackagename.name,
                distroseries=self.currentseries,
                orderBy=['-id'])
            if publishing is None:
                publishing = PublishedPackage.selectFirstBy(
                    binarypackagename=binarypackagename.name,
                    distribution=self,
                    orderBy=['-id'])
            if publishing is not None:
                sourcepackagename = SourcePackageName.byName(
                                        publishing.sourcepackagename)
                return (sourcepackagename, binarypackagename)

        # We got nothing so signal an error.
        if sourcepackagename is None:
            # Not a binary package name, not a source package name,
            # game over!
            if binarypackagename:
                raise NotFoundError('Binary package %s not published in %s'
                                    % (pkgname, self.displayname))
            else:
                raise NotFoundError('Unknown package: %s' % pkgname)
        else:
            raise NotFoundError('Package %s not published in %s'
                                % (pkgname, self.displayname))


class DistributionSet:
    """This class is to deal with Distribution related stuff"""

    implements(IDistributionSet)

    def __init__(self):
        self.title = "Registered Distributions"

    def __iter__(self):
        """Return all distributions sorted with Ubuntu preferentially
        displayed.
        """
        distroset = Distribution.select()
        return iter(sorted(shortlist(distroset),
                        key=lambda distro: distro._sort_key))

    def __getitem__(self, name):
        """See canonical.launchpad.interfaces.IDistributionSet."""
        distribution = self.getByName(name)
        if distribution is None:
            raise NotFoundError(name)
        return distribution

    def get(self, distributionid):
        """See canonical.launchpad.interfaces.IDistributionSet."""
        return Distribution.get(distributionid)

    def count(self):
        """See `IDistributionSet`."""
        return Distribution.select().count()

    def getDistros(self):
        """Returns all Distributions available on the database"""
        return Distribution.select()

    def getByName(self, distroname):
        """See canonical.launchpad.interfaces.IDistributionSet."""
        try:
            return Distribution.byName(distroname)
        except SQLObjectNotFound:
            return None

    def new(self, name, displayname, title, description, summary, domainname,
            members, owner, mugshot=None, logo=None, icon=None):
        """See `IDistributionSet`."""
        distro = Distribution(
            name=name,
            displayname=displayname,
            title=title,
            description=description,
            summary=summary,
            domainname=domainname,
            members=members,
            mirror_admin=owner,
            owner=owner,
            mugshot=mugshot,
            logo=logo,
            icon=icon)
        archive = getUtility(IArchiveSet).new(distribution=distro,
            purpose=ArchivePurpose.PRIMARY)
        return distro<|MERGE_RESOLUTION|>--- conflicted
+++ resolved
@@ -152,11 +152,7 @@
         """See `IDistribution`."""
         return Archive.select("""
             Distribution = %s AND
-<<<<<<< HEAD
-            Purpose != %s""" % (self.id, ArchivePurpose.PPA)
-=======
             Purpose != %s""" % sqlvalues(self.id, ArchivePurpose.PPA)
->>>>>>> e71014aa
             )
 
     @property
