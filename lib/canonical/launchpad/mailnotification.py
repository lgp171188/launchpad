--- conflicted
+++ resolved
@@ -25,11 +25,10 @@
 from zope.security.proxy import isinstance as zope_isinstance
 
 from canonical.cachedproperty import cachedproperty
-<<<<<<< HEAD
 from canonical.launchpad.components.bugchange import get_bug_change_class
-=======
->>>>>>> fec073b1
 from canonical.config import config
+from canonical.database.sqlbase import block_implicit_flushes
+from lazr.lifecycle.interfaces import IObjectModifiedEvent
 from canonical.database.sqlbase import block_implicit_flushes
 from canonical.launchpad.components.bugchange import (
     get_bug_change_class)
@@ -631,30 +630,6 @@
                 old_value=field_delta['old'], new_value=field_delta['new'])
             changes.append(change_info)
 
-<<<<<<< HEAD
-    if bug_delta.bugwatch is not None:
-        old_bug_watch = bug_delta.bugwatch.get('old')
-        if old_bug_watch:
-            change_info = u"** Bug watch removed: %s #%s\n" % (
-                old_bug_watch.bugtracker.title, old_bug_watch.remotebug)
-            change_info += u"   %s" % old_bug_watch.url
-            changes.append(change_info)
-        new_bug_watch = bug_delta.bugwatch['new']
-        if new_bug_watch:
-            change_info = u"** Bug watch added: %s #%s\n" % (
-                new_bug_watch.bugtracker.title, new_bug_watch.remotebug)
-            change_info += u"   %s" % new_bug_watch.url
-            changes.append(change_info)
-=======
-    if bug_delta.cve is not None:
-        new_cve = bug_delta.cve.get('new', None)
-        old_cve = bug_delta.cve.get('old', None)
-        if old_cve:
-            changes.append(u"** CVE removed: %s" % old_cve.url)
-        if new_cve:
-            changes.append(u"** CVE added: %s" % new_cve.url)
->>>>>>> fec073b1
-
     if bug_delta.bugtask_deltas is not None:
         bugtask_deltas = bug_delta.bugtask_deltas
         # Use zope_isinstance, to ensure that this Just Works with
@@ -930,73 +905,6 @@
     """
     bug = bugmessage.bug
     bug.addCommentNotification(bugmessage.message)
-
-
-@block_implicit_flushes
-<<<<<<< HEAD
-def notify_bug_watch_added(watch, event):
-    """Notify CC'd list that a new watch has been added for this bug.
-
-    watch must be an IBugWatch. event must be an
-    IObjectCreatedEvent.
-    """
-    bug_delta = BugDelta(
-        bug=watch.bug,
-        bugurl=canonical_url(watch.bug),
-        user=IPerson(event.user),
-        bugwatch={'new' : watch})
-
-    add_bug_change_notifications(bug_delta)
-
-
-@block_implicit_flushes
-def notify_bug_watch_modified(modified_bug_watch, event):
-    """Notify CC'd bug subscribers that a bug watch was edited.
-
-    modified_bug_watch must be an IBugWatch. event must be an
-    IObjectModifiedEvent.
-    """
-    old = event.object_before_modification
-    new = event.object
-    if ((old.bugtracker != new.bugtracker) or
-        (old.remotebug != new.remotebug)):
-        # there is a difference worth notifying about here
-        # so let's keep going
-        bug_delta = BugDelta(
-            bug=new.bug,
-            bugurl=canonical_url(new.bug),
-            user=IPerson(event.user),
-            bugwatch={'old' : old, 'new' : new})
-
-        add_bug_change_notifications(bug_delta)
-=======
-def notify_bug_cve_added(bugcve, event):
-    """Notify CC'd list that a new cve ref has been added to this bug.
-
-    bugcve must be an IBugCve. event must be an IObjectCreatedEvent.
-    """
-    bug_delta = BugDelta(
-        bug=bugcve.bug,
-        bugurl=canonical_url(bugcve.bug),
-        user=IPerson(event.user),
-        cve={'new': bugcve.cve})
-
-    add_bug_change_notifications(bug_delta)
-
-@block_implicit_flushes
-def notify_bug_cve_deleted(bugcve, event):
-    """Notify CC'd list that a cve ref has been removed from this bug.
-
-    bugcve must be an IBugCve. event must be an IObjectDeletedEvent.
-    """
-    bug_delta = BugDelta(
-        bug=bugcve.bug,
-        bugurl=canonical_url(bugcve.bug),
-        user=IPerson(event.user),
-        cve={'old': bugcve.cve})
-
-    add_bug_change_notifications(bug_delta)
->>>>>>> fec073b1
 
 
 @block_implicit_flushes
