--- conflicted
+++ resolved
@@ -25,12 +25,7 @@
 from canonical.config import config
 from canonical.database.sqlbase import block_implicit_flushes
 from canonical.launchpad.helpers import (
-<<<<<<< HEAD
-    get_contact_email_addresses, get_email_template, shortlist)
-from canonical.launchpad.interfaces.launchpad import (
-    ILaunchpadCelebrities, INotificationRecipientSet)
-from canonical.launchpad.interfaces.emailaddress import (
-    IEmailAddressSet)
+    get_contact_email_addresses, get_email_template)
 from lp.registry.interfaces.person import IPerson, IPersonSet
 from lp.registry.interfaces.mailinglist import IHeldMessageDetails
 from lp.registry.interfaces.structuralsubscription import (
@@ -41,14 +36,6 @@
 from lp.bugs.interfaces.bugchange import IBugChange
 from lp.bugs.interfaces.bugtask import IUpstreamBugTask
 from canonical.launchpad.webapp.interfaces import ILaunchpadRoot
-=======
-    get_contact_email_addresses, get_email_template)
-from canonical.launchpad.interfaces import (
-    IHeldMessageDetails, IPerson, IPersonSet, ISpecification,
-    IStructuralSubscriptionTarget, ITeamMembershipSet, IUpstreamBugTask,
-    TeamMembershipStatus)
-from canonical.launchpad.interfaces.launchpad import ILaunchpadRoot
->>>>>>> a0f9eb7d
 from canonical.launchpad.interfaces.message import (
     IDirectEmailAuthorization, QuotaReachedError)
 from canonical.launchpad.mail import (
@@ -59,18 +46,8 @@
 from lp.bugs.adapters.bugdelta import BugDelta
 from lp.bugs.adapters.bugchange import (
     BugDuplicateChange, get_bug_changes, BugTaskAssigneeChange)
-from lp.bugs.interfaces.bugchange import IBugChange
 from lp.bugs.mail.bugnotificationbuilder import get_bugmail_error_address
-from lp.registry.interfaces.structuralsubscription import (
-    BugNotificationLevel)
 from lp.services.mail.mailwrapper import MailWrapper
-
-# XXX 2010-06-16 gmb bug=594985
-#     This shouldn't be here, but if we take it out lots of things cry,
-#     which is sad.
-from lp.services.mail.notificationrecipientset import (
-    NotificationRecipientSet)
-
 from lp.bugs.mail.bugnotificationbuilder import (
     BugNotificationBuilder)
 from lp.bugs.mail.bugnotificationrecipients import BugNotificationRecipients
@@ -205,6 +182,7 @@
         template % {'url': file_alias_url, 'error_msg': message},
         headers={'X-Launchpad-Unhandled-Email': message})
 
+
 def generate_bug_add_email(bug, new_recipients=False, reason=None,
                            subscribed_by=None, event_creator=None):
     """Generate a new bug notification from the given IBug.
@@ -255,7 +233,8 @@
 
     if new_recipients:
         if "assignee" in reason:
-            contents += "You have been assigned a bug task for a %(visibility)s bug"
+            contents += (
+                "You have been assigned a bug task for a %(visibility)s bug")
             if event_creator is not None:
                 contents += " by %(assigner)s"
                 content_substitutions['assigner'] = (
