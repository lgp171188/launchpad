# Copyright 2004-2007 Canonical Ltd.  All rights reserved.

"""Event handlers that send email notifications."""

__metaclass__ = type

import datetime
from difflib import unified_diff

from email.MIMEText import MIMEText
from email.MIMEMultipart import MIMEMultipart
from email.MIMEMessage import MIMEMessage
from email.Utils import formatdate

from operator import attrgetter
import re
import rfc822
import textwrap

from zope.component import getUtility
from zope.interface import implements
from zope.security.proxy import isinstance as zope_isinstance

from canonical.cachedproperty import cachedproperty
from canonical.launchpad.components.branch import BranchDelta
from canonical.config import config
from canonical.launchpad.event.interfaces import ISQLObjectModifiedEvent
from canonical.launchpad.interfaces import (
    BranchSubscriptionDiffSize, BranchSubscriptionNotificationLevel,
    IBranch, IBugTask, IEmailAddressSet, INotificationRecipientSet, IPerson,
<<<<<<< HEAD
    ISpecification, ITeamMembershipSet, IUpstreamBugTask, QuestionAction,
    UnknownRecipientError)
=======
    ISpecification, ITeamMembershipSet, IUpstreamBugTask, 
    TeamMembershipStatus, UnknownRecipientError)
>>>>>>> 46522c4f
from canonical.launchpad.mail import (
    sendmail, simple_sendmail, simple_sendmail_from_person, format_address)
from canonical.launchpad.components.bug import BugDelta
from canonical.launchpad.helpers import (
    contactEmailAddresses, get_email_template, shortlist)
from canonical.launchpad.webapp import canonical_url
<<<<<<< HEAD
from canonical.lp.dbschema import TeamMembershipStatus

=======
from canonical.lp.dbschema import QuestionAction
>>>>>>> 46522c4f

CC = "CC"


class MailWrapper:
    """Wraps text that should be included in an email.

        :width: how long should the lines be
        :indent: specifies how much indentation the lines should have
        :indent_first_line: indicates whether the first line should be
                            indented or not.

    Note that MailWrapper doesn't guarantee that all lines will be less
    than :width:, sometimes it's better not to break long lines in
    emails. See textformatting.txt for more information.
    """

    def __init__(self, width=72, indent='', indent_first_line=True):
        self.indent = indent
        self.indent_first_line = indent_first_line
        self._text_wrapper = textwrap.TextWrapper(
            width=width, subsequent_indent=indent,
            replace_whitespace=False, break_long_words=False)

    def format(self, text):
        """Format the text to be included in an email."""
        wrapped_lines = []

        if self.indent_first_line:
            indentation = self.indent
        else:
            indentation = ''

        # We don't care about trailing whitespace.
        text = text.rstrip()

        # Normalize dos-style line endings to unix-style.
        text = text.replace('\r\n', '\n')

        for paragraph in text.split('\n\n'):
            lines = paragraph.split('\n')

            if len(lines) == 1:
                # We use TextWrapper only if the paragraph consists of a
                # single line, like in the case where a person enters a
                # comment via the web ui, without breaking the lines
                # manually.
                self._text_wrapper.initial_indent = indentation
                wrapped_lines += self._text_wrapper.wrap(paragraph)
            else:
                # If the user has gone through the trouble of wrapping
                # the lines, we shouldn't re-wrap them for him.
                wrapped_lines += (
                    [indentation + lines[0]] +
                    [self.indent + line for line in lines[1:]])

            if not self.indent_first_line:
                # 'indentation' was temporarily set to '' in order to
                # prevent the first line from being indented. Set it
                # back to self.indent so that the rest of the lines get
                # indented.
                indentation = self.indent

            # Add an empty line so that the paragraphs get separated by
            # a blank line when they are joined together again.
            wrapped_lines.append('')

        # We added one line too much, remove it.
        wrapped_lines = wrapped_lines[:-1]
        return '\n'.join(wrapped_lines)


class NotificationRecipientSet:
    """Set of recipients along the rationale for being in the set."""

    implements(INotificationRecipientSet)

    def __init__(self):
        """Create a new empty set."""
        # We maintain a mapping of person to rationale, as well as a
        # a mapping of all the emails to the person that hold the rationale
        # for that email. That way, adding a person and a team containing
        # that person will preserve the rationale associated when the email
        # was first added.
        self._personToRationale = {}
        self._emailToPerson = {}

    def getEmails(self):
        """See `INotificationRecipientSet`."""
        return sorted(self._emailToPerson.keys())

    def getRecipients(self):
        """See `INotificationRecipientSet`."""
        return sorted(
            self._personToRationale.keys(),  key=attrgetter('displayname'))

    def __iter__(self):
        """See `INotificationRecipientSet`."""
        return iter(self.getRecipients())

    def __contains__(self, person_or_email):
        """See `INotificationRecipientSet`."""
        if zope_isinstance(person_or_email, (str, unicode)):
            return person_or_email in self._emailToPerson
        elif IPerson.providedBy(person_or_email):
            return person_or_email in self._personToRationale
        else:
            return False

    def __nonzero__(self):
        """See `INotificationRecipientSet`."""
        return bool(self._personToRationale)

    def getReason(self, person_or_email):
        """See `INotificationRecipientSet`."""
        if zope_isinstance(person_or_email, basestring):
            try:
                person = self._emailToPerson[person_or_email]
            except KeyError:
                raise UnknownRecipientError(person_or_email)
        elif IPerson.providedBy(person_or_email):
            person = person_or_email
        else:
            raise AssertionError(
                'Not an IPerson or email address: %r' % person_or_email)
        try:
            return self._personToRationale[person]
        except KeyError:
            raise UnknownRecipientError(person)

    def add(self, persons, reason, header):
        """See `INotificationRecipientSet`."""

        if IPerson.providedBy(persons):
            persons = [persons]

        for person in persons:
            assert IPerson.providedBy(person), (
                'You can only add() IPerson: %r' % person)
            # If the person already has a rationale, keep the first one.
            if person in self._personToRationale:
                continue
            self._personToRationale[person] = reason, header
            for email in contactEmailAddresses(person):
                old_person = self._emailToPerson.get(email)
                # Only associate this email to the person, if there was
                # no association or if the previous one was to a team and
                # the newer one is to a person.
                if (old_person is None
                    or (old_person.isTeam() and not person.isTeam())):
                    self._emailToPerson[email] = person

    def update(self, recipient_set):
        """See `INotificationRecipientSet`."""
        for person in recipient_set:
            if person in self._personToRationale:
                continue
            reason, header = recipient_set.getReason(person)
            self.add(person, reason, header)


class BugNotificationRecipients(NotificationRecipientSet):
    """A set of emails and rationales notified for a bug change.

    Each email address registered in a BugNotificationRecipients is
    associated to a string and a header that explain why the address is
    being emailed. For instance, if the email address is that of a
    distribution bug contact for a bug, the string and header will make
    that fact clear.

    The string is meant to be rendered in the email footer. The header
    is meant to be used in an X-Launchpad-Message-Rationale header.

    The first rationale registered for an email address is the one
    which will be used, regardless of other rationales being added
    for it later. This gives us a predictable policy of preserving
    the first reason added to the registry; the callsite should
    ensure that the manipulation of the BugNotificationRecipients
    instance is done in preferential order.

    Instances of this class are meant to be returned by
    IBug.getBugNotificationRecipients().
    """
    implements(INotificationRecipientSet)
    def __init__(self, duplicateof=None):
        """Constructs a new BugNotificationRecipients instance.

        If this bug is a duplicate, duplicateof should be used to
        specify which bug ID it is a duplicate of.

        Note that there are two duplicate situations that are
        important:
          - One is when this bug is a duplicate of another bug:
            the subscribers to the main bug get notified of our
            changes.
          - Another is when the bug we are changing has
            duplicates; in that case, direct subscribers of
            duplicate bugs get notified of our changes.
        These two situations are catered respectively by the
        duplicateof parameter above and the addDupeSubscriber method.
        Don't confuse them!
        """
        NotificationRecipientSet.__init__(self)
        self.duplicateof = duplicateof

    def _addReason(self, person, reason, header):
        """Adds a reason (text and header) for a person.

        It takes care of modifying the message when the person is notified
        via a duplicate.
        """
        if self.duplicateof is not None:
            reason = reason + " (via bug %s)" % self.duplicateof.id
            header = header + " via Bug %s" % self.duplicateof.id
        reason = "You received this bug notification because you %s." % reason
        self.add(person, reason, header)

    def addDupeSubscriber(self, person):
        """Registers a subscriber of a duplicate of this bug."""
        reason = "Subscriber of Duplicate"
        if person.isTeam():
            text = ("are a member of %s, which is a subscriber "
                    "of a duplicate bug" % person.displayname)
            reason += " @%s" % person.name
        else:
            text = "are a direct subscriber of a duplicate bug"
        self._addReason(person, text, reason)

    def addDirectSubscriber(self, person):
        """Registers a direct subscriber of this bug."""
        reason = "Subscriber"
        if person.isTeam():
            text = ("are a member of %s, which is a direct subscriber"
                    % person.displayname)
            reason += " @%s" % person.name
        else:
            text = "are a direct subscriber of the bug"
        self._addReason(person, text, reason)

    def addAssignee(self, person):
        """Registers an assignee of a bugtask of this bug."""
        reason = "Assignee"
        if person.isTeam():
            text = ("are a member of %s, which is a bug assignee"
                    % person.displayname)
            reason += " @%s" % person.name
        else:
            text = "are a bug assignee"
        self._addReason(person, text, reason)

    def addDistroBugContact(self, person, distro):
        """Registers a distribution bug contact for this bug."""
        reason = "Bug Contact (%s)" % distro.displayname
        # All displaynames in these reasons should be changed to bugtargetname
        # (as part of bug 113262) once bugtargetname is finalized for packages
        # (bug 113258). Changing it before then would be excessively disruptive.
        if person.isTeam():
            text = ("are a member of %s, which is the bug contact for %s" %
                (person.displayname, distro.displayname))
            reason += " @%s" % person.name
        else:
            text = "are the bug contact for %s" % distro.displayname
        self._addReason(person, text, reason)

    def addPackageBugContact(self, person, package):
        """Registers a package bug contact for this bug."""
        reason = "Bug Contact (%s)" % package.displayname
        if person.isTeam():
            text = ("are a member of %s, which is a bug contact for %s" %
                (person.displayname, package.displayname))
            reason += " @%s" % person.name
        else:
            text = "are a bug contact for %s" % package.displayname
        self._addReason(person, text, reason)

    def addUpstreamBugContact(self, person, upstream):
        """Registers an upstream bug contact for this bug."""
        reason = "Bug Contact (%s)" % upstream.displayname
        if person.isTeam():
            text = ("are a member of %s, which is the bug contact for %s" %
                (person.displayname, upstream.displayname))
            reason += " @%s" % person.name
        else:
            text = "are the bug contact for %s" % upstream.displayname
        self._addReason(person, text, reason)

    def addUpstreamRegistrant(self, person, upstream):
        """Registers an upstream product registrant for this bug."""
        reason = "Registrant (%s)" % upstream.displayname
        if person.isTeam():
            text = ("are a member of %s, which is the registrant for %s" %
                (person.displayname, upstream.displayname))
            reason += " @%s" % person.name
        else:
            text = "are the registrant for %s" % upstream.displayname
        self._addReason(person, text, reason)


def construct_bug_notification(bug, from_address, address, body, subject,
        email_date, rationale_header=None, references=None, msgid=None):
    """Constructs a MIMEText message based on a bug and a set of headers."""
    msg = MIMEText(body.encode('utf8'), 'plain', 'utf8')
    msg['From'] = from_address
    msg['To'] = address
    msg['Reply-To'] = get_bugmail_replyto_address(bug)
    if references is not None:
        msg['References'] = ' '.join(references)
    msg['Sender'] = config.bounce_address
    msg['Date'] = formatdate(
        rfc822.mktime_tz(email_date.utctimetuple() + (0,)))
    if msgid is not None:
        msg['Message-Id'] = msgid
    subject_prefix = "[Bug %d]" % bug.id
    if subject_prefix in subject:
        msg['Subject'] = subject
    else:
        msg['Subject'] = "%s %s" % (subject_prefix, subject)

    # Add X-Launchpad-Bug headers.
    for bugtask in bug.bugtasks:
        msg.add_header('X-Launchpad-Bug', bugtask.asEmailHeaderValue())

    if rationale_header is not None:
        msg.add_header('X-Launchpad-Message-Rationale', rationale_header)
    return msg


def _send_bug_details_to_new_bugcontacts(
    bug, previous_subscribers, current_subscribers):
    """Send an email containing full bug details to new bug subscribers.

    This function is designed to handle situations where bugtasks get reassigned
    to new products or sourcepackages, and the new bugcontacts need to be
    notified of the bug.
    """
    prev_subs_set = set(previous_subscribers)
    cur_subs_set = set(current_subscribers)
    new_subs = cur_subs_set.difference(prev_subs_set)

    to_addrs = set()
    for new_sub in new_subs:
        to_addrs.update(contactEmailAddresses(new_sub))

    if not to_addrs:
        return

    # XXX: We send this notification as if it was from the bug owner. I
    # hope this isn't too confusing to people receiving this
    # notification; it may be better to use a celebrity. See bug 94321.
    #   -- kiko, 2007-03-20
    from_addr = get_bugmail_from_address(bug.owner, bug)
    # Now's a good a time as any for this email; don't use the original
    # reported date for the bug as it will just confuse mailer and
    # recipient.
    email_date = datetime.datetime.now()

    subject, contents = generate_bug_add_email(bug, new_recipients=True)
    for to_addr in sorted(to_addrs):
        msg = construct_bug_notification(bug, from_addr, to_addr,
                                         contents, subject, email_date)
        sendmail(msg)


def update_security_contact_subscriptions(modified_bugtask, event):
    """Subscribe the new security contact when a bugtask's product changes.

    No change is made for private bugs.
    """
    if event.object.bug.private:
        return

    if not IUpstreamBugTask.providedBy(event.object):
        return

    bugtask_before_modification = event.object_before_modification
    bugtask_after_modification = event.object

    if (bugtask_before_modification.product !=
        bugtask_after_modification.product):
        new_product = bugtask_after_modification.product
        if new_product.security_contact:
            bugtask_after_modification.bug.subscribe(
                new_product.security_contact)


def get_bugmail_from_address(person, bug):
    """Returns the right From: address to use for a bug notification."""
    if person.preferredemail is not None:
        return format_address(person.displayname, person.preferredemail.email)

    # XXX: The person doesn't have a preferred email set, but he
    # added a comment (either via the email UI, or because he was
    # imported as a deaf reporter). It shouldn't be possible to use the
    # email UI if you don't have a preferred email set, but work around
    # it for now by trying hard to find the right email address to use.
    #   -- Bjorn Tillenius, 2006-04-05
    email_addresses = shortlist(
        getUtility(IEmailAddressSet).getByPerson(person))
    if not email_addresses:
        # XXX: A user should always have at least one email
        # address, but due to bug 33427, this isn't always the
        # case. -- Bjorn Tillenius, 2006-05-21
        return format_address(person.displayname,
            "%s@%s" % (bug.id, config.launchpad.bugs_domain))

    # At this point we have no validated emails to use: if any of the
    # person's emails had been validated the preferredemail would be
    # set. Since we have no idea of which email address is best to use,
    # we choose the first one.
    return format_address(person.displayname, email_addresses[0].email)


def get_bugmail_replyto_address(bug):
    """Return an appropriate bugmail Reply-To address.

    :bug: the IBug.

    :user: an IPerson whose name will appear in the From address, e.g.:

        From: Foo Bar via Malone <123@bugs...>
    """
    return u"Bug %d <%s@%s>" % (bug.id, bug.id, config.launchpad.bugs_domain)


def get_bugmail_error_address():
    """Return a suitable From address for a bug transaction error email."""
    return config.malone.bugmail_error_from_address


def send_process_error_notification(to_address, subject, error_msg,
                                    original_msg, failing_command=None):
    """Send a mail about an error occurring while using the email interface.

    Tells the user that an error was encountered while processing his
    request and attaches the original email which caused the error to
    happen.

        :to_address: The address to send the notification to.
        :subject: The subject of the notification.
        :error_msg: The error message that explains the error.
        :original_msg: The original message sent by the user.
        :failing_command: The command that caused the error to happen.
    """
    if failing_command is not None:
        failed_command_information = 'Failing command:\n    %s' % str(
            failing_command)
    else:
        failed_command_information = ''

    body = get_email_template('email-processing-error.txt') % {
            'failed_command_information': failed_command_information,
            'error_msg': error_msg}
    mailwrapper = MailWrapper(width=72)
    body = mailwrapper.format(body)
    error_part = MIMEText(body.encode('utf-8'), 'plain', 'utf-8')

    msg = MIMEMultipart()
    msg['To'] = to_address
    msg['From'] = get_bugmail_error_address()
    msg['Subject'] = subject
    msg.attach(error_part)
    msg.attach(MIMEMessage(original_msg))
    sendmail(msg)


def notify_errors_list(message, file_alias_url):
    """Sends an error to the Launchpad errors list."""
    template = get_email_template('notify-unhandled-email.txt')
    # We add the error message in as a header too
    # (X-Launchpad-Unhandled-Email) so we can create filters in the
    # Launchpad-Error-Reports Mailman mailing list.
    simple_sendmail(
        get_bugmail_error_address(), [config.launchpad.errors_address],
        'Unhandled Email: %s' % file_alias_url,
        template % {'url': file_alias_url, 'error_msg': message},
        headers={'X-Launchpad-Unhandled-Email': message}
        )


def generate_bug_add_email(bug, new_recipients=False):
    """Generate a new bug notification from the given IBug.

    If new_recipients is supplied we generate a notification explaining
    that the new recipients have been subscribed to the bug. Otherwise
    it's just a notification of a new bug report.
    """
    subject = u"[Bug %d] %s" % (bug.id, bug.title)

    if bug.private:
        # This is a confidential bug.
        visibility = u"Private"
    else:
        # This is a public bug.
        visibility = u"Public"

    bug_info = []
    # Add information about the affected upstreams and packages.
    for bugtask in bug.bugtasks:
        bug_info.append(u"** Affects: %s" % bugtask.target.bugtargetname)
        bug_info.append(u"     Importance: %s" % bugtask.importance.title)

        if bugtask.assignee:
            # There's a person assigned to fix this task, so show that
            # information too.
            bug_info.append(
                u"     Assignee: %s" % bugtask.assignee.displayname)
        bug_info.append(u"         Status: %s\n" % bugtask.status.title)

    if bug.tags:
        bug_info.append('\n** Tags: %s' % ' '.join(bug.tags))

    mailwrapper = MailWrapper(width=72)
    if new_recipients:
        contents = ("You have been subscribed to a %(visibility)s bug:\n\n"
                    "%(description)s\n\n%(bug_info)s")
        # The visibility appears mid-phrase so.. hack hack.
        visibility = visibility.lower()
        # XXX: we should really have a centralized way of adding this
        # footer, but right now we lack a INotificationRecipientSet for this
        # particular situation. -- kiko, 2007-03-21
        contents += "\n-- \n%(bug_title)s\n%(bug_url)s"
    else:
        contents = ("%(visibility)s bug reported:\n\n"
                    "%(description)s\n\n%(bug_info)s")

    contents = contents % {
        'visibility' : visibility, 'bug_url' : canonical_url(bug),
        'bug_info': "\n".join(bug_info), 'bug_title': bug.title,
        'description': mailwrapper.format(bug.description)}

    contents = contents.rstrip()

    return (subject, contents)


def get_unified_diff(old_text, new_text, text_width):
    r"""Return a unified diff of the two texts.

    Before the diff is produced, the texts are wrapped to the given text
    width.

        >>> print get_unified_diff(
        ...     'Some text\nAnother line\n',
        ...     'Some more text\nAnother line\n',
        ...     text_width=72)
        - Some text
        + Some more text
          Another line

    """
    mailwrapper = MailWrapper(width=72)
    old_text_wrapped = mailwrapper.format(old_text or '')
    new_text_wrapped = mailwrapper.format(new_text or '')

    lines_of_context = len(old_text_wrapped.splitlines())
    text_diff = unified_diff(
        old_text_wrapped.splitlines(),
        new_text_wrapped.splitlines(),
        n=lines_of_context)
    # Remove the diff header, which consists of the first three
    # lines.
    text_diff = list(text_diff)[3:]
    # Let's simplify the diff output by removing the helper lines,
    # which begin with '?'.
    text_diff = [
        diff_line for diff_line in text_diff
        if not diff_line.startswith('?')
        ]
    # Add a whitespace between the +/- and the text line.
    text_diff = [
        re.sub('^([\+\- ])(.*)', r'\1 \2', line)
        for line in text_diff
        ]
    text_diff = '\n'.join(text_diff)
    return text_diff


def get_bug_edit_notification_texts(bug_delta):
    """Generate a list of edit notification texts based on the bug_delta.

    bug_delta is an object that provides IBugDelta. The return value
    is a list of unicode strings.
    """
    # figure out what's been changed; add that information to the
    # list as appropriate
    changes = []
    if bug_delta.duplicateof is not None:
        new_bug_dupe = bug_delta.duplicateof['new']
        old_bug_dupe = bug_delta.duplicateof['old']
        assert new_bug_dupe is not None or old_bug_dupe is not None
        assert new_bug_dupe != old_bug_dupe
        if old_bug_dupe is not None:
            change_info = (
                u"** This bug is no longer a duplicate of bug %d\n" %
                    old_bug_dupe.id)
            change_info += u'   %s' % old_bug_dupe.title
            changes.append(change_info)
        if new_bug_dupe is not None:
            change_info = (
                u"** This bug has been marked a duplicate of bug %d\n" %
                    new_bug_dupe.id)
            change_info += '   %s' % new_bug_dupe.title
            changes.append(change_info)

    if bug_delta.title is not None:
        change_info = u"** Summary changed:\n\n"
        change_info += u"- %s\n" % bug_delta.title['old']
        change_info += u"+ %s" % bug_delta.title['new']
        changes.append(change_info)

    if bug_delta.description is not None:
        description_diff = get_unified_diff(
            bug_delta.description['old'],
            bug_delta.description['new'], 72)

        change_info = u"** Description changed:\n\n"
        change_info += description_diff
        changes.append(change_info)

    if bug_delta.private is not None:
        if bug_delta.private['new']:
            visibility = "Private"
        else:
            visibility = "Public"
        changes.append(u"** Visibility changed to: %s" % visibility)

    if bug_delta.security_related is not None:
        if bug_delta.security_related['new']:
            changes.append(
                u"** This bug has been flagged as a security issue")
        else:
            changes.append(
                u"** This bug is no longer flagged as a security issue")

    if bug_delta.tags is not None:
        new_tags = set(bug_delta.tags['new'])
        old_tags = set(bug_delta.tags['old'])
        added_tags = sorted(new_tags.difference(old_tags))
        removed_tags = sorted(old_tags.difference(new_tags))
        if added_tags:
            changes.append(u'** Tags added: %s' % ' '.join(added_tags))
        if removed_tags:
            changes.append(u'** Tags removed: %s' % ' '.join(removed_tags))

    if bug_delta.external_reference is not None:
        old_ext_ref = bug_delta.external_reference.get('old')
        if old_ext_ref is not None:
            changes.append(u'** Web link removed: %s' % old_ext_ref.url)
        new_ext_ref = bug_delta.external_reference['new']
        if new_ext_ref is not None:
            changes.append(u'** Web link added: %s' % new_ext_ref.url)

    if bug_delta.bugwatch is not None:
        old_bug_watch = bug_delta.bugwatch.get('old')
        if old_bug_watch:
            change_info = u"** Bug watch removed: %s #%s\n" % (
                old_bug_watch.bugtracker.title, old_bug_watch.remotebug)
            change_info += u"   %s" % old_bug_watch.url
            changes.append(change_info)
        new_bug_watch = bug_delta.bugwatch['new']
        if new_bug_watch:
            change_info = u"** Bug watch added: %s #%s\n" % (
                new_bug_watch.bugtracker.title, new_bug_watch.remotebug)
            change_info += u"   %s" % new_bug_watch.url
            changes.append(change_info)

    if bug_delta.cve is not None:
        new_cve = bug_delta.cve.get('new', None)
        old_cve = bug_delta.cve.get('old', None)
        if old_cve:
            changes.append(u"** CVE removed: %s" % old_cve.url)
        if new_cve:
            changes.append(u"** CVE added: %s" % new_cve.url)

    if bug_delta.attachment is not None and bug_delta.attachment['new']:
        added_attachment = bug_delta.attachment['new']
        change_info = '** Attachment added: "%s"\n' % added_attachment.title
        change_info += "   %s" % added_attachment.libraryfile.http_url
        changes.append(change_info)

    if bug_delta.bugtask_deltas is not None:
        bugtask_deltas = bug_delta.bugtask_deltas
        # Use zope_isinstance, to ensure that this Just Works with
        # security-proxied objects.
        if not zope_isinstance(bugtask_deltas, (list, tuple)):
            bugtask_deltas = [bugtask_deltas]
        for bugtask_delta in bugtask_deltas:
            change_info = u"** Changed in: %s\n" % (
                bugtask_delta.targetname)

            for fieldname, displayattrname in (
                ("product", "displayname"), ("sourcepackagename", "name"),
                ("importance", "title"), ("bugwatch", "title")):
                change = getattr(bugtask_delta, fieldname)
                if change:
                    oldval_display, newval_display = _get_task_change_values(
                        change, displayattrname)
                    change_info += _get_task_change_row(
                        fieldname, oldval_display, newval_display)

            if bugtask_delta.assignee is not None:
                oldval_display = u"(unassigned)"
                newval_display = u"(unassigned)"
                if bugtask_delta.assignee.get('old'):
                    oldval_display = bugtask_delta.assignee['old'].browsername
                if bugtask_delta.assignee.get('new'):
                    newval_display = bugtask_delta.assignee['new'].browsername

                changerow = (
                    u"%(label)13s: %(oldval)s => %(newval)s\n" % {
                    'label' : u"Assignee", 'oldval' : oldval_display,
                    'newval' : newval_display})
                change_info += changerow

            for fieldname, displayattrname in (
                ("status", "title"), ("target", "name")):
                change = getattr(bugtask_delta, fieldname)
                if change:
                    oldval_display, newval_display = _get_task_change_values(
                        change, displayattrname)
                    change_info += _get_task_change_row(
                        fieldname, oldval_display, newval_display)
            changes.append(change_info.rstrip())

    if bug_delta.added_bugtasks is not None:
        # Use zope_isinstance, to ensure that this Just Works with
        # security-proxied objects.
        if zope_isinstance(bug_delta.added_bugtasks, (list, tuple)):
            added_bugtasks = bug_delta.added_bugtasks
        else:
            added_bugtasks = [bug_delta.added_bugtasks]

        for added_bugtask in added_bugtasks:
            if added_bugtask.bugwatch:
                change_info = u"** Also affects: %s via\n" % (
                    added_bugtask.target.bugtargetname)
                change_info += u"   %s\n" % added_bugtask.bugwatch.url
            else:
                change_info = u"** Also affects: %s\n" % (
                    added_bugtask.target.bugtargetname)
            change_info += u"%13s: %s\n" % (u"Importance",
                added_bugtask.importance.title)
            if added_bugtask.assignee:
                assignee = added_bugtask.assignee
                change_info += u"%13s: %s <%s>\n" % (
                    u"Assignee", assignee.name, assignee.preferredemail.email)
            change_info += u"%13s: %s" % (
                u"Status", added_bugtask.status.title)
            changes.append(change_info)

    return changes


def _get_task_change_row(label, oldval_display, newval_display):
    """Return a row formatted for display in task change info."""
    return u"%(label)13s: %(oldval)s => %(newval)s\n" % {
        'label' : label.capitalize(),
        'oldval' : oldval_display,
        'newval' : newval_display}


def _get_task_change_values(task_change, displayattrname):
    """Return the old value and the new value for a task field change."""
    oldval = task_change.get('old')
    newval = task_change.get('new')

    oldval_display = None
    newval_display = None

    if oldval:
        oldval_display = getattr(oldval, displayattrname)
    if newval:
        newval_display = getattr(newval, displayattrname)

    return (oldval_display, newval_display)


def get_bug_delta(old_bug, new_bug, user):
    """Compute the delta from old_bug to new_bug.

    old_bug and new_bug are IBug's. user is an IPerson. Returns an
    IBugDelta if there are changes, or None if there were no changes.
    """
    changes = {}

    for field_name in ("title", "description",  "name", "private",
                       "security_related", "duplicateof", "tags"):
        # fields for which we show old => new when their values change
        old_val = getattr(old_bug, field_name)
        new_val = getattr(new_bug, field_name)
        if old_val != new_val:
            changes[field_name] = {}
            changes[field_name]["old"] = old_val
            changes[field_name]["new"] = new_val

    if changes:
        changes["bug"] = new_bug
        changes["bugurl"] = canonical_url(new_bug)
        changes["user"] = user

        return BugDelta(**changes)
    else:
        return None


def notify_bug_added(bug, event):
    """Send an email notification that a bug was added.

    Event must be an ISQLObjectCreatedEvent.
    """

    bug.addCommentNotification(bug.initial_message)


def notify_bug_modified(modified_bug, event):
    """Notify the Cc'd list that this bug has been modified.

    modified_bug bug must be an IBug. event must be an
    ISQLObjectModifiedEvent.
    """
    bug_delta = get_bug_delta(
        old_bug=event.object_before_modification,
        new_bug=event.object, user=event.user)

    assert bug_delta is not None

    add_bug_change_notifications(bug_delta)


def add_bug_change_notifications(bug_delta):
    """Generate bug notifications and add them to the bug."""
    changes = get_bug_edit_notification_texts(bug_delta)
    for text_change in changes:
        bug_delta.bug.addChangeNotification(
            text_change, person=bug_delta.user)


def notify_bugtask_added(bugtask, event):
    """Notify CC'd list that this bug has been marked as needing fixing
    somewhere else.

    bugtask must be in IBugTask. event must be an
    ISQLObjectModifiedEvent.
    """
    bugtask = event.object

    bug_delta = BugDelta(
        bug=bugtask.bug,
        bugurl=canonical_url(bugtask.bug),
        user=event.user,
        added_bugtasks=bugtask)

    add_bug_change_notifications(bug_delta)


def notify_bugtask_edited(modified_bugtask, event):
    """Notify CC'd subscribers of this bug that something has changed
    on this task.

    modified_bugtask must be an IBugTask. event must be an
    ISQLObjectModifiedEvent.
    """
    bugtask_delta = event.object.getDelta(event.object_before_modification)
    bug_delta = BugDelta(
        bug=event.object.bug,
        bugurl=canonical_url(event.object.bug),
        bugtask_deltas=bugtask_delta,
        user=event.user)

    add_bug_change_notifications(bug_delta)

    previous_subscribers = event.object_before_modification.bug_subscribers
    current_subscribers = event.object.bug_subscribers
    _send_bug_details_to_new_bugcontacts(
        event.object.bug, previous_subscribers, current_subscribers)
    update_security_contact_subscriptions(modified_bugtask, event)


def notify_bug_comment_added(bugmessage, event):
    """Notify CC'd list that a message was added to this bug.

    bugmessage must be an IBugMessage. event must be an
    ISQLObjectCreatedEvent. If bugmessage.bug is a duplicate the
    comment will also be sent to the dup target's subscribers.
    """
    bug = bugmessage.bug
    bug.addCommentNotification(bugmessage.message)


def notify_bug_external_ref_added(ext_ref, event):
    """Notify CC'd list that a new web link has been added for this
    bug.

    ext_ref must be an IBugExternalRef. event must be an
    ISQLObjectCreatedEvent.
    """
    bug_delta = BugDelta(
        bug=ext_ref.bug,
        bugurl=canonical_url(ext_ref.bug),
        user=event.user,
        external_reference={'new' : ext_ref})

    add_bug_change_notifications(bug_delta)


def notify_bug_external_ref_edited(edited_ext_ref, event):
    """Notify CC'd list that a web link has been edited.

    edited_ext_ref must be an IBugExternalRef. event must be an
    ISQLObjectModifiedEvent.
    """
    old = event.object_before_modification
    new = event.object
    if ((old.url != new.url) or (old.title != new.title)):
        # A change was made that's worth sending an edit
        # notification about.
        bug_delta = BugDelta(
            bug=new.bug,
            bugurl=canonical_url(new.bug),
            user=event.user,
            external_reference={'old' : old, 'new' : new})

        add_bug_change_notifications(bug_delta)


def notify_bug_watch_added(watch, event):
    """Notify CC'd list that a new watch has been added for this bug.

    watch must be an IBugWatch. event must be an
    ISQLObjectCreatedEvent.
    """
    bug_delta = BugDelta(
        bug=watch.bug,
        bugurl=canonical_url(watch.bug),
        user=event.user,
        bugwatch={'new' : watch})

    add_bug_change_notifications(bug_delta)


def notify_bug_watch_modified(modified_bug_watch, event):
    """Notify CC'd bug subscribers that a bug watch was edited.

    modified_bug_watch must be an IBugWatch. event must be an
    ISQLObjectModifiedEvent.
    """
    old = event.object_before_modification
    new = event.object
    if ((old.bugtracker != new.bugtracker) or
        (old.remotebug != new.remotebug)):
        # there is a difference worth notifying about here
        # so let's keep going
        bug_delta = BugDelta(
            bug=new.bug,
            bugurl=canonical_url(new.bug),
            user=event.user,
            bugwatch={'old' : old, 'new' : new})

        add_bug_change_notifications(bug_delta)


def notify_bug_cve_added(bugcve, event):
    """Notify CC'd list that a new cve ref has been added to this bug.

    bugcve must be an IBugCve. event must be an ISQLObjectCreatedEvent.
    """
    bug_delta = BugDelta(
        bug=bugcve.bug,
        bugurl=canonical_url(bugcve.bug),
        user=event.user,
        cve={'new': bugcve.cve})

    add_bug_change_notifications(bug_delta)

def notify_bug_cve_deleted(bugcve, event):
    """Notify CC'd list that a cve ref has been removed from this bug.

    bugcve must be an IBugCve. event must be an ISQLObjectDeletedEvent.
    """
    bug_delta = BugDelta(
        bug=bugcve.bug,
        bugurl=canonical_url(bugcve.bug),
        user=event.user,
        cve={'old': bugcve.cve})

    add_bug_change_notifications(bug_delta)


def notify_bug_attachment_added(bugattachment, event):
    """Notify CC'd list that a new attachment has been added.

    bugattachment must be an IBugAttachment. event must be an
    ISQLObjectCreatedEvent.
    """
    bug = bugattachment.bug
    bug_delta = BugDelta(
        bug=bug,
        bugurl=canonical_url(bug),
        user=event.user,
        attachment={'new' : bugattachment})

    add_bug_change_notifications(bug_delta)


def notify_bug_attachment_removed(bugattachment, event):
    """Notify that an attachment has been removed."""
    bug = bugattachment.bug
    # Include the URL, since it will still be downloadable until the
    # Librarian garbage collector removes it.
    change_info = '\n'.join([
        '** Attachment removed: "%s"\n' % bugattachment.title,
        '   %s' %  bugattachment.libraryfile.http_url])
    bug.addChangeNotification(change_info, person=event.user)


def notify_invitation_to_join_team(event):
    """Notify team admins that the team has been invited to join another team.

    The notification will include a link to a page in which any team admin can
    accept the invitation.

    XXX: At some point we may want to extend this functionality to allow
    invites to be sent to users as well, but for now we only use it for teams.
    -- Guilherme Salgado, 2007-05-08
    """
    member = event.member
    assert member.isTeam()
    team = event.team
    membership = getUtility(ITeamMembershipSet).getByPersonAndTeam(
        member, team)
    assert membership is not None

    reviewer = membership.reviewer
    admin_addrs = member.getTeamAdminsEmailAddresses()
    from_addr = format_address('Launchpad', config.noreply_from_address)
    subject = (
        'Launchpad: %s was invited to join %s' % (member.name, team.name))
    templatename = 'membership-invitation.txt'
    template = get_email_template(templatename)
    msg = template % {
        'reviewer': '%s (%s)' % (reviewer.browsername, reviewer.name),
        'member': '%s (%s)' % (member.browsername, member.name),
        'team': '%s (%s)' % (team.browsername, team.name),
        'membership_invitations_url':
            "%s/+invitation/%s" % (canonical_url(member), team.name)}
    msg = MailWrapper().format(msg)
    simple_sendmail(from_addr, admin_addrs, subject, msg)


def notify_team_join(event):
    """Notify team admins that a new person choose to join the team.

    If the team's policy is Moderated, the email will say that the membership
    is pending approval. Otherwise it'll say that the person has joined the
    team and who added that person to the team.
    """
    person = event.person
    team = event.team
    membership = getUtility(ITeamMembershipSet).getByPersonAndTeam(
        person, team)
    assert membership is not None
    reviewer = membership.reviewer
    approved, admin, proposed = [
        TeamMembershipStatus.APPROVED, TeamMembershipStatus.ADMIN,
        TeamMembershipStatus.PROPOSED]
    admin_addrs = team.getTeamAdminsEmailAddresses()

    from_addr = format_address('Launchpad', config.noreply_from_address)

    if reviewer != person and membership.status in [approved, admin]:
        # Somebody added this person as a member, we better send a
        # notification to the person too.
        member_addrs = contactEmailAddresses(person)

        subject = (
            'Launchpad: %s is now a member of %s' % (person.name, team.name))
        templatename = 'new-member-notification.txt'
        if person.isTeam():
            templatename = 'new-member-notification-for-teams.txt'

        template = get_email_template(templatename)
        msg = template % {
            'reviewer': '%s (%s)' % (reviewer.browsername, reviewer.name),
            'member': '%s (%s)' % (person.browsername, person.name),
            'team': '%s (%s)' % (team.browsername, team.name)}
        msg = MailWrapper().format(msg)
        simple_sendmail(from_addr, member_addrs, subject, msg)

        # The member's email address may be in admin_addrs too; let's remove
        # it so the member don't get two notifications.
        admin_addrs = set(admin_addrs).difference(set(member_addrs))

    # Yes, we can have teams with no members; not even admins.
    if not admin_addrs:
        return

    replacements = {
        'person_name': "%s (%s)" % (person.browsername, person.name),
        'team_name': "%s (%s)" % (team.browsername, team.name),
        'reviewer_name': "%s (%s)" % (reviewer.browsername, reviewer.name),
        'url': canonical_url(membership)}

    headers = {}
    if membership.status in [approved, admin]:
        template = get_email_template(
            'new-member-notification-for-admins.txt')
        subject = (
            'Launchpad: %s is now a member of %s' % (person.name, team.name))
    elif membership.status == proposed:
        template = get_email_template('pending-membership-approval.txt')
        subject = (
            "Launchpad: %s wants to join team %s" % (person.name, team.name))
        headers = {"Reply-To": person.preferredemail.email}
    else:
        raise AssertionError(
            "Unexpected membership status: %s" % membership.status)

    msg = MailWrapper().format(template % replacements)
    simple_sendmail(from_addr, admin_addrs, subject, msg, headers=headers)


def dispatch_linked_question_notifications(bugtask, event):
    """Send notifications to linked question subscribers when the bugtask
    status change.
    """
    for question in bugtask.bug.questions:
        QuestionLinkedBugStatusChangeNotification(question, event)


class QuestionNotification:
    """Base class for a notification related to a question.

    Creating an instance of that class will build the notification and
    send it to the appropriate recipients. That way, subclasses of
    QuestionNotification can be registered as event subscribers.
    """

    def __init__(self, question, event):
        """Base constructor.

        It saves the question and event in attributes and then call
        the initialize() and send() method.
        """
        self.question = question
        self.event = event
        self.initialize()
        if self.shouldNotify():
            self.send()

    def getFromAddress(self):
        """Return a formatted email address suitable for user in the From
        header of the question notification.

        Default is Event Person Display Name <question#@answertracker_domain>
        """
        return format_address(
            self.event.user.displayname,
            'question%s@%s' % (
                self.question.id, config.answertracker.email_domain))

    def getSubject(self):
        """Return the subject of the notification.

        Default to [Question #dd]: Title
        """
        return '[Question #%s]: %s' % (self.question.id, self.question.title)

    def getBody(self):
        """Return the content of the notification message.

        This method must be implemented by a subclass.
        """
        raise NotImplementedError

    def getHeaders(self):
        """Return additional headers to add to the email.

        Default implementation adds a X-Launchpad-Question header.
        """
        question = self.question
        headers = dict()
        if self.question.distribution:
            if question.sourcepackagename:
                sourcepackage = question.sourcepackagename.name
            else:
                sourcepackage = 'None'
            target = 'distribution=%s; sourcepackage=%s;' % (
                question.distribution.name, sourcepackage)
        else:
            target = 'product=%s;' % question.product.name
        if question.assignee:
            assignee = question.assignee.name
        else:
            assignee = 'None'

        headers['X-Launchpad-Question'] = (
            '%s status=%s; assignee=%s; priority=%s; language=%s' % (
                target, question.status.title, assignee,
                question.priority.title, question.language.code))

        return headers

    def getRecipients(self):
        """Return the recipient of the notification.

        Default to the question's subscribers that speaks the request
        languages. If the question owner is subscribed, he's always consider
        to speak the language.

        :return: A `INotificationRecipientSet` containing the recipients and
                 rationale.
        """
        return self.question.getSubscribers()

    def initialize(self):
        """Initialization hook for subclasses.

        This method is called before send() and can be use for any
        setup purpose.

        Default does nothing.
        """
        pass

    def shouldNotify(self):
        """Return if there is something to notify about.

        When this method returns False, no notification will be sent.
        By default, all event trigger a notification.
        """
        return True

    def send(self):
        """Sends the notification to all the notification recipients.

        This method takes care of adding the rationale for contacting each
        recipient and also sets the X-Launchpad-Message-Rationale header on
        each message.
        """
        from_address = self.getFromAddress()
        subject = self.getSubject()
        body = self.getBody()
        headers = self.getHeaders()
        recipients = self.getRecipients()
        wrapper = MailWrapper()
        for email in recipients.getEmails():
            rationale, header = recipients.getReason(email)
            headers['X-Launchpad-Message-Rationale'] = header
            body_parts = [body, wrapper.format(rationale)]
            if '-- ' not in body:
                body_parts.insert(1, '-- ')
            simple_sendmail(
                from_address, email, subject, '\n'.join(body_parts), headers)

    @property
    def unsupported_language(self):
        """Whether the question language is unsupported or not."""
        supported_languages = self.question.target.getSupportedLanguages()
        return self.question.language not in supported_languages

    @property
    def unsupported_language_warning(self):
        """Warning about the fact that the question is written in an
        unsupported language."""
        return get_email_template(
                'question-unsupported-language-warning.txt') % {
                'question_language': self.question.language.englishname,
                'target_name': self.question.target.displayname}


class QuestionAddedNotification(QuestionNotification):
    """Notification sent when a question is added."""

    def getBody(self):
        """See QuestionNotification."""
        question = self.question
        body = get_email_template('question-added-notification.txt') % {
            'target_name': question.target.displayname,
            'question_id': question.id,
            'question_url': canonical_url(question),
            'comment': question.description}
        if self.unsupported_language:
            body += self.unsupported_language_warning
        return body


class QuestionModifiedDefaultNotification(QuestionNotification):
    """Base implementation of a notification when a question is modified."""

    # Email template used to render the body.
    body_template = "question-modified-notification.txt"

    def initialize(self):
        """Save the old question for comparison. It also set the new_message
        attribute if a new message was added.
        """
        self.old_question = self.event.object_before_modification

        new_messages = set(
            self.question.messages).difference(self.old_question.messages)
        assert len(new_messages) <= 1, (
                "There shouldn't be more than one message for a "
                "notification.")
        if new_messages:
            self.new_message = new_messages.pop()
        else:
            self.new_message = None

        self.wrapper = MailWrapper()

    @cachedproperty
    def metadata_changes_text(self):
        """Textual representation of the changes to the question metadata."""
        question = self.question
        old_question = self.old_question
        indent = 4*' '
        info_fields = []
        if question.status != old_question.status:
            info_fields.append(indent + 'Status: %s => %s' % (
                old_question.status.title, question.status.title))
        if question.target != old_question.target:
            info_fields.append(
                indent + 'Project: %s => %s' % (
                old_question.target.displayname, question.target.displayname))

        old_bugs = set(old_question.bugs)
        bugs = set(question.bugs)
        for linked_bug in bugs.difference(old_bugs):
            info_fields.append(
                indent + 'Linked to bug: #%s\n' % linked_bug.id +
                indent + '%s\n' % canonical_url(linked_bug) +
                indent + '"%s"' % linked_bug.title)
        for unlinked_bug in old_bugs.difference(bugs):
            info_fields.append(
                indent + 'Removed link to bug: #%s\n' % unlinked_bug.id +
                indent + '%s\n' % canonical_url(unlinked_bug) +
                indent + '"%s"' % unlinked_bug.title)

        if question.faq != old_question.faq:
            if question.faq is None:
                info_fields.append(
                    indent + 'Related FAQ was removed:\n' +
                    indent + old_question.faq.title + '\n' +
                    indent + canonical_url(old_question.faq))
            else:
                info_fields.append(
                    indent + 'Related FAQ set to:\n' +
                    indent + question.faq.title + '\n' +
                    indent + canonical_url(question.faq))

        if question.title != old_question.title:
            info_fields.append('Summary changed to:\n%s' % question.title)
        if question.description != old_question.description:
            info_fields.append(
                'Description changed to:\n%s' % (
                    self.wrapper.format(question.description)))

        question_changes = '\n\n'.join(info_fields)
        return question_changes

    def getSubject(self):
        """When a comment is added, its title is used as the subject,
        otherwise the question title is used.
        """
        prefix = '[Question #%s]: ' % self.question.id
        if self.new_message:
            # Migrate old prefix.
            subject = self.new_message.subject.replace(
                '[Support #%s]: ' % self.question.id, prefix)
            if prefix in subject:
                return subject
            elif subject[0:4] in ['Re: ', 'RE: ', 're: ']:
                # Place prefix after possible reply prefix.
                return subject[0:4] + prefix + subject[4:]
            else:
                return prefix + subject
        else:
            return prefix + self.question.title

    def getHeaders(self):
        """Add a References header."""
        headers = QuestionNotification.getHeaders(self)
        if self.new_message:
            # XXX flacoste 2007/02/02 The first message cannot contain
            # a References because we don't create a Message instance
            # for the question description, so we don't have a Message-ID.
            # Bug #83846
            index = list(self.question.messages).index(self.new_message)
            if index > 0:
                headers['References'] = (
                    self.question.messages[index-1].rfc822msgid)
        return headers

    def shouldNotify(self):
        """Only send a notification when a message was added or some
        metadata was changed.
        """
        return self.new_message or self.metadata_changes_text

    def getBody(self):
        """See QuestionNotification."""
        body = self.metadata_changes_text
        replacements = dict(
            question_id=self.question.id,
            target_name=self.question.target.displayname,
            question_url=canonical_url(self.question))

        if self.new_message:
            if body:
                body += '\n\n'
            body += self.getNewMessageText()
            replacements['new_message_id'] = list(
                self.question.messages).index(self.new_message)

        replacements['body'] = body

        return get_email_template(self.body_template) % replacements

    def getRecipients(self):
        """The default notification goes to all question subscribers that
        speak the request language, except the owner.
        """
        original_recipients = QuestionNotification.getRecipients(self)
        recipients = NotificationRecipientSet()
        owner = self.question.owner
        for person in original_recipients:
            if person != self.question.owner:
                rationale, header = original_recipients.getReason(person)
                recipients.add(person, rationale, header)
        return recipients

    # Header template used when a new message is added to the question.
    action_header_template = {
        QuestionAction.REQUESTINFO:
            '%(person)s requested for more information:',
        QuestionAction.CONFIRM:
            '%(person)s confirmed that the question is solved:',
        QuestionAction.COMMENT:
            '%(person)s posted a new comment:',
        QuestionAction.GIVEINFO:
            '%(person)s gave more information on the question:',
        QuestionAction.REOPEN:
            '%(person)s is still having a problem:',
        QuestionAction.ANSWER:
            '%(person)s proposed the following answer:',
        QuestionAction.EXPIRE:
            '%(person)s expired the question:',
        QuestionAction.REJECT:
            '%(person)s rejected the question:',
        QuestionAction.SETSTATUS:
            '%(person)s changed the question status:',
    }

    def getNewMessageText(self):
        """Should return the notification text related to a new message."""
        if not self.new_message:
            return ''

        header = self.action_header_template.get(
            self.new_message.action, '%(person)s posted a new message:') % {
            'person': self.new_message.owner.displayname}

        return '\n'.join([
            header, self.wrapper.format(self.new_message.text_contents)])


class QuestionModifiedOwnerNotification(QuestionModifiedDefaultNotification):
    """Notification sent to the owner when his question is modified."""

    # These actions will be done by the owner, so use the second person.
    action_header_template = dict(
        QuestionModifiedDefaultNotification.action_header_template)
    action_header_template.update({
        QuestionAction.CONFIRM:
            'You confirmed that the question is solved:',
        QuestionAction.GIVEINFO:
            'You gave more information on the question:',
        QuestionAction.REOPEN:
            'You are still having a problem:',
        })

    body_template = 'question-modified-owner-notification.txt'

    body_template_by_action = {
        QuestionAction.ANSWER: "question-answered-owner-notification.txt",
        QuestionAction.EXPIRE: "question-expired-owner-notification.txt",
        QuestionAction.REJECT: "question-rejected-owner-notification.txt",
        QuestionAction.REQUESTINFO: (
            "question-info-requested-owner-notification.txt"),
    }

    def initialize(self):
        """Set the template based on the new comment action."""
        QuestionModifiedDefaultNotification.initialize(self)
        if self.new_message:
            self.body_template = self.body_template_by_action.get(
                self.new_message.action, self.body_template)

    def getRecipients(self):
        """Return the owner of the question if he's still subscribed."""
        recipients = NotificationRecipientSet()
        owner = self.question.owner
        if self.question.isSubscribed(owner):
            original_recipients = self.question.getDirectSubscribers()
            rationale, header = original_recipients.getReason(owner)
            recipients.add(owner, rationale, header)
        return recipients

    def getBody(self):
        """See QuestionNotification."""
        body = QuestionModifiedDefaultNotification.getBody(self)
        if self.unsupported_language:
            body += self.unsupported_language_warning
        return body


class QuestionUnsupportedLanguageNotification(QuestionNotification):
    """Notification sent to answer contacts for unsupported languages."""

    def getSubject(self):
        """See QuestionNotification."""
        return '[Question #%s]: (%s) %s' % (
            self.question.id, self.question.language.englishname,
            self.question.title)

    def shouldNotify(self):
        """Return True when the question is in an unsupported language."""
        return self.unsupported_language

    def getRecipients(self):
        """Notify only the answer contacts."""
        return self.question.target.getAnswerContactRecipients(None)

    def getBody(self):
        """See QuestionNotification."""
        question = self.question
        return get_email_template(
                'question-unsupported-languages-added.txt') % {
            'target_name': question.target.displayname,
            'question_id': question.id,
            'question_url': canonical_url(question),
            'question_language': question.language.englishname,
            'comment': question.description}


class QuestionLinkedBugStatusChangeNotification(QuestionNotification):
    """Notification sent when a linked bug status is changed."""

    def initialize(self):
        """Create a notifcation for a linked bug status change."""
        assert ISQLObjectModifiedEvent.providedBy(self.event), (
            "Should only be subscribed for ISQLObjectModifiedEvent.")
        assert IBugTask.providedBy(self.event.object), (
            "Should only be subscribed for IBugTask modification.")
        self.bugtask = self.event.object
        self.old_bugtask = self.event.object_before_modification

    def shouldNotify(self):
        """Only send notification when the status changed."""
        return self.bugtask.status != self.old_bugtask.status

    def getSubject(self):
        """See QuestionNotification."""
        return "[Question #%s]: Status of bug #%s changed to '%s' in %s" % (
            self.question.id, self.bugtask.bug.id, self.bugtask.status.title,
            self.bugtask.target.displayname)

    def getBody(self):
        """See QuestionNotification."""
        if self.bugtask.statusexplanation:
            wrapper = MailWrapper()
            statusexplanation = (
                'Status change explanation given by %s:\n\n%s\n' % (
                    self.event.user.displayname,
                    wrapper.format(self.bugtask.statusexplanation)))
        else:
            statusexplanation = ''

        return get_email_template(
            'question-linked-bug-status-updated.txt') % {
                'bugtask_target_name': self.bugtask.target.displayname,
                'question_id': self.question.id,
                'question_title':self.question.title,
                'question_url': canonical_url(self.question),
                'bugtask_url':canonical_url(self.bugtask),
                'bug_id': self.bugtask.bug.id,
                'bugtask_title': self.bugtask.bug.title,
                'old_status': self.old_bugtask.status.title,
                'new_status': self.bugtask.status.title,
                'statusexplanation': statusexplanation}


def specification_notification_subject(spec):
    """Format the email subject line for a specification."""
    return '[Blueprint %s] %s' % (spec.name, spec.title)

def notify_specification_modified(spec, event):
    """Notify the related people that a specification has been modifed."""
    spec_delta = spec.getDelta(event.object_before_modification, event.user)
    if spec_delta is None:
        #XXX: Ideally, if an ISQLObjectModifiedEvent event is generated,
        #     spec_delta shouldn't be None. I'm not confident that we
        #     have enough test yet to assert this, though.
        #     -- Bjorn Tillenius, 2006-03-08
        return

    subject = specification_notification_subject(spec)
    indent = ' '*4
    info_lines = []
    for dbitem_name in ('definition_status', 'priority'):
        title = ISpecification[dbitem_name].title
        assert ISpecification[dbitem_name].required, (
            "The mail notification assumes %s can't be None" % dbitem_name)
        dbitem_delta = getattr(spec_delta, dbitem_name)
        if dbitem_delta is not None:
            old_item = dbitem_delta['old']
            new_item = dbitem_delta['new']
            info_lines.append("%s%s: %s => %s" % (
                indent, title, old_item.title, new_item.title))

    for person_attrname in ('approver', 'assignee', 'drafter'):
        title = ISpecification[person_attrname].title
        person_delta = getattr(spec_delta, person_attrname)
        if person_delta is not None:
            old_person = person_delta['old']
            if old_person is None:
                old_value = "(none)"
            else:
                old_value = old_person.displayname
            new_person = person_delta['new']
            if new_person is None:
                new_value = "(none)"
            else:
                new_value = new_person.displayname
            info_lines.append(
                "%s%s: %s => %s" % (indent, title, old_value, new_value))

    mail_wrapper = MailWrapper(width=72)
    if spec_delta.whiteboard is not None:
        if info_lines:
            info_lines.append('')
        info_lines.append('Whiteboard changed to:')
        info_lines.append('')
        info_lines.append(mail_wrapper.format(spec_delta.whiteboard))

    if not info_lines:
        # The specification was modified, but we don't yet support
        # sending notification for the change.
        return
    body = get_email_template('specification-modified.txt') % {
        'editor': event.user.displayname,
        'info_fields': '\n'.join(info_lines),
        'spec_title': spec.title,
        'spec_url': canonical_url(spec)}

    for address in spec.notificationRecipientAddresses():
        simple_sendmail_from_person(event.user, address, subject, body)


def email_branch_modified_notifications(branch, to_addresses,
                                        from_address, contents,
                                        recipients):
    """Send notification emails using the branch email template.

    Emails are sent one at a time to the listed addresses.
    """
    branch_title = branch.title
    if branch_title is None:
        branch_title = ''
    subject = '[Branch %s] %s' % (branch.unique_name, branch_title)
    headers = {'X-Launchpad-Branch': branch.unique_name}

    template = get_email_template('branch-modified.txt')
    params = {
        'contents': contents,
        'branch_title': branch_title,
        'branch_url': canonical_url(branch),
         }
    for address in to_addresses:
        subscription, rationale = recipients.getReason(address)
        if subscription.person.isTeam():
            params['unsubscribe_url'] = canonical_url(subscription)
        else:
            params['unsubscribe_url'] = (
                canonical_url(branch) + '/+edit-subscription')
        headers['X-Launchpad-Message-Rationale'] = rationale

        body = template % params
        simple_sendmail(from_address, address, subject, body, headers)


def send_branch_revision_notifications(branch, from_address, message, diff):
    """Notify subscribers that a revision has been added (or removed)."""
    diff_size = diff.count('\n') + 1

    diff_size_to_email = dict(
        [(item, set()) for item in BranchSubscriptionDiffSize.items])

    recipients = branch.getNotificationRecipients()
    interested_levels = (
        BranchSubscriptionNotificationLevel.DIFFSONLY,
        BranchSubscriptionNotificationLevel.FULL)
    for email_address in recipients.getEmails():
        subscription, ignored = recipients.getReason(email_address)
        if subscription.notification_level in interested_levels:
            diff_size_to_email[subscription.max_diff_lines].add(email_address)

    for max_diff in diff_size_to_email:
        addresses = diff_size_to_email[max_diff]
        if len(addresses) == 0:
            continue
        if max_diff != BranchSubscriptionDiffSize.WHOLEDIFF:
            if max_diff == BranchSubscriptionDiffSize.NODIFF:
                contents = message
            elif diff_size > max_diff.value:
                diff_msg = (
                    'The size of the diff (%d lines) is larger than your '
                    'specified limit of %d lines' % (
                    diff_size, max_diff.value))
                contents = "%s\n%s" % (message, diff_msg)
            else:
                contents = "%s\n%s" % (message, diff)
        else:
            contents = "%s\n%s" % (message, diff)
        email_branch_modified_notifications(
            branch, addresses, from_address, contents, recipients)


def send_branch_modified_notifications(branch, event):
    """Notify the related people that a branch has been modifed."""
    branch_delta = BranchDelta.construct(
        event.object_before_modification, branch, event.user)
    if branch_delta is None:
        return
    # If there is no one interested, then bail out early.
    recipients = branch.getNotificationRecipients()

    to_addresses = set()
    interested_levels = (
        BranchSubscriptionNotificationLevel.ATTRIBUTEONLY,
        BranchSubscriptionNotificationLevel.FULL)
    for email_address in recipients.getEmails():
        subscription, ignored = recipients.getReason(email_address)
        if subscription.notification_level in interested_levels:
            to_addresses.add(email_address)

    indent = ' '*4
    info_lines = []

    # Fields for which we have old and new values.
    for field_name in ('name', 'title', 'url'):
        delta = getattr(branch_delta, field_name)
        if delta is not None:
            title = IBranch[field_name].title
            old_item = delta['old']
            if old_item is None:
                old_item = '(not set)'
            new_item = delta['new']
            if new_item is None:
                new_item = '(not set)'
            info_lines.append("%s%s: %s => %s" % (
                indent, title, old_item, new_item))

    # lifecycle_status is different as it is an Enum type.
    if branch_delta.lifecycle_status is not None:
        old_item = branch_delta.lifecycle_status['old']
        new_item = branch_delta.lifecycle_status['new']
        title = IBranch['lifecycle_status'].title
        info_lines.append("%s%s: %s => %s" % (
            indent, title, old_item.title, new_item.title))

    # Fields for which we only have the new value.
    for field_name in ('summary', 'whiteboard'):
        delta = getattr(branch_delta, field_name)
        if delta is not None:
            title = IBranch[field_name].title
            if info_lines:
                info_lines.append('')
            info_lines.append('%s changed to:\n\n%s' % (title, delta))

    if not info_lines:
        # The specification was modified, but we don't yet support
        # sending notification for the change.
        return

    from_address = format_address(
        event.user.displayname, event.user.preferredemail.email)
    contents = '\n'.join(info_lines)
    email_branch_modified_notifications(
        branch, to_addresses, from_address, contents, recipients)

def notify_specification_subscription_created(specsub, event):
    """Notify a user that they have been subscribed to a blueprint."""
    user = event.user
    spec = specsub.specification
    person = specsub.person
    subject = specification_notification_subject(spec)
    mailwrapper = MailWrapper(width=72)
    body = mailwrapper.format(
        'You are now subscribed to the blueprint '
        '%(blueprint_name)s - %(blueprint_title)s.\n\n'
        '--\n  %(blueprint_url)s' %
        {'blueprint_name' : spec.name,
         'blueprint_title' : spec.title,
         'blueprint_url' : canonical_url(spec)})
    for address in contactEmailAddresses(person):
        simple_sendmail_from_person(user, address, subject, body)

def notify_specification_subscription_modified(specsub, event):
    """Notify a subscriber to a blueprint that their
    subscription has changed.
    """
    user = event.user
    spec = specsub.specification
    person = specsub.person
    # Only send a notification if the
    # subscription changed by someone else.
    if person == user:
        return
    subject = specification_notification_subject(spec)
    if specsub.essential:
        specsub_type = 'Participation essential'
    else:
        specsub_type = 'Participation non-essential'
    mailwrapper = MailWrapper(width=72)
    body = mailwrapper.format(        
        'Your subscription to the blueprint '
        '%(blueprint_name)s - %(blueprint_title)s '
        'has changed to [%(specsub_type)s].\n\n'
        '--\n  %(blueprint_url)s' %
        {'blueprint_name' : spec.name,
         'blueprint_title' : spec.title,
         'specsub_type' : specsub_type,
         'blueprint_url' : canonical_url(spec)})
    for address in contactEmailAddresses(person):
        simple_sendmail_from_person(user, address, subject, body)<|MERGE_RESOLUTION|>--- conflicted
+++ resolved
@@ -28,25 +28,15 @@
 from canonical.launchpad.interfaces import (
     BranchSubscriptionDiffSize, BranchSubscriptionNotificationLevel,
     IBranch, IBugTask, IEmailAddressSet, INotificationRecipientSet, IPerson,
-<<<<<<< HEAD
     ISpecification, ITeamMembershipSet, IUpstreamBugTask, QuestionAction,
-    UnknownRecipientError)
-=======
-    ISpecification, ITeamMembershipSet, IUpstreamBugTask, 
     TeamMembershipStatus, UnknownRecipientError)
->>>>>>> 46522c4f
 from canonical.launchpad.mail import (
     sendmail, simple_sendmail, simple_sendmail_from_person, format_address)
 from canonical.launchpad.components.bug import BugDelta
 from canonical.launchpad.helpers import (
     contactEmailAddresses, get_email_template, shortlist)
 from canonical.launchpad.webapp import canonical_url
-<<<<<<< HEAD
-from canonical.lp.dbschema import TeamMembershipStatus
-
-=======
-from canonical.lp.dbschema import QuestionAction
->>>>>>> 46522c4f
+
 
 CC = "CC"
 
@@ -302,7 +292,8 @@
         reason = "Bug Contact (%s)" % distro.displayname
         # All displaynames in these reasons should be changed to bugtargetname
         # (as part of bug 113262) once bugtargetname is finalized for packages
-        # (bug 113258). Changing it before then would be excessively disruptive.
+        # (bug 113258). Changing it before then would be excessively
+        # disruptive.
         if person.isTeam():
             text = ("are a member of %s, which is the bug contact for %s" %
                 (person.displayname, distro.displayname))
