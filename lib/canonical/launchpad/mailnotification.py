# Copyright 2009 Canonical Ltd.  This software is licensed under the
# GNU Affero General Public License version 3 (see the file LICENSE).

# XXX: Gavin Panella 2008-11-21 bug=300725: This module need
# refactoring and/or splitting into a package or packages.

"""Event handlers that send email notifications."""

__metaclass__ = type

import datetime
from difflib import unified_diff
import operator

from email.Header import Header
from email.MIMEText import MIMEText
from email.MIMEMultipart import MIMEMultipart
from email.MIMEMessage import MIMEMessage
from email.Utils import formataddr, make_msgid

import re

from zope.component import getAdapter, getUtility

from canonical.config import config
from canonical.database.sqlbase import block_implicit_flushes
<<<<<<< HEAD
=======
from lp.bugs.adapters.bugdelta import BugDelta
from lp.bugs.adapters.bugchange import (
    BugDuplicateChange, get_bug_changes, BugTaskAssigneeChange)
>>>>>>> cf8beb51
from canonical.launchpad.helpers import (
    get_contact_email_addresses, get_email_template)
from canonical.launchpad.interfaces import (
    IHeldMessageDetails, IPerson, IPersonSet, ISpecification,
    IStructuralSubscriptionTarget, ITeamMembershipSet, IUpstreamBugTask,
    TeamMembershipStatus)
from canonical.launchpad.interfaces.launchpad import ILaunchpadRoot
from canonical.launchpad.interfaces.message import (
    IDirectEmailAuthorization, QuotaReachedError)
from canonical.launchpad.mail import (
    sendmail, simple_sendmail, simple_sendmail_from_person, format_address)
from canonical.launchpad.webapp.publisher import canonical_url
from canonical.launchpad.webapp.url import urlappend

from lp.bugs.adapters.bugdelta import BugDelta
from lp.bugs.adapters.bugchange import BugDuplicateChange, get_bug_changes
from lp.bugs.interfaces.bugchange import IBugChange
from lp.bugs.mail.bugnotificationbuilder import get_bugmail_error_address
from lp.registry.interfaces.structuralsubscription import (
    BugNotificationLevel)
from lp.services.mail.mailwrapper import MailWrapper

# XXX 2010-06-16 gmb bug=594985
#     This shouldn't be here, but if we take it out lots of things cry,
#     which is sad.
from lp.services.mail.notificationrecipientset import (
    NotificationRecipientSet)

from lp.bugs.mail.bugnotificationbuilder import (
    BugNotificationBuilder)
from lp.bugs.mail.bugnotificationrecipients import BugNotificationRecipients

CC = "CC"


<<<<<<< HEAD
=======
def format_rfc2822_date(date):
    """Formats a date according to RFC2822's desires."""
    return formatdate(rfc822.mktime_tz(date.utctimetuple() + (0, )))


class BugNotificationBuilder:
    """Constructs a MIMEText message for a bug notification.

    Takes a bug and a set of headers and returns a new MIMEText
    object. Common and expensive to calculate headers are cached
    up-front.
    """

    def __init__(self, bug):
        self.bug = bug

        # Pre-calculate common headers.
        self.common_headers = [
            ('Reply-To', get_bugmail_replyto_address(bug)),
            ('Sender', config.canonical.bounce_address),
            ]

        # X-Launchpad-Bug
        self.common_headers.extend(
            ('X-Launchpad-Bug', bugtask.asEmailHeaderValue())
            for bugtask in bug.bugtasks)

        # X-Launchpad-Bug-Tags
        if len(bug.tags) > 0:
            self.common_headers.append(
                ('X-Launchpad-Bug-Tags', ' '.join(bug.tags)))

        # Add the X-Launchpad-Bug-Private header. This is a simple
        # yes/no value denoting privacy for the bug.
        if bug.private:
            self.common_headers.append(
                ('X-Launchpad-Bug-Private', 'yes'))
        else:
            self.common_headers.append(
                ('X-Launchpad-Bug-Private', 'no'))

        # Add the X-Launchpad-Bug-Security-Vulnerability header to
        # denote security for this bug. This follows the same form as
        # the -Bug-Private header.
        if bug.security_related:
            self.common_headers.append(
                ('X-Launchpad-Bug-Security-Vulnerability', 'yes'))
        else:
            self.common_headers.append(
                ('X-Launchpad-Bug-Security-Vulnerability', 'no'))

        # Add the -Bug-Commenters header, a space-separated list of
        # distinct IDs of people who have commented on the bug. The
        # list is sorted to aid testing.
        commenters = set(message.owner.name for message in bug.messages)
        self.common_headers.append(
            ('X-Launchpad-Bug-Commenters', ' '.join(sorted(commenters))))

        # Add the -Bug-Reporter header to identify the owner of the bug
        # and the original bug task for filtering
        self.common_headers.append(
            ('X-Launchpad-Bug-Reporter',
             '%s (%s)' % ( bug.owner.displayname, bug.owner.name )))

    def build(self, from_address, to_address, body, subject, email_date,
              rationale=None, references=None, message_id=None):
        """Construct the notification.

        :param from_address: The From address of the notification.
        :param to_address: The To address for the notification.
        :param body: The body text of the notification.
        :type body: unicode
        :param subject: The Subject of the notification.
        :param email_date: The Date for the notification.
        :param rationale: The rationale for why the recipient is
            receiving this notification.
        :param references: A value for the References header.
        :param message_id: A value for the Message-ID header.

        :return: An `email.MIMEText.MIMEText` object.
        """
        message = MIMEText(body.encode('utf8'), 'plain', 'utf8')
        message['Date'] = format_rfc2822_date(email_date)
        message['From'] = from_address
        message['To'] = to_address

        # Add the common headers.
        for header in self.common_headers:
            message.add_header(*header)

        if references is not None:
            message['References'] = ' '.join(references)
        if message_id is not None:
            message['Message-Id'] = message_id

        subject_prefix = "[Bug %d]" % self.bug.id
        if subject is None:
            message['Subject'] = subject_prefix
        elif subject_prefix in subject:
            message['Subject'] = subject
        else:
            message['Subject'] = "%s %s" % (subject_prefix, subject)

        if rationale is not None:
            message.add_header('X-Launchpad-Message-Rationale', rationale)

        return message


>>>>>>> cf8beb51
def _send_bug_details_to_new_bug_subscribers(
    bug, previous_subscribers, current_subscribers, subscribed_by=None,
    event_creator=None):
    """Send an email containing full bug details to new bug subscribers.

    This function is designed to handle situations where bugtasks get
    reassigned to new products or sourcepackages, and the new bug subscribers
    need to be notified of the bug.
    """
    prev_subs_set = set(previous_subscribers)
    cur_subs_set = set(current_subscribers)
    new_subs = cur_subs_set.difference(prev_subs_set)

    to_addrs = set()
    for new_sub in new_subs:
        to_addrs.update(get_contact_email_addresses(new_sub))

    if not to_addrs:
        return

    from_addr = format_address(
        'Launchpad Bug Tracker',
        "%s@%s" % (bug.id, config.launchpad.bugs_domain))
    # Now's a good a time as any for this email; don't use the original
    # reported date for the bug as it will just confuse mailer and
    # recipient.
    email_date = datetime.datetime.now()

    # The new subscriber email is effectively the initial message regarding
    # a new bug. The bug's initial message is used in the References
    # header to establish the message's context in the email client.
    references = [bug.initial_message.rfc822msgid]
    recipients = bug.getBugNotificationRecipients()

    bug_notification_builder = BugNotificationBuilder(bug)
    for to_addr in sorted(to_addrs):
        reason, rationale = recipients.getReason(to_addr)
        subject, contents = generate_bug_add_email(
            bug, new_recipients=True, subscribed_by=subscribed_by,
            reason=reason, event_creator=event_creator)
        msg = bug_notification_builder.build(
            from_addr, to_addr, contents, subject, email_date,
            rationale=rationale, references=references)
        sendmail(msg)


@block_implicit_flushes
def update_security_contact_subscriptions(modified_bugtask, event):
    """Subscribe the new security contact when a bugtask's product changes.

    Only subscribes the new security contact if the bug was marked a
    security issue originally.

    No change is made for private bugs.
    """
    if event.object.bug.private:
        return

    if not IUpstreamBugTask.providedBy(event.object):
        return

    bugtask_before_modification = event.object_before_modification
    bugtask_after_modification = event.object

    if (bugtask_before_modification.product !=
        bugtask_after_modification.product):
        new_product = bugtask_after_modification.product
        if (bugtask_before_modification.bug.security_related and
            new_product.security_contact):
            bugtask_after_modification.bug.subscribe(
                new_product.security_contact, IPerson(event.user))


def send_process_error_notification(to_address, subject, error_msg,
                                    original_msg, failing_command=None):
    """Send a mail about an error occurring while using the email interface.

    Tells the user that an error was encountered while processing his
    request and attaches the original email which caused the error to
    happen.

        :to_address: The address to send the notification to.
        :subject: The subject of the notification.
        :error_msg: The error message that explains the error.
        :original_msg: The original message sent by the user.
        :failing_command: The command that caused the error to happen.
    """
    if isinstance(failing_command, list):
        failing_commands = failing_command
    elif failing_command is None:
        failing_commands = []
    else:
        failing_commands = [failing_command]
    failed_commands_information = ''
    if len(failing_commands) > 0:
        failed_commands_information = 'Failing command:'
        for failing_command in failing_commands:
            failed_commands_information += '\n    %s' % str(failing_command)

    body = get_email_template('email-processing-error.txt') % {
            'failed_command_information': failed_commands_information,
            'error_msg': error_msg}
    mailwrapper = MailWrapper(width=72)
    body = mailwrapper.format(body)
    error_part = MIMEText(body.encode('utf-8'), 'plain', 'utf-8')

    msg = MIMEMultipart()
    msg['To'] = to_address
    msg['From'] = get_bugmail_error_address()
    msg['Subject'] = subject
    msg.attach(error_part)
    msg.attach(MIMEMessage(original_msg))
    sendmail(msg)


def notify_errors_list(message, file_alias_url):
    """Sends an error to the Launchpad errors list."""
    template = get_email_template('notify-unhandled-email.txt')
    # We add the error message in as a header too
    # (X-Launchpad-Unhandled-Email) so we can create filters in the
    # Launchpad-Error-Reports Mailman mailing list.
    simple_sendmail(
        get_bugmail_error_address(), [config.launchpad.errors_address],
        'Unhandled Email: %s' % file_alias_url,
        template % {'url': file_alias_url, 'error_msg': message},
        headers={'X-Launchpad-Unhandled-Email': message})

def generate_bug_add_email(bug, new_recipients=False, reason=None,
                           subscribed_by=None, event_creator=None):
    """Generate a new bug notification from the given IBug.

    If new_recipients is supplied we generate a notification explaining
    that the new recipients have been subscribed to the bug. Otherwise
    it's just a notification of a new bug report.
    """
    subject = u"[Bug %d] [NEW] %s" % (bug.id, bug.title)
    contents = ''

    if bug.private:
        # This is a confidential bug.
        visibility = u"Private"
    else:
        # This is a public bug.
        visibility = u"Public"

    if bug.security_related:
        visibility += ' security'
        contents += '*** This bug is a security vulnerability ***\n\n'

    bug_info = []
    # Add information about the affected upstreams and packages.
    for bugtask in bug.bugtasks:
        bug_info.append(u"** Affects: %s" % bugtask.bugtargetname)
        bug_info.append(u"     Importance: %s" % bugtask.importance.title)

        if bugtask.assignee:
            # There's a person assigned to fix this task, so show that
            # information too.
            bug_info.append(
                u"     Assignee: %s" % bugtask.assignee.unique_displayname)
        bug_info.append(u"         Status: %s\n" % bugtask.status.title)

    if bug.tags:
        bug_info.append('\n** Tags: %s' % ' '.join(bug.tags))

    mailwrapper = MailWrapper(width=72)
    content_substitutions = {
        'visibility': visibility,
        'bug_url': canonical_url(bug),
        'bug_info': "\n".join(bug_info),
        'bug_title': bug.title,
        'description': mailwrapper.format(bug.description),
        'notification_rationale': reason,
        }

    if new_recipients:
        if "assignee" in reason:
            contents += "You have been assigned a bug task for a %(visibility)s bug"
            if event_creator is not None:
                contents += " by %(assigner)s"
                content_substitutions['assigner'] = (
                    event_creator.unique_displayname)
        else:
            contents += "You have been subscribed to a %(visibility)s bug"
        if subscribed_by is not None:
            contents += " by %(subscribed_by)s"
            content_substitutions['subscribed_by'] = (
                subscribed_by.unique_displayname)
        contents += (":\n\n"
                     "%(description)s\n\n%(bug_info)s")
        # The visibility appears mid-phrase so.. hack hack.
        content_substitutions['visibility'] = visibility.lower()
        # XXX: kiko, 2007-03-21:
        # We should really have a centralized way of adding this
        # footer, but right now we lack a INotificationRecipientSet
        # for this particular situation.
        contents += (
            "\n-- \n%(bug_title)s\n%(bug_url)s\n%(notification_rationale)s")
    else:
        contents += ("%(visibility)s bug reported:\n\n"
                     "%(description)s\n\n%(bug_info)s")

    contents = contents % content_substitutions

    contents = contents.rstrip()

    return (subject, contents)


def get_unified_diff(old_text, new_text, text_width):
    r"""Return a unified diff of the two texts.

    Before the diff is produced, the texts are wrapped to the given text
    width.

        >>> print get_unified_diff(
        ...     'Some text\nAnother line\n',
        ...     'Some more text\nAnother line\n',
        ...     text_width=72)
        - Some text
        + Some more text
          Another line

    """
    mailwrapper = MailWrapper(width=72)
    old_text_wrapped = mailwrapper.format(old_text or '')
    new_text_wrapped = mailwrapper.format(new_text or '')

    lines_of_context = len(old_text_wrapped.splitlines())
    text_diff = unified_diff(
        old_text_wrapped.splitlines(),
        new_text_wrapped.splitlines(),
        n=lines_of_context)
    # Remove the diff header, which consists of the first three
    # lines.
    text_diff = list(text_diff)[3:]
    # Let's simplify the diff output by removing the helper lines,
    # which begin with '?'.
    text_diff = [
        diff_line for diff_line in text_diff
        if not diff_line.startswith('?')]
    # Add a whitespace between the +/- and the text line.
    text_diff = [
        re.sub('^([\+\- ])(.*)', r'\1 \2', line)
        for line in text_diff]
    text_diff = '\n'.join(text_diff)
    return text_diff


def _get_task_change_row(label, oldval_display, newval_display):
    """Return a row formatted for display in task change info."""
    return u"%(label)13s: %(oldval)s => %(newval)s\n" % {
        'label': label.capitalize(),
        'oldval': oldval_display,
        'newval': newval_display}


def _get_task_change_values(task_change, displayattrname):
    """Return the old value and the new value for a task field change."""
    oldval = task_change.get('old')
    newval = task_change.get('new')

    oldval_display = None
    newval_display = None

    if oldval:
        oldval_display = getattr(oldval, displayattrname)
    if newval:
        newval_display = getattr(newval, displayattrname)

    return (oldval_display, newval_display)


def get_bug_delta(old_bug, new_bug, user):
    """Compute the delta from old_bug to new_bug.

    old_bug and new_bug are IBug's. user is an IPerson. Returns an
    IBugDelta if there are changes, or None if there were no changes.
    """
    changes = {}

    for field_name in ("title", "description", "name", "private",
                       "security_related", "duplicateof", "tags"):
        # fields for which we show old => new when their values change
        old_val = getattr(old_bug, field_name)
        new_val = getattr(new_bug, field_name)
        if old_val != new_val:
            changes[field_name] = {}
            changes[field_name]["old"] = old_val
            changes[field_name]["new"] = new_val

    if changes:
        changes["bug"] = new_bug
        changes["bug_before_modification"] = old_bug
        changes["bugurl"] = canonical_url(new_bug)
        changes["user"] = user

        return BugDelta(**changes)
    else:
        return None


@block_implicit_flushes
def notify_bug_added(bug, event):
    """Send an email notification that a bug was added.

    Event must be an IObjectCreatedEvent.
    """

    bug.addCommentNotification(bug.initial_message)


@block_implicit_flushes
def notify_bug_modified(modified_bug, event):
    """Notify the Cc'd list that this bug has been modified.

    modified_bug bug must be an IBug. event must be an
    IObjectModifiedEvent.
    """
    bug_delta = get_bug_delta(
        old_bug=event.object_before_modification,
        new_bug=event.object, user=IPerson(event.user))

    if bug_delta is not None:
        add_bug_change_notifications(bug_delta)


def get_bugtask_indirect_subscribers(bugtask, recipients=None, level=None):
    """Return the indirect subscribers for a bug task.

    Return the list of people who should get notifications about
    changes to the task because of having an indirect subscription
    relationship with it (by subscribing to its target, being an
    assignee or owner, etc...)

    If `recipients` is present, add the subscribers to the set of
    bug notification recipients.
    """
    if bugtask.bug.private:
        return set()

    also_notified_subscribers = set()

    # Assignees are indirect subscribers.
    if bugtask.assignee:
        also_notified_subscribers.add(bugtask.assignee)
        if recipients is not None:
            recipients.addAssignee(bugtask.assignee)

    if IStructuralSubscriptionTarget.providedBy(bugtask.target):
        also_notified_subscribers.update(
            bugtask.target.getBugNotificationsRecipients(
                recipients, level=level))

    if bugtask.milestone is not None:
        also_notified_subscribers.update(
            bugtask.milestone.getBugNotificationsRecipients(
                recipients, level=level))

    # If the target's bug supervisor isn't set,
    # we add the owner as a subscriber.
    pillar = bugtask.pillar
    if pillar.bug_supervisor is None:
        also_notified_subscribers.add(pillar.owner)
        if recipients is not None:
            recipients.addRegistrant(pillar.owner, pillar)

    return sorted(
        also_notified_subscribers,
        key=operator.attrgetter('displayname'))


def add_bug_change_notifications(bug_delta, old_bugtask=None,
                                 new_subscribers=None):
    """Generate bug notifications and add them to the bug."""
    changes = get_bug_changes(bug_delta)
    recipients = bug_delta.bug.getBugNotificationRecipients(
        old_bug=bug_delta.bug_before_modification,
        level=BugNotificationLevel.METADATA)
    if old_bugtask is not None:
        old_bugtask_recipients = BugNotificationRecipients()
        get_bugtask_indirect_subscribers(
            old_bugtask, recipients=old_bugtask_recipients,
            level=BugNotificationLevel.METADATA)
        recipients.update(old_bugtask_recipients)
    for change in changes:
        # XXX 2009-03-17 gmb [bug=344125]
        #     This if..else should be removed once the new BugChange API
        #     is complete and ubiquitous.
        if IBugChange.providedBy(change):
            if isinstance(change, BugDuplicateChange):
                no_dupe_master_recipients = (
                    bug_delta.bug.getBugNotificationRecipients(
                        old_bug=bug_delta.bug_before_modification,
                        level=BugNotificationLevel.METADATA,
                        include_master_dupe_subscribers=False))
                bug_delta.bug.addChange(
                    change, recipients=no_dupe_master_recipients)
            elif (isinstance(change, BugTaskAssigneeChange) and
                  new_subscribers is not None):
                for person in new_subscribers:
                    reason, rationale = recipients.getReason(person)
                    if 'Assignee' in rationale:
                        recipients.remove(person)
                bug_delta.bug.addChange(change, recipients=recipients)
            else:
                bug_delta.bug.addChange(change, recipients=recipients)
        else:
            bug_delta.bug.addChangeNotification(
                change, person=bug_delta.user, recipients=recipients)


@block_implicit_flushes
def notify_bugtask_edited(modified_bugtask, event):
    """Notify CC'd subscribers of this bug that something has changed
    on this task.

    modified_bugtask must be an IBugTask. event must be an
    IObjectModifiedEvent.
    """
    bugtask_delta = event.object.getDelta(event.object_before_modification)
    bug_delta = BugDelta(
        bug=event.object.bug,
        bugurl=canonical_url(event.object.bug),
        bugtask_deltas=bugtask_delta,
        user=IPerson(event.user))

    event_creator = IPerson(event.user)
    previous_subscribers = event.object_before_modification.bug_subscribers
    current_subscribers = event.object.bug_subscribers
    prev_subs_set = set(previous_subscribers)
    cur_subs_set = set(current_subscribers)
    new_subs = cur_subs_set.difference(prev_subs_set)

    add_bug_change_notifications(
        bug_delta, old_bugtask=event.object_before_modification,
        new_subscribers=new_subs)

    _send_bug_details_to_new_bug_subscribers(
        event.object.bug, previous_subscribers, current_subscribers,
        event_creator=event_creator)
    update_security_contact_subscriptions(modified_bugtask, event)


@block_implicit_flushes
def notify_bug_comment_added(bugmessage, event):
    """Notify CC'd list that a message was added to this bug.

    bugmessage must be an IBugMessage. event must be an
    IObjectCreatedEvent. If bugmessage.bug is a duplicate the
    comment will also be sent to the dup target's subscribers.
    """
    bug = bugmessage.bug
    bug.addCommentNotification(bugmessage.message)


@block_implicit_flushes
def notify_bug_attachment_added(bugattachment, event):
    """Notify CC'd list that a new attachment has been added.

    bugattachment must be an IBugAttachment. event must be an
    IObjectCreatedEvent.
    """
    bug = bugattachment.bug
    bug_delta = BugDelta(
        bug=bug,
        bugurl=canonical_url(bug),
        user=IPerson(event.user),
        attachment={'new': bugattachment, 'old': None})

    add_bug_change_notifications(bug_delta)


@block_implicit_flushes
def notify_bug_attachment_removed(bugattachment, event):
    """Notify that an attachment has been removed."""
    bug = bugattachment.bug
    bug_delta = BugDelta(
        bug=bug,
        bugurl=canonical_url(bug),
        user=IPerson(event.user),
        attachment={'old': bugattachment, 'new': None})

    add_bug_change_notifications(bug_delta)


@block_implicit_flushes
def notify_bug_subscription_added(bug_subscription, event):
    """Notify that a new bug subscription was added."""
    # When a user is subscribed to a bug by someone other
    # than themselves, we send them a notification email.
    if bug_subscription.person != bug_subscription.subscribed_by:
        _send_bug_details_to_new_bug_subscribers(
            bug_subscription.bug, [], [bug_subscription.person],
            subscribed_by=bug_subscription.subscribed_by)


@block_implicit_flushes
def notify_invitation_to_join_team(event):
    """Notify team admins that the team has been invited to join another team.

    The notification will include a link to a page in which any team admin can
    accept the invitation.

    XXX: Guilherme Salgado 2007-05-08:
    At some point we may want to extend this functionality to allow invites
    to be sent to users as well, but for now we only use it for teams.
    """
    member = event.member
    assert member.isTeam()
    team = event.team
    membership = getUtility(ITeamMembershipSet).getByPersonAndTeam(
        member, team)
    assert membership is not None

    reviewer = membership.proposed_by
    admin_addrs = member.getTeamAdminsEmailAddresses()
    from_addr = format_address(
        team.displayname, config.canonical.noreply_from_address)
    subject = 'Invitation for %s to join' % member.name
    templatename = 'membership-invitation.txt'
    template = get_email_template(templatename)
    replacements = {
        'reviewer': '%s (%s)' % (reviewer.displayname, reviewer.name),
        'member': '%s (%s)' % (member.displayname, member.name),
        'team': '%s (%s)' % (team.displayname, team.name),
        'team_url': canonical_url(team),
        'membership_invitations_url':
            "%s/+invitation/%s" % (canonical_url(member), team.name)}
    for address in admin_addrs:
        recipient = getUtility(IPersonSet).getByEmail(address)
        replacements['recipient_name'] = recipient.displayname
        msg = MailWrapper().format(template % replacements, force_wrap=True)
        simple_sendmail(from_addr, address, subject, msg)


def send_team_email(from_addr, address, subject, template, replacements,
                    rationale, headers=None):
    """Send a team message with a rationale."""
    if headers is None:
        headers = {}
    body = MailWrapper().format(template % replacements, force_wrap=True)
    footer = "-- \n%s" % rationale
    message = '%s\n\n%s' % (body, footer)
    simple_sendmail(from_addr, address, subject, message, headers)


@block_implicit_flushes
def notify_team_join(event):
    """Notify team admins that someone has asked to join the team.

    If the team's policy is Moderated, the email will say that the membership
    is pending approval. Otherwise it'll say that the person has joined the
    team and who added that person to the team.
    """
    person = event.person
    team = event.team
    membership = getUtility(ITeamMembershipSet).getByPersonAndTeam(
        person, team)
    assert membership is not None
    approved, admin, proposed = [
        TeamMembershipStatus.APPROVED, TeamMembershipStatus.ADMIN,
        TeamMembershipStatus.PROPOSED]
    admin_addrs = team.getTeamAdminsEmailAddresses()
    from_addr = format_address(
        team.displayname, config.canonical.noreply_from_address)

    reviewer = membership.proposed_by
    if reviewer != person and membership.status in [approved, admin]:
        reviewer = membership.reviewed_by
        # Somebody added this person as a member, we better send a
        # notification to the person too.
        member_addrs = get_contact_email_addresses(person)

        headers = {}
        if person.isTeam():
            templatename = 'new-member-notification-for-teams.txt'
            subject = '%s joined %s' % (person.name, team.name)
            header_rational = "Indirect member (%s)" % team.name
            footer_rationale = (
                "You received this email because "
                "%s is the new member." % person.name)
        else:
            templatename = 'new-member-notification.txt'
            subject = 'You have been added to %s' % team.name
            header_rational = "Member (%s)" % team.name
            footer_rationale = (
                "You received this email because you are the new member.")

        if team.mailing_list is not None:
            template = get_email_template(
                'team-list-subscribe-block.txt')
            editemails_url = urlappend(
                canonical_url(getUtility(ILaunchpadRoot)),
                'people/+me/+editemails')
            list_instructions = template % dict(editemails_url=editemails_url)
        else:
            list_instructions = ''

        template = get_email_template(templatename)
        replacements = {
            'reviewer': '%s (%s)' % (reviewer.displayname, reviewer.name),
            'team_url': canonical_url(team),
            'member': '%s (%s)' % (person.displayname, person.name),
            'team': '%s (%s)' % (team.displayname, team.name),
            'list_instructions': list_instructions,
            }
        headers = {'X-Launchpad-Message-Rationale': header_rational}
        for address in member_addrs:
            recipient = getUtility(IPersonSet).getByEmail(address)
            replacements['recipient_name'] = recipient.displayname
            send_team_email(
                from_addr, address, subject, template, replacements,
                footer_rationale, headers)

        # The member's email address may be in admin_addrs too; let's remove
        # it so the member don't get two notifications.
        admin_addrs = set(admin_addrs).difference(set(member_addrs))

    # Yes, we can have teams with no members; not even admins.
    if not admin_addrs:
        return

    replacements = {
        'person_name': "%s (%s)" % (person.displayname, person.name),
        'team_name': "%s (%s)" % (team.displayname, team.name),
        'reviewer_name': "%s (%s)" % (reviewer.displayname, reviewer.name),
        'url': canonical_url(membership)}

    headers = {}
    if membership.status in [approved, admin]:
        template = get_email_template(
            'new-member-notification-for-admins.txt')
        subject = '%s joined %s' % (person.name, team.name)
    elif membership.status == proposed:
        # In the UI, a user can only propose himself or a team he
        # admins. Some users of the REST API have a workflow, where
        # they propose users that are designated as mentees (Bug 498181).
        if reviewer != person:
            headers = {"Reply-To": reviewer.preferredemail.email}
            template = get_email_template(
                'pending-membership-approval-for-third-party.txt')
        else:
            headers = {"Reply-To": person.preferredemail.email}
            template = get_email_template('pending-membership-approval.txt')
        subject = "%s wants to join" % person.name
    else:
        raise AssertionError(
            "Unexpected membership status: %s" % membership.status)

    for address in admin_addrs:
        recipient = getUtility(IPersonSet).getByEmail(address)
        replacements['recipient_name'] = recipient.displayname
        if recipient.isTeam():
            header_rationale = 'Admin (%s via %s)' % (
                team.name, recipient.name)
            footer_rationale = (
                "you are an admin of the %s team\n"
                "via the %s team." % (
                team.displayname, recipient.displayname))
        elif recipient == team.teamowner:
            header_rationale = 'Owner (%s)' % team.name
            footer_rationale = (
                "you are the owner of the %s team." % team.displayname)
        else:
            header_rationale = 'Admin (%s)' % team.name
            footer_rationale = (
                "you are an admin of the %s team." % team.displayname)
        footer = 'You received this email because %s' % footer_rationale
        headers['X-Launchpad-Message-Rationale'] = header_rationale
        send_team_email(
            from_addr, address, subject, template, replacements,
            footer, headers)


def specification_notification_subject(spec):
    """Format the email subject line for a specification."""
    return '[Blueprint %s] %s' % (spec.name, spec.title)


@block_implicit_flushes
def notify_specification_modified(spec, event):
    """Notify the related people that a specification has been modifed."""
    user = IPerson(event.user)
    spec_delta = spec.getDelta(event.object_before_modification, user)
    if spec_delta is None:
        # XXX: Bjorn Tillenius 2006-03-08:
        #      Ideally, if an IObjectModifiedEvent event is generated,
        #      spec_delta shouldn't be None. I'm not confident that we
        #      have enough test yet to assert this, though.
        return

    subject = specification_notification_subject(spec)
    indent = ' '*4
    info_lines = []
    for dbitem_name in ('definition_status', 'priority'):
        title = ISpecification[dbitem_name].title
        assert ISpecification[dbitem_name].required, (
            "The mail notification assumes %s can't be None" % dbitem_name)
        dbitem_delta = getattr(spec_delta, dbitem_name)
        if dbitem_delta is not None:
            old_item = dbitem_delta['old']
            new_item = dbitem_delta['new']
            info_lines.append("%s%s: %s => %s" % (
                indent, title, old_item.title, new_item.title))

    for person_attrname in ('approver', 'assignee', 'drafter'):
        title = ISpecification[person_attrname].title
        person_delta = getattr(spec_delta, person_attrname)
        if person_delta is not None:
            old_person = person_delta['old']
            if old_person is None:
                old_value = "(none)"
            else:
                old_value = old_person.displayname
            new_person = person_delta['new']
            if new_person is None:
                new_value = "(none)"
            else:
                new_value = new_person.displayname
            info_lines.append(
                "%s%s: %s => %s" % (indent, title, old_value, new_value))

    mail_wrapper = MailWrapper(width=72)
    if spec_delta.whiteboard is not None:
        if info_lines:
            info_lines.append('')
        whiteboard_delta = spec_delta.whiteboard
        if whiteboard_delta['old'] is None:
            info_lines.append('Whiteboard set to:')
            info_lines.append(mail_wrapper.format(whiteboard_delta['new']))
        else:
            whiteboard_diff = get_unified_diff(
                whiteboard_delta['old'], whiteboard_delta['new'], 72)
            info_lines.append('Whiteboard changed:')
            info_lines.append(whiteboard_diff)

    if not info_lines:
        # The specification was modified, but we don't yet support
        # sending notification for the change.
        return
    body = get_email_template('specification-modified.txt') % {
        'editor': user.displayname,
        'info_fields': '\n'.join(info_lines),
        'spec_title': spec.title,
        'spec_url': canonical_url(spec)}

    for address in spec.notificationRecipientAddresses():
        simple_sendmail_from_person(user, address, subject, body)


@block_implicit_flushes
def notify_specification_subscription_created(specsub, event):
    """Notify a user that they have been subscribed to a blueprint."""
    user = IPerson(event.user)
    spec = specsub.specification
    person = specsub.person
    subject = specification_notification_subject(spec)
    mailwrapper = MailWrapper(width=72)
    body = mailwrapper.format(
        'You are now subscribed to the blueprint '
        '%(blueprint_name)s - %(blueprint_title)s.\n\n'
        '-- \n%(blueprint_url)s' %
        {'blueprint_name': spec.name,
         'blueprint_title': spec.title,
         'blueprint_url': canonical_url(spec)})
    for address in get_contact_email_addresses(person):
        simple_sendmail_from_person(user, address, subject, body)


@block_implicit_flushes
def notify_specification_subscription_modified(specsub, event):
    """Notify a subscriber to a blueprint that their
    subscription has changed.
    """
    user = IPerson(event.user)
    spec = specsub.specification
    person = specsub.person
    # Only send a notification if the
    # subscription changed by someone else.
    if person == user:
        return
    subject = specification_notification_subject(spec)
    if specsub.essential:
        specsub_type = 'Participation essential'
    else:
        specsub_type = 'Participation non-essential'
    mailwrapper = MailWrapper(width=72)
    body = mailwrapper.format(
        'Your subscription to the blueprint '
        '%(blueprint_name)s - %(blueprint_title)s '
        'has changed to [%(specsub_type)s].\n\n'
        '--\n  %(blueprint_url)s' %
        {'blueprint_name': spec.name,
         'blueprint_title': spec.title,
         'specsub_type': specsub_type,
         'blueprint_url': canonical_url(spec)})
    for address in get_contact_email_addresses(person):
        simple_sendmail_from_person(user, address, subject, body)


def notify_mailinglist_activated(mailinglist, event):
    """Notification that a mailing list is available.

    All active members of a team and its subteams receive notification when
    the team's mailing list is available.
    """
    # We will use the setting of the date_activated field as a hint
    # that this list is new, and that noboby has subscribed yet.  See
    # `MailingList.transitionToStatus()` for the details.
    old_date = event.object_before_modification.date_activated
    new_date = event.object.date_activated
    list_looks_new = old_date is None and new_date is not None

    if not (list_looks_new and mailinglist.is_usable):
        return

    team = mailinglist.team
    from_address = format_address(
        team.displayname, config.canonical.noreply_from_address)
    headers = {}
    subject = "New Mailing List for %s" % team.displayname
    template = get_email_template('new-mailing-list.txt')
    editemails_url = '%s/+editemails'

    for person in team.allmembers:
        if person.is_team or person.preferredemail is None:
            # This is either a team or a person without a preferred email, so
            # don't send a notification.
            continue
        to_address = [str(person.preferredemail.email)]
        replacements = {
            'user': person.displayname,
            'team_displayname': team.displayname,
            'team_name': team.name,
            'team_url': canonical_url(team),
            'subscribe_url': editemails_url % canonical_url(person),
            }
        body = MailWrapper(72).format(template % replacements,
                                      force_wrap=True)
        simple_sendmail(from_address, to_address, subject, body, headers)


def notify_message_held(message_approval, event):
    """Send a notification of a message hold to all team administrators."""
    message_details = getAdapter(message_approval, IHeldMessageDetails)
    team = message_approval.mailing_list.team
    from_address = format_address(
        team.displayname, config.canonical.noreply_from_address)
    subject = (
        'New mailing list message requiring approval for %s'
        % team.displayname)
    template = get_email_template('new-held-message.txt')

    # Most of the replacements are the same for everyone.
    replacements = {
        'subject': message_details.subject,
        'author_name': message_details.author.displayname,
        'author_url': canonical_url(message_details.author),
        'date': message_details.date,
        'message_id': message_details.message_id,
        'review_url': '%s/+mailinglist-moderate' % canonical_url(team),
        'team': team.displayname,
        }

    # Don't wrap the paragraph with the url.
    def wrap_function(paragraph):
        return (paragraph.startswith('http:') or
                paragraph.startswith('https:'))

    # Send one message to every team administrator.
    person_set = getUtility(IPersonSet)
    for address in team.getTeamAdminsEmailAddresses():
        user = person_set.getByEmail(address)
        replacements['user'] = user.displayname
        body = MailWrapper(72).format(
            template % replacements, force_wrap=True, wrap_func=wrap_function)
        simple_sendmail(from_address, address, subject, body)


@block_implicit_flushes
def notify_new_ppa_subscription(subscription, event):
    """Notification that a new PPA subscription can be activated."""
    non_active_subscribers = subscription.getNonActiveSubscribers()

    archive = subscription.archive
    registrant_name = subscription.registrant.displayname
    ppa_displayname = archive.displayname
    ppa_reference = "ppa:%s/%s" % (
        archive.owner.name, archive.name)
    ppa_description = archive.description
    subject = 'PPA access granted for ' + ppa_displayname

    template = get_email_template('ppa-subscription-new.txt')

    for person in non_active_subscribers:

        if person.preferredemail is None:
            # Don't send to people without a preferred email.
            continue

        to_address = [person.preferredemail.email]
        recipient_subscriptions_url = "%s/+archivesubscriptions" % (
            canonical_url(person))
        replacements = {
            'recipient_name': person.displayname,
            'registrant_name': registrant_name,
            'registrant_profile_url': canonical_url(subscription.registrant),
            'ppa_displayname': ppa_displayname,
            'ppa_reference': ppa_reference,
            'ppa_description': ppa_description,
            'recipient_subscriptions_url': recipient_subscriptions_url,
            }
        body = MailWrapper(72).format(template % replacements,
                                      force_wrap=True)

        from_address = format_address(
            registrant_name, config.canonical.noreply_from_address)

        headers = {
            'Sender': config.canonical.bounce_address,
            }

        # If the registrant has a preferred email, then use it for the
        # Reply-To.
        if subscription.registrant.preferredemail:
            headers['Reply-To'] = format_address(
                registrant_name,
                subscription.registrant.preferredemail.email)

        simple_sendmail(from_address, to_address, subject, body, headers)


def encode(value):
    """Encode string for transport in a mail header.

    :param value: The raw email header value.
    :type value: unicode
    :return: The encoded header.
    :rtype: `email.Header.Header`
    """
    try:
        value.encode('us-ascii')
        charset = 'us-ascii'
    except UnicodeEncodeError:
        charset = 'utf-8'
    return Header(value.encode(charset), charset)


def send_direct_contact_email(
    sender_email, recipients_set, subject, body):
    """Send a direct user-to-user email.

    :param sender_email: The email address of the sender.
    :type sender_email: string
    :param recipients_set: The recipients.
    :type recipients_set:' A ContactViaWebNotificationSet
    :param subject: The Subject header.
    :type subject: unicode
    :param body: The message body.
    :type body: unicode
    :return: The sent message.
    :rtype: `email.Message.Message`
    """
    # Craft the email message.  Start by checking whether the subject and
    # message bodies are ASCII or not.
    subject_header = encode(subject)
    try:
        body.encode('us-ascii')
        charset = 'us-ascii'
    except UnicodeEncodeError:
        charset = 'utf-8'
    # Get the sender's real name, encoded as per RFC 2047.
    person_set = getUtility(IPersonSet)
    sender = person_set.getByEmail(sender_email)
    assert sender is not None, 'No person for sender %s' % sender_email
    sender_name = str(encode(sender.displayname))
    # Do a single authorization/quota check for the sender.  We consume one
    # quota credit per contact, not per recipient.
    authorization = IDirectEmailAuthorization(sender)
    if not authorization.is_allowed:
        raise QuotaReachedError(sender.displayname, authorization)
    # Add the footer as a unicode string, then encode the body if necessary.
    # This is not entirely optimal if the body has non-ascii characters in it,
    # since the footer may get garbled in a non-MIME aware mail reader.  Who
    # uses those anyway!?  The only alternative is to attach the footer as a
    # MIME attachment with a us-ascii charset, but that has it's own set of
    # problems (and user complaints).  Email sucks.
    additions = u'\n'.join([
        u'',
        u'-- ',
        u'This message was sent from Launchpad by the user',
        u'%s (%s)' % (sender_name, canonical_url(sender)),
        u'using %s.',
        u'For more information see',
        u'https://help.launchpad.net/YourAccount/ContactingPeople',
        ])
    # Craft and send one message per recipient.
    mailwrapper = MailWrapper(width=72)
    message = None
    for recipient_email, recipient in recipients_set.getRecipientPersons():
        recipient_name = str(encode(recipient.displayname))
        reason, rational_header = recipients_set.getReason(recipient_email)
        reason = str(encode(reason)).replace('\n ', '\n')
        formatted_body = mailwrapper.format(body, force_wrap=True)
        formatted_body += additions % reason
        formatted_body = formatted_body.encode(charset)
        message = MIMEText(formatted_body, _charset=charset)
        message['From'] = formataddr((sender_name, sender_email))
        message['To'] = formataddr((recipient_name, recipient_email))
        message['Subject'] = subject_header
        message['Message-ID'] = make_msgid('launchpad')
        message['X-Launchpad-Message-Rationale'] = rational_header
        # Send the message.
        sendmail(message, bulk=False)
    # BarryWarsaw 19-Nov-2008: If any messages were sent, record the fact that
    # the sender contacted the team.  This is not perfect though because we're
    # really recording the fact that the person contacted the last member of
    # the team.  There's little we can do better though because the team has
    # no contact address, and so there isn't actually an address to record as
    # the team's recipient.  It currently doesn't matter though because we
    # don't actually do anything with the recipient information yet.  All we
    # care about is the sender, for quota purposes.  We definitely want to
    # record the contact outside the above loop though, because if there are
    # 10 members of the team with no contact address, one message should not
    # consume the sender's entire quota.
    authorization.record(message)<|MERGE_RESOLUTION|>--- conflicted
+++ resolved
@@ -24,12 +24,6 @@
 
 from canonical.config import config
 from canonical.database.sqlbase import block_implicit_flushes
-<<<<<<< HEAD
-=======
-from lp.bugs.adapters.bugdelta import BugDelta
-from lp.bugs.adapters.bugchange import (
-    BugDuplicateChange, get_bug_changes, BugTaskAssigneeChange)
->>>>>>> cf8beb51
 from canonical.launchpad.helpers import (
     get_contact_email_addresses, get_email_template)
 from canonical.launchpad.interfaces import (
@@ -45,7 +39,8 @@
 from canonical.launchpad.webapp.url import urlappend
 
 from lp.bugs.adapters.bugdelta import BugDelta
-from lp.bugs.adapters.bugchange import BugDuplicateChange, get_bug_changes
+from lp.bugs.adapters.bugchange import (
+    BugDuplicateChange, get_bug_changes, BugTaskAssigneeChange)
 from lp.bugs.interfaces.bugchange import IBugChange
 from lp.bugs.mail.bugnotificationbuilder import get_bugmail_error_address
 from lp.registry.interfaces.structuralsubscription import (
@@ -65,118 +60,6 @@
 CC = "CC"
 
 
-<<<<<<< HEAD
-=======
-def format_rfc2822_date(date):
-    """Formats a date according to RFC2822's desires."""
-    return formatdate(rfc822.mktime_tz(date.utctimetuple() + (0, )))
-
-
-class BugNotificationBuilder:
-    """Constructs a MIMEText message for a bug notification.
-
-    Takes a bug and a set of headers and returns a new MIMEText
-    object. Common and expensive to calculate headers are cached
-    up-front.
-    """
-
-    def __init__(self, bug):
-        self.bug = bug
-
-        # Pre-calculate common headers.
-        self.common_headers = [
-            ('Reply-To', get_bugmail_replyto_address(bug)),
-            ('Sender', config.canonical.bounce_address),
-            ]
-
-        # X-Launchpad-Bug
-        self.common_headers.extend(
-            ('X-Launchpad-Bug', bugtask.asEmailHeaderValue())
-            for bugtask in bug.bugtasks)
-
-        # X-Launchpad-Bug-Tags
-        if len(bug.tags) > 0:
-            self.common_headers.append(
-                ('X-Launchpad-Bug-Tags', ' '.join(bug.tags)))
-
-        # Add the X-Launchpad-Bug-Private header. This is a simple
-        # yes/no value denoting privacy for the bug.
-        if bug.private:
-            self.common_headers.append(
-                ('X-Launchpad-Bug-Private', 'yes'))
-        else:
-            self.common_headers.append(
-                ('X-Launchpad-Bug-Private', 'no'))
-
-        # Add the X-Launchpad-Bug-Security-Vulnerability header to
-        # denote security for this bug. This follows the same form as
-        # the -Bug-Private header.
-        if bug.security_related:
-            self.common_headers.append(
-                ('X-Launchpad-Bug-Security-Vulnerability', 'yes'))
-        else:
-            self.common_headers.append(
-                ('X-Launchpad-Bug-Security-Vulnerability', 'no'))
-
-        # Add the -Bug-Commenters header, a space-separated list of
-        # distinct IDs of people who have commented on the bug. The
-        # list is sorted to aid testing.
-        commenters = set(message.owner.name for message in bug.messages)
-        self.common_headers.append(
-            ('X-Launchpad-Bug-Commenters', ' '.join(sorted(commenters))))
-
-        # Add the -Bug-Reporter header to identify the owner of the bug
-        # and the original bug task for filtering
-        self.common_headers.append(
-            ('X-Launchpad-Bug-Reporter',
-             '%s (%s)' % ( bug.owner.displayname, bug.owner.name )))
-
-    def build(self, from_address, to_address, body, subject, email_date,
-              rationale=None, references=None, message_id=None):
-        """Construct the notification.
-
-        :param from_address: The From address of the notification.
-        :param to_address: The To address for the notification.
-        :param body: The body text of the notification.
-        :type body: unicode
-        :param subject: The Subject of the notification.
-        :param email_date: The Date for the notification.
-        :param rationale: The rationale for why the recipient is
-            receiving this notification.
-        :param references: A value for the References header.
-        :param message_id: A value for the Message-ID header.
-
-        :return: An `email.MIMEText.MIMEText` object.
-        """
-        message = MIMEText(body.encode('utf8'), 'plain', 'utf8')
-        message['Date'] = format_rfc2822_date(email_date)
-        message['From'] = from_address
-        message['To'] = to_address
-
-        # Add the common headers.
-        for header in self.common_headers:
-            message.add_header(*header)
-
-        if references is not None:
-            message['References'] = ' '.join(references)
-        if message_id is not None:
-            message['Message-Id'] = message_id
-
-        subject_prefix = "[Bug %d]" % self.bug.id
-        if subject is None:
-            message['Subject'] = subject_prefix
-        elif subject_prefix in subject:
-            message['Subject'] = subject
-        else:
-            message['Subject'] = "%s %s" % (subject_prefix, subject)
-
-        if rationale is not None:
-            message.add_header('X-Launchpad-Message-Rationale', rationale)
-
-        return message
-
-
->>>>>>> cf8beb51
 def _send_bug_details_to_new_bug_subscribers(
     bug, previous_subscribers, current_subscribers, subscribed_by=None,
     event_creator=None):
