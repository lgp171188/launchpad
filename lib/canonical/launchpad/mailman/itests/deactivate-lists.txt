--- conflicted
+++ resolved
@@ -4,11 +4,7 @@
 by archiving and deleting the mailing list data, which allows for easy
 reconstitution later.
 
-<<<<<<< HEAD
-First, create the mailing list, which will send a notification messages
-=======
 First, create the mailing list, which will send notification messages
->>>>>>> 32842f8a
 to all the members of the mailing list.  We can ignore these messages.
 
     >>> import itest_helper
