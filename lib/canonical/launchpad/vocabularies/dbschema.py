# Copyright 2004-2007 Canonical Ltd.  All rights reserved.

"""
You probably don't want to import stuff from here. See __init__.py
for details
"""

__metaclass__ = type

__all__ = [
    'vocab_factory',
    'BranchReviewStatusVocabulary',
    'BugAttachmentTypeVocabulary',
<<<<<<< HEAD
    'BugBranchStatusVocabulary',
=======
    'BugRefVocabulary',
>>>>>>> 268f2d23
    'BugNominationStatusVocabulary',
    'BugTaskImportanceVocabulary',
    'BugTrackerTypeVocabulary',
    'CodeImportReviewStatusVocabulary',
    'CveStatusVocabulary',
    'DistroSeriesStatusVocabulary',
    'InfestationStatusVocabulary',
    'PackagePublishingPocketVocabulary',
    'RemoteBugTaskImportanceVocabulary',
    'SpecificationImplementationStatusVocabulary',
    'SpecificationPriorityVocabulary',
    'SpecificationDefinitionStatusVocabulary',
    'SpecificationGoalStatusVocabulary',
    'SprintSpecificationStatusVocabulary',
    'TranslationFileFormatVocabulary',
    'TranslationPermissionVocabulary',
    ]

from canonical.lp import dbschema

from canonical.launchpad.webapp.vocabulary import vocab_factory
<<<<<<< HEAD
=======
from canonical.launchpad.interfaces import (
    TranslationFileFormat, TranslationPermission)

>>>>>>> 268f2d23

# DB Schema Vocabularies

BranchReviewStatusVocabulary = vocab_factory(dbschema.BranchReviewStatus)
BugAttachmentTypeVocabulary = vocab_factory(dbschema.BugAttachmentType)
BugNominationStatusVocabulary = vocab_factory(dbschema.BugNominationStatus)
BugTaskImportanceVocabulary = vocab_factory(
    dbschema.BugTaskImportance, noshow=[dbschema.BugTaskImportance.UNKNOWN])
BugTrackerTypeVocabulary = vocab_factory(dbschema.BugTrackerType,
    noshow=[dbschema.BugTrackerType.DEBBUGS,
            dbschema.BugTrackerType.SOURCEFORGE])
CodeImportReviewStatusVocabulary = vocab_factory(
    dbschema.CodeImportReviewStatus)
CveStatusVocabulary = vocab_factory(dbschema.CveStatus)
DistroSeriesStatusVocabulary = vocab_factory(dbschema.DistroSeriesStatus)
InfestationStatusVocabulary = vocab_factory(dbschema.BugInfestationStatus)
PackagePublishingPocketVocabulary = vocab_factory(
    dbschema.PackagePublishingPocket)
RemoteBugTaskImportanceVocabulary = vocab_factory(dbschema.BugTaskImportance)
SpecificationImplementationStatusVocabulary =  vocab_factory(dbschema.SpecificationImplementationStatus)
SpecificationPriorityVocabulary = vocab_factory(dbschema.SpecificationPriority)
SpecificationDefinitionStatusVocabulary =  vocab_factory(dbschema.SpecificationDefinitionStatus)
SpecificationGoalStatusVocabulary = vocab_factory(dbschema.SpecificationGoalStatus)
SprintSpecificationStatusVocabulary =  vocab_factory(dbschema.SprintSpecificationStatus)
TranslationFileFormatVocabulary = vocab_factory(TranslationFileFormat)
TranslationPermissionVocabulary = vocab_factory(TranslationPermission)<|MERGE_RESOLUTION|>--- conflicted
+++ resolved
@@ -11,11 +11,6 @@
     'vocab_factory',
     'BranchReviewStatusVocabulary',
     'BugAttachmentTypeVocabulary',
-<<<<<<< HEAD
-    'BugBranchStatusVocabulary',
-=======
-    'BugRefVocabulary',
->>>>>>> 268f2d23
     'BugNominationStatusVocabulary',
     'BugTaskImportanceVocabulary',
     'BugTrackerTypeVocabulary',
@@ -37,12 +32,9 @@
 from canonical.lp import dbschema
 
 from canonical.launchpad.webapp.vocabulary import vocab_factory
-<<<<<<< HEAD
-=======
 from canonical.launchpad.interfaces import (
     TranslationFileFormat, TranslationPermission)
 
->>>>>>> 268f2d23
 
 # DB Schema Vocabularies
 
