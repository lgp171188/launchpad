--- conflicted
+++ resolved
@@ -45,14 +45,7 @@
 
 from canonical.lp import dbschema
 
-<<<<<<< HEAD
 from canonical.launchpad.webapp.vocabulary import vocab_factory
-=======
-from canonical.launchpad.interfaces import (
-    QuestionAction, QuestionPriority, QuestionSort, QuestionStatus)
-from canonical.launchpad.webapp.vocabulary import (
-    sortkey_ordered_vocab_factory, vocab_factory)
->>>>>>> 82a0e763
 
 
 # DB Schema Vocabularies
