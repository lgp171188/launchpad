--- conflicted
+++ resolved
@@ -16,14 +16,6 @@
     />
 
   <vocabulary
-<<<<<<< HEAD
-=======
-    name="BugAttachmentType"
-    factory="canonical.launchpad.vocabularies.BugAttachmentTypeVocabulary"
-    />
-
-  <vocabulary
->>>>>>> edd9b3ce
     name="BugNominatableSerieses"
     factory="canonical.launchpad.vocabularies.BugNominatableSeriesesVocabulary"
     />
