--- conflicted
+++ resolved
@@ -1440,18 +1440,12 @@
     displayname = 'Select a PPA'
 
     def toTerm(self, archive):
-<<<<<<< HEAD
-=======
         """See `IVocabulary`."""
->>>>>>> 36ba665d
         summary = archive.description.splitlines()[0]
         return SimpleTerm(archive, archive.owner.name, summary)
 
     def getTermByToken(self, token):
-<<<<<<< HEAD
-=======
         """See `IVocabularyTokenized`."""
->>>>>>> 36ba665d
         clause = """
         %s AND Person.name = %s
         """ % (self._filter, quote(token))
@@ -1465,13 +1459,10 @@
             return self.toTerm(obj)
 
     def search(self, query):
-<<<<<<< HEAD
-=======
         """Return a resultset of archives.
 
         This is a helper required by `SQLObjectVocabularyBase.searchForTerms`.
         """
->>>>>>> 36ba665d
         if not query:
             return self.emptySelectResults()
 
