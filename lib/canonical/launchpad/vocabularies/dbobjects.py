# Copyright 2004-2009 Canonical Ltd.  All rights reserved.

"""Vocabularies pulling stuff from the database.

You probably don't want to use these classes directly - see the
docstring in __init__.py for details.
"""

__metaclass__ = type

__all__ = [
    'ActiveMailingListVocabulary',
    'BountyVocabulary',
    'BranchRestrictedOnProductVocabulary',
    'BranchVocabulary',
    'BugNominatableSeriesesVocabulary',
    'BugTrackerVocabulary',
    'BugVocabulary',
    'BugWatchVocabulary',
    'CommercialProjectsVocabulary',
    'ComponentVocabulary',
    'CountryNameVocabulary',
    'DistributionOrProductOrProjectVocabulary',
    'DistributionOrProductVocabulary',
    'DistributionUsingMaloneVocabulary',
    'DistributionVocabulary',
    'DistroSeriesVocabulary',
    'FAQVocabulary',
    'FeaturedProjectVocabulary',
    'FilteredDeltaLanguagePackVocabulary',
    'FilteredDistroArchSeriesVocabulary',
    'FilteredDistroSeriesVocabulary',
    'FilteredFullLanguagePackVocabulary',
    'FilteredLanguagePackVocabulary',
    'FilteredProductSeriesVocabulary',
    'FutureSprintVocabulary',
    'KarmaCategoryVocabulary',
    'LanguageVocabulary',
    'MilestoneVocabulary',
    'NonMergedPeopleAndTeamsVocabulary',
    'PPAVocabulary',
    'PackageReleaseVocabulary',
    'PersonAccountToMergeVocabulary',
    'PersonActiveMembershipVocabulary',
    'ProcessorFamilyVocabulary',
    'ProcessorVocabulary',
    'ProductReleaseVocabulary',
    'ProductSeriesVocabulary',
    'ProductVocabulary',
    'ProjectVocabulary',
    'SpecificationDepCandidatesVocabulary',
    'SpecificationDependenciesVocabulary',
    'SpecificationVocabulary',
    'SprintVocabulary',
    'TranslatableLanguageVocabulary',
    'TranslationGroupVocabulary',
    'TranslationMessageVocabulary',
    'TranslationTemplateVocabulary',
    'UserTeamsParticipationVocabulary',
    'UserTeamsParticipationPlusSelfVocabulary',
    'ValidPersonOrTeamVocabulary',
    'ValidPersonVocabulary',
    'ValidTeamMemberVocabulary',
    'ValidTeamOwnerVocabulary',
    'ValidTeamVocabulary',
    'WebBugTrackerVocabulary',
    'person_team_participations_vocabulary_factory',
    'project_products_using_malone_vocabulary_factory',
    'project_products_vocabulary_factory',
    ]

import cgi
from operator import attrgetter

from sqlobject import AND, CONTAINSSTRING, OR, SQLObjectNotFound
from storm.expr import LeftJoin, SQL, And, Or, Not
from zope.component import getUtility
from zope.interface import implements
from zope.schema.interfaces import IVocabulary, IVocabularyTokenized
from zope.schema.vocabulary import SimpleTerm, SimpleVocabulary
from zope.security.proxy import isinstance as zisinstance
from zope.security.proxy import removeSecurityProxy

from canonical.cachedproperty import cachedproperty
from canonical.launchpad.database import (
<<<<<<< HEAD
    Account, Archive, Bounty, Branch, Bug, BugTracker, BugWatch, Component,
    Country, Distribution, DistroArchSeries, DistroSeries, EmailAddress,
    FeaturedProject, KarmaCategory, Language, LanguagePack, MailingList,
    Milestone, Person, PillarName, POTemplate, Processor, ProcessorFamily,
=======
    Account, Archive, Branch, Bounty, Bug, BugTracker, BugWatch,
    Component, Country, Distribution, DistroArchSeries, DistroSeries,
    EmailAddress, FeaturedProject, KarmaCategory, Language, LanguagePack,
    MailingList, Milestone, Person, PillarName, POTemplate,
    Processor, ProcessorFamily,
>>>>>>> aa5d5ad8
    Product, ProductRelease, ProductSeries, Project, SourcePackageRelease,
    Specification, Sprint, TranslationGroup, TranslationMessage)

from canonical.database.sqlbase import SQLBase, quote_like, quote, sqlvalues
from canonical.launchpad.helpers import shortlist
from canonical.launchpad.interfaces import IStore
from canonical.launchpad.interfaces.archive import ArchivePurpose
from canonical.launchpad.interfaces.branch import IBranch
from canonical.launchpad.interfaces.branchcollection import IAllBranches
from canonical.launchpad.interfaces.bugtask import (
    IBugTask, IDistroBugTask, IDistroSeriesBugTask, IProductSeriesBugTask,
    IUpstreamBugTask)
from canonical.launchpad.interfaces.bugtracker import BugTrackerType
from canonical.launchpad.interfaces.distribution import IDistribution
from canonical.launchpad.interfaces.distributionsourcepackage import (
    IDistributionSourcePackage)
from canonical.launchpad.interfaces.distroseries import (
    DistroSeriesStatus, IDistroSeries)
from canonical.launchpad.interfaces.emailaddress import EmailAddressStatus
from canonical.launchpad.interfaces.faq import IFAQ
from canonical.launchpad.interfaces.faqtarget import IFAQTarget
from canonical.launchpad.interfaces.language import ILanguage
from canonical.launchpad.interfaces.languagepack import LanguagePackType
from canonical.launchpad.interfaces.mailinglist import (
    IMailingListSet, MailingListStatus)
from canonical.launchpad.interfaces.milestone import (
    IMilestoneSet, IProjectMilestone)
from canonical.launchpad.interfaces.person import (
    IPerson, IPersonSet, ITeam, PersonVisibility)
from canonical.launchpad.interfaces.pillar import IPillarName
from canonical.launchpad.interfaces.product import (
    IProduct, IProductSet, License)
from canonical.launchpad.interfaces.productseries import IProductSeries
from canonical.launchpad.interfaces.project import IProject
from canonical.launchpad.interfaces.sourcepackage import ISourcePackage
from canonical.launchpad.interfaces.specification import (
    ISpecification, SpecificationFilter)
from canonical.launchpad.interfaces.account import AccountStatus
from canonical.launchpad.webapp.authorization import check_permission
from canonical.launchpad.webapp.interfaces import (
    ILaunchBag, IStoreSelector, MAIN_STORE, DEFAULT_FLAVOR)
from canonical.launchpad.webapp.tales import (
    DateTimeFormatterAPI, FormattersAPI)
from canonical.launchpad.webapp.vocabulary import (
    CountableIterator, IHugeVocabulary, NamedSQLObjectHugeVocabulary,
    NamedSQLObjectVocabulary, SQLObjectVocabularyBase)


class BasePersonVocabulary:
    """This is a base class used by all different Person Vocabularies."""

    _table = Person

    def toTerm(self, obj):
        """Return the term for this object."""
        return SimpleTerm(obj, obj.name, obj.browsername)

    def getTermByToken(self, token):
        """Return the term for the given token.

        If the token contains an '@', treat it like an email. Otherwise,
        treat it like a name.
        """
        if "@" in token:
            # This looks like an email token, so let's do an object
            # lookup based on that.
            # We retrieve the email address via the main store, so 
            # we can easily traverse to email.person to retrieve the
            # result from the main Store as expected by our call sites.
            email = IStore(Person).find(
                EmailAddress,
                EmailAddress.email.lower() == token.strip().lower()).one()
            if email is None:
                raise LookupError(token)
            return self.toTerm(email.person)
        else:
            # This doesn't look like an email, so let's simply treat
            # it like a name.
            person = getUtility(IPersonSet).getByName(token)
            if person is None:
                raise LookupError(token)
            return self.toTerm(person)


class ComponentVocabulary(SQLObjectVocabularyBase):

    _table = Component
    _orderBy = 'name'

    def toTerm(self, obj):
        return SimpleTerm(obj, obj.id, obj.name)


# Country.name may have non-ASCII characters, so we can't use
# NamedSQLObjectVocabulary here.
class CountryNameVocabulary(SQLObjectVocabularyBase):
    """A vocabulary for country names."""

    _table = Country
    _orderBy = 'name'

    def toTerm(self, obj):
        return SimpleTerm(obj, obj.id, obj.name)


class BranchVocabularyBase(SQLObjectVocabularyBase):
    """A base class for Branch vocabularies.

    Override `BranchVocabularyBase._getCollection` to provide the collection
    of branches which make up the vocabulary.
    """

    implements(IHugeVocabulary)

    _table = Branch
    _orderBy = ['name', 'id']
    displayname = 'Select a Branch'

    def toTerm(self, branch):
        """The display should include the URL if there is one."""
        return SimpleTerm(branch, branch.unique_name, branch.displayname)

    def getTermByToken(self, token):
        """See `IVocabularyTokenized`."""
        search_results = self.searchForTerms(token)
        if search_results.count() == 1:
            return iter(search_results).next()
        raise LookupError(token)

    def _getCollection(self):
        """Override this to return the collection to which the search is
        restricted.
        """
        raise NotImplementedError(self._getCollection)

    def searchForTerms(self, query=None):
        """See `IHugeVocabulary`."""
        logged_in_user = getUtility(ILaunchBag).user
        collection = self._getCollection().visibleByUser(logged_in_user)
        if query is None:
            branches = collection.getBranches()
        else:
            branches = collection.search(query)
        return CountableIterator(branches.count(), branches, self.toTerm)

    def __len__(self):
        """See `IVocabulary`."""
        return self.search().count()


class BranchVocabulary(BranchVocabularyBase):
    """A vocabulary for searching branches.

    The name and URL of the branch, the name of the product, and the
    name of the registrant of the branches is checked for the entered
    value.
    """

    def _getCollection(self):
        return getUtility(IAllBranches)


class BranchRestrictedOnProductVocabulary(BranchVocabularyBase):
    """A vocabulary for searching branches restricted on product.

    The query entered checks the name or URL of the branch, or the
    name of the registrant of the branch.
    """

    def __init__(self, context=None):
        BranchVocabularyBase.__init__(self, context)
        if IProduct.providedBy(self.context):
            self.product = self.context
        elif IProductSeries.providedBy(self.context):
            self.product = self.context.product
        elif IBranch.providedBy(self.context):
            self.product = self.context.product
        else:
            # An unexpected type.
            raise AssertionError('Unexpected context type')

    def _getCollection(self):
        return getUtility(IAllBranches).inProduct(self.product)


class BugVocabulary(SQLObjectVocabularyBase):

    _table = Bug
    _orderBy = 'id'


class BountyVocabulary(SQLObjectVocabularyBase):

    _table = Bounty
    # XXX kiko 2006-02-20: no _orderBy?


class BugTrackerVocabulary(SQLObjectVocabularyBase):

    _table = BugTracker
    _orderBy = 'title'


class WebBugTrackerVocabulary(BugTrackerVocabulary):
    """All web-based bug tracker types."""

    _filter = BugTracker.q.bugtrackertype != BugTrackerType.EMAILADDRESS


class FAQVocabulary:
    """Vocabulary containing all the FAQs in an `IFAQTarget`."""

    implements(IHugeVocabulary)

    displayname = 'Select a FAQ'

    def __init__(self, context):
        """Create a new vocabulary for the context.

        :param context: It should adaptable to `IFAQTarget`.
        """
        self.context = IFAQTarget(context)

    def __len__(self):
        """See `IIterableVocabulary`."""
        return self.context.searchFAQs().count()

    def __iter__(self):
        """See `IIterableVocabulary`."""
        for faq in self.context.searchFAQs():
            yield self.toTerm(faq)

    def __contains__(self, value):
        """See `IVocabulary`."""
        if not IFAQ.providedBy(value):
            return False
        return self.context.getFAQ(value.id) is not None

    def getTerm(self, value):
        """See `IVocabulary`."""
        if value not in self:
            raise LookupError(value)
        return self.toTerm(value)

    def getTermByToken(self, token):
        """See `IVocabularyTokenized`."""
        try:
            faq_id = int(token)
        except ValueError:
            raise LookupError(token)
        faq = self.context.getFAQ(token)
        if faq is None:
            raise LookupError(token)
        return self.toTerm(faq)

    def toTerm(self, faq):
        """Return the term for a FAQ."""
        return SimpleTerm(faq, faq.id, faq.title)

    def searchForTerms(self, query=None):
        """See `IHugeVocabulary`."""
        results = self.context.findSimilarFAQs(query)
        return CountableIterator(results.count(), results, self.toTerm)


class LanguageVocabulary(SQLObjectVocabularyBase):
    """All the languages known by Launchpad."""

    _table = Language
    _orderBy = 'englishname'

    def __contains__(self, language):
        """See `IVocabulary`."""
        assert ILanguage.providedBy(language), (
            "'in LanguageVocabulary' requires ILanguage as left operand, "
            "got %s instead." % type(language))
        return super(LanguageVocabulary, self).__contains__(language)

    def toTerm(self, obj):
        """See `IVocabulary`."""
        return SimpleTerm(obj, obj.code, obj.displayname)

    def getTerm(self, obj):
        """See `IVocabulary`."""
        if obj not in self:
            raise LookupError(obj)
        return SimpleTerm(obj, obj.code, obj.displayname)

    def getTermByToken(self, token):
        """See `IVocabulary`."""
        try:
            found_language = Language.byCode(token)
        except SQLObjectNotFound:
            raise LookupError(token)
        return self.getTerm(found_language)


class TranslatableLanguageVocabulary(LanguageVocabulary):
    """All the translatable languages known by Launchpad.

    Messages cannot be translated into English or a non-visible language.
    This vocabulary contains all the languages known to Launchpad,
    excluding English and non-visible languages.
    """
    def __contains__(self, language):
        """See `IVocabulary`.

        This vocabulary excludes English and languages that are not visible.
        """
        assert ILanguage.providedBy(language), (
            "'in TranslatableLanguageVocabulary' requires ILanguage as "
            "left operand, got %s instead." % type(language))
        if language.code == 'en':
            return False
        return language.visible == True and super(
            TranslatableLanguageVocabulary, self).__contains__(language)

    def __iter__(self):
        """See `IVocabulary`.

        Iterate languages that are visible and not English.
        """
        languages = self._table.select(
            "Language.code != 'en' AND Language.visible = True",
            orderBy=self._orderBy)
        for language in languages:
            yield self.toTerm(language)

    def getTermByToken(self, token):
        """See `IVocabulary`."""
        if token == 'en':
            raise LookupError(token)
        term = super(TranslatableLanguageVocabulary, self).getTermByToken(
            token)
        if not term.value.visible:
            raise LookupError(token)
        return term


class KarmaCategoryVocabulary(NamedSQLObjectVocabulary):

    _table = KarmaCategory
    _orderBy = 'name'


# XXX kiko 2007-01-18: any reason why this can't be an
# NamedSQLObjectHugeVocabulary?
class ProductVocabulary(SQLObjectVocabularyBase):
    implements(IHugeVocabulary)

    _table = Product
    _orderBy = 'displayname'
    displayname = 'Select a project'

    def __contains__(self, obj):
        # Sometimes this method is called with an SQLBase instance, but
        # z3 form machinery sends through integer ids. This might be due
        # to a bug somewhere.
        where = "active='t' AND id=%d"
        if zisinstance(obj, SQLBase):
            product = self._table.selectOne(where % obj.id)
            return product is not None and product == obj
        else:
            product = self._table.selectOne(where % int(obj))
            return product is not None

    def toTerm(self, obj):
        return SimpleTerm(obj, obj.name, obj.title)

    def getTermByToken(self, token):
        product = self._table.selectOneBy(name=token, active=True)
        if product is None:
            raise LookupError(token)
        return self.toTerm(product)

    def search(self, query):
        """Returns products where the product name, displayname, title,
        summary, or description contain the given query. Returns an empty list
        if query is None or an empty string.
        """
        if query:
            query = query.lower()
            like_query = "'%%' || %s || '%%'" % quote_like(query)
            fti_query = quote(query)
            sql = "active = 't' AND (name LIKE %s OR fti @@ ftq(%s))" % (
                    like_query, fti_query
                    )
            return self._table.select(sql, orderBy=self._orderBy)
        return self.emptySelectResults()


# XXX kiko 2007-01-18: any reason why this can't be an
# NamedSQLObjectHugeVocabulary?
class ProjectVocabulary(SQLObjectVocabularyBase):
    implements(IHugeVocabulary)

    _table = Project
    _orderBy = 'displayname'
    displayname = 'Select a project group'

    def __contains__(self, obj):
        where = "active='t' and id=%d"
        if zisinstance(obj, SQLBase):
            project = self._table.selectOne(where % obj.id)
            return project is not None and project == obj
        else:
            project = self._table.selectOne(where % int(obj))
            return project is not None

    def toTerm(self, obj):
        return SimpleTerm(obj, obj.name, obj.title)

    def getTermByToken(self, token):
        project = self._table.selectOneBy(name=token, active=True)
        if project is None:
            raise LookupError(token)
        return self.toTerm(project)

    def search(self, query):
        """Returns projects where the project name, displayname, title,
        summary, or description contain the given query. Returns an empty list
        if query is None or an empty string.
        """
        if query:
            query = query.lower()
            like_query = "'%%' || %s || '%%'" % quote_like(query)
            fti_query = quote(query)
            sql = "active = 't' AND (name LIKE %s OR fti @@ ftq(%s))" % (
                    like_query, fti_query
                    )
            return self._table.select(sql)
        return self.emptySelectResults()


def project_products_vocabulary_factory(context):
    """Return a SimpleVocabulary containing the project's products."""
    assert context is not None
    project = IProject(context)
    return SimpleVocabulary([
        SimpleTerm(product, product.name, title=product.displayname)
        for product in project.products])


class UserTeamsParticipationVocabulary(SQLObjectVocabularyBase):
    """Describes the teams in which the current user participates."""
    _table = Person
    _orderBy = 'displayname'

    def toTerm(self, obj):
        return SimpleTerm(
            obj, obj.name, '%s (%s)' % (obj.displayname, obj.name))

    def __iter__(self):
        kw = {}
        if self._orderBy:
            kw['orderBy'] = self._orderBy
        launchbag = getUtility(ILaunchBag)
        if launchbag.user:
            user = launchbag.user
            for team in user.teams_participated_in:
                if team.visibility == PersonVisibility.PUBLIC:
                    yield self.toTerm(team)

    def getTermByToken(self, token):
        launchbag = getUtility(ILaunchBag)
        if launchbag.user:
            user = launchbag.user
            for team in user.teams_participated_in:
                if team.name == token:
                    return self.getTerm(team)
        raise LookupError(token)


def project_products_using_malone_vocabulary_factory(context):
    """Return a vocabulary containing a project's products using Malone."""
    project = IProject(context)
    return SimpleVocabulary([
        SimpleTerm(product, product.name, title=product.displayname)
        for product in project.products
        if product.official_malone])


class TranslationGroupVocabulary(NamedSQLObjectVocabulary):

    _table = TranslationGroup


class TranslationMessageVocabulary(SQLObjectVocabularyBase):

    _table = TranslationMessage
    _orderBy = 'date_created'

    def toTerm(self, obj):
        translation = ''
        if obj.msgstr0 is not None:
            translation = obj.msgstr0.translation
        return SimpleTerm(obj, obj.id, translation)

    def __iter__(self):
        for message in self.context.messages:
            yield self.toTerm(message)


class TranslationTemplateVocabulary(SQLObjectVocabularyBase):
    """The set of all POTemplates for a given product or package."""

    _table = POTemplate
    _orderBy = 'name'

    def __init__(self, context):
        if context.productseries != None:
            self._filter = AND(
                POTemplate.iscurrent == True,
                POTemplate.productseries == context.productseries
            )
        else:
            self._filter = AND(
                POTemplate.iscurrent == True,
                POTemplate.distroseries == context.distroseries,
                POTemplate.sourcepackagename == context.sourcepackagename
            )
        super(TranslationTemplateVocabulary, self).__init__(context)

    def toTerm(self, obj):
        return SimpleTerm(obj, obj.id, obj.name)


class NonMergedPeopleAndTeamsVocabulary(
        BasePersonVocabulary, SQLObjectVocabularyBase):
    """The set of all non-merged people and teams.

    If you use this vocabulary you need to make sure that any code which uses
    the people provided by it know how to deal with people which don't have
    a preferred email address, that is, unvalidated person profiles.
    """
    implements(IHugeVocabulary)

    _orderBy = ['displayname']
    displayname = 'Select a Person or Team'

    def __contains__(self, obj):
        return obj in self._select()

    def _select(self, text=""):
        return getUtility(IPersonSet).find(text)

    def search(self, text):
        """Return people/teams whose fti or email address match :text."""
        if not text:
            return self.emptySelectResults()

        return self._select(text.lower())


class PersonAccountToMergeVocabulary(
        BasePersonVocabulary, SQLObjectVocabularyBase):
    """The set of all non-merged people with at least one email address.

    This vocabulary is a very specialized one, meant to be used only to choose
    accounts to merge. You *don't* want to use it.
    """
    implements(IHugeVocabulary)

    _orderBy = ['displayname']
    displayname = 'Select a Person to Merge'

    def __contains__(self, obj):
        return obj in self._select()

    def _select(self, text=""):
        return getUtility(IPersonSet).findPerson(
            text, exclude_inactive_accounts=False, must_have_email=True)

    def search(self, text):
        """Return people whose fti or email address match :text."""
        if not text:
            return self.emptySelectResults()

        text = text.lower()
        return self._select(text)


class ValidPersonOrTeamVocabulary(
        BasePersonVocabulary, SQLObjectVocabularyBase):
    """The set of valid, public Persons/Teams in Launchpad.

    A Person is considered valid if he has a preferred email address,
    and Person.merged is None. Teams have no restrictions
    at all, which means that all teams are considered valid.

    This vocabulary is registered as ValidPersonOrTeam, ValidAssignee,
    ValidMaintainer and ValidOwner, because they have exactly the same
    requisites.
    """
    implements(IHugeVocabulary)

    displayname = 'Select a Person or Team'

    # This is what subclasses must change if they want any extra filtering of
    # results.
    extra_clause = ""

    # Subclasses should override this property to allow null searches to
    # return all results.  If false, an empty result set is returned.
    allow_null_search = False

    # Cache table to use for checking validity.
    cache_table_name = 'ValidPersonOrTeamCache'

    def __contains__(self, obj):
        return obj in self._doSearch()

    def _doSearch(self, text=""):
        """Return the people/teams whose fti or email address match :text:"""

        # Short circuit if there is no search text - all valid people and
        # teams have been requested.
        if not text:
            query = """
                Person.id = %s.id
                AND Person.visibility = %s
                """ % (self.cache_table_name,
                       quote(PersonVisibility.PUBLIC))
            if self.extra_clause:
                query += " AND %s" % self.extra_clause
            return Person.select(
                query, clauseTables=[self.cache_table_name])

        store = getUtility(IStoreSelector).get(MAIN_STORE, DEFAULT_FLAVOR)

        tables = [
            Person,
            LeftJoin(EmailAddress, EmailAddress.person == Person.id),
            LeftJoin(Account, EmailAddress.account == Account.id),
            ]

        # Note we use lower() instead of the non-standard ILIKE because
        # ILIKE doesn't seem to hit the indexes.
        inner_select = SQL("""
            SELECT Person.id
            FROM Person
            WHERE Person.fti @@ ftq(%s)
            UNION ALL
            SELECT Person.id
            FROM Person, IrcId
            WHERE IrcId.person = Person.id
                AND lower(IrcId.nickname) = %s
            UNION ALL
            SELECT Person.id
            FROM Person, EmailAddress
            WHERE EmailAddress.person = Person.id
                AND lower(email) LIKE %s || '%%%%'
                AND EmailAddress.status IN %s
            """ % (
                quote(text), quote(text), quote_like(text),
                sqlvalues(
                    EmailAddressStatus.VALIDATED,
                    EmailAddressStatus.PREFERRED)))

        if self.extra_clause:
            extra_clause = SQL(self.extra_clause)
        else:
            extra_clause = True
        result = store.using(*tables).find(
            Person,
            And(
                Person.id.is_in(inner_select),
                Person.visibility == PersonVisibility.PUBLIC,
                Person.merged == None,
                Or(
                    # A valid person-or-team is either a team...
                    Not(Person.teamowner == None), # 'Not' due to Bug 244768

                    # or has an active account and a working email address.
                    And(
                        Account.status == AccountStatus.ACTIVE,
                        EmailAddress.status.is_in((
                            EmailAddressStatus.VALIDATED,
                            EmailAddressStatus.PREFERRED
                            ))
                        )
                    ),
                extra_clause
                )
            )
        result.config(distinct=True)
        # XXX: salgado, 2008-07-23: Sorting by Person.sortingColumns would
        # make this run a lot faster, but I couldn't find how to do that
        # because this query uses distinct=True.
        return result.order_by(Person.displayname, Person.name)

    def search(self, text):
        """Return people/teams whose fti or email address match :text:."""
        if not text:
            if self.allow_null_search:
                text = ''
            else:
                return self.emptySelectResults()

        text = text.lower()
        return self._doSearch(text=text)

class ValidTeamVocabulary(ValidPersonOrTeamVocabulary):
    """The set of all valid, public teams in Launchpad."""

    displayname = 'Select a Team'

    # XXX: BradCrittenden 2008-08-11 bug=255798: This method does not return
    # only the valid teams as the name implies because it does not account for
    # merged teams.

    # Because the base class does almost everything we need, we just need to
    # restrict the search results to those Persons who have a non-NULL
    # teamowner, i.e. a valid team.
    extra_clause = 'Person.teamowner IS NOT NULL'
    # Search with empty string returns all teams.
    allow_null_search = True

    def _doSearch(self, text=""):
        """Return the teams whose fti or email address match :text:"""
        base_query = """
                Person.visibility = %s
                """ % quote(PersonVisibility.PUBLIC)

        if self.extra_clause:
            extra_clause = " AND %s" % self.extra_clause
        else:
            extra_clause = ""

        if not text:
            query = base_query + extra_clause
            return Person.select(query)

        name_match_query = """
            Person.fti @@ ftq(%s)
            AND %s
            """ % (quote(text), base_query)
        name_match_query += extra_clause
        name_matches = Person.select(name_match_query)

        # Note that we must use lower(email) LIKE rather than ILIKE
        # as ILIKE no longer appears to be hitting the index under PG8.0

        email_match_query = """
            EmailAddress.person = Person.id
            AND lower(email) LIKE %s || '%%'
            AND %s
            """ % (quote_like(text), base_query)

        email_match_query += extra_clause
        email_matches = Person.select(
            email_match_query, clauseTables=['EmailAddress'])

        # XXX Guilherme Salgado 2006-01-30 bug=30053:
        # We have to explicitly provide an orderBy here as a workaround
        return name_matches.union(
            email_matches, orderBy=['displayname', 'name'])


class ValidPersonVocabulary(ValidPersonOrTeamVocabulary):
    """The set of all valid, public persons who are not teams in Launchpad."""
    displayname = 'Select a Person'
    # The extra_clause for a valid person is that it not be a team, so
    # teamowner IS NULL.
    extra_clause = 'Person.teamowner IS NULL'
    # Search with empty string returns all valid people.
    allow_null_search = True
    # Cache table to use for checking validity.
    cache_table_name = 'ValidPersonCache'


class ValidTeamMemberVocabulary(ValidPersonOrTeamVocabulary):
    """The set of valid members of a given team.

    With the exception of all teams that have this team as a member and the
    team itself, all valid persons and teams are valid members.
    """

    def __init__(self, context):
        if not context:
            raise AssertionError('ValidTeamMemberVocabulary needs a context.')
        if ITeam.providedBy(context):
            self.team = context
        else:
            raise AssertionError(
                "ValidTeamMemberVocabulary's context must implement ITeam."
                "Got %s" % str(context))

        ValidPersonOrTeamVocabulary.__init__(self, context)
        self.extra_clause = """
            Person.id NOT IN (
                SELECT team FROM TeamParticipation
                WHERE person = %d
                ) AND Person.id != %d
            """ % (self.team.id, self.team.id)


class ValidTeamOwnerVocabulary(ValidPersonOrTeamVocabulary):
    """The set of Persons/Teams that can be owner of a team.

    With the exception of the team itself and all teams owned by that team,
    all valid persons and teams are valid owners for the team.
    """

    def __init__(self, context):
        if not context:
            raise AssertionError('ValidTeamOwnerVocabulary needs a context.')

        if IPerson.providedBy(context):
            self.extra_clause = """
                (person.teamowner != %d OR person.teamowner IS NULL) AND
                person.id != %d""" % (context.id, context.id)
        elif IPersonSet.providedBy(context):
            # The context is an IPersonSet, which means we're creating a new
            # team and thus we don't need any extra_clause --any valid person
            # or team can be the owner of a newly created team.
            pass
        else:
            raise AssertionError(
                "ValidTeamOwnerVocabulary's context must provide IPerson "
                "or IPersonSet.")
        ValidPersonOrTeamVocabulary.__init__(self, context)


class PersonActiveMembershipVocabulary:
    """All the teams the person is an active member of."""

    implements(IVocabularyTokenized)

    def __init__(self, context):
        assert IPerson.providedBy(context)
        self.context = context

    def _get_teams(self):
        """The teams that the vocabulary is built from."""
        return [membership.team for membership
                in self.context.myactivememberships
                if membership.team.visibility == PersonVisibility.PUBLIC]

    def __len__(self):
        """See `IVocabularyTokenized`."""
        return len(self._get_teams())

    def __iter__(self):
        """See `IVocabularyTokenized`."""
        return iter([self.getTerm(team) for team in self._get_teams()])

    def getTerm(self, team):
        """See `IVocabularyTokenized`."""
        if team not in self:
            raise LookupError(team)
        return SimpleTerm(team, team.name, team.displayname)

    def getTermByToken(self, token):
        """See `IVocabularyTokenized`."""
        for team in self._get_teams():
            if team.name == token:
                return self.getTerm(team)
        else:
            raise LookupError(token)

    def __contains__(self, obj):
        """See `IVocabularyTokenized`."""
        return obj in self._get_teams()


class ActiveMailingListVocabulary:
    """The set of all active mailing lists."""

    implements(IHugeVocabulary)

    displayname = 'Select an active mailing list.'

    def __init__(self, context):
        assert context is None, (
            'Unexpected context for ActiveMailingListVocabulary')

    def __iter__(self):
        """See `IIterableVocabulary`."""
        return iter(getUtility(IMailingListSet).active_lists)

    def __len__(self):
        """See `IIterableVocabulary`."""
        return getUtility(IMailingListSet).active_lists.count()

    def __contains__(self, team_list):
        """See `ISource`."""
        # Unlike other __contains__() implementations in this module, and
        # somewhat contrary to the interface definition, this method does not
        # return False when team_list is not an IMailingList.  No interface
        # check of the argument is done here.  Doing the interface check and
        # returning False when we get an unexpected type would be more
        # Pythonic, but we deliberately break that rule because it is
        # considered more helpful to generate an OOPS when the wrong type of
        # object is used in a containment test.  The __contains__() methods in
        # this module that type check their arguments is considered incorrect.
        # This also implies that .getTerm(), contrary to its interface
        # definition, will not always raise LookupError when the term isn't in
        # the vocabulary, because an exceptions from the containment test it
        # does will just be passed on up the call stack.
        return team_list.status == MailingListStatus.ACTIVE

    def toTerm(self, team_list):
        """Turn the team mailing list into a SimpleTerm."""
        return SimpleTerm(team_list, team_list.team.name,
                          team_list.team.displayname)

    def getTerm(self, team_list):
        """See `IBaseVocabulary`."""
        if team_list not in self:
            raise LookupError(team_list)
        return self.toTerm(team_list)

    def getTermByToken(self, token):
        """See `IVocabularyTokenized`."""
        # token should be the team name as a string.
        team_list = getUtility(IMailingListSet).get(token)
        if team_list is None:
            raise LookupError(token)
        return self.getTerm(team_list)

    def search(self, text=None):
        """Search for active mailing lists.

        :param text: The name of a mailing list, which can be a partial
            name.  This actually matches against the name of the team to which
            the mailing list is linked.  If None (the default), all active
            mailing lists are returned.
        :return: An iterator over the active mailing lists matching the query.
        """
        if text is None:
            return getUtility(IMailingListSet).active_lists
        # The mailing list name, such as it has one, is really the name of the
        # team to which it is linked.
        return MailingList.select("""
            MailingList.team = Person.id
            AND Person.fti @@ ftq(%s)
            AND Person.teamowner IS NOT NULL
            AND MailingList.status = %s
            """ % sqlvalues(text, MailingListStatus.ACTIVE),
            clauseTables=['Person'])

    def searchForTerms(self, query=None):
        """See `IHugeVocabulary`."""
        results = self.search(query)
        return CountableIterator(results.count(), results, self.toTerm)


def person_term(person):
    """Return a SimpleTerm for the `Person`."""
    return SimpleTerm(person, person.name, title=person.displayname)


def person_team_participations_vocabulary_factory(context):
    """Return a SimpleVocabulary containing the teams a person
    participate in.
    """
    assert context is not None
    person = IPerson(context)
    return SimpleVocabulary([
        person_term(team) for team in person.teams_participated_in])


class UserTeamsParticipationPlusSelfVocabulary(
    UserTeamsParticipationVocabulary):
    """A vocabulary containing the public teams that the logged
    in user participates in, along with the logged in user themselves.
    """

    def __iter__(self):
        logged_in_user = getUtility(ILaunchBag).user
        yield self.toTerm(logged_in_user)
        super_class = super(UserTeamsParticipationPlusSelfVocabulary, self)
        for person in super_class.__iter__():
            yield person

    def getTermByToken(self, token):
        logged_in_user = getUtility(ILaunchBag).user
        if logged_in_user.name == token:
            return self.getTerm(logged_in_user)
        super_class = super(UserTeamsParticipationPlusSelfVocabulary, self)
        return super_class.getTermByToken(token)


class ProductReleaseVocabulary(SQLObjectVocabularyBase):
    implements(IHugeVocabulary)

    displayname = 'Select a Product Release'
    _table = ProductRelease
    # XXX carlos Perello Marin 2005-05-16 bugs=687:
    # Sorting by version won't give the expected results, because it's just a
    # text field.  e.g. ["1.0", "2.0", "11.0"] would be sorted as ["1.0",
    # "11.0", "2.0"].
    _orderBy = [Product.q.name, ProductSeries.q.name, Milestone.q.name]
    _clauseTables = ['Product', 'ProductSeries']

    def toTerm(self, obj):
        productrelease = obj
        productseries = productrelease.productseries
        product = productseries.product

        # NB: We use '/' as the seperator because '-' is valid in
        # a product.name or productseries.name
        token = '%s/%s/%s' % (
                    product.name, productseries.name, productrelease.version)
        return SimpleTerm(
            obj.id, token, '%s %s %s' % (
                product.name, productseries.name, productrelease.version))

    def getTermByToken(self, token):
        try:
            productname, productseriesname, productreleaseversion = \
                token.split('/', 2)
        except ValueError:
            raise LookupError(token)

        obj = ProductRelease.selectOne(
            AND(ProductRelease.q.milestoneID == Milestone.q.id,
                Milestone.q.productseriesID == ProductSeries.q.id,
                ProductSeries.q.productID == Product.q.id,
                Product.q.name == productname,
                ProductSeries.q.name == productseriesname
                )
            )
        try:
            return self.toTerm(obj)
        except IndexError:
            raise LookupError(token)

    def search(self, query):
        """Return terms where query is a substring of the version or name"""
        if not query:
            return self.emptySelectResults()

        query = query.lower()
        objs = self._table.select(
            AND(
                Milestone.q.id == ProductRelease.q.milestoneID,
                ProductSeries.q.id == Milestone.q.productseriesID,
                Product.q.id == ProductSeries.q.productID,
                OR(
                    CONTAINSSTRING(Product.q.name, query),
                    CONTAINSSTRING(ProductSeries.q.name, query),
                    )
                ),
            orderBy=self._orderBy
            )

        return objs


class ProductSeriesVocabulary(SQLObjectVocabularyBase):
    implements(IHugeVocabulary)

    displayname = 'Select a Release Series'
    _table = ProductSeries
    _orderBy = [Product.q.name, ProductSeries.q.name]
    _clauseTables = ['Product']

    def toTerm(self, obj):
        # NB: We use '/' as the seperator because '-' is valid in
        # a product.name or productseries.name
        token = '%s/%s' % (obj.product.name, obj.name)
        return SimpleTerm(
            obj, token, '%s %s' % (obj.product.name, obj.name))

    def getTermByToken(self, token):
        try:
            productname, productseriesname = token.split('/', 1)
        except ValueError:
            raise LookupError(token)

        result = ProductSeries.selectOne('''
                    Product.id = ProductSeries.product AND
                    Product.name = %s AND
                    ProductSeries.name = %s
                    ''' % sqlvalues(productname, productseriesname),
                    clauseTables=['Product'])
        if result is not None:
            return self.toTerm(result)
        raise LookupError(token)

    def search(self, query):
        """Return terms where query is a substring of the name"""
        if not query:
            return self.emptySelectResults()

        query = query.lower()
        objs = self._table.select(
                AND(
                    Product.q.id == ProductSeries.q.productID,
                    OR(
                        CONTAINSSTRING(Product.q.name, query),
                        CONTAINSSTRING(ProductSeries.q.name, query)
                        )
                    ),
                orderBy=self._orderBy
                )
        return objs


class FilteredDistroSeriesVocabulary(SQLObjectVocabularyBase):
    """Describes the series of a particular distribution."""
    _table = DistroSeries
    _orderBy = 'version'

    def toTerm(self, obj):
        return SimpleTerm(
            obj, obj.id, '%s %s' % (obj.distribution.name, obj.name))

    def __iter__(self):
        kw = {}
        if self._orderBy:
            kw['orderBy'] = self._orderBy
        launchbag = getUtility(ILaunchBag)
        if launchbag.distribution:
            distribution = launchbag.distribution
            serieses = self._table.selectBy(
                distributionID=distribution.id, **kw)
            for series in sorted(serieses, key=attrgetter('sortkey')):
                yield self.toTerm(series)


class FilteredDistroArchSeriesVocabulary(SQLObjectVocabularyBase):
    """All arch series of a particular distribution."""

    _table = DistroArchSeries
    _orderBy = ['DistroSeries.version', 'architecturetag', 'id']
    _clauseTables = ['DistroSeries']

    def toTerm(self, obj):
        name = "%s %s (%s)" % (obj.distroseries.distribution.name,
                               obj.distroseries.name, obj.architecturetag)
        return SimpleTerm(obj, obj.id, name)

    def __iter__(self):
        distribution = getUtility(ILaunchBag).distribution
        if distribution:
            query = """
                DistroSeries.id = DistroArchSeries.distroseries AND
                DistroSeries.distribution = %s
                """ % sqlvalues(distribution.id)
            results = self._table.select(
                query, orderBy=self._orderBy, clauseTables=self._clauseTables)
            for distroarchseries in results:
                yield self.toTerm(distroarchseries)


class FilteredProductSeriesVocabulary(SQLObjectVocabularyBase):
    """Describes ProductSeries of a particular product."""
    _table = ProductSeries
    _orderBy = ['product', 'name']

    def toTerm(self, obj):
        return SimpleTerm(
            obj, obj.id, '%s %s' % (obj.product.name, obj.name))

    def __iter__(self):
        launchbag = getUtility(ILaunchBag)
        if launchbag.product is not None:
            for series in launchbag.product.serieses:
                yield self.toTerm(series)


class FutureSprintVocabulary(NamedSQLObjectVocabulary):
    """A vocab of all sprints that have not yet finished."""

    _table = Sprint

    def __iter__(self):
        future_sprints = Sprint.select("time_ends > 'NOW'")
        for sprint in future_sprints:
            yield(self.toTerm(sprint))


class MilestoneVocabulary(SQLObjectVocabularyBase):
    _table = Milestone
    _orderBy = None

    def toTerm(self, obj):
        return SimpleTerm(obj, obj.id, obj.displayname)

    @staticmethod
    def getMilestoneTarget(milestone_context):
        if IUpstreamBugTask.providedBy(milestone_context):
            target = milestone_context.product
        elif IDistroBugTask.providedBy(milestone_context):
            target = milestone_context.distribution
        elif IDistroSeriesBugTask.providedBy(milestone_context):
            target = milestone_context.distroseries
        elif IProductSeriesBugTask.providedBy(milestone_context):
            target = milestone_context.productseries
        elif IDistributionSourcePackage.providedBy(milestone_context):
            target = milestone_context.distribution
        elif ISourcePackage.providedBy(milestone_context):
            target = milestone_context.distroseries
        elif ISpecification.providedBy(milestone_context):
            target = milestone_context.target
        elif (IProject.providedBy(milestone_context) or
              IProduct.providedBy(milestone_context) or
              IDistribution.providedBy(milestone_context) or
              IDistroSeries.providedBy(milestone_context)):
            target = milestone_context
        else:
            # We didn't find a context that can have milestones attached
            # to it.
            target = None
        return target

    @cachedproperty
    def visible_milestones(self):
        milestone_context = self.context
        target = MilestoneVocabulary.getMilestoneTarget(milestone_context)

        # XXX: Brad Bollenbach 2006-02-24: Listifying milestones is
        # evil, but we need to sort the milestones by a non-database
        # value, for the user to find the milestone they're looking
        # for (particularly when showing *all* milestones on the
        # person pages.)
        #
        # This fixes an urgent bug though, so I think this problem
        # should be revisited after we've unblocked users.
        if target is not None:
            if IProject.providedBy(target):
                milestones = shortlist(
                    (milestone for product in target.products
                     for milestone in product.all_milestones),
                    longest_expected=40)
            elif IProductSeries.providedBy(target):
                series_milestones = shortlist(target.all_milestones,
                                              longest_expected=40)
                product_milestones = shortlist(target.product.all_milestones,
                                               longest_expected=40)
                # Some milestones are associtaed with a product
                # and a product series; these should appear only
                # once.
                milestones = set(series_milestones + product_milestones)
            else:
                milestones = shortlist(
                    target.all_milestones, longest_expected=40)
        else:
            # We can't use context to reasonably filter the
            # milestones, so let's just grab all of them.
            milestones = shortlist(
                getUtility(IMilestoneSet), longest_expected=40)

        visible_milestones = [
            milestone for milestone in milestones if milestone.active]
        if (IBugTask.providedBy(milestone_context) and
            milestone_context.milestone is not None and
            milestone_context.milestone not in visible_milestones):
            # Even if we inactivate a milestone, a bugtask might still be
            # linked to it. Include such milestones in the vocabulary to
            # ensure that the +editstatus page doesn't break.
            visible_milestones.append(milestone_context.milestone)

        # Prefetch products and distributions for rendering
        # milestones: optimization to reduce the number of queries.
        product_ids = set(
            removeSecurityProxy(milestone).productID
            for milestone in visible_milestones)
        distro_ids = set(
            removeSecurityProxy(milestone).distributionID
            for milestone in visible_milestones)
        if len(product_ids) > 0:
            list(Product.select("id IN %s" % sqlvalues(product_ids)))
        if len(distro_ids) > 0:
            list(Distribution.select("id IN %s" % sqlvalues(distro_ids)))

        return sorted(visible_milestones, key=attrgetter('displayname'))

    def __iter__(self):
        for milestone in self.visible_milestones:
            yield self.toTerm(milestone)

    def __contains__(self, obj):
        if IProjectMilestone.providedBy(obj):
            # Project milestones are pseudo content objects
            # which aren't really a part of this vocabulary,
            # but sometimes we want to pass them to fields
            # that rely on this vocabulary for validation
            # so we special-case them here just for that purpose.
            return obj.target.getMilestone(obj.name)
        else:
            return SQLObjectVocabularyBase.__contains__(self, obj)


class SpecificationVocabulary(NamedSQLObjectVocabulary):
    """List specifications for the current product or distribution in
    ILaunchBag, EXCEPT for the current spec in LaunchBag if one exists.
    """

    _table = Specification
    _orderBy = 'title'

    def __iter__(self):
        launchbag = getUtility(ILaunchBag)
        target = None
        product = launchbag.product
        if product is not None:
            target = product

        distribution = launchbag.distribution
        if distribution is not None:
            target = distribution

        if target is not None:
            for spec in sorted(
                target.specifications(), key=attrgetter('title')):
                # we will not show the current specification in the
                # launchbag
                if spec == launchbag.specification:
                    continue
                # we will not show a specification that is blocked on the
                # current specification in the launchbag. this is because
                # the widget is currently used to select new dependencies,
                # and we do not want to introduce circular dependencies.
                if launchbag.specification is not None:
                    if spec in launchbag.specification.all_blocked:
                        continue
                yield SimpleTerm(spec, spec.name, spec.title)


class CommercialProjectsVocabulary(NamedSQLObjectVocabulary):
    """List all commercial projects.

    A commercial project is one that does not qualify for free hosting.  For
    normal users only commercial projects for which the user is the
    maintainer, or in the maintainers team, will be listed.  For users with
    launchpad.Commercial permission, all commercial projects are returned.
    """

    implements(IHugeVocabulary)

    _table = Product
    _orderBy = 'displayname'

    @property
    def displayname(self):
        return 'Select a commercial project'

    def _filter_projs(self, projects):
        """Filter the list of all projects to just the commercial ones."""
        return [
            project for project in sorted(projects,
                                          key=attrgetter('displayname'))
            if not project.qualifies_for_free_hosting
            ]

    def _doSearch(self, query=None):
        """Return terms where query is in the text of name
        or displayname, or matches the full text index.
        """
        user = self.context
        if user is None:
            return self.emptySelectResults()
        if check_permission('launchpad.Commercial', user):
            product_set = getUtility(IProductSet)
            projects = product_set.forReview(
                search_text=query, licenses=[License.OTHER_PROPRIETARY],
                active=True)
        else:
            projects = user.getOwnedProjects(match_name=query)
            projects = self._filter_projs(projects)
        return projects

    def toTerm(self, project):
        """Return the term for this object."""
        if project.commercial_subscription is None:
            sub_status = "(unsubscribed)"
        else:
            date_formatter = DateTimeFormatterAPI(
                project.commercial_subscription.date_expires)
            sub_status = "(expires %s)" % date_formatter.displaydate()
        return SimpleTerm(project,
                          project.name,
                          sub_status)

    def getTermByToken(self, token):
        """Return the term for the given token."""
        search_results = self._doSearch(token)
        for search_result in search_results:
            if search_result.name == token:
                return self.toTerm(search_result)
        raise LookupError(token)

    def searchForTerms(self, query=None):
        """See `SQLObjectVocabularyBase`."""
        results = self._doSearch(query)
        if type(results) is list:
            num = len(results)
        else:
            num = results.count()
        return CountableIterator(num, results, self.toTerm)

    def _commercial_projects(self):
        """Return the list of commercial project owned by this user."""
        return self._filter_projs(self._doSearch())

    def __iter__(self):
        """See `IVocabulary`."""
        for proj in self._commercial_projects():
            yield self.toTerm(proj)

    def __contains__(self, obj):
        """See `IVocabulary`."""
        return obj in self._filter_projs([obj])


class SpecificationDependenciesVocabulary(NamedSQLObjectVocabulary):
    """List specifications on which the current specification depends."""

    _table = Specification
    _orderBy = 'title'

    def __iter__(self):
        launchbag = getUtility(ILaunchBag)
        curr_spec = launchbag.specification

        if curr_spec is not None:
            for spec in sorted(
                curr_spec.dependencies, key=attrgetter('title')):
                yield SimpleTerm(spec, spec.name, spec.title)


class SpecificationDepCandidatesVocabulary(SQLObjectVocabularyBase):
    """Specifications that could be dependencies of this spec.

    This includes only those specs that are not blocked by this spec
    (directly or indirectly), unless they are already dependencies.

    The current spec is not included.
    """

    implements(IHugeVocabulary)

    _table = Specification
    _orderBy = 'name'
    displayname = 'Select a blueprint'

    def _filter_specs(self, specs):
        # XXX intellectronica 2007-07-05: is 100 a reasonable count before
        # starting to warn?
        speclist = shortlist(specs, 100)
        return [spec for spec in speclist
                if (spec != self.context and
                    spec.target == self.context.target
                    and spec not in self.context.all_blocked)]

    def _doSearch(self, query):
        """Return terms where query is in the text of name
        or title, or matches the full text index.
        """

        if not query:
            return []

        quoted_query = quote_like(query)
        sql_query = ("""
            (Specification.name LIKE %s OR
             Specification.title LIKE %s OR
             fti @@ ftq(%s))
            """
            % (quoted_query, quoted_query, quoted_query))
        all_specs = Specification.select(sql_query, orderBy=self._orderBy)

        return self._filter_specs(all_specs)

    def toTerm(self, obj):
        return SimpleTerm(obj, obj.name, obj.title)

    def getTermByToken(self, token):
        search_results = self._doSearch(token)
        for search_result in search_results:
            if search_result.name == token:
                return self.toTerm(search_result)
        raise LookupError(token)

    def search(self, query):
        candidate_specs = self._doSearch(query)
        return CountableIterator(len(candidate_specs),
                                 candidate_specs)

    def _all_specs(self):
        all_specs = self.context.target.specifications(
            filter=[SpecificationFilter.ALL],
            prejoin_people=False)
        return self._filter_specs(all_specs)

    def __iter__(self):
        return (self.toTerm(spec) for spec in self._all_specs())

    def __contains__(self, obj):
        # We don't use self._all_specs here, since it will call
        # self._filter_specs(all_specs) which will cause all the specs
        # to be loaded, whereas obj in all_specs will query a single object.
        all_specs = self.context.target.specifications(
            filter=[SpecificationFilter.ALL],
            prejoin_people=False)
        return obj in all_specs and len(self._filter_specs([obj])) > 0


class SprintVocabulary(NamedSQLObjectVocabulary):
    _table = Sprint


class BugWatchVocabulary(SQLObjectVocabularyBase):
    _table = BugWatch

    def __iter__(self):
        assert IBugTask.providedBy(self.context), (
            "BugWatchVocabulary expects its context to be an IBugTask.")
        bug = self.context.bug

        for watch in bug.watches:
            yield self.toTerm(watch)

    def toTerm(self, watch):
        def escape(string):
            return cgi.escape(string, quote=True)

        if watch.url.startswith('mailto:'):
            user = getUtility(ILaunchBag).user
            if user is None:
                title = FormattersAPI(
                    watch.bugtracker.title).obfuscate_email()
                return SimpleTerm(
                    watch, watch.id, escape(title))
            else:
                url = watch.url
                title = escape(watch.bugtracker.title)
                if url in title:
                    title = title.replace(
                        url, '<a href="%s">%s</a>' % (
                            escape(url), escape(url)))
                else:
                    title = '%s &lt;<a href="%s">%s</a>&gt;' % (
                        title, escape(url), escape(url[7:]))
                return SimpleTerm(watch, watch.id, title)
        else:
            return SimpleTerm(
                watch, watch.id, '%s <a href="%s">#%s</a>' % (
                    escape(watch.bugtracker.title),
                    escape(watch.url),
                    escape(watch.remotebug)))


class PackageReleaseVocabulary(SQLObjectVocabularyBase):
    _table = SourcePackageRelease
    _orderBy = 'id'

    def toTerm(self, obj):
        return SimpleTerm(
            obj, obj.id, obj.name + " " + obj.version)


class PPAVocabulary(SQLObjectVocabularyBase):

    implements(IHugeVocabulary)

    _table = Archive
    _orderBy = ['Person.name']
    _clauseTables = ['Person']
    _filter = AND(
        Person.q.id == Archive.q.ownerID,
        Archive.q.purpose == ArchivePurpose.PPA)
    displayname = 'Select a PPA'

    def toTerm(self, archive):
        """See `IVocabulary`."""
        description = archive.description
        if description is not None:
            summary = description.splitlines()[0]
        else:
            summary = "No description available"
        return SimpleTerm(archive, archive.owner.name, summary)

    def getTermByToken(self, token):
        """See `IVocabularyTokenized`."""
        clause = AND(self._filter, Person.name == token)

        obj = self._table.selectOne(
            clause, clauseTables=self._clauseTables)

        if obj is None:
            raise LookupError(token)
        else:
            return self.toTerm(obj)

    def search(self, query):
        """Return a resultset of archives.

        This is a helper required by `SQLObjectVocabularyBase.searchForTerms`.
        """
        if not query:
            return self.emptySelectResults()

        query = query.lower()
        clause = AND(self._filter,
                     SQL("(Archive.fti @@ ftq(%s) OR Person.fti @@ ftq(%s))"
                         % (quote(query), quote(query))))

        return self._table.select(
            clause, orderBy=self._orderBy, clauseTables=self._clauseTables)


class DistributionVocabulary(NamedSQLObjectVocabulary):

    _table = Distribution
    _orderBy = 'name'

    def getTermByToken(self, token):
        obj = Distribution.selectOne("name=%s" % sqlvalues(token))
        if obj is None:
            raise LookupError(token)
        else:
            return self.toTerm(obj)

    def search(self, query):
        """Return terms where query is a substring of the name"""
        if not query:
            return self.emptySelectResults()

        query = query.lower()
        like_query = "'%%' || %s || '%%'" % quote_like(query)
        fti_query = quote(query)
        kw = {}
        if self._orderBy:
            kw['orderBy'] = self._orderBy
        return self._table.select("name LIKE %s" % like_query, **kw)


class DistributionUsingMaloneVocabulary:
    """All the distributions that uses Malone officially."""

    implements(IVocabulary, IVocabularyTokenized)

    _orderBy = 'displayname'

    def __init__(self, context=None):
        self.context = context

    def __iter__(self):
        """Return an iterator which provides the terms from the vocabulary."""
        distributions_using_malone = Distribution.selectBy(
            official_malone=True, orderBy=self._orderBy)
        for distribution in distributions_using_malone:
            yield self.getTerm(distribution)

    def __len__(self):
        return Distribution.selectBy(official_malone=True).count()

    def __contains__(self, obj):
        return IDistribution.providedBy(obj) and obj.official_malone

    def getQuery(self):
        return None

    def getTerm(self, obj):
        if obj not in self:
            raise LookupError(obj)
        return SimpleTerm(obj, obj.name, obj.displayname)

    def getTermByToken(self, token):
        found_dist = Distribution.selectOneBy(
            name=token, official_malone=True)
        if found_dist is None:
            raise LookupError(token)
        return self.getTerm(found_dist)


class DistroSeriesVocabulary(NamedSQLObjectVocabulary):

    _table = DistroSeries
    _orderBy = ["Distribution.displayname", "-DistroSeries.date_created"]
    _clauseTables = ['Distribution']

    def __iter__(self):
        serieses = self._table.select(
            DistroSeries.q.distributionID==Distribution.q.id,
            orderBy=self._orderBy, clauseTables=self._clauseTables)
        for series in sorted(serieses, key=attrgetter('sortkey')):
            yield self.toTerm(series)

    def toTerm(self, obj):
        # NB: We use '/' as the separator because '-' is valid in
        # a distribution.name
        token = '%s/%s' % (obj.distribution.name, obj.name)
        title = "%s: %s" % (obj.distribution.displayname, obj.title)
        return SimpleTerm(obj, token, title)

    def getTermByToken(self, token):
        try:
            distroname, distroseriesname = token.split('/', 1)
        except ValueError:
            raise LookupError(token)

        obj = DistroSeries.selectOne('''
                    Distribution.id = DistroSeries.distribution AND
                    Distribution.name = %s AND
                    DistroSeries.name = %s
                    ''' % sqlvalues(distroname, distroseriesname),
                    clauseTables=['Distribution'])
        if obj is None:
            raise LookupError(token)
        else:
            return self.toTerm(obj)

    def search(self, query):
        """Return terms where query is a substring of the name."""
        if not query:
            return self.emptySelectResults()

        query = query.lower()
        objs = self._table.select(
                AND(
                    Distribution.q.id == DistroSeries.q.distributionID,
                    OR(
                        CONTAINSSTRING(Distribution.q.name, query),
                        CONTAINSSTRING(DistroSeries.q.name, query)
                        )
                    ),
                orderBy=self._orderBy
                )
        return objs


class ProcessorVocabulary(NamedSQLObjectVocabulary):

    displayname = 'Select a Processor'
    _table = Processor
    _orderBy = 'name'


class ProcessorFamilyVocabulary(NamedSQLObjectVocabulary):
    displayname = 'Select a Processor Family'
    _table = ProcessorFamily
    _orderBy = 'name'


def BugNominatableSeriesesVocabulary(context=None):
    """Return a nominatable serieses vocabulary."""

    if getUtility(ILaunchBag).distribution:
        return BugNominatableDistroSeriesVocabulary(
            context, getUtility(ILaunchBag).distribution)
    else:
        assert getUtility(ILaunchBag).product
        return BugNominatableProductSeriesVocabulary(
            context, getUtility(ILaunchBag).product)


class BugNominatableSeriesVocabularyBase(NamedSQLObjectVocabulary):
    """Base vocabulary class for series for which a bug can be nominated."""

    def __iter__(self):
        bug = self.context.bug

        serieses = self._getNominatableObjects()

        for series in sorted(serieses, key=attrgetter("displayname")):
            if bug.canBeNominatedFor(series):
                yield self.toTerm(series)

    def toTerm(self, obj):
        return SimpleTerm(obj, obj.name, obj.name.capitalize())

    def getTermByToken(self, token):
        obj = self._queryNominatableObjectByName(token)
        if obj is None:
            raise LookupError(token)

        return self.toTerm(obj)

    def _getNominatableObjects(self):
        """Return the series objects that the bug can be nominated for."""
        raise NotImplementedError

    def _queryNominatableObjectByName(self, name):
        """Return the series object with the given name."""
        raise NotImplementedError


class BugNominatableProductSeriesVocabulary(
    BugNominatableSeriesVocabularyBase):
    """The product series for which a bug can be nominated."""

    _table = ProductSeries

    def __init__(self, context, product):
        BugNominatableSeriesVocabularyBase.__init__(self, context)
        self.product = product

    def _getNominatableObjects(self):
        """See BugNominatableSeriesVocabularyBase."""
        return shortlist(self.product.serieses)

    def _queryNominatableObjectByName(self, name):
        """See BugNominatableSeriesVocabularyBase."""
        return self.product.getSeries(name)


class BugNominatableDistroSeriesVocabulary(
    BugNominatableSeriesVocabularyBase):
    """The distribution series for which a bug can be nominated."""

    _table = DistroSeries

    def __init__(self, context, distribution):
        BugNominatableSeriesVocabularyBase.__init__(self, context)
        self.distribution = distribution

    def _getNominatableObjects(self):
        """Return all non-obsolete distribution serieses"""
        return [
            series for series in shortlist(self.distribution.serieses)
            if series.status != DistroSeriesStatus.OBSOLETE]

    def _queryNominatableObjectByName(self, name):
        """See BugNominatableSeriesVocabularyBase."""
        return self.distribution.getSeries(name)


class PillarVocabularyBase(NamedSQLObjectHugeVocabulary):

    displayname = 'Needs to be overridden'
    _table = PillarName
    _orderBy = 'name'

    def toTerm(self, obj):
        if IPillarName.providedBy(obj):
            assert obj.active, 'Inactive object %s %d' % (
                    obj.__class__.__name__, obj.id
                    )
            obj = obj.pillar

        # It is a hack using the class name here, but it works
        # fine and avoids an ugly if statement.
        title = '%s (%s)' % (obj.title, obj.__class__.__name__)

        return SimpleTerm(obj, obj.name, title)

    def __contains__(self, obj):
        raise NotImplementedError


class DistributionOrProductVocabulary(PillarVocabularyBase):
    displayname = 'Select a project'
    _filter = """
        -- An active product/distro.
        (active IS TRUE
         AND (product IS NOT NULL OR distribution IS NOT NULL)
        )
        OR
        -- Or an alias for an active product/distro.
        (alias_for IN (
            SELECT id FROM PillarName
            WHERE active IS TRUE AND
                (product IS NOT NULL OR distribution IS NOT NULL))
        )
        """

    def __contains__(self, obj):
        if IProduct.providedBy(obj):
            # Only active products are in the vocabulary.
            return obj.active
        else:
            return IDistribution.providedBy(obj)


class DistributionOrProductOrProjectVocabulary(PillarVocabularyBase):
    displayname = 'Select a project'
    _filter = PillarName.q.active == True

    def __contains__(self, obj):
        if IProduct.providedBy(obj) or IProject.providedBy(obj):
            # Only active products and projects are in the vocabulary.
            return obj.active
        else:
            return IDistribution.providedBy(obj)


class FeaturedProjectVocabulary(DistributionOrProductOrProjectVocabulary):
    """Vocabulary of projects that are featured on the LP Home Page."""

    _filter = AND(PillarName.q.id == FeaturedProject.q.pillar_name,
                  PillarName.q.active == True)
    _clauseTables = ['FeaturedProject']

    def __contains__(self, obj):
        """See `IVocabulary`."""
        query = """PillarName.id=FeaturedProject.pillar_name
                   AND PillarName.name = %s""" % sqlvalues(obj.name)
        return PillarName.selectOne(
                   query, clauseTables=['FeaturedProject']) is not None


class FilteredLanguagePackVocabularyBase(SQLObjectVocabularyBase):
    """Base vocabulary class to retrieve language packs for a distroseries."""
    _table = LanguagePack
    _orderBy = '-date_exported'

    def toTerm(self, obj):
        return SimpleTerm(
            obj, obj.id, '%s' % obj.date_exported.strftime('%F %T %Z'))

    def _baseQueryList(self):
        """Return a list of sentences that defines the specific filtering.

        That list will be linked with an ' AND '.
        """
        raise NotImplementedError

    def __iter__(self):
        if not IDistroSeries.providedBy(self.context):
            # This vocabulary is only useful from a DistroSeries context.
            return

        query = self._baseQueryList()
        query.append('distroseries = %s' % sqlvalues(self.context))
        language_packs = self._table.select(
            ' AND '.join(query), orderBy=self._orderBy)

        for language_pack in language_packs:
            yield self.toTerm(language_pack)


class FilteredFullLanguagePackVocabulary(FilteredLanguagePackVocabularyBase):
    """Full export Language Pack for a distribution series."""
    displayname = 'Select a full export language pack'

    def _baseQueryList(self):
        """See `FilteredLanguagePackVocabularyBase`."""
        return ['type = %s' % sqlvalues(LanguagePackType.FULL)]


class FilteredDeltaLanguagePackVocabulary(FilteredLanguagePackVocabularyBase):
    """Delta export Language Pack for a distribution series."""
    displayname = 'Select a delta export language pack'

    def _baseQueryList(self):
        """See `FilteredLanguagePackVocabularyBase`."""
        return ['(type = %s AND updates = %s)' % sqlvalues(
            LanguagePackType.DELTA, self.context.language_pack_base)]


class FilteredLanguagePackVocabulary(FilteredLanguagePackVocabularyBase):
    displayname = 'Select a language pack'

    def toTerm(self, obj):
        return SimpleTerm(
            obj, obj.id, '%s (%s)' % (
                obj.date_exported.strftime('%F %T %Z'), obj.type.title))

    def _baseQueryList(self):
        """See `FilteredLanguagePackVocabularyBase`."""
        # We are interested on any full language pack or language pack
        # that is a delta of the current base lanuage pack type,
        # except the ones already used.
        used_lang_packs = []
        if self.context.language_pack_base is not None:
            used_lang_packs.append(self.context.language_pack_base.id)
        if self.context.language_pack_delta is not None:
            used_lang_packs.append(self.context.language_pack_delta.id)
        query = []
        if used_lang_packs:
            query.append('id NOT IN %s' % sqlvalues(used_lang_packs))
        query.append('(updates is NULL OR updates = %s)' % sqlvalues(
            self.context.language_pack_base))
        return query<|MERGE_RESOLUTION|>--- conflicted
+++ resolved
@@ -83,21 +83,12 @@
 
 from canonical.cachedproperty import cachedproperty
 from canonical.launchpad.database import (
-<<<<<<< HEAD
     Account, Archive, Bounty, Branch, Bug, BugTracker, BugWatch, Component,
     Country, Distribution, DistroArchSeries, DistroSeries, EmailAddress,
     FeaturedProject, KarmaCategory, Language, LanguagePack, MailingList,
     Milestone, Person, PillarName, POTemplate, Processor, ProcessorFamily,
-=======
-    Account, Archive, Branch, Bounty, Bug, BugTracker, BugWatch,
-    Component, Country, Distribution, DistroArchSeries, DistroSeries,
-    EmailAddress, FeaturedProject, KarmaCategory, Language, LanguagePack,
-    MailingList, Milestone, Person, PillarName, POTemplate,
-    Processor, ProcessorFamily,
->>>>>>> aa5d5ad8
     Product, ProductRelease, ProductSeries, Project, SourcePackageRelease,
     Specification, Sprint, TranslationGroup, TranslationMessage)
-
 from canonical.database.sqlbase import SQLBase, quote_like, quote, sqlvalues
 from canonical.launchpad.helpers import shortlist
 from canonical.launchpad.interfaces import IStore
