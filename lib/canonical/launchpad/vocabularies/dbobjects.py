# Copyright 2004-2005 Canonical Ltd.  All rights reserved.

"""Vocabularies pulling stuff from the database.

You probably don't want to use these classes directly - see the
docstring in __init__.py for details.
"""

__metaclass__ = type

__all__ = [
    'IHugeVocabulary',
    'SQLObjectVocabularyBase',
    'NamedSQLObjectVocabulary',
    'NamedSQLObjectHugeVocabulary',
    'BinaryAndSourcePackageNameVocabulary',
    'BinaryPackageNameVocabulary',
    'ProductBranchVocabulary',
    'BountyVocabulary',
    'BugVocabulary',
    'BugTrackerVocabulary',
    'BugWatchVocabulary',
    'CountryNameVocabulary',
    'DistributionVocabulary',
    'DistributionUsingMaloneVocabulary',
    'DistroReleaseVocabulary',
    'FilteredDistroArchReleaseVocabulary',
    'FilteredDistroReleaseVocabulary',
    'FilteredProductSeriesVocabulary',
    'KarmaCategoryVocabulary',
    'LanguageVocabulary',
    'MilestoneVocabulary',
    'PackageReleaseVocabulary',
    'PersonAccountToMergeVocabulary',
    'PersonActiveMembershipVocabulary',
    'POTemplateNameVocabulary',
    'ProcessorVocabulary',
    'ProcessorFamilyVocabulary',
    'ProductReleaseVocabulary',
    'ProductSeriesVocabulary',
    'ProductVocabulary',
    'ProjectVocabulary',
    'SchemaVocabulary',
    'SourcePackageNameVocabulary',
    'SpecificationVocabulary',
    'SpecificationDependenciesVocabulary',
    'SprintVocabulary',
    'TranslationGroupVocabulary',
    'ValidPersonOrTeamVocabulary',
    'ValidTeamMemberVocabulary',
    'ValidTeamOwnerVocabulary',
    ]

from zope.component import getUtility
from zope.interface import implements, Attribute
from zope.schema.interfaces import IVocabulary, IVocabularyTokenized
from zope.schema.vocabulary import SimpleTerm
from zope.security.proxy import isinstance as zisinstance

from sqlobject import AND, OR, CONTAINSSTRING

from canonical.launchpad.helpers import shortlist
from canonical.lp.dbschema import EmailAddressStatus
from canonical.database.sqlbase import SQLBase, quote_like, quote, sqlvalues
from canonical.launchpad.database import (
    Distribution, DistroRelease, Person, SourcePackageRelease, Branch,
    SourcePackageName, BugWatch, Sprint, DistroArchRelease, KarmaCategory,
    BinaryPackageName, Language, Milestone, Product, Project, ProductRelease,
    ProductSeries, TranslationGroup, BugTracker, POTemplateName, Schema,
    Bounty, Country, Specification, Bug, Processor, ProcessorFamily,
    BinaryAndSourcePackageName)
from canonical.launchpad.interfaces import (
    IDistribution, IEmailAddressSet, ILaunchBag, IPersonSet, ITeam,
<<<<<<< HEAD
    IMilestoneSet, IPerson)
=======
    IMilestoneSet, IProduct)
>>>>>>> fa94525b

class IHugeVocabulary(IVocabulary, IVocabularyTokenized):
    """Interface for huge vocabularies.

    Items in an IHugeVocabulary should have human readable tokens or the
    default UI will suck.
    """

    displayname = Attribute(
        'A name for this vocabulary, to be displayed in the popup window.')

    def toTerm(obj):
        """Convert the given object into an ITokenizedTerm to be rendered in
        the UI.
        """

    def search(query=None):
        """Return an iterable of objects that match the search string.

        Note that what is searched and how the match is the choice of the
        IHugeVocabulary implementation.
        """


class SQLObjectVocabularyBase:
    """A base class for widgets that are rendered to collect values
    for attributes that are SQLObjects, e.g. ForeignKey.

    So if a content class behind some form looks like:

    class Foo(SQLObject):
        id = IntCol(...)
        bar = ForeignKey(...)
        ...

    Then the vocabulary for the widget that captures a value for bar
    should derive from SQLObjectVocabularyBase.
    """
    implements(IVocabulary, IVocabularyTokenized)
    _orderBy = None

    def __init__(self, context=None):
        self.context = context

    def toTerm(self, obj):
        return SimpleTerm(obj, obj.id, obj.title)

    def __iter__(self):
        """Return an iterator which provides the terms from the vocabulary."""
        params = {}
        if self._orderBy:
            params['orderBy'] = self._orderBy
        for obj in self._table.select(**params):
            yield self.toTerm(obj)

    def __len__(self):
        return len(list(iter(self)))

    def __contains__(self, obj):
        # Sometimes this method is called with an SQLBase instance, but
        # z3 form machinery sends through integer ids. This might be due
        # to a bug somewhere.
        if zisinstance(obj, SQLBase):
            found_obj = self._table.selectOne(self._table.q.id == obj.id)
            return found_obj is not None and found_obj == obj
        else:
            found_obj = self._table.selectOne(self._table.q.id == int(obj))
            return found_obj is not None

    def getQuery(self):
        return None

    def getTerm(self, value):
        # Short circuit. There is probably a design problem here since
        # we sometimes get the id and sometimes an SQLBase instance.
        if zisinstance(value, SQLBase):
            return self.toTerm(value)

        try:
            value = int(value)
        except ValueError:
            raise LookupError(value)

        try:
            obj = self._table.selectOne(self._table.q.id == value)
        except ValueError:
            raise LookupError(value)

        if obj is None:
            raise LookupError(value)

        return self.toTerm(obj)

    def getTermByToken(self, token):
        return self.getTerm(token)

    def emptySelectResults(self):
        """Return a SelectResults object without any elements.
        
        This is to be used when no search string is given to the search()
        method of subclasses, in order to be consistent and always return
        a SelectResults object.
        """
        return self._table.select('1 = 2')


class NamedSQLObjectVocabulary(SQLObjectVocabularyBase):
    """A SQLObjectVocabulary base for database tables that have a unique
    *and* ASCII name column.

    Provides all methods required by IHugeVocabulary, although it
    doesn't actually specify this interface since it may not actually
    be huge and require the custom widgets.

    May still want to override toTerm to provide a nicer title and
    search to search on titles or descriptions.
    """
    _orderBy = 'name'

    def toTerm(self, obj):
        return SimpleTerm(obj.id, obj.name, obj.name)

    def getTermByToken(self, token):
        objs = list(self._table.selectBy(name=token))
        if not objs:
            raise LookupError(token)
        return self.toTerm(objs[0])

    def search(self, query):
        """Return terms where query is a subtring of the name"""
        if query:
            return self._table.select(
                CONTAINSSTRING(self._table.q.name, query),
                orderBy=self._orderBy
                )
        return self.emptySelectResults()


class NamedSQLObjectHugeVocabulary(NamedSQLObjectVocabulary):
    """A NamedSQLObjectVocabulary that implements IHugeVocabulary."""

    implements(IHugeVocabulary)
    _orderBy = 'name'
    displayname = None

    def __init__(self, context=None):
        NamedSQLObjectVocabulary.__init__(self, context)
        if self.displayname is None:
            self.displayname = 'Select %s' % self.__class__.__name__


class BasePersonVocabulary:
    """This is a base class to be used by all different Person Vocabularies."""

    _table = Person

    def toTerm(self, obj):
        """Return the term for this object.

        Preference is given to email-based terms, falling back on
        name-based terms when no preferred email exists for the IPerson.
        """
        if obj.preferredemail is not None:
            return SimpleTerm(obj, obj.preferredemail.email, obj.browsername)
        else:
            return SimpleTerm(obj, obj.name, obj.browsername)

    def getTermByToken(self, token):
        """Return the term for the given token.

        If the token contains an '@', treat it like an email. Otherwise,
        treat it like a name.
        """
        if "@" in token:
            # This looks like an email token, so let's do an object
            # lookup based on that.
            email = getUtility(IEmailAddressSet).getByEmail(token)
            if email is None:
                raise LookupError(token)
            return self.toTerm(email.person)
        else:
            # This doesn't look like an email, so let's simply treat
            # it like a name.
            person = getUtility(IPersonSet).getByName(token)
            if person is None:
                raise LookupError(token)
            return self.toTerm(person)


# Country.name may have non-ASCII characters, so we can't use
# NamedSQLObjectVocabulary here.
class CountryNameVocabulary(SQLObjectVocabularyBase):
    """A vocabulary for country names."""

    _table = Country
    _orderBy = 'name'

    def toTerm(self, obj):
        return SimpleTerm(obj, obj.id, obj.name)


class BinaryAndSourcePackageNameVocabulary(SQLObjectVocabularyBase):
    """A vocabulary for searching for binary and sourcepackage names.

    This is useful for, e.g., reporting a bug on a 'package' when a reporter
    often has no idea about whether they mean a 'binary package' or a 'source
    package'.

    The value returned by a widget using this vocabulary will be either an
    ISourcePackageName or an IBinaryPackageName.
    """
    implements(IHugeVocabulary)

    _table = BinaryAndSourcePackageName
    displayname = 'Select a Package'

    def __contains__(self, name):
        # Is this a source or binary package name?
        return self._table.selectOneBy(name=name)

    def getTermByToken(self, token):
        name = self._table.selectOneBy(name=token)
        if name is None:
            raise LookupError(token)
        return self.toTerm(name)

    def search(self, query):
        """Find matching source and binary package names."""
        if not query:
            return self.emptySelectResults()

        query = "name ILIKE '%%' || %s || '%%'" % quote_like(query)
        return self._table.select(query)

    def toTerm(self, obj):
        return SimpleTerm(obj.name, obj.name, obj.name)


class BinaryPackageNameVocabulary(NamedSQLObjectHugeVocabulary):

    _table = BinaryPackageName
    _orderBy = 'name'
    displayname = 'Select a Binary Package'

    def toTerm(self, obj):
        return SimpleTerm(obj, obj.name, obj.name)

    def search(self, query):
        """Return IBinaryPackageNames matching the query.

        Returns an empty list if query is None or an empty string.
        """
        if not query:
            return self.emptySelectResults()

        query = query.lower()
        return self._table.select(
            "BinaryPackageName.name LIKE '%%' || %s || '%%'"
            % quote_like(query))


class ProductBranchVocabulary(SQLObjectVocabularyBase):
    """The set of branches associated with a product.

    Perhaps this should be renamed to BranchVocabulary.
    """

    implements(IHugeVocabulary)

    _table = Branch
    _orderBy = 'name'
    displayname = 'Select a Branch'

    def toTerm(self, obj):
        return SimpleTerm(obj, obj.id, obj.name)

    def search(self, query):
        """Return terms where query is a subtring of the name or URL."""
        if not query:
            return self.emptySelectResults()

        quoted_query = quote_like(query)

        sql_query = "("
        if IProduct.providedBy(self.context):
            sql_query += "(Branch.product = %d) AND " % self.context.id
        sql_query += ((
            "((Branch.name ILIKE '%%' || %s || '%%') OR "
            "  (Branch.url ILIKE '%%' || %s || '%%'))") % (
                quoted_query, quoted_query))
        sql_query += ")"

        return self._table.select(sql_query, orderBy=self._orderBy)


class BugVocabulary(SQLObjectVocabularyBase):

    _table = Bug
    _orderBy = 'id'


class BountyVocabulary(SQLObjectVocabularyBase):

    _table = Bounty
    # XXX: no _orderBy?


class BugTrackerVocabulary(SQLObjectVocabularyBase):

    _table = BugTracker
    _orderBy = 'title'


class LanguageVocabulary(SQLObjectVocabularyBase):

    _table = Language
    _orderBy = 'englishname'

    def toTerm(self, obj):
        return SimpleTerm(obj, obj.id, obj.displayname)


class KarmaCategoryVocabulary(NamedSQLObjectVocabulary):

    _table = KarmaCategory
    _orderBy = 'name'


class ProductVocabulary(SQLObjectVocabularyBase):
    implements(IHugeVocabulary)

    _table = Product
    _orderBy = 'displayname'
    displayname = 'Select a Product'

    def __contains__(self, obj):
        # Sometimes this method is called with an SQLBase instance, but
        # z3 form machinery sends through integer ids. This might be due
        # to a bug somewhere.
        where = "active='t' AND id=%d"
        if zisinstance(obj, SQLBase):
            product = self._table.selectOne(where % obj.id)
            return product is not None and product == obj
        else:
            product = self._table.selectOne(where % int(obj))
            return product is not None

    def toTerm(self, obj):
        return SimpleTerm(obj, obj.name, obj.title)

    def getTermByToken(self, token):
        product = self._table.selectOneBy(name=token, active=True)
        if product is None:
            raise LookupError(token)
        return self.toTerm(product)

    def search(self, query):
        """Returns products where the product name, displayname, title,
        summary, or description contain the given query. Returns an empty list
        if query is None or an empty string.
        """
        if query:
            query = query.lower()
            like_query = "'%%' || %s || '%%'" % quote_like(query)
            fti_query = quote(query)
            sql = "active = 't' AND (name LIKE %s OR fti @@ ftq(%s))" % (
                    like_query, fti_query
                    )
            return self._table.select(sql, orderBy=self._orderBy)
        return self.emptySelectResults()


class ProjectVocabulary(SQLObjectVocabularyBase):
    implements(IHugeVocabulary)

    _table = Project
    _orderBy = 'displayname'
    displayname = 'Select a Project'

    def __contains__(self, obj):
        where = "active='t' and id=%d"
        if zisinstance(obj, SQLBase):
            project = self._table.selectOne(where % obj.id)
            return project is not None and project == obj
        else:
            project = self._table.selectOne(where % int(obj))
            return project is not None

    def toTerm(self, obj):
        return SimpleTerm(obj, obj.name, obj.title)

    def getTermByToken(self, token):
        project = self._table.selectOneBy(name=token, active=True)
        if project is None:
            raise LookupError(token)
        return self.toTerm(project)

    def search(self, query):
        """Returns projects where the project name, displayname, title,
        summary, or description contain the given query. Returns an empty list
        if query is None or an empty string.
        """
        if query:
            query = query.lower()
            like_query = "'%%' || %s || '%%'" % quote_like(query)
            fti_query = quote(query)
            sql = "active = 't' AND (name LIKE %s OR fti @@ ftq(%s))" % (
                    like_query, fti_query
                    )
            return self._table.select(sql)
        return self.emptySelectResults()


class TranslationGroupVocabulary(NamedSQLObjectVocabulary):

    _table = TranslationGroup

    def toTerm(self, obj):
        return SimpleTerm(obj, obj.name, obj.title)


class PersonAccountToMergeVocabulary(
        BasePersonVocabulary, SQLObjectVocabularyBase):
    """The set of all non-merged people with at least one email address.

    This vocabulary is a very specialized one, meant to be used only to choose
    accounts to merge. You *don't* want to use it.
    """
    implements(IHugeVocabulary)

    _orderBy = ['displayname']
    displayname = 'Select a Person to Merge'

    def __contains__(self, obj):
        return obj in self._select()

    def _select(self, text=""):
        return getUtility(IPersonSet).findPerson(text)

    def search(self, text):
        """Return people whose fti or email address match :text."""
        if not text:
            return self.emptySelectResults()

        text = text.lower()
        return self._select(text)


class ValidPersonOrTeamVocabulary(
        BasePersonVocabulary, SQLObjectVocabularyBase):
    """The set of valid Persons/Teams in Launchpad.

    A Person is considered valid if he has a preferred email address,
    a password set and Person.merged is None. Teams have no restrictions
    at all, which means that all teams are considered valid.

    This vocabulary is registered as ValidPersonOrTeam, ValidAssignee,
    ValidMaintainer and ValidOwner, because they have exactly the same
    requisites.
    """
    implements(IHugeVocabulary)

    displayname = 'Select a Person or Team'

    # This is what subclasses must change if they want any extra filtering of
    # results.
    extra_clause = ""

    def __contains__(self, obj):
        return obj in self._doSearch()

    def _doSearch(self, text=""):
        """Return the people/teams whose fti or email address match :text:"""
        if self.extra_clause:
            extra_clause = " AND %s" % self.extra_clause
        else:
            extra_clause = ""

        if not text:
            query = 'Person.id = ValidPersonOrTeamCache.id' + extra_clause
            return Person.select(query, clauseTables=['ValidPersonOrTeamCache'])

        name_match_query = """
            Person.id = ValidPersonOrTeamCache.id
            AND Person.fti @@ ftq(%s)
            """ % quote(text)
        name_match_query += extra_clause
        name_matches = Person.select(
            name_match_query, clauseTables=['ValidPersonOrTeamCache'])

        # Note that we must use lower(email) LIKE rather than ILIKE
        # as ILIKE no longer appears to be hitting the index under PG8.0
        email_match_query = """
            EmailAddress.person = Person.id
            AND EmailAddress.person = ValidPersonOrTeamCache.id
            AND EmailAddress.status IN %s
            AND lower(email) LIKE %s || '%%'
            """ % (sqlvalues(EmailAddressStatus.VALIDATED,
                             EmailAddressStatus.PREFERRED),
                   quote_like(text))
        email_match_query += extra_clause
        email_matches = Person.select(
            email_match_query, 
            clauseTables=['ValidPersonOrTeamCache', 'EmailAddress'])

        # XXX: We have to explicitly provide an orderBy here as a workaround
        # for https://launchpad.net/products/launchpad/+bug/30053
        # -- Guilherme Salgado, 2006-01-30
        return name_matches.union(
            email_matches, orderBy=['displayname', 'name'])

    def search(self, text):
        """Return people/teams whose fti or email address match :text."""
        if not text:
            return self.emptySelectResults()

        text = text.lower()
        return self._doSearch(text=text)


class ValidTeamMemberVocabulary(ValidPersonOrTeamVocabulary):
    """The set of valid members of a given team.

    With the exception of all teams that have this team as a member and the
    team itself, all valid persons and teams are valid members.
    """

    def __init__(self, context):
        if not context:
            raise AssertionError('ValidTeamMemberVocabulary needs a context.')
        if ITeam.providedBy(context):
            self.team = context
        else:
            raise AssertionError(
                "ValidTeamMemberVocabulary's context must implement ITeam."
                "Got %s" % str(context))

        ValidPersonOrTeamVocabulary.__init__(self, context)
        self.extra_clause = """
            Person.id NOT IN (
                SELECT team FROM TeamParticipation 
                WHERE person = %d
                ) AND Person.id != %d
            """ % (self.team.id, self.team.id)


class ValidTeamOwnerVocabulary(ValidPersonOrTeamVocabulary):
    """The set of Persons/Teams that can be owner of a team.

    With the exception of the team itself and all teams owned by that team,
    all valid persons and teams are valid owners for the team.
    """

    def __init__(self, context):
        if not context:
            raise AssertionError('ValidTeamOwnerVocabulary needs a context.')
        if not ITeam.providedBy(context):
            raise AssertionError(
                    "ValidTeamOwnerVocabulary's context must be a team.")
        ValidPersonOrTeamVocabulary.__init__(self, context)
        self.extra_clause = """
            (person.teamowner != %d OR person.teamowner IS NULL) AND
            person.id != %d""" % (context.id, context.id)


class PersonActiveMembershipVocabulary:
    """All the teams the person is an active member of."""

    implements(IVocabulary, IVocabularyTokenized)

    def __init__(self, context):
        assert IPerson.providedBy(context)
        self.context = context

    def __len__(self):
        return self.context.myactivememberships.count()

    def __iter__(self):
        return iter(
            [self.getTerm(membership.team) 
             for membership in self.context.myactivememberships])

    def getTerm(self, team):
        if team not in self:
            raise LookupError(team)
        return SimpleTerm(team, team.name, team.displayname)

    def __contains__(self, obj):
        if not ITeam.providedBy(obj):
            return False
        member_teams = [
            membership.team for membership in self.context.myactivememberships
            ]
        return obj in member_teams

    def getQuery(self):
        return None

    def getTermByToken(self, token):
        for membership in self.context.myactivememberships:
            if membership.team.name == token:
                return self.getTerm(membership.team)
        else:
            raise LookupError(token)


class ProductReleaseVocabulary(SQLObjectVocabularyBase):
    implements(IHugeVocabulary)

    displayname = 'Select a Product Release'
    _table = ProductRelease
    # XXX carlos Perello Marin 2005-05-16:
    # Sorting by version won't give the expected results, because it's just a
    # text field.  e.g. ["1.0", "2.0", "11.0"] would be sorted as ["1.0",
    # "11.0", "2.0"].
    # See https://launchpad.ubuntu.com/malone/bugs/687
    _orderBy = [Product.q.name, ProductSeries.q.name,
                ProductRelease.q.version]
    _clauseTables = ['Product', 'ProductSeries']

    def toTerm(self, obj):
        productrelease = obj
        productseries = productrelease.productseries
        product = productseries.product

        # NB: We use '/' as the seperator because '-' is valid in
        # a product.name or productseries.name
        token = '%s/%s/%s' % (
                    product.name, productseries.name, productrelease.version)
        return SimpleTerm(
            obj.id, token, '%s %s %s' % (
                product.name, productseries.name, productrelease.version))

    def getTermByToken(self, token):
        try:
            productname, productseriesname, productreleaseversion = \
                token.split('/', 2)
        except ValueError:
            raise LookupError(token)

        obj = ProductRelease.selectOne(
            AND(ProductRelease.q.productseriesID == ProductSeries.q.id,
                ProductSeries.q.productID == Product.q.id,
                Product.q.name == productname,
                ProductSeries.q.name == productseriesname,
                ProductRelease.q.version == productreleaseversion
                )
            )
        try:
            return self.toTerm(obj)
        except IndexError:
            raise LookupError(token)

    def search(self, query):
        """Return terms where query is a substring of the version or name"""
        if not query:
            return self.emptySelectResults()

        query = query.lower()
        objs = self._table.select(
            AND(
                ProductSeries.q.id == ProductRelease.q.productseriesID,
                Product.q.id == ProductSeries.q.productID,
                OR(
                    CONTAINSSTRING(Product.q.name, query),
                    CONTAINSSTRING(ProductSeries.q.name, query),
                    CONTAINSSTRING(ProductRelease.q.version, query)
                    )
                ),
            orderBy=self._orderBy
            )

        return objs


class ProductSeriesVocabulary(SQLObjectVocabularyBase):
    implements(IHugeVocabulary)

    displayname = 'Select a Product Series'
    _table = ProductSeries
    _orderBy = [Product.q.name, ProductSeries.q.name]
    _clauseTables = ['Product']

    def toTerm(self, obj):
        # NB: We use '/' as the seperator because '-' is valid in
        # a product.name or productseries.name
        token = '%s/%s' % (obj.product.name, obj.name)
        return SimpleTerm(
            obj, token, '%s %s' % (obj.product.name, obj.name))

    def getTermByToken(self, token):
        try:
            productname, productseriesname = token.split('/', 1)
        except ValueError:
            raise LookupError(token)

        result = ProductSeries.selectOne('''
                    Product.id = ProductSeries.product AND
                    Product.name = %s AND
                    ProductSeries.name = %s
                    ''' % sqlvalues(productname, productseriesname),
                    clauseTables=['Product'])
        if result is not None:
            return self.toTerm(result)
        raise LookupError(token)

    def search(self, query):
        """Return terms where query is a substring of the name"""
        if not query:
            return self.emptySelectResults()

        query = query.lower()
        objs = self._table.select(
                AND(
                    Product.q.id == ProductSeries.q.productID,
                    OR(
                        CONTAINSSTRING(Product.q.name, query),
                        CONTAINSSTRING(ProductSeries.q.name, query)
                        )
                    ),
                orderBy=self._orderBy
                )
        return objs


class FilteredDistroReleaseVocabulary(SQLObjectVocabularyBase):
    """Describes the releases of a particular distribution."""
    _table = DistroRelease
    _orderBy = 'version'

    def toTerm(self, obj):
        return SimpleTerm(
            obj, obj.id, '%s %s' % (obj.distribution.name, obj.name))

    def __iter__(self):
        kw = {}
        if self._orderBy:
            kw['orderBy'] = self._orderBy
        launchbag = getUtility(ILaunchBag)
        if launchbag.distribution:
            distribution = launchbag.distribution
            for distrorelease in self._table.selectBy(
                distributionID=distribution.id, **kw):
                yield self.toTerm(distrorelease)


class FilteredDistroArchReleaseVocabulary(SQLObjectVocabularyBase):
    """All arch releases of a particular distribution."""

    _table = DistroArchRelease
    _orderBy = ['DistroRelease.version', 'architecturetag', 'id']
    _clauseTables = ['DistroRelease']

    def toTerm(self, obj):
        name = "%s %s (%s)" % (obj.distrorelease.distribution.name,
                               obj.distrorelease.name, obj.architecturetag)
        return SimpleTerm(obj, obj.id, name)

    def __iter__(self):
        distribution = getUtility(ILaunchBag).distribution
        if distribution:
            query = """
                DistroRelease.id = distrorelease AND
                DistroRelease.distribution = %s
                """ % sqlvalues(distribution.id)
            results = self._table.select(
                query, orderBy=self._orderBy, clauseTables=self._clauseTables)
            for distroarchrelease in results:
                yield self.toTerm(distroarchrelease)


class FilteredProductSeriesVocabulary(SQLObjectVocabularyBase):
    """Describes ProductSeries of a particular product."""
    _table = ProductSeries
    _orderBy = ['product', 'name']

    def toTerm(self, obj):
        return SimpleTerm(
            obj, obj.id, '%s %s' % (obj.product.name, obj.name))

    def __iter__(self):
        launchbag = getUtility(ILaunchBag)
        if launchbag.product is not None:
            for series in launchbag.product.serieslist:
                yield self.toTerm(series)


class MilestoneVocabulary(SQLObjectVocabularyBase):
    _table = Milestone
    _orderBy = None

    def toTerm(self, obj):
        return SimpleTerm(obj, obj.id, obj.displayname)

    def __iter__(self):
        launchbag = getUtility(ILaunchBag)
        target = None
        product = launchbag.product
        if product is not None:
            target = product

        distribution = launchbag.distribution
        if distribution is not None:
            target = distribution

        # XXX, Brad Bollenbach, 2006-02-24: Listifying milestones is evil, but
        # we need to sort the milestones by a non-database value, for the user
        # to find the milestone they're looking for (particularly when showing
        # *all* milestones on the person pages.)
        #
        # This fixes an urgent bug though, so I think this problem should be
        # revisited after we've unblocked users.
        if target is not None:
            milestones = shortlist(target.milestones, longest_expected=40)
        else:
            # We can't use context to reasonably filter the milestones, so let's
            # just grab all of them.
            milestones = shortlist(
                getUtility(IMilestoneSet), longest_expected=40)

        for ms in sorted(milestones, key=lambda m: m.displayname):
            yield self.toTerm(ms)


class SpecificationVocabulary(NamedSQLObjectVocabulary):
    """List specifications for the current product or distribution in
    ILaunchBag, EXCEPT for the current spec in LaunchBag if one exists.
    """

    _table = Specification
    _orderBy = 'title'

    def toTerm(self, obj):
        return SimpleTerm(obj, obj.name, obj.name)

    def __iter__(self):
        launchbag = getUtility(ILaunchBag)
        product = launchbag.product
        if product is not None:
            target = product

        distribution = launchbag.distribution
        if distribution is not None:
            target = distribution

        if target is not None:
            for spec in sorted(target.specifications(), key=lambda a: a.title):
                # we will not show the current specification in the
                # launchbag
                if spec == launchbag.specification:
                    continue
                # we will not show a specification that is blocked on the
                # current specification in the launchbag. this is because
                # the widget is currently used to select new dependencies,
                # and we do not want to introduce circular dependencies.
                if launchbag.specification is not None:
                    if spec in launchbag.specification.all_blocked():
                        continue
                yield SimpleTerm(spec, spec.name, spec.title)


class SpecificationDependenciesVocabulary(NamedSQLObjectVocabulary):
    """List specifications on which the current specification depends."""

    _table = Specification
    _orderBy = 'title'

    def toTerm(self, obj):
        return SimpleTerm(obj, obj.name, obj.title)

    def __iter__(self):
        launchbag = getUtility(ILaunchBag)
        curr_spec = launchbag.specification

        if curr_spec is not None:
            for spec in sorted(curr_spec.dependencies, key=lambda a: a.title):
                yield SimpleTerm(spec, spec.name, spec.title)


class SprintVocabulary(NamedSQLObjectVocabulary):
    _table = Sprint

    def toTerm(self, obj):
        return SimpleTerm(obj, obj.name, obj.title)


class BugWatchVocabulary(SQLObjectVocabularyBase):
    _table = BugWatch

    def __iter__(self):
        bug = getUtility(ILaunchBag).bug
        if bug is None:
            raise ValueError('Unknown bug context for Watch list.')

        for watch in bug.watches:
            yield self.toTerm(watch)


class PackageReleaseVocabulary(SQLObjectVocabularyBase):
    _table = SourcePackageRelease
    _orderBy = 'id'

    def toTerm(self, obj):
        return SimpleTerm(
            obj, obj.id, obj.name + " " + obj.version)


class SourcePackageNameVocabulary(NamedSQLObjectHugeVocabulary):

    displayname = 'Select a Source Package'
    _table = SourcePackageName
    _orderBy = 'name'

    def toTerm(self, obj):
        return SimpleTerm(obj, obj.name, obj.name)

    def search(self, query):
        """Returns names where the sourcepackage contains the given
        query. Returns an empty list if query is None or an empty string.

        """
        if not query:
            return self.emptySelectResults()

        query = query.lower()
        return self._table.select(
            "sourcepackagename.name LIKE '%%' || %s || '%%'"
            % quote_like(query))


class DistributionVocabulary(NamedSQLObjectVocabulary):

    _table = Distribution
    _orderBy = 'name'

    def toTerm(self, obj):
        return SimpleTerm(obj, obj.name, obj.title)

    def getTermByToken(self, token):
        obj = Distribution.selectOne("name=%s" % sqlvalues(token))
        if obj is None:
            raise LookupError(token)
        else:
            return self.toTerm(obj)

    def search(self, query):
        """Return terms where query is a substring of the name"""
        if not query:
            return self.emptySelectResults()

        query = query.lower()
        like_query = "'%%' || %s || '%%'" % quote_like(query)
        fti_query = quote(query)
        kw = {}
        if self._orderBy:
            kw['orderBy'] = self._orderBy
        return self._table.select("name LIKE %s" % like_query, **kw)


class DistributionUsingMaloneVocabulary:
    """All the distributions that uses Malone officially."""

    implements(IVocabulary, IVocabularyTokenized)

    _orderBy = 'displayname'

    def __init__(self, context=None):
        self.context = context

    def getTermByToken(self, token):
        obj = Distribution.selectOne(
            "official_malone is True AND name=%s" % sqlvalues(token))
        if obj is None:
            raise LookupError(token)
        else:
            return self.getTerm(obj)

    def __iter__(self):
        """Return an iterator which provides the terms from the vocabulary."""
        distributions_using_malone = Distribution.selectBy(
            official_malone=True, orderBy=self._orderBy)
        for distribution in distributions_using_malone:
            yield self.getTerm(distribution)

    def __len__(self):
        return Distribution.selectBy(official_malone=True).count()

    def __contains__(self, obj):
        return IDistribution.providedBy(obj) and obj.official_malone

    def getQuery(self):
        return None

    def getTerm(self, obj):
        if obj not in self:
            raise LookupError(obj)
        return SimpleTerm(obj, obj.name, obj.displayname)

    def getTermByToken(self, token):
        found_dist = Distribution.selectOneBy(name=token, official_malone=True)
        if found_dist is None:
            raise LookupError(token)
        return self.getTerm(found_dist)


class DistroReleaseVocabulary(NamedSQLObjectVocabulary):

    _table = DistroRelease
    _orderBy = [Distribution.q.name, DistroRelease.q.name]
    _clauseTables = ['Distribution']

    def __iter__(self):
        releases = self._table.select(
            DistroRelease.q.distributionID==Distribution.q.id,
            orderBy=self._orderBy, clauseTables=self._clauseTables)
        for release in releases:
            yield self.toTerm(release)

    def toTerm(self, obj):
        # NB: We use '/' as the separator because '-' is valid in
        # a distribution.name
        token = '%s/%s' % (obj.distribution.name, obj.name)
        return SimpleTerm(obj, token, obj.title)

    def getTermByToken(self, token):
        try:
            distroname, distroreleasename = token.split('/', 1)
        except ValueError:
            raise LookupError(token)

        obj = DistroRelease.selectOne(AND(Distribution.q.name == distroname,
            DistroRelease.q.name == distroreleasename))
        if obj is None:
            raise LookupError(token)
        else:
            return self.toTerm(obj)

    def search(self, query):
        """Return terms where query is a substring of the name."""
        if not query:
            return self.emptySelectResults()

        query = query.lower()
        objs = self._table.select(
                AND(
                    Distribution.q.id == DistroRelease.q.distributionID,
                    OR(
                        CONTAINSSTRING(Distribution.q.name, query),
                        CONTAINSSTRING(DistroRelease.q.name, query)
                        )
                    ),
                orderBy=self._orderBy
                )
        return objs


class POTemplateNameVocabulary(NamedSQLObjectHugeVocabulary):

    displayname = 'Select a POTemplate'
    _table = POTemplateName
    _orderBy = 'name'

    def toTerm(self, obj):
        return SimpleTerm(obj, obj.name, obj.translationdomain)


class ProcessorVocabulary(NamedSQLObjectHugeVocabulary):

    displayname = 'Select a Processor'
    _table = Processor
    _orderBy = 'name'

    def search(self, query):
        """Return terms where query is a substring of the name"""
        if not query:
            return self.emptySelectResults()

        query = query.lower()
        processors = self._table.select(
            CONTAINSSTRING(Processor.q.name, query),
            orderBy=self._orderBy
            )
        return processors


class ProcessorFamilyVocabulary(NamedSQLObjectVocabulary):
    _table = ProcessorFamily
    _orderBy = 'name'

    def toTerm(self, obj):
        return SimpleTerm(obj, obj.name, obj.title)


class SchemaVocabulary(NamedSQLObjectHugeVocabulary):
    """See NamedSQLObjectVocabulary."""

    displayname = 'Select a Schema'
    _table = Schema<|MERGE_RESOLUTION|>--- conflicted
+++ resolved
@@ -71,11 +71,7 @@
     BinaryAndSourcePackageName)
 from canonical.launchpad.interfaces import (
     IDistribution, IEmailAddressSet, ILaunchBag, IPersonSet, ITeam,
-<<<<<<< HEAD
-    IMilestoneSet, IPerson)
-=======
-    IMilestoneSet, IProduct)
->>>>>>> fa94525b
+    IMilestoneSet, IPerson, IProduct)
 
 class IHugeVocabulary(IVocabulary, IVocabularyTokenized):
     """Interface for huge vocabularies.
