# Copyright 2004-2007 Canonical Ltd.  All rights reserved.

"""Vocabularies pulling stuff from the database.

You probably don't want to use these classes directly - see the
docstring in __init__.py for details.
"""

__metaclass__ = type

__all__ = [
    'BountyVocabulary',
    'BranchVocabulary',
    'BugNominatableSeriesesVocabulary',
    'BugVocabulary',
    'BugTrackerVocabulary',
    'BugWatchVocabulary',
    'ComponentVocabulary',
    'CountryNameVocabulary',
    'DistributionVocabulary',
    'DistributionOrProductVocabulary',
    'DistributionOrProductOrProjectVocabulary',
    'DistributionUsingMaloneVocabulary',
    'DistroSeriesVocabulary',
    'FAQVocabulary',
    'FilteredDeltaLanguagePackVocabulary',
    'FilteredDistroArchSeriesVocabulary',
    'FilteredDistroSeriesVocabulary',
    'FilteredFullLanguagePackVocabulary',
    'FilteredLanguagePackVocabulary',
    'FilteredProductSeriesVocabulary',
    'FutureSprintVocabulary',
    'KarmaCategoryVocabulary',
    'LanguageVocabulary',
    'MilestoneVocabulary',
    'NonMergedPeopleAndTeamsVocabulary',
    'PackageReleaseVocabulary',
    'PersonAccountToMergeVocabulary',
    'PersonActiveMembershipVocabulary',
    'person_team_participations_vocabulary_factory',
    'POTemplateNameVocabulary',
    'ProcessorVocabulary',
    'ProcessorFamilyVocabulary',
    'ProductReleaseVocabulary',
    'ProductSeriesVocabulary',
    'ProductVocabulary',
    'ProjectVocabulary',
    'project_products_vocabulary_factory',
    'project_products_using_malone_vocabulary_factory',
    'SpecificationVocabulary',
    'SpecificationDependenciesVocabulary',
    'SpecificationDepCandidatesVocabulary',
    'SprintVocabulary',
    'TranslatableLanguageVocabulary',
    'TranslationGroupVocabulary',
    'UserTeamsParticipationVocabulary',
    'ValidPersonOrTeamVocabulary',
    'ValidTeamVocabulary',
    'ValidTeamMemberVocabulary',
    'ValidTeamOwnerVocabulary',
    ]

import cgi
from operator import attrgetter

from sqlobject import AND, CONTAINSSTRING, OR, SQLObjectNotFound
from zope.component import getUtility
from zope.interface import implements
from zope.schema.interfaces import IVocabulary, IVocabularyTokenized
from zope.schema.vocabulary import SimpleTerm, SimpleVocabulary
from zope.security.proxy import isinstance as zisinstance

from canonical.launchpad.database import (
    Branch, BranchSet, Bounty, Bug, BugTracker, BugWatch, Component, Country,
    Distribution, DistroArchSeries, DistroSeries, KarmaCategory, Language,
    LanguagePack, Milestone, Person, PillarName, POTemplateName, Processor,
    ProcessorFamily, Product, ProductRelease, ProductSeries, Project,
    SourcePackageRelease, Specification, Sprint, TranslationGroup)
from canonical.database.sqlbase import SQLBase, quote_like, quote, sqlvalues
from canonical.launchpad.helpers import shortlist
from canonical.launchpad.interfaces import (
    EmailAddressStatus, IBugTask, IDistribution, IDistributionSourcePackage,
    IDistroBugTask, IDistroSeries, IDistroSeriesBugTask, IEmailAddressSet,
    IFAQ, IFAQTarget, ILaunchBag, IMilestoneSet, IPerson, IPersonSet,
    IPillarName, IProduct, IProject, ISourcePackage, ISpecification, ITeam,
    IUpstreamBugTask, LanguagePackType)
from canonical.launchpad.webapp.vocabulary import (
    CountableIterator, IHugeVocabulary, NamedSQLObjectHugeVocabulary,
    NamedSQLObjectVocabulary, SQLObjectVocabularyBase)
from canonical.lp.dbschema import DistroSeriesStatus
<<<<<<< HEAD
=======
from canonical.database.sqlbase import SQLBase, quote_like, quote, sqlvalues
from canonical.launchpad.database import (
    Distribution, DistroSeries, Person, SourcePackageRelease, Branch,
    BranchSet, BugWatch, Sprint, DistroArchSeries, KarmaCategory, Language,
    Milestone, Product, Project, ProductRelease, ProductSeries,
    TranslationGroup, BugTracker, POTemplateName, Bounty, Country,
    Specification, Bug, Processor, ProcessorFamily, Component,
    PillarName)
from canonical.launchpad.interfaces import (
    IBugTask, IDistribution, IDistributionSourcePackage,
    IDistroBugTask, IDistroSeries, IDistroSeriesBugTask, IFAQ, IFAQTarget,
    IEmailAddressSet, ILanguage, ILaunchBag, IMilestoneSet, IPerson, IPersonSet,
    IPillarName, IProduct, IProject, ISourcePackage, ISpecification, ITeam,
    IUpstreamBugTask, EmailAddressStatus)
>>>>>>> 38a97193


class BasePersonVocabulary:
    """This is a base class used by all different Person Vocabularies."""

    _table = Person

    def toTerm(self, obj):
        """Return the term for this object."""
        return SimpleTerm(obj, obj.name, obj.browsername)

    def getTermByToken(self, token):
        """Return the term for the given token.

        If the token contains an '@', treat it like an email. Otherwise,
        treat it like a name.
        """
        if "@" in token:
            # This looks like an email token, so let's do an object
            # lookup based on that.
            email = getUtility(IEmailAddressSet).getByEmail(token)
            if email is None:
                raise LookupError(token)
            return self.toTerm(email.person)
        else:
            # This doesn't look like an email, so let's simply treat
            # it like a name.
            person = getUtility(IPersonSet).getByName(token)
            if person is None:
                raise LookupError(token)
            return self.toTerm(person)


class ComponentVocabulary(SQLObjectVocabularyBase):

    _table = Component
    _orderBy = 'name'

    def toTerm(self, obj):
        return SimpleTerm(obj, obj.id, obj.name)


# Country.name may have non-ASCII characters, so we can't use
# NamedSQLObjectVocabulary here.
class CountryNameVocabulary(SQLObjectVocabularyBase):
    """A vocabulary for country names."""

    _table = Country
    _orderBy = 'name'

    def toTerm(self, obj):
        return SimpleTerm(obj, obj.id, obj.name)


class BranchVocabulary(SQLObjectVocabularyBase):
    """A vocabulary for searching branches.

    If the context is a product or the launchbag contains a product,
    then the search results are limited to branches associated with
    that product.
    """

    implements(IHugeVocabulary)

    _table = Branch
    _orderBy = 'name'
    displayname = 'Select a Branch'

    def toTerm(self, obj):
        return SimpleTerm(obj, obj.unique_name, obj.displayname)

    def getTermByToken(self, token):
        branch_set = BranchSet()
        branch = branch_set.getByUniqueName(token)
        # fall back to interpreting the token as a branch URL
        if branch is None:
            url = token.rstrip('/')
            branch = branch_set.getByUrl(url)
        if branch is None:
            raise LookupError(token)
        return self.toTerm(branch)

    def search(self, query):
        """Return terms where query is a subtring of the name or URL."""
        launch_bag = getUtility(ILaunchBag)
        branch_set = BranchSet()
        logged_in_user = launch_bag.user
        if not query:
            query = branch_set._generateBranchClause(
                query='', visible_by_user=logged_in_user)
            return Branch.select(query)

        quoted_query = quote_like(query)
        sql_query = ("""
            (Branch.name LIKE '%%' || %s || '%%' OR
             Branch.url LIKE '%%' || %s || '%%')
            """
            % (quoted_query, quoted_query))

        # If the context is a product or we have a product in the
        # LaunchBag, narrow the search appropriately.
        if IProduct.providedBy(self.context):
            product = self.context
        else:
            product = launch_bag.product
        if product is not None:
            sql_query = sql_query + (" AND Branch.product = %s" % product.id)

        sql_query = branch_set._generateBranchClause(
            sql_query, visible_by_user=logged_in_user)
        return Branch.select(sql_query, orderBy=self._orderBy)


class BugVocabulary(SQLObjectVocabularyBase):

    _table = Bug
    _orderBy = 'id'


class BountyVocabulary(SQLObjectVocabularyBase):

    _table = Bounty
    # XXX kiko 2006-02-20: no _orderBy?


class BugTrackerVocabulary(SQLObjectVocabularyBase):

    _table = BugTracker
    _orderBy = 'title'


class FAQVocabulary:
    """Vocabulary containing all the FAQs in an `IFAQTarget`."""

    implements(IHugeVocabulary)

    displayname = 'Select a FAQ'

    def __init__(self, context):
        """Create a new vocabulary for the context.

        :param context: It should adaptable to `IFAQTarget`.
        """
        self.context = IFAQTarget(context)

    def __len__(self):
        """See `IIterableVocabulary`."""
        return self.context.searchFAQs().count()

    def __iter__(self):
        """See `IIterableVocabulary`."""
        for faq in self.context.searchFAQs():
            yield self.toTerm(faq)

    def __contains__(self, value):
        """See `IVocabulary`."""
        if not IFAQ.providedBy(value):
            return False
        return self.context.getFAQ(value.id) is not None

    def getTerm(self, value):
        """See `IVocabulary`."""
        if value not in self:
            raise LookupError(value)
        return self.toTerm(value)

    def getTermByToken(self, token):
        """See `IVocabularyTokenized`."""
        try:
            faq_id = int(token)
        except ValueError:
            raise LookupError(token)
        faq = self.context.getFAQ(token)
        if faq is None:
            raise LookupError(token)
        return self.toTerm(faq)

    def toTerm(self, faq):
        """Return the term for a FAQ."""
        return SimpleTerm(faq, faq.id, faq.title)

    def searchForTerms(self, query=None):
        """See `IHugeVocabulary`."""
        results = self.context.findSimilarFAQs(query)
        return CountableIterator(results.count(), results, self.toTerm)


class LanguageVocabulary(SQLObjectVocabularyBase):
    """All the languages known by Launchpad."""

    _table = Language
    _orderBy = 'englishname'

    def __contains__(self, language):
        """See `IVocabulary`."""
        assert ILanguage.providedBy(language), (
            "'in LanguageVocabulary' requires ILanguage as left operand, "
            "got %s instead." % type(language))
        return super(LanguageVocabulary, self).__contains__(language)

    def toTerm(self, obj):
        """See `IVocabulary`."""
        return SimpleTerm(obj, obj.code, obj.displayname)

    def getTerm(self, obj):
        """See `IVocabulary`."""
        if obj not in self:
            raise LookupError(obj)
        return SimpleTerm(obj, obj.code, obj.displayname)

    def getTermByToken(self, token):
        """See `IVocabulary`."""
        try:
            found_language = Language.byCode(token)
        except SQLObjectNotFound:
            raise LookupError(token)
        return self.getTerm(found_language)


class TranslatableLanguageVocabulary(LanguageVocabulary):
    """All the translatable languages known by Launchpad.

    Messages cannot be translated into English or a non-visible language.
    This vocabulary contains all the languages known to Launchpad,
    excluding English and non-visible languages.
    """
    def __contains__(self, language):
        """See `IVocabulary`.

        This vocabulary excludes English and languages that are not visible.
        """
        assert ILanguage.providedBy(language), (
            "'in TranslatableLanguageVocabulary' requires ILanguage as "
            "left operand, got %s instead." % type(language))
        if language.code == 'en':
            return False
        return language.visible == True and super(
            TranslatableLanguageVocabulary, self).__contains__(language)

    def __iter__(self):
        """See `IVocabulary`.

        Iterate languages that are visible and not English.
        """
        languages = self._table.select(
            "Language.code != 'en' AND Language.visible = True",
            orderBy=self._orderBy)
        for language in languages:
            yield self.toTerm(language)

    def getTermByToken(self, token):
        """See `IVocabulary`."""
        if token == 'en':
            raise LookupError(token)
        term = super(TranslatableLanguageVocabulary, self).getTermByToken(
            token)
        if not term.value.visible:
            raise LookupError(token)
        return term


class KarmaCategoryVocabulary(NamedSQLObjectVocabulary):

    _table = KarmaCategory
    _orderBy = 'name'


# XXX kiko 2007-01-18: any reason why this can't be an
# NamedSQLObjectHugeVocabulary?
class ProductVocabulary(SQLObjectVocabularyBase):
    implements(IHugeVocabulary)

    _table = Product
    _orderBy = 'displayname'
    displayname = 'Select a project'

    def __contains__(self, obj):
        # Sometimes this method is called with an SQLBase instance, but
        # z3 form machinery sends through integer ids. This might be due
        # to a bug somewhere.
        where = "active='t' AND id=%d"
        if zisinstance(obj, SQLBase):
            product = self._table.selectOne(where % obj.id)
            return product is not None and product == obj
        else:
            product = self._table.selectOne(where % int(obj))
            return product is not None

    def toTerm(self, obj):
        return SimpleTerm(obj, obj.name, obj.title)

    def getTermByToken(self, token):
        product = self._table.selectOneBy(name=token, active=True)
        if product is None:
            raise LookupError(token)
        return self.toTerm(product)

    def search(self, query):
        """Returns products where the product name, displayname, title,
        summary, or description contain the given query. Returns an empty list
        if query is None or an empty string.
        """
        if query:
            query = query.lower()
            like_query = "'%%' || %s || '%%'" % quote_like(query)
            fti_query = quote(query)
            sql = "active = 't' AND (name LIKE %s OR fti @@ ftq(%s))" % (
                    like_query, fti_query
                    )
            return self._table.select(sql, orderBy=self._orderBy)
        return self.emptySelectResults()


# XXX kiko 2007-01-18: any reason why this can't be an
# NamedSQLObjectHugeVocabulary?
class ProjectVocabulary(SQLObjectVocabularyBase):
    implements(IHugeVocabulary)

    _table = Project
    _orderBy = 'displayname'
    displayname = 'Select a project group'

    def __contains__(self, obj):
        where = "active='t' and id=%d"
        if zisinstance(obj, SQLBase):
            project = self._table.selectOne(where % obj.id)
            return project is not None and project == obj
        else:
            project = self._table.selectOne(where % int(obj))
            return project is not None

    def toTerm(self, obj):
        return SimpleTerm(obj, obj.name, obj.title)

    def getTermByToken(self, token):
        project = self._table.selectOneBy(name=token, active=True)
        if project is None:
            raise LookupError(token)
        return self.toTerm(project)

    def search(self, query):
        """Returns projects where the project name, displayname, title,
        summary, or description contain the given query. Returns an empty list
        if query is None or an empty string.
        """
        if query:
            query = query.lower()
            like_query = "'%%' || %s || '%%'" % quote_like(query)
            fti_query = quote(query)
            sql = "active = 't' AND (name LIKE %s OR fti @@ ftq(%s))" % (
                    like_query, fti_query
                    )
            return self._table.select(sql)
        return self.emptySelectResults()


def project_products_vocabulary_factory(context):
    """Return a SimpleVocabulary containing the project's products."""
    assert context is not None
    project = IProject(context)
    return SimpleVocabulary([
        SimpleTerm(product, product.name, title=product.displayname)
        for product in project.products])


class UserTeamsParticipationVocabulary(SQLObjectVocabularyBase):
    """Describes the teams in which the current user participates."""
    _table = Person
    _orderBy = 'displayname'

    def toTerm(self, obj):
        return SimpleTerm(
            obj, obj.name, '%s (%s)' % (obj.displayname, obj.name))

    def __iter__(self):
        kw = {}
        if self._orderBy:
            kw['orderBy'] = self._orderBy
        launchbag = getUtility(ILaunchBag)
        if launchbag.user:
            user = launchbag.user
            for team in user.teams_participated_in:
                yield self.toTerm(team)

    def getTermByToken(self, token):
        launchbag = getUtility(ILaunchBag)
        if launchbag.user:
            user = launchbag.user
            for team in user.teams_participated_in:
                if team.name == token:
                    return self.getTerm(team)
        raise LookupError(token)


def project_products_using_malone_vocabulary_factory(context):
    """Return a vocabulary containing a project's products using Malone."""
    project = IProject(context)
    return SimpleVocabulary([
        SimpleTerm(product, product.name, title=product.displayname)
        for product in project.products
        if product.official_malone])


class TranslationGroupVocabulary(NamedSQLObjectVocabulary):

    _table = TranslationGroup


class NonMergedPeopleAndTeamsVocabulary(
        BasePersonVocabulary, SQLObjectVocabularyBase):
    """The set of all non-merged people and teams.

    If you use this vocabulary you need to make sure that any code which uses
    the people provided by it know how to deal with people which don't have
    a preferred email address, that is, unvalidated person profiles.
    """
    implements(IHugeVocabulary)

    _orderBy = ['displayname']
    displayname = 'Select a Person or Team'

    def __contains__(self, obj):
        return obj in self._select()

    def _select(self, text=""):
        return getUtility(IPersonSet).find(text)

    def search(self, text):
        """Return people/teams whose fti or email address match :text."""
        if not text:
            return self.emptySelectResults()

        return self._select(text.lower())


class PersonAccountToMergeVocabulary(
        BasePersonVocabulary, SQLObjectVocabularyBase):
    """The set of all non-merged people with at least one email address.

    This vocabulary is a very specialized one, meant to be used only to choose
    accounts to merge. You *don't* want to use it.
    """
    implements(IHugeVocabulary)

    _orderBy = ['displayname']
    displayname = 'Select a Person to Merge'

    def __contains__(self, obj):
        return obj in self._select()

    def _select(self, text=""):
        return getUtility(IPersonSet).findPerson(text)

    def search(self, text):
        """Return people whose fti or email address match :text."""
        if not text:
            return self.emptySelectResults()

        text = text.lower()
        return self._select(text)


class ValidPersonOrTeamVocabulary(
        BasePersonVocabulary, SQLObjectVocabularyBase):
    """The set of valid Persons/Teams in Launchpad.

    A Person is considered valid if he has a preferred email address,
    a password set and Person.merged is None. Teams have no restrictions
    at all, which means that all teams are considered valid.

    This vocabulary is registered as ValidPersonOrTeam, ValidAssignee,
    ValidMaintainer and ValidOwner, because they have exactly the same
    requisites.
    """
    implements(IHugeVocabulary)

    displayname = 'Select a Person or Team'

    # This is what subclasses must change if they want any extra filtering of
    # results.
    extra_clause = ""

    def __contains__(self, obj):
        return obj in self._doSearch()

    def _doSearch(self, text=""):
        """Return the people/teams whose fti or email address match :text:"""
        if self.extra_clause:
            extra_clause = " AND %s" % self.extra_clause
        else:
            extra_clause = ""

        if not text:
            query = 'Person.id = ValidPersonOrTeamCache.id' + extra_clause
            return Person.select(
                query, clauseTables=['ValidPersonOrTeamCache'])

        name_match_query = """
            Person.id = ValidPersonOrTeamCache.id
            AND Person.fti @@ ftq(%s)
            """ % quote(text)
        name_match_query += extra_clause
        name_matches = Person.select(
            name_match_query, clauseTables=['ValidPersonOrTeamCache'])

        # Note that we must use lower(email) LIKE rather than ILIKE
        # as ILIKE no longer appears to be hitting the index under PG8.0
        email_match_query = """
            EmailAddress.person = Person.id
            AND EmailAddress.person = ValidPersonOrTeamCache.id
            AND EmailAddress.status IN %s
            AND lower(email) LIKE %s || '%%'
            """ % (sqlvalues(EmailAddressStatus.VALIDATED,
                             EmailAddressStatus.PREFERRED),
                   quote_like(text))
        email_match_query += extra_clause
        email_matches = Person.select(
            email_match_query,
            clauseTables=['ValidPersonOrTeamCache', 'EmailAddress'])

        ircid_match_query = """
            IRCId.person = Person.id
            AND IRCId.person = ValidPersonOrTeamCache.id
            AND lower(IRCId.nickname) = %s
            """ % quote(text)
        ircid_match_query += extra_clause
        ircid_matches = Person.select(
            ircid_match_query,
            clauseTables=['ValidPersonOrTeamCache', 'IRCId'])

        # XXX Guilherme Salgado 2006-01-30 bug=30053:
        # We have to explicitly provide an orderBy here as a workaround
        return name_matches.union(ircid_matches).union(
            email_matches, orderBy=['displayname', 'name'])

    def search(self, text):
        """Return people/teams whose fti or email address match :text:."""
        if not text:
            return self.emptySelectResults()

        text = text.lower()
        return self._doSearch(text=text)


class ValidTeamVocabulary(ValidPersonOrTeamVocabulary):
    """The set of all valid teams in Launchpad."""

    displayname = 'Select a Team'

    # Because the base class does almost everything we need, we just need to
    # restrict the search results to those Persons who have a non-NULL
    # teamowner, i.e. a valid team.
    extra_clause = 'Person.teamowner IS NOT NULL'

    def search(self, text):
        """Return all teams that match :text:.

        Unlike ValidPersonOrTeamVocabulary, providing an empty string for text
        does not return the empty result set.  Instead, it returns all teams.
        """
        if not text:
            text = ''
        return self._doSearch(text=text)


class ValidTeamMemberVocabulary(ValidPersonOrTeamVocabulary):
    """The set of valid members of a given team.

    With the exception of all teams that have this team as a member and the
    team itself, all valid persons and teams are valid members.
    """

    def __init__(self, context):
        if not context:
            raise AssertionError('ValidTeamMemberVocabulary needs a context.')
        if ITeam.providedBy(context):
            self.team = context
        else:
            raise AssertionError(
                "ValidTeamMemberVocabulary's context must implement ITeam."
                "Got %s" % str(context))

        ValidPersonOrTeamVocabulary.__init__(self, context)
        self.extra_clause = """
            Person.id NOT IN (
                SELECT team FROM TeamParticipation
                WHERE person = %d
                ) AND Person.id != %d
            """ % (self.team.id, self.team.id)


class ValidTeamOwnerVocabulary(ValidPersonOrTeamVocabulary):
    """The set of Persons/Teams that can be owner of a team.

    With the exception of the team itself and all teams owned by that team,
    all valid persons and teams are valid owners for the team.
    """

    def __init__(self, context):
        if not context:
            raise AssertionError('ValidTeamOwnerVocabulary needs a context.')

        if ITeam.providedBy(context):
            self.extra_clause = """
                (person.teamowner != %d OR person.teamowner IS NULL) AND
                person.id != %d""" % (context.id, context.id)
        elif IPersonSet.providedBy(context):
            # The context is an IPersonSet, which means we're creating a new
            # team and thus we don't need any extra_clause --any valid person
            # or team can be the owner of a newly created team.
            pass
        else:
            raise AssertionError(
                "ValidTeamOwnerVocabulary's context must provide ITeam "
                "or IPersonSet.")
        ValidPersonOrTeamVocabulary.__init__(self, context)


class PersonActiveMembershipVocabulary:
    """All the teams the person is an active member of."""

    implements(IVocabulary, IVocabularyTokenized)

    def __init__(self, context):
        assert IPerson.providedBy(context)
        self.context = context

    def __len__(self):
        return self.context.myactivememberships.count()

    def __iter__(self):
        return iter(
            [self.getTerm(membership.team)
             for membership in self.context.myactivememberships])

    def getTerm(self, team):
        if team not in self:
            raise LookupError(team)
        return SimpleTerm(team, team.name, team.displayname)

    def __contains__(self, obj):
        if not ITeam.providedBy(obj):
            return False
        member_teams = [
            membership.team for membership in self.context.myactivememberships
            ]
        return obj in member_teams

    def getQuery(self):
        return None

    def getTermByToken(self, token):
        for membership in self.context.myactivememberships:
            if membership.team.name == token:
                return self.getTerm(membership.team)
        else:
            raise LookupError(token)


def person_team_participations_vocabulary_factory(context):
    """Return a SimpleVocabulary containing the teams a person
    participate in.
    """
    assert context is not None
    person = IPerson(context)
    return SimpleVocabulary([
        SimpleTerm(team, team.name, title=team.displayname)
        for team in person.teams_participated_in])


class ProductReleaseVocabulary(SQLObjectVocabularyBase):
    implements(IHugeVocabulary)

    displayname = 'Select a Product Release'
    _table = ProductRelease
    # XXX carlos Perello Marin 2005-05-16 bugs=687:
    # Sorting by version won't give the expected results, because it's just a
    # text field.  e.g. ["1.0", "2.0", "11.0"] would be sorted as ["1.0",
    # "11.0", "2.0"].
    _orderBy = [Product.q.name, ProductSeries.q.name,
                ProductRelease.q.version]
    _clauseTables = ['Product', 'ProductSeries']

    def toTerm(self, obj):
        productrelease = obj
        productseries = productrelease.productseries
        product = productseries.product

        # NB: We use '/' as the seperator because '-' is valid in
        # a product.name or productseries.name
        token = '%s/%s/%s' % (
                    product.name, productseries.name, productrelease.version)
        return SimpleTerm(
            obj.id, token, '%s %s %s' % (
                product.name, productseries.name, productrelease.version))

    def getTermByToken(self, token):
        try:
            productname, productseriesname, productreleaseversion = \
                token.split('/', 2)
        except ValueError:
            raise LookupError(token)

        obj = ProductRelease.selectOne(
            AND(ProductRelease.q.productseriesID == ProductSeries.q.id,
                ProductSeries.q.productID == Product.q.id,
                Product.q.name == productname,
                ProductSeries.q.name == productseriesname,
                ProductRelease.q.version == productreleaseversion
                )
            )
        try:
            return self.toTerm(obj)
        except IndexError:
            raise LookupError(token)

    def search(self, query):
        """Return terms where query is a substring of the version or name"""
        if not query:
            return self.emptySelectResults()

        query = query.lower()
        objs = self._table.select(
            AND(
                ProductSeries.q.id == ProductRelease.q.productseriesID,
                Product.q.id == ProductSeries.q.productID,
                OR(
                    CONTAINSSTRING(Product.q.name, query),
                    CONTAINSSTRING(ProductSeries.q.name, query),
                    CONTAINSSTRING(ProductRelease.q.version, query)
                    )
                ),
            orderBy=self._orderBy
            )

        return objs


class ProductSeriesVocabulary(SQLObjectVocabularyBase):
    implements(IHugeVocabulary)

    displayname = 'Select a Release Series'
    _table = ProductSeries
    _orderBy = [Product.q.name, ProductSeries.q.name]
    _clauseTables = ['Product']

    def toTerm(self, obj):
        # NB: We use '/' as the seperator because '-' is valid in
        # a product.name or productseries.name
        token = '%s/%s' % (obj.product.name, obj.name)
        return SimpleTerm(
            obj, token, '%s %s' % (obj.product.name, obj.name))

    def getTermByToken(self, token):
        try:
            productname, productseriesname = token.split('/', 1)
        except ValueError:
            raise LookupError(token)

        result = ProductSeries.selectOne('''
                    Product.id = ProductSeries.product AND
                    Product.name = %s AND
                    ProductSeries.name = %s
                    ''' % sqlvalues(productname, productseriesname),
                    clauseTables=['Product'])
        if result is not None:
            return self.toTerm(result)
        raise LookupError(token)

    def search(self, query):
        """Return terms where query is a substring of the name"""
        if not query:
            return self.emptySelectResults()

        query = query.lower()
        objs = self._table.select(
                AND(
                    Product.q.id == ProductSeries.q.productID,
                    OR(
                        CONTAINSSTRING(Product.q.name, query),
                        CONTAINSSTRING(ProductSeries.q.name, query)
                        )
                    ),
                orderBy=self._orderBy
                )
        return objs


class FilteredDistroSeriesVocabulary(SQLObjectVocabularyBase):
    """Describes the series of a particular distribution."""
    _table = DistroSeries
    _orderBy = 'version'

    def toTerm(self, obj):
        return SimpleTerm(
            obj, obj.id, '%s %s' % (obj.distribution.name, obj.name))

    def __iter__(self):
        kw = {}
        if self._orderBy:
            kw['orderBy'] = self._orderBy
        launchbag = getUtility(ILaunchBag)
        if launchbag.distribution:
            distribution = launchbag.distribution
            serieses = self._table.selectBy(
                distributionID=distribution.id, **kw)
            for series in sorted(serieses, key=attrgetter('sortkey')):
                yield self.toTerm(series)


class FilteredDistroArchSeriesVocabulary(SQLObjectVocabularyBase):
    """All arch series of a particular distribution."""

    _table = DistroArchSeries
    _orderBy = ['DistroSeries.version', 'architecturetag', 'id']
    _clauseTables = ['DistroSeries']

    def toTerm(self, obj):
        name = "%s %s (%s)" % (obj.distroseries.distribution.name,
                               obj.distroseries.name, obj.architecturetag)
        return SimpleTerm(obj, obj.id, name)

    def __iter__(self):
        distribution = getUtility(ILaunchBag).distribution
        if distribution:
            query = """
                DistroRelease.id = DistroArchRelease.distrorelease AND
                DistroRelease.distribution = %s
                """ % sqlvalues(distribution.id)
            results = self._table.select(
                query, orderBy=self._orderBy, clauseTables=self._clauseTables)
            for distroarchseries in results:
                yield self.toTerm(distroarchseries)


class FilteredProductSeriesVocabulary(SQLObjectVocabularyBase):
    """Describes ProductSeries of a particular product."""
    _table = ProductSeries
    _orderBy = ['product', 'name']

    def toTerm(self, obj):
        return SimpleTerm(
            obj, obj.id, '%s %s' % (obj.product.name, obj.name))

    def __iter__(self):
        launchbag = getUtility(ILaunchBag)
        if launchbag.product is not None:
            for series in launchbag.product.serieses:
                yield self.toTerm(series)


class FutureSprintVocabulary(NamedSQLObjectVocabulary):
    """A vocab of all sprints that have not yet finished."""

    _table = Sprint

    def __iter__(self):
        future_sprints = Sprint.select("time_ends > 'NOW'")
        for sprint in future_sprints:
            yield(self.toTerm(sprint))


class MilestoneVocabulary(SQLObjectVocabularyBase):
    _table = Milestone
    _orderBy = None

    def toTerm(self, obj):
        return SimpleTerm(obj, obj.id, obj.displayname)

    def __iter__(self):
        target = None

        milestone_context = self.context

        if IUpstreamBugTask.providedBy(milestone_context):
            target = milestone_context.product
        elif IDistroBugTask.providedBy(milestone_context):
            target = milestone_context.distribution
        elif IDistroSeriesBugTask.providedBy(milestone_context):
            target = milestone_context.distroseries
        elif IDistributionSourcePackage.providedBy(milestone_context):
            target = milestone_context.distribution
        elif ISourcePackage.providedBy(milestone_context):
            target = milestone_context.distroseries
        elif ISpecification.providedBy(milestone_context):
            target = milestone_context.target
        elif (IProject.providedBy(milestone_context) or
              IProduct.providedBy(milestone_context) or
              IDistribution.providedBy(milestone_context) or
              IDistroSeries.providedBy(milestone_context)):
            target = milestone_context
        else:
            # We didn't find a context that can have milestones attached
            # to it.
            target = None

        # XXX: Brad Bollenbach 2006-02-24: Listifying milestones is
        # evil, but we need to sort the milestones by a non-database
        # value, for the user to find the milestone they're looking
        # for (particularly when showing *all* milestones on the
        # person pages.)
        #
        # This fixes an urgent bug though, so I think this problem
        # should be revisited after we've unblocked users.
        if target is not None:
            if IProject.providedBy(target):
                milestones = shortlist(
                    (milestone for product in target.products
                     for milestone in product.all_milestones),
                    longest_expected=40)
            else:
                milestones = shortlist(
                    target.all_milestones, longest_expected=40)
        else:
            # We can't use context to reasonably filter the
            # milestones, so let's just grab all of them.
            milestones = shortlist(
                getUtility(IMilestoneSet), longest_expected=40)

        visible_milestones = [
            milestone for milestone in milestones if milestone.visible]
        if (IBugTask.providedBy(milestone_context) and
            milestone_context.milestone is not None and
            milestone_context.milestone not in visible_milestones):
            # Even if we inactivate a milestone, a bugtask might still be
            # linked to it. Include such milestones in the vocabulary to
            # ensure that the +editstatus page doesn't break.
            visible_milestones.append(milestone_context.milestone)

        for ms in sorted(visible_milestones, key=attrgetter('displayname')):
            yield self.toTerm(ms)


class SpecificationVocabulary(NamedSQLObjectVocabulary):
    """List specifications for the current product or distribution in
    ILaunchBag, EXCEPT for the current spec in LaunchBag if one exists.
    """

    _table = Specification
    _orderBy = 'title'

    def __iter__(self):
        launchbag = getUtility(ILaunchBag)
        product = launchbag.product
        if product is not None:
            target = product

        distribution = launchbag.distribution
        if distribution is not None:
            target = distribution

        if target is not None:
            for spec in sorted(
                target.specifications(), key=attrgetter('title')):
                # we will not show the current specification in the
                # launchbag
                if spec == launchbag.specification:
                    continue
                # we will not show a specification that is blocked on the
                # current specification in the launchbag. this is because
                # the widget is currently used to select new dependencies,
                # and we do not want to introduce circular dependencies.
                if launchbag.specification is not None:
                    if spec in launchbag.specification.all_blocked:
                        continue
                yield SimpleTerm(spec, spec.name, spec.title)


class SpecificationDependenciesVocabulary(NamedSQLObjectVocabulary):
    """List specifications on which the current specification depends."""

    _table = Specification
    _orderBy = 'title'

    def __iter__(self):
        launchbag = getUtility(ILaunchBag)
        curr_spec = launchbag.specification

        if curr_spec is not None:
            for spec in sorted(
                curr_spec.dependencies, key=attrgetter('title')):
                yield SimpleTerm(spec, spec.name, spec.title)

class SpecificationDepCandidatesVocabulary(SQLObjectVocabularyBase):
    """Specifications that could be dependencies of this spec.

    This includes only those specs that are not blocked by this spec
    (directly or indirectly), unless they are already dependencies.

    The current spec is not included.
    """

    implements(IHugeVocabulary)

    _table = Specification
    _orderBy = 'name'
    displayname = 'Select a blueprint'

    def _filter_specs(self, specs):
        # XXX intellectronica 2007-07-05: is 100 a reasonable count before
        # starting to warn?
        speclist = shortlist(specs, 100)
        return [spec for spec in speclist
                if (spec != self.context and
                    spec.target == self.context.target
                    and spec not in self.context.all_blocked)]

    def _doSearch(self, query):
        """Return terms where query is in the text of name
        or title, or matches the full text index.
        """

        if not query:
            return []

        quoted_query = quote_like(query)
        sql_query = ("""
            (Specification.name ~ %s OR
             Specification.title ~ %s OR
             fti @@ ftq(%s))
            """
            % (quoted_query, quoted_query, quoted_query))
        all_specs = Specification.select(sql_query, orderBy=self._orderBy)

        return self._filter_specs(all_specs)

    def toTerm(self, obj):
        return SimpleTerm(obj, obj.name, obj.title)

    def getTermByToken(self, token):
        search_results = self._doSearch(token)
        for search_result in search_results:
            if search_result.name == token:
                return self.toTerm(search_result)
        raise LookupError(token)

    def search(self, query):
        candidate_specs = self._doSearch(query)
        return CountableIterator(len(candidate_specs),
                                 candidate_specs)

    def _all_specs(self):
        return self._filter_specs(self.context.target.specifications())

    def __iter__(self):
        return (self.toTerm(spec) for spec in self._all_specs())

    def __contains__(self, obj):
        return obj in self._all_specs()

class SprintVocabulary(NamedSQLObjectVocabulary):
    _table = Sprint


class BugWatchVocabulary(SQLObjectVocabularyBase):
    _table = BugWatch

    def __iter__(self):
        assert IBugTask.providedBy(self.context), (
            "BugWatchVocabulary expects its context to be an IBugTask.")
        bug = self.context.bug

        for watch in bug.watches:
            yield self.toTerm(watch)

    def toTerm(self, watch):
        return SimpleTerm(
            watch, watch.id, '%s <a href="%s">#%s</a>' % (
                cgi.escape(watch.bugtracker.title), watch.url,
                cgi.escape(watch.remotebug)))


class PackageReleaseVocabulary(SQLObjectVocabularyBase):
    _table = SourcePackageRelease
    _orderBy = 'id'

    def toTerm(self, obj):
        return SimpleTerm(
            obj, obj.id, obj.name + " " + obj.version)


class DistributionVocabulary(NamedSQLObjectVocabulary):

    _table = Distribution
    _orderBy = 'name'

    def getTermByToken(self, token):
        obj = Distribution.selectOne("name=%s" % sqlvalues(token))
        if obj is None:
            raise LookupError(token)
        else:
            return self.toTerm(obj)

    def search(self, query):
        """Return terms where query is a substring of the name"""
        if not query:
            return self.emptySelectResults()

        query = query.lower()
        like_query = "'%%' || %s || '%%'" % quote_like(query)
        fti_query = quote(query)
        kw = {}
        if self._orderBy:
            kw['orderBy'] = self._orderBy
        return self._table.select("name LIKE %s" % like_query, **kw)


class DistributionUsingMaloneVocabulary:
    """All the distributions that uses Malone officially."""

    implements(IVocabulary, IVocabularyTokenized)

    _orderBy = 'displayname'

    def __init__(self, context=None):
        self.context = context

    def __iter__(self):
        """Return an iterator which provides the terms from the vocabulary."""
        distributions_using_malone = Distribution.selectBy(
            official_malone=True, orderBy=self._orderBy)
        for distribution in distributions_using_malone:
            yield self.getTerm(distribution)

    def __len__(self):
        return Distribution.selectBy(official_malone=True).count()

    def __contains__(self, obj):
        return IDistribution.providedBy(obj) and obj.official_malone

    def getQuery(self):
        return None

    def getTerm(self, obj):
        if obj not in self:
            raise LookupError(obj)
        return SimpleTerm(obj, obj.name, obj.displayname)

    def getTermByToken(self, token):
        found_dist = Distribution.selectOneBy(
            name=token, official_malone=True)
        if found_dist is None:
            raise LookupError(token)
        return self.getTerm(found_dist)


class DistroSeriesVocabulary(NamedSQLObjectVocabulary):

    _table = DistroSeries
    _orderBy = ["Distribution.displayname", "-DistroRelease.date_created"]
    _clauseTables = ['Distribution']

    def __iter__(self):
        serieses = self._table.select(
            DistroSeries.q.distributionID==Distribution.q.id,
            orderBy=self._orderBy, clauseTables=self._clauseTables)
        for series in sorted(serieses, key=attrgetter('sortkey')):
            yield self.toTerm(series)

    def toTerm(self, obj):
        # NB: We use '/' as the separator because '-' is valid in
        # a distribution.name
        token = '%s/%s' % (obj.distribution.name, obj.name)
        title = "%s: %s" % (obj.distribution.displayname, obj.title)
        return SimpleTerm(obj, token, title)

    def getTermByToken(self, token):
        try:
            distroname, distroseriesname = token.split('/', 1)
        except ValueError:
            raise LookupError(token)

        obj = DistroSeries.selectOne('''
                    Distribution.id = DistroRelease.distribution AND
                    Distribution.name = %s AND
                    DistroRelease.name = %s
                    ''' % sqlvalues(distroname, distroseriesname),
                    clauseTables=['Distribution'])
        if obj is None:
            raise LookupError(token)
        else:
            return self.toTerm(obj)

    def search(self, query):
        """Return terms where query is a substring of the name."""
        if not query:
            return self.emptySelectResults()

        query = query.lower()
        objs = self._table.select(
                AND(
                    Distribution.q.id == DistroSeries.q.distributionID,
                    OR(
                        CONTAINSSTRING(Distribution.q.name, query),
                        CONTAINSSTRING(DistroSeries.q.name, query)
                        )
                    ),
                orderBy=self._orderBy
                )
        return objs


class POTemplateNameVocabulary(NamedSQLObjectHugeVocabulary):

    displayname = 'Select a POTemplate'
    _table = POTemplateName
    _orderBy = 'name'

    def toTerm(self, obj):
        return SimpleTerm(obj, obj.name, obj.translationdomain)


class ProcessorVocabulary(NamedSQLObjectVocabulary):

    displayname = 'Select a Processor'
    _table = Processor
    _orderBy = 'name'


class ProcessorFamilyVocabulary(NamedSQLObjectVocabulary):
    displayname = 'Select a Processor Family'
    _table = ProcessorFamily
    _orderBy = 'name'


def BugNominatableSeriesesVocabulary(context=None):
    """Return a nominatable serieses vocabulary."""

    if getUtility(ILaunchBag).distribution:
        return BugNominatableDistroSeriesVocabulary(
            context, getUtility(ILaunchBag).distribution)
    else:
        assert getUtility(ILaunchBag).product
        return BugNominatableProductSeriesVocabulary(
            context, getUtility(ILaunchBag).product)


class BugNominatableSeriesVocabularyBase(NamedSQLObjectVocabulary):
    """Base vocabulary class for series for which a bug can be nominated."""

    def __iter__(self):
        bug = self.context.bug

        serieses = self._getNominatableObjects()

        for series in sorted(serieses, key=attrgetter("displayname")):
            if bug.canBeNominatedFor(series):
                yield self.toTerm(series)

    def toTerm(self, obj):
        return SimpleTerm(obj, obj.name, obj.name.capitalize())

    def getTermByToken(self, token):
        obj = self._queryNominatableObjectByName(token)
        if obj is None:
            raise LookupError(token)

        return self.toTerm(obj)

    def _getNominatableObjects(self):
        """Return the series objects that the bug can be nominated for."""
        raise NotImplementedError

    def _queryNominatableObjectByName(self, name):
        """Return the series object with the given name."""
        raise NotImplementedError


class BugNominatableProductSeriesVocabulary(
    BugNominatableSeriesVocabularyBase):
    """The product series for which a bug can be nominated."""

    _table = ProductSeries

    def __init__(self, context, product):
        BugNominatableSeriesVocabularyBase.__init__(self, context)
        self.product = product

    def _getNominatableObjects(self):
        """See BugNominatableSeriesVocabularyBase."""
        return shortlist(self.product.serieses)

    def _queryNominatableObjectByName(self, name):
        """See BugNominatableSeriesVocabularyBase."""
        return self.product.getSeries(name)


class BugNominatableDistroSeriesVocabulary(
    BugNominatableSeriesVocabularyBase):
    """The distribution series for which a bug can be nominated."""

    _table = DistroSeries

    def __init__(self, context, distribution):
        BugNominatableSeriesVocabularyBase.__init__(self, context)
        self.distribution = distribution

    def _getNominatableObjects(self):
        """Return all non-obsolete distribution serieses"""
        return [
            series for series in shortlist(self.distribution.serieses)
            if series.status != DistroSeriesStatus.OBSOLETE]

    def _queryNominatableObjectByName(self, name):
        """See BugNominatableSeriesVocabularyBase."""
        return self.distribution.getSeries(name)


class PillarVocabularyBase(NamedSQLObjectHugeVocabulary):

    displayname = 'Needs to be overridden'
    _table = PillarName
    _orderBy = 'name'

    def toTerm(self, obj):
        if IPillarName.providedBy(obj):
            assert obj.active, 'Inactive object %s %d' % (
                    obj.__class__.__name__, obj.id
                    )
            if obj.product is not None:
                obj = obj.product
            elif obj.distribution is not None:
                obj = obj.distribution
            elif obj.project is not None:
                obj = obj.project
            else:
                raise AssertionError('Broken PillarName')

        # It is a hack using the class name here, but it works
        # fine and avoids an ugly if statement.
        title = '%s (%s)' % (obj.title, obj.__class__.__name__)

        return SimpleTerm(obj, obj.name, title)

    def __contains__(self, obj):
        raise NotImplementedError


class DistributionOrProductVocabulary(PillarVocabularyBase):
    displayname = 'Select a project'
    _filter = AND(OR(
            PillarName.q.distributionID != None,
            PillarName.q.productID != None
            ), PillarName.q.active == True)

    def __contains__(self, obj):
        if IProduct.providedBy(obj):
            # Only active products are in the vocabulary.
            return obj.active
        else:
            return IDistribution.providedBy(obj)


class DistributionOrProductOrProjectVocabulary(PillarVocabularyBase):
    displayname = 'Select a project'
    _filter = PillarName.q.active == True

    def __contains__(self, obj):
        if IProduct.providedBy(obj) or IProject.providedBy(obj):
            # Only active products and projects are in the vocabulary.
            return obj.active
        else:
            return IDistribution.providedBy(obj)


class FilteredLanguagePackVocabularyBase(SQLObjectVocabularyBase):
    """Base vocabulary class to retrieve language packs for a distroseries."""
    _table = LanguagePack
    _orderBy = '-date_exported'

    def toTerm(self, obj):
        return SimpleTerm(
            obj, obj.id, '%s' % obj.date_exported.strftime('%F %T %Z'))

    def _baseQueryList(self):
        """Return a list of sentences that defines the specific filtering.

        That list will be linked with an ' AND '.
        """
        raise NotImplementedError

    def __iter__(self):
        if not IDistroSeries.providedBy(self.context):
            # This vocabulary is only useful from a DistroSeries context.
            return

        query = self._baseQueryList()
        query.append('distroseries = %s' % sqlvalues(self.context))
        language_packs = self._table.select(
            ' AND '.join(query), orderBy=self._orderBy)

        for language_pack in language_packs:
            yield self.toTerm(language_pack)


class FilteredFullLanguagePackVocabulary(FilteredLanguagePackVocabularyBase):
    """Full export Language Pack for a distribution series."""
    displayname = 'Select a full export language pack'

    def _baseQueryList(self):
        """See `FilteredLanguagePackVocabularyBase`."""
        return ['type = %s' % sqlvalues(LanguagePackType.FULL)]


class FilteredDeltaLanguagePackVocabulary(FilteredLanguagePackVocabularyBase):
    """Delta export Language Pack for a distribution series."""
    displayname = 'Select a delta export language pack'

    def _baseQueryList(self):
        """See `FilteredLanguagePackVocabularyBase`."""
        return ['(type = %s AND updates = %s)' % sqlvalues(
            LanguagePackType.DELTA, self.context.language_pack_base)]


class FilteredLanguagePackVocabulary(FilteredLanguagePackVocabularyBase):
    displayname = 'Select a language pack'

    def toTerm(self, obj):
        return SimpleTerm(
            obj, obj.id, '%s (%s)' % (
                obj.date_exported.strftime('%F %T %Z'), obj.type.title))

    def _baseQueryList(self):
        """See `FilteredLanguagePackVocabularyBase`."""
        # We are interested on any full language pack or language pack
        # that is a delta of the current base lanuage pack type,
        # except the ones already used.
        used_lang_packs = []
        if self.context.language_pack_base is not None:
            used_lang_packs.append(self.context.language_pack_base.id)
        if self.context.language_pack_delta is not None:
            used_lang_packs.append(self.context.language_pack_delta.id)
        query = []
        if used_lang_packs:
            query.append('id NOT IN %s' % sqlvalues(used_lang_packs))
        query.append('(updates is NULL OR updates = %s)' % sqlvalues(
            self.context.language_pack_base))
        return query<|MERGE_RESOLUTION|>--- conflicted
+++ resolved
@@ -81,30 +81,13 @@
 from canonical.launchpad.interfaces import (
     EmailAddressStatus, IBugTask, IDistribution, IDistributionSourcePackage,
     IDistroBugTask, IDistroSeries, IDistroSeriesBugTask, IEmailAddressSet,
-    IFAQ, IFAQTarget, ILaunchBag, IMilestoneSet, IPerson, IPersonSet,
-    IPillarName, IProduct, IProject, ISourcePackage, ISpecification, ITeam,
-    IUpstreamBugTask, LanguagePackType)
+    IFAQ, IFAQTarget, ILanguage, ILaunchBag, IMilestoneSet, IPerson,
+    IPersonSet, IPillarName, IProduct, IProject, ISourcePackage,
+    ISpecification, ITeam, IUpstreamBugTask, LanguagePackType)
 from canonical.launchpad.webapp.vocabulary import (
     CountableIterator, IHugeVocabulary, NamedSQLObjectHugeVocabulary,
     NamedSQLObjectVocabulary, SQLObjectVocabularyBase)
 from canonical.lp.dbschema import DistroSeriesStatus
-<<<<<<< HEAD
-=======
-from canonical.database.sqlbase import SQLBase, quote_like, quote, sqlvalues
-from canonical.launchpad.database import (
-    Distribution, DistroSeries, Person, SourcePackageRelease, Branch,
-    BranchSet, BugWatch, Sprint, DistroArchSeries, KarmaCategory, Language,
-    Milestone, Product, Project, ProductRelease, ProductSeries,
-    TranslationGroup, BugTracker, POTemplateName, Bounty, Country,
-    Specification, Bug, Processor, ProcessorFamily, Component,
-    PillarName)
-from canonical.launchpad.interfaces import (
-    IBugTask, IDistribution, IDistributionSourcePackage,
-    IDistroBugTask, IDistroSeries, IDistroSeriesBugTask, IFAQ, IFAQTarget,
-    IEmailAddressSet, ILanguage, ILaunchBag, IMilestoneSet, IPerson, IPersonSet,
-    IPillarName, IProduct, IProject, ISourcePackage, ISpecification, ITeam,
-    IUpstreamBugTask, EmailAddressStatus)
->>>>>>> 38a97193
 
 
 class BasePersonVocabulary:
