--- conflicted
+++ resolved
@@ -82,18 +82,10 @@
 
 from canonical.cachedproperty import cachedproperty
 from canonical.launchpad.database import (
-<<<<<<< HEAD
-    Account, Archive, Branch, Bounty, Bug, BugTracker, BugWatch,
-    Component, Country, Distribution, DistroArchSeries, DistroSeries,
-    EmailAddress, FeaturedProject, KarmaCategory, Language, LanguagePack,
-    MailingList, Milestone, Person, PillarName, POTemplate,
-    Processor, ProcessorFamily,
-=======
     Account, Archive, Bounty, Branch, Bug, BugTracker, BugWatch, Component,
     Country, Distribution, DistroArchSeries, DistroSeries, EmailAddress,
     FeaturedProject, KarmaCategory, Language, LanguagePack, MailingList,
     Milestone, Person, PillarName, POTemplate, Processor, ProcessorFamily,
->>>>>>> 155a7b70
     Product, ProductRelease, ProductSeries, Project, SourcePackageRelease,
     Specification, Sprint, TranslationGroup, TranslationMessage)
 from canonical.database.sqlbase import SQLBase, quote_like, quote, sqlvalues
