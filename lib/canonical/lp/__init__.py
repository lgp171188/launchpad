# Copyright 2004 Canonical Ltd.  All rights reserved.

__metaclass__ = type

import sys, os, warnings
from types import ClassType
from zope.interface.advice import addClassAdvisor
from zope.interface import classImplements
from zope.i18n import MessageIDFactory

from sqlobject import connectionForURI
from canonical.database.sqlbase import (
        ZopelessTransactionManager, DEFAULT_ISOLATION, AUTOCOMMIT_ISOLATION,
        READ_COMMITTED_ISOLATION, SERIALIZED_ISOLATION
        )

from canonical.config import config

import psycopgda.adapter

# Single MessageIDFactory for everyone
from canonical.launchpad import _

__all__ = [
<<<<<<< HEAD
    'DEFAULT_ISOLATION', 'AUTOOMMIT_ISOLATION',
    'READ_COMMITED_ISOLATION', 'SERIALIZED_ISOLATION',
    'dbname', 'dbhost', 'dbuser', 'isZopeless', 'initZopeless',
    'decorates', 'Passthrough'
=======
    'DEFAULT_ISOLATION', 'AUTOCOMMIT_ISOLATION',
    'READ_COMMITTED_ISOLATION', 'SERIALIZED_ISOLATION',
    'dbname', 'dbhost', 'dbuser', 'isZopeless', 'initZopeless',
    'decorates', 'Passthrough',
>>>>>>> d330cfb6
    ]

# Allow override by environment variables for backwards compatibility.
# This was needed to allow tests to propogate settings to spawned processes.
# However, now we just have a single environment variable (LAUNCHPAD_CONF)
# which specifies which section of the config file to use instead,
# Note that an empty host is different to 'localhost', as the latter
# connects via TCP/IP instead of a Unix domain socket. Also note that
# if the host is empty it can be overridden by the standard PostgreSQL
# environment variables, this feature currently required by Async's
# office environment.
dbname = os.environ.get('LP_DBNAME', config.dbname)
dbhost = os.environ.get('LP_DBHOST', config.dbhost or '')
dbuser = os.environ.get('LP_DBUSER', config.launchpad.dbuser)

_typesRegistered = False
def registerTypes():
    '''Register custom type converters with psycopg
    
    After calling this method, string-type columns are returned as Unicode
    and date and time columns returned as Python datetime, date and time
    instances.

    To do this, we simply call the internal psycopg adapter method that
    does this. This is ugly, but ensures that the conversions work
    identically no matter if the Zope3 environment has been loaded. This
    is particularly important for the testing framework, as the converters
    are global and not reset in the test harness tear down methods.
    It also saves a lot of typing.

    This method is invoked on module load, ensuring that any code that
    needs to access the Launchpad database has the converters installed
    (since do do this you need to access dbname and dbhost from this module).

    We cannot unittest this method, but other tests will confirm that
    the converters are working as expected.
    
    '''
    global _typesRegistered
    if not _typesRegistered:
        psycopgda.adapter.registerTypes(psycopgda.adapter.PG_ENCODING)
        _typesRegistered = True

registerTypes()

def isZopeless():
    """Returns True if we are running in the Zopeless environment"""
    return ZopelessTransactionManager._installed is not None

def initZopeless(debug=False, dbname=None, dbhost=None, dbuser=None,
                 implicitBegin=True, isolation=DEFAULT_ISOLATION):
    registerTypes()
    if dbuser is None:
        # Nothing calling initZopeless should be connecting as the
        # 'launchpad' user, which is the default.
        # StuartBishop 20050923
        #warnings.warn(
        #        "Passing dbuser parameter to initZopeless will soon "
        #        "be mandatory", DeprecationWarning, stacklevel=2
        #        )
        pass # Disabled. Bug#3050
    if dbname is None:
        dbname = globals()['dbname']
    if dbhost is None:
        dbhost = globals()['dbhost']
    if dbuser is None:
        dbuser = globals()['dbuser']

    # If the user has been specified in the dbhost, it overrides.
    # Might want to remove this backwards compatibility feature at some
    # point.
    if '@' in dbhost or not dbuser:
        dbuser = ''
    else:
        dbuser = dbuser + '@'

    return ZopelessTransactionManager('postgres://%s%s/%s' % (
        dbuser, dbhost, dbname,
        ), debug=debug, implicitBegin=implicitBegin, isolation=isolation)

def decorates(interface, context='context'):
    """Make an adapter into a decorator.

    Use like:

      class RosettaProject:
          implements(IRosettaProject)
          decorates(IProject)

          def __init__(self, context):
              self.context = context

          def methodFromRosettaProject(self):
              return self.context.methodFromIProject()

    If you want to use a different name than "context" then you can explicitly
    say so:

      class RosettaProject:
          implements(IRosettaProject)
          decorates(IProject, context='project')

          def __init__(self, project):
              self.project = project

          def methodFromRosettaProject(self):
              return self.project.methodFromIProject()

    The adapter class will implement the interface it is decorating.

    The minimal decorator looks like this:

      class RosettaProject:
          decorates(IProject)

          def __init__(self, context):
              self.context = context

    """
    frame = sys._getframe(1)
    locals = frame.f_locals

    # Try to make sure we were called from a class def
    if (locals is frame.f_globals) or ('__module__' not in locals):
        raise TypeError("decorates can be used only from a class definition.")

    locals['__decorates_advice_data__'] = interface, context
    addClassAdvisor(_decorates_advice, depth=2)

def _decorates_advice(cls):
    interface, contextvar = cls.__dict__['__decorates_advice_data__']
    del cls.__decorates_advice_data__
    if type(cls) is ClassType:
        raise TypeError('cannot use decorates() on a classic class: %s' %
                        cls)
    classImplements(cls, interface)
    for name in interface:
        if not hasattr(cls, name):
            setattr(cls, name, Passthrough(name, contextvar))
    return cls

class Passthrough:

    def __init__(self, name, contextvar):
        self.name = name
        self.contextvar = contextvar

    def __get__(self, inst, cls=None):
        if inst is None:
            return self
        else:
            return getattr(getattr(inst, self.contextvar), self.name)

    def __set__(self, inst, value):
        setattr(getattr(inst, self.contextvar), self.name, value)

    def __delete__(self, inst):
        raise NotImplementedError
<|MERGE_RESOLUTION|>--- conflicted
+++ resolved
@@ -22,17 +22,10 @@
 from canonical.launchpad import _
 
 __all__ = [
-<<<<<<< HEAD
-    'DEFAULT_ISOLATION', 'AUTOOMMIT_ISOLATION',
-    'READ_COMMITED_ISOLATION', 'SERIALIZED_ISOLATION',
-    'dbname', 'dbhost', 'dbuser', 'isZopeless', 'initZopeless',
-    'decorates', 'Passthrough'
-=======
     'DEFAULT_ISOLATION', 'AUTOCOMMIT_ISOLATION',
     'READ_COMMITTED_ISOLATION', 'SERIALIZED_ISOLATION',
     'dbname', 'dbhost', 'dbuser', 'isZopeless', 'initZopeless',
     'decorates', 'Passthrough',
->>>>>>> d330cfb6
     ]
 
 # Allow override by environment variables for backwards compatibility.
