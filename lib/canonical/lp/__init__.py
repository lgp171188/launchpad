# Copyright 2004 Canonical Ltd.  All rights reserved.

"""This module provides the Zopeless PG environment.

This module is deprecated.
"""

# This module uses a different naming convention to support the callsites.
# pylint: disable-msg=C0103

__metaclass__ = type

import os

from canonical.config import config
from canonical.database.sqlbase import (
<<<<<<< HEAD
    DEFAULT_ISOLATION, ZopelessTransactionManager)
=======
    ISOLATION_LEVEL_DEFAULT, ZopelessTransactionManager)

import psycopgda.adapter
>>>>>>> 1bc5e41e


__all__ = [
    'dbname', 'dbhost', 'dbuser', 'isZopeless', 'initZopeless',
    ]

# Allow override by environment variables for backwards compatibility.
# This was needed to allow tests to propagate settings to spawned processes.
# However, now we just have a single environment variable (LAUNCHPAD_CONF)
# which specifies which section of the config file to use instead,
# Note that an empty host is different to 'localhost', as the latter
# connects via TCP/IP instead of a Unix domain socket. Also note that
# if the host is empty it can be overridden by the standard PostgreSQL
# environment variables, this feature currently required by Async's
# office environment.
dbname = os.environ.get('LP_DBNAME', config.dbname)
dbhost = os.environ.get('LP_DBHOST', config.dbhost or '')
dbuser = os.environ.get('LP_DBUSER', config.launchpad.dbuser)


def isZopeless():
    """Returns True if we are running in the Zopeless environment"""
    # pylint: disable-msg=W0212
    return ZopelessTransactionManager._installed is not None


def initZopeless(debug=False, dbname=None, dbhost=None, dbuser=None,
                 implicitBegin=True, isolation=ISOLATION_LEVEL_DEFAULT):
    """Initialize the Zopeless environment."""
    if dbuser is None:
        # Nothing calling initZopeless should be connecting as the
        # 'launchpad' user, which is the default.
        # StuartBishop 20050923
        # warnings.warn(
        #        "Passing dbuser parameter to initZopeless will soon "
        #        "be mandatory", DeprecationWarning, stacklevel=2
        #        )
        pass # Disabled. Bug#3050
    if dbname is None:
        dbname = globals()['dbname']
    if dbhost is None:
        dbhost = globals()['dbhost']
    if dbuser is None:
        dbuser = globals()['dbuser']

    # If the user has been specified in the dbhost, it overrides.
    # Might want to remove this backwards compatibility feature at some
    # point.
    if '@' in dbhost or not dbuser:
        dbuser = ''
    else:
        dbuser = dbuser + '@'

    return ZopelessTransactionManager('postgres://%s%s/%s' % (
        dbuser, dbhost, dbname,
        ), debug=debug, implicitBegin=implicitBegin, isolation=isolation)
<|MERGE_RESOLUTION|>--- conflicted
+++ resolved
@@ -14,13 +14,7 @@
 
 from canonical.config import config
 from canonical.database.sqlbase import (
-<<<<<<< HEAD
-    DEFAULT_ISOLATION, ZopelessTransactionManager)
-=======
     ISOLATION_LEVEL_DEFAULT, ZopelessTransactionManager)
-
-import psycopgda.adapter
->>>>>>> 1bc5e41e
 
 
 __all__ = [
