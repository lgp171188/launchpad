--- conflicted
+++ resolved
@@ -3701,7 +3701,6 @@
         he created this "placeholder" profile.
         """)
 
-<<<<<<< HEAD
 
 class ArchivePurpose(DBSchema):
     """The purpose, or type, of an archive.
@@ -3741,7 +3740,8 @@
 
         This is the archive for obsolete packages.
         """)
-=======
+
+
 class EntitlementType(DBSchema):
     """The set of features supported via entitlements.
 
@@ -3791,5 +3791,4 @@
         The entitlement is inactive.
 
         The entitlement has be deactivated.
-        """)
->>>>>>> a83b479f
+        """)