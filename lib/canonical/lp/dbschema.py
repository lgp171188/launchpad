# Copyright 2004-2007 Canonical Ltd.  All rights reserved.
#
"""Database schemas

Use them like this:

  from canonical.lp.dbschema import BugTaskImportance

  print "SELECT * FROM Bug WHERE Bug.importance='%d'" % BugTaskImportance.CRITICAL

"""
__metaclass__ = type

# MAINTAINER:
#
# When you add a new DBSchema subclass, add its name to the __all__ tuple
# below.
#
# If you do not do this, from canonical.lp.dbschema import * will not
# work properly, and the thing/lp:SchemaClass will not work properly.
__all__ = (
<<<<<<< HEAD
'AccountStatus',
=======
'ArchArchiveType',
>>>>>>> a8ab100e
'ArchivePurpose',
'BinaryPackageFileType',
'BinaryPackageFormat',
'BountyDifficulty',
'BountyStatus',
'BranchReviewStatus',
'BugBranchStatus',
'BugNominationStatus',
'BugTaskStatus',
'BugAttachmentType',
'BugTrackerType',
'BugExternalReferenceType',
'BugInfestationStatus',
'BugRelationship',
'BugTaskImportance',
'BuildStatus',
'CodereleaseRelationships',
'CodeImportReviewStatus',
'CveStatus',
'DistroSeriesStatus',
'EntitlementState',
'EntitlementType',
'ImportTestStatus',
'ImportStatus',
'MailingListAutoSubscribePolicy',
'ManifestEntryType',
'ManifestEntryHint',
'MirrorContent',
'MirrorPulseType',
'MirrorSpeed',
'MirrorStatus',
'PackagePublishingPriority',
'PackagePublishingStatus',
'PackagePublishingPocket',
'PackagingType',
'PersonalStanding',
'PollAlgorithm',
'PollSecrecy',
'PostedMessageStatus',
'ProjectRelationship',
'ProjectStatus',
'RevisionControlSystems',
'RosettaImportStatus',
'RosettaTranslationOrigin',
'ShipItArchitecture',
'ShipItDistroSeries',
'ShipItFlavour',
'ShippingRequestStatus',
'ShippingService',
'SourcePackageFileType',
'SourcePackageFormat',
'SourcePackageRelationships',
'SourcePackageUrgency',
'SpecificationImplementationStatus',
'SpecificationFilter',
'SpecificationGoalStatus',
'SpecificationLifecycleStatus',
'SpecificationPriority',
'SpecificationSort',
'SpecificationDefinitionStatus',
'SprintSpecificationStatus',
'TextDirection',
'TranslationFileFormat',
'TranslationPriority',
'TranslationPermission',
'TranslationValidationStatus',
'PackageUploadStatus',
'PackageUploadCustomFormat',
'UpstreamFileType',
'UpstreamReleaseVersionStyle',
)

#from canonical.launchpad.webapp.enum import DBSchema
#from canonical.launchpad.webapp.enum import DBSchemaItem as Item

from canonical.lazr import DBEnumeratedType as DBSchema
from canonical.lazr import DBItem as Item


<<<<<<< HEAD
class AccountStatus(DBSchema):
    """The status of a Launchpad account."""

    NOACCOUNT = Item(10, """
        No Launchpad account

        There's no Launchpad account for this Person record.
        """)

    ACTIVE = Item(20, """
        Active Launchpad account

        There's an active Launchpad account associated with this Person.
        """)

    DEACTIVATED = Item(30, """
        Deactivated Launchpad account

        The account associated with this Person has been deactivated by the
        Person himself.
        """)

    SUSPENDED = Item(40, """
        Suspended Launchpad account

        The account associated with this Person has been suspended by a
        Launchpad admin.
=======
class ArchArchiveType(DBSchema):
    """Arch Archive Type

    An arch archive can be read only, or it might be an archive
    into which we can push new changes, or it might be a mirror
    into which we can only push changes from the upstream. This schema
    documents those states.
    """

    READWRITE = Item(0, """
        ReadWrite Archive

        This archive can be written to with new changesets, it
        is an archive which we "own" and therefor are free to
        write changesets into. Note that an archive which has
        been created for upstream CVS mirroring, for example, would
        be "readwrite" because we need to be able to create new
        changesets in it as we mirror the changes in the CVS
        repository.
        """)

    READONLY = Item(1, """
        Read Only Archive

        An archive in the "readonly" state can only be published
        and read from, it cannot be written to.
        """)

    MIRRORTARGET = Item(2, """
        Mirror Target

        We can write into this archive, but we can only write
        changesets which have actually come from the upstream
        arch archive of which this is a mirror.
>>>>>>> a8ab100e
        """)


class BinaryPackageFormat(DBSchema):
    """Binary Package Format

    Launchpad tracks a variety of binary package formats. This schema
    documents the list of binary package formats that are supported
    in Launchpad.
    """

    DEB = Item(1, """
        Ubuntu Package

        This is the binary package format used by Ubuntu and all similar
        distributions. It includes dependency information to allow the
        system to ensure it always has all the software installed to make
        any new package work correctly.  """)

    UDEB = Item(2, """
        Ubuntu Installer Package

        This is the binary package format use by the installer in Ubuntu and
        similar distributions.  """)

    EBUILD = Item(3, """
        Gentoo Ebuild Package

        This is the Gentoo binary package format. While Gentoo is primarily
        known for being a build-it-from-source-yourself kind of
        distribution, it is possible to exchange binary packages between
        Gentoo systems.  """)

    RPM = Item(4, """
        RPM Package

        This is the format used by Mandrake and other similar distributions.
        It does not include dependency tracking information.  """)


class ImportTestStatus(DBSchema):
    """An Arch Import Autotest Result

    This enum tells us whether or not a sourcesource has been put through an
    attempted import.
    """

    NEW = Item(0, """
        Untested

        The sourcesource has not yet been tested by the autotester.
        """)

    FAILED = Item(1, """
        Failed

        The sourcesource failed to import cleanly.
        """)

    SUCCEEDED = Item(2, """
        Succeeded

        The sourcesource was successfully imported by the autotester.
        """)

class BugTrackerType(DBSchema):
    """The Types of BugTracker Supported by Launchpad

    This enum is used to differentiate between the different types of Bug
    Tracker that are supported by Malone in the Launchpad.
    """

    BUGZILLA = Item(1, """
        Bugzilla

        The godfather of open source bug tracking, the Bugzilla system was
        developed for the Mozilla project and is now in widespread use. It
        is big and ugly but also comprehensive.
        """)

    DEBBUGS = Item(2, """
        Debbugs

        The debbugs tracker is email based, and allows you to treat every
        bug like a small mailing list.
        """)

    ROUNDUP = Item(3, """
        Roundup

        Roundup is a lightweight, customisable and fast web/email based bug
        tracker written in Python.
        """)

    TRAC = Item(4, """
        Trac

        Trac is an enhanced wiki and issue tracking system for
        software development projects.
        """)

    SOURCEFORGE = Item(5, """
        SourceForge

        SourceForge is a project hosting service which includes bug,
        support and request tracking.
        """)

    MANTIS = Item(6, """
        Mantis

        Mantis is a web-based bug tracking system written in PHP.
        """)

class CveStatus(DBSchema):
    """The Status of this item in the CVE Database

    When a potential problem is reported to the CVE authorities they assign
    a CAN number to it. At a later stage, that may be converted into a CVE
    number. This indicator tells us whether or not the issue is believed to
    be a CAN or a CVE.
    """

    CANDIDATE = Item(1, """
        Candidate

        The vulnerability is a candidate, it has not yet been confirmed and
        given "Entry" status.
        """)

    ENTRY = Item(2, """
        Entry

        This vulnerability or threat has been assigned a CVE number, and is
        fully documented. It has been through the full CVE verification
        process.
        """)

    DEPRECATED = Item(3, """
        Deprecated

        This entry is deprecated, and should no longer be referred to in
        general correspondence. There is either a newer entry that better
        defines the problem, or the original candidate was never promoted to
        "Entry" status.
        """)


class ProjectStatus(DBSchema):
    """A Project Status

    This is an enum of the values that Project.status can assume.
    Essentially it indicates whether or not this project has been reviewed,
    and if it has whether or not it passed review and should be considered
    active.
    """

    NEW = Item(1, """
        New

        This project is new and has not been reviewed.
        """)

    ACTIVE = Item(2, """
        Active

        This Project has been reviewed and is considered active in the
        launchpad.""")

    DISABLED = Item(3, """
        Disabled

        This project has been reviewed, and has been disabled. Typically
        this is because the contents appear to be bogus. Such a project
        should not show up in searches etc.""")


class ManifestEntryType(DBSchema):
    """A Sourcerer Manifest.

    This is a list of branches that are brought together to make up a source
    package. Each branch can be included in the package in a number of
    different ways, and the Manifest Entry Type tells sourcerer how to bring
    that branch into the package.
    """

    DIR = Item(1, """
        A Directory

        This is a special case of Manifest Entry Type, and tells
        sourcerer simply to create an empty directory with the given name.
        """)

    COPY = Item(2, """
        Copied Source code

        This branch will simply be copied into the source package at
        a specified location. Typically this is used where a source
        package includes chunks of code such as libraries or reference
        implementation code, and builds it locally for static linking
        rather than depending on a system-installed shared library.
        """)

    FILE = Item(3, """
        Binary file

        This is another special case of Manifest Entry Type that tells
        sourcerer to create a branch containing just the file given.
        """)

    TAR = Item(4, """
        A Tar File

        This branch will be tarred up and installed in the source
        package as a tar file. Typically, the package build system
        will know how to untar that code and use it during the build.
        """)

    ZIP = Item(5, """
        A Zip File

        This branch will be zipped up and installed in the source
        package as a zip file. Typically, the package build system
        will know how to unzip that code and use it during the build.
        """)

    PATCH = Item(6, """
        Patch File

        This branch will be brought into the source file as a patch
        against another branch. Usually, the patch is stored in the
        "patches" directory, then applied at build time by the source
        package build scripts.
        """)


class ManifestEntryHint(DBSchema):
    """Hint as to purpose of a ManifestEntry.

    Manifests, used by both HCT and Sourcerer, are made up of a collection
    of Manifest Entries.  Each entry refers to a particular component of
    the source package built by the manifest, usually each having a different
    branch or changeset.  A Manifest Entry Hint can be assigned to suggest
    what the purpose of the entry is.
    """

    ORIGINAL_SOURCE = Item(1, """
        Original Source

        This is the original source code of the source package, and in the
        absence of any Patch Base, the parent of any new patch branches
        created.
        """)

    PATCH_BASE = Item(2, """
        Patch Base

        This is an entry intended to serve as the base for any new patches
        created and added to the source package.  It is often a patch itself,
        or a virtual branch.  If not present, the Original Source is used
        instead.
        """)

    PACKAGING = Item(3, """
        Packaging

        This is the packaging meta-data for the source package, usually
        the entry that becomes the debian/ directory in the case of Debian
        source packages or the spec file in the case of RPMs.
        """)


class PackagingType(DBSchema):
    """Source packages.

    Source packages include software from one or more Upstream open source
    projects. This schema shows the relationship between a source package
    and the upstream open source products that it might incorporate. This
    schema is used in the Packaging table.
    """

    PRIME = Item(1, """
        Primary Product

        This is the primary product packaged in this source package. For
        example, a source package "apache2" would have a "prime" Packaging
        relationship with the "apache2" product from the Apache Project.
        The product and package don't have to have the same name.
        """)

    INCLUDES = Item(2, """
        SourcePackage Includes Product

        This source package includes some part or all of the product. For
        example, the "cadaver" source package has an "includes" Packaging
        relationship with the libneon product.
        """)


class BugBranchStatus(DBSchema):
    """The status of a bugfix branch."""

    ABANDONED = Item(10, """
        Abandoned Attempt

        A fix for this bug is no longer being worked on in this
        branch.
        """)

    INPROGRESS = Item(20, """
        Fix In Progress

        Development to fix this bug is currently going on in this
        branch.
        """)

    FIXAVAILABLE = Item(30, """
        Fix Available

        This branch contains a potentially useful fix for this bug.
        """)

    BESTFIX = Item(40, """
        Best Fix Available

        This branch contains a fix agreed upon by the community as
        being the best available branch from which to merge to fix
        this bug.
        """)


class ProjectRelationship(DBSchema):
    """Project Relationship

    Launchpad tracks different open source projects, and the relationships
    between them. This schema is used to describe the relationship between
    two open source projects.
    """

    AGGREGATES = Item(1, """
        Subject Project Aggregates Object Project

        Some open source projects are in fact an aggregation of several
        other projects. For example, the Gnome Project aggregates
        Gnumeric, Abiword, EOG, and many other open source projects.
        """)

    SIMILAR = Item(2, """
        Subject Project is Similar to Object Project

        Often two different groups will start open source projects
        that are similar to one another. This relationship is used
        to describe projects that are similar to other projects in
        the system.
        """)


class DistroSeriesStatus(DBSchema):
    """Distribution Release Status

    A DistroSeries (warty, hoary, or grumpy for example) changes state
    throughout its development. This schema describes the level of
    development of the distroseries. The typical sequence for a
    distroseries is to progress from experimental to development to
    frozen to current to supported to obsolete, in a linear fashion.
    """

    EXPERIMENTAL = Item(1, """
        Experimental

        This distroseries contains code that is far from active
        release planning or management. Typically, distroseriess
        that are beyond the current "development" release will be
        marked as "experimental". We create those so that people
        have a place to upload code which is expected to be part
        of that distant future release, but which we do not want
        to interfere with the current development release.
        """)

    DEVELOPMENT = Item(2, """
        Active Development

        The distroseries that is under active current development
        will be tagged as "development". Typically there is only
        one active development release at a time. When that freezes
        and releases, the next release along switches from "experimental"
        to "development".
        """)

    FROZEN = Item(3, """
        Pre-release Freeze

        When a distroseries is near to release the administrators
        will freeze it, which typically means that new package uploads
        require significant review before being accepted into the
        release.
        """)

    CURRENT = Item(4, """
        Current Stable Release

        This is the latest stable release. Normally there will only
        be one of these for a given distribution.
        """)

    SUPPORTED = Item(5, """
        Supported

        This distroseries is still supported, but it is no longer
        the current stable release. In Ubuntu we normally support
        a distroseries for 2 years from release.
        """)

    OBSOLETE = Item(6, """
        Obsolete

        This distroseries is no longer supported, it is considered
        obsolete and should not be used on production systems.
        """)


class UpstreamFileType(DBSchema):
    """Upstream File Type

    When upstream open source project release a product they will
    include several files in the release. All of these files are
    stored in Launchpad (we throw nothing away ;-). This schema
    gives the type of files that we know about.
    """

    CODETARBALL = Item(1, """
        Code Release Tarball

        This file contains code in a compressed package like
        a tar.gz or tar.bz or .zip file.
        """)

    README = Item(2, """
        README File

        This is a README associated with the upstream
        release. It might be in .txt or .html format, the
        filename would be an indicator.
        """)

    RELEASENOTES = Item(3, """
        Release Notes

        This file contains the release notes of the new
        upstream release. Again this could be in .txt or
        in .html format.
        """)

    CHANGELOG = Item(4, """
        ChangeLog File

        This file contains information about changes in this
        release from the previous release in the series. This
        is usually not a detailed changelog, but a high-level
        summary of major new features and fixes.
        """)

    INSTALLER = Item(5, """
        Installer file

        This file contains an installer for a product.  It may
        be a Debian package, an RPM file, an OS X disk image, a
        Windows installer, or some other type of installer.
        """)


class SourcePackageFormat(DBSchema):
    """Source Package Format

    Launchpad supports distributions that use source packages in a variety
    of source package formats. This schema documents the types of source
    package format that we understand.
    """

    DPKG = Item(1, """
        The DEB Format

        This is the source package format used by Ubuntu, Debian, Linspire
        and similar distributions.
        """)

    RPM = Item(2, """
        The RPM Format

        This is the format used by Red Hat, Mandrake, SUSE and other similar
        distributions.
        """)

    EBUILD = Item(3, """
        The Ebuild Format

        This is the source package format used by Gentoo.
        """)


class SourcePackageUrgency(DBSchema):
    """Source Package Urgency

    When a source package is released it is given an "urgency" which tells
    distributions how important it is for them to consider bringing that
    package into their archives. This schema defines the possible values
    for source package urgency.
    """

    LOW = Item(1, """
        Low Urgency

        This source package release does not contain any significant or
        important updates, it might be a cleanup or documentation update
        fixing typos and speling errors, or simply a minor upstream
        update.
        """)

    MEDIUM = Item(2, """
        Medium Urgency

        This package contains updates that are worth considering, such
        as new upstream or packaging features, or significantly better
        documentation.
        """)

    HIGH = Item(3, """
        Very Urgent

        This update contains updates that fix security problems or major
        system stability problems with previous releases of the package.
        Administrators should urgently evaluate the package for inclusion
        in their archives.
        """)

    EMERGENCY = Item(4, """
        Critically Urgent

        This release contains critical security or stability fixes that
        affect the integrity of systems using previous releases of the
        source package, and should be installed in the archive as soon
        as possible after appropriate review.
        """)


class SpecificationImplementationStatus(DBSchema):
    # Note that some of the states associated with this schema correlate to
    # a "not started" definition. See Specification.started_clause for
    # further information, and make sure that it is updated (together with
    # the relevant database checks) if additional states are added that are
    # also "not started".
    """Specification Delivery Status

    This tracks the implementation or delivery of the feature being
    specified. The status values indicate the progress that is being made in
    the actual coding or configuration that is needed to realise the
    feature.
    """
    # NB this state is considered "not started"
    UNKNOWN = Item(0, """
        Unknown

        We have no information on the implementation of this feature.
        """)

    # NB this state is considered "not started"
    NOTSTARTED = Item(5, """
        Not started

        No work has yet been done on the implementation of this feature.
        """)

    # NB this state is considered "not started"
    DEFERRED = Item(10, """
        Deferred

        There is no chance that this feature will actually be delivered in
        the targeted release. The specification has effectively been
        deferred to a later date of implementation.
        """)

    NEEDSINFRASTRUCTURE = Item(40, """
        Needs Infrastructure

        Work cannot proceed, because the feature depends on
        infrastructure (servers, databases, connectivity, system
        administration work) that has not been supplied.
        """)

    BLOCKED = Item(50, """
        Blocked

        Work cannot proceed on this specification because it depends on
        a separate feature that has not yet been implemented.
        (The specification for that feature should be listed as a blocker of
        this one.)
        """)

    STARTED = Item(60, """
        Started

        Work has begun, but has not yet been published
        except as informal branches or patches. No indication is given as to
        whether or not this work will be completed for the targeted release.
        """)

    SLOW = Item(65, """
        Slow progress

        Work has been slow on this item, and it has a high risk of not being
        delivered on time. Help is wanted with the implementation.
        """)

    GOOD = Item(70, """
        Good progress

        The feature is considered on track for delivery in the targeted release.
        """)

    BETA = Item(75, """
        Beta Available

        A beta version, implementing substantially all of the feature,
        has been published for widespread testing in personal package
        archives or a personal release. The code is not yet in the
        main archive or mainline branch. Testing and feedback are solicited.
        """)

    NEEDSREVIEW = Item(80, """
        Needs Code Review

        The developer is satisfied that the feature has been well
        implemented. It is now ready for review and final sign-off,
        after which it will be marked implemented or deployed.
        """)

    AWAITINGDEPLOYMENT = Item(85, """
        Deployment

        The implementation has been done, and can be deployed in the production
        environment, but this has not yet been done by the system
        administrators. (This status is typically used for Web services where
        code is not released but instead is pushed into production.
        """)

    IMPLEMENTED = Item(90, """
        Implemented

        This functionality has been delivered for the targeted release, the
        code has been uploaded to the main archives or committed to the
        targeted product series, and no further work is necessary.
        """)

    INFORMATIONAL = Item(95, """
        Informational

        This specification is informational, and does not require
        any implementation.
        """)


class SpecificationLifecycleStatus(DBSchema):
    """The current "lifecycle" status of a specification. Specs go from
    NOTSTARTED, to STARTED, to COMPLETE.
    """

    NOTSTARTED = Item(10, """
        Not started

        No work has yet been done on this feature.
        """)

    STARTED = Item(20, """
        Started

        This feature is under active development.
        """)

    COMPLETE = Item(30, """
        Complete

        This feature has been marked "complete" because no further work is
        expected. Either the feature is done, or it has been abandoned.
        """)


class SpecificationPriority(DBSchema):
    """The Priority with a Specification must be implemented.

    This enum is used to prioritise work.
    """

    NOTFORUS = Item(0, """
        Not

        This feature has been proposed but the project leaders have decided
        that it is not appropriate for inclusion in the mainline codebase.
        See the status whiteboard or the
        specification itself for the rationale for this decision. Of course,
        you are welcome to implement it in any event and publish that work
        for consideration by the community and end users, but it is unlikely
        to be accepted by the mainline developers.
        """)

    UNDEFINED = Item(5, """
        Undefined

        This feature has recently been proposed and has not yet been
        evaluated and prioritised by the project leaders.
        """)

    LOW = Item(10, """
        Low

        We would like to have it in the
        code, but it's not on any critical path and is likely to get bumped
        in favour of higher-priority work. The idea behind the specification
        is sound and the project leaders would incorporate this
        functionality if the work was done. In general, "low" priority
        specifications will not get core resources assigned to them.
        """)

    MEDIUM = Item(50, """
        Medium

        The project developers will definitely get to this feature,
        but perhaps not in the next major release or two.
        """)

    HIGH = Item(70, """
        High

        Strongly desired by the project leaders.
        The feature will definitely get review time, and contributions would
        be most effective if directed at a feature with this priority.
        """)

    ESSENTIAL = Item(90, """
        Essential

        The specification is essential for the next release, and should be
        the focus of current development. Use this state only for the most
        important of all features.
        """)


class SpecificationFilter(DBSchema):
    """An indicator of the kinds of specifications that should be returned
    for a listing of specifications.

    This is used by browser classes that are generating a list of
    specifications for a person, or product, or project, to indicate what
    kinds of specs they want returned. The different filters can be OR'ed so
    that multiple pieces of information can be used for the filter.
    """
    ALL = Item(0, """
        All

        This indicates that the list should simply include ALL
        specifications for the underlying object (person, product etc).
        """)

    COMPLETE = Item(5, """
        Complete

        This indicates that the list should include only the complete
        specifications for this object.
        """)

    INCOMPLETE = Item(10, """
        Incomplete

        This indicates that the list should include the incomplete items
        only. The rules for determining if a specification is incomplete are
        complex, depending on whether or not the spec is informational.
        """)

    INFORMATIONAL = Item(20, """
        Informational

        This indicates that the list should include only the informational
        specifications.
        """)

    PROPOSED = Item(30, """
        Proposed

        This indicates that the list should include specifications that have
        been proposed as goals for the underlying objects, but not yet
        accepted or declined.
        """)

    DECLINED = Item(40, """
        Declined

        This indicates that the list should include specifications that were
        declined as goals for the underlying productseries or distroseries.
        """)

    ACCEPTED = Item(50, """
        Accepted

        This indicates that the list should include specifications that were
        accepted as goals for the underlying productseries or distroseries.
        """)

    VALID = Item(55, """
        Valid

        This indicates that the list should include specifications that are
        not obsolete or superseded.
        """)

    CREATOR = Item(60, """
        Creator

        This indicates that the list should include specifications that the
        person registered in Launchpad.
        """)

    ASSIGNEE = Item(70, """
        Assignee

        This indicates that the list should include specifications that the
        person has been assigned to implement.
        """)

    APPROVER = Item(80, """
        Approver

        This indicates that the list should include specifications that the
        person is supposed to review and approve.
        """)

    DRAFTER = Item(90, """
        Drafter

        This indicates that the list should include specifications that the
        person is supposed to draft. The drafter is usually only needed
        during spec sprints when there's a bottleneck on guys who are
        assignees for many specs.
        """)

    SUBSCRIBER = Item(100, """
        Subscriber

        This indicates that the list should include all the specifications
        to which the person has subscribed.
        """)

    FEEDBACK = Item(110, """
        Feedback

        This indicates that the list should include all the specifications
        which the person has been asked to provide specific feedback on.
        """)


class SpecificationSort(DBSchema):
    """A preferred sorting scheme for the results of a query about
    specifications.

    This is usually used in interfaces which ask for a filtered list of
    specifications, so that you can tell which specifications you would
    expect to see first.

    NB: this is not really a "dbschema" in that is doesn't map to an int
    that is stored in the db. In future, we will likely have a different way
    of defining such enums.
    """
    DATE = Item(10, """
        Date

        This indicates a preferred sort order of date of creation, newest
        first.
        """)

    PRIORITY = Item(20, """
        Priority

        This indicates a preferred sort order of priority (highest first)
        followed by status. This is the default sort order when retrieving
        specifications from the system.
        """)


class SpecificationDefinitionStatus(DBSchema):
    """The current status of a Specification

    This enum tells us whether or not a specification is approved, or still
    being drafted, or implemented, or obsolete in some way. The ordinality
    of the values is important, it's the order (lowest to highest) in which
    we probably want them displayed by default.
    """

    APPROVED = Item(10, """
        Approved

        The project team believe that the specification is ready to be
        implemented, without substantial issues being encountered.
        """)

    PENDINGAPPROVAL = Item(15, """
        Pending Approval

        Reviewed and considered ready for final approval.
        The reviewer believes the specification is clearly written,
        and adequately addresses all important issues that will
        be raised during implementation.
        """)

    PENDINGREVIEW = Item(20, """
        Review

        Has been put in a reviewer's queue. The reviewer will
        assess it for clarity and comprehensiveness, and decide
        whether further work is needed before the spec can be considered for
        actual approval.
        """)

    DRAFT = Item(30, """
        Drafting

        The specification is actively being drafted, with a drafter in place
        and frequent revision occurring.
        Do not park specs in the "drafting" state indefinitely.
        """)

    DISCUSSION = Item(35, """
        Discussion

        Still needs active discussion, at a sprint for example.
        """)

    NEW = Item(40, """
        New

        No thought has yet been given to implementation strategy, dependencies,
        or presentation/UI issues.
        """)

    SUPERSEDED = Item(60, """
        Superseded

        Still interesting, but superseded by a newer spec or set of specs that
        clarify or describe a newer way to implement the desired feature.
        Please use the newer specs and not this one.
        """)

    OBSOLETE = Item(70, """
        Obsolete

        The specification has been obsoleted, probably because it was decided
        against. People should not put any effort into implementing it.
        """)


class SpecificationGoalStatus(DBSchema):
    """The target status for this specification

    This enum allows us to show whether or not the specification has been
    approved or declined as a target for the given product series or distro
    release.
    """

    ACCEPTED = Item(10, """
        Accepted

        The drivers have confirmed that this specification is targeted to
        the stated distribution release or product series.
        """)

    DECLINED = Item(20, """
        Declined

        The drivers have decided not to accept this specification as a goal
        for the stated distribution release or product series.
        """)

    PROPOSED = Item(30, """
        Proposed

        This spec has been submitted as a potential goal for the stated
        product series or distribution release, but the drivers have not yet
        accepted or declined that goal.
        """)


class SprintSpecificationStatus(DBSchema):
    """The current approval status of the spec on this sprint's agenda.

    This enum allows us to know whether or not the meeting admin team has
    agreed to discuss an item.
    """

    ACCEPTED = Item(10, """
        Accepted

        The meeting organisers have confirmed this topic for the meeting
        agenda.
        """)

    DECLINED = Item(20, """
        Declined

        This spec has been declined from the meeting agenda
        because of a lack of available resources, or uncertainty over
        the specific requirements or outcome desired.
        """)

    PROPOSED = Item(30, """
        Proposed

        This spec has been submitted for consideration by the meeting
        organisers. It has not yet been accepted or declined for the
        agenda.
        """)


class ImportStatus(DBSchema):
    """This schema describes the states that a SourceSource record can take
    on."""

    DONTSYNC = Item(1, """
        Do Not Import

        Launchpad will not attempt to make a Bazaar import.
        """)

    TESTING = Item(2, """
        Testing

        Launchpad has not yet attempted this import. The vcs-imports operator
        will review the source details and either mark the series \"Do not
        sync\", or perform a test import. If the test import is successful, a
        public import will be created. After the public import completes, it
        will be updated automatically.
        """)

    TESTFAILED = Item(3, """
        Test Failed

        The test import has failed. We will do further tests, and plan to
        complete this import eventually, but it may take a long time. For more
        details, you can ask on the launchpad-users@canonical.com mailing list
        or on IRC in the #launchpad channel on irc.freenode.net.
        """)

    AUTOTESTED = Item(4, """
        Test Successful

        The test import was successful. The vcs-imports operator will lock the
        source details for this series and perform a public Bazaar import.
        """)

    PROCESSING = Item(5, """
        Processing

        The public Bazaar import is being created. When it is complete, a
        Bazaar branch will be published and updated automatically. The source
        details for this series are locked and can only be modified by
        vcs-imports members and Launchpad administrators.
        """)

    SYNCING = Item(6, """
        Online

        The Bazaar import is published and automatically updated to reflect the
        upstream revision control system. The source details for this series
        are locked and can only be modified by vcs-imports members and
        Launchpad administrators.
        """)

    STOPPED = Item(7, """
        Stopped

        The Bazaar import has been suspended and is no longer updated. The
        source details for this series are locked and can only be modified by
        vcs-imports members and Launchpad administrators.
        """)


class SourcePackageFileType(DBSchema):
    """Source Package File Type

    Launchpad tracks files associated with a source package release. These
    files are stored on one of the inner servers, and a record is kept in
    Launchpad's database of the file's name and location. This schema
    documents the files we know about.
    """

    EBUILD = Item(1, """
        Ebuild File

        This is a Gentoo Ebuild, the core file that Gentoo uses as a source
        package release. Typically this is a shell script that pulls in the
        upstream tarballs, configures them and builds them into the
        appropriate locations.  """)

    SRPM = Item(2, """
        Source RPM

        This is a Source RPM, a normal RPM containing the needed source code
        to build binary packages. It would include the Spec file as well as
        all control and source code files.  """)

    DSC = Item(3, """
        DSC File

        This is a DSC file containing the Ubuntu source package description,
        which in turn lists the orig.tar.gz and diff.tar.gz files used to
        make up the package.  """)

    ORIG = Item(4, """
        Orig Tarball

        This file is an Ubuntu "orig" file, typically an upstream tarball or
        other lightly-modified upstreamish thing.  """)

    DIFF = Item(5, """
        Diff File

        This is an Ubuntu "diff" file, containing changes that need to be
        made to upstream code for the packaging on Ubuntu. Typically this
        diff creates additional directories with patches and documentation
        used to build the binary packages for Ubuntu.  """)

    TARBALL = Item(6, """
        Tarball

        This is a tarball, usually of a mixture of Ubuntu and upstream code,
        used in the build process for this source package.  """)


class TranslationPriority(DBSchema):
    """Translation Priority

    Translations in Rosetta can be assigned a priority. This is used in a
    number of places. The priority stored on the translation itself is set
    by the upstream project maintainers, and used to identify the
    translations they care most about. For example, if Apache were nearing a
    big release milestone they would set the priority on those POTemplates
    to 'high'. The priority is also used by TranslationEfforts to indicate
    how important that POTemplate is to the effort. And lastly, an
    individual translator can set the priority on his personal subscription
    to a project, to determine where it shows up on his list.  """

    HIGH = Item(1, """
        High

        This translation should be shown on any summary list of translations
        in the relevant context. For example, 'high' priority projects show
        up on the home page of a TranslationEffort or Project in Rosetta.
        """)

    MEDIUM = Item(2, """
        Medium

        A medium priority POTemplate should be shown on longer lists and
        dropdowns lists of POTemplates in the relevant context.  """)

    LOW = Item(3, """
        Low

        A low priority POTemplate should only show up if a comprehensive
        search or complete listing is requested by the user.  """)


class TranslationPermission(DBSchema):
    """Translation Permission System

    Projects, products and distributions can all have content that needs to
    be translated. In this case, Launchpad Translations allows them to decide
    how open they want that translation process to be. At one extreme, anybody
    can add or edit any translation, without review. At the other, only the
    designated translator for that group in that language can add or edit its
    translation files. This schema enumerates the options.
    """

    OPEN = Item(1, """
        Open

        This group allows totally open access to its translations. Any
        logged-in user can add or edit translations in any language, without
        any review.""")

    STRUCTURED = Item(20, """
        Structured

        This group has designated translators for certain languages. In
        those languages, people who are not designated translators can only
        make suggestions. However, in languages which do not yet have a
        designated translator, anybody can edit the translations directly,
        with no further review.""")

    RESTRICTED = Item(100, """
        Restricted

        This group allows only designated translators to edit the
        translations of its files. You can become a designated translator
        either by joining an existing language translation team for this
        project, or by getting permission to start a new team for a new
        language. People who are not designated translators can still make
        suggestions for new translations, but those suggestions need to be
        reviewed before being accepted by the designated translator.""")

    CLOSED = Item(200, """
        Closed

        This group allows only designated translators to edit or add
        translations. You can become a designated translator either by
        joining an existing language translation team for this
        project, or by getting permission to start a new team for a new
        language. People who are not designated translators will not be able
        to add suggestions.""")


class PackageUploadStatus(DBSchema):
    """Distro Release Queue Status

    An upload has various stages it must pass through before becoming part
    of a DistroSeries. These are managed via the Upload table
    and related tables and eventually (assuming a successful upload into the
    DistroSeries) the effects are published via the PackagePublishing and
    SourcePackagePublishing tables.  """

    NEW = Item(0, """
        New

        This upload is either a brand-new source package or contains a
        binary package with brand new debs or similar. The package must sit
        here until someone with the right role in the DistroSeries checks
        and either accepts or rejects the upload. If the upload is accepted
        then entries will be made in the overrides tables and further
        uploads will bypass this state """)

    UNAPPROVED = Item(1, """
        Unapproved

        If a DistroSeries is frozen or locked out of ordinary updates then
        this state is used to mean that while the package is correct from a
        technical point of view; it has yet to be approved for inclusion in
        this DistroSeries. One use of this state may be for security
        releases where you want the security team of a DistroSeries to
        approve uploads.  """)

    ACCEPTED = Item(2, """
        Accepted

        An upload in this state has passed all the checks required of it and
        is ready to have its publishing records created.  """)

    DONE = Item(3, """
        Done

        An upload in this state has had its publishing records created if it
        needs them and is fully processed into the DistroSeries. This state
        exists so that a logging and/or auditing tool can pick up accepted
        uploads and create entries in a journal or similar before removing
        the queue item.  """)

    REJECTED = Item(4, """
        Rejected

        An upload which reaches this state has, for some reason or another
        not passed the requirements (technical or human) for entry into the
        DistroSeries it was targetting. As for the 'done' state, this state
        is present to allow logging tools to record the rejection and then
        clean up any subsequently unnecessary records.  """)


# If you change this (add items, change the meaning, whatever) search for
# the token ##CUSTOMFORMAT## e.g. database/queue.py or nascentupload.py and
# update the stuff marked with it.
class PackageUploadCustomFormat(DBSchema):
    """Custom formats valid for the upload queue

    An upload has various files potentially associated with it, from source
    package releases, through binary builds, to specialist upload forms such
    as a debian-installer tarball or a set of translations.
    """

    DEBIAN_INSTALLER = Item(0, """
        raw-installer

        A raw-installer file is a tarball. This is processed as a version
        of the debian-installer to be unpacked into the archive root.
        """)

    ROSETTA_TRANSLATIONS = Item(1, """
        raw-translations

        A raw-translations file is a tarball. This is passed to the rosetta
        import queue to be incorporated into that package's translations.
        """)

    DIST_UPGRADER = Item(2, """
        raw-dist-upgrader

        A raw-dist-upgrader file is a tarball. It is simply published into
        the archive.
        """)

    DDTP_TARBALL = Item(3, """
        raw-ddtp-tarball

        A raw-ddtp-tarball contains all the translated package description
        indexes for a component.
        """)


class PackagePublishingStatus(DBSchema):
    """Package Publishing Status

     A package has various levels of being published within a DistroSeries.
     This is important because of how new source uploads dominate binary
     uploads bit-by-bit. Packages (source or binary) enter the publishing
     tables as 'Pending', progress through to 'Published' eventually become
     'Superseded' and then become 'PendingRemoval'. Once removed from the
     DistroSeries the publishing record is also removed.
     """

    PENDING = Item(1, """
        Pending

        This [source] package has been accepted into the DistroSeries and
        is now pending the addition of the files to the published disk area.
        In due course, this source package will be published.
        """)

    PUBLISHED = Item(2, """
        Published

        This package is currently published as part of the archive for that
        distroseries. In general there will only ever be one version of any
        source/binary package published at any one time. Once a newer
        version becomes published the older version is marked as superseded.
        """)

    SUPERSEDED = Item(3, """
        Superseded

        When a newer version of a [source] package is published the existing
        one is marked as "superseded".  """)

    PENDINGREMOVAL = Item(6, """
        PendingRemoval

        Once a package is ready to be removed from the archive is is put
        into this state and the removal will be acted upon when a period of
        time has passed. When the package is moved to this state the
        scheduleddeletiondate column is filled out. When that date has
        passed the archive maintainance tools will remove the package from
        the on-disk archive and remove the publishing record.  """)

    REMOVED = Item(7, """
        Removed

        Once a package is removed from the archive, its publishing record
        is set to this status. This means it won't show up in the SPP view
        and thus will not be considered in most queries about source
        packages in distroseriess. """)


class PackagePublishingPriority(DBSchema):
    """Package Publishing Priority

    Binary packages have a priority which is related to how important
    it is to have that package installed in a system. Common priorities
    range from required to optional and various others are available.
    """

    REQUIRED = Item(50, """
        Required

        This priority indicates that the package is required. This priority
        is likely to be hard-coded into various package tools. Without all
        the packages at this priority it may become impossible to use dpkg.
        """)

    IMPORTANT = Item(40, """
        Important

        If foo is in a package; and "What is going on?! Where on earth is
        foo?!?!" would be the reaction of an experienced UNIX hacker were
        the package not installed, then the package is important.
        """)

    STANDARD = Item(30, """
        Standard

        Packages at this priority are standard ones you can rely on to be in
        a distribution. They will be installed by default and provide a
        basic character-interface userland.
        """)

    OPTIONAL = Item(20, """
        Optional

        This is the software you might reasonably want to install if you did
        not know what it was or what your requiredments were. Systems such
        as X or TeX will live here.
        """)

    EXTRA = Item(10, """
        Extra

        This contains all the packages which conflict with those at the
        other priority levels; or packages which are only useful to people
        who have very specialised needs.
        """)


class PackagePublishingPocket(DBSchema):
    """Package Publishing Pocket

    A single distroseries can at its heart be more than one logical
    distroseries as the tools would see it. For example there may be a
    distroseries called 'hoary' and a SECURITY pocket subset of that would
    be referred to as 'hoary-security' by the publisher and the distro side
    tools.
    """

    RELEASE = Item(0, """
        Release

        The package versions that were published
        when the distribution release was made.
        For releases that are still under development,
        packages are published here only.
        """)

    SECURITY = Item(10, """
        Security

        Package versions containing security fixes for the released
        distribution.
        It is a good idea to have security updates turned on for your system.
        """)

    UPDATES = Item(20, """
        Updates

        Package versions including new features after the distribution
        release has been made.
        Updates are usually turned on by default after a fresh install.
        """)

    PROPOSED = Item(30, """
        Proposed

        Package versions including new functions that should be widely
        tested, but that are not yet part of a default installation.
        People who "live on the edge" will test these packages before they
        are accepted for use in "Updates".
        """)

    BACKPORTS = Item(40, """
        Backports

        Backported packages.
        """)


class SourcePackageRelationships(DBSchema):
    """Source Package Relationships

    Launchpad tracks many source packages. Some of these are related to one
    another. For example, a source package in Ubuntu called "apache2" might
    be related to a source package in Mandrake called "httpd". This schema
    defines the relationships that Launchpad understands.
    """

    REPLACES = Item(1, """
        Replaces

        The subject source package was designed to replace the object source
        package.  """)

    REIMPLEMENTS = Item(2, """
        Reimplements

        The subject source package is a completely new packaging of the same
        underlying products as the object package.  """)

    SIMILARTO = Item(3, """
        Similar To

        The subject source package is similar, in that it packages software
        that has similar functionality to the object package.  For example,
        postfix and exim4 would be "similarto" one another.  """)

    DERIVESFROM = Item(4, """
        Derives From

        The subject source package derives from and tracks the object source
        package. This means that new uploads of the object package should
        trigger a notification to the maintainer of the subject source
        package.  """)

    CORRESPONDSTO = Item(5, """
        Corresponds To

        The subject source package includes the same products as the object
        source package, but for a different distribution. For example, the
        "apache2" Ubuntu package "correspondsto" the "httpd2" package in Red
        Hat.  """)


class BountyDifficulty(DBSchema):
    """Bounty Difficulty

    An indicator of the difficulty of a particular bounty."""

    TRIVIAL = Item(10, """
        Trivial

        This bounty requires only very basic skills to complete the task. No
        real domain knowledge is required, only simple system
        administration, writing or configuration skills, and the ability to
        publish the work.""")

    BASIC = Item(20, """
        Basic

        This bounty requires some basic programming skills, in a high level
        language like Python or C# or... BASIC. However, the project is
        being done "standalone" and so no knowledge of existing code is
        required.""")

    STRAIGHTFORWARD = Item(30, """
        Straightforward

        This bounty is easy to implement but does require some broader
        understanding of the framework or application within which the work
        must be done.""")

    NORMAL = Item(50, """
        Normal

        This bounty requires a moderate amount of programming skill, in a
        high level language like HTML, CSS, JavaScript, Python or C#. It is
        an extension to an existing application or package so the work will
        need to follow established project coding standards.""")

    CHALLENGING = Item(60, """
        Challenging

        This bounty requires knowledge of a low-level programming language
        such as C or C++.""")

    DIFFICULT = Item(70, """
        Difficult

        This project requires knowledge of a low-level programming language
        such as C or C++ and, in addition, requires extensive knowledge of
        an existing codebase into which the work must fit.""")

    VERYDIFFICULT = Item(90, """
        Very Difficult

        This project requires exceptional programming skill and knowledge of
        very low level programming environments, such as assembly language.""")

    EXTREME = Item(100, """
        Extreme

        In order to complete this work, detailed knowledge of an existing
        project is required, and in addition the work itself must be done in
        a low-level language like assembler or C on multiple architectures.""")


class BountyStatus(DBSchema):
    """Bounty Status

    An indicator of the status of a particular bounty. This can be edited by
    the bounty owner or reviewer."""

    OPEN = Item(1, """
        Open

        This bounty is open. People are still welcome to contact the creator
        or reviewer of the bounty, and submit their work for consideration
        for the bounty.""")

    WITHDRAWN = Item(9, """
        Withdrawn

        This bounty has been withdrawn.
        """)

    CLOSED = Item(10, """
        Closed

        This bounty is closed. No further submissions will be considered.
        """)


class BinaryPackageFileType(DBSchema):
    """Binary Package File Type

    Launchpad handles a variety of packaging systems and binary package
    formats. This schema documents the known binary package file types.
    """

    DEB = Item(1, """
        DEB Format

        This format is the standard package format used on Ubuntu and other
        similar operating systems.
        """)

    UDEB = Item(3, """
        UDEB Format

        This format is the standard package format used on Ubuntu and other
        similar operating systems for the installation system.
        """)

    RPM = Item(2, """
        RPM Format

        This format is used on mandrake, Red Hat, Suse and other similar
        distributions.
        """)


class CodereleaseRelationships(DBSchema):
    """Coderelease Relationships

    Code releases are both upstream releases and distribution source package
    releases, and in this schema we document the relationships that Launchpad
    understands between these two.
    """

    PACKAGES = Item(1, """
        Packages

        The subject is a distribution packing of the object. For example,
        apache2-2.0.48-1 "packages" the upstream apache2.0.48.tar.gz.
        """)

    REPLACES = Item(2, """
        Replaces

        A subsequent release in the same product series typically
        "replaces" the prior release. For example, apache2.0.48
        "replaces" apache2.0.47. Similarly, within the distribution
        world, apache-2.0.48-3ubuntu2 "replaces" apache2-2.0.48-3ubuntu2.
        """)

    DERIVESFROM = Item(3, """
        Derives From

        The subject package derives from the object package. It is common
        for distributions to build on top of one another's work, creating
        source packages that are modified versions of the source package
        in a different distribution, and this relationship captures that
        concept.
        """)


class CodeImportReviewStatus(DBSchema):
    """CodeImport review status.

    Before a code import is performed, it is reviewed. Only reviewed imports
    are processed.
    """

    NEW = Item(1, """Pending Review

    This code import request has recently been filed an has not been reviewed
    yet.
    """)

    INVALID = Item(10, """Invalid

    This code import will not be processed.
    """)

    REVIEWED = Item(20, """Reviewed

    This code import has been approved and will be processed.
    """)

    SUSPENDED = Item(30, """Suspended

    This code import has been approved, but it has been suspended and is not
    processed.""")


class BugInfestationStatus(DBSchema):
    """Bug Infestation Status

    Malone is the bug tracking application that is part of Launchpad. It
    tracks the status of bugs in different distributions as well as
    upstream. This schema documents the kinds of infestation of a bug
    in a coderelease.
    """

    AFFECTED = Item(60, """
        Affected

        It is believed that this bug affects that coderelease. The
        verifiedby field will indicate whether that has been verified
        by a package maintainer.
        """)

    DORMANT = Item(50, """
        Dormant

        The bug exists in the code of this coderelease, but it is dormant
        because that codepath is unused in this release.
        """)

    VICTIMIZED = Item(40, """
        Victimized

        This code release does not actually contain the buggy code, but
        it is affected by the bug nonetheless because of the way it
        interacts with the products or packages that are actually buggy.
        Often users will report a bug against the package which displays
        the symptoms when the bug itself lies elsewhere.
        """)

    FIXED = Item(30, """
        Fixed

        It is believed that the bug is actually fixed in this release of code.
        Setting the "fixed" flag allows us to generate lists of bugs fixed
        in a release.
        """)

    UNAFFECTED = Item(20, """
        Unaffected

        It is believed that this bug does not infest this release of code.
        """)

    UNKNOWN = Item(10, """
        Unknown

        We don't know if this bug infests that coderelease.
        """)


class BranchReviewStatus(DBSchema):
    """Branch Review Cycle

    This is an indicator of what the project thinks about this branch.
    Typically, it will be set by the upstream as part of a review process
    before the branch lands on an official series.
    """

    NONE = Item(10, """
        None

        This branch has not been queued for review, and no review has been
        done on it.
        """)

    REQUESTED = Item(20, """
        Requested

        The author has requested a review of the branch. This usually
        indicates that the code is mature and ready for merging, but it may
        also indicate that the author would like some feedback on the
        direction in which he is headed.
        """)

    NEEDSWORK = Item(30, """
        Needs Further Work

        The reviewer feels that this branch is not yet ready for merging, or
        is not on the right track. Detailed comments would be found in the
        reviewer discussion around the branch, see those for a list of the
        issues to be addressed or discussed.
        """)

    MERGECONDITIONAL = Item(50, """
        Conditional Merge Approved

        The reviewer has said that this branch can be merged if specific
        issues are addressed. The review feedback will be contained in the
        branch discussion. Once those are addressed by the author the branch
        can be merged without further review.
        """)

    MERGEAPPROVED = Item(60, """
        Merge Approved

        The reviewer is satisfied that the branch can be merged without
        further changes.
        """)


class BugNominationStatus(DBSchema):
    """Bug Nomination Status

    The status of the decision to fix a bug in a specific release.
    """

    PROPOSED = Item(10, """
        Nominated

        This nomination hasn't yet been reviewed, or is still under
        review.
        """)

    APPROVED = Item(20, """
        Approved

        The release management team has approved fixing the bug for this
        release.
        """)

    DECLINED = Item(30, """
        Declined

        The release management team has declined fixing the bug for this
        release.
        """)


class BugTaskStatus(DBSchema):
    """Bug Task Status

    The various possible states for a bugfix in a specific place.
    """

    NEW = Item(10, """
        New

        This is a new bug and has not yet been confirmed by the maintainer of
        this product or source package.
        """)

    INCOMPLETE = Item(15, """
        Incomplete

        More info is required before making further progress on this bug, likely
        from the reporter. E.g. the exact error message the user saw, the URL
        the user was visiting when the bug occurred, etc.
        """)

    INVALID = Item(17, """
        Invalid

        This is not a bug. It could be a support request, spam, or a misunderstanding.
        """)

    WONTFIX = Item(18, """
        Won't Fix

        This will not be fixed. For example, this might be a bug but it's not considered worth
        fixing, or it might not be fixed in this release.
        """)

    CONFIRMED = Item(20, """
        Confirmed

        This bug has been reviewed, verified, and confirmed as something needing
        fixing. Anyone can set this status.
        """)

    TRIAGED = Item(21, """
        Triaged

        This bug has been reviewed, verified, and confirmed as
        something needing fixing. The user must be a bug contact to
        set this status, so it carries more weight than merely
        Confirmed.
        """)

    INPROGRESS = Item(22, """
        In Progress

        The person assigned to fix this bug is currently working on fixing it.
        """)

    FIXCOMMITTED = Item(25, """
        Fix Committed

        This bug has been fixed in version control, but the fix has
        not yet made it into a released version of the affected
        software.
        """)

    FIXRELEASED = Item(30, """
        Fix Released

        The fix for this bug is available in a released version of the
        affected software.
        """)

    UNKNOWN = Item(999, """
        Unknown

        The status of this bug task is unknown.
        """)


class BugTaskImportance(DBSchema):
    """Bug Task Importance

    Importance is used by developers and their managers to indicate how
    important fixing a bug is. Importance is typically a combination of the
    harm caused by the bug, and how often it is encountered.
    """

    UNKNOWN = Item(999, """
        Unknown

        The severity of this bug task is unknown.
        """)

    CRITICAL = Item(50, """
        Critical

        This bug is essential to fix as soon as possible. It affects
        system stability, data integrity and / or remote access
        security.
        """)

    HIGH = Item(40, """
        High

        This bug needs urgent attention from the maintainer or
        upstream. It affects local system security or data integrity.
        """)

    MEDIUM = Item(30, """
        Medium

        This bug warrants an upload just to fix it, but can be put
        off until other major or critical bugs have been fixed.
        """)

    LOW = Item(20, """
        Low

        This bug does not warrant an upload just to fix it, but
        should if possible be fixed when next the maintainer does an
        upload. For example, it might be a typo in a document.
        """)

    WISHLIST = Item(10, """
        Wishlist

        This is not a bug, but is a request for an enhancement or
        new feature that does not yet exist in the package. It does
        not affect system stability, it might be a usability or
        documentation fix.
        """)

    UNDECIDED = Item(5, """
        Undecided

        A relevant developer or manager has not yet decided how
        important this bug is.
        """)


class BugExternalReferenceType(DBSchema):
    """Bug External Reference Type

    Malone allows external information references to be attached to
    a bug. This schema lists the known types of external references.
    """

    CVE = Item(1, """
        CVE Reference

        This external reference is a CVE number, which means it
        exists in the CVE database of security bugs.
        """)

    URL = Item(2, """
        URL

        This external reference is a URL. Typically that means it
        is a reference to a web page or other internet resource
        related to the bug.
        """)


class BugRelationship(DBSchema):
    """Bug Relationship

    Malone allows for rich relationships between bugs to be specified,
    and this schema lists the types of relationships supported.
    """

    RELATED = Item(1, """
        Related Bug

        This indicates that the subject and object bugs are related in
        some way. The order does not matter. When displaying one bug, it
        would be appropriate to list the other bugs which are related to it.
        """)


class BugAttachmentType(DBSchema):
    """Bug Attachment Type.

    An attachment to a bug can be of different types, since for example
    a patch is more important than a screenshot. This schema describes the
    different types.
    """

    PATCH = Item(1, """
        Patch

        This is a patch that potentially fixes the bug.
        """)

    UNSPECIFIED = Item(2, """
        Unspecified

        This is everything else. It can be a screenshot, a log file, a core
        dump, etc. Basically anything that adds more information to the bug.
        """)


class UpstreamReleaseVersionStyle(DBSchema):
    """Upstream Release Version Style

    Sourcerer will actively look for new upstream releases, and it needs
    to know roughly what version numbering format upstream uses. The
    release version number schemes understood by Sourcerer are documented
    in this schema. XXX andrew please fill in!
    """

    GNU = Item(1, """
        GNU-style Version Numbers

        XXX Andrew need description here
        """)


class RevisionControlSystems(DBSchema):
    """Revision Control Systems

    Bazaar brings code from a variety of upstream revision control
    systems into Arch. This schema documents the known and supported
    revision control systems.
    """

    CVS = Item(1, """
        Concurrent Version System

        The Concurrent Version System is very widely used among
        older open source projects, it was the first widespread
        open source version control system in use.
        """)

    SVN = Item(2, """
        Subversion

        Subversion aims to address some of the shortcomings in
        CVS, but retains the central server bottleneck inherent
        in the CVS design.
        """)


class RosettaTranslationOrigin(DBSchema):
    """Rosetta Translation Origin

    Translation sightings in Rosetta can come from a variety
    of sources. We might see a translation for the first time
    in CVS, or we might get it through the web, for example.
    This schema documents those options.
    """

    SCM = Item(1, """
        Source Control Management Source

        This translation sighting came from a PO File we
        analysed in a source control managements sytem first.
        """)

    ROSETTAWEB = Item(2, """
        Rosetta Web Source

        This translation was presented to Rosetta via
        the community web site.
        """)


class RosettaImportStatus(DBSchema):
    """Rosetta Import Status

    Define the status of an import on the Import queue. It could have one
    of the following states: approved, imported, deleted, failed, needs_review
    or blocked.
    """

    APPROVED = Item(1, """
        Approved

        The entry has been approved by a Rosetta Expert or was able to be
        approved by our automatic system and is waiting to be imported.
        """)

    IMPORTED = Item(2, """
        Imported

        The entry has been imported.
        """)

    DELETED = Item(3, """
        Deleted

        The entry has been removed before being imported.
        """)

    FAILED = Item(4, """
        Failed

        The entry import failed.
        """)

    NEEDS_REVIEW = Item(5, """
        Needs Review

        A Rosetta Expert needs to review this entry to decide whether it will
        be imported and where it should be imported.
        """)

    BLOCKED = Item(6, """
        Blocked

        The entry has been blocked to be imported by a Rosetta Expert.
        """)


class MailingListAutoSubscribePolicy(DBSchema):
    """A person's auto-subscription policy.

    When a person joins a team, or is joined to a team, their
    auto-subscription policy describes how and whether they will be
    automatically subscribed to any team mailing list that the team may have.

    This does not describe what happens when a team that already has members
    gets a new team mailing list.  In that case, its members are never
    automatically subscribed to the mailing list.
    """

    NEVER = Item(0, """
        Never subscribe automatically

        The user must explicitly subscribe to a team mailing list for any team
        that she joins.
        """)

    ON_REGISTRATION = Item(1, """
        Subscribe on self-registration

        The user is automatically joined to any team mailng list for a team
        that she joins explicitly.  She is never joined to any team mailing
        list for a team that someone else joins her to.
        """)

    ALWAYS = Item(2, """
        Always subscribe automatically

        The user is automatically subscribed to any team mailing list when she
        is added to the team, regardless of who joins her to the team.
        """)


class BuildStatus(DBSchema):
    """Build status type

    Builds exist in the database in a number of states such as 'complete',
    'needs build' and 'dependency wait'. We need to track these states in
    order to correctly manage the autobuilder queues in the BuildQueue table.
    """

    NEEDSBUILD = Item(0, """
        Needs building

        Build record is fresh and needs building. Nothing is yet known to
        block this build and it is a candidate for building on any free
        builder of the relevant architecture
        """)

    FULLYBUILT = Item(1, """
        Successfully built

        Build record is an historic account of the build. The build is complete
        and needs no further work to complete it. The build log etc are all
        in place if available.
        """)

    FAILEDTOBUILD = Item(2, """
        Failed to build

        Build record is an historic account of the build. The build failed and
        cannot be automatically retried. Either a new upload will be needed
        or the build will have to be manually reset into 'NEEDSBUILD' when
        the issue is corrected
        """)

    MANUALDEPWAIT = Item(3, """
        Dependency wait

        Build record represents a package whose build dependencies cannot
        currently be satisfied within the relevant DistroArchRelease. This
        build will have to be manually given back (put into 'NEEDSBUILD') when
        the dependency issue is resolved.
        """)

    CHROOTWAIT = Item(4, """
        Chroot problem

        Build record represents a build which needs a chroot currently known
        to be damaged or bad in some way. The buildd maintainer will have to
        reset all relevant CHROOTWAIT builds to NEEDSBUILD after the chroot
        has been fixed.
        """)

    SUPERSEDED = Item(5, """
        Build for superseded Source

        Build record represents a build which never got to happen because the
        source package release for the build was superseded before the job
        was scheduled to be run on a builder. Builds which reach this state
        will rarely if ever be reset to any other state.
        """)

    BUILDING = Item(6, """
        Currently building

        Build record represents a build which is being build by one of the
        available builders.
        """)

    FAILEDTOUPLOAD = Item(7, """
        Failed to upload

        Build record is an historic account of a build that could not be
        uploaded correctly. It's mainly genereated by failures in
        process-upload which quietly rejects the binary upload resulted
        by the build procedure.
        In those cases all the build historic information will be stored (
        buildlog, datebuilt, duration, builder, etc) and the buildd admins
        will be notified via process-upload about the reason of the rejection.
        """)


class PersonalStanding(DBSchema):
    """A person's standing.

    Standing is currently (just) used to determine whether a person's posts to
    a mailing list require first-post moderation or not.  Any person with good
    or excellent standing may post directly to the mailing list without
    moderation.  Any person with unknown or poor standing must have their
    first-posts moderated.
    """

    UNKNOWN = Item(0, """
        Unknown standing

        Nothing about this person's standing is known.
        """)

    POOR = Item(100, """
        Poor standing

        This person has poor standing.
        """)

    GOOD = Item(200, """
        Good standing

        This person has good standing and may post to a mailing list without
        being subject to first-post moderation rules.
        """)

    EXCELLENT = Item(300, """
        Excellent standing

        This person has excellent standing and may post to a mailing list
        without being subject to first-post moderation rules.
        """)


class PollSecrecy(DBSchema):
    """The secrecy of a given Poll."""

    OPEN = Item(1, """
        Public Votes (Anyone can see a person's vote)

        Everyone who wants will be able to see a person's vote.
        """)

    ADMIN = Item(2, """
        Semi-secret Votes (Only team administrators can see a person's vote)

        All team owners and administrators will be able to see a person's vote.
        """)

    SECRET = Item(3, """
        Secret Votes (It's impossible to track a person's vote)

        We don't store the option a person voted in our database,
        """)


class PollAlgorithm(DBSchema):
    """The algorithm used to accept and calculate the results."""

    SIMPLE = Item(1, """
        Simple Voting

        The most simple method for voting; you just choose a single option.
        """)

    CONDORCET = Item(2, """
        Condorcet Voting

        One of various methods used for calculating preferential votes. See
        http://www.electionmethods.org/CondorcetEx.htm for more information.
        """)


class PostedMessageStatus(DBSchema):
    """The status of a posted message.

    When a message posted to a mailing list is subject to first-post
    moderation, the message gets one of these statuses.
    """

    NEW = Item(0, """
        New status

        The message has been posted and held for first-post moderation, but no
        disposition of the message has yet been made.
        """)

    APPROVED = Item(1, """
        Approved

        A message held for first-post moderation has been approved.
        """)

    REJECTED = Item(2, """
        Rejected

        A message held for first-post moderation has been rejected.
        """)


class TranslationFileFormat(DBSchema):
    """Translation File Format

    This is an enumeration of the different sorts of file that Launchpad
    Translations knows about.
    """

    PO = Item(1, """
        PO format

        Gettext's standard text file format.
        """)

    MO = Item(2, """
        MO format

        Gettext's standard binary file format.
        """)

    XPI = Item(3, """
        Mozilla XPI format

        The .xpi format as used by programs from Mozilla foundation.
        """)


class TranslationValidationStatus(DBSchema):
    """Translation Validation Status

    Every time a translation is added to Rosetta we should checked that
    follows all rules to be a valid translation inside a .po file.
    This schema documents the status of that validation.
    """

    UNKNOWN = Item(0, """
        Unknown

        This translation has not been validated yet.
        """)

    OK = Item(1, """
        Ok

        This translation has been validated and no errors were discovered.
        """)

    UNKNOWNERROR = Item(2, """
        Unknown Error

        This translation has an unknown error.
        """)


class TextDirection(DBSchema):
    """The base text direction for a language."""

    LTR = Item(0, """
        Left to Right

        Text is normally written from left to right in this language.
        """)

    RTL = Item(1, """
        Right to Left

        Text is normally written from left to right in this language.
        """)


class ArchivePurpose(DBSchema):
    """The purpose, or type, of an archive.

    A distribution can be associated with different archives and this 
    schema item enumerates the different archive types and their purpose.
    For example, old distro releases may need to be obsoleted so their
    archive would be OBSOLETE_ARCHIVE.
    """

    PRIMARY = Item(1, """
        Primary Archive.

        This is the primary Ubuntu archive.
        """)

    PPA = Item(2, """
        PPA Archive.

        This is a Personal Package Archive.
        """)

    EMBARGOED = Item(3, """
        Embargoed Archive.

        This is the archive for embargoed packages.
        """)

    COMMERCIAL = Item(4, """
        Commercial Archive.

        This is the archive for commercial packages.
        """)

    OBSOLETE = Item(5, """
        Obsolete Archive.

        This is the archive for obsolete packages.
        """)


class EntitlementType(DBSchema):
    """The set of features supported via entitlements.

    The listed features may be enabled by the granting of an entitlement.
    """

    PRIVATE_BRANCHES = Item(10, """
        Private Branches

        The ability to create branches which are only visible to the team.
        """)

    PRIVATE_BUGS = Item(20, """
        Private Bugs

        The ability to create private bugs which are only visible to the team.
        """)

    PRIVATE_TEAMS = Item(30, """
        Private Teams

        The ability to create private teams which are only visible to parent
        teams.
        """)

class EntitlementState(DBSchema):
    """States for an entitlement.

    The entitlement may start life as a REQUEST that is then granted and
    made ACTIVE.  At some point the entitlement may be revoked by marking
    as INACTIVE.
    """

    REQUESTED = Item(10, """
        Entitlement has been requested.

        The entitlement is inactive in this state.
        """)

    ACTIVE = Item(20, """
        The entitlement is active.

        The entitlement is approved in Launchpad or was imported in the
        active state.
        """)
    INACTIVE = Item(30, """
        The entitlement is inactive.

        The entitlement has be deactivated.
        """)<|MERGE_RESOLUTION|>--- conflicted
+++ resolved
@@ -19,11 +19,6 @@
 # If you do not do this, from canonical.lp.dbschema import * will not
 # work properly, and the thing/lp:SchemaClass will not work properly.
 __all__ = (
-<<<<<<< HEAD
-'AccountStatus',
-=======
-'ArchArchiveType',
->>>>>>> a8ab100e
 'ArchivePurpose',
 'BinaryPackageFileType',
 'BinaryPackageFormat',
@@ -103,73 +98,6 @@
 from canonical.lazr import DBItem as Item
 
 
-<<<<<<< HEAD
-class AccountStatus(DBSchema):
-    """The status of a Launchpad account."""
-
-    NOACCOUNT = Item(10, """
-        No Launchpad account
-
-        There's no Launchpad account for this Person record.
-        """)
-
-    ACTIVE = Item(20, """
-        Active Launchpad account
-
-        There's an active Launchpad account associated with this Person.
-        """)
-
-    DEACTIVATED = Item(30, """
-        Deactivated Launchpad account
-
-        The account associated with this Person has been deactivated by the
-        Person himself.
-        """)
-
-    SUSPENDED = Item(40, """
-        Suspended Launchpad account
-
-        The account associated with this Person has been suspended by a
-        Launchpad admin.
-=======
-class ArchArchiveType(DBSchema):
-    """Arch Archive Type
-
-    An arch archive can be read only, or it might be an archive
-    into which we can push new changes, or it might be a mirror
-    into which we can only push changes from the upstream. This schema
-    documents those states.
-    """
-
-    READWRITE = Item(0, """
-        ReadWrite Archive
-
-        This archive can be written to with new changesets, it
-        is an archive which we "own" and therefor are free to
-        write changesets into. Note that an archive which has
-        been created for upstream CVS mirroring, for example, would
-        be "readwrite" because we need to be able to create new
-        changesets in it as we mirror the changes in the CVS
-        repository.
-        """)
-
-    READONLY = Item(1, """
-        Read Only Archive
-
-        An archive in the "readonly" state can only be published
-        and read from, it cannot be written to.
-        """)
-
-    MIRRORTARGET = Item(2, """
-        Mirror Target
-
-        We can write into this archive, but we can only write
-        changesets which have actually come from the upstream
-        arch archive of which this is a mirror.
->>>>>>> a8ab100e
-        """)
-
-
 class BinaryPackageFormat(DBSchema):
     """Binary Package Format
 
