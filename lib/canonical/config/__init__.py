# Copyright 2004-2008 Canonical Ltd.  All rights reserved.
'''
Configuration information pulled from launchpad.conf.

The configuration section used is specified using the LPCONFIG
environment variable, and defaults to 'default'
'''

__metaclass__ = type


import os
import logging
import sys
from urlparse import urlparse, urlunparse

import zope.thread
import ZConfig

from canonical.lazr.config import ImplicitTypeSchema
from canonical.lazr.interfaces.config import ConfigErrors


# LPCONFIG specifies the config to use, which corresponds to a subdirectory
# of configs. LPCONFIG_SECTION specifies the <canonical> section inside that
# config's launchpad.conf to use. LPCONFIG_SECTION is really only used by
# the test suite to select the testrunner specific section.
LPCONFIG = 'LPCONFIG'
LPCONFIG_SECTION = 'LPCONFIG_SECTION'

DEFAULT_SECTION = 'default'
DEFAULT_CONFIG = 'default'


class CanonicalConfig:
    """
    Singleton configuration, accessed via the `config` module global.

    Cached copies are kept in thread locals ensuring the configuration
    is thread safe (not that this will be a problem if we stick with
    simple configuration).
    """
    _config = None
    _cache = zope.thread.local()
<<<<<<< HEAD
    _instance_name = os.environ.get(
            SECTION_ENVIRONMENT_VARIABLE, DEFAULT_SECTION)
    _process_name = os.path.splitext(os.path.basename(sys.argv[0]))[0]

    @property
    def instance_name(self):
        """Return the config's instance name.

        This normally corresponds to the LPCONFIG_SECTION environment
=======
    _instance_name = os.environ.get(LPCONFIG, DEFAULT_CONFIG)
    _process_name = os.path.splitext(os.path.basename(sys.argv[0]))[0]


    @property
    def instance_name(self):
        """Return the config's instance name.

        This normally corresponds to the LPCONFIG environment
>>>>>>> ea616461
        variable. It is also the name of the directory the conf file is
        loaded from.
        """
        return self._instance_name

    def setInstance(self, instance_name):
        """Set the instance name where the conf files are stored.

        This method is used to set the instance_name, which is the
        directory where the conf file is stored. The test runner
        uses this to switch on the test configuration. This
<<<<<<< HEAD
        method also sets the LPCONFIG_SECTION environment
        variable so subprocesses keep the same default.
        """
        self._instance_name = instance_name
        os.environ[SECTION_ENVIRONMENT_VARIABLE] = instance_name
=======
        method also sets the LPCONFIG environment
        variable so subprocesses keep the same default.
        """
        self._instance_name = instance_name
        os.environ[LPCONFIG] = instance_name
>>>>>>> ea616461

    @property
    def process_name(self):
        """Return or set the current process's name to select a conf.
<<<<<<< HEAD

        CanonicalConfig loads the conf file named for the process. When
        the conf file does not exist, it loads launchpad-lazr.conf instead.
        """
        return self._process_name

    def setProcess(self, process_name):
        """Set the name of the process to select a conf file.

        This method is used to set the process_name is if should be
        different from the name obtained from sys.argv[0]. CanonicalConfig
        will try to load <process_name>-lazr.conf if it exists. Otherwise,
        it will load launchpad-lazr.conf.
        """
        self._process_name = process_name
=======
>>>>>>> ea616461

        CanonicalConfig loads the conf file named for the process. When
        the conf file does not exist, it loads launchpad-lazr.conf instead.
        """
        return self._process_name

    def setProcess(self, process_name):
        """Set the name of the process to select a conf file.

        This method is used to set the process_name is if should be
        different from the name obtained from sys.argv[0]. CanonicalConfig
        will try to load <process_name>-lazr.conf if it exists. Otherwise,
        it will load launchpad-lazr.conf.
        """
        self._process_name = process_name

    def getConfig(self):
        """Return the ZConfig configuration"""
<<<<<<< HEAD
        if section is None:
            section = self._instance_name
=======
        if self._instance_name == 'testrunner':
            # The instance name is usually the name of the config directory,
            # and always the same in lazr.config's case. In ZConfig however,
            # the testrunner is not a directory. it is a section in the
            # default instance's launchpad.conf file.
            config_dir = DEFAULT_CONFIG
            section = self._instance_name
        else:
            config_dir = self._instance_name
            section = DEFAULT_SECTION
>>>>>>> ea616461

        try:
            return getattr(self._cache, section)
        except AttributeError:
            pass

        schemafile = os.path.join(os.path.dirname(__file__), 'schema.xml')
        configfile = os.path.join(
                os.path.dirname(__file__), os.pardir, os.pardir, os.pardir,
                'configs', config_dir, 'launchpad.conf')
        schema = ZConfig.loadSchema(schemafile)
        root, handlers = ZConfig.loadConfig(schema, configfile)
        for branch in root.canonical:
            if branch.getSectionName() == section:
                setattr(self._cache, section, branch)
                self._magic_settings(branch, root)
                return branch
        raise KeyError, section

    def _getConfig(self):
        """Get the schema and config for this environment.

        The config is will be loaded only when there is not a config.
        Repeated calls to this method will not cause the config to reload.
        """
        if self._config is not None:
            return

        here = os.path.dirname(__file__)
        schema_file = os.path.join(here, 'schema-lazr.conf')
        config_dir = os.path.join(
            here, os.pardir, os.pardir, os.pardir,
            'configs', self.instance_name)
        config_file = os.path.join(
            config_dir, '%s-lazr.conf' % self.process_name)
        if not os.path.isfile(config_file):
            config_file = os.path.join(config_dir, 'launchpad-lazr.conf')

        # Monkey patch the Section class to store it's ZConfig counterpart.
        # The Section instance will failover to the ZConfig instance when
        # the key does not exist. This is for the transitionary period
        # where ZConfig and lazr.config are concurrently loaded.
        from canonical.lazr.config import ImplicitTypeSection
        ImplicitTypeSection._zconfig = self.getConfig()
        ImplicitTypeSection.__getattr__ = failover_to_zconfig(
            ImplicitTypeSection.__getattr__)

        schema = ImplicitTypeSchema(schema_file)
        self._config = schema.load(config_file)
        try:
            self._config.validate()
        except ConfigErrors, error:
            message = '\n'.join([str(e) for e in error.errors])
            raise ConfigErrors(message)

    def _magic_settings(self, config, root_options):
        """Modify the config, adding automatically generated settings"""

        # Root of the launchpad tree so code can stop jumping through hoops
        # with __file__
        config.root = os.path.abspath(os.path.join(
            os.path.dirname(__file__), os.pardir, os.pardir, os.pardir
            ))

        # Devmode from the zope.app.server.main config, copied here for
        # ease of access.
        config.devmode = root_options.devmode

        # The defined servers.
        config.servers = root_options.servers

    def __getattr__(self, name):
        self._getConfig()
        try:
            return getattr(self._config, name)
        except AttributeError:
            # Fail over to the ZConfig instance.
            pass
        return getattr(self.getConfig(), name)

    def __contains__(self, key):
        self._getConfig()
        return key in self._config

    def __getitem__(self, key):
        self._getConfig()
        return self._config[key]


# Transitionary functions and classes.

def failover_to_zconfig(func):
    """Return a decorated function that will failover to ZConfig."""

    def failover_getattr(self, name):
        """Failover to the ZConfig section.

        To ease the transition to lazr.config, the Section object's
        __getattr__ is decorated with a function that accesses the
        ZConfig.
        """
        # This method may access protected members.
        # pylint: disable-msg=W0212
        try:
            # Try to get the value of the section key from ZConfig.
            # e.g. config.section.key
            z_section = getattr(self._zconfig, self.name)
            z_key_value = getattr(z_section, name)
            is_zconfig = True
        except AttributeError:
            is_zconfig = False

        try:
            # Try to get the value of the section key from lazr.config.
            # e.g. config.section.key
            lazr_value = func(self, name)
            is_lazr_config = True
        except AttributeError:
            is_lazr_config = False

        if not is_zconfig and not is_lazr_config:
            # The callsite was converted to lazr config, but has an error.
            raise AttributeError(
                "ZConfig or lazr.config instances have no attribute %s.%s." %
                (self.name, name))
        elif is_lazr_config:
            # The callsite was converted to lazr.config. It is assumed
            # that the once a key is added to the config, all callsites
            # are adapted.
            return lazr_value
        else:
            # The callsite is using ZConfig, it must be adapted.
            raise_warning(
                "Callsite requests a nonexistent key: '%s.%s'." %
                (self.name, name))
            return z_key_value

    return failover_getattr


class UnconvertedConfigWarning(UserWarning):
    """A Warning that the callsite is using ZConfig."""


def raise_warning(message):
    """Raise a UnconvertedConfigWarning if the warning is enabled.

    When the environmental variable ENABLE_DEPRECATED_ZCONFIG_WARNINGS is
    'true' a warning is emitted.
    """
    import warnings
    is_enabled = os.environ.get('ENABLE_DEPRECATED_ZCONFIG_WARNINGS', 'false')
    if is_enabled == 'true':
        warnings.warn(
            message,
            UnconvertedConfigWarning,
            stacklevel=2)


config = CanonicalConfig()


def url(value):
    '''ZConfig validator for urls

    We enforce the use of protocol.

    >>> url('http://localhost:8086')
    'http://localhost:8086'
    >>> url('im-a-file-but-not-allowed')
    Traceback (most recent call last):
        [...]
    ValueError: No protocol in URL
    '''
    bits = urlparse(value)
    if not bits[0]:
        raise ValueError('No protocol in URL')
    value = urlunparse(bits)
    return value

def urlbase(value):
    """ZConfig validator for url bases

    url bases are valid urls that can be appended to using urlparse.urljoin.

    url bases always end with '/'

    >>> urlbase('http://localhost:8086')
    'http://localhost:8086/'
    >>> urlbase('http://localhost:8086/')
    'http://localhost:8086/'

    URL fragments, queries and parameters are not allowed

    >>> urlbase('http://localhost:8086/#foo')
    Traceback (most recent call last):
        [...]
    ValueError: URL fragments not allowed
    >>> urlbase('http://localhost:8086/?foo')
    Traceback (most recent call last):
        [...]
    ValueError: URL query not allowed
    >>> urlbase('http://localhost:8086/;blah=64')
    Traceback (most recent call last):
        [...]
    ValueError: URL parameters not allowed

    We insist on the protocol being specified, to avoid dealing with defaults
    >>> urlbase('foo')
    Traceback (most recent call last):
        [...]
    ValueError: No protocol in URL

    File URLs specify paths to directories

    >>> urlbase('file://bork/bork/bork')
    'file://bork/bork/bork/'
    """
    value = url(value)
    scheme, location, path, parameters, query, fragment = urlparse(value)
    if parameters:
        raise ValueError, 'URL parameters not allowed'
    if query:
        raise ValueError, 'URL query not allowed'
    if fragment:
        raise ValueError, 'URL fragments not allowed'
    if not value.endswith('/'):
        value = value + '/'
    return value

def commalist(value):
    """ZConfig validator for a comma seperated list"""
    return [v.strip() for v in value.split(',')]

def loglevel(value):
    """ZConfig validator for log levels.

    Input is a string ('info','debug','warning','error','fatal' etc.
    as per logging module), and output is the integer value.

    >>> import logging
    >>> loglevel("info") == logging.INFO
    True
    >>> loglevel("FATAL") == logging.FATAL
    True
    >>> loglevel("foo")
    Traceback (most recent call last):
    ...
    ValueError: ...
    """
    value = value.upper().strip()
    if value == 'DEBUG':
        return logging.DEBUG
    elif value == 'INFO':
        return logging.INFO
    elif value == 'WARNING' or value == 'WARN':
        return logging.WARNING
    elif value == 'ERROR':
        return logging.ERROR
    elif value == 'FATAL':
        return logging.FATAL
    else:
        raise ValueError(
                "Invalid log level %s. "
                "Should be DEBUG, CRITICAL, ERROR, FATAL, INFO, WARNING "
                "as per logging module." % value
                )
<|MERGE_RESOLUTION|>--- conflicted
+++ resolved
@@ -42,27 +42,15 @@
     """
     _config = None
     _cache = zope.thread.local()
-<<<<<<< HEAD
-    _instance_name = os.environ.get(
-            SECTION_ENVIRONMENT_VARIABLE, DEFAULT_SECTION)
+    _instance_name = os.environ.get(LPCONFIG, DEFAULT_CONFIG)
     _process_name = os.path.splitext(os.path.basename(sys.argv[0]))[0]
+
 
     @property
     def instance_name(self):
         """Return the config's instance name.
 
-        This normally corresponds to the LPCONFIG_SECTION environment
-=======
-    _instance_name = os.environ.get(LPCONFIG, DEFAULT_CONFIG)
-    _process_name = os.path.splitext(os.path.basename(sys.argv[0]))[0]
-
-
-    @property
-    def instance_name(self):
-        """Return the config's instance name.
-
         This normally corresponds to the LPCONFIG environment
->>>>>>> ea616461
         variable. It is also the name of the directory the conf file is
         loaded from.
         """
@@ -74,24 +62,15 @@
         This method is used to set the instance_name, which is the
         directory where the conf file is stored. The test runner
         uses this to switch on the test configuration. This
-<<<<<<< HEAD
-        method also sets the LPCONFIG_SECTION environment
-        variable so subprocesses keep the same default.
-        """
-        self._instance_name = instance_name
-        os.environ[SECTION_ENVIRONMENT_VARIABLE] = instance_name
-=======
         method also sets the LPCONFIG environment
         variable so subprocesses keep the same default.
         """
         self._instance_name = instance_name
         os.environ[LPCONFIG] = instance_name
->>>>>>> ea616461
 
     @property
     def process_name(self):
         """Return or set the current process's name to select a conf.
-<<<<<<< HEAD
 
         CanonicalConfig loads the conf file named for the process. When
         the conf file does not exist, it loads launchpad-lazr.conf instead.
@@ -107,30 +86,9 @@
         it will load launchpad-lazr.conf.
         """
         self._process_name = process_name
-=======
->>>>>>> ea616461
-
-        CanonicalConfig loads the conf file named for the process. When
-        the conf file does not exist, it loads launchpad-lazr.conf instead.
-        """
-        return self._process_name
-
-    def setProcess(self, process_name):
-        """Set the name of the process to select a conf file.
-
-        This method is used to set the process_name is if should be
-        different from the name obtained from sys.argv[0]. CanonicalConfig
-        will try to load <process_name>-lazr.conf if it exists. Otherwise,
-        it will load launchpad-lazr.conf.
-        """
-        self._process_name = process_name
 
     def getConfig(self):
         """Return the ZConfig configuration"""
-<<<<<<< HEAD
-        if section is None:
-            section = self._instance_name
-=======
         if self._instance_name == 'testrunner':
             # The instance name is usually the name of the config directory,
             # and always the same in lazr.config's case. In ZConfig however,
@@ -141,7 +99,6 @@
         else:
             config_dir = self._instance_name
             section = DEFAULT_SECTION
->>>>>>> ea616461
 
         try:
             return getattr(self._cache, section)
