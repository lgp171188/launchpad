--- conflicted
+++ resolved
@@ -1197,30 +1197,12 @@
 # datatype: string
 debbugs_db_location: /srv/bugs-mirror.debian.org/
 
-<<<<<<< HEAD
 # When a bug has more than comments_list_max_length comments, we only
 # show comments_list_truncate_to comments.
 # datatype: integer
 comments_list_max_length: 100
 comments_list_truncate_to: 80
 
-
-[mpcreationjobs]
-# The database user which will be used by this process.
-# datatype: string
-dbuser: codejobrunner
-
-# See [error_reports].
-error_dir: none
-
-# See [error_reports].
-oops_prefix: none
-
-# See [error_reports].
-copy_to_zlog: false
-
-=======
->>>>>>> 29e248ad
 
 [person_notification]
 # User for person notification db access
