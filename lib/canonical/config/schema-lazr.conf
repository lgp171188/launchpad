# XXX sinzui 2008-02-13:
# Add sections and keys to this as callsites are migrated from ZConfig
# to launchpad. Once a key is set in the schema, canonical.config will
# use it.
[answertracker]
# The database user which will be used to expire questions.
# datatype: string
dbuser: answertracker

# The number of days of inactivity required before a question in
# the open or needs information state is expired.
# datatype: integer
days_before_expiration: 15

# The email domain, to which incomings emails should be sent.
# datatype: string
email_domain: answers.launchpad.net


[archivepublisher]
# Base directory for distribution archives.
# datatype: string
root: /var/tmp/archive/

# External base URL for distribution archives.
# datatype: string
base_url: http://archive.launchpad.net


[authserver]
# The database user which will be used by this process.
# datatype: string
dbuser: authserver

# datatype: boolean
spew: False

# datatype: string
logfile: -

# datatype: string
port: tcp:8999

# datatype: boolean
launch: False


[branchscanner]
# The database user which will be used by this process.
# datatype: string
dbuser: branchscanner


[builddmaster]
# The database user which will be used by this process.
# datatype: string
dbuser: fiera

# datatype: string
default_sender_address: noreply@launchpad.net

# Command-line used to reset the virtual builder. 'vm_host'
# variable will be replaced by the context builder virtual
# machine host.
# datatype: string
vm_resume_command: echo %(vm_host)s

# The time in seconds that the builddmaster will wait for a
# reply from buildd slave.
# datatype: integer
socket_timeout: 40

# Activate the Build Notification system.
# datatype: boolean
send_build_notification: True

# datatype: string
default_sender_name: Launchpad Buildd System

# Controls the notification of sourcepackagerelease.creator.
# If disable only the default_recipient will be notified.
# datatype: boolean
notify_owner: True

# This is the command invoked by the buildd master when it wants
# to process a package upload into the launchpad. The buildd
# master splits the command on spaces so no escaping is allowed.
# If the token BUILDID is present, the build master will replace
# it with the ID of the build record for the upload.
# The build master will append the directory containing the files
# to the command before executing it.
# datatype: string
uploader: none

# Directory to be created to store build results.
# datatype: string
root: none


[buildsequencer]
# The name of the log file for the sequencer (passed to twistd)
# datatype: string
logfile: none

# If true, the buildsequencer will be started by the startup
# scripts. It makes no sense to allow the sequencer to start by
# default on a developer machine because they're unlikely to have
# a build farm of their own. This does not prevent the daemon
# from ever starting.
# datatype: boolean
launch: False

# If one of the subprocesses exits with a failure code then the
# build sequencer will email this address with the output of
# the subprocess. If this variable is set to a single dash then
# the output will simply be logged instead.
# datatype: string
mailproblemsto:

# datatype: boolean
spew: False

# datatype: string
smtphost: localhost

# datatype: string
fromaddress: launchpad@lists.canonical.com


<<<<<<< HEAD
[buildsequencer_job.template]
# The subprocess to run. You can assume LPCONFIG will be set
# and that PYTHONPATH will be set to include the launchpad/lib
# directory and that CWD will be the top level of the launchpad
# tree itself. But that is all.
# datatype: string
command: none

# The minimum delay between invocations of this job type. The
# slavescanner probably wants to be set to 5 seconds or so but
# the queue builder probably wants 5 minutes or so (900 seconds).
# Other tasks will have varying requirements placed on them.
# datatype: integer
mindelay: 1

# If set to true, the output of this job will always be logged to
# the sequencer log file.
# datatype: boolean
alwayslog: false


[buildsequencer_job.slave_scanner]
command: cronscripts/buildd-slave-scanner.py
mindelay: 5


=======
>>>>>>> 87f1270e
[canonical]
# datatype: boolean
chunkydiff: True

# datatype: boolean
show_tracebacks: False

# datatype: string
noreply_from_address: noreply@launchpad.net

# datatype: existing_directory
pid_dir: /tmp

# datatype: string
bounce_address: bounces@canonical.com

# datatype: string
admin_address: system-error@launchpad.net


[checkwatches]
# The database user to run this process as.
# datatype: string
dbuser: checkwatches

# datatype: integer
batch_query_threshold: 10

# datatype: integer
default_socket_timeout: 30

# datatype: boolean
import_comments: False


[codehosting]
# datatype: string
logfile: -

# The prefix of the URL for the public area of the Supermirror.
# This value is usually not meaningful to change, so it should
# generally not be set explicitly so the default value is used.
#
# This should end with a slash.
#
# If that value is changed in production, the
# branch_url_constraint_not_supermirror database constraint
# should be updated.
# datatype: urlbase
supermirror_root: http://bazaar.launchpad.net/

# datatype: string
authserver: none

# A prefix for "OOPS" codes for this script.
# datatype: string
oops_prefix: none

# datatype: string
bzr_lp_prefix: lp:

# Directory to write error reports to.
# datatype: string
errordir: none

# The prefix of the URL for the codehosting smart server.
# This value is usually not meaningful to change, so it should
# generally not be set explicitly so the default value is used.
#
# This should end with a slash.
# datatype: urlbase
smartserver_root: bzr+ssh://%(user)s@bazaar.launchpad.net/

# datatype: string
host_key_pair_path: none

# datatype: string
branches_root: none

# datatype: boolean
spew: False

# datatype: boolean
launch: False

# datatype: string
debug_logfile: none

# The URL prefix for links to the Bazaar code browser.
# Links are formed by appending the branch's unique name
# to the root URL.
# datatype: urlbase
codebrowse_root: http://bazaar.launchpad.net/

# datatype: string
banner: none

# datatype: string
port: tcp:5022

# Should exceptions be sent to the log as well as being
# saved to disk?
# datatype: boolean
copy_to_zlog: False

[codeimport]
# Where the Bazaar imports are stored.
# datatype: string
bazaar_branch_store: sftp://hoover@escudero/srv/importd/www/

# The default value of the update interval of a code import from
# Subversion, in seconds.
# datatype: integer
default_interval_subversion: 21600

# The default value of the update interval of a code import from
# CVS, in seconds.
# datatype: integer
default_interval_cvs: 43200

# Where the tarballs of foreign branches are uploaded for storage.
# datatype: string
foreign_tree_store: sftp://hoover@escudero/srv/importd/sources/


[cveupdater]
# The database user which will be used by this process.
# datatype: string
dbuser: cve

# datatype: string
cve_db_url: http://cve.mitre.org/cve/downloads/allitems.xml.gz


[database]
# datatype: boolean
randomise_select_results: false

# The hostname where the database is located.
# If the value is empty or None, localhost via UNIX sockets
# will be used by the database adapter.
# datatype: ipaddr-or-hostname
dbhost: none

# The name of the database.
# datatype: string
dbname: none

# SQL statement timeout in milliseconds. If a statement
# takes longer than this to execute, then it will be aborted.
# A value of 0 turns off the timeout. If this value is not set,
# PostgreSQL's default setting is used.
# datatype: integer
db_statement_timeout: none

# The statement timeout will be updated after this many
# ms of statements being executed, decreasing the statement
# timeout while the request is being processed. We don't just
# update the statement timeout after every query to control
# the number of unnecessary db queries sent.
# datatype: integer
db_statement_timeout_precision: 5000

# A soft request timeout in milliseconds.  If a request
# takes longer than this timeout, an oops will be logged.
# If unset, requests will not cause soft timeouts.
# datatype: integer
soft_request_timeout: None


[distributionmirrorprober]
# The database user which will be used by this process.
# datatype: string
dbuser: distributionmirror

# The time in seconds that the mirror prober will wait for
# a reply.
# datatype: integer
timeout: 30

# Should we set an http_proxy environment variable before
# running the prober?
# datatype: boolean
use_proxy: True

# If true, the mirror prober will only try to connect to
# localhost; all other hosts it'll return a success without
# even trying to connect.
# datatype: boolean
localhost_only: False

# The URL to the file containing the list of ISO images that a
# mirror must contain.
# datatype: string
cdimage_file_list_url: http://releases.ubuntu.com/.manifest


[expiredmembershipsflagger]
# The database user which will be used by this process.
# datatype: string
dbuser: teammembership


[gina]
# The database user which will be used by this process.
# datatype: string
dbuser: gina


[gina_target.template]
# The distribution name (e.g. ubuntu) from where the packages
# will be taken and to where they will be imported into
# launchpad. A distribution with name DISTRO must be created
# on launchpad before been used because gina is not able to
# create distributions.
# datatype: string
distro: none

# The distroseries name (e.g. hoary) from where the packages
# will be taken and to where they will be imported (published)
# into launchpad. A distroseries with name DISTROSERIES inside
# the distribution DISTRO must be created on launchpad before
# been used because gina is not able to create distroseries.
# datatype: string
distroseries: none

# A comma separated list with the architectures that should
# be imported into Launchpad. DistroArchSeries entries for
# this architectures having the architecturetag equal to each
# element in ARCHS should be created previously for the given
# DISTROSERIES.
# datatype: string
architectures: i386,powerpc,amd64

# A comma separated list with the component names
# that should be imported into launchpad. As well as in
# distribution and distroseries the components must already
# exists inside launchpad. Currently the componentselection
# table is not checked but ideally it too should be populated.
# datatype: string
components: main,universe,restricted,multiverse

# A full path to where the keyrings files are
# available. These keyrings are used to look up who signed
# what wherever possible.
# datatype: string
keyrings: /usr/share/keyrings

# ROOT is the full path to a debian-style archive from where
# the packages and its info will be read. This directory
# should contain a pool and dists pair of trees.
# datatype: string
root: none

# The pocket where this import should go. A "pocket" is a
# sub-archive for a distribution series. The default pocket
# is called "release", others are "security", "updates" and
# "proposed". There may be more. Packages can be published in
# a specific pocket after the release is made, before that
# they will always be published in the "release" pocket.
# datatype: string
pocket: release

# The distroseries name to where packages should be published
# when working with pockets. Thats because on debian model
# hoary-updates can be seen as another distroseries but it
# does not happens on launchpad.
# datatype: string
pocketrelease: none

# If specified, override packages' components to this value.
# This only affects the publisher tables and may also override
# the archive according to the existing component/archive
# overriding rules.
# datatype: string
componentoverride: none

# The Katie database that should be used to extract extra
# information from.
# datatype: string
katie_dbname: none

# If true, only the source packages are imported and the
# binary packages ignored.
# datatype: boolean
source_only: false

# If true, only the source package names are imported into
# Launchpad
# datatype: boolean"
sourcepackagenames_only: false


[gina_target.warty.optional]
distro: ubuntu
distroseries: warty
pocketrelease: warty
architectures: i386,powerpc,amd64

[gina_target.warty-updates.optional]
distro: ubuntu
distroseries: warty
pocketrelease: warty-updates
pocket: updates
architectures: i386,powerpc,amd64

[gina_target.warty-security.optional]
distro: ubuntu
distroseries: warty
pocketrelease: warty-security
pocket: security
architectures: i386,powerpc,amd64

[gina_target.hoary.optional]
distro: ubuntu
distroseries: hoary
pocketrelease: hoary
architectures: i386,powerpc,amd64,ia64,sparc

[gina_target.hoary-updates.optional]
distro: ubuntu
distroseries: hoary
pocketrelease: hoary-updates
pocket: updates
architectures: i386,powerpc,amd64,ia64,sparc

[gina_target.hoary-security.optional]
distro: ubuntu
distroseries: hoary
pocketrelease: hoary-security
pocket: security
architectures: i386,powerpc,amd64,ia64,sparc

[gina_target.hoary-backports.optional]
distro: ubuntu
distroseries: hoary
pocketrelease: hoary-backports
pocket: backports
architectures: i386,powerpc,amd64,ia64,sparc

[gina_target.breezy.optional]
distro: ubuntu
distroseries: breezy
pocketrelease: breezy
architectures: i386,powerpc,amd64,ia64,sparc,hppa

[gina_target.breezy-backports.optional]
distro: ubuntu
distroseries: breezy
pocketrelease: breezy-backports
pocket: backports
architectures: i386,powerpc,amd64,ia64,sparc,hppa

[gina_target.breezy-updates.optional]
distro: ubuntu
distroseries: breezy
pocketrelease: breezy-updates
pocket: updates
architectures: i386,powerpc,amd64,ia64,sparc,hppa

[gina_target.breezy-security.optional]
distro: ubuntu
distroseries: breezy
pocketrelease: breezy-security
pocket: security
architectures: i386,powerpc,amd64,ia64,sparc,hppa

[gina_target.dapper.optional]
distro: ubuntu
distroseries: dapper
pocketrelease: dapper
architectures: i386,powerpc,amd64,ia64,sparc,hppa

[gina_target.dapper-updates.optional]
distro: ubuntu
distroseries: dapper
pocketrelease: dapper-updates
pocket: updates
architectures: i386,powerpc,amd64,ia64,sparc,hppa

[gina_target.dapper-security.optional]
distro: ubuntu
distroseries: dapper
pocketrelease: dapper-security
pocket: security
architectures: i386,powerpc,amd64,ia64,sparc,hppa

[gina_target.dapper-partner.optional]
distro: ubuntu
distroseries: dapper
pocketrelease: dapper-commercial
pocket: release
architectures: i386,amd64
components: main
componentoverride: partner

[gina_target.edgy-partner.optional]
distro: ubuntu
distroseries: edgy
pocketrelease: edgy-commercial
pocket: release
architectures: i386,amd64
components: main
componentoverride: partner

[gina_target.feisty-partner.optional]
distro: ubuntu
distroseries: feisty
pocketrelease: feisty-commercial
pocket: release
architectures: i386,amd64
components: main
componentoverride: partner

[gina_target.bogus.optional]
# This section is only used in tests. The test conf must set the key values.

[gina_target.partner.optional]
# This section is only used in tests. The test conf must set the key values.


[gpghandler]
# Host running PKS-like (SKS) keyserver Application.
# datatype: ip_address_or_hostname
host: keyserver.internal

# A public host running PKS-like (SKS) keyserver Application.
# This option is used to display links in the UI referring to
# the public keyserver.
# datatype: ip_address_or_hostname
public_host: keyserver.ubuntu.com

# Port number on Host to access the keyserver.
# datatype: int
port: 11371


[importd]
# The database user which will be used by this process.
# datatype: string
dbuser: importd


[karmacacheupdater]
# The database user which will be used by this process.
# datatype: string
dbuser: karma

# When calculating karma, if a categories scaling factor is
# larger than this it is reduced down to this maximum. This is
# to stop ridiculous spikes when a new category is added and
# there is little karma in the category's pool.
# datatype: integer
max_scaling: 500


[launchpad]
# The database user which will be used by this process.
# datatype: string
dbuser: launchpad

# If true, the main template will be styled so that it is
# obvious to the end user that they are using a demo system
# and that any changes they make will be lost at some point.
# This should not be true for any systems talking to the
# production database.
# datatype: boolean
is_demo: False

# Should the 'edge system' indicator in the footer be turned on?
# Should be true for edge and false for all other live systems.
is_edge: False

# Proxy to be used when issuing HTTP requests.
#
# XXX: This should be in the canonical section, not the
# Launchpad section? At the moment, there are only scripts
# using this. -- StuartBishop 20070609
# datatype: string
http_proxy: http://squid.internal:3128/

# Session cookies being sent to a subdomain of the parent
# domains listed here will be sent to the parent domain,
# allowing sessions to be shared between vhosts.
# Domains should not start with a leading '.'.
cookie_domains: demo.launchpad.net, staging.launchpad.net, launchpad.net, launchpad.dev

# Maximum size of product release download files in bytes. A value
# of 0 means no limit.
# datatype: integer
max_productrelease_file_size: 62914560

# If this is provided, the message given in the string will appear
# in the site status bar at the top of every page.
# datatype: string
site_message:

# The default size used in a batched branch listing of results.
# Set the batching size for branch listings to be small, but
# different from the default size when testing so we can confirm
# that it is using the appropriate setting.
# datatype: integer
branchlisting_batch_size: 100

# If restrict_to_team is set (such as on the beta
# website), then this indicates the hostname suffix for
# the non-restricted version of Launchpad.  Replacing
# config.launchpad.vhosts.mainsite.hostname with this
# value in a URI should give a valid host.
#
# This is intended to provide a way for non beta-testers
# to get back to the production instance if they are
# given a beta URL.
# datatype: string
non_restricted_hostname: launchpad.net

# If set, the host name to redirect beta testers to.
# e.g. beta.launchpad.net
# datatype: string
beta_testers_redirection_host: none

# Domain where incoming email related to specifications are sent to.
# datatype: string
specs_domain: specs.launchpad.net

# Number of seconds a blob stored in the temporary blob storage
# must remain before it may be garbage collected.
# datatype: integer
default_blob_expiry: 10800

# The default size used in a batched listing of results. See
# canonical.launchpad.webapp.batching for details. Use a
# small list for development because there is not a lot of
# sampledata.
# datatype: integer
default_batch_size: 50

# Maximum size of bug attachments in bytes. A value of 0 means
# no limit.
# datatype: integer
max_bug_attachment_size: 0

# Email address, to which all error reports are sent.
# Messages should have distinct Subject: or Keywords: headers
# so they can be filtered easily. Whenever code starts using this,
# we probably need to setup a new Mailman topic in the
# launchpad-error-reports mailing list or the error reports will
# be lost.
# datatype: string
errors_address: launchpad-error-reports@lists.canonical.com

# If this is provided, only members of the given team, and
# launchpad admins, may access the site.  Anonymous access is
# not allowed.  If this is provided, but not a known team name,
# only launchpad admins may access the site.
# datatype: string
restrict_to_team:

# The maximum number of minutes that Branch feeds should be cached for.
# datatype: integer
max_branch_feed_cache_minutes: 60

# Maximum size of blobs that can be stored in the temporary
# blob storage. Set to 0 for unlimited.
# datatype: integer
max_blob_size: 0

# datatype: integer
branch_dormant_days: 180

# The maximum number of minutes that feeds should be cached for.
# This is used to set the Expires and Cache-Control headers.
# datatype: integer
max_feed_cache_minutes: 60

# OOPS reports root for linking to OOPS reports.
# datatype: urlbase
oops_root_url: https://devpad.canonical.com/~jamesh/oops.cgi/

# Domain part of the bugs' email addresses. All email addresses in
# this domain should get redirected to the MailIntoLaunchpad handler.
# datatype: string
bugs_domain: bugs.launchpad.net

# The URL prefix for importd's bzr branches that it imports from
# other RCSes like CVS.  Used to generate URLs for the branch
# puller to use, not for public URLs.
# datatype: urlbase
bzr_imports_root_url: http://escudero.ubuntu.com:680/

# The bug search feed isn't ready to be active in production
# because of performance concerns. It should be on in development.
# datatype: boolean
is_bug_search_feed_active: False

# The maximum number of minutes that Bug feeds should be cached for.
# datatype: integer
max_bug_feed_cache_minutes: 60

# datatype: integer
code_homepage_product_cloud_size: 120

# The team that can use Launchpad as an OpenID provider.
# Set to 'all' for open access.
# datatype: string
openid_users: launchpad

# Maximum size of a product release download file signature in bytes.
# A value of 0 means no limit.
# datatype: integer
max_productrelease_signature_size: 1024


[launchpad_errorreports]
# A prefix for "OOPS" codes for this Launchpad instance.
# This is used to allow storing the reports from different
# Launchpad instances in the same directory structure.
# datatype: string
oops_prefix: none

# Should exceptions be sent to the log as well as being
# saved to disk?
# datatype: boolean
copy_to_zlog: False

# Directory to write error reports to.
# datatype: string
errordir: none


[launchpad_session]
# The hostname where the session database is located.
# If the value is empty or None, localhost via UNIX sockets
# will be used by the database adapter.
# datatype: string
dbhost: none

# The name of the session database.
# datatype: string
dbname: session_prod

# The name of the session database user.
# datatype: string
dbuser: session

# The id of the cookie used to store the session token.
# datatype: string
cookie: launchpad


[librarian]
# The database user which will be used by this process.
# datatype: string
dbuser: librarian

# Port number Librarian listens for storage requests on.
# datatype: int
upload_port: 9090

# Port number Librarian listens for HTTP GET and
# HEAD requests on.
# datatype: int
download_port: 8000

# Host Librarian is listening on for storage requests.
# datatype: ip_address_or_hostname
upload_host: localhost

# Host Librarian is listening on for HTTP requests.
# datatype: ip_address_or_hostname
download_host: localhost

# The base URL used to generate URLs to the Library contents
# when passing URLs to the build daemons. This is likely to be
# a different host and port to the download url provided to
# external clients and is also likely to be proxied via Apache.
# datatype: urlbase
buildd_download_url: http://librarian.launchpad.net/

# The base URL used to generate URLs to the Library contents.
# Note that this might be on a different host or port to what is
# specified above if access to the Library is via Apache redirects.
# datatype: urlbase
download_url: http://librarian.launchpad.net/


[librarian_gc]
# The database user which will be used by this process.
# datatype: string
dbuser: librariangc


[librarian_server]
# datatype: ip_address_or_hostname
upstream_host: none

# datatype: port_number
upstream_port: 80

# datatype: boolean
launch: False

# datatype: boolean
spew: False

# datatype: string
logfile: -

# datatype: string
root: none


# Mailman configuration.  This is only a shim to the real Mailman
# configuration system and is primarily used to specify settings that
# differ from the defaults, or are needed during the build.
[mailman]
# datatype: string
beta_testers_team: mailing-list-beta-testers

# datatype: string
list_help_header: https://help.launchpad.net/ListHelp

# datatype: string
archive_address: archive@mail-archive.com

# Whether Mailman should be started (i.e mailmanctl start).
# datatype: boolean
launch: False

# datatype: integer
xmlrpc_runner_sleep: 10

# The hostname and port in the form of hostname:port.
# datatype: string
smtp: localhost:25

# datatype: string
list_owner_header_template: https://launchpad.net/~$team_name

# datatype: string
xmlrpc_url: http://xmlrpc-private.launchpad.dev:8087/mailinglists

# datatype: string
archive_url_template: http://lists.launchpad.net/$team_name

# datatype: string
list_subscription_headers: https://launchpad.net/people/+me/+editemails

# Whether Mailman should be built if it is not already.
# datatype: boolean
build: false

# Specify Mailman's configure's --prefix argument.
# If a value is given we assume it's a path and make it absolute.
# datatype: string
build_prefix:

# The 'VAR_DIR' location.  This is where Mailman will put and look
# for variable run time data, such as the list pickles and queue
# directories.
# datatype: string
build_var_dir: /var/mailman

# The user:group names that the Mailman process will run under.
# You may need to invoke buildmailman.py or "make run" as root via
# sudo to have the necessary permissions during the build or run
# phase.  Leave this commented to use the current user and group.
# datatype: string
build_user_group:

# Specify the site list's owner address and password
# If not set, a fake email address and random password
# will be used.
# datatype: string
build_site_list_owner:

# set this if you want a host_name other than the current
# machine's `hostname -f`.  This is only used for the email domain
# part.
# datatype: string
build_host_name:


[malone]
# Whether comments that have been imported from remote bug
# trackers should be displayed in the Launchpad UI.
# datatype: boolean
show_imported_comments: False

# The From address for Malone email interface errors.
# datatype: string
bugmail_error_from_address: none

# The database user which will be used to send bug notifications.
# datatype: string
bugnotification_dbuser: bugnotification

# The batch size of bug lists.
# Use a small batch size to actually be able to verify batching
# works with our limited sampledata. Use a different one from
# the default batch size to be able to actually tell it's
# being used.
# datatype: integer
buglist_batch_size: 20

# The maximum number of characters a bug comment can be
# without being truncated when displayed on the main bug page.
# datatype: integer
max_comment_size: 3200

# The number of days of inactivity required before an unassigned
# bugtask with the status of INCOMPLETE is expired.
# datatype: integer
days_before_expiration: 60

# The number of minutes that at most should pass between
# changes to a bug to cause them to be grouped together into a
# single notification.
# datatype: integer
bugnotification_interval: 5

# Whether comments should be searched when searching bugs.
# datatype: boolean
search_comments: False

# The database user that will be used to expire bugtask.
# datatype: string
expiration_dbuser: bugnotification

# Where the sample debbugs db is located.
# datatype: string
debbugs_db_location: /srv/bugs-mirror.debian.org/


[personalpackagearchive]
# Directory to be created to store PPAs.
# datatype: string
root: /var/tmp/ppa

# External base URL for PPAs.
# datatype: string
base_url: http://ppa.launchpad.net


[poimport]
# The database user which will be used by this process.
# datatype: string
dbuser: poimport


[processmail]
# The database user which will be used by this process.
# datatype: string
dbuser: processmail


[productreleasefinder]
# The database user which will be used by this process.
# datatype: string
dbuser: productreleasefinder


[rosettaadmin]
# The database user which will be used by this process.
# datatype: string
dbuser: rosettaadmin

# From-address used in PO import, export and language
# pack notifications.
# datatype: string
email: rosetta@launchpad.net


[shipit]
# The database user which will be used by this process.
# datatype: string
dbuser: shipit

# datatype: string
admins_email_address: info@shipit.ubuntu.com

# datatype: integer
max_cds_for_auto_approval: 16

# datatype: string
ubuntu_from_email_address: noreply@shipit.ubuntu.com

# datatype: string
edubuntu_from_email_address: noreply@shipit.edubuntu.com

# datatype: string
kubuntu_from_email_address: noreply@shipit.kubuntu.com

# datatype: boolean
prerelease_mode: False

# datatype: string
beta_download_link: http://www.ubuntu.com/testing/gutsybeta


[script_errorreports]
# A prefix for "OOPS" codes for this script.
# datatype: string
oops_prefix: none

# Directory to write error reports to.
# datatype: string
errordir: none

# Should exceptions be sent to the log as well as being
# saved to disk?
# datatype: boolean
copy_to_zlog: false


[statistician]
# The database user which will be used by this process.
# datatype: string
dbuser: statistician


[supermirror]
# The database user which will be used by this process.
# datatype: string
dbuser: supermirror

# datatype: string
masterlock: /var/tmp/sm-ng/masterlock

# The longest period of time, in seconds, that the scheduler will
# wait for the worker to produce meaningful output.
# datatype: integer
worker_timeout: 900

# The XML-RPC endpoint URL for talking to the auth server
# to update branch mirror details.
# datatype: urlbase
authserver_url: http://localhost:8999/branch/

# URL prepended to branch ids to obtain internal branch URLs.
# datatype urlbase
warehouse_root_url: none

# datatype: string
branchesdest: /var/tmp/sm-ng/mirrors

# datatype: integer
maximum_workers: 4


[targetnamecacheupdater]
# The database user which will be used by this process.
# datatype: string
dbuser: targetnamecacheupdater


[uploader]
# The database user which will be used by this process.
# datatype: string
dbuser: uploader

# datatype: string
default_recipient_name: none

# datatype: string
default_sender_address: none

# datatype: string
default_recipient_address: none

# datatype: string
default_sender_name: none


[uploadqueue]
# The database user which will be used by this process.
# datatype: string
dbuser: queued


[vhosts]
# When true, use https URLs unless explicitly overridden.
# When false, use http URLs unless explicitly overridden.
# datatype: boolean
use_https: True

# Whether or not the web service is exposed. This is false
# except in development. When the web service is ready to go
# live, this variable will be removed.
# datatype: boolean
expose_webservice: False


[vhost.template]
# Host name of this virtual host.
# This is matched from the incoming Host header, and
# also used to put together URLs if rooturl is not provided.
# Example: launchpad.net
# datatype: string
hostname: none

# Alternative host names to match, in addition to
# the one given in hostname, comma separated.
# Example: wwwww.launchpad.net, www.launchpad.net
# datatype: string
althostnames: none

# Explicit root URL for this virtual host.
# If this is not provided, the root URL is calculated
# based on the host name.
# Example: https://launchpad.net/
# datatype: string
rooturl: none


[vhost.mainsite]


[vhost.api]


[vhost.blueprints]


[vhost.code]


[vhost.translations]


[vhost.bugs]


[vhost.answers]


[vhost.openid]


[vhost.shipitubuntu]


[vhost.shipitkubuntu]


[vhost.shipitedubuntu]


[vhost.xmlrpc]


[vhost.xmlrpc_private]


[vhost.feeds]


# Stubed Key server for test proposes, it's able to server
# in SKS fortmat, a restricted set of keys. (fixed address at
# localhost:11371)
[zeca]
# Directory to be created to store the pre-installed key-files
# datatype: string
root: /var/tmp/zeca


# Configuration specific for code that is running in the Zopeless
# environment. Hopefully this section will disappear when the
# Zope and Zopeless environments grow closer.
[zopeless]
# datatype: port_number
smtp_port: 25

# datatype: ip_address_or_hostname
smtp_host: localhost

# datatype: boolean
send_email: false<|MERGE_RESOLUTION|>--- conflicted
+++ resolved
@@ -2,6 +2,7 @@
 # Add sections and keys to this as callsites are migrated from ZConfig
 # to launchpad. Once a key is set in the schema, canonical.config will
 # use it.
+
 [answertracker]
 # The database user which will be used to expire questions.
 # datatype: string
@@ -127,7 +128,6 @@
 fromaddress: launchpad@lists.canonical.com
 
 
-<<<<<<< HEAD
 [buildsequencer_job.template]
 # The subprocess to run. You can assume LPCONFIG will be set
 # and that PYTHONPATH will be set to include the launchpad/lib
@@ -154,8 +154,6 @@
 mindelay: 5
 
 
-=======
->>>>>>> 87f1270e
 [canonical]
 # datatype: boolean
 chunkydiff: True
@@ -261,6 +259,7 @@
 # datatype: boolean
 copy_to_zlog: False
 
+
 [codeimport]
 # Where the Bazaar imports are stored.
 # datatype: string
