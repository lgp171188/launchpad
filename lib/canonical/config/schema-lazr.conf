--- conflicted
+++ resolved
@@ -682,9 +682,17 @@
 # datatype: string
 root: /var/tmp/ppa
 
+# Directory to be created to store private PPAs.
+# datatype: string
+private_root: /var/tmp/private-ppa
+
 # External base URL for PPAs.
 # datatype: string
 base_url: http://ppa.launchpad.net
+
+# External base URL for private PPAs.
+# datatype: string
+private_base_url: http://private.ppa.launchpad.net
 
 
 [poimport]
@@ -753,27 +761,10 @@
 errordir: none
 
 
-<<<<<<< HEAD
-[personalpackagearchive]
-# Directory to be created to store PPAs.
-# datatype: string
-root: /var/tmp/ppa
-
-# Directory to be created to store private PPAs.
-# datatype: string
-private_root: /var/tmp/private-ppa
-
-# External base URL for PPAs.
-=======
 [statistician]
 # The database user which will be used by this process.
->>>>>>> f570075e
 # datatype: string
 dbuser: statistician
-
-# External base URL for private PPAs.
-# datatype: string
-private_base_url: http://private.ppa.launchpad.net
 
 
 [supermirror]
