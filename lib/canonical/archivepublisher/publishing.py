--- conflicted
+++ resolved
@@ -14,11 +14,7 @@
 import stat
 import tempfile
 
-<<<<<<< HEAD
-from Crypto.Hash.SHA256 import new as sha256
 from zope.component import getUtility
-=======
->>>>>>> 223cdfbd
 from zope.security.proxy import removeSecurityProxy
 
 from canonical.archivepublisher import HARDCODED_COMPONENT_ORDER
