# Copyright 2006 Canonical Ltd.  All rights reserved.

"""Functional tests for uploadprocessor.py."""

__metaclass__ = type

import os
import shutil
import unittest

from email import message_from_string

from zope.component import getUtility
from zope.security.proxy import removeSecurityProxy

from canonical.archiveuploader.uploadprocessor import UploadProcessor
from canonical.archiveuploader.tests.test_uploadprocessor import (
    TestUploadProcessorBase)
from canonical.config import config
from canonical.launchpad.database import Component
from canonical.launchpad.database.publishing import (
    BinaryPackagePublishingHistory)
from canonical.launchpad.interfaces import (
    ArchivePurpose, IArchiveSet, IDistributionSet, ILaunchpadCelebrities,
    ILibraryFileAliasSet, IPersonSet, NotFoundError, PackageUploadStatus,
    PackagePublishingStatus, PackagePublishingPocket,
    NonBuildableSourceUploadError)
from canonical.launchpad.testing.fakepackager import FakePackager
from canonical.launchpad.tests.test_publishing import SoyuzTestPublisher
from canonical.launchpad.mail import stub


class TestPPAUploadProcessorBase(TestUploadProcessorBase):
    """Help class for functional tests for uploadprocessor.py and PPA."""

    def setUp(self):
        """Setup infrastructure for PPA tests.

        Additionally to the TestUploadProcessorBase.setUp, set 'breezy'
        distroseries and an new uploadprocessor instance.
        """
        TestUploadProcessorBase.setUp(self)
        self.ubuntu = getUtility(IDistributionSet).getByName('ubuntu')
        # Let's make 'name16' person member of 'launchpad-beta-tester'
        # team only in the context of this test.
        beta_testers = getUtility(
            ILaunchpadCelebrities).launchpad_beta_testers
        admin = getUtility(ILaunchpadCelebrities).admin
        self.name16 = getUtility(IPersonSet).getByName("name16")
        beta_testers.addMember(self.name16, admin)
        # Pop the two messages notifying the team modification.
        unused = stub.test_emails.pop()
        unused = stub.test_emails.pop()

        # create name16 PPA
        self.name16_ppa = getUtility(IArchiveSet).new(
            owner=self.name16, distribution=self.ubuntu,
            purpose=ArchivePurpose.PPA)
        # Extra setup for breezy and allowing PPA builds on breezy/i386.
        self.setupBreezy()
        self.breezy['i386'].supports_virtualized = True
        self.layer.txn.commit()

        # Set up the uploadprocessor with appropriate options and logger
        self.options.context = 'insecure'
        self.uploadprocessor = UploadProcessor(
            self.options, self.layer.txn, self.log)

    def assertEmail(self, contents=None, recipients=None,
                    ppa_header='name16'):
        """Check email last upload notification attributes.

        :param: contents: can be a list of one or more lines, if passed
            they will be checked against the lines in Subject + Body.
        :param: recipients: can be a list of recipients lines, it defaults
            to 'Foo Bar <foo.bar@canonical.com>' (name16 account) and
            should match the email To: header content.
        :param: ppa_header: is the content of the 'X-Launchpad-PPA' header,
            it defaults to 'name16' and should be explicitly set to None for
            non-PPA or rejection notifications.
        """
        if not recipients:
            recipients = [self.name16_recipient]

        if not contents:
            contents = []

        queue_size = len(stub.test_emails)
        messages = "\n".join(m for f, t, m in stub.test_emails)
        self.assertEqual(
            queue_size, 1,'Unexpected number of emails sent: %s\n%s'
            % (queue_size, messages))

        from_addr, to_addrs, raw_msg = stub.test_emails.pop()
        msg = message_from_string(raw_msg)

        # This is now a MIMEMultipart message.
        body = msg.get_payload(0)
        body = body.get_payload(decode=True)

        clean_recipients = [r.strip() for r in to_addrs]
        for recipient in list(recipients):
            self.assertTrue(
                recipient in clean_recipients,
                "%s not in %s" % (recipient, clean_recipients))
        self.assertEqual(
            len(recipients), len(clean_recipients),
            "Email recipients do not match exactly. Expected %s, got %s" %
                (recipients, clean_recipients))

        subject = "Subject: %s\n" % msg['Subject']
        body = subject + body

        for content in list(contents):
            self.assertTrue(
                content in body,
                "Expect: '%s'\nGot:\n%s" % (content, body))

        if ppa_header is not None:
            self.assertTrue(
                'X-Launchpad-PPA' in msg.keys(), "PPA header not present.")
            self.assertEqual(
                msg['X-Launchpad-PPA'], ppa_header,
                "Mismatching PPA header: %s" % msg['X-Launchpad-PPA'])

    def checkFilesRestrictedInLibrarian(self, queue_item, condition):
        """Check the libraryfilealias restricted flag.

        For the files associated with the queue_item, check that the
        libraryfilealiases' restricted flags are the same as 'condition'.
        """
        self.assertEqual(queue_item.changesfile.restricted, condition)

        for source in queue_item.sources:
            for source_file in source.sourcepackagerelease.files:
                self.assertEqual(
                    source_file.libraryfile.restricted, condition)

        for build in queue_item.builds:
            for binarypackage in build.build.binarypackages:
                for binary_file in binarypackage.files:
                    self.assertEqual(
                        binary_file.libraryfile.restricted, condition)

        for custom in queue_item.customfiles:
            custom_file = custom.libraryfilealias
            self.assertEqual(custom_file.restricted, condition)


class TestPPAUploadProcessor(TestPPAUploadProcessorBase):
    """Functional tests for uploadprocessor.py in PPA operation."""

    def testUploadToPPA(self):
        """Upload to a PPA gets there.

        Email announcement is sent and package is on queue DONE even if
        the source is NEW (PPA Auto-Approves everything), so PPA uploads
        will immediately result in a PENDING source publishing record (
        thus visible in the UI) and a NEEDSBUILD build record ready to be
        dispatched.

        Also test IDistribution.getPendingPublicationPPAs() and check if
        it returns the just-modified archive.
        """
        #
        # Step 1: Upload the source bar_1.0-1, start a new source series
        # Ensure the 'new' source is auto-accepted, auto-published in
        # 'main' component and the PPA in question is 'pending-publication'.
        #
        upload_dir = self.queueUpload("bar_1.0-1", "~name16/ubuntu")
        self.processUpload(self.uploadprocessor, upload_dir)

        self.assertEqual(
            self.uploadprocessor.last_processed_upload.queue_root.status,
            PackageUploadStatus.DONE)

        queue_items = self.breezy.getQueueItems(
            status=PackageUploadStatus.DONE, name="bar",
            version="1.0-1", exact_match=True, archive=self.name16.archive)
        self.assertEqual(queue_items.count(), 1)

        [queue_item] = queue_items
        self.assertEqual(queue_item.archive, self.name16.archive)
        self.assertEqual(
            queue_item.pocket, PackagePublishingPocket.RELEASE)

        # The changes file and the source's files must all be in the non-
        # restricted librarian as this is not a private PPA.
        self.checkFilesRestrictedInLibrarian(queue_item, False)

        pending_ppas = self.breezy.distribution.getPendingPublicationPPAs()
        self.assertEqual(pending_ppas.count(), 1)
        self.assertEqual(pending_ppas[0], self.name16.archive)

        pub_sources = self.name16.archive.getPublishedSources(name='bar')
        [pub_bar] = pub_sources

        self.assertEqual(pub_bar.sourcepackagerelease.version, u'1.0-1')
        self.assertEqual(pub_bar.status, PackagePublishingStatus.PENDING)
        self.assertEqual(pub_bar.component.name, 'main')

        builds = self.name16.archive.getBuildRecords(name='bar')
        [build] = builds
        self.assertEqual(
            build.title, 'i386 build of bar 1.0-1 in ubuntu breezy RELEASE')
        self.assertEqual(build.buildstate.name, 'NEEDSBUILD')
        self.assertEqual(build.buildqueue_record.lastscore, 4005)

        #
        # Step 2: Upload a new version of bar to component universe (see
        # changesfile encoded in the upload notification). It should be
        # auto-accepted, auto-published and have its component overridden
        # to 'main' in the publishing record.
        #
        upload_dir = self.queueUpload("bar_1.0-10", "~name16/ubuntu")
        self.processUpload(self.uploadprocessor, upload_dir)

        self.assertEqual(
            self.uploadprocessor.last_processed_upload.queue_root.status,
            PackageUploadStatus.DONE)

        pub_sources = self.name16.archive.getPublishedSources(name='bar')
        [pub_bar_10, pub_bar] = pub_sources

        self.assertEqual(pub_bar_10.sourcepackagerelease.version, u'1.0-10')
        self.assertEqual(pub_bar_10.status, PackagePublishingStatus.PENDING)
        self.assertEqual(pub_bar_10.component.name, 'main')

        builds = self.name16.archive.getBuildRecords(name='bar')
        [build, build_old] = builds
        self.assertEqual(
            build.title, 'i386 build of bar 1.0-10 in ubuntu breezy RELEASE')
        self.assertEqual(build.buildstate.name, 'NEEDSBUILD')
        self.assertEqual(build.buildqueue_record.lastscore, 4005)

        #
        # Step 3: Check if a lower version upload gets rejected and the
        # notification points to the right ancestry.
        #
        upload_dir = self.queueUpload("bar_1.0-2", "~name16/ubuntu")
        self.processUpload(self.uploadprocessor, upload_dir)

        self.assertEqual(
            self.uploadprocessor.last_processed_upload.rejection_message,
            u'bar_1.0-2.dsc: Version older than that in the archive. '
            u'1.0-2 <= 1.0-10')

    def testPPAPublisherOverrides(self):
        """Check that PPA components override to main at publishing time,

        To preserve the original upload data, PPA uploads are not overridden
        until they are published.  This means that the SourcePackageRelease
        and BinaryPackageRelease keep the uploaded data, but the publishing
        tables have the overridden data.
        """
        # bar_1.0-1_universe is targeted to universe.
        upload_dir = self.queueUpload("bar_1.0-1_universe", "~name16/ubuntu")
        self.processUpload(self.uploadprocessor, upload_dir)

        self.assertEqual(
            self.uploadprocessor.last_processed_upload.queue_root.status,
            PackageUploadStatus.DONE)
        # Consume the test email so the assertion futher down does not fail.
        _from_addr, _to_addrs, _raw_msg = stub.test_emails.pop()

        # The SourcePackageRelease still has a component of universe:
        pub_sources = self.name16.archive.getPublishedSources(name="bar")
        [pub_foo] = pub_sources
        self.assertEqual(
            pub_foo.sourcepackagerelease.component.name, "universe")

        # But the publishing record has main:
        self.assertEqual(pub_foo.component.name, 'main')

        # Continue with a binary upload:
        builds = self.name16.archive.getBuildRecords(name="bar")
        [build] = builds
        self.options.context = 'buildd'
        self.options.buildid = build.id
        upload_dir = self.queueUpload(
            "bar_1.0-1_binary_universe", "~name16/ubuntu")
        self.processUpload(self.uploadprocessor, upload_dir)

        # No mails are sent for successful binary uploads.
        self.assertEqual(len(stub.test_emails), 0,
                         "Unexpected email generated on binary upload.")

        # Publish the binary.
        [queue_item] = self.breezy.getQueueItems(
            status=PackageUploadStatus.ACCEPTED, name="bar",
            version="1.0-1", exact_match=True, archive=self.name16.archive)
        queue_item.realiseUpload()

        for binary_package in build.binarypackages:
            self.assertEqual(binary_package.component.name, "universe")
            [binary_pub] = BinaryPackagePublishingHistory.selectBy(
                binarypackagerelease=binary_package,
                archive=self.name16.archive)
            self.assertEqual(binary_pub.component.name, "main")

    def testPPABinaryUploads(self):
        """Check the usual binary upload life-cycle for PPAs."""
        # Source upload.
        upload_dir = self.queueUpload("bar_1.0-1", "~name16/ubuntu")
        self.processUpload(self.uploadprocessor, upload_dir)

        self.assertEqual(
            self.uploadprocessor.last_processed_upload.queue_root.status,
            PackageUploadStatus.DONE)

        # Source publication and build record for breezy-i386
        # distroarchseries were created as expected. The source is ready
        # to receive the binary upload.
        pub_sources = self.name16.archive.getPublishedSources(name='bar')
        [pub_bar] = pub_sources
        self.assertEqual(pub_bar.sourcepackagerelease.version, u'1.0-1')
        self.assertEqual(pub_bar.status, PackagePublishingStatus.PENDING)
        self.assertEqual(pub_bar.component.name, 'main')

        builds = self.name16.archive.getBuildRecords(name='bar')
        [build] = builds
        self.assertEqual(
            build.title, 'i386 build of bar 1.0-1 in ubuntu breezy RELEASE')
        self.assertEqual(build.buildstate.name, 'NEEDSBUILD')
        self.assertEqual(build.buildqueue_record.lastscore, 4005)

        # Binary upload to the just-created build record.
        self.options.context = 'buildd'
        self.options.buildid = build.id
        upload_dir = self.queueUpload("bar_1.0-1_binary", "~name16/ubuntu")
        self.processUpload(self.uploadprocessor, upload_dir)

        # The binary upload was accepted and it's waiting in the queue.
        queue_items = self.breezy.getQueueItems(
            status=PackageUploadStatus.ACCEPTED, name="bar",
            version="1.0-1", exact_match=True, archive=self.name16.archive)
        self.assertEqual(queue_items.count(), 1)

        # All the files associated with this binary upload must be in the
        # non-restricted librarian as the PPA is not private.
        [queue_item] = queue_items
        self.checkFilesRestrictedInLibrarian(queue_item, False)

    def testPPACopiedSources(self):
        """Check PPA binary uploads for copied sources."""
        # Source upload to name16 PPA.
        upload_dir = self.queueUpload("bar_1.0-1", "~name16/ubuntu")
        self.processUpload(self.uploadprocessor, upload_dir)

        self.assertEqual(
            self.uploadprocessor.last_processed_upload.queue_root.status,
            PackageUploadStatus.DONE)

        # Copy source uploaded to name16 PPA to cprov's PPA.
        pub_sources = self.name16.archive.getPublishedSources(name='bar')
        [name16_pub_bar] = pub_sources
        cprov = getUtility(IPersonSet).getByName("cprov")
        cprov_pub_bar = name16_pub_bar.copyTo(
            self.breezy, PackagePublishingPocket.RELEASE, cprov.archive)
        self.assertEqual(
            cprov_pub_bar.sourcepackagerelease.upload_archive.title,
            'PPA for Foo Bar')

        # Create a build record for source bar for breezy-i386
        # distroarchseries in cprov PPA.
        build_bar_i386 = cprov_pub_bar.sourcepackagerelease.createBuild(
            self.breezy['i386'], PackagePublishingPocket.RELEASE,
            cprov.archive)

        # Binary upload to the just-created build record.
        self.options.context = 'buildd'
        self.options.buildid = build_bar_i386.id
        upload_dir = self.queueUpload("bar_1.0-1_binary", "~cprov/ubuntu")
        self.processUpload(self.uploadprocessor, upload_dir)

        # The binary upload was accepted and it's waiting in the queue.
        queue_items = self.breezy.getQueueItems(
            status=PackageUploadStatus.ACCEPTED, name="bar",
            version="1.0-1", exact_match=True, archive=cprov.archive)
        self.assertEqual(queue_items.count(), 1)

    def testUploadDoesNotEmailMaintainerOrChangedBy(self):
        """PPA uploads must not email the maintainer or changed-by person.

        The package metadata must not influence the email addresses,
        it's the uploader only who gets emailed.
        """
        upload_dir = self.queueUpload(
            "bar_1.0-1_valid_maintainer", "~name16/ubuntu")
        self.processUpload(self.uploadprocessor, upload_dir)
        # name16 is Foo Bar, who signed the upload.  The package that was
        # uploaded also contains two other valid (in sampledata) email
        # addresses for maintainer and changed-by which must be ignored.
        self.assertEmail()

    def testUploadToUnknownPPA(self):
        """Upload to a unknown PPA.

        Upload gets processed as if it was targeted to the ubuntu PRIMARY
        archive, however it is rejected, since it could not find the
        specified PPA.

        A rejection notification is sent to the uploader without the PPA
        notification header, because it can't be calculated.
        """
        upload_dir = self.queueUpload("bar_1.0-1", "~spiv/ubuntu")
        self.processUpload(self.uploadprocessor, upload_dir)

        self.assertEqual(
            self.uploadprocessor.last_processed_upload.rejection_message,
            "Could not find PPA for 'spiv'\n"
            "Further error processing not "
            "possible because of a critical previous error.")

    def testUploadToDisabledPPA(self):
        """Upload to a disabled PPA.

        Upload gets processed as if it was targeted to the ubuntu PRIMARY
        archive, however it is rejected since the PPA is disabled.
        A rejection notification is sent to the uploader.
        """
        spiv = getUtility(IPersonSet).getByName("spiv")
        spiv_archive = getUtility(IArchiveSet).new(
            owner=spiv, distribution=self.ubuntu,
            purpose=ArchivePurpose.PPA)
        spiv_archive.enabled = False
        self.layer.commit()

        upload_dir = self.queueUpload("bar_1.0-1", "~spiv/ubuntu")
        self.processUpload(self.uploadprocessor, upload_dir)

<<<<<<< HEAD
        contents = [
            "Subject: bar_1.0-1_source.changes rejected",
            "PPA for Andrew Bennetts is disabled",
            "If you don't understand why your files were rejected please "
                 "send an email",
            "to %s for help (requires membership)."
            % config.launchpad.users_address,
            ]
        self.assertEmail(contents, ppa_header=None)
=======
        self.assertEqual(
            self.uploadprocessor.last_processed_upload.rejection_message,
            'PPA for Andrew Bennetts is disabled\n'
            'Further error processing '
            'not possible because of a critical previous error.')
>>>>>>> ecd11786

    def testPPADistroSeriesOverrides(self):
        """It's possible to override target distroserieses of PPA uploads.

        Similar to usual PPA uploads:

         * Email notification is sent
         * The upload is auto-accepted in the overridden target distroseries.
         * The modified PPA is found by getPendingPublicationPPA() lookup.
        """
        hoary = self.ubuntu['hoary']
        fake_chroot = self.addMockFile('fake_chroot.tar.gz')
        hoary['i386'].addOrUpdateChroot(fake_chroot)

        upload_dir = self.queueUpload(
            "bar_1.0-1", "~name16/ubuntu/hoary")
        self.processUpload(self.uploadprocessor, upload_dir)

        self.assertEqual(
            self.uploadprocessor.last_processed_upload.queue_root.status,
            PackageUploadStatus.DONE)

        queue_items = hoary.getQueueItems(
            status=PackageUploadStatus.DONE, name="bar",
            version="1.0-1", exact_match=True, archive=self.name16.archive)
        self.assertEqual(queue_items.count(), 1)

        [queue_item] = queue_items
        self.assertEqual(queue_item.archive, self.name16.archive)
        self.assertEqual(
            queue_item.pocket, PackagePublishingPocket.RELEASE)

        pending_ppas = self.ubuntu.getPendingPublicationPPAs()
        self.assertEqual(pending_ppas.count(), 1)
        self.assertEqual(pending_ppas[0], self.name16.archive)

    def testUploadToTeamPPA(self):
        """Upload to a team PPA also gets there.

        See testUploadToPPA.
        """
        ubuntu_team = getUtility(IPersonSet).getByName("ubuntu-team")
        getUtility(IArchiveSet).new(
            owner=ubuntu_team, distribution=self.ubuntu,
            purpose=ArchivePurpose.PPA)
        self.layer.commit()

        upload_dir = self.queueUpload("bar_1.0-1", "~ubuntu-team/ubuntu")
        self.processUpload(self.uploadprocessor, upload_dir)

        self.assertEqual(
            self.uploadprocessor.last_processed_upload.queue_root.status,
            PackageUploadStatus.DONE)

        queue_items = self.breezy.getQueueItems(
            status=PackageUploadStatus.DONE, name="bar",
            version="1.0-1", exact_match=True, archive=ubuntu_team.archive)
        self.assertEqual(queue_items.count(), 1)

        pending_ppas = self.ubuntu.getPendingPublicationPPAs()
        self.assertEqual(pending_ppas.count(), 1)
        self.assertEqual(pending_ppas[0], ubuntu_team.archive)

        builds = ubuntu_team.archive.getBuildRecords(name='bar')
        [build] = builds
        self.assertEqual(
            build.title, 'i386 build of bar 1.0-1 in ubuntu breezy RELEASE')
        self.assertEqual(build.buildstate.name, 'NEEDSBUILD')
        self.assertEqual(build.buildqueue_record.lastscore, 4005)

    def testNotMemberUploadToTeamPPA(self):
        """Upload to a team PPA is rejected when the uploader is not member.

        Also test IArchiveSet.getPendingPublicationPPAs(), no archives should
        be returned since nothing was accepted.
        """
        ubuntu_translators = getUtility(IPersonSet).getByName(
            "ubuntu-translators")
        getUtility(IArchiveSet).new(
            owner=ubuntu_translators, distribution=self.ubuntu,
            purpose=ArchivePurpose.PPA)
        self.layer.commit()

        upload_dir = self.queueUpload(
            "bar_1.0-1", "~ubuntu-translators/ubuntu")
        self.processUpload(self.uploadprocessor, upload_dir)

        pending_ppas = self.ubuntu.getPendingPublicationPPAs()
        self.assertEqual(pending_ppas.count(), 0)

    def testUploadToSomeoneElsePPA(self):
        """Upload to a someone else's PPA gets rejected."""
        kinnison = getUtility(IPersonSet).getByName("kinnison")
        getUtility(IArchiveSet).new(
            owner=kinnison, distribution=self.ubuntu,
            purpose=ArchivePurpose.PPA)
        self.layer.commit()

        upload_dir = self.queueUpload("bar_1.0-1", "~kinnison/ubuntu")
        self.processUpload(self.uploadprocessor, upload_dir)

        self.assertEqual(
            self.uploadprocessor.last_processed_upload.rejection_message,
            "Signer has no upload rights to this PPA.")

    def testPPAPartnerUploadFails(self):
        """Upload a partner package to a PPA and ensure it's rejected."""
        upload_dir = self.queueUpload("foocomm_1.0-1", "~name16/ubuntu")
        self.processUpload(self.uploadprocessor, upload_dir)

        self.assertEqual(
            self.uploadprocessor.last_processed_upload.rejection_message,
            "PPA does not support partner uploads.")

    def testUploadSignedByNonUbuntero(self):
        """Check if a non-ubuntero can upload to his PPA."""
        self.name16.activesignatures[0].active = False
        self.layer.commit()

        upload_dir = self.queueUpload("bar_1.0-1", "~name16/ubuntu")
        self.processUpload(self.uploadprocessor, upload_dir)

        self.assertEqual(
            self.uploadprocessor.last_processed_upload.rejection_message,
            "PPA uploads must be signed by an 'ubuntero'.")
        self.assertTrue(self.name16.archive is not None)

    def testUploadSignedByBetaTesterMember(self):
        """Check if a non-member of launchpad-beta-testers can upload to PPA.

        PPA was opened for public access in 1.1.11 (22th Nov 2007), so we will
        keep this test as a simple reference to the check disabled in code
        (uploadpolicy.py).
        """
        beta_testers = getUtility(
            ILaunchpadCelebrities).launchpad_beta_testers
        self.name16.leave(beta_testers)
        # Pop the message notifying the membership modification.
        unused = stub.test_emails.pop()

        upload_dir = self.queueUpload("bar_1.0-1", "~name16/ubuntu")
        self.processUpload(self.uploadprocessor, upload_dir)

        self.assertEqual(
            self.uploadprocessor.last_processed_upload.queue_root.status,
            PackageUploadStatus.DONE)

    def testUploadToAMismatchingDistribution(self):
        """Check if we only accept uploads to the Archive.distribution."""
        upload_dir = self.queueUpload("bar_1.0-1", "~cprov/ubuntutest")
        self.processUpload(self.uploadprocessor, upload_dir)

        self.assertEqual(
            self.uploadprocessor.last_processed_upload.rejection_message,
            "PPA for Celso Providelo only supports uploads to 'ubuntu'\n"
            "Further error processing not possible because of a "
            "critical previous error.")

    def testUploadToUnknownDistribution(self):
        """Upload to unknown distribution gets proper rejection email."""
        upload_dir = self.queueUpload("bar_1.0-1", "biscuit")
        self.processUpload(self.uploadprocessor, upload_dir)

        self.assertEqual(
            self.uploadprocessor.last_processed_upload.rejection_message,
            "Could not find distribution 'biscuit'\n"
            "Further error "
            "processing not possible because of a critical previous error.")

    def testUploadWithMismatchingPPANotation(self):
        """Upload with mismatching PPA notation results in rejection email."""
        upload_dir = self.queueUpload("bar_1.0-1", "biscuit/ubuntu")
        self.processUpload(self.uploadprocessor, upload_dir)

        self.assertEqual(
            self.uploadprocessor.last_processed_upload.rejection_message,
            "PPA upload path must start with '~'.\n"
            "Further error "
            "processing not possible because of a critical previous error.")

    def testUploadToUnknownPerson(self):
        """Upload to unknown person gets proper rejection email."""
        upload_dir = self.queueUpload("bar_1.0-1", "~orange/ubuntu")
        self.processUpload(self.uploadprocessor, upload_dir)

        self.assertEqual(
            self.uploadprocessor.last_processed_upload.rejection_message,
             "Could not find person 'orange'\n"
             "Further error processing not "
             "possible because of a critical previous error.")

    def testUploadWithMismatchingPath(self):
        """Upload with mismating path gets proper rejection email."""
        upload_dir = self.queueUpload(
            "bar_1.0-1", "ubuntu/one/two/three/four")
        self.processUpload(self.uploadprocessor, upload_dir)

        self.assertEqual(
            self.uploadprocessor.last_processed_upload.rejection_message,
            "Path mismatch 'ubuntu/one/two/three/four'. Use "
            "~<person>/<distro>/[distroseries]/[files] for PPAs and "
            "<distro>/[files] for normal uploads.\n"
            "Further error processing "
            "not possible because of a critical previous error.")

    def testUploadWithBadComponent(self):
        """Test uploading with a bad component.

        Uploading with a bad component should not generate lots of misleading
        errors, and only mention the component problem.
        """
        upload_dir = self.queueUpload(
            "bar_1.0-1_bad_component", "~name16/ubuntu")
        self.processUpload(self.uploadprocessor, upload_dir)

        self.assertEqual(
            self.uploadprocessor.last_processed_upload.rejection_message,
            "bar_1.0-1.dsc: Component 'badcomponent' is not valid\n"
            "bar_1.0.orig.tar.gz: Component 'badcomponent' is not valid\n"
            "bar_1.0-1.diff.gz: Component 'badcomponent' is not valid\n"
            "Further error processing not possible because of a "
            "critical previous error.")

    def testUploadWithBadDistroseries(self):
        """Test uploading with a bad distroseries in the changes file.

        Uploading with a broken distroseries should not generate a message
        with a code exception in the email rejection.  It should warn about
        the bad distroseries only.
        """
        upload_dir = self.queueUpload(
            "bar_1.0-1_bad_distroseries", "~name16/ubuntu")
        self.processUpload(self.uploadprocessor, upload_dir)

        self.assertEqual(
            self.uploadprocessor.last_processed_upload.rejection_message,
            'Unable to find distroseries: flangetrousers\n'
            'Further error '
            'processing not possible because of a critical previous error.')

    def testUploadWithBadSection(self):
        """Uploads with a bad section are rejected."""
        upload_dir = self.queueUpload(
            "bar_1.0-1_bad_section", "~name16/ubuntu")
        self.processUpload(self.uploadprocessor, upload_dir)

        self.assertEqual(
            self.uploadprocessor.last_processed_upload.rejection_message,
            "bar_1.0-1.dsc: Section 'badsection' is not valid\n"
            "bar_1.0.orig.tar.gz: Section 'badsection' is not valid\n"
            "bar_1.0-1.diff.gz: Section 'badsection' is not valid\n"
            "Further error processing not possible because of a "
            "critical previous error.")

    def testMixedUpload(self):
        """Mixed PPA uploads are rejected with a appropriate message."""
        upload_dir = self.queueUpload(
            "bar_1.0-1-mixed", "~name16/ubuntu")
        self.processUpload(self.uploadprocessor, upload_dir)

        self.assertEqual(
            self.uploadprocessor.last_processed_upload.rejection_message,
            'Upload rejected because it contains binary packages. Ensure '
            'you are using `debuild -S`, or an equivalent command, to '
            'generate only the source package before re-uploading. See '
            'https://help.launchpad.net/Packaging/PPA for more information.')

    def testPGPSignatureNotPreserved(self):
        """PGP signatures should be removed from PPA changesfiles.

        Email notifications and the librarian file for the changesfile should
        both have the PGP signature removed.
        """
        upload_dir = self.queueUpload("bar_1.0-1", "~name16/ubuntu")
        self.processUpload(self.uploadprocessor, upload_dir)

        # Check the email.
        from_addr, to_addrs, raw_msg = stub.test_emails.pop()
        msg = message_from_string(raw_msg)

        # This is now a MIMEMultipart message.
        body = msg.get_payload(0)
        body = body.get_payload(decode=True)

        self.assertTrue(
            "-----BEGIN PGP SIGNED MESSAGE-----" not in body,
            "Unexpected PGP header found")
        self.assertTrue(
            "-----BEGIN PGP SIGNATURE-----" not in body,
            "Unexpected start of PGP signature found")
        self.assertTrue(
            "-----END PGP SIGNATURE-----" not in body,
            "Unexpected end of PGP signature found")

    def doCustomUploadToPPA(self):
        """Helper method to do a custom upload to a PPA.

        :return: The queue items that were uploaded.
        """
        test_files_dir = os.path.join(config.root,
            "lib/canonical/archiveuploader/tests/data/")
        upload_dir = self.queueUpload(
            "debian-installer", "~name16/ubuntu/breezy",
            test_files_dir=test_files_dir)
        self.processUpload(self.uploadprocessor, upload_dir)

        queue_items = self.breezy.getQueueItems(
            name="debian-installer",
            status=PackagePublishingStatus.PUBLISHED,
            archive=self.name16.archive)
        self.assertEqual(queue_items.count(), 1)

        [queue_item] = queue_items
        return queue_item

    def testCustomUploadToPPA(self):
        """Test a custom upload to a PPA.

        For now, we just test that the right librarian is used as all
        of the existing custom upload tests use doc/distroseriesqueue-*.
        """
        queue_item = self.doCustomUploadToPPA()
        self.checkFilesRestrictedInLibrarian(queue_item, False)

    def testCustomUploadToPrivatePPA(self):
        """Test a custom upload to a private PPA.

        Make sure that the files are placed in the restricted librarian.
        """
        self.name16.archive.buildd_secret = "secret"
        self.name16.archive.private = True
        queue_item = self.doCustomUploadToPPA()
        self.checkFilesRestrictedInLibrarian(queue_item, True)

    def testUploadToPrivatePPA(self):
        """Test a source and binary upload to a private PPA.

        Make sure that the files are placed in the restricted librarian.
        """
        self.name16.archive.buildd_secret = "secret"
        self.name16.archive.private = True

        upload_dir = self.queueUpload("bar_1.0-1", "~name16/ubuntu")
        self.processUpload(self.uploadprocessor, upload_dir)

        queue_items = self.breezy.getQueueItems(
            status=PackageUploadStatus.DONE, name="bar",
            version="1.0-1", exact_match=True, archive=self.name16.archive)
        self.assertEqual(queue_items.count(), 1)

        [queue_item] = queue_items
        self.checkFilesRestrictedInLibrarian(queue_item, True)

        # Now that we have source uploaded, we can upload a build.
        builds = self.name16.archive.getBuildRecords(name='bar')
        [build] = builds
        self.options.context = 'buildd'
        self.options.buildid = build.id
        upload_dir = self.queueUpload("bar_1.0-1_binary", "~name16/ubuntu")
        self.processUpload(self.uploadprocessor, upload_dir)

        # The binary upload was accepted and it's waiting in the queue.
        queue_items = self.breezy.getQueueItems(
            status=PackageUploadStatus.ACCEPTED, name="bar",
            version="1.0-1", exact_match=True, archive=self.name16.archive)
        self.assertEqual(queue_items.count(), 1)

        # All the files associated with this binary upload must be in the
        # restricted librarian as the PPA is private.
        [queue_item] = queue_items
        self.checkFilesRestrictedInLibrarian(queue_item, True)

    def testPPAInvalidComponentUpload(self):
        """Upload source and binary packages with invalid components.

        Components invalid in the distroseries should be ignored since
        PPAs are always published in "main".
        """
        # The component contrib does not exist in the sample data, so
        # add it here.
        Component(name='contrib')

        # Upload a source package first.
        upload_dir = self.queueUpload(
            "bar_1.0-1_contrib_component", "~name16/ubuntu")
        self.processUpload(self.uploadprocessor, upload_dir)
        queue_items = self.breezy.getQueueItems(
            status=PackageUploadStatus.DONE, name="bar",
            version="1.0-1", exact_match=True, archive=self.name16.archive)

        # The upload was accepted despite the fact that it does
        # not have a valid component:
        self.assertEqual(queue_items.count(), 1)
        [queue_item] = queue_items
        self.assertTrue(
            queue_item.sourcepackagerelease.component not in
            self.breezy.upload_components)

        # Binary uploads should exhibit the same behaviour:
        [build] = self.name16.archive.getBuildRecords(name="bar")
        self.options.context = 'buildd'
        self.options.buildid = build.id
        upload_dir = self.queueUpload(
            "bar_1.0-1_contrib_binary", "~name16/ubuntu")
        self.processUpload(self.uploadprocessor, upload_dir)
        queue_items = self.breezy.getQueueItems(
            status=PackageUploadStatus.ACCEPTED, name="bar",
            version="1.0-1", exact_match=True, archive=self.name16.archive)

        # The binary is accepted despite the fact that it does not have
        # a valid component:
        self.assertEqual(queue_items.count(), 1)
        [queue_item] = queue_items
        [build] = queue_item.builds
        for binary in build.build.binarypackages:
            self.assertTrue(
                binary.component not in self.breezy.upload_components)

    def testPPAUploadResultingInNoBuilds(self):
        """Source uploads resulting in no builds are rejected.

        If a PPA source upload results in no builds, it will be rejected.

        It usually happens for sources targeted to architectures not
        supported in the PPA subsystem.

        This way we don't create false expectations accepting sources that
        won't be ever built.
        """
        # First upload gets in because breezy/i386 is supported in PPA.
        packager = FakePackager(
            'biscuit', '1.0', 'foo.bar@canonical.com-passwordless.sec')
        packager.buildUpstream(suite=self.breezy.name, arch="i386")
        packager.buildSource()
        biscuit_pub = packager.uploadSourceVersion(
            '1.0-1', archive=self.name16.archive)
        self.assertEqual(biscuit_pub.status, PackagePublishingStatus.PENDING)

        # Remove breezy/i386 PPA support.
        self.breezy['i386'].supports_virtualized = False
        self.layer.commit()

        # Next version can't be accepted because it can't be built.
        packager.buildVersion('1.0-2', suite=self.breezy.name, arch="i386")
        packager.buildSource()
        upload = packager.uploadSourceVersion(
            '1.0-2', archive=self.name16.archive, auto_accept=False)

        error = self.assertRaisesAndReturnError(
            NonBuildableSourceUploadError,
            upload.storeObjectsInDatabase)
        self.assertEqual(
            str(error),
            "Cannot build any of the architectures requested: i386")


class TestPPAUploadProcessorFileLookups(TestPPAUploadProcessorBase):
    """Functional test for uploadprocessor.py file-lookups in PPA."""
    # XXX cprov 20071204: the DSCFile tests are not yet implemented, this
    # issue should be addressed by bug #106084, while implementing those
    # tests we should revisit this test-suite checking if we have a
    # satisfactory coverage.

    def uploadNewBarToUbuntu(self):
        """Upload a 'bar' source containing a unseen orig.tar.gz in ubuntu.

        Accept and publish the NEW source, so it becomes available to
        the rest of the system.
        """
        upload_dir = self.queueUpload("bar_1.0-1")
        self.processUpload(self.uploadprocessor, upload_dir)

        self.assertEqual(
            self.uploadprocessor.last_processed_upload.queue_root.status,
            PackageUploadStatus.NEW)

        [queue_item] = self.breezy.getQueueItems(
            status=PackageUploadStatus.NEW, name="bar",
            version="1.0-1", exact_match=True)
        queue_item.setAccepted()
        queue_item.realiseUpload()
        self.layer.commit()

    def uploadHigherBarToUbuntu(self):
        """Upload the same higher version of 'bar' to the ubuntu.

        We expect the official orig.tar.gz to be already available in the
        system.
        """
        try:
            self.ubuntu.getFileByName(
                'bar_1.0.orig.tar.gz', source=True, binary=False)
        except NotFoundError:
            self.fail('bar_1.0.orig.tar.gz is not yet published.')

        upload_dir = self.queueUpload("bar_1.0-10")
        self.processUpload(self.uploadprocessor, upload_dir)
        # Discard the announcement email and check the acceptance message
        # content.
        announcement = stub.test_emails.pop()

        self.assertEqual(
            self.uploadprocessor.last_processed_upload.queue_root.status,
            PackageUploadStatus.DONE)

    def testPPAReusingOrigFromUbuntu(self):
        """Official 'orig.tar.gz' can be reused for PPA uploads."""
        # Make the official bar orig.tar.gz available in the system.
        self.uploadNewBarToUbuntu()

        # Upload a higher version of 'bar' to a PPA that relies on the
        # availability of orig.tar.gz published in ubuntu.
        upload_dir = self.queueUpload("bar_1.0-10", "~name16/ubuntu")
        self.processUpload(self.uploadprocessor, upload_dir)

        self.assertEqual(
            self.uploadprocessor.last_processed_upload.queue_root.status,
            PackageUploadStatus.DONE)

        # Cleanup queue directory in order to re-upload the same source.
        shutil.rmtree(
            os.path.join(self.queue_folder, 'incoming', 'bar_1.0-10'))

        # Upload a higher version of bar that relies on the official
        # orig.tar.gz availability.
        self.uploadHigherBarToUbuntu()

    def testNoPublishingOverrides(self):
        """Make sure publishing overrides are not applied for PPA uploads."""
        # Create a fake "bar" package and publish it in section "web".
        publisher = SoyuzTestPublisher()
        publisher.prepareBreezyAutotest()
        pub_src = publisher.getPubSource(
            sourcename="bar", version="1.0-1", section="web",
            archive=self.name16_ppa, distroseries=self.breezy,
            status=PackagePublishingStatus.PUBLISHED)

        # Now upload bar 1.0-3, which has section "devel".
        # (I am using this version because it's got a .orig required for
        # the upload).
        upload_dir = self.queueUpload("bar_1.0-3_valid", "~name16/ubuntu")
        self.processUpload(self.uploadprocessor, upload_dir)

        self.assertEqual(
            self.uploadprocessor.last_processed_upload.queue_root.status,
            PackageUploadStatus.DONE)

        # The published section should be "devel" and not "web".
        pub_sources = self.name16.archive.getPublishedSources(name='bar')
        [pub_bar2, pub_bar1] = pub_sources

        section = pub_bar2.section.name
        self.assertEqual(
            section, 'devel',
            "Expected a section of 'devel', actually got '%s'" % section)

    def testPPAOrigGetsPrecedence(self):
        """When available, the PPA overridden 'orig.tar.gz' gets precedence.

        This test is required to guarantee the system will continue to cope
        with possibly different 'orig.tar.gz' contents already uploaded to
        PPAs.
        """
        # Upload a initial version of 'bar' source introducing a 'orig.tar.gz'
        # different than the official one. It emulates the origs already
        # uploaded to PPAs before bug #139619 got fixed.
        # It's only possible to do such thing in the current codeline when
        # the *tainted* upload reaches the system before the 'official' orig
        # is published in the primary archive, if uploaded after the official
        # orig is published in primary archive it would fail due to different
        # file contents.
        upload_dir = self.queueUpload("bar_1.0-1-ppa-orig", "~name16/ubuntu")
        self.processUpload(self.uploadprocessor, upload_dir)

        self.assertEqual(
            self.uploadprocessor.last_processed_upload.queue_root.status,
            PackageUploadStatus.DONE)

        # Make the official bar orig.tar.gz available in the system.
        self.uploadNewBarToUbuntu()

        # Upload a higher version of 'bar' to a PPA that relies on the
        # availability of orig.tar.gz published in the PPA itself.
        upload_dir = self.queueUpload("bar_1.0-10-ppa-orig", "~name16/ubuntu")
        self.processUpload(self.uploadprocessor, upload_dir)

        self.assertEqual(
            self.uploadprocessor.last_processed_upload.queue_root.status,
            PackageUploadStatus.DONE)

        # Upload a higher version of bar that relies on the official
        # orig.tar.gz availability.
        self.uploadHigherBarToUbuntu()

    def testPPAConflictingOrigFiles(self):
        """When available, the official 'orig.tar.gz' restricts PPA uploads.

        This test guarantee that when not previously overridden in the
        context PPA, users will be forced to use the offical 'orig.tar.gz'
        from primary archive.
        """
        # Make the official bar orig.tar.gz available in the system.
        self.uploadNewBarToUbuntu()

        # Upload of version of 'bar' to a PPA that relies on the
        # availability of orig.tar.gz published in the PPA itself.

        # The same 'bar' version will fail due to the conflicting
        # 'orig.tar.gz' contents.
        upload_dir = self.queueUpload("bar_1.0-1-ppa-orig", "~name16/ubuntu")
        self.processUpload(self.uploadprocessor, upload_dir)

        self.assertEqual(
            self.uploadprocessor.last_processed_upload.rejection_message,
            'File bar_1.0.orig.tar.gz already exists in Primary Archive '
            'for Ubuntu Linux, but uploaded version has different '
            'contents. See more information about this error in '
            'https://help.launchpad.net/Packaging/UploadErrors.\nFiles '
            'specified in DSC are broken or missing, skipping package '
            'unpack verification.')

        self.log.lines = []
        # The same happens with higher versions of 'bar' depending on the
        # unofficial 'orig.tar.gz'.
        upload_dir = self.queueUpload("bar_1.0-10-ppa-orig", "~name16/ubuntu")
        self.processUpload(self.uploadprocessor, upload_dir)

        self.assertEqual(
            self.uploadprocessor.last_processed_upload.rejection_message,
            'File bar_1.0.orig.tar.gz already exists in Primary Archive for '
            'Ubuntu Linux, but uploaded version has different contents. See '
            'more information about this error in '
            'https://help.launchpad.net/Packaging/UploadErrors.\nFiles '
            'specified in DSC are broken or missing, skipping package unpack '
            'verification.')

        # Cleanup queue directory in order to re-upload the same source.
        shutil.rmtree(
            os.path.join(self.queue_folder, 'incoming', 'bar_1.0-1'))

        # Only versions of 'bar' matching the official 'orig.tar.gz' will
        # be accepted.
        upload_dir = self.queueUpload("bar_1.0-1", "~name16/ubuntu")
        self.processUpload(self.uploadprocessor, upload_dir)

        self.assertEqual(
            self.uploadprocessor.last_processed_upload.queue_root.status,
            PackageUploadStatus.DONE)

        upload_dir = self.queueUpload("bar_1.0-10", "~name16/ubuntu")
        self.processUpload(self.uploadprocessor, upload_dir)

        self.assertEqual(
            self.uploadprocessor.last_processed_upload.queue_root.status,
            PackageUploadStatus.DONE)


class TestPPAUploadProcessorQuotaChecks(TestPPAUploadProcessorBase):
    """Functional test for uploadprocessor.py quota checks in PPA."""

    def _fillArchive(self, archive, size):
        """Create content in the given archive which the given size.

        Create a source package publication in the given archive totalizing
        the given size in bytes.

        Uses `SoyuzTestPublisher` class to create the corresponding publishing
        record, then switchDbUser as 'librariangc' and update the size of the
        source file to the given value.
        """
        publisher = SoyuzTestPublisher()
        publisher.prepareBreezyAutotest()
        pub_src = publisher.getPubSource(
            archive=archive, distroseries=self.breezy,
            status=PackagePublishingStatus.PUBLISHED)
        alias_id = pub_src.sourcepackagerelease.files[0].libraryfile.id

        self.layer.commit()
        self.layer.switchDbUser('librariangc')
        content = getUtility(ILibraryFileAliasSet)[alias_id].content
        content = removeSecurityProxy(content)
        # Decrement the archive index parcel automatically added by
        # IArchive.estimated_size.
        content.filesize = size - 1024
        self.layer.commit()
        self.layer.switchDbUser('uploader')

        # Re-initialize uploadprocessor since it depends on the new
        # transaction reset by switchDbUser.
        self.uploadprocessor = UploadProcessor(
            self.options, self.layer.txn, self.log)

    def testPPASizeQuotaSourceRejection(self):
        """Verify the size quota check for PPA uploads.

        New source uploads are submitted to the size quota check, where
        the size of the upload plus the current PPA size must be smaller
        than the PPA.authorized_size, otherwise the upload will be rejected.
        """
        # Stuff 1024 MiB in name16 PPA, so anything will be above the
        # default quota limit, 1024 MiB.
        self._fillArchive(self.name16.archive, 1024 * (2 ** 20))

        # XXX cprov 20071204: see uploadpolicy.py line 255.
        # When we change the code to actually reject the upload this
        # test should also be modified to cope with the rejection
        # notification.
        upload_dir = self.queueUpload("bar_1.0-1", "~name16/ubuntu")
        self.processUpload(self.uploadprocessor, upload_dir)
        contents = [
            "Subject: [PPA name16] [ubuntu/breezy] bar 1.0-1 (Accepted)",
            "Upload Warnings:",
            "PPA exceeded its size limit (1024.00 of 1024.00 MiB). "
            "Ask a question in https://answers.launchpad.net/soyuz/ "
            "if you need more space."]
        self.assertEmail(contents)

    def testPPASizeQuotaSourceWarning(self):
        """Verify the size quota warning for PPA near size limit.

        The system start warning users for uploads exceeding 95 % of
        the current size limit.
        """
        # Stuff 973 MiB into name16 PPA, approximately 95 % of
        # the default quota limit, 1024 MiB.
        self._fillArchive(self.name16.archive, 973 * (2 ** 20))

        # Ensure the warning is sent in the acceptance notification.
        upload_dir = self.queueUpload("bar_1.0-1", "~name16/ubuntu")
        self.processUpload(self.uploadprocessor, upload_dir)
        contents = [
            "Subject: [PPA name16] [ubuntu/breezy] bar 1.0-1 (Accepted)",
            "Upload Warnings:",
            "PPA exceeded 95 % of its size limit (973.00 of 1024.00 MiB). "
            "Ask a question in https://answers.launchpad.net/soyuz/ "
            "if you need more space."]
        self.assertEmail(contents)

    def testPPADoNotCheckSizeQuotaForBinary(self):
        """Verify the size quota check for internal binary PPA uploads.

        Binary uploads are not submitted to the size quota check, since
        they are automatically generated, rejecting/warning them would
        just cause unnecessary hassle.
        """
        upload_dir = self.queueUpload("bar_1.0-1", "~name16/ubuntu")
        self.processUpload(self.uploadprocessor, upload_dir)

        self.assertEqual(
            self.uploadprocessor.last_processed_upload.queue_root.status,
            PackageUploadStatus.DONE)

        # Retrieve the build record for source bar in breezy-i386
        # distroarchseries, and setup a appropriate upload policy
        # in preparation to the corresponding binary upload.
        builds = self.name16.archive.getBuildRecords(name='bar')
        [build] = builds
        self.options.context = 'buildd'
        self.options.buildid = build.id

        # Stuff 1024 MiB in name16 PPA, so anything will be above the
        # default quota limit, 1024 MiB.
        self._fillArchive(self.name16.archive, 1024 * (2 ** 20))

        upload_dir = self.queueUpload("bar_1.0-1_binary", "~name16/ubuntu")
        self.processUpload(self.uploadprocessor, upload_dir)

        # The binary upload was accepted, and it's waiting in the queue.
        queue_items = self.breezy.getQueueItems(
            status=PackageUploadStatus.ACCEPTED, name="bar",
            version="1.0-1", exact_match=True, archive=self.name16.archive)
        self.assertEqual(queue_items.count(), 1)

    def testArchiveBinarySize(self):
        """Test an archive's binaries_size reports correctly.

        The binary size for an archive should only take into account one
        occurrence of arch-independent files published in multiple locations.
        """
        # We need to publish an architecture-independent package
        # for a couple of distroseries in a PPA.
        publisher = SoyuzTestPublisher()
        publisher.prepareBreezyAutotest()

        # Publish To Breezy:
        pub_bin1 = publisher.getPubBinaries(
            archive=self.name16.archive, distroseries=self.breezy,
            status=PackagePublishingStatus.PUBLISHED)

        # Create chroot for warty/i386, allowing binaries to build and
        # thus be published in this architecture.
        warty = self.ubuntu['warty']
        fake_chroot = self.addMockFile('fake_chroot.tar.gz')
        warty['i386'].addOrUpdateChroot(fake_chroot)

        # Publish To Warty:
        pub_bin2 = publisher.getPubBinaries(
            archive=self.name16.archive, distroseries=warty,
            status=PackagePublishingStatus.PUBLISHED)

        # The result is 54 without the bug fix (see bug 180983).
        size = self.name16.archive.binaries_size
        self.assertEqual(size, 36,
            "binaries_size returns %d, expected 36" % size)


def test_suite():
    return unittest.TestLoader().loadTestsFromName(__name__)

<|MERGE_RESOLUTION|>--- conflicted
+++ resolved
@@ -428,8 +428,11 @@
 
         upload_dir = self.queueUpload("bar_1.0-1", "~spiv/ubuntu")
         self.processUpload(self.uploadprocessor, upload_dir)
-
-<<<<<<< HEAD
+        self.assertEqual(
+            self.uploadprocessor.last_processed_upload.rejection_message,
+            'PPA for Andrew Bennetts is disabled\n'
+            'Further error processing '
+            'not possible because of a critical previous error.')
         contents = [
             "Subject: bar_1.0-1_source.changes rejected",
             "PPA for Andrew Bennetts is disabled",
@@ -439,13 +442,6 @@
             % config.launchpad.users_address,
             ]
         self.assertEmail(contents, ppa_header=None)
-=======
-        self.assertEqual(
-            self.uploadprocessor.last_processed_upload.rejection_message,
-            'PPA for Andrew Bennetts is disabled\n'
-            'Further error processing '
-            'not possible because of a critical previous error.')
->>>>>>> ecd11786
 
     def testPPADistroSeriesOverrides(self):
         """It's possible to override target distroserieses of PPA uploads.
