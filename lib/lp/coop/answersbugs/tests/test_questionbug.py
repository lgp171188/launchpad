--- conflicted
+++ resolved
@@ -42,9 +42,6 @@
         self.assertContentEqual([], question1.bugs)
         self.assertContentEqual([bug1], question2.bugs)
         self.assertContentEqual([question2], bug1.questions)
-<<<<<<< HEAD
-        self.assertContentEqual([], bug2.questions)
-=======
         self.assertContentEqual([], bug2.questions)
 
     def test_link_subscribes_creator_to_bug(self):
@@ -102,21 +99,4 @@
         bug.unsubscribe(question.owner, question.owner)
         self.assertFalse(bug.isSubscribed(question.owner))
         question.unlinkBug(bug)
-        self.assertFalse(bug.isSubscribed(question.owner))
-
-
-class TestQuestionBugLinksWithXRef(TestQuestionBugLinks):
-
-    def setUp(self):
-        super(TestQuestionBugLinksWithXRef, self).setUp()
-        self.useFixture(FeatureFixture({'bugs.xref_buglinks.query': 'true'}))
-
-
-class TestQuestionBugLinksWithXRefAndNoOld(TestQuestionBugLinks):
-
-    def setUp(self):
-        super(TestQuestionBugLinksWithXRefAndNoOld, self).setUp()
-        self.useFixture(FeatureFixture({
-            'bugs.xref_buglinks.query': 'true',
-            'bugs.xref_buglinks.write_old.disabled': 'true'}))
->>>>>>> 67b3b8d4
+        self.assertFalse(bug.isSubscribed(question.owner))