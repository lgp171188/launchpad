--- conflicted
+++ resolved
@@ -1175,10 +1175,7 @@
     """
     script_name = 'garbo-frequently'
     tunable_loops = [
-<<<<<<< HEAD
         BugSummaryJournalRollup,
-=======
->>>>>>> 21906085
         OAuthNoncePruner,
         OpenIDConsumerNoncePruner,
         OpenIDConsumerAssociationPruner,
