--- conflicted
+++ resolved
@@ -63,11 +63,7 @@
     RevisionCache,
     )
 from lp.hardwaredb.model.hwdb import HWSubmission
-<<<<<<< HEAD
-from lp.registry.enums import AccessPolicyType
-=======
 from lp.registry.enums import InformationType
->>>>>>> 6c886c35
 from lp.registry.interfaces.accesspolicy import IAccessPolicySource
 from lp.registry.model.accesspolicy import AccessPolicy
 from lp.registry.model.distribution import Distribution
@@ -1030,11 +1026,7 @@
     def __call__(self, chunk_size):
         policies = itertools.product(
             self.findDistributions()[:chunk_size],
-<<<<<<< HEAD
-            (AccessPolicyType.USERDATA, AccessPolicyType.EMBARGOEDSECURITY))
-=======
             (InformationType.USERDATA, InformationType.EMBARGOEDSECURITY))
->>>>>>> 6c886c35
         getUtility(IAccessPolicySource).create(policies)
         self.transaction.commit()
 
@@ -1062,11 +1054,7 @@
     def __call__(self, chunk_size):
         policies = itertools.product(
             self.findProducts()[:chunk_size],
-<<<<<<< HEAD
-            (AccessPolicyType.USERDATA, AccessPolicyType.EMBARGOEDSECURITY))
-=======
             (InformationType.USERDATA, InformationType.EMBARGOEDSECURITY))
->>>>>>> 6c886c35
         getUtility(IAccessPolicySource).create(policies)
         self.transaction.commit()
 
@@ -1087,8 +1075,6 @@
 
     maximum_chunk_size = 500
     offset = 0
-<<<<<<< HEAD
-=======
     projects_to_migrate = [
         'linaro-graphics-misc', 'linaro-powerdebug', 'linaro-mm-sig',
         'linaro-patchmetrics', 'linaro-android-mirror', 'u-boot-linaro',
@@ -1114,7 +1100,6 @@
         'linaro-license-protection', 'gcc-linaro', 'lava-scheduler',
         'linaro-offspring', 'linaro-python-dashboard-bundle',
         'linaro-power-qa', 'lava-tool', 'linaro']
->>>>>>> 6c886c35
 
     def __init__(self, log, abort_time=None):
         super(SpecificationWorkitemMigrator, self).__init__(
@@ -1130,17 +1115,11 @@
             self.total = 0
             return
 
-<<<<<<< HEAD
-        # Get only the specs which contain "work items" in their whiteboard
-        # and which don't have any SpecificationWorkItems.
-        query = "whiteboard ilike '%%' || %s || '%%'" % quote_like(
-=======
         query = ("product in (select id from product where name in %s)"
             % ",".join(sqlvalues(self.projects_to_migrate)))
         # Get only the specs which contain "work items" in their whiteboard
         # and which don't have any SpecificationWorkItems.
         query += " and whiteboard ilike '%%' || %s || '%%'" % quote_like(
->>>>>>> 6c886c35
             'work items')
         query += (" and id not in (select distinct specification from "
                   "SpecificationWorkItem)")
@@ -1181,8 +1160,6 @@
         self.offset += chunk_size
 
 
-<<<<<<< HEAD
-=======
 class BugsInformationTypeMigrator(TunableLoop):
     """A `TunableLoop` to populate information_type for all bugs."""
 
@@ -1205,7 +1182,6 @@
         self.transaction.commit()
 
 
->>>>>>> 6c886c35
 class BaseDatabaseGarbageCollector(LaunchpadCronScript):
     """Abstract base class to run a collection of TunableLoops."""
     script_name = None  # Script name for locking and database user. Override.
@@ -1459,10 +1435,7 @@
         BugHeatUpdater,
         AccessPolicyDistributionAddition,
         AccessPolicyProductAddition,
-<<<<<<< HEAD
-=======
         BugsInformationTypeMigrator,
->>>>>>> 6c886c35
         ]
     experimental_tunable_loops = []
 
