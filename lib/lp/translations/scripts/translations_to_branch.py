--- conflicted
+++ resolved
@@ -119,11 +119,7 @@
     def _commit(self, source, committer):
         """Commit changes to branch.  Check for race conditions."""
         self._checkForObjections(source)
-<<<<<<< HEAD
-        committer.commit(
-            "Launchpad automatic translations update.", txn=self.txn)
-=======
-        committer.commit(self.commit_message)
+        committer.commit(self.commit_message, txn=self.txn)
 
     def _isTranslationsCommit(self, revision):
         """Is `revision` an automatic translations commit?"""
@@ -153,7 +149,6 @@
                 return None
 
         return None
->>>>>>> 391ec0e9
 
     def _exportToBranch(self, source):
         """Export translations for source into source.translations_branch.
@@ -163,13 +158,10 @@
         self.logger.info("Exporting %s." % source.title)
         self._checkForObjections(source)
 
-<<<<<<< HEAD
-        committer = self._makeDirectBranchCommit(source.translations_branch)
+        committer = self._prepareBranchCommit(source.translations_branch)
         self.logger.debug("Created DirectBranchCommit.")
         if self.txn:
             self.txn.commit()
-=======
-        committer = self._prepareBranchCommit(source.translations_branch)
 
         bzr_branch = committer.bzrbranch
 
@@ -188,7 +180,6 @@
             changed_since = last_commit_date - self.fudge_factor
 
         change_count = 0
->>>>>>> 391ec0e9
 
         try:
             subset = getUtility(IPOTemplateSet).getSubset(
@@ -197,18 +188,15 @@
                 base_path = os.path.dirname(template.path)
 
                 for pofile in template.pofiles:
-<<<<<<< HEAD
-                    language_code = pofile.getFullLanguageCode()
-                    self.logger.debug("Exporting %s." % language_code)
-=======
-
                     has_changed = (
                         changed_since is None or
                         pofile.date_changed > changed_since)
                     if not has_changed:
                         continue
 
->>>>>>> 391ec0e9
+                    language_code = pofile.getFullLanguageCode()
+                    self.logger.debug("Exporting %s." % language_code)
+
                     pofile_path = os.path.join(
                         base_path, language_code + '.po')
                     pofile_contents = pofile.export()
@@ -222,17 +210,13 @@
                     if self.txn:
                         self.txn.commit()
 
-<<<<<<< HEAD
-            self.logger.debug("Writing to branch.")
-            self._commit(source, committer)
-=======
                     # We're done with this POFile.  Don't bother caching
                     # anything about it any longer.
                     template.clearPOFileCache()
 
             if change_count > 0:
+                self.logger.debug("Writing to branch.")
                 self._commit(source, committer)
->>>>>>> 391ec0e9
         finally:
             committer.unlock()
 
