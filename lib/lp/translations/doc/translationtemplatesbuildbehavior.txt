--- conflicted
+++ resolved
@@ -9,8 +9,6 @@
     >>> logger = logging.getLogger()
     >>> logger.setLevel(logging.CRITICAL)
 
-<<<<<<< HEAD
-=======
     >>> from canonical.database.sqlbase import quote
     >>> from canonical.launchpad.interfaces.lpstorm import IMasterStore
     >>> from lp.services.job.interfaces.job import JobStatus
@@ -19,8 +17,6 @@
     >>> query = store.execute("UPDATE Job SET status = %s" % quote(
     ...     JobStatus.FAILED))
 
-    >>> from lp.buildmaster.master import BuilddMaster
->>>>>>> c822c601
     >>> from canonical.buildd.tests import BuilddSlaveTestSetup
     >>> BuilddSlaveTestSetup().setUp()
 
