# Copyright 2009 Canonical Ltd.  This software is licensed under the
# GNU Affero General Public License version 3 (see the file LICENSE).

# pylint: disable-msg=W0404
# (Disable warning about importing two different datetime modules)

"""View classes for ITranslationMessage interface."""

__metaclass__ = type

__all__ = [
    'BaseTranslationView',
    'CurrentTranslationMessageAppMenus',
    'CurrentTranslationMessageFacets',
    'CurrentTranslationMessageIndexView',
    'CurrentTranslationMessagePageView',
    'CurrentTranslationMessageView',
    'CurrentTranslationMessageZoomedView',
    'TranslationMessageSuggestions',
    ]

import cgi
import datetime
import gettextpo
import operator
import pytz
import re
import urllib

from zope import datetime as zope_datetime
from zope.app.form import CustomWidgetFactory
from zope.app.form.utility import setUpWidgets
from zope.app.form.browser import DropdownWidget
from zope.app.form.interfaces import IInputWidget
from zope.component import getUtility
from zope.interface import implements
from zope.schema.vocabulary import getVocabularyRegistry

from z3c.ptcompat import ViewPageTemplateFile

from canonical.cachedproperty import cachedproperty
from lp.translations.browser.browser_helpers import (
    contract_rosetta_escapes, convert_newlines_to_web_form, count_lines,
    text_to_html)
from lp.translations.browser.potemplate import POTemplateFacets
from canonical.launchpad.webapp.interfaces import (
    ILaunchBag,
    UnexpectedFormData)
from lp.translations.interfaces.pofile import IPOFileAlternativeLanguage
from lp.translations.interfaces.translationmessage import (
    ITranslationMessage, ITranslationMessageSet,
    ITranslationMessageSuggestions, RosettaTranslationOrigin,
    TranslationConflict)
from lp.translations.interfaces.translationsperson import (
    ITranslationsPerson)
from canonical.launchpad.webapp import (
    ApplicationMenu, canonical_url, enabled_with_permission, LaunchpadView,
    Link, urlparse)
from canonical.launchpad.webapp.batching import BatchNavigator
from canonical.launchpad.webapp.menu import structured


#
# Exceptions and helper classes
#


class POTMsgSetBatchNavigator(BatchNavigator):

    def __init__(self, results, request, start=0, size=1):
        """Constructs a BatchNavigator instance.

        results is an iterable of results. request is the web request
        being processed. size is a default batch size which the callsite
        can choose to provide.
        """
        schema, netloc, path, parameters, query, fragment = (
            urlparse(str(request.URL)))

        # For safety, delete the start and batch variables, if they
        # appear in the URL. The situation in which 'start' appears
        # today is when the alternative language form is posted back and
        # includes it.
        if 'start' in request:
            del request.form['start']
        if 'batch' in request.form:
            del request.form['batch']
        # Note: the BatchNavigator has now been updated so that it
        # gets the parameters out of the request.query_string_params
        # dict by default. Therefore, we'll remove the 'start' option
        # from request.query_string_params as well.
        if 'start' in request.query_string_params:
            del request.query_string_params['start']
        if 'batch' in request.query_string_params:
            del request.query_string_params['batch']

        # 'path' will be like: 'POTURL/LANGCODE/POTSEQUENCE/+translate' and
        # we are interested on the POTSEQUENCE.
        self.start_path, pot_sequence, self.page = path.rsplit('/', 2)
        try:
            # The URLs we use to navigate thru POTMsgSet objects start with 1,
            # while the batching machinery starts with 0, that's why we need
            # to remove '1'.
            start_value = int(pot_sequence) - 1
        except ValueError:
            start_value = start

        # This batch navigator class only supports batching of 1 element.
        size = 1

        BatchNavigator.__init__(self, results, request, start_value, size)

    def generateBatchURL(self, batch):
        """Return a custom batch URL for `ITranslationMessage`'s views."""
        url = ""
        if batch is None:
            return url

        assert batch.size == 1, 'The batch size must be 1.'

        sequence = batch.startNumber()
        url = '/'.join([self.start_path, str(sequence), self.page])
        # getCleanQueryString ensures we get rid of any bogus 'start' or
        # 'batch' form variables we may have received via the URL.
        qs = self.getCleanQueryString()
        if qs:
            # There are arguments that we should preserve.
            url = '%s?%s' % (url, qs)
        return url


class CustomDropdownWidget(DropdownWidget):

    def _div(self, cssClass, contents, **kw):
        """Render the select widget without the div tag."""
        return contents


#
# Standard UI classes
#
class CurrentTranslationMessageFacets(POTemplateFacets):
    usedfor = ITranslationMessage

    def __init__(self, context):
        POTemplateFacets.__init__(self, context.browser_pofile.potemplate)


class CurrentTranslationMessageAppMenus(ApplicationMenu):
    usedfor = ITranslationMessage
    facet = 'translations'
    links = ['overview', 'translate', 'upload', 'download']

    def overview(self):
        text = 'Overview'
        return Link('../', text)

    def translate(self):
        text = 'Translate many'
        return Link('../+translate', text, icon='languages')

    @enabled_with_permission('launchpad.Edit')
    def upload(self):
        text = 'Upload a file'
        return Link('../+upload', text, icon='edit')

    def download(self):
        text = 'Download'
        return Link('../+export', text, icon='download')


#
# Views
#
class CurrentTranslationMessageIndexView:
    """A view to forward to the translation form."""

    def __init__(self, context, request):
        self.context = context
        self.request = request

    def __call__(self):
        """Redirect to the translation form."""
        url = '%s/%s' % (canonical_url(self.context), '+translate')
        self.request.response.redirect(url)


def _getSuggestionFromFormId(form_id):
    """Return the suggestion associated with the given form element ID.

    The ID is in the format generated by `POSubmission.makeHTMLID`.
    """
    expr_match = re.search(
        'msgset_(\d+)_(\S+)_suggestion_(\d+)_(\d+)', form_id)
    if expr_match is None:
        raise UnexpectedFormData(
            'The given form ID (%s) is not valid' % form_id)

    # Extract the suggestion ID.
    suggestion_id = int(expr_match.group(3))
    plural_form = int(expr_match.group(4))
    translationmessage = getUtility(ITranslationMessageSet).getByID(
        suggestion_id)
    return translationmessage.translations[plural_form]


class BaseTranslationView(LaunchpadView):
    """Base class that implements a framework for modifying translations.

    This class provides a basis for building a batched translation page.
    It relies on one or more subviews being used to actually display the
    translations and form elements. It processes the form submitted and
    constructs data which can be then fed back into the subviews.

    The subviews must be (or behave like) CurrentTranslationMessageViews.

    Child classes must define:
        - self.pofile
        - _buildBatchNavigator()
        - _initializeTranslationMessageViews()
        - _submitTranslations()
    """

    pofile = None
    # There will never be 100 plural forms.  Usually, we'll be iterating
    # over just two or three.
    MAX_PLURAL_FORMS = 100

    @property
    def label(self):
        """The label will be used as the main page heading."""
        if self.form_is_writeable:
            form_label = 'Translating into %s'
        else:
            form_label = 'Browsing %s translation'
        return form_label % self.context.language.englishname

    def initialize(self):
        assert self.pofile, "Child class must define self.pofile"

        # These two dictionaries hold translation data parsed from the
        # form submission. They exist mainly because of the need to
        # redisplay posted translations when they contain errors; if not
        # _submitTranslations could take care of parsing and saving
        # translations without the need to store them in instance
        # variables. To understand more about how they work, see
        # _extractFormPostedTranslations, _prepareView and
        # _storeTranslations.
        self.form_posted_translations = {}
        self.form_posted_translations_has_store_flag = {}
        self.form_posted_needsreview = {}
        self.form_posted_diverge = {}
        self.form_posted_dismiss_suggestions = {}

        if not self.has_plural_form_information:
            # This POFile needs administrator setup.
            self.request.response.addErrorNotification(
                structured("""
            <p>
            Launchpad can&#8217;t handle the plural items in this file,
            because it doesn&#8217;t yet know how plural forms work for %s.
            </p>
            <p>
            If you have this information, please visit the
            <a href="https://answers.launchpad.net/rosetta/">Answers</a>
            application to see whether anyone has submitted it yet.  If not,
            please file the information there as a question.  The preferred
            format for such questions is described in the
            <a href="https://help.launchpad.net/FAQ/Translations">Frequently
            Asked Questions list</a>.
            </p>
            <p>
            This only needs to be done once per language. Thanks for helping
            Launchpad Translations.
            </p>
            """ % self.pofile.language.englishname))
            return

        self._initializeAltLanguage()

        # The batch navigator needs to be initialized early, before
        # _submitTranslations is called; the reason for this is that
        # _submitTranslations, in the case of no errors, redirects to
        # the next batch page.
        self.batchnav = self._buildBatchNavigator()
        # These two variables are stored for the sole purpose of being
        # output in hidden inputs that preserve the current navigation
        # when submitting forms.
        self.start = self.batchnav.start
        self.size = self.batchnav.currentBatch().size

        if self.request.method == 'POST':
            if self.user is None:
                raise UnexpectedFormData, (
                    'Anonymous users or users who are not accepting our '
                    'licensing terms cannot do POST submissions.')
            translations_person = ITranslationsPerson(self.user)
            if (translations_person.translations_relicensing_agreement 
                    is not None and
                not translations_person.translations_relicensing_agreement):
                raise UnexpectedFormData, (
                    'Users who do not agree to licensing terms '
                    'cannot do POST submissions.')
            try:
                # Try to get the timestamp when the submitted form was
                # created. We use it to detect whether someone else updated
                # the translation we are working on in the elapsed time
                # between the form loading and its later submission.
                self.lock_timestamp = zope_datetime.parseDatetimetz(
                    self.request.form.get('lock_timestamp', u''))
            except zope_datetime.DateTimeError:
                # invalid format. Either we don't have the timestamp in the
                # submitted form or it has the wrong format.
                raise UnexpectedFormData, (
                    'We didn\'t find the timestamp that tells us when was'
                    ' generated the submitted form.')

            # Check if this is really the form we are listening for..
            if self.request.form.get("submit_translations"):
                # Check if this is really the form we are listening for..
                if self._submitTranslations():
                    # .. and if no errors occurred, adios. Otherwise, we
                    # need to set up the subviews for error display and
                    # correction.
                    return
        else:
            # It's not a POST, so we should generate lock_timestamp.
            UTC = pytz.timezone('UTC')
            self.lock_timestamp = datetime.datetime.now(UTC)

        # Slave view initialization depends on _submitTranslations being
        # called, because the form data needs to be passed in to it --
        # again, because of error handling.
        self._initializeTranslationMessageViews()

    #
    # API Hooks
    #

    def _buildBatchNavigator(self):
        """Construct a BatchNavigator of POTMsgSets and return it."""
        raise NotImplementedError

    def _initializeTranslationMessageViews(self):
        """Construct subviews as necessary."""
        raise NotImplementedError

    def _submitTranslations(self):
        """Handle translations submitted via a form.

        Return True if processing went fine; return False if errors
        occurred.

        Implementing this method is complicated. It needs to find out
        what TranslationMessage were updated in the form post, call
        _storeTranslations() for each of those, check for errors that
        may have occurred during that (displaying them using
        addErrorNotification), and otherwise call _redirectToNextPage if
        everything went fine.
        """
        raise NotImplementedError

    #
    # Helper methods that should be used for TranslationMessageView.__init__()
    # and _submitTranslations().
    #

    def _storeTranslations(self, potmsgset):
        """Store the translation submitted for a POTMsgSet.

        Return a string with an error if one occurs, otherwise None.
        """
        self._extractFormPostedTranslations(potmsgset)

        if self.form_posted_dismiss_suggestions.get(potmsgset, False):
            try:
                potmsgset.dismissAllSuggestions(self.pofile,
                                                self.user,
                                                self.lock_timestamp)
            except TranslationConflict, e:
                return unicode(e)
            return None

        translations = self.form_posted_translations.get(potmsgset, {})
        if not translations:
            # A post with no content -- not an error, but nothing to be
            # done.
            # XXX: kiko 2006-09-28: I'm not sure but I suspect this could
            # be an UnexpectedFormData.
            return None

        plural_indices_to_store = (
            self.form_posted_translations_has_store_flag.get(potmsgset, []))

        translationmessage = potmsgset.getCurrentTranslationMessage(
            self.pofile.potemplate, self.pofile.language)

        # If the user submitted a translation without checking its checkbox,
        # we assume they don't want to save it. We revert any submitted value
        # to its current active translation.
        has_translations = False
        for index in translations:
            if index not in plural_indices_to_store:
                if (translationmessage is not None and
                    translationmessage.translations[index] is not None):
                    translations[index] = (
                        translationmessage.translations[index])
                else:
                    translations[index] = u''
            if translations[index]:
                # There are translations
                has_translations = True

        if translationmessage is None and not has_translations:
            # There is no current translation yet, neither we get any
            # translation submitted, so we don't need to store anything.
            return None

        force_suggestion = self.form_posted_needsreview.get(potmsgset, False)
        force_diverge = self.form_posted_diverge.get(potmsgset, False)

        try:
            potmsgset.updateTranslation(
                self.pofile, self.user, translations,
                is_imported=False, lock_timestamp=self.lock_timestamp,
                force_suggestion=force_suggestion,
                force_diverged=force_diverge)
        except TranslationConflict:
            return (
                u'Somebody else changed this translation since you started.'
                u' To avoid accidentally reverting work done by others, we'
                u' added your translations as suggestions, so please review'
                u' current values.')
        except gettextpo.error, e:
            # Save the error message gettext gave us to show it to the
            # user.
            return unicode(e)
        else:
            self._observeTranslationUpdate(potmsgset)
            return None

    def _prepareView(self, view_class, current_translation_message, error):
        """Collect data and build a TranslationMessageView for display."""
        # XXX: kiko 2006-09-27:
        # It would be nice if we could easily check if this is being
        # called in the right order, after _storeTranslations().
        translations = {}
        # Get translations that the user typed in the form.
        posted = self.form_posted_translations.get(
            current_translation_message.potmsgset, None)
        # Get the flags set by the user to note whether 'New suggestion'
        # should be taken in consideration.
        plural_indices_to_store = (
            self.form_posted_translations_has_store_flag.get(
                current_translation_message.potmsgset, []))
        # We are going to prepare the content of the translation form.
        for plural_index in range(current_translation_message.plural_forms):
            if posted is not None and posted[plural_index] is not None:
                # We have something submitted by the user, we use that value.
                translations[plural_index] = posted[plural_index]
            else:
                # We didn't get anything from the user for this translation,
                # so we store nothing for it.
                translations[plural_index] = None

        # Check the values we got with the submit for the 'Needs review' flag
        # so we prepare the new render with the same values.
        if current_translation_message.potmsgset in (
            self.form_posted_needsreview):
            force_suggestion = self.form_posted_needsreview[
                current_translation_message.potmsgset]
        else:
            force_suggestion = False

        # Check if the current translation message is marked
        # as needing to be diverged.
        if current_translation_message.potmsgset in (
            self.form_posted_diverge):
            force_diverge = self.form_posted_needsreview[
                current_translation_message.potmsgset]
        else:
            force_diverge = False

        return view_class(
            current_translation_message, self.request,
            plural_indices_to_store, translations, force_suggestion,
            force_diverge, error, self.second_lang_code,
            self.form_is_writeable)

    #
    # Internals
    #

    def _initializeAltLanguage(self):
        """Initialize the alternative language widget and check form data."""
        alternative_language = None
        second_lang_code = self.request.form.get("field.alternative_language")
        fallback_language = self.pofile.language.alt_suggestion_language
        if isinstance(second_lang_code, list):
            # self._redirect() was generating duplicate params in the URL.
            # We may be able to remove this guard.
            raise UnexpectedFormData(
                "You specified more than one alternative language; "
                "only one is currently supported.")

        if second_lang_code:
            try:
                translatable_vocabulary = getVocabularyRegistry().get(
                    None, 'TranslatableLanguage')
                language_term = (
                    translatable_vocabulary.getTermByToken(second_lang_code))
                alternative_language = language_term.value
            except LookupError:
                # Oops, a bogus code was provided in the request.
                # This is UnexpectedFormData caused by a hacked URL, or an
                # old URL. The alternative_language field used to use
                # LanguageVocabulary that contained untranslatable languages.
                second_lang_code = None
        elif fallback_language is not None:
            # If there's a standard alternative language and no
            # user-specified language was provided, preselect it.
            alternative_language =  fallback_language
            second_lang_code = fallback_language.code
        else:
            # The second_lang_code is None and there is no fallback_language.
            # This is probably a parent language or an English variant.
            pass

        # Whatever alternative language choice came out of all that, ignore it
        # if the user has preferred languages and the alternative language
        # isn't among them.  Otherwise we'd be initializing this dropdown to a
        # choice it didn't in fact contain, resulting in an oops.
        if alternative_language is not None:
            user = getUtility(ILaunchBag).user
            if user is not None:
                translations_person = ITranslationsPerson(user)
                choices = set(translations_person.translatable_languages)
                if choices and alternative_language not in choices:
                    self.request.response.addInfoNotification(
                        u"Not showing suggestions from selected alternative "
                        "language %s.  If you wish to see suggestions from "
                        "this language, add it to your preferred languages "
                        "first."
                        % alternative_language.displayname)
                    alternative_language = None
                    second_lang_code = None

        initial_values = {}
        if alternative_language is not None:
            initial_values['alternative_language'] = alternative_language

        self.alternative_language_widget = CustomWidgetFactory(
            CustomDropdownWidget)
        setUpWidgets(
            self, IPOFileAlternativeLanguage, IInputWidget,
            names=['alternative_language'], initial=initial_values)

        # We store second_lang_code for use in hidden inputs in the
        # other forms in the translation pages.
        self.second_lang_code = second_lang_code

    @property
    def has_plural_form_information(self):
        """Return whether we know the plural forms for this language."""
        if self.pofile.potemplate.hasPluralMessage():
            return self.pofile.language.pluralforms is not None
        # If there are no plural forms, we assume that we have the
        # plural form information for this language.
        return True

    @property
    def user_is_official_translator(self):
        """Determine whether the current user is an official translator."""
        return self.pofile.canEditTranslations(self.user)

    @cachedproperty
    def form_is_writeable(self):
        """Whether the form should accept write operations."""
        return self.pofile.canAddSuggestions(self.user)

    def _extractFormPostedTranslations(self, potmsgset):
        """Look for translations for this `POTMsgSet` in the form submitted.

        Store the new translations at self.form_posted_translations and its
        fuzzy status at self.form_posted_needsreview, keyed on the
        `POTMsgSet`.

        In this method, we look for various keys in the form, and use them as
        follows:

        * 'msgset_ID' to know if self is part of the submitted form. If it
          isn't found, we stop parsing the form and return.
        * 'msgset_ID_LANGCODE_translation_PLURALFORM': Those will be the
          submitted translations and we will have as many entries as plural
          forms the language self.context.language has.  This identifier
          format is generated by `TranslationMessage.makeHTMLID`.
        * 'msgset_ID_LANGCODE_needsreview': If present, will note that the
          'needs review' flag has been set for the given translations.

        In all those form keys, 'ID' is the ID of the `POTMsgSet`.
        """
        form = self.request.form
        potmsgset_ID = potmsgset.id
        language_code = self.pofile.language.code

        msgset_ID = 'msgset_%d' % potmsgset_ID
        if msgset_ID not in form:
            # If this form does not have data about the msgset id, then
            # do nothing at all.
            return

        msgset_ID_LANGCODE_needsreview = 'msgset_%d_%s_needsreview' % (
            potmsgset_ID, language_code)
        self.form_posted_needsreview[potmsgset] = (
            msgset_ID_LANGCODE_needsreview in form)

        msgset_ID_diverge = 'msgset_%d_diverge' % (
            potmsgset_ID)
        self.form_posted_diverge[potmsgset] = (
            msgset_ID_diverge in form)

        msgset_ID_dismiss = 'msgset_%d_dismiss' % potmsgset_ID
        self.form_posted_dismiss_suggestions[potmsgset] = (
            msgset_ID_dismiss in form)

        # Note the trailing underscore: we append the plural form
        # number later.
        msgset_ID_LANGCODE_translation_ = 'msgset_%d_%s_translation_' % (
            potmsgset_ID, language_code)

        # Extract the translations from the form, and store them in
        # self.form_posted_translations. We try plural forms in turn,
        # starting at 0.
        for pluralform in xrange(self.MAX_PLURAL_FORMS):
            msgset_ID_LANGCODE_translation_PLURALFORM_new = '%s%d_new' % (
                msgset_ID_LANGCODE_translation_, pluralform)
            if msgset_ID_LANGCODE_translation_PLURALFORM_new not in form:
                # Stop when we reach the first plural form which is
                # missing from the form.
                break

            # Get new value introduced by the user.
            raw_value = form[msgset_ID_LANGCODE_translation_PLURALFORM_new]
            value = contract_rosetta_escapes(raw_value)

            if self.user_is_official_translator:
                # Let's see the section that we are interested on based on the
                # radio button that is selected.
                msgset_ID_LANGCODE_translation_PLURALFORM_radiobutton = (
                    '%s%d_radiobutton' % (
                        msgset_ID_LANGCODE_translation_, pluralform))
                selected_translation_key = form.get(
                    msgset_ID_LANGCODE_translation_PLURALFORM_radiobutton)
                if selected_translation_key is None:
                    # The radiobutton was missing from the form; either
                    # it wasn't rendered to the end-user or no buttons
                    # were selected.
                    continue

                # We are going to check whether the radio button is for
                # current translation, suggestion or the new translation
                # field.
                current_translation_message = (
                    potmsgset.getCurrentTranslationMessage(
                        self.pofile.potemplate, self.pofile.language))
                if current_translation_message is None:
                    current_translation_message = (
                        potmsgset.getCurrentDummyTranslationMessage(
                            self.pofile.potemplate, self.pofile.language))
                if (selected_translation_key !=
                    msgset_ID_LANGCODE_translation_PLURALFORM_new):
                    # It's either current translation or an existing
                    # suggestion.
                    # Let's override 'value' with the selected suggestion
                    # value.
                    if 'suggestion' in selected_translation_key:
                        value = _getSuggestionFromFormId(
                            selected_translation_key)
                    elif current_translation_message.translations[
                        pluralform] is not None:
                        # It's current translation.
                        value = current_translation_message.translations[
                            pluralform]
                    else:
                        # Current translation is None, this code expects u''
                        # when there is no translation.
                        value = u''
                # Current user is an official translator and the radio button
                # for 'New translation' is selected, so we are sure we want to
                # store this submission.
                store = True
            else:
                # Note whether this translation should be stored in our
                # database as a new suggestion.
                msgset_ID_LANGCODE_translation_PLURALFORM_new_checkbox = (
                    '%s_checkbox'
                    % msgset_ID_LANGCODE_translation_PLURALFORM_new)
                store = (
                    msgset_ID_LANGCODE_translation_PLURALFORM_new_checkbox
                    in form)

            if potmsgset not in self.form_posted_translations:
                self.form_posted_translations[potmsgset] = {}
            self.form_posted_translations[potmsgset][pluralform] = value

            if potmsgset not in self.form_posted_translations_has_store_flag:
                self.form_posted_translations_has_store_flag[potmsgset] = []
            if store:
                self.form_posted_translations_has_store_flag[
                    potmsgset].append(pluralform)
        else:
            raise AssertionError('More than %d plural forms were submitted!'
                                 % self.MAX_PLURAL_FORMS)

    def _observeTranslationUpdate(self, potmsgset):
        """Observe that a translation was updated for the potmsgset.

        Subclasses should redefine this method if they need to watch the
        successful calls to `potmsgset.updateTranslation`.
        """
        pass

    #
    # Redirection
    #

    def _buildRedirectParams(self):
        """Construct parameters for redirection.

        Redefine this method if you have additional parameters to preserve.
        """
        parameters = {}
        if self.second_lang_code:
            parameters['field.alternative_language'] = self.second_lang_code
        return parameters

    def _redirect(self, new_url):
        """Redirect to the given url adding the selected filtering rules."""
        assert new_url is not None, ('The new URL cannot be None.')
        if not new_url:
            new_url = str(self.request.URL)
            if self.request.get('QUERY_STRING'):
                new_url += '?%s' % self.request.get('QUERY_STRING')

        # Get the default values for several parameters.
        parameters = self._buildRedirectParams()

        if '?' in new_url:
            # Get current query string
            base_url, old_query_string = new_url.split('?')
            query_parts = cgi.parse_qsl(
                old_query_string, strict_parsing=False)

            # Combine parameters provided by _buildRedirectParams with those
            # that came with our page request.  The latter take precedence.
            combined_parameters = {}
            combined_parameters.update(parameters)
            for (key, value) in query_parts:
                combined_parameters[key] = value
            parameters = combined_parameters
        else:
            base_url = new_url

        new_query = urllib.urlencode(sorted(parameters.items()))

        if new_query:
            new_url = '%s?%s' % (base_url, new_query)

        self.request.response.redirect(new_url)

    def _redirectToNextPage(self):
        """After a successful submission, redirect to the next batch page."""
        # XXX: kiko 2006-09-27:
        # Isn't this a hell of a performance issue, hitting this
        # same table for every submit?
        self.pofile.updateStatistics()
        next_url = self.batchnav.nextBatchURL()
        if next_url is None or next_url == '':
            # We are already at the end of the batch, forward to the
            # first one.
            next_url = self.batchnav.firstBatchURL()
        if next_url is None:
            # Stay in whatever URL we are atm.
            next_url = ''
        self._redirect(next_url)


class CurrentTranslationMessagePageView(BaseTranslationView):
    """A view for the page that renders a single translation.

    See `BaseTranslationView` for details on how this works.
    """

    def initialize(self):
        self.pofile = self.context.browser_pofile

        # Since we are only displaying a single message, we only hold on to
        # one error for it. The variable is set to the failing
        # TranslationMessage (a device of
        # BaseTranslationView._storeTranslations) via _submitTranslations.
        self.error = None
        self.translationmessage_view = None

        BaseTranslationView.initialize(self)

    #
    # BaseTranslationView API
    #

    def _buildBatchNavigator(self):
        """See `BaseTranslationView._buildBatchNavigator`."""
        return POTMsgSetBatchNavigator(self.pofile.potemplate.getPOTMsgSets(),
                                       self.request, size=1)

    def _initializeTranslationMessageViews(self):
        """See `BaseTranslationView._initializeTranslationMessageViews`."""
        self.translationmessage_view = self._prepareView(
            CurrentTranslationMessageZoomedView, self.context, self.error)

    def _submitTranslations(self):
        """See `BaseTranslationView._submitTranslations`."""
        self.error = self._storeTranslations(self.context.potmsgset)
        if self.error:
            self.request.response.addErrorNotification(
                "There is an error in the translation you provided. "
                "Please correct it before continuing.")
            return False

        self._redirectToNextPage()
        return True

<<<<<<< HEAD

    def _messages_html_id(self):
        order = []
        message = self.translationmessage_view
        # If we don't know about plural forms, or there are some other
        # reason that prevent translations, translationmessage_view is
        # not created
        if ((message is not None) and (message.form_is_writeable)):
            for dictionary in message.translation_dictionaries:
                order.append(
                    dictionary['html_id_translation'] + '_new')
        return order

    @property
    def autofocus_html_id(self):
        if (len(self._messages_html_id()) > 0):
            return self._messages_html_id()[0]
        else:
            return ""

    @property
    def translations_order(self):
        return ' '.join(self._messages_html_id())


=======
>>>>>>> 1bd50f76
class CurrentTranslationMessageView(LaunchpadView):
    """Holds all data needed to show an ITranslationMessage.

    This view class could be used directly or as part of the POFileView class
    in which case, we would have up to 100 instances of this class using the
    same information at self.form.
    """

    # Instead of registering in ZCML, we indicate the template here and avoid
    # the adapter lookup when constructing these subviews.
    template = ViewPageTemplateFile(
        '../templates/currenttranslationmessage-translate-one.pt')

    # Relevant instance variables:
    #   self.translations
    #   self.error
    #   self.sec_lang
    #   self.second_lang_potmsgset
    #   self.suggestion_blocks
    #   self.pluralform_indices

    def __init__(self, current_translation_message, request,
                 plural_indices_to_store, translations, force_suggestion,
                 force_diverge, error, second_lang_code, form_is_writeable):
        """Primes the view with information that is gathered by a parent view.

        :param plural_indices_to_store: A dictionary that indicates whether
            the translation associated should be stored in our database or
            ignored. It's indexed by plural form.
        :param translations: A dictionary indexed by plural form index;
            BaseTranslationView constructed it based on form-submitted
            translations.
        :param force_suggestion: Should this be a suggestion even for editors.
        :param force_diverge: Should this translation be diverged.
        :param error: The error related to self.context submission or None.
        :param second_lang_code: The result of submiting
            field.alternative_value.
        :param form_is_writeable: Whether the form should accept write
            operations
        """
        LaunchpadView.__init__(self, current_translation_message, request)

        self.pofile = self.context.browser_pofile
        self.plural_indices_to_store = plural_indices_to_store
        self.translations = translations
        self.error = error
        self.force_suggestion = force_suggestion
        self.force_diverge = force_diverge
        self.user_is_official_translator = (
            current_translation_message.pofile.canEditTranslations(self.user))
        self.form_is_writeable = form_is_writeable
        if self.context.is_imported:
            # The imported translation matches the current one.
            self.imported_translationmessage = self.context
        else:
            self.imported_translationmessage = (
                self.context.potmsgset.getImportedTranslationMessage(
                    self.pofile.potemplate,
                    self.pofile.language))

        if self.context.potemplate is None:
            # Shared translation is current.
            self.shared_translationmessage = None
        else:
            self.shared_translationmessage = (
                self.context.potmsgset.getSharedTranslationMessage(
                    self.pofile.language))
            if (self.shared_translationmessage ==
                self.imported_translationmessage):
                # If it matches the imported message, we don't care.
                self.shared_translationmessage = None

        self.can_confirm_and_dismiss = False
        self.can_dismiss_on_empty = False
        self.can_dismiss_on_plural = False
        self.can_dismiss_packaged = False

        # Initialize to True, allowing POFileTranslateView to override.
        self.zoomed_in_view = True

        # Set up alternative language variables.
        # XXX: kiko 2006-09-27:
        # This could be made much simpler if we built suggestions externally
        # in the parent view, as suggested in initialize() below.
        self.sec_lang = None
        self.second_lang_potmsgset = None
        if second_lang_code is not None:
            potemplate = self.pofile.potemplate
            second_lang_pofile = potemplate.getPOFileByLang(second_lang_code)
            if second_lang_pofile:
                self.sec_lang = second_lang_pofile.language

    def initialize(self):
        # XXX: kiko 2006-09-27:
        # The heart of the optimization problem here is that
        # _buildAllSuggestions() is very expensive. We need to move to
        # building suggestions and active texts in one fell swoop in the
        # parent view, and then supplying them all via __init__(). This
        # would cut the number of (expensive) queries per-page by an
        # order of 30.

        # This code is where we hit the database collecting suggestions for
        # this ITranslationMessage.

        # We store lists of TranslationMessageSuggestions objects in a
        # suggestion_blocks dictionary, keyed on plural form index; this
        # allows us later to just iterate over them in the view code
        # using a generic template.
        self.pluralform_indices = range(self.context.plural_forms)

        self._buildAllSuggestions()

        # If existing translation is shared, and a user is
        # an official translator, they can diverge a translation.
        self.allow_diverging = (self.zoomed_in_view and
                                self.user_is_official_translator and
                                self.context.potemplate is None)
        if self.allow_diverging:
            if self.pofile.potemplate.productseries is not None:
                self.current_series = self.pofile.potemplate.productseries
                self.current_series_title = "%s %s" % (
                    self.current_series.product.displayname,
                    self.current_series.name)
            else:
                self.current_series = self.pofile.potemplate.distroseries
                self.current_series_title = "%s %s" % (
                    self.current_series.distribution.displayname,
                    self.current_series.name)


        # Initialise the translation dictionaries used from the
        # translation form.
        self.translation_dictionaries = []
        for index in self.pluralform_indices:
            current_translation = self.getCurrentTranslation(index)
            imported_translation = self.getImportedTranslation(index)
            shared_translation = self.getSharedTranslation(index)
            submitted_translation = self.getSubmittedTranslation(index)
            if (submitted_translation is None and
                self.user_is_official_translator):
                # We don't have anything to show as the submitted translation
                # and the user is the official one. We prefill the 'New
                # translation' field with the current translation.
                translation = current_translation
            is_multi_line = (count_lines(current_translation) > 1 or
                             count_lines(submitted_translation) > 1 or
                             count_lines(self.singular_text) > 1 or
                             count_lines(self.plural_text) > 1)
            is_same_translator = (
                self.context.submitter == self.context.reviewer)
            is_same_date = (
                self.context.date_created == self.context.date_reviewed)
            if self.context.is_imported:
                # Imported one matches the current one.
                imported_submission = None
            elif self.imported_translationmessage is not None:
                imported_submission = (
                    convert_translationmessage_to_submission(
                        message=self.imported_translationmessage,
                        current_message=self.context,
                        plural_form=index,
                        pofile=self.imported_translationmessage.pofile,
                        legal_warning_needed=False,
                        is_empty=False,
                        packaged=True))
            else:
                imported_submission = None

            if (self.context.potemplate is not None and
                self.shared_translationmessage is not None):
                shared_submission = (
                    convert_translationmessage_to_submission(
                        message=self.shared_translationmessage,
                        current_message=self.context,
                        plural_form=index,
                        pofile=self.shared_translationmessage.pofile,
                        legal_warning_needed=False,
                        is_empty=False))
            else:
                shared_submission = None

            translation_entry = {
                'plural_index': index,
                'current_translation': text_to_html(
                    current_translation, self.context.potmsgset.flags),
                'submitted_translation': submitted_translation,
                'imported_translation': text_to_html(
                    imported_translation, self.context.potmsgset.flags),
                'imported_translation_message': imported_submission,
                'shared_translation': text_to_html(
                    shared_translation, self.context.potmsgset.flags),
                'shared_translation_message': shared_submission,
                'suggestion_block': self.suggestion_blocks[index],
                'suggestions_count': self.suggestions_count[index],
                'store_flag': index in self.plural_indices_to_store,
                'is_multi_line': is_multi_line,
                'same_translator_and_reviewer': (is_same_translator and
                                                 is_same_date),
                'html_id_translation':
                    self.context.makeHTMLID('translation_%d' % index),
                }

            if (not self.context.is_imported and
                self.imported_translationmessage is not None):
                translation_entry['html_id_imported_suggestion'] = (
                    self.imported_translationmessage.makeHTMLID(
                        'suggestion'))

            if self.message_must_be_hidden:
                # We must hide the translation because it may have private
                # info that we don't want to show to anonymous users.
                translation_entry['current_translation'] = u'''
                    To prevent privacy issues, this translation is not
                    available to anonymous users,<br />
                    if you want to see it, please, <a href="+login">log in</a>
                    first.'''

            self.translation_dictionaries.append(translation_entry)

        self.html_id = self.context.potmsgset.makeHTMLID()
        # HTML id for singular form of this message
        self.html_id_singular = self.context.makeHTMLID('translation_0')

    def _set_dismiss_flags(self, local_suggestions, imported):
        """Set dismissal flags.

        The flags are all initialized as False.

        :param local_suggestions: The list of local suggestions.
        :param imported: The imported (packaged) translation for this
            message or None if there is no such translation.
        """
        # Only official translators can dismiss anything.
        if not self.user_is_official_translator:
            return

        if imported is not None:
            date_reviewed = self.context.date_reviewed
            if date_reviewed is None:
                has_new_imported = True
            else:
                has_new_imported = imported.date_created > date_reviewed
        else:
            has_new_imported = False

        # If there are no local suggestion or a newly imported string,
        # nothing can be dismissed.
        if not (len(local_suggestions) > 0 or has_new_imported):
            return

        # OK, let's set some flags.
        self.can_dismiss_packaged = has_new_imported
        if self.is_plural:
            self.can_dismiss_on_plural = True
        else:
            if self.getCurrentTranslation(0) is None:
                self.can_dismiss_on_empty = True
            else:
                self.can_confirm_and_dismiss = True

    def _buildAllSuggestions(self):
        """Builds all suggestions and puts them into suggestions_block.

        This method does the ugly nitty gritty of making sure we don't
        display duplicated suggestions; this is done by checking the
        translation strings in each submission and grabbing only one
        submission per string.

        The decreasing order of preference this method encodes is:
            - Non-active translations to this context and to the pofile
              from which this translation was imported (non_editor)
            - Active translations to other contexts (elsewhere)
            - Non-editor translations to other contexts (wiki)
        """
        # Prepare suggestions storage.
        self.suggestion_blocks = {}
        self.suggestions_count = {}

        if self.message_must_be_hidden:
            # We must hide all suggestions because this message may contain
            # private information that we don't want to show to anonymous
            # users, such as email addresses.
            for index in self.pluralform_indices:
                self.suggestion_blocks[index] = []
                self.suggestions_count[index] = 0
            return

        language = self.pofile.language
        potmsgset = self.context.potmsgset

        if not self.context.is_imported:
            imported = self.imported_translationmessage
        else:
            imported = None

        # Show suggestions only when you can actually do something with them
        # (i.e. you are logged in and have access to at least submit
        # suggestions).
        if self.form_is_writeable:
            # Get a list of local suggestions for this message: local are
            # those who have been submitted directly against it and are
            # newer than the date of the last review.
            local = sorted(
                potmsgset.getLocalTranslationMessages(
                    self.pofile.potemplate,
                    language),
                key=operator.attrgetter("date_created"),
                reverse=True)

            self._set_dismiss_flags(local, imported)

            for suggestion in local:
                suggestion.setPOFile(self.pofile)

            # Get a list of translations which are _used_ as translations
            # for this same message in a different translation template.
            externally_used = sorted(
                potmsgset.getExternallyUsedTranslationMessages(language),
                key=operator.attrgetter("date_created"),
                reverse=True)
            for suggestion in externally_used:
                pofile = suggestion.getOnePOFile()
                if suggestion.browser_pofile is None:
                    suggestion.setPOFile(pofile)

            # Get a list of translations which are suggested as
            # translations for this same message in a different translation
            # template, but are not used.
            externally_suggested = sorted(
                potmsgset.getExternallySuggestedTranslationMessages(language),
                key=operator.attrgetter("date_created"),
                reverse=True)
            for suggestion in externally_suggested:
                pofile = suggestion.getOnePOFile()
                if suggestion.browser_pofile is None:
                    suggestion.setPOFile(pofile)
        else:
            # Don't show suggestions for anonymous users.
            local = externally_used = externally_suggested = []

        # Fetch a list of current and externally used translations for
        # this message in an alternative language.
        alt_submissions = []
        if self.sec_lang is None:
            alt_title = None
        else:
            # User is asking for alternative language suggestions.
            alt_pofile = self.pofile.potemplate.getPOFileByLang(
                self.sec_lang.code)
            alt_current = potmsgset.getCurrentTranslationMessage(
                self.pofile.potemplate, self.sec_lang)
            if alt_current is not None:
                alt_current.setPOFile(alt_pofile)
            if alt_current is not None:
                alt_submissions.append(alt_current)
            alt_external = list(
                potmsgset.getExternallyUsedTranslationMessages(self.sec_lang))
            for suggestion in alt_external:
                suggestion.setPOFile(alt_pofile)
            alt_submissions.extend(alt_external)
            alt_title = self.sec_lang.englishname

        # To maintain compatibility with the old DB model as much as possible,
        # let's split out all the submissions by their plural form.
        # Builds ITranslationMessageSuggestions for each type of the
        # suggestion per plural form.
        for index in self.pluralform_indices:
            self.seen_translations = set([self.context.translations[index]])
            if imported:
                self.seen_translations.add(imported.translations[index])
            local_suggestions = (
                self._buildTranslationMessageSuggestions(
                    'Suggestions', local, index))
            externally_used_suggestions = (
                self._buildTranslationMessageSuggestions(
                    'Used in', externally_used, index, legal_warning=True))
            externally_suggested_suggestions = (
                self._buildTranslationMessageSuggestions(
                    'Suggested in', externally_suggested, index,
                    legal_warning=True))
            alternate_language_suggestions = (
                self._buildTranslationMessageSuggestions(
                    alt_title, alt_submissions, index))

            self.suggestion_blocks[index] = [
                local_suggestions, externally_used_suggestions,
                externally_suggested_suggestions,
                alternate_language_suggestions]
            self.suggestions_count[index] = (
                len(local_suggestions.submissions) +
                len(externally_used_suggestions.submissions) +
                len(externally_suggested_suggestions.submissions) +
                len(alternate_language_suggestions.submissions))

    def _buildTranslationMessageSuggestions(self, title, suggestions, index,
                                            legal_warning=False):
        """Build filtered list of submissions to be shown in the view.

        `title` is the title for the suggestion type, `suggestions` is
        a list of suggestions, and `index` is the plural form.
        """
        iterable_submissions = TranslationMessageSuggestions(
            title, self.context,
            suggestions[:self.max_entries],
            self.user_is_official_translator, self.form_is_writeable,
            index, self.seen_translations, legal_warning=legal_warning)
        self.seen_translations = iterable_submissions.seen_translations
        return iterable_submissions

    def getOfficialTranslation(self, index, is_imported=False,
                               is_shared=False):
        """Return current or imported translation for plural form 'index'."""
        assert index in self.pluralform_indices, (
            'There is no plural form #%d for %s language' % (
                index, self.pofile.language.displayname))

        if is_imported:
            if self.imported_translationmessage is None:
                return None

            translation = self.imported_translationmessage.translations[index]
        elif is_shared:
            if self.shared_translationmessage is None:
                return None

            translation = self.shared_translationmessage.translations[index]
        else:
            translation = self.context.translations[index]
        # We store newlines as '\n', '\r' or '\r\n', depending on the
        # msgid but forms should have them as '\r\n' so we need to change
        # them before showing them.
        if translation is not None:
            return convert_newlines_to_web_form(translation)
        else:
            return None

    def getCurrentTranslation(self, index):
        """Return the current translation for the pluralform 'index'."""
        return self.getOfficialTranslation(index)

    def getImportedTranslation(self, index):
        """Return the imported translation for the pluralform 'index'."""
        return self.getOfficialTranslation(index, is_imported=True)

    def getSharedTranslation(self, index):
        """Return the shared translation for the pluralform 'index'."""
        return self.getOfficialTranslation(index, is_shared=True)

    def getSubmittedTranslation(self, index):
        """Return the translation submitted for the pluralform 'index'."""
        assert index in self.pluralform_indices, (
            'There is no plural form #%d for %s language' % (
                index, self.pofile.language.displayname))

        translation = self.translations[index]
        # We store newlines as '\n', '\r' or '\r\n', depending on the text to
        # translate; but forms should have them as '\r\n' so we need to change
        # line endings before showing them.
        return convert_newlines_to_web_form(translation)

    #
    # Display-related methods
    #

    @cachedproperty
    def is_plural(self):
        """Return whether there are plural forms."""
        return self.context.potmsgset.plural_text is not None

    @cachedproperty
    def message_must_be_hidden(self):
        """Whether this message must be hidden from anonymous viewers.

        Messages are always shown to logged-in users.  However, messages that
        are likely to contain email addresses must not be shown to anonymous
        visitors in order to keep them out of search engines, spam lists etc.
        """
        if self.user is not None:
            # Always show messages to logged-in users.
            return False
        # For anonymous users, check the msgid.
        return self.context.potmsgset.hide_translations_from_anonymous

    @property
    def translation_credits(self):
        """Return automatically created translation if defined, or None."""
        assert self.context.potmsgset.is_translation_credit
        return text_to_html(
            self.pofile.prepareTranslationCredits(
                self.context.potmsgset),
            self.context.potmsgset.flags)

    @cachedproperty
    def sequence(self):
        """Return the position number of this potmsgset in the pofile."""
        return self.context.potmsgset.getSequence(
            self.pofile.potemplate)

    @property
    def singular_text(self):
        """Return the singular form prepared to render in a web page."""
        return text_to_html(
            self.context.potmsgset.singular_text,
            self.context.potmsgset.flags)

    @property
    def plural_text(self):
        """Return a plural form prepared to render in a web page.

        If there is no plural form, return None.
        """
        return text_to_html(
            self.context.potmsgset.plural_text,
            self.context.potmsgset.flags)

    # XXX mpt 2006-09-15: Detecting tabs, newlines, and leading/trailing
    # spaces is being done one way here, and another way in the functions
    # above.
    @property
    def text_has_tab(self):
        """Whether the text to translate contain tab chars."""
        return ('\t' in self.context.potmsgset.singular_text or
            (self.context.potmsgset.plural_text is not None and
             '\t' in self.context.potmsgset.plural_text))

    @property
    def text_has_newline(self):
        """Whether the text to translate contain newline chars."""
        return ('\n' in self.context.potmsgset.singular_text or
            (self.context.potmsgset.plural_text is not None and
             '\n' in self.context.potmsgset.plural_text))

    @property
    def text_has_leading_or_trailing_space(self):
        """Whether the text to translate contain leading/trailing spaces."""
        texts = [self.context.potmsgset.singular_text]
        if self.context.potmsgset.plural_text is not None:
            texts.append(self.context.potmsgset.plural_text)
        for text in texts:
            for line in text.splitlines():
                if line.startswith(' ') or line.endswith(' '):
                    return True
        return False

    @property
    def source_comment(self):
        """Return the source code comments for this ITranslationMessage."""
        return self.context.potmsgset.sourcecomment

    @property
    def comment(self):
        """Return the translator comments for this ITranslationMessage."""
        return self.context.comment

    @property
    def file_references(self):
        """Return the file references for this ITranslationMessage."""
        return self.context.potmsgset.filereferences

    @property
    def zoom_url(self):
        """Return the URL where we should from the zoom icon."""
        # XXX: kiko 2006-09-27: Preserve second_lang_code and other form
        # parameters?
        return canonical_url(self.context) + '/+translate'

    @property
    def zoom_alt(self):
        return 'View all details of this message'

    @property
    def zoom_icon(self):
        return '/@@/zoom-in'

    @property
    def max_entries(self):
        """Return the max number of entries to show as suggestions.

        If there is no limit, we return None.
        """
        return 3

    @property
    def dismissable_class(self):
        """The class string for dismissable parts."""
        return "%s_dismissable %s_dismissable_button" % (
                    self.html_id, self.html_id)

    @property
    def dismissable_class_packaged(self):
        """The class string for dismissable packaged translations."""
        if self.can_dismiss_packaged:
            return self.dismissable_class
        # Buttons are always dismissable.
        return "%s_dismissable_button" % self.html_id



class CurrentTranslationMessageZoomedView(CurrentTranslationMessageView):
    """A view that displays a `TranslationMessage`, but zoomed in.

    See `TranslationMessagePageView`.
    """
    @property
    def zoom_url(self):
        # We are viewing this class directly from an ITranslationMessage, we
        # should point to the parent batch of messages.
        # XXX: kiko 2006-09-27: Preserve second_lang_code and other form
        # parameters?
        batch_url = '/+translate?start=%d' % (self.sequence - 1)
        return canonical_url(self.pofile) + batch_url

    @property
    def zoom_alt(self):
        return 'Return to multiple messages view.'

    @property
    def zoom_icon(self):
        return '/@@/zoom-out'

    @property
    def max_entries(self):
        return None


#
# Pseudo-content class
#


class TranslationMessageSuggestions:
    """See `ITranslationMessageSuggestions`."""

    implements(ITranslationMessageSuggestions)

    def isFromSamePOFile(self, submission):
        """Return if submission is from the same PO file as a POMsgSet."""
        return self.pofile == submission['pofile']

    def __init__(self, title, translation, submissions,
                 user_is_official_translator, form_is_writeable,
                 plural_form, seen_translations=None, legal_warning=False):
        self.title = title
        self.potmsgset = translation.potmsgset
        self.pofile = translation.pofile
        self.user_is_official_translator = user_is_official_translator
        self.form_is_writeable = form_is_writeable
        self.submissions = []
        if seen_translations is None:
            seen_translations = set()

        for submission in submissions:
            total_plural_forms = submission.language.pluralforms
            if total_plural_forms is None:
                total_plural_forms = 2
            has_form = (plural_form < total_plural_forms and
                plural_form < len(submission.translations))
            if not has_form:
                # This submission does not have a translation for the
                # requested plural form.  It's not a viable suggestion here.
                continue
            this_translation = submission.translations[plural_form]
            if (this_translation is None or
                this_translation in seen_translations):
                continue
            else:
                seen_translations.add(this_translation)
            self.submissions.append(
                convert_translationmessage_to_submission(
                    submission,
                    translation,
                    plural_form,
                    self.pofile,
                    legal_warning,
                    is_empty=False))
        self.seen_translations = seen_translations

def convert_translationmessage_to_submission(
    message, current_message, plural_form, pofile, legal_warning_needed,
    is_empty=False, packaged=False):
    """Turn a TranslationMessage to an object used for rendering a submission.

    :param message: A TranslationMessage.
    :param plural_form: A plural form to prepare a submission for.
    :param pofile: A containing PO file where suggestion is being rendered.
    :param legal_warning_needed: Whether a warning check is needed.
    :param is_empty: Is the submission empty or not.
    """

    class Submission:
        pass

    submission = Submission()
    submission.translationmessage = message
    for attribute in ['id', 'language', 'potmsgset', 'pofile',
                      'date_created']:
        setattr(submission, attribute, getattr(message, attribute))

    submission.person = message.submitter

    submission.is_empty = is_empty
    submission.plural_index = plural_form
    submission.suggestion_text = text_to_html(
        message.translations[plural_form],
        message.potmsgset.flags)
    submission.is_local_to_pofile = (message.pofile == pofile)
    submission.legal_warning = legal_warning_needed and (
        message.origin == RosettaTranslationOrigin.SCM)
    submission.suggestion_html_id = (
        current_message.potmsgset.makeHTMLID(u'%s_suggestion_%s_%s' % (
            message.language.code, message.id,
            plural_form)))
    if packaged:
        submission.row_html_id = current_message.potmsgset.makeHTMLID(
            'packaged')
        submission.origin_html_id = submission.row_html_id + '_origin'
    else:
        submission.row_html_id = ''
        submission.origin_html_id = submission.suggestion_html_id + '_origin'
    submission.translation_html_id = (
        current_message.makeHTMLID(
            u'translation_%s' % (plural_form)))

    suggestion_dismissable_class = message.potmsgset.makeHTMLID(
        u'dismissable_button')
    if submission.is_local_to_pofile:
        suggestion_dismissable_class += u' ' + message.potmsgset.makeHTMLID(
            u'dismissable')
    submission.suggestion_dismissable_class = suggestion_dismissable_class

    return submission<|MERGE_RESOLUTION|>--- conflicted
+++ resolved
@@ -829,8 +829,6 @@
         self._redirectToNextPage()
         return True
 
-<<<<<<< HEAD
-
     def _messages_html_id(self):
         order = []
         message = self.translationmessage_view
@@ -855,8 +853,6 @@
         return ' '.join(self._messages_html_id())
 
 
-=======
->>>>>>> 1bd50f76
 class CurrentTranslationMessageView(LaunchpadView):
     """Holds all data needed to show an ITranslationMessage.
 
