--- conflicted
+++ resolved
@@ -158,7 +158,6 @@
             ["Crumb Tester", "Series test", "Translations", "Serbian (sr)"])
 
 
-<<<<<<< HEAD
 class TestPOTemplateBreadcrumbs(BaseTranslationsBreadcrumbTestCase):
     def test_potemplate(self):
         product = self.factory.makeProduct(
@@ -176,7 +175,8 @@
              "/+pots/template"],
             ["Crumb Tester", "Series test", "Translations",
              smartquote('Template "template"')])
-=======
+
+
 class TestPOFileBreadcrumbs(BaseTranslationsBreadcrumbTestCase):
 
     def setUp(self):
@@ -195,10 +195,11 @@
             [self.product, self.series, self.potemplate, self.pofile],
             ["http://launchpad.dev/crumb-tester",
              "http://launchpad.dev/crumb-tester/test",
-             "http://translations.launchpad.dev/crumb-tester/test"],
-            ["Crumb Tester", "Series test", "Translations"])
-
-
-def test_suite():
-    return unittest.TestLoader().loadTestsFromName(__name__)
->>>>>>> 4fb3d90f
+             "http://translations.launchpad.dev/crumb-tester/test",
+             "http://translations.launchpad.dev/crumb-tester/test"
+               "/+pots/test-template",
+             "http://launchpad.dev/crumb-tester/test"
+               "/+pots/test-template/eo",
+             ],
+            ["Crumb Tester", "Series test", "Translations",
+             smartquote('Template "test-template"'), "Esperanto (eo)"])