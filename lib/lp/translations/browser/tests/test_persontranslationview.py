# Copyright 2009 Canonical Ltd.  This software is licensed under the
# GNU Affero General Public License version 3 (see the file LICENSE).

__metaclass__ = type

from unittest import TestLoader

from zope.security.proxy import removeSecurityProxy

from canonical.launchpad.webapp import canonical_url
from canonical.launchpad.webapp.servers import LaunchpadTestRequest
from canonical.testing.layers import LaunchpadZopelessLayer
from lp.testing import TestCaseWithFactory
from lp.translations.browser.person import PersonTranslationView
from lp.translations.model.translator import TranslatorSet


class TestPersonTranslationView(TestCaseWithFactory):
    """Test `PersonTranslationView`."""

    layer = LaunchpadZopelessLayer

    def setUp(self):
        super(TestPersonTranslationView, self).setUp()
        person = removeSecurityProxy(self.factory.makePerson())
        self.view = PersonTranslationView(person, LaunchpadTestRequest())
        self.translationgroup = None
        self.language = self.factory.makeLanguage()
        self.view.context.addLanguage(self.language)

    def _makeReviewer(self):
        """Set up the person we're looking at as a reviewer."""
        owner = self.factory.makePerson()
        self.translationgroup = self.factory.makeTranslationGroup(owner=owner)
        TranslatorSet().new(
            translationgroup=self.translationgroup, language=self.language,
            translator=self.view.context)

    def _makePOFiles(self, count, previously_worked_on, languages=None):
        """Create `count` `POFile`s that the view's person can review.

        :param count: Number of POFiles to create.
        :param previously_worked_on: Whether these should be POFiles
            that the person has already worked on.
        :param languages: List of languages for each pofile. The length of
            the list must be the same as count. If None, all files will be
            created with self.language. Also, if languages is not None,
            all files will be created for the same template.
        """
        pofiles = []
        if languages is not None:
            potemplate = self.factory.makePOTemplate()
        for counter in xrange(count):
            if languages is None:
                pofile = self.factory.makePOFile(language=self.language)
            else:
                pofile = self.factory.makePOFile(
                    potemplate=potemplate, language=languages[counter])

            if self.translationgroup:
                product = pofile.potemplate.productseries.product
                product.translationgroup = self.translationgroup

            if previously_worked_on:
                if languages is not None:
                    sequence = counter+1
                else:
                    sequence = 1
                potmsgset = self.factory.makePOTMsgSet(
<<<<<<< HEAD
                    potemplate=pofile.potemplate, singular='x', sequence=1)
                self.factory.makeCurrentTranslationMessage(
=======
                    potemplate=pofile.potemplate, sequence=sequence)
                self.factory.makeTranslationMessage(
>>>>>>> 29ba38bc
                    potmsgset=potmsgset, pofile=pofile,
                    translator=self.view.context)

            removeSecurityProxy(pofile).unreviewed_count = 1
            pofiles.append(pofile)

        return pofiles

    def _addUntranslatedMessages(self, pofile, untranslated_messages):
        """Add to `pofile`'s count of untranslated messages."""
        template = pofile.potemplate
        removeSecurityProxy(template).messagecount += untranslated_messages

    def test_translation_groups(self):
        # translation_groups lists the translation groups a person is
        # in.
        self._makeReviewer()
        self.assertEqual(
            [self.translationgroup], self.view.translation_groups)

    def test_person_is_reviewer_false(self):
        # A regular person is not a reviewer.
        self.assertFalse(self.view.person_is_reviewer)

    def test_person_is_reviewer_true(self):
        # A person who's in a translation group is a reviewer.
        self._makeReviewer()
        self.assertTrue(self.view.person_is_reviewer)

    def test_num_projects_and_packages_to_review(self):
        # num_projects_and_packages_to_review counts the number of
        # reviewable targets that the person has worked on.
        self._makeReviewer()

        self._makePOFiles(1, previously_worked_on=True)

        self.assertEqual(1, self.view.num_projects_and_packages_to_review)

    def test_all_projects_and_packages_to_review_one(self):
        # all_projects_and_packages describes the translations available
        # for review by its person.
        self._makeReviewer()
        pofile = self._makePOFiles(1, previously_worked_on=True)[0]
        product = pofile.potemplate.productseries.product

        descriptions = self.view.all_projects_and_packages_to_review

        self.assertEqual(1, len(descriptions))
        self.assertEqual(product, descriptions[0]['target'])

    def test_all_projects_and_packages_to_review_none(self):
        # all_projects_and_packages_to_review works even if there is
        # nothing to review.  It will find nothing.
        self._makeReviewer()

        descriptions = self.view.all_projects_and_packages_to_review

        self.assertEqual([], descriptions)

    def test_all_projects_and_packages_to_review_string_singular(self):
        # A translation description says how many strings need review,
        # both as a number and as text.
        self._makeReviewer()
        pofile = self._makePOFiles(1, previously_worked_on=True)[0]
        removeSecurityProxy(pofile).unreviewed_count = 1

        description = self.view.all_projects_and_packages_to_review[0]

        self.assertEqual(1, description['count'])
        self.assertEqual("1 string", description['count_wording'])

    def test_all_projects_and_packages_to_review_string_plural(self):
        # For multiple strings, count_wording uses the plural.
        self._makeReviewer()
        pofile = self._makePOFiles(1, previously_worked_on=True)[0]
        removeSecurityProxy(pofile).unreviewed_count = 2

        description = self.view.all_projects_and_packages_to_review[0]

        self.assertEqual(2, description['count'])
        self.assertEqual("2 strings", description['count_wording'])

    def test_num_projects_and_packages_to_review_zero(self):
        # num_projects_and_packages does not count new suggestions.
        self._makeReviewer()

        self._makePOFiles(1, previously_worked_on=False)

        self.assertEqual(0, self.view.num_projects_and_packages_to_review)

    def test_top_projects_and_packages_to_review(self):
        # top_projects_and_packages_to_review tries to name at least one
        # translation target that the person has worked on, and at least
        # one random suggestion that the person hasn't worked on.
        self._makeReviewer()
        pofile_worked_on = self._makePOFiles(1, previously_worked_on=True)[0]
        pofile_not_worked_on = self._makePOFiles(
            1, previously_worked_on=False)[0]

        targets = self.view.top_projects_and_packages_to_review

        pofile_suffix = '/+translate?show=new_suggestions'
        expected_links = [
            canonical_url(pofile_worked_on) + pofile_suffix,
            canonical_url(pofile_not_worked_on) + pofile_suffix,
            ]
        self.assertEqual(
            set(expected_links), set(item['link'] for item in targets))

    def test_top_p_n_p_to_review_caps_existing_involvement(self):
        # top_projects_and_packages will return at most 9 POFiles that
        # the person has already worked on.
        self._makeReviewer()
        self._makePOFiles(10, previously_worked_on=True)

        targets = self.view.top_projects_and_packages_to_review

        self.assertEqual(9, len(targets))
        self.assertEqual(9, len(set(item['link'] for item in targets)))

    def test_top_p_n_p_to_review_caps_suggestions(self):
        # top_projects_and_packages will suggest at most 10 POFiles that
        # the person has not worked on.
        self._makeReviewer()
        self._makePOFiles(11, previously_worked_on=False)

        targets = self.view.top_projects_and_packages_to_review

        self.assertEqual(10, len(targets))
        self.assertEqual(10, len(set(item['link'] for item in targets)))

    def test_top_p_n_p_to_review_caps_total(self):
        # top_projects_and_packages will show at most 10 POFiles
        # overall.  The last one will be a suggestion.
        self._makeReviewer()
        pofiles_worked_on = self._makePOFiles(11, previously_worked_on=True)
        pofiles_not_worked_on = self._makePOFiles(
            11, previously_worked_on=False)

        targets = self.view.top_projects_and_packages_to_review

        self.assertEqual(10, len(targets))
        self.assertEqual(10, len(set(item['link'] for item in targets)))

    def test_person_is_translator_false(self):
        # By default, a user is not a translator.
        self.assertFalse(self.view.person_is_translator)

    def test_person_is_translator_true(self):
        # Doing translation work turns a user into a translator.
        self._makePOFiles(1, previously_worked_on=True)

        self.assertTrue(self.view.person_is_translator)

    def test_getTargetsForTranslation_nothing(self):
        # If there's nothing to translate, _getTargetsForTranslation
        # returns nothing.
        self.assertEqual([], self.view._getTargetsForTranslation())

    def test_getTargetsForTranslation(self):
        # If there's a translation that this person has worked on and
        # is not a reviewer for, and it has untranslated strings, it
        # shows up in _getTargetsForTranslation.
        pofile = self._makePOFiles(1, previously_worked_on=True)[0]
        self._addUntranslatedMessages(pofile, 1)
        product = pofile.potemplate.productseries.product

        descriptions = self.view._getTargetsForTranslation()

        self.assertEqual(1, len(descriptions))
        description = descriptions[0]
        self.assertEqual(product, description['target'])
        self.assertTrue(description['link'].startswith(canonical_url(pofile)))
        self.assertEqual(
            pofile.language.englishname, description['languages'])

    def test_getTargetsForTranslation_multiple_languages(self):
        # Translations in different languages are aggregated to one target
        # but the language names are listed.
        other_language = self.factory.makeLanguage()
        self.view.context.addLanguage(other_language)
        pofiles = self._makePOFiles(
            2, previously_worked_on=True,
            languages=[self.language, other_language])
        for pofile in pofiles:
            self._addUntranslatedMessages(pofile, 1)

        descriptions = self.view._getTargetsForTranslation()
        self.assertEqual(1, len(descriptions))
        description = descriptions[0]
        expected_languages = ', '.join(sorted([
            self.language.englishname, other_language.englishname]))
        self.assertContentEqual(expected_languages, description['languages'])

    def test_getTargetsForTranslation_max_fetch(self):
        # The max_fetch parameter limits how many POFiles are considered
        # by _getTargetsForTranslation.  This lets you get the target(s)
        # with the most untranslated messages.
        pofiles = self._makePOFiles(3, previously_worked_on=True)
        urgent_pofile = pofiles[2]
        medium_pofile = pofiles[1]
        nonurgent_pofile = pofiles[0]
        self._addUntranslatedMessages(urgent_pofile, 10)
        self._addUntranslatedMessages(medium_pofile, 2)
        self._addUntranslatedMessages(nonurgent_pofile, 1)

        descriptions = self.view._getTargetsForTranslation(1)
        self.assertEqual(1, len(descriptions))
        self.assertEqual(
            urgent_pofile.potemplate.productseries.product,
            descriptions[0]['target'])

        # Passing a negative max_fetch makes _getTargetsForTranslation
        # pick translations with the fewest untranslated messages.
        descriptions = self.view._getTargetsForTranslation(-1)
        self.assertEqual(1, len(descriptions))
        self.assertEqual(
            nonurgent_pofile.potemplate.productseries.product,
            descriptions[0]['target'])

    def test_suggestTargetsForTranslation(self):
        # suggestTargetsForTranslation finds targets that the person
        # could help translate.
        previous_contrib = self._makePOFiles(1, previously_worked_on=True)
        pofile = self._makePOFiles(1, previously_worked_on=False)[0]
        self._addUntranslatedMessages(pofile, 1)

        descriptions = self.view._suggestTargetsForTranslation()

        self.assertEqual(1, len(descriptions))
        self.assertEqual(
            pofile.potemplate.productseries.product,
            descriptions[0]['target'])

    def test_suggestTargetsForTranslation_limits_query(self):
        # The max_fetch argument limits how many POFiles
        # suggestTargetsForTranslation fetches.
        previous_contrib = self._makePOFiles(1, previously_worked_on=True)
        pofiles = self._makePOFiles(3, previously_worked_on=False)
        for pofile in pofiles:
            self._addUntranslatedMessages(pofile, 1)

        descriptions = self.view._suggestTargetsForTranslation(max_fetch=2)

        self.assertEqual(2, len(descriptions))
        self.assertNotEqual(
            descriptions[0]['target'], descriptions[1]['target'])

    def test_top_projects_and_packages_to_translate(self):
        # top_projects_and_packages_to_translate lists targets that the
        # user has worked on and could help translate, followed by
        # randomly suggested ones that also need translation.
        worked_on = self._makePOFiles(1, previously_worked_on=True)[0]
        self._addUntranslatedMessages(worked_on, 1)
        not_worked_on = self._makePOFiles(1, previously_worked_on=False)[0]
        self._addUntranslatedMessages(not_worked_on, 1)

        descriptions = self.view.top_projects_and_packages_to_translate

        self.assertEqual(2, len(descriptions))
        self.assertEqual(
            worked_on.potemplate.productseries.product,
            descriptions[0]['target'])
        self.assertEqual(
            not_worked_on.potemplate.productseries.product,
            descriptions[1]['target'])

    def test_top_p_n_p_to_translate_caps_existing_involvement(self):
        # top_projects_and_packages_to_translate shows no more than 6
        # targets that the user has already worked on.
        pofiles = self._makePOFiles(7, previously_worked_on=True)
        for pofile in pofiles:
            self._addUntranslatedMessages(pofile, 1)

        descriptions = self.view.top_projects_and_packages_to_translate

        self.assertEqual(6, len(descriptions))

    def test_top_p_n_p_to_translate_lists_most_and_least_translated(self):
        # Of the maximum of 6 translations that the user has already
        # worked on, the first 3 will be the ones with the most
        # untranslated strings; the last 3 will have the fewest.
        # We create a lot more POFiles because internally the property
        # will fetch many POFiles.
        pofiles = self._makePOFiles(50, previously_worked_on=True)
        for number, pofile in enumerate(pofiles):
            self._addUntranslatedMessages(pofile, number + 1)
        products = [
            pofile.potemplate.productseries.product for pofile in pofiles]

        descriptions = self.view.top_projects_and_packages_to_translate

        self.assertEqual(6, len(descriptions))
        targets = [item['target'] for item in descriptions]

        # We happen to know that no more than 15 POFiles are fetched for
        # each of the two categories, so the top 3 targets must be taken
        # from the last 15 pofiles and the next 3 must be taken from the
        # first 15 pofiles.
        self.assertTrue(set(targets[:3]).issubset(products[15:]))
        self.assertTrue(set(targets[3:]).issubset(products[:15]))

        # No target is mentioned more than once in the listing.
        self.assertEqual(len(targets), len(set(targets)))

    def test_top_p_n_p_to_translate_caps_total(self):
        # The list never shows more than 10 entries.
        for previously_worked_on in (True, False):
            pofiles = self._makePOFiles(
                11, previously_worked_on=previously_worked_on)
            for pofile in pofiles:
                self._addUntranslatedMessages(pofile, 1)

        descriptions = self.view.top_projects_and_packages_to_translate
        self.assertEqual(10, len(descriptions))

    def test_requires_preferred_languages(self):
        # requires_preferred_languages tells the page whether this
        # person still needs to set their preferred languages.
        # In this case, our person has set a preferred language, so no,
        # this is no longer required.
        self.assertFalse(self.view.requires_preferred_languages)

        # But the answer is True if the person has no preferred
        # languages.
        self.view.context.removeLanguage(self.language)
        self.assertTrue(self.view.requires_preferred_languages)


def test_suite():
    return TestLoader().loadTestsFromName(__name__)<|MERGE_RESOLUTION|>--- conflicted
+++ resolved
@@ -67,13 +67,8 @@
                 else:
                     sequence = 1
                 potmsgset = self.factory.makePOTMsgSet(
-<<<<<<< HEAD
-                    potemplate=pofile.potemplate, singular='x', sequence=1)
-                self.factory.makeCurrentTranslationMessage(
-=======
                     potemplate=pofile.potemplate, sequence=sequence)
                 self.factory.makeTranslationMessage(
->>>>>>> 29ba38bc
                     potmsgset=potmsgset, pofile=pofile,
                     translator=self.view.context)
 
