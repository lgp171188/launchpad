# Copyright 2009-2010 Canonical Ltd.  This software is licensed under the
# GNU Affero General Public License version 3 (see the file LICENSE).

"""Translation File Importer tests."""

__metaclass__ = type

from zope.component import getUtility
from zope.security.proxy import removeSecurityProxy

from canonical.testing import ZopelessDatabaseLayer
from lp.registry.interfaces.person import IPersonSet
from lp.testing import TestCaseWithFactory
from lp.testing.fakelibrarian import FakeLibrarian
from lp.translations.interfaces.translationgroup import TranslationPermission
from lp.translations.interfaces.translationimporter import (
    OutdatedTranslationError,
    )
from lp.translations.interfaces.translationimportqueue import (
    ITranslationImportQueue,
    )
from lp.translations.utilities.gettext_po_importer import GettextPOImporter
from lp.translations.utilities.translation_common_format import (
    TranslationMessageData)
from lp.translations.utilities.translation_import import (
    FileImporter,
    POFileImporter,
    POTFileImporter,
    )


TEST_LANGUAGE = "eo"
TEST_MSGID = "Thank You"
TEST_MSGSTR = "Dankon"
TEST_MSGSTR2 = "Dankon al vi"
TEST_EXPORT_DATE = '"X-Launchpad-Export-Date: 2008-11-05 13:31+0000\\n"\n'
TEST_EXPORT_DATE_EARLIER = (
                   '"X-Launchpad-Export-Date: 2008-11-05 13:20+0000\\n"\n')
NUMBER_OF_TEST_MESSAGES = 1
TEST_TEMPLATE = r'''
msgid ""
msgstr ""
"PO-Revision-Date: 2005-05-03 20:41+0100\n"
"Last-Translator: FULL NAME <EMAIL@ADDRESS>\n"
"Content-Type: text/plain; charset=UTF-8\n"
%s
msgid "%s"
msgstr ""
'''
TEST_TEMPLATE_EXPORTED = TEST_TEMPLATE % (TEST_EXPORT_DATE, TEST_MSGID)
TEST_TEMPLATE_UPSTREAM = TEST_TEMPLATE % ("", TEST_MSGID)

TEST_TRANSLATION_FILE = r'''
msgid ""
msgstr ""
"PO-Revision-Date: 2008-11-05 13:22+0000\n"
"Last-Translator: Someone New <someone.new@canonical.com>\n"
"Content-Type: text/plain; charset=UTF-8\n"
%s
msgid "%s"
msgstr "%s"
'''
TEST_TRANSLATION_EXPORTED = TEST_TRANSLATION_FILE % (
    TEST_EXPORT_DATE, TEST_MSGID, TEST_MSGSTR)
TEST_TRANSLATION_UPSTREAM = TEST_TRANSLATION_FILE % (
    "", TEST_MSGID, TEST_MSGSTR)
# This is needed for test_FileImporter_importFile_conflict and differs from
# the others in export timestamp and msgstr content.
TEST_TRANSLATION_EXPORTED_EARLIER = TEST_TRANSLATION_FILE % (
    TEST_EXPORT_DATE_EARLIER, TEST_MSGID, TEST_MSGSTR2)

# The following two are needed for test_FileImporter_importFile_error.
# The translation file has an error in the format specifiers.
TEST_MSGID_ERROR = "format specifier follows %d"
TEST_TEMPLATE_FOR_ERROR = r'''
msgid ""
msgstr ""
"PO-Revision-Date: 2005-05-03 20:41+0100\n"
"Last-Translator: FULL NAME <EMAIL@ADDRESS>\n"
"Content-Type: text/plain; charset=UTF-8\n"

#, c-format
msgid "%s"
msgstr ""
''' % TEST_MSGID_ERROR


TEST_TRANSLATION_FILE_WITH_ERROR = r'''
msgid ""
msgstr ""
"PO-Revision-Date: 2008-09-17 20:41+0100\n"
"Last-Translator: Foo Bar <foo.bar@canonical.com>\n"
"Content-Type: text/plain; charset=UTF-8\n"
"X-Launchpad-Export-Date: 2008-11-05 13:31+0000\n"

#, c-format
msgid "%s"
msgstr "format specifier changes %%s"
''' % TEST_MSGID_ERROR


class FileImporterTestCase(TestCaseWithFactory):
    """Class test for translation importer component"""
    layer = ZopelessDatabaseLayer

    def _createFileImporters(self, pot_content, po_content, from_upstream):
        """Create queue entries from POT and PO content strings.
        Create importers from the entries."""
        pot_importer = self._createPOTFileImporter(
            pot_content, from_upstream)
        po_importer = self._createPOFileImporter(
            pot_importer, po_content, from_upstream)
        return (pot_importer, po_importer)

    def _createPOTFileImporter(self, pot_content, from_upstream):
        """Create queue entries from POT content string.
        Create an importer from the entry."""
        potemplate = self.factory.makePOTemplate()
        template_entry = self.translation_import_queue.addOrUpdateEntry(
            potemplate.path, pot_content,
            from_upstream, self.importer_person,
            productseries=potemplate.productseries,
            potemplate=potemplate)
        self.fake_librarian.pretendCommit()
        return POTFileImporter(template_entry, GettextPOImporter(), None)

    def _createPOFileImporter(self,
            pot_importer, po_content, from_upstream, existing_pofile=None,
            person=None):
        """Create a PO entry from content, relating to a template_entry.
        Create an importer for the entry."""
        potemplate = pot_importer.translation_import_queue_entry.potemplate
        if existing_pofile == None:
            pofile = self.factory.makePOFile(
                TEST_LANGUAGE, potemplate=potemplate)
        else:
            pofile = existing_pofile
        person = person or self.importer_person
        translation_entry = self.translation_import_queue.addOrUpdateEntry(
            pofile.path, po_content, from_upstream, person,
            productseries=potemplate.productseries, pofile=pofile)
        self.fake_librarian.pretendCommit()
        return POFileImporter(translation_entry, GettextPOImporter(), None)

    def _createImporterForExportedEntries(self):
        """Set up entries that where exported from LP, i.e. that contain the
        'X-Launchpad-Export-Date:' header."""
        return self._createFileImporters(
            TEST_TEMPLATE_EXPORTED, TEST_TRANSLATION_EXPORTED, False)

    def _createImporterForUpstreamEntries(self):
        """Set up entries that where not exported from LP, i.e. that do not
        contain the 'X-Launchpad-Export-Date:' header."""
        return self._createFileImporters(
            TEST_TEMPLATE_UPSTREAM, TEST_TRANSLATION_UPSTREAM, True)

    def _createFileImporter(self):
        """Create just an (incomplete) FileImporter for basic tests.
        The importer is based on a template.
        These tests don't care about Imported or Upstream."""
        potemplate = self.factory.makePOTemplate()
        template_entry = self.translation_import_queue.addOrUpdateEntry(
            potemplate.path, TEST_TEMPLATE_EXPORTED,
            False, self.importer_person,
            productseries=potemplate.productseries,
            potemplate=potemplate)
        self.fake_librarian.pretendCommit()
        return FileImporter(template_entry, GettextPOImporter(), None)

    def setUp(self):
        super(FileImporterTestCase, self).setUp()
        self.fake_librarian = self.installFixture(FakeLibrarian())
        self.translation_import_queue = getUtility(ITranslationImportQueue)
        self.importer_person = self.factory.makePerson()

    def test_FileImporter_importMessage_NotImplemented(self):
        importer = self._createFileImporter()
        self.failUnlessRaises(NotImplementedError,
            importer.importMessage, None)

    def test_FileImporter_format_exporter(self):
        # Test if format_exporter behaves like a singleton
        importer = self._createFileImporter()
        self.failUnless(importer._cached_format_exporter is None,
            "FileImporter._cached_format_exporter was not None, "
            "although it had not been used yet.")

        format_exporter1 = importer.format_exporter
        self.failUnless(format_exporter1 is not None,
            "FileImporter.format_exporter was not instantiated on demand.")

        format_exporter2 = importer.format_exporter
        self.failUnless(format_exporter1 is format_exporter2,
            "FileImporter.format_exporter was instantiated multiple time, "
            "but should have been cached.")

    def test_FileImporter_getOrCreatePOTMsgSet(self):
        pot_importer = self._createPOTFileImporter(
            TEST_TEMPLATE_EXPORTED, False)
        # There is another test (init) to make sure this works.
        message = pot_importer.translation_file.messages[0]
        # Try to get the potmsgset by hand to verify it is not already in
        # the DB
        potmsgset1 = (
            pot_importer.potemplate.getPOTMsgSetByMsgIDText(
                message.msgid_singular, plural_text=message.msgid_plural,
                context=message.context))
        self.failUnless(potmsgset1 is None,
            "IPOTMsgSet object already existed in DB, unable to test "
            "FileImporter.getOrCreatePOTMsgSet")

        potmsgset1 = pot_importer.getOrCreatePOTMsgSet(message)
        self.failUnless(potmsgset1 is not None,
            "FileImporter.getOrCreatePOTMessageSet did not create a new "
            "IPOTMsgSet object in the database.")

        potmsgset2 = pot_importer.getOrCreatePOTMsgSet(message)
        self.failUnlessEqual(potmsgset1.id, potmsgset2.id,
            "FileImporter.getOrCreatePOTMessageSet did not get an existing "
            "IPOTMsgSet object from the database.")

    def _test_storeTranslationsInDatabase_empty(self, is_published=True):
        """Check whether we store empty messages appropriately."""
        # Construct a POFile importer.
        pot_importer = self._createPOTFileImporter(
            TEST_TEMPLATE_EXPORTED, is_published=True)
        importer = self._createPOFileImporter(
            pot_importer, TEST_TRANSLATION_EXPORTED,
            is_published=is_published, person=self.importer_person)

        # Empty message to import.
        message = TranslationMessageData()
        message.addTranslation(0, u'')

        potmsgset = self.factory.makePOTMsgSet(
            potemplate = importer.potemplate, sequence=50)
        translation = importer.storeTranslationsInDatabase(
            message, potmsgset)
        # No TranslationMessage is created.
        self.assertIs(None, translation)

    def test_storeTranslationsInDatabase_empty_imported(self):
        """Storing empty messages for published imports appropriately."""
        self._test_storeTranslationsInDatabase_empty(is_published=True)

    def test_storeTranslationsInDatabase_empty_user(self):
        """Store empty messages for user uploads appropriately."""
        self._test_storeTranslationsInDatabase_empty(is_published=False)

    def test_FileImporter_storeTranslationsInDatabase_privileges(self):
        """Test `storeTranslationsInDatabase` privileges."""

        # On an upstream import, unprivileged person can still store
        # translations if they were able to add an entry to the queue.
        unprivileged_person = self.factory.makePerson()

        # Steps:
        #  * Get a POT importer and import a POT file.
        #  * Get a POTMsgSet in the imported template.
        #  * Create an upstream PO file importer with unprivileged
        #    person as the importer.
        #  * Make sure this person lacks editing permissions.
        #  * Try storing translations and watch it succeed.
        #
        pot_importer = self._createPOTFileImporter(
            TEST_TEMPLATE_EXPORTED, True)
        pot_importer.importFile()
        product = pot_importer.potemplate.productseries.product
        product.translationpermission = TranslationPermission.CLOSED
        product.translationgroup = self.factory.makeTranslationGroup(
            self.importer_person)
        self.fake_librarian.pretendCommit()

        # Get one POTMsgSet to do storeTranslationsInDatabase on.
        message = pot_importer.translation_file.messages[0]
        potmsgset = (
            pot_importer.potemplate.getPOTMsgSetByMsgIDText(
                message.msgid_singular, plural_text=message.msgid_plural,
                context=message.context))

        po_importer = self._createPOFileImporter(
            pot_importer, TEST_TRANSLATION_EXPORTED, from_upstream=True,
            person=unprivileged_person)

        entry = removeSecurityProxy(
            po_importer.translation_import_queue_entry)
        entry.importer = po_importer.translation_import_queue_entry.importer
        is_editor = po_importer.pofile.canEditTranslations(
            unprivileged_person)
        self.assertFalse(is_editor,
            "Unprivileged person is a translations editor.")

        translation_message = po_importer.translation_file.messages[0]
        db_message = po_importer.storeTranslationsInDatabase(
            translation_message, potmsgset)
        self.assertNotEqual(db_message, None)

    def test_FileImporter_init(self):
        (pot_importer, po_importer) = self._createImporterForExportedEntries()
        # The number of test messages is constant (see above).
        self.failUnlessEqual(
            len(pot_importer.translation_file.messages),
            NUMBER_OF_TEST_MESSAGES,
            "FileImporter.__init__ did not parse the template file "
            "correctly.")
        # Test if POTFileImporter gets initialised correctly.
        self.failUnless(pot_importer.potemplate is not None,
            "POTFileImporter had no reference to an IPOTemplate.")
        self.failUnless(pot_importer.pofile is None or
            pot_importer.pofile.language == "en",
            "POTFileImporter referenced an IPOFile which was not English.")
        # Test if POFileImporter gets initialised correctly.
        self.failUnless(po_importer.potemplate is not None,
            "POTFileImporter had no reference to an IPOTemplate.")
        self.failUnless(po_importer.pofile is not None,
            "POFileImporter had no reference to an IPOFile.")

    def test_FileImporter_getPersonByEmail(self):
        (pot_importer, po_importer) = self._createImporterForExportedEntries()
        # Check whether we create new persons with the correct explanation.
        # When importing a POFile, it may be necessary to create new Person
        # entries, to represent the last translators of that POFile.
        test_email = 'danilo@canonical.com'
        personset = getUtility(IPersonSet)

        # The account we are going to use is not yet in Launchpad.
        self.failUnless(
            personset.getByEmail(test_email) is None,
            'There is already an account for %s' % test_email)

        person = po_importer._getPersonByEmail(test_email)

        self.failUnlessEqual(
            person.creation_rationale.name, 'POFILEIMPORT',
            '%s was not created due to a POFile import' % test_email)
        self.failUnlessEqual(
            person.creation_comment,
            'when importing the %s translation of %s' % (
                po_importer.pofile.language.displayname,
                po_importer.potemplate.displayname),
            'Did not create the correct comment for %s' % test_email)

    def test_getPersonByEmail_personless_account(self):
        # An Account without a Person attached is a difficult case for
        # _getPersonByEmail: it has to create the Person but re-use an
        # existing Account and email address.
        (pot_importer, po_importer) = self._createImporterForExportedEntries()
        test_email = 'freecdsplease@example.com'
        account = self.factory.makeAccount('Send me Ubuntu', test_email)

        person = po_importer._getPersonByEmail(test_email)

        self.assertEqual(account, person.account)

        # The same person will come up for the same address next time.
        self.assertEqual(person, po_importer._getPersonByEmail(test_email))

    def test_getPersonByEmail_bad_address(self):
        # _getPersonByEmail returns None for malformed addresses.
        (pot_importer, po_importer) = self._createImporterForExportedEntries()
        test_email = 'john over at swansea'

        person = po_importer._getPersonByEmail(test_email)

        self.assertEqual(None, person)

    def test_FileImporter_importFile_ok(self):
        # Test correct import operation for both
        # exported and upstream files.
        importers = (
<<<<<<< HEAD
                     self._createImporterForExportedEntries(),
                     self._createImporterForUpstreamEntries()
                     )
=======
            self._createImporterForExportedEntries(),
            self._createImporterForPublishedEntries(),
            )
>>>>>>> a4bef4a3
        for (pot_importer, po_importer) in importers:
            # Run the import and see if PotMsgSet and TranslationMessage
            # entries are correctly created in the DB.
            errors, warnings = pot_importer.importFile()
            self.failUnlessEqual(len(errors), 0,
                "POTFileImporter.importFile returned errors where there "
                "should be none.")
            potmsgset = pot_importer.potemplate.getPOTMsgSetByMsgIDText(
                                                                TEST_MSGID)
            self.failUnless(potmsgset is not None,
                "POTFileImporter.importFile did not create an IPOTMsgSet "
                "object in the database.")

            errors, warnings = po_importer.importFile()
            self.failUnlessEqual(len(errors), 0,
                "POFileImporter.importFile returned errors where there "
                "should be none.")
            potmsgset = po_importer.pofile.potemplate.getPOTMsgSetByMsgIDText(
                                                        unicode(TEST_MSGID))
            message = potmsgset.getCurrentTranslationMessage(
                po_importer.potemplate, po_importer.pofile.language)
            self.failUnless(message is not None,
                "POFileImporter.importFile did not create an "
                "ITranslationMessage object in the database.")

    def test_FileImporter_importFile_conflict(self):
        (pot_importer, po_importer) = (
            self._createImporterForExportedEntries())
        # Use importFile to store a template and a translation.
        # Then try to store a different translation for the same msgid
        # with an earlier export timestamp to provoke an update conflict.

        # First import template.
        errors, warnings = pot_importer.importFile()
        self.failUnlessEqual(len(errors), 0,
            "POTFileImporter.importFile returned errors where there should "
            "be none.")
        # Now import translation.
        errors, warnings = po_importer.importFile()
        self.failUnlessEqual(len(errors), 0,
            "POFileImporter.importFile returned errors where there should "
            "be none.")
        self.fake_librarian.pretendCommit()

        # Create new POFileImporter with an earlier timestamp and
        # a different translation (msgstr).
        po_importer2 = self._createPOFileImporter(
            pot_importer, TEST_TRANSLATION_EXPORTED_EARLIER, False,
            po_importer.pofile)
        # Try to import this, too.
        errors, warnings = po_importer2.importFile()
        self.failUnlessEqual(len(errors), 1,
            "No error detected when importing a pofile with an earlier "
            "export timestamp (update conflict).")
        self.failUnless(
            errors[0]['error-message'].find(
                u"updated by someone else after you") != -1,
            "importFile() failed to detect a message update conflict.")

    def test_FileImporter_importFile_error(self):
        # Test that a validation error is handled correctly during import.
        # This is done by trying to store a translation (msgstr) with format
        # spefifiers that do not match those in the msgid, as they should.
        (pot_importer, po_importer) = self._createFileImporters(
            TEST_TEMPLATE_FOR_ERROR,
            TEST_TRANSLATION_FILE_WITH_ERROR, False)
        errors, warnings = pot_importer.importFile()
        self.failUnlessEqual(len(errors), 0,
            "POTFileImporter.importFile returned errors where there should "
            "be none.")
        errors, warnings = po_importer.importFile()
        self.failUnlessEqual(len(errors), 1,
            "No error detected when importing a pofile with mismatched "
            "format specifiers.")
        self.failUnless(errors[0]['error-message'].find(
                u"format specifications in 'msgid' and 'msgstr' "
                u"for argument 1 are not the same") != -1,
            "importFile() failed to detect mismatched format specifiers "
            "when importing a pofile.")
        # Although the message has an error, it should still be stored
        # in the database, though only as a suggestion.
        potmsgset = po_importer.pofile.potemplate.getPOTMsgSetByMsgIDText(
            unicode(TEST_MSGID_ERROR))
        message = potmsgset.getLocalTranslationMessages(
            po_importer.potemplate, po_importer.pofile.language)[0]
        self.failUnless(message is not None,
            "POFileImporter.importFile did not create an "
            "ITranslationMessage object with format errors in the database.")

    def test_ValidationErrorPlusConflict(self):
        # Sometimes a conflict is detected when we resubmit a message as
        # a suggestion because it failed validation.  We don't much care
        # what happens to it, so long as the import doesn't bomb out and
        # the message doesn't become a current translation.
        (pot_importer, po_importer) = self._createFileImporters(
                TEST_TEMPLATE_FOR_ERROR,
                TEST_TRANSLATION_FILE_WITH_ERROR, False)
        pot_importer.importFile()
        po_importer.importFile()
        self.fake_librarian.pretendCommit()

        po_importer2 = self._createPOFileImporter(
            pot_importer, TEST_TRANSLATION_EXPORTED_EARLIER, False,
            po_importer.pofile)
        po_importer2.importFile()

        potmsgset = po_importer.pofile.potemplate.getPOTMsgSetByMsgIDText(
            unicode(TEST_MSGID_ERROR))
        messages = potmsgset.getLocalTranslationMessages(
            po_importer.pofile.potemplate, po_importer.pofile.language)

        for message in messages:
            if message.potmsgset.msgid_singular.msgid == TEST_MSGID_ERROR:
                # This is the accursed message.  Whatever happens, it
                # must not be set as the current translation.
                self.assertFalse(message.is_current_ubuntu)
            else:
                # This is the other message that the doomed message
                # conflicted with.
                self.assertEqual(
                    message.potmsgset.msgid_singular.msgid, TEST_MSGID)
                self.assertEqual(message.translations, [TEST_MSGSTR2])

    def test_InvalidTranslatorEmail(self):
        # A Last-Translator with invalid email address does not upset
        # the importer.  It just picks the uploader as the last
        # translator.
        pot_content = TEST_TEMPLATE_UPSTREAM
        po_content = """
            msgid ""
            msgstr ""
            "PO-Revision-Date: 2005-05-03 20:41+0100\\n"
            "Last-Translator: Hector Atlas <??@??.??>\\n"
            "Content-Type: text/plain; charset=UTF-8\\n"
            "X-Launchpad-Export-Date: 2008-11-05 13:31+0000\\n"

            msgid "%s"
            msgstr "Dankuwel"
            """ % TEST_MSGID
        (pot_importer, po_importer) = self._createFileImporters(
            pot_content, po_content, False)
        pot_importer.importFile()

        po_importer.importFile()
        self.assertEqual(
            po_importer.last_translator,
            po_importer.translation_import_queue_entry.importer)


class CreateFileImporterTestCase(TestCaseWithFactory):
    """Class test for translation importer creation."""
    layer = ZopelessDatabaseLayer

    def setUp(self):
        super(CreateFileImporterTestCase, self).setUp()
        self.fake_librarian = self.installFixture(FakeLibrarian())
        self.translation_import_queue = getUtility(ITranslationImportQueue)
        self.importer_person = self.factory.makePerson()

    def _make_queue_entry(self, from_upstream):
        pofile = self.factory.makePOFile('eo')
        # Create a header with a newer date than what is found in
        # TEST_TRANSLATION_FILE.
        pofile.header = ("PO-Revision-Date: 2009-01-05 13:22+0000\n"
                         "Content-Type: text/plain; charset=UTF-8\n")
        po_content = TEST_TRANSLATION_FILE % ("", "foo", "bar")
        queue_entry = self.translation_import_queue.addOrUpdateEntry(
            pofile.path, po_content, from_upstream, self.importer_person,
            productseries=pofile.potemplate.productseries, pofile=pofile)
        self.fake_librarian.pretendCommit()
        return queue_entry

    def test_raises_OutdatedTranslationError_on_user_uploads(self):
        queue_entry = self._make_queue_entry(False)
        self.assertRaises(
            OutdatedTranslationError,
            POFileImporter, queue_entry, GettextPOImporter(), None)

    def test_not_raises_OutdatedTranslationError_on_upstream_uploads(self):
        queue_entry = self._make_queue_entry(True)
        try:
            importer = POFileImporter(queue_entry, GettextPOImporter(), None)
        except OutdatedTranslationError:
            self.fail("OutdatedTranslationError raised.")

    def test_old_upstream_upload_not_changes_header(self):
        queue_entry = self._make_queue_entry(True)
        pofile = queue_entry.pofile
        old_raw_header = pofile.header
        importer = POFileImporter(queue_entry, GettextPOImporter(), None)
        self.assertEqual(old_raw_header, pofile.header)<|MERGE_RESOLUTION|>--- conflicted
+++ resolved
@@ -368,15 +368,9 @@
         # Test correct import operation for both
         # exported and upstream files.
         importers = (
-<<<<<<< HEAD
-                     self._createImporterForExportedEntries(),
-                     self._createImporterForUpstreamEntries()
-                     )
-=======
             self._createImporterForExportedEntries(),
             self._createImporterForPublishedEntries(),
             )
->>>>>>> a4bef4a3
         for (pot_importer, po_importer) in importers:
             # Run the import and see if PotMsgSet and TranslationMessage
             # entries are correctly created in the DB.
