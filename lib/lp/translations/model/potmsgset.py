--- conflicted
+++ resolved
@@ -49,17 +49,9 @@
     BrokenTextError,
     IPOTMsgSet,
     POTMsgSetInIncompatibleTemplatesError,
-<<<<<<< HEAD
     TranslationCreditsType,
     )
-from lp.translations.interfaces.side import (
-    ITranslationSideTraitsSet,
-    TranslationSide,
-    )
-=======
-    TranslationCreditsType)
 from lp.translations.interfaces.side import ITranslationSideTraitsSet
->>>>>>> 8ad94509
 from lp.translations.interfaces.translationfileformat import (
     TranslationFileFormat,
     )
