# Copyright 2009 Canonical Ltd.  This software is licensed under the
# GNU Affero General Public License version 3 (see the file LICENSE).

"""Implementation for `IProductSeriesLanguage`."""

__metaclass__ = type

__all__ = [
    'ProductSeriesLanguage',
    'ProductSeriesLanguageSet',
    ]

from zope.interface import implements

from lp.translations.utilities.rosettastats import RosettaStats
from lp.translations.model.translatedlanguage import TranslatedLanguageMixin
from lp.translations.interfaces.productserieslanguage import (
    IProductSeriesLanguage, IProductSeriesLanguageSet)


class ProductSeriesLanguage(RosettaStats, TranslatedLanguageMixin):
    """See `IProductSeriesLanguage`."""
    implements(IProductSeriesLanguage)

    def __init__(self, productseries, language, pofile=None):
        assert 'en' != language.code, (
            'English is not a translatable language.')
        RosettaStats.__init__(self)
        TranslatedLanguageMixin.__init__(self)
        self.productseries = productseries
        self.parent = productseries
        self.language = language
        self.pofile = pofile
        self.id = 0
<<<<<<< HEAD
        self._last_changed_date = None

        # Reset all cached counts.
        self.setCounts()

    def setCounts(self, total=None, imported=None, changed=None, new=None,
                  unreviewed=None, last_changed=None):
        """See `IProductSeriesLanguage`."""
        self._messagecount = total
        # "currentcount" in RosettaStats conflicts our recent terminology
        # and is closer to "imported" (except that it doesn't include
        # "changed") translations.
        self._currentcount = imported
        self._updatescount = changed
        self._rosettacount = new
        self._unreviewed_count = unreviewed
        if last_changed is not None:
            self._last_changed_date = last_changed


    def _getMessageCount(self):
        store = Store.of(self.language)
        query = store.find(Sum(POTemplate.messagecount),
                           POTemplate.productseries==self.productseries,
                           POTemplate.iscurrent==True)
        total, = query
        if total is None:
            total = 0
        return total

    def recalculateCounts(self):
        """See `IProductSeriesLanguage`."""
        store = Store.of(self.language)
        query = store.find(
            (Sum(POFile.currentcount),
              Sum(POFile.updatescount),
              Sum(POFile.rosettacount),
              Sum(POFile.unreviewed_count)),
            POFile.language==self.language,
            POFile.potemplate==POTemplate.id,
            POTemplate.productseries==self.productseries,
            POTemplate.iscurrent==True)
        imported, changed, new, unreviewed = query[0]
        if (imported is None or changed is None or
            new is None or unreviewed is None):
            # Set all counts to zero.
            imported = changed = new = unreviewed = 0
        self.setCounts(self._getMessageCount(), imported, changed,
                       new, unreviewed)
=======
        self.last_changed_date = None
>>>>>>> 54aefd6b

    @property
    def title(self):
        """See `IProductSeriesLanguage`."""
        return '%s translations for %s %s' % (
            self.language.englishname,
            self.productseries.product.displayname,
            self.productseries.displayname)

    def messageCount(self):
        """See `IRosettaStats`."""
        return self._translation_statistics['total_count']

    def currentCount(self, language=None):
        """See `IRosettaStats`."""
        translated = self._translation_statistics['translated_count']
        current = translated - self.rosettaCount(language)
        return current

    def updatesCount(self, language=None):
        """See `IRosettaStats`."""
        return self._translation_statistics['changed_count']

    def rosettaCount(self, language=None):
        """See `IRosettaStats`."""
        new = self._translation_statistics['new_count']
        changed = self._translation_statistics['changed_count']
        rosetta = new + changed
        return rosetta

    def unreviewedCount(self):
<<<<<<< HEAD
        """See `IProductSeriesLanguage`."""
        return self._unreviewed_count

    @property
    def last_changed_date(self):
        """See `IProductSeriesLanguage`."""
        return self._last_changed_date

    @property
    def pofiles(self):
        """See `IProductSeriesLanguage`."""
        store = Store.of(self.language)
        result = store.find(
            POFile,
            POFile.language==self.language,
            POFile.potemplate==POTemplate.id,
            POTemplate.productseries==self.productseries,
            POTemplate.iscurrent==True)
        return result.order_by(['-priority'])

    def getPOFilesFor(self, potemplates):
        """See `IProductSeriesLanguage`."""
        return get_pofiles_for(potemplates, self.language)


class DummyProductSeriesLanguage(ProductSeriesLanguage):
    """See `IProductSeriesLanguage`.

    Implementation of IProductSeriesLanguage for a language with no
    translations.
    """
    implements(IProductSeriesLanguage)

    def __init__(self, productseries, language, pofile=None):
        ProductSeriesLanguage.__init__(
            self, productseries, language, pofile)
        self.setCounts(self._getMessageCount(), 0, 0, 0, 0)

    def getPOFilesFor(self, potemplates):
        """See `IProductSeriesLanguage`."""
        return [
            DummyPOFile(template, self.language)
            for template in potemplates
            ]
=======
        """See `IRosettaStats`."""
        return self._translation_statistics['unreviewed_count']
>>>>>>> 54aefd6b


class ProductSeriesLanguageSet:
    """See `IProductSeriesLanguageSet`.

    Provides a means to get a ProductSeriesLanguage.
    """
    implements(IProductSeriesLanguageSet)

<<<<<<< HEAD
    def getProductSeriesLanguage(self, productseries, language):
        """See `IProductSeriesLanguageSet`."""
        return ProductSeriesLanguage(productseries, language)

    def getDummy(self, productseries, language, pofile=None):
        """See `IProductSeriesLanguageSet`."""
        return DummyProductSeriesLanguage(
            productseries, language, pofile)
=======
    def getProductSeriesLanguage(self, productseries, language,
                                 variant=None, pofile=None):
        """See `IProductSeriesLanguageSet`."""
        return ProductSeriesLanguage(productseries, language, variant, pofile)
>>>>>>> 54aefd6b
<|MERGE_RESOLUTION|>--- conflicted
+++ resolved
@@ -32,59 +32,7 @@
         self.language = language
         self.pofile = pofile
         self.id = 0
-<<<<<<< HEAD
-        self._last_changed_date = None
-
-        # Reset all cached counts.
-        self.setCounts()
-
-    def setCounts(self, total=None, imported=None, changed=None, new=None,
-                  unreviewed=None, last_changed=None):
-        """See `IProductSeriesLanguage`."""
-        self._messagecount = total
-        # "currentcount" in RosettaStats conflicts our recent terminology
-        # and is closer to "imported" (except that it doesn't include
-        # "changed") translations.
-        self._currentcount = imported
-        self._updatescount = changed
-        self._rosettacount = new
-        self._unreviewed_count = unreviewed
-        if last_changed is not None:
-            self._last_changed_date = last_changed
-
-
-    def _getMessageCount(self):
-        store = Store.of(self.language)
-        query = store.find(Sum(POTemplate.messagecount),
-                           POTemplate.productseries==self.productseries,
-                           POTemplate.iscurrent==True)
-        total, = query
-        if total is None:
-            total = 0
-        return total
-
-    def recalculateCounts(self):
-        """See `IProductSeriesLanguage`."""
-        store = Store.of(self.language)
-        query = store.find(
-            (Sum(POFile.currentcount),
-              Sum(POFile.updatescount),
-              Sum(POFile.rosettacount),
-              Sum(POFile.unreviewed_count)),
-            POFile.language==self.language,
-            POFile.potemplate==POTemplate.id,
-            POTemplate.productseries==self.productseries,
-            POTemplate.iscurrent==True)
-        imported, changed, new, unreviewed = query[0]
-        if (imported is None or changed is None or
-            new is None or unreviewed is None):
-            # Set all counts to zero.
-            imported = changed = new = unreviewed = 0
-        self.setCounts(self._getMessageCount(), imported, changed,
-                       new, unreviewed)
-=======
         self.last_changed_date = None
->>>>>>> 54aefd6b
 
     @property
     def title(self):
@@ -116,55 +64,8 @@
         return rosetta
 
     def unreviewedCount(self):
-<<<<<<< HEAD
-        """See `IProductSeriesLanguage`."""
-        return self._unreviewed_count
-
-    @property
-    def last_changed_date(self):
-        """See `IProductSeriesLanguage`."""
-        return self._last_changed_date
-
-    @property
-    def pofiles(self):
-        """See `IProductSeriesLanguage`."""
-        store = Store.of(self.language)
-        result = store.find(
-            POFile,
-            POFile.language==self.language,
-            POFile.potemplate==POTemplate.id,
-            POTemplate.productseries==self.productseries,
-            POTemplate.iscurrent==True)
-        return result.order_by(['-priority'])
-
-    def getPOFilesFor(self, potemplates):
-        """See `IProductSeriesLanguage`."""
-        return get_pofiles_for(potemplates, self.language)
-
-
-class DummyProductSeriesLanguage(ProductSeriesLanguage):
-    """See `IProductSeriesLanguage`.
-
-    Implementation of IProductSeriesLanguage for a language with no
-    translations.
-    """
-    implements(IProductSeriesLanguage)
-
-    def __init__(self, productseries, language, pofile=None):
-        ProductSeriesLanguage.__init__(
-            self, productseries, language, pofile)
-        self.setCounts(self._getMessageCount(), 0, 0, 0, 0)
-
-    def getPOFilesFor(self, potemplates):
-        """See `IProductSeriesLanguage`."""
-        return [
-            DummyPOFile(template, self.language)
-            for template in potemplates
-            ]
-=======
         """See `IRosettaStats`."""
         return self._translation_statistics['unreviewed_count']
->>>>>>> 54aefd6b
 
 
 class ProductSeriesLanguageSet:
@@ -174,18 +75,6 @@
     """
     implements(IProductSeriesLanguageSet)
 
-<<<<<<< HEAD
-    def getProductSeriesLanguage(self, productseries, language):
+    def getProductSeriesLanguage(self, productseries, language, pofile=None):
         """See `IProductSeriesLanguageSet`."""
-        return ProductSeriesLanguage(productseries, language)
-
-    def getDummy(self, productseries, language, pofile=None):
-        """See `IProductSeriesLanguageSet`."""
-        return DummyProductSeriesLanguage(
-            productseries, language, pofile)
-=======
-    def getProductSeriesLanguage(self, productseries, language,
-                                 variant=None, pofile=None):
-        """See `IProductSeriesLanguageSet`."""
-        return ProductSeriesLanguage(productseries, language, variant, pofile)
->>>>>>> 54aefd6b
+        return ProductSeriesLanguage(productseries, language, pofile)