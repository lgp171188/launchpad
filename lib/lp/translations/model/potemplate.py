--- conflicted
+++ resolved
@@ -1666,13 +1666,9 @@
         :return: A `TranslationTemplatesCollection` with an added outer
             join to `POFile`.
         """
-<<<<<<< HEAD
         if language is not None:
             return self.joinOuter(
                 POFile, And(POTemplate.id == POFile.potemplateID,
                             POFile.languageID == language.id))
         else:
-            return self.joinOuter(POFile, POTemplate.id == POFile.potemplateID)
-=======
-        return self.joinOuter(POFile, POTemplate.id == POFile.potemplateID)
->>>>>>> d5193bf7
+            return self.joinOuter(POFile, POTemplate.id == POFile.potemplateID)