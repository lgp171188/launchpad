--- conflicted
+++ resolved
@@ -39,16 +39,14 @@
     Or,
     )
 from storm.info import ClassAlias
-<<<<<<< HEAD
-from storm.store import EmptyResultSet, Store
-from zope.component import getAdapter, getUtility
-=======
-from storm.store import Store
+from storm.store import (
+    EmptyResultSet,
+    Store,
+    )
 from zope.component import (
     getAdapter,
     getUtility,
     )
->>>>>>> d6034d62
 from zope.interface import implements
 from zope.security.proxy import removeSecurityProxy
 
@@ -83,14 +81,10 @@
     IPOTemplateSet,
     IPOTemplateSharingSubset,
     IPOTemplateSubset,
-<<<<<<< HEAD
-    LanguageNotFound)
-from lp.translations.interfaces.side import TranslationSide
-=======
     LanguageNotFound,
     )
 from lp.translations.interfaces.potmsgset import BrokenTextError
->>>>>>> d6034d62
+from lp.translations.interfaces.side import TranslationSide
 from lp.translations.interfaces.translationcommonformat import (
     ITranslationFileData,
     )
