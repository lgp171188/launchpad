--- conflicted
+++ resolved
@@ -1,8 +1,3 @@
-<<<<<<< HEAD
-#! /usr/bin/python2.5
-#
-=======
->>>>>>> 4ab19704
 # Copyright 2009-2010 Canonical Ltd.  This software is licensed under the
 # GNU Affero General Public License version 3 (see the file LICENSE).
 
@@ -15,13 +10,6 @@
 
 __metaclass__ = type
 __all__ = [
-<<<<<<< HEAD
-    'check_potfiles_in',
-    'get_translation_domain',
-    'find_intltool_dirs',
-    'find_potfiles_in',
-=======
->>>>>>> 4ab19704
     'is_intltool_structure',
     ]
 
