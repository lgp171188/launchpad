# Copyright 2009 Canonical Ltd.  This software is licensed under the
# GNU Affero General Public License version 3 (see the file LICENSE).

"""Test for translation import queue entry approving behaviour."""

__metaclass__ = type
__all__ = []

import transaction

from zope.component import getUtility
from zope.security.proxy import removeSecurityProxy

from canonical.launchpad.windmill.testing.constants import (
    FOR_ELEMENT, PAGE_LOAD, SLEEP)
from canonical.launchpad.windmill.testing import lpuser
from canonical.launchpad.windmill.testing.lpuser import login_person
from lp.translations.interfaces.translationimportqueue import (
    ITranslationImportQueue)
from lp.translations.windmill.testing import TranslationsWindmillLayer
from lp.testing import WindmillTestCase

class ImportQueueEntryTest(WindmillTestCase):
    """Test that the entries in the import queue can switch types."""

    layer = TranslationsWindmillLayer
    suite_name = 'Translations import queue entry'

    FIELDS = {
        'POT': [
            'field.name',
            'field.translation_domain',
            ],
        'PO': [
            'field.potemplate',
            'field.potemplate_name',
            'field.language',
            'field.variant',
            ]
    }
    SELECT_FIELDS = [
        'field.potemplate',
        'field.language',
    ]
    def _getHiddenTRXpath(self, field_id):
        if field_id in self.SELECT_FIELDS:
            input_tag = 'select'
        else:
            input_tag = 'input'
        return (
            u"//tr[contains(@class,'dont_show_fields')]"
            u"//%s[@id='%s']" % (input_tag, field_id)
                )

    def _assertAllFieldsVisible(self, client, groupname):
        """Assert that all fields in this group are visible.

        Fields are visible if they do not have the dont_show_fields
        class set.
        """
        for field_id in self.FIELDS[groupname]:
            client.asserts.assertNotNode(
                xpath=self._getHiddenTRXpath(field_id))

    def _assertAllFieldsHidden(self, client, groupname):
        """Assert that all fields in this group are hidden.

        Fields are hidden if they have the dont_show_fields class set.
        """
        for field_id in self.FIELDS[groupname]:
            client.asserts.assertNode(
                xpath=self._getHiddenTRXpath(field_id))

    def test_import_queue_entry(self):
        """Tests that import queue entry fields behave correctly."""
<<<<<<< HEAD
        client = WindmillTestClient('Translations import queue entry')
        lpuser.TRANSLATIONS_ADMIN.ensure_login(client)
=======
        client = self.client
>>>>>>> 7333a262
        start_url = 'http://translations.launchpad.dev:8085/+imports/1'
        # Go to import queue page logged in as translations admin.
        client.open(url=start_url)
        client.waits.forPageLoad(timeout=PAGE_LOAD)

        # When the page is first called the file_type is set to POT and
        # only the relevant form fields are displayed. When the file type
        # select box is changed to PO, other fields are shown hidden while
        # the first ones are hidden. Finally, all fields are hidden if the
        # file type is unspecified.
        client.waits.forElement(id=u'field.file_type', timeout=u'8000')
        client.asserts.assertSelected(id=u'field.file_type',
                                           validator=u'POT')
        self._assertAllFieldsVisible(client, 'POT')
        self._assertAllFieldsHidden(client, 'PO')

        client.select(id=u'field.file_type', val=u'PO')
        self._assertAllFieldsVisible(client, 'PO')
        self._assertAllFieldsHidden(client, 'POT')

        client.select(id=u'field.file_type', val=u'UNSPEC')
        self._assertAllFieldsHidden(client, 'POT')
        self._assertAllFieldsHidden(client, 'PO')


IMPORT_STATUS = u"//tr[@id='%d']//span[contains(@class,'status-choice')]"
IMPORT_STATUS_1 = IMPORT_STATUS % 1
OPEN_CHOICELIST = u"//div[contains(@class, 'yui-ichoicelist-content')]"

class ImportQueueStatusTest(WindmillTestCase):
    """Test that the entries in the import queue can switch types."""

    layer = TranslationsWindmillLayer
    suite_name = 'Translations import queue status'

    def test_import_queue_status_admin(self):
        """Tests that the admin can use the status picker."""
<<<<<<< HEAD
        client = WindmillTestClient('Translations import queue status')
        lpuser.TRANSLATIONS_ADMIN.ensure_login(client)
=======
        client = self.client
>>>>>>> 7333a262
        queue_url = self.layer.base_url+'/+imports'
        # Go to import queue page logged in as translations admin.
        client.open(url=queue_url)
        client.waits.forPageLoad(timeout=PAGE_LOAD)

        # Click on the element containing the import status.
        client.waits.forElement(xpath=IMPORT_STATUS_1, timeout=FOR_ELEMENT)
        client.click(xpath=IMPORT_STATUS_1)
        client.waits.forElement(xpath=OPEN_CHOICELIST)

        # Change the status to deleted.
        client.click(link=u'Deleted')
        client.waits.sleep(milliseconds=SLEEP)
        client.asserts.assertText(xpath=IMPORT_STATUS_1, validator=u'Deleted')

        # Reload the page and make sure the change sticks.
        client.open(url=queue_url)
        client.waits.forPageLoad(timeout=PAGE_LOAD)
        client.waits.forElement(xpath=IMPORT_STATUS_1, timeout=FOR_ELEMENT)
        client.asserts.assertText(xpath=IMPORT_STATUS_1, validator=u'Deleted')

    def test_import_queue_status_nopriv(self):
        """Tests that a none-admin will have less choices."""
        client = self.client
        queue_url = self.layer.base_url+'/+imports'
        hubert = self.factory.makePerson(
            name="hubert", displayname="Hubert Hunt", password="test",
            email="hubert@example.com")
        # Create a project and an import entry with it.
        product = self.factory.makeProduct(owner=hubert)
        removeSecurityProxy(product).official_rosetta = True
        productseries = product.getSeries('trunk')
        queue = getUtility(ITranslationImportQueue)
        potemplate = self.factory.makePOTemplate(productseries=productseries)
        entry = queue.addOrUpdateEntry(
            'template.pot', '# POT content', False, hubert,
            productseries=productseries, potemplate=potemplate)
        transaction.commit()
        import_status = IMPORT_STATUS % entry.id

        # Go to import queue page logged in as a normal user.
        client.open(url=queue_url)
        client.waits.forPageLoad(timeout=PAGE_LOAD)
        login_person(hubert, "test", client)

        # There should be no status picker for entry 1.
        client.waits.forElement(xpath=import_status, timeout=FOR_ELEMENT)
        client.asserts.assertNotNode(xpath=IMPORT_STATUS_1)

        # Click on the element containing the import status.
        client.click(xpath=import_status)
        client.waits.forElement(xpath=OPEN_CHOICELIST)

        # There should be a link for Deleted but none for approved.
        client.asserts.assertNode(link=u'Deleted')
        client.asserts.assertNotNode(link=u'Approved')

        # Change the status to deleted.
        client.click(link=u'Deleted')
        client.waits.sleep(milliseconds=SLEEP)
        client.asserts.assertText(xpath=import_status, validator=u'Deleted')

        # Reload the page and make sure the change sticks.
        client.open(url=queue_url)
        client.waits.forPageLoad(timeout=PAGE_LOAD)
        client.waits.forElement(xpath=import_status, timeout=FOR_ELEMENT)
        client.asserts.assertText(xpath=import_status, validator=u'Deleted')<|MERGE_RESOLUTION|>--- conflicted
+++ resolved
@@ -73,12 +73,8 @@
 
     def test_import_queue_entry(self):
         """Tests that import queue entry fields behave correctly."""
-<<<<<<< HEAD
-        client = WindmillTestClient('Translations import queue entry')
+        client = self.client
         lpuser.TRANSLATIONS_ADMIN.ensure_login(client)
-=======
-        client = self.client
->>>>>>> 7333a262
         start_url = 'http://translations.launchpad.dev:8085/+imports/1'
         # Go to import queue page logged in as translations admin.
         client.open(url=start_url)
@@ -116,12 +112,8 @@
 
     def test_import_queue_status_admin(self):
         """Tests that the admin can use the status picker."""
-<<<<<<< HEAD
-        client = WindmillTestClient('Translations import queue status')
+        client = self.client
         lpuser.TRANSLATIONS_ADMIN.ensure_login(client)
-=======
-        client = self.client
->>>>>>> 7333a262
         queue_url = self.layer.base_url+'/+imports'
         # Go to import queue page logged in as translations admin.
         client.open(url=queue_url)
