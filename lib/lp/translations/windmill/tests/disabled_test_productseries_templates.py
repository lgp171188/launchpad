--- conflicted
+++ resolved
@@ -46,15 +46,10 @@
           * simulates moving the mouse cursor off the table row;
           * verifies that the action links of the row are deactivated;
         """
-<<<<<<< HEAD
-        client = WindmillTestClient("Template links activation")
-        user.ensure_login(client)
-=======
         client = self.client
->>>>>>> 7333a262
+        lpuser.TRANSLATIONS_ADMIN.ensure_login(client)
         url = ('http://translations.launchpad.dev:8085/evolution/trunk/'
                '+templates')
-        user = lpuser.TRANSLATIONS_ADMIN
         # Go to templates page logged in as translations admin.
         client.open(url=url)
         client.waits.forPageLoad(timeout=u'20000')
