/* Copyright 2011 Canonical Ltd.  This software is licensed under the
 * GNU Affero General Public License version 3 (see the file LICENSE).
 */

YUI({
    base: '../../../../canonical/launchpad/icing/yui/',
    filter: 'raw', combine: false,
    fetchCSS: true
    }).use('test', 'console', 'lp.translations.sourcepackage_sharing_details',
    function(Y) {
    var suite = new Y.Test.Suite("sourcepackage_sharing_details Tests");
    var namespace = Y.lp.translations.sourcepackage_sharing_details;
    var TranslationSharingConfig = namespace.TranslationSharingConfig;
    var TranslationSharingController = namespace.TranslationSharingController;
    var CheckItem = (
      Y.lp.translations.sourcepackage_sharing_details.CheckItem);
    var LinkCheckItem = (
      Y.lp.translations.sourcepackage_sharing_details.LinkCheckItem);
    var test_ns = Y.lp.translations.sourcepackage_sharing_details;

    suite.add(new Y.Test.Case({
        // Test the setup method.
        name: 'setup',

        test_translations_usage_enabled: function() {
            var sharing_config = new TranslationSharingConfig();
            var usage = sharing_config.get('translations_usage');
            Y.Assert.isFalse(usage.get('enabled'));
            sharing_config.get('product_series').set_link('ps', 'http://');
            Y.Assert.isTrue(usage.get('enabled'));
        },
        test_branch: function() {
            var sharing_config = new TranslationSharingConfig();
            var product_series = sharing_config.get('product_series');
            Y.Assert.isFalse(product_series.get('complete'));
            Y.Assert.isFalse(sharing_config.get('branch').get('enabled'));
            product_series.set_link('ps', 'http://');
            Y.Assert.isTrue(sharing_config.get('branch').get('enabled'));
        },
        test_autoimport: function() {
            var sharing_config = new TranslationSharingConfig();
            Y.Assert.isFalse(sharing_config.get('autoimport').get('enabled'));
            sharing_config.get('branch').set_link('br', 'http://foo');
            Y.Assert.isTrue(sharing_config.get('autoimport').get('enabled'));
        },
        test_LinkCheckItem_contents: function() {
            var lci = new LinkCheckItem();
            Y.Assert.isNull(lci.get('text'));
            Y.Assert.isNull(lci.get('url'));
            lci.set_link('mytext', 'http://example.com');
            Y.Assert.areEqual('mytext', lci.get('text'));
            Y.Assert.areEqual('http://example.com', lci.get('url'));
        },
        test_LinkCheckItem_clear: function() {
            var lci = new LinkCheckItem()
            lci.set_link('mytext', 'http://example.com');
            lci.clear_link()
            Y.Assert.isNull(lci.get('text'));
            Y.Assert.isNull(lci.get('url'));
        },
        test_LinkCheckItem_complete: function() {
            var lci = new LinkCheckItem();
            Y.Assert.isFalse(lci.get('complete'));
            lci.set_link('text', 'http://example.com');
            Y.Assert.isTrue(lci.get('complete'));
        },
        test_CheckItem_enabled: function() {
            var ci = new CheckItem();
            Y.Assert.isTrue(ci.get('enabled'));
        },
        test_CheckItem_enabled_dependency: function(){
            var lci = new LinkCheckItem();
            var ci = new CheckItem({dependency: lci});
            Y.Assert.isFalse(ci.get('enabled'));
            lci.set_link('text', 'http://example.com');
            Y.Assert.isTrue(ci.get('enabled'));
        },
        test_CheckItem_identifier: function(){
            var ci = new CheckItem({identifier: 'id1'});
            Y.Assert.areEqual('id1', ci.get('identifier'));
        },
        test_configure_empty: function(){
            var ctrl = new TranslationSharingController();
            var cache = {
                productseries: null,
                product: null,
                upstream_branch: null
<<<<<<< HEAD
            }
            ctrl.configure(cache, {});
=======
            };
            ctrl.configure(cache);
>>>>>>> fdc5c664
        },
        test_configure: function(){
            var cache = {
                product: {
                    translations_usage: test_ns.usage.launchpad,
                    resource_type_link: 'http://product'
                },
                productseries: {
                    title: 'title1',
                    web_link: 'http://web1',
                    translations_autoimport_mode: (
                        test_ns.autoimport_modes.import_translations),
                    resource_type_link: 'productseries'
                },
                upstream_branch: {
                    unique_name: 'title2',
                    web_link: 'http://web2',
                    resource_type_link: 'branch'
                },
                context: {
                    resource_type_link: 'http://sourcepackage',
                }
            };
            var ctrl = new TranslationSharingController();
            var lp_client = new Y.lp.client.Launchpad();
            cache = test_ns.convert_cache(lp_client, cache);
<<<<<<< HEAD
            var import_overlay = {
                loadFormContentAndRender: function(){},
                render: function(){}
            };
            ctrl.configure(cache, {}, import_overlay);
            var tsconfig = ctrl.get('tsconfig')
=======
            ctrl.configure(cache);
            var tsconfig = ctrl.get('tsconfig');
>>>>>>> fdc5c664
            Y.Assert.areEqual(
                tsconfig.get('product_series').get('text'), 'title1');
            Y.Assert.areEqual(
                tsconfig.get('product_series').get('url'), 'http://web1');
            Y.Assert.areEqual(
<<<<<<< HEAD
                tsconfig.get('branch').get('text'), 'title2')
            Y.Assert.isTrue(tsconfig.get('autoimport').get('complete'))
            Y.Assert.isTrue(tsconfig.get('translations_usage').get('complete'))
            Y.Assert.areSame(ctrl.get('source_package'), cache['context'])
=======
                tsconfig.get('branch').get('text'), 'title2');
            Y.Assert.isTrue(tsconfig.get('autoimport').get('complete'));
            Y.Assert.isTrue(
                tsconfig.get('translations_usage').get('complete'));
>>>>>>> fdc5c664
        },
        test_convert_cache: function(){
            var cache = {
                foo: {
                    self_link: 'http://foo',
                    resource_type_link: 'http://foo_type'
                },
                bar: null
            };
            var lp_client = new Y.lp.client.Launchpad();
            cache = test_ns.convert_cache(lp_client, cache);
            Y.Assert.isNull(cache.bar);
            Y.Assert.areEqual('http://foo', cache.foo.get('self_link'));
        },
        test_update_branch: function(){
<<<<<<< HEAD
            var complete = Y.one('#branch-complete')
            var incomplete = Y.one('#branch-incomplete')
            var link = Y.one('#branch-complete a')
            Y.Assert.areEqual('', link.get('text'))
            Y.Assert.areNotEqual('http:///', link.get('href'))
            Y.Assert.isFalse(complete.hasClass('unseen'))
            Y.Assert.isFalse(incomplete.hasClass('unseen'))
            var ctrl = new TranslationSharingController()
            ctrl.update()
            Y.Assert.isTrue(complete.hasClass('unseen'))
            Y.Assert.isFalse(incomplete.hasClass('unseen'))
            ctrl.get('tsconfig').get('branch').set_link('a', 'http:///')
            ctrl.update()
            Y.Assert.isFalse(complete.hasClass('unseen'))
            Y.Assert.isTrue(incomplete.hasClass('unseen'))
            var link = Y.one('#branch-complete a')
            Y.Assert.areEqual('a', link.get('text'))
            Y.Assert.areEqual('http:///', link.get('href'))
=======
            var complete = Y.one('#branch-complete');
            var incomplete = Y.one('#branch-incomplete');
            var link = Y.one('#branch-complete a');
            Y.Assert.areEqual('', link.get('text'));
            Y.Assert.areNotEqual('http:///', link.get('href'));
            Y.Assert.isFalse(complete.hasClass('unseen'));
            Y.Assert.isFalse(incomplete.hasClass('unseen'));
            var ctrl = new TranslationSharingController({});
            ctrl.update();
            Y.Assert.isTrue(complete.hasClass('unseen'));
            Y.Assert.isFalse(incomplete.hasClass('unseen'));
            ctrl.get('tsconfig').get('branch').set_link('a', 'http:///');
            ctrl.update();
            Y.Assert.isFalse(complete.hasClass('unseen'));
            Y.Assert.isTrue(incomplete.hasClass('unseen'));
            link = Y.one('#branch-complete a');
            Y.Assert.areEqual('a', link.get('text'));
            Y.Assert.areEqual('http:///', link.get('href'));
>>>>>>> fdc5c664
        },
        test_update_all: function(){
            var ctrl = new TranslationSharingController();
            var config = ctrl.get('tsconfig')
            ctrl.update();
            var config_incomplete = Y.one('#configuration-incomplete')
            Y.Assert.isFalse(config_incomplete.hasClass('unseen'));
            var pack_incomplete = Y.one('#packaging-incomplete')
            Y.Assert.isFalse(pack_incomplete.hasClass('unseen'));
            var usage_incomplete = Y.one('#translation-incomplete')
            Y.Assert.isFalse(usage_incomplete.hasClass('unseen'));
            var sync_incomplete = Y.one('#upstream-sync-incomplete')
            Y.Assert.isFalse(sync_incomplete.hasClass('unseen'));
            config.get('configuration').set('complete', true);
            config.get('product_series').set_link('a', 'http:///');
            config.get('branch').set_link('a', 'http:///');
            config.get('translations_usage').set('complete', true);
            config.get('autoimport').set('complete', true);
            ctrl.update();
            Y.Assert.isTrue(config_incomplete.hasClass('unseen'));
            Y.Assert.isTrue(pack_incomplete.hasClass('unseen'));
            Y.Assert.isTrue(usage_incomplete.hasClass('unseen'));
            Y.Assert.isTrue(sync_incomplete.hasClass('unseen'));
        },
        test_update_check_disabled: function(){
<<<<<<< HEAD
            var incomplete = Y.one('#branch-incomplete')
            var ctrl = new TranslationSharingController()
            var branch = ctrl.get('tsconfig').get('branch')
            ctrl.update_check(branch)
            var incomplete_picker = Y.one(ctrl.picker_selector(branch, false));
            var complete_picker = Y.one(ctrl.picker_selector(branch, true));
            Y.Assert.isTrue(incomplete.hasClass('lowlight'))
            Y.Assert.isTrue(incomplete_picker.hasClass('unseen'))
            Y.Assert.isTrue(complete_picker.hasClass('unseen'))
            ctrl.get('tsconfig').get('product_series').set_link('a', 'http://')
            ctrl.update_check(branch)
            Y.Assert.isFalse(incomplete.hasClass('lowlight'))
            Y.Assert.isFalse(incomplete_picker.hasClass('unseen'))
            Y.Assert.isFalse(complete_picker.hasClass('unseen'))
        },
        test_set_autoimport_mode: function(){
            var ctrl = new TranslationSharingController()
            var check = ctrl.get('tsconfig').get('autoimport')
            Y.Assert.isFalse(check.get('complete'))
            ctrl.set_autoimport_mode('Import template and translation files')
            Y.Assert.isTrue(check.get('complete'))
            ctrl.set_autoimport_mode('Import template files')
            Y.Assert.isFalse(check.get('complete'))
        },
        test_set_translations_usage: function(){
            var ctrl = new TranslationSharingController()
            var check = ctrl.get('tsconfig').get('translations_usage')
            ctrl.set_translations_usage('Unknown')
            Y.Assert.isFalse(check.get('complete'))
            ctrl.set_translations_usage('Launchpad')
            Y.Assert.isTrue(check.get('complete'))
            ctrl.set_translations_usage('Not Applicable')
            Y.Assert.isFalse(check.get('complete'))
            ctrl.set_translations_usage('External')
            Y.Assert.isTrue(check.get('complete'))
=======
            var incomplete = Y.one('#branch-incomplete');
            var ctrl = new TranslationSharingController({});
            var branch = ctrl.get('tsconfig').get('branch');
            ctrl.update_check(branch);
            Y.Assert.isTrue(incomplete.hasClass('lowlight'));
            var product_series = ctrl.get('tsconfig').get('product_series');
            product_series.set_link('a', 'http://');
            ctrl.update_check(branch);
            Y.Assert.isFalse(incomplete.hasClass('lowlight'));
        },
        test_set_autoimport_mode: function(){
            var ctrl = new TranslationSharingController({});
            var check = ctrl.get('tsconfig').get('autoimport');
            Y.Assert.isFalse(check.get('complete'));
            ctrl.set_autoimport_mode('Import template and translation files');
            Y.Assert.isTrue(check.get('complete'));
            ctrl.set_autoimport_mode('Import template files');
            Y.Assert.isFalse(check.get('complete'));
        },
        test_set_translations_usage: function(){
            var ctrl = new TranslationSharingController({});
            var check = ctrl.get('tsconfig').get('translations_usage');
            ctrl.set_translations_usage('Unknown');
            Y.Assert.isFalse(check.get('complete'));
            ctrl.set_translations_usage('Launchpad');
            Y.Assert.isTrue(check.get('complete'));
            ctrl.set_translations_usage('Not Applicable');
            Y.Assert.isFalse(check.get('complete'));
            ctrl.set_translations_usage('External');
            Y.Assert.isTrue(check.get('complete'));
>>>>>>> fdc5c664
        }
    }));

    // Lock, stock, and two smoking barrels.
    Y.Test.Runner.add(suite);

    var console = new Y.Console({newestOnTop: false});
    console.render('#log');

    Y.on('domready', function() {
        Y.Test.Runner.run();
        });
});<|MERGE_RESOLUTION|>--- conflicted
+++ resolved
@@ -85,13 +85,8 @@
                 productseries: null,
                 product: null,
                 upstream_branch: null
-<<<<<<< HEAD
-            }
+            };
             ctrl.configure(cache, {});
-=======
-            };
-            ctrl.configure(cache);
->>>>>>> fdc5c664
         },
         test_configure: function(){
             var cache = {
@@ -118,33 +113,22 @@
             var ctrl = new TranslationSharingController();
             var lp_client = new Y.lp.client.Launchpad();
             cache = test_ns.convert_cache(lp_client, cache);
-<<<<<<< HEAD
             var import_overlay = {
                 loadFormContentAndRender: function(){},
                 render: function(){}
             };
             ctrl.configure(cache, {}, import_overlay);
-            var tsconfig = ctrl.get('tsconfig')
-=======
-            ctrl.configure(cache);
             var tsconfig = ctrl.get('tsconfig');
->>>>>>> fdc5c664
             Y.Assert.areEqual(
                 tsconfig.get('product_series').get('text'), 'title1');
             Y.Assert.areEqual(
                 tsconfig.get('product_series').get('url'), 'http://web1');
             Y.Assert.areEqual(
-<<<<<<< HEAD
-                tsconfig.get('branch').get('text'), 'title2')
-            Y.Assert.isTrue(tsconfig.get('autoimport').get('complete'))
-            Y.Assert.isTrue(tsconfig.get('translations_usage').get('complete'))
-            Y.Assert.areSame(ctrl.get('source_package'), cache['context'])
-=======
                 tsconfig.get('branch').get('text'), 'title2');
             Y.Assert.isTrue(tsconfig.get('autoimport').get('complete'));
             Y.Assert.isTrue(
                 tsconfig.get('translations_usage').get('complete'));
->>>>>>> fdc5c664
+            Y.Assert.areSame(ctrl.get('source_package'), cache['context'])
         },
         test_convert_cache: function(){
             var cache = {
@@ -160,26 +144,6 @@
             Y.Assert.areEqual('http://foo', cache.foo.get('self_link'));
         },
         test_update_branch: function(){
-<<<<<<< HEAD
-            var complete = Y.one('#branch-complete')
-            var incomplete = Y.one('#branch-incomplete')
-            var link = Y.one('#branch-complete a')
-            Y.Assert.areEqual('', link.get('text'))
-            Y.Assert.areNotEqual('http:///', link.get('href'))
-            Y.Assert.isFalse(complete.hasClass('unseen'))
-            Y.Assert.isFalse(incomplete.hasClass('unseen'))
-            var ctrl = new TranslationSharingController()
-            ctrl.update()
-            Y.Assert.isTrue(complete.hasClass('unseen'))
-            Y.Assert.isFalse(incomplete.hasClass('unseen'))
-            ctrl.get('tsconfig').get('branch').set_link('a', 'http:///')
-            ctrl.update()
-            Y.Assert.isFalse(complete.hasClass('unseen'))
-            Y.Assert.isTrue(incomplete.hasClass('unseen'))
-            var link = Y.one('#branch-complete a')
-            Y.Assert.areEqual('a', link.get('text'))
-            Y.Assert.areEqual('http:///', link.get('href'))
-=======
             var complete = Y.one('#branch-complete');
             var incomplete = Y.one('#branch-incomplete');
             var link = Y.one('#branch-complete a');
@@ -187,7 +151,7 @@
             Y.Assert.areNotEqual('http:///', link.get('href'));
             Y.Assert.isFalse(complete.hasClass('unseen'));
             Y.Assert.isFalse(incomplete.hasClass('unseen'));
-            var ctrl = new TranslationSharingController({});
+            var ctrl = new TranslationSharingController();
             ctrl.update();
             Y.Assert.isTrue(complete.hasClass('unseen'));
             Y.Assert.isFalse(incomplete.hasClass('unseen'));
@@ -198,7 +162,6 @@
             link = Y.one('#branch-complete a');
             Y.Assert.areEqual('a', link.get('text'));
             Y.Assert.areEqual('http:///', link.get('href'));
->>>>>>> fdc5c664
         },
         test_update_all: function(){
             var ctrl = new TranslationSharingController();
@@ -224,45 +187,8 @@
             Y.Assert.isTrue(sync_incomplete.hasClass('unseen'));
         },
         test_update_check_disabled: function(){
-<<<<<<< HEAD
-            var incomplete = Y.one('#branch-incomplete')
-            var ctrl = new TranslationSharingController()
-            var branch = ctrl.get('tsconfig').get('branch')
-            ctrl.update_check(branch)
-            var incomplete_picker = Y.one(ctrl.picker_selector(branch, false));
-            var complete_picker = Y.one(ctrl.picker_selector(branch, true));
-            Y.Assert.isTrue(incomplete.hasClass('lowlight'))
-            Y.Assert.isTrue(incomplete_picker.hasClass('unseen'))
-            Y.Assert.isTrue(complete_picker.hasClass('unseen'))
-            ctrl.get('tsconfig').get('product_series').set_link('a', 'http://')
-            ctrl.update_check(branch)
-            Y.Assert.isFalse(incomplete.hasClass('lowlight'))
-            Y.Assert.isFalse(incomplete_picker.hasClass('unseen'))
-            Y.Assert.isFalse(complete_picker.hasClass('unseen'))
-        },
-        test_set_autoimport_mode: function(){
-            var ctrl = new TranslationSharingController()
-            var check = ctrl.get('tsconfig').get('autoimport')
-            Y.Assert.isFalse(check.get('complete'))
-            ctrl.set_autoimport_mode('Import template and translation files')
-            Y.Assert.isTrue(check.get('complete'))
-            ctrl.set_autoimport_mode('Import template files')
-            Y.Assert.isFalse(check.get('complete'))
-        },
-        test_set_translations_usage: function(){
-            var ctrl = new TranslationSharingController()
-            var check = ctrl.get('tsconfig').get('translations_usage')
-            ctrl.set_translations_usage('Unknown')
-            Y.Assert.isFalse(check.get('complete'))
-            ctrl.set_translations_usage('Launchpad')
-            Y.Assert.isTrue(check.get('complete'))
-            ctrl.set_translations_usage('Not Applicable')
-            Y.Assert.isFalse(check.get('complete'))
-            ctrl.set_translations_usage('External')
-            Y.Assert.isTrue(check.get('complete'))
-=======
             var incomplete = Y.one('#branch-incomplete');
-            var ctrl = new TranslationSharingController({});
+            var ctrl = new TranslationSharingController();
             var branch = ctrl.get('tsconfig').get('branch');
             ctrl.update_check(branch);
             Y.Assert.isTrue(incomplete.hasClass('lowlight'));
@@ -272,7 +198,7 @@
             Y.Assert.isFalse(incomplete.hasClass('lowlight'));
         },
         test_set_autoimport_mode: function(){
-            var ctrl = new TranslationSharingController({});
+            var ctrl = new TranslationSharingController();
             var check = ctrl.get('tsconfig').get('autoimport');
             Y.Assert.isFalse(check.get('complete'));
             ctrl.set_autoimport_mode('Import template and translation files');
@@ -281,7 +207,7 @@
             Y.Assert.isFalse(check.get('complete'));
         },
         test_set_translations_usage: function(){
-            var ctrl = new TranslationSharingController({});
+            var ctrl = new TranslationSharingController();
             var check = ctrl.get('tsconfig').get('translations_usage');
             ctrl.set_translations_usage('Unknown');
             Y.Assert.isFalse(check.get('complete'));
@@ -291,7 +217,6 @@
             Y.Assert.isFalse(check.get('complete'));
             ctrl.set_translations_usage('External');
             Y.Assert.isTrue(check.get('complete'));
->>>>>>> fdc5c664
         }
     }));
 
