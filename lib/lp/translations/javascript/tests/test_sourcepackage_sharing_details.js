--- conflicted
+++ resolved
@@ -117,14 +117,9 @@
                 loadFormContentAndRender: function(){},
                 render: function(){}
             };
-<<<<<<< HEAD
             usage_overlay = import_overlay;
             ctrl.configure(cache, {}, import_overlay, usage_overlay);
-            var tsconfig = ctrl.get('tsconfig')
-=======
-            ctrl.configure(cache, {}, import_overlay);
             var tsconfig = ctrl.get('tsconfig');
->>>>>>> d417c347
             Y.Assert.areEqual(
                 tsconfig.get('product_series').get('text'), 'title1');
             Y.Assert.areEqual(
