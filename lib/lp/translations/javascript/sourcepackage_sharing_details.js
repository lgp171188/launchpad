/* Copyright 2011 Canonical Ltd.  This software is licensed under the
 * GNU Affero General Public License version 3 (see the file LICENSE).
 */

YUI.add('lp.translations.sourcepackage_sharing_details', function(Y) {
var namespace = Y.namespace('lp.translations.sourcepackage_sharing_details');

/**
 * This class represents the state of a checklist item.
 */
function CheckItem(config){
    CheckItem.superclass.constructor.apply(this, arguments);
}
CheckItem.ATTRS = {
    complete: {value: false},
    // Optional reference to an item that must be completed before setting
    // this.
    dependency: {value: null},
    // True if this item is enabled.
    enabled: {
        getter: function(){
            if (Y.Lang.isNull(this.get('dependency'))){
                return true;
            }
            return this.get('dependency').get('complete');
        }
    },
    // The HTML identifier of the item.
    identifier: null
};
Y.extend(CheckItem, Y.Base, {
});

namespace.CheckItem = CheckItem;

/**
 * This class reflects the state of a Checklist item that holds a link.
 */
function LinkCheckItem(){
    LinkCheckItem.superclass.constructor.apply(this, arguments);
}
LinkCheckItem.ATTRS = {
    // This item is complete if _text is set.
    complete: {getter:
        function() {
            return !Y.Lang.isNull(this.get('_text'));
        }
    },
    // _text is unset by default.
    _text: {value: null},
    // text is read-only.
    text: {getter:
        function(){
            return this.get('_text');
        }
    },
    // _url is unset by default.
    _url: {value: null},
    // text is read-only.
    url: { getter:
        function(){
            return this.get('_url');
        }
    }
};
Y.extend(LinkCheckItem, CheckItem, {
    /**
     * Set the text and URL of the link for this LinkCheckItem.
     */
    set_link: function(text, url){
        this.set('_text', text);
        this.set('_url', url);
    },
    clear_link: function(){
        this.set('_text', null);
        this.set('_url', null);
    }
});

namespace.LinkCheckItem = LinkCheckItem;
namespace.convert_cache = function(lp_client, cache) {
    var new_cache = {};
    var value;
    var key;
    for (key in cache){
        if (cache.hasOwnProperty(key)){
            value = cache[key];
            if (value !== null){
                value = lp_client.wrap_resource(value.self_link, value);
            }
            new_cache[key] = value;
        }
    }
    return new_cache;
};


namespace.autoimport_modes = {
    no_import: 'None',
    import_templates: 'Import template files',
    import_translations: 'Import template and translation files'
};


namespace.usage = {
    unknown: 'Unknown',
    launchpad: 'Launchpad',
    external: 'External',
    no_applicable: 'Not Applicable'
};

/**
 * This class represents the state of the translation sharing config
 * checklist.
 */
function TranslationSharingConfig (config){
    TranslationSharingConfig.superclass.constructor.apply(this, arguments);
}
Y.extend(TranslationSharingConfig, Y.Base, {
    initializer: function(){
        var product_series = new LinkCheckItem(
            {identifier: 'packaging'});
        this.set('product_series', product_series);
        var usage = new CheckItem(
            {identifier: 'translation', dependency: product_series});
        this.set('translations_usage', usage);
        var branch = new LinkCheckItem(
            {identifier: 'branch', dependency: this.get('product_series')});
        this.set('branch', branch);
        var autoimport = new CheckItem(
            {identifier: 'upstream-sync', dependency: branch});
        this.set('autoimport', autoimport);
        var configuration = new CheckItem(
            {identifier: 'configuration'});
        this.set('configuration', configuration);
        this.set(
            'all_items', [product_series, usage, branch, autoimport]);
    }
});
namespace.TranslationSharingConfig = TranslationSharingConfig;


function IOHandler(flash_target){
    that = this;
    this.flash_target = flash_target;
    this.error_handler = new Y.lp.client.ErrorHandler();
    this.error_handler.showError = function(error_msg) {
        Y.lp.app.errors.display_error(Y.one(that.flash_target), error_msg);
    };
}


/**
 * Return an LP client config using error_handler.
 *
 * @param next {Object} A callback to call on success.
 */
IOHandler.prototype.get_config = function(next){
    var config = {
        on:{
            success: next,
            failure: this.error_handler.getFailureHandler()
        }
    };
    return config;
};


/**
 * Return an LP client config that will call the specified callbacks
 * in sequence, using error_handler.
 *
 * @param next {Object} A callback to call on success.
 */
IOHandler.prototype.chain_config = function(){
    var last_config;
    var i;
    // Each callback is bound to the next, so we use reverse order.
    for(i = arguments.length-1; i >= 0; i--){
        if (i === arguments.length - 1) {
            callback = arguments[i];
        }
        else {
            callback = Y.bind(arguments[i], this, last_config);
        }
        last_config = this.get_config(callback);
    }
    return last_config;
};


/**
 * This class is the controller for updating the TranslationSharingConfig.
 * It handles updating the HTML and the DB model.
 */
function TranslationSharingController (config){
    TranslationSharingController.superclass.constructor.apply(
        this, arguments);
}
Y.extend(TranslationSharingController, Y.Base, {
    initializer: function(source_package){
        this.set('tsconfig', new TranslationSharingConfig());
        this.set('productseries', null);
        this.set('branch', null);
        this.set('source_package', null);
        this.set('branch_picker_config', null);
    },
    /*
     * Select the specified branch as the translation branch.
     *
     * @param branch_summary {Object} An object containing api_url, css,
     * description, value, title
     */
<<<<<<< HEAD
    configure: function(config, branch_picker_config, import_overlay){
        this.set('branch_picker_config', branch_picker_config);
        this.set('source_package', config.context);
        this.set('import_overlay', import_overlay);
        this.replace_productseries(config.productseries);
        this.replace_product(config.product);
=======
    configure: function(config) {
        this.set_productseries(config.productseries);
        var autoimport_mode = namespace.autoimport_modes.no_import;
        var translations_usage = namespace.usage.unknown;
        if (!Y.Lang.isNull(config.productseries)){
            autoimport_mode = config.productseries.get(
                'translations_autoimport_mode');
            translations_usage = config.product.get(
                'translations_usage');
        }
        this.set_autoimport_mode(autoimport_mode);
        this.set_translations_usage(translations_usage);
>>>>>>> 0c4be081
        this.set_branch(config.upstream_branch);
    },
    set_productseries: function(productseries) {
        if (Y.Lang.isValue(productseries)){
            this.set('productseries', productseries);
            this.get('tsconfig').get('product_series').set_link(
                productseries.get('title'), productseries.get('web_link'));
        }
    },
<<<<<<< HEAD
    replace_productseries: function(productseries) {
        this.set_productseries(productseries);
        var autoimport_mode = namespace.autoimport_modes.no_import;
        if (!Y.Lang.isNull(productseries)){
            autoimport_mode = productseries.get(
                'translations_autoimport_mode');
            var import_url = productseries.get('web_link');
            import_url = Y.lp.get_url_path(import_url);
            import_url += '/+translations-settings/++form++';
            var import_overlay = this.get('import_overlay');
            import_overlay.loadFormContentAndRender(import_url);
            import_overlay.render();
        }
        this.set_autoimport_mode(autoimport_mode);
    },
    replace_product: function(product){
        this.get('branch_picker_config').context = product;
        var translations_usage = namespace.usage.unknown;
        if (!Y.Lang.isNull(product)){
            translations_usage = product.get('translations_usage');
        }
        this.set_translations_usage(translations_usage);
    },
    set_branch: function(branch){
=======
    set_branch: function(branch) {
>>>>>>> 0c4be081
        this.set('branch', branch);
        var check = this.get('tsconfig').get('branch');
        if (Y.Lang.isValue(branch)){
            check.set_link(
                branch.get('unique_name'), branch.get('web_link'));
        }
        else {
            check.clear_link();
        }
    },
<<<<<<< HEAD
    set_autoimport_mode: function(mode){
        var complete = (
            mode === namespace.autoimport_modes.import_translations);
=======
    set_autoimport_mode: function(mode) {
        complete = (mode === namespace.autoimport_modes.import_translations);
>>>>>>> 0c4be081
        this.get('tsconfig').get('autoimport').set('complete', complete);
    },
    set_translations_usage: function(usage) {
        complete = (
            usage === namespace.usage.launchpad ||
            usage === namespace.usage.external);
        var usage_check = this.get('tsconfig').get('translations_usage');
        usage_check.set('complete', complete);
    },
<<<<<<< HEAD
    select_productseries: function(productseries_summary){
=======
    select_branch: function(branch_summary) {
>>>>>>> 0c4be081
        var that = this;
        var productseries_check = that.get('tsconfig').get('product_series');
        var lp_client = new Y.lp.client.Launchpad();
<<<<<<< HEAD
        function save_productseries(config){
            var source_package = that.get('source_package');
            config.parameters = {
                productseries: productseries_summary.api_uri};
            source_package.named_post('setPackaging', config);
=======
        var error_handler = new Y.lp.client.ErrorHandler();
        error_handler.showError = function(error_msg) {
            Y.lp.app.errors.display_error(Y.one('#branch'), error_msg);
        };
        /**
         * Return an LP client config using error_handler.
         *
         * @param next {Object} A callback to call on success.
         */
        function get_config(next) {
            var config = {
                on:{
                    success: next,
                    failure: error_handler.getFailureHandler()
                }
            };
            return config;
>>>>>>> 0c4be081
        }
        function get_productseries(config){
            lp_client.get(productseries_summary.api_uri, config);
        }
        function cache_productseries(config, productseries){
            that.replace_productseries(productseries);
            var branch_link = productseries.get('branch_link');
            if (branch_link === null){
                config.on.success(null);
            }
            else {
                lp_client.get(branch_link, config);
            }
        }
        function cache_branch(config, branch){
            that.set_branch(branch);
            project_link = that.get('productseries').get('project_link');
            lp_client.get(project_link, config);
        }
        function set_usage(product){
            that.replace_product(product);
            that.update();
            that.flash_check_green(productseries_check);
        }
        var css_selector = this.visible_check_selector(productseries_check);
        var io_handler = new IOHandler(css_selector);
        save_productseries(io_handler.chain_config(
            get_productseries, cache_productseries, cache_branch, set_usage));
    },
    select_branch: function(branch_summary){
        var that = this;
        var lp_client = new Y.lp.client.Launchpad();
        var branch_check = that.get('tsconfig').get('branch');

        /* Here begin a series of methods which each represent a step in
         * setting the branch.  They each take a config to use in an lp_client
         * call, except the last one.  This allows them to be chained
         * together.
         *
         * They take full advantage of their access to variables in the
         * closure, such as "that" and "branch_summary".
         */
        function save_branch(config) {
            var productseries = that.get('productseries');
            productseries.set('branch_link', branch_summary.api_uri);
            productseries.lp_save(config);
        }
        function get_branch(config){
            lp_client.get(branch_summary.api_uri, config);
        }
        function set_link(branch){
            that.set_branch(branch);
            that.update();
            that.flash_check_green(branch_check);
        }
        css_selector = that.visible_check_selector(branch_check);
        var io_handler = new IOHandler(css_selector);
        save_branch(io_handler.chain_config(get_branch, set_link));
    },
    /**
     * Update the display of all checklist items.
     */
    update: function(){
        var all_items = this.get('tsconfig').get('all_items');
        var overall = this.get('tsconfig').get('configuration');
        var i;
        overall.set('complete', true);
        for (i = 0; i < all_items.length; i++){
            this.update_check(all_items[i]);
            if (!all_items[i].get('complete')){
                overall.set('complete', false);
            }
        }
        this.update_check(overall);
    },
    check_selector: function(check, complete) {
        var completion = complete ? '-complete' : '-incomplete';
        return '#' + check.get('identifier') + completion;
    },
    visible_check_selector: function(check){
        return this.check_selector(check, check.get('complete'));
    },
    picker_selector: function(check, complete){
        return this.check_selector(check, complete) + '-picker a';
    },
    /**
     * Update the display of a single checklist item.
     */
    update_check: function(check){
        var complete = Y.one(this.check_selector(check, true));
        var link = complete.one('.link a');
        if (link !== null){
            link.set('href', check.get('url'));
            link.set('text', check.get('text'));
        }
        complete.toggleClass('unseen', !check.get('complete'));
        complete.toggleClass('lowlight', !check.get('enabled'));
        var complete_picker = Y.one(this.picker_selector(check, true));
        if (complete_picker !== null) {
            complete_picker.toggleClass('unseen', !check.get('enabled'));
        }
        var incomplete = Y.one(this.check_selector(check, false));
        incomplete.toggleClass('unseen', check.get('complete'));
        incomplete.toggleClass('lowlight', !check.get('enabled'));
        var incomplete_picker = Y.one(this.picker_selector(check, false));
        if (incomplete_picker !== null) {
            incomplete_picker.toggleClass('unseen', !check.get('enabled'));
        }
    },
    flash_check_green: function(check){
        var element = Y.one(this.visible_check_selector(check));
        var anim = Y.lazr.anim.green_flash({node: element});
        anim.run();
    }
});
namespace.TranslationSharingController = TranslationSharingController;


/**
 * Method to prepare the AJAX translation sharing config functionality.
 */
<<<<<<< HEAD
namespace.prepare = function(cache){
    var sharing_controller = new namespace.TranslationSharingController();
=======
namespace.prepare = function(source_package, cache) {
    var sharing_controller = new namespace.TranslationSharingController(
        source_package);
>>>>>>> 0c4be081
    var lp_client = new Y.lp.client.Launchpad();
    cache = namespace.convert_cache(lp_client, cache);
    var branch_picker_config = {
        picker_activator: '#branch-incomplete-picker a',
        header : 'Select translation branch',
        step_title: 'Search',
        save: Y.bind('select_branch', sharing_controller),
        context: cache.product
    };
    var picker = Y.lp.app.picker.create(
        'BranchRestrictedOnProduct', branch_picker_config);
    function add_activator(picker, selector){
        var element = Y.one(selector);
        /* Copy-pasted because picker can't normally be activated by two
         * different elements. */
        element.on('click', function(e) {
            e.halt();
            this.show();
        }, picker);
        element.addClass(picker.get('picker_activator_css_class'));
    }
    add_activator(picker, '#branch-complete-picker a');
    var productseries_picker_config = {
        picker_activator: '#packaging-complete-picker a',
        header : 'Select productseries',
        step_title: 'Search',
        save: Y.bind('select_productseries', sharing_controller),
        context: cache.product
    };
    var productseries_picker = Y.lp.app.picker.create(
        'ProductSeries', productseries_picker_config);
    add_activator(productseries_picker, '#packaging-incomplete-picker a');
    var import_overlay = new Y.lazr.FormOverlay({
        headerContent: '<h2>Import settings<h2>',
        centered: true,
        visible: false
    });
    import_overlay.set('form_submit_callback', function(form_data){
        Y.log(form_data['field.translations_autoimport_mode']);
        var key = form_data['field.translations_autoimport_mode'][0];
        Y.log(key);
        var mode = namespace.autoimport_modes[key.toLowerCase()];
        Y.log(mode);
        import_overlay.hide();
        var product_series = sharing_controller.get('productseries');
        product_series.set('translations_autoimport_mode', mode);
        var autoimport_check = sharing_controller.get(
            'tsconfig').get('autoimport');
        var css_selector = sharing_controller.visible_check_selector(
            autoimport_check);
        handler = new IOHandler(css_selector);
        function update_controller(){
            sharing_controller.set_autoimport_mode(mode);
            sharing_controller.update();
            sharing_controller.flash_check_green(autoimport_check);
        }
        /* XXX: AaronBentley 2011-04-04 bug=369293: Avoid 412 on repeated
         * changes.  This does not increase the risk of changing from a
         * stale value, because the staleness check is not reasonable.
         * The user is changing from the default shown in the form, not
         * the value stored in productseries.
         */
        product_series.removeAttr('http_etag');
        product_series.lp_save(handler.chain_config(update_controller));
    });
    add_activator(import_overlay, '#upstream-sync-complete-picker a');
    add_activator(import_overlay, '#upstream-sync-incomplete-picker a');
    sharing_controller.configure(cache, branch_picker_config, import_overlay);
    sharing_controller.update();
};
}, "0.1", {"requires": [
    'lp', 'lp.app.errors', 'lp.app.picker', 'oop', 'lp.client']});<|MERGE_RESOLUTION|>--- conflicted
+++ resolved
@@ -211,27 +211,12 @@
      * @param branch_summary {Object} An object containing api_url, css,
      * description, value, title
      */
-<<<<<<< HEAD
-    configure: function(config, branch_picker_config, import_overlay){
+    configure: function(config, branch_picker_config, import_overlay) {
         this.set('branch_picker_config', branch_picker_config);
         this.set('source_package', config.context);
         this.set('import_overlay', import_overlay);
         this.replace_productseries(config.productseries);
         this.replace_product(config.product);
-=======
-    configure: function(config) {
-        this.set_productseries(config.productseries);
-        var autoimport_mode = namespace.autoimport_modes.no_import;
-        var translations_usage = namespace.usage.unknown;
-        if (!Y.Lang.isNull(config.productseries)){
-            autoimport_mode = config.productseries.get(
-                'translations_autoimport_mode');
-            translations_usage = config.product.get(
-                'translations_usage');
-        }
-        this.set_autoimport_mode(autoimport_mode);
-        this.set_translations_usage(translations_usage);
->>>>>>> 0c4be081
         this.set_branch(config.upstream_branch);
     },
     set_productseries: function(productseries) {
@@ -241,7 +226,6 @@
                 productseries.get('title'), productseries.get('web_link'));
         }
     },
-<<<<<<< HEAD
     replace_productseries: function(productseries) {
         this.set_productseries(productseries);
         var autoimport_mode = namespace.autoimport_modes.no_import;
@@ -265,10 +249,7 @@
         }
         this.set_translations_usage(translations_usage);
     },
-    set_branch: function(branch){
-=======
     set_branch: function(branch) {
->>>>>>> 0c4be081
         this.set('branch', branch);
         var check = this.get('tsconfig').get('branch');
         if (Y.Lang.isValue(branch)){
@@ -279,14 +260,9 @@
             check.clear_link();
         }
     },
-<<<<<<< HEAD
-    set_autoimport_mode: function(mode){
+    set_autoimport_mode: function(mode) {
         var complete = (
             mode === namespace.autoimport_modes.import_translations);
-=======
-    set_autoimport_mode: function(mode) {
-        complete = (mode === namespace.autoimport_modes.import_translations);
->>>>>>> 0c4be081
         this.get('tsconfig').get('autoimport').set('complete', complete);
     },
     set_translations_usage: function(usage) {
@@ -296,39 +272,15 @@
         var usage_check = this.get('tsconfig').get('translations_usage');
         usage_check.set('complete', complete);
     },
-<<<<<<< HEAD
     select_productseries: function(productseries_summary){
-=======
-    select_branch: function(branch_summary) {
->>>>>>> 0c4be081
         var that = this;
         var productseries_check = that.get('tsconfig').get('product_series');
         var lp_client = new Y.lp.client.Launchpad();
-<<<<<<< HEAD
         function save_productseries(config){
             var source_package = that.get('source_package');
             config.parameters = {
                 productseries: productseries_summary.api_uri};
             source_package.named_post('setPackaging', config);
-=======
-        var error_handler = new Y.lp.client.ErrorHandler();
-        error_handler.showError = function(error_msg) {
-            Y.lp.app.errors.display_error(Y.one('#branch'), error_msg);
-        };
-        /**
-         * Return an LP client config using error_handler.
-         *
-         * @param next {Object} A callback to call on success.
-         */
-        function get_config(next) {
-            var config = {
-                on:{
-                    success: next,
-                    failure: error_handler.getFailureHandler()
-                }
-            };
-            return config;
->>>>>>> 0c4be081
         }
         function get_productseries(config){
             lp_client.get(productseries_summary.api_uri, config);
@@ -358,7 +310,7 @@
         save_productseries(io_handler.chain_config(
             get_productseries, cache_productseries, cache_branch, set_usage));
     },
-    select_branch: function(branch_summary){
+    select_branch: function(branch_summary) {
         var that = this;
         var lp_client = new Y.lp.client.Launchpad();
         var branch_check = that.get('tsconfig').get('branch');
@@ -450,14 +402,8 @@
 /**
  * Method to prepare the AJAX translation sharing config functionality.
  */
-<<<<<<< HEAD
-namespace.prepare = function(cache){
+namespace.prepare = function(cache) {
     var sharing_controller = new namespace.TranslationSharingController();
-=======
-namespace.prepare = function(source_package, cache) {
-    var sharing_controller = new namespace.TranslationSharingController(
-        source_package);
->>>>>>> 0c4be081
     var lp_client = new Y.lp.client.Launchpad();
     cache = namespace.convert_cache(lp_client, cache);
     var branch_picker_config = {
