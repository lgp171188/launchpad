<html
  xmlns="http://www.w3.org/1999/xhtml"
  xmlns:tal="http://xml.zope.org/namespaces/tal"
  xmlns:metal="http://xml.zope.org/namespaces/metal"
  xmlns:i18n="http://xml.zope.org/namespaces/i18n"
  metal:use-macro="view/macro:page/main_only"
  i18n:domain="launchpad"
>
  <body>
    <metal:block fill-slot="head_epilogue">
      <script type="text/javascript">
        LPS.use('lp.translations.sourcepackage_sharing_details', function(Y) {
          Y.on('domready', function() {
              Y.lp.translations.sourcepackage_sharing_details.prepare(
                LP.cache);
          });
        });
      </script>
    </metal:block>
    <div metal:fill-slot="heading">
      <h1>Translation sharing details</h1>
    </div>
    <div metal:fill-slot="main">
      <dl id="sharing-checklist">
        <dt><span tal:attributes="class view/configuration_incomplete_class"
                  id="configuration-incomplete">
            Translation sharing configuration is incomplete.
          </span>
          <span tal:attributes="class view/configuration_complete_class"
                id="configuration-complete">
            Translation sharing with upstream is active.
          </span>
        </dt>
        <dd>
          <ul>
            <li tal:attributes="class view/packaging_incomplete_class"
                id="packaging-incomplete">
                No upstream project series has been linked.
<<<<<<< HEAD
                <a tal:replace="structure view/set_packaging_link/escapedtext" />
=======
                <span id="packaging-incomplete-picker">
                  <a tal:replace="structure context/menu:overview/set_upstream/fmt:icon" />
                </span>
>>>>>>> c48fa200
            </li>
            <li tal:attributes="class view/packaging_complete_class"
                id="packaging-complete">
              Linked upstream series is
<<<<<<< HEAD
              <a tal:replace="structure context/productseries/fmt:link">
                Gimp trunk</a>.
              <a tal:replace="structure view/change_packaging_link/escapedtext" />
              <a tal:replace="structure view/remove_packaging_link/escapedtext" />
=======
              <span class="link">
                  <a tal:replace="structure context/productseries/fmt:link">
                      Gimp trunk</a>
                  <a tal:condition="not:context/productseries" href="#"></a>
              </span>.
              <span id="packaging-complete-picker">
                <a tal:replace="structure context/menu:overview/edit_packaging/fmt:icon" />
              </span>
              <a tal:replace="structure context/menu:overview/remove_packaging/fmt:icon" />
>>>>>>> c48fa200
            </li>
            <li tal:attributes="class view/branch_incomplete_class"
                id="branch-incomplete">
              No source branch exists for the upstream series.
              <span id="branch-incomplete-picker">
                <a tal:replace="structure view/new_branch_link/escapedtext" />
              </span>
            </li>
            <li tal:attributes="class view/branch_complete_class"
                id="branch-complete">
            Upstream source branch is
            <span class="link">
                <a tal:replace="structure view/branch_link/escapedtext">lp:gimp</a>
</span>
              <span id="branch-complete-picker">
                <a tal:replace="structure view/change_branch_link/escapedtext" />
              </span>
            </li>
            <li tal:attributes="class view/translations_disabled_class"
                id="translation-incomplete">
                Translations are not enabled on the upstream project.
              <span id="translation-incomplete-picker">
                  <a tal:replace="structure view/configure_translations_link_unconfigured/escapedtext" />
              </span>
            </li>
            <li tal:attributes="class view/translations_enabled_class"
                id="translation-complete">
                Translations are enabled on the upstream project.
              <span id="translation-complete-picker">
              <a tal:replace="structure view/configure_translations_link_configured/escapedtext" />
             </span>
            </li>
            <li tal:attributes="class view/upstream_sync_disabled_class"
                id="upstream-sync-incomplete">
              Automatic synchronization of translations is not enabled.
              <span id="upstream-sync-incomplete-picker">
              <a tal:replace="structure view/translation_sync_link_unconfigured/escapedtext" />
              </span>
            </li>
            <li tal:attributes="class view/upstream_sync_enabled_class"
                id="upstream-sync-complete">
              Automatic synchronization of translations is enabled.
              <span id="upstream-sync-complete-picker">
              <a tal:replace="structure view/translation_sync_link_configured/escapedtext" />
              </span>
            </li>
          </ul>
        </dd>
      </dl>
      <table class="listing" id="template-table">
        <thead>
          <tr>
            <th class="name_column" rowspan="2">Template name</th>
            <th class="state_column" rowspan="2">State</th>
            <th style="text-align: center" colspan="2">Ubuntu</th>
            <th style="text-align: center" colspan="3">Upstream</th>
          </tr>
          <tr>
            <th class="length_ubuntu_column">Length</th>
            <th class="updated_ubuntu_column">Updated</th>
            <th class="length_upstream_column">Length</th>
            <th class="updated_upstream_column">Updated</th>
            <th class="upstream_link_column">Upstream template</th>
          </tr>
        </thead>
        <tbody>
          <tr tal:repeat="info view/template_info">
            <td class="name_column">
              <a tal:content="info/name"
                 tal:attributes="href info/package_template/fmt:url"
                 tal:omit-tag="not:info/package_template">gimp20</a></td>
            <td class="state_column" tal:content="info/status">sharing</td>
            <td class="length_ubuntu_column">
                <tal:content tal:condition="info/package_template"
                             tal:content="info/package_template/messagecount">82</tal:content></td>
            <td class="updated_ubuntu_column">
                <tal:content tal:condition="info/package_template"
                             tal:content="info/package_template/date_last_updated/fmt:approximatedate">2 minutes ago</tal:content></td>
            <td class="length_upstream_column">
                <tal:content tal:condition="info/upstream_template"
                             tal:content="info/upstream_template/messagecount">85</tal:content></td>
            <td class="updated_upstream_column">
                <tal:content tal:condition="info/upstream_template"
                             tal:content="info/upstream_template/date_last_updated/fmt:approximatedate">2 minutes ago</tal:content></td>
            <td class="upstream_link_column">
              <a tal:condition="info/upstream_template"
                 tal:attributes="href info/upstream_template/fmt:url">View upstream</a></td>
          </tr>
        </tbody>
      </table>
    </div>
  </body>
</html><|MERGE_RESOLUTION|>--- conflicted
+++ resolved
@@ -36,33 +36,22 @@
             <li tal:attributes="class view/packaging_incomplete_class"
                 id="packaging-incomplete">
                 No upstream project series has been linked.
-<<<<<<< HEAD
-                <a tal:replace="structure view/set_packaging_link/escapedtext" />
-=======
                 <span id="packaging-incomplete-picker">
-                  <a tal:replace="structure context/menu:overview/set_upstream/fmt:icon" />
+                  <a tal:replace="structure view/set_packaging_link/escapedtext" />
                 </span>
->>>>>>> c48fa200
             </li>
             <li tal:attributes="class view/packaging_complete_class"
                 id="packaging-complete">
               Linked upstream series is
-<<<<<<< HEAD
-              <a tal:replace="structure context/productseries/fmt:link">
-                Gimp trunk</a>.
-              <a tal:replace="structure view/change_packaging_link/escapedtext" />
-              <a tal:replace="structure view/remove_packaging_link/escapedtext" />
-=======
               <span class="link">
                   <a tal:replace="structure context/productseries/fmt:link">
                       Gimp trunk</a>
                   <a tal:condition="not:context/productseries" href="#"></a>
               </span>.
               <span id="packaging-complete-picker">
-                <a tal:replace="structure context/menu:overview/edit_packaging/fmt:icon" />
+                <a tal:replace="structure view/change_packaging_link/escapedtext" />
               </span>
-              <a tal:replace="structure context/menu:overview/remove_packaging/fmt:icon" />
->>>>>>> c48fa200
+              <a tal:replace="structure view/remove_packaging_link/escapedtext" />
             </li>
             <li tal:attributes="class view/branch_incomplete_class"
                 id="branch-incomplete">
