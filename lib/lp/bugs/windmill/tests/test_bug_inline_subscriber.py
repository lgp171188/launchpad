--- conflicted
+++ resolved
@@ -25,12 +25,8 @@
         This test makes sure that subscribing and unsubscribing
         from a bug works inline on a bug page.
         """
-<<<<<<< HEAD
-        client = WindmillTestClient('Inline bug page subscribers test')
+        client = self.client
         lpuser.SAMPLE_PERSON.ensure_login(client)
-=======
-        client = self.client
->>>>>>> 7333a262
 
         # Open a bug page and wait for it to finish loading.
         client.open(url=BUG_URL % 11)
