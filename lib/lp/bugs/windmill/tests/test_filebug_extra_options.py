--- conflicted
+++ resolved
@@ -19,12 +19,8 @@
         This test ensures that, with Javascript enabled, the extra options
         expander starts closed, and contains several fields when opened.
         """
-<<<<<<< HEAD
-        client = WindmillTestClient("File bug extra options test")
+        client = self.client
         lpuser.SAMPLE_PERSON.ensure_login(client)
-=======
-        client = self.client
->>>>>>> 7333a262
 
         # Open a +filebug page and wait for it to finish loading.
         client.open(url=u'http://bugs.launchpad.dev:8085/firefox/+filebug')
