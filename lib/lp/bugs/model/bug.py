--- conflicted
+++ resolved
@@ -1633,7 +1633,7 @@
 
     def userCanView(self, user):
         """See `IBug`.
-        
+
         Note that Editing is also controlled by this check,
         because we permit editing of any bug one can see.
         """
@@ -1724,12 +1724,9 @@
 
         self.heat = SQL("calculate_bug_heat(%s)" % sqlvalues(self))
         self.heat_last_updated = UTC_NOW
-<<<<<<< HEAD
         for task in self.bugtasks:
             task.target.recalculateBugHeatCache()
-=======
         store.flush()
->>>>>>> d9d437d9
 
     @property
     def attachments(self):
