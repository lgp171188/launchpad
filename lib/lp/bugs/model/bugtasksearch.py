--- conflicted
+++ resolved
@@ -166,31 +166,6 @@
                         order_by=BugTag.tag, limit=1))),
             ]
         ),
-<<<<<<< HEAD
-    "specification": (
-        Specification.name,
-        [
-            (Specification,
-                LeftJoin(
-                    Specification,
-                    # We want at most one specification per bug.
-                    # Select the specification that comes first
-                    # in alphabetic order.
-                    # XXX: Needs porting to XRef.
-                    Specification.id == Select(
-                        Specification.id,
-                        tables=[
-                            SpecificationBug,
-                            Join(
-                                Specification,
-                                Specification.id ==
-                                    SpecificationBug.specificationID)],
-                        where=(SpecificationBug.bugID == BugTaskFlat.bug_id),
-                        order_by=Specification.name, limit=1))),
-            ]
-        ),
-=======
->>>>>>> 569ebed9
     }
 
 
