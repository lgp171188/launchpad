# Copyright 2009 Canonical Ltd.  This software is licensed under the
# GNU Affero General Public License version 3 (see the file LICENSE).

# pylint: disable-msg=E0611,W0212

"""Classes that implement IBugTask and its related interfaces."""

__metaclass__ = type

__all__ = [
    'BugTaskDelta',
    'BugTaskToBugAdapter',
    'BugTaskMixin',
    'BugTask',
    'BugTaskSet',
    'NullBugTask',
    'bugtask_sort_key',
    'get_bug_privacy_filter',
    'get_related_bugtasks_search_params',
    'search_value_to_where_condition',
    ]


import datetime
from operator import attrgetter

from lazr.enum import DBItem
import pytz
from sqlobject import (
    ForeignKey,
    SQLObjectNotFound,
    StringCol,
    )
from sqlobject.sqlbuilder import SQLConstant
from storm.expr import (
    Alias,
    And,
    Desc,
    Join,
    LeftJoin,
    Or,
    Select,
    SQL,
    )
from storm.store import (
    EmptyResultSet,
    Store,
    )
from storm.zope.interfaces import (
    IResultSet,
    ISQLObjectResultSet,
    )
from zope.component import getUtility
from zope.interface import (
    alsoProvides,
    implements,
    )
from zope.interface.interfaces import IMethod
from zope.security.proxy import (
    isinstance as zope_isinstance,
    removeSecurityProxy,
    )

from canonical.config import config
from canonical.database.constants import UTC_NOW
from canonical.database.datetimecol import UtcDateTimeCol
from canonical.database.enumcol import EnumCol
from canonical.database.nl_search import nl_phrase_search
from canonical.database.sqlbase import (
    block_implicit_flushes,
    convert_storm_clause_to_string,
    cursor,
    quote,
    quote_like,
    SQLBase,
    sqlvalues,
    )
from canonical.launchpad.components.decoratedresultset import (
    DecoratedResultSet,
    )
from canonical.launchpad.helpers import shortlist
from canonical.launchpad.interfaces.launchpad import ILaunchpadCelebrities
from canonical.launchpad.interfaces.lpstorm import IStore
from canonical.launchpad.searchbuilder import (
    all,
    any,
    greater_than,
    not_equals,
    NULL,
    )
from canonical.launchpad.webapp.interfaces import (
    DEFAULT_FLAVOR,
    ILaunchBag,
    IStoreSelector,
    MAIN_STORE,
    )
from lp.app.enums import ServiceUsage
from lp.app.errors import NotFoundError
from lp.bugs.interfaces.bug import IBugSet
from lp.bugs.interfaces.bugattachment import BugAttachmentType
from lp.bugs.interfaces.bugnomination import BugNominationStatus
from lp.bugs.interfaces.bugtask import (
    BUG_SUPERVISOR_BUGTASK_STATUSES,
    BugBranchSearch,
    BugTaskImportance,
    BugTaskSearchParams,
    BugTaskStatus,
    BugTaskStatusSearch,
    ConjoinedBugTaskEditError,
    IBugTask,
    IBugTaskDelta,
    IBugTaskSet,
    IDistroBugTask,
    IDistroSeriesBugTask,
    IllegalRelatedBugTasksParams,
    IllegalTarget,
    INullBugTask,
    IProductSeriesBugTask,
    IUpstreamBugTask,
    RESOLVED_BUGTASK_STATUSES,
    UNRESOLVED_BUGTASK_STATUSES,
    UserCannotEditBugTaskAssignee,
    UserCannotEditBugTaskImportance,
    UserCannotEditBugTaskMilestone,
    UserCannotEditBugTaskStatus,
    )
from lp.bugs.model.bugnomination import BugNomination
from lp.bugs.model.bugsubscription import BugSubscription
from lp.registry.enum import BugNotificationLevel
from lp.registry.interfaces.distribution import (
    IDistribution,
    IDistributionSet,
    )
from lp.registry.interfaces.distributionsourcepackage import (
    IDistributionSourcePackage,
    )
from lp.registry.interfaces.distroseries import (
    IDistroSeries,
    IDistroSeriesSet,
    )
from lp.registry.interfaces.milestone import IProjectGroupMilestone
from lp.registry.interfaces.person import (
    IPerson,
    validate_person,
    validate_public_person,
    )
from lp.registry.interfaces.product import (
    IProduct,
    IProductSet,
    )
from lp.registry.interfaces.productseries import (
    IProductSeries,
    IProductSeriesSet,
    )
from lp.registry.interfaces.projectgroup import IProjectGroup
from lp.registry.interfaces.sourcepackage import ISourcePackage
from lp.registry.interfaces.sourcepackagename import ISourcePackageNameSet
from lp.registry.interfaces.structuralsubscription import (
    IStructuralSubscriptionTarget,
    )
from lp.registry.model.pillar import pillar_sort_key
from lp.registry.model.sourcepackagename import SourcePackageName
from lp.registry.model.structuralsubscription import StructuralSubscription
from lp.services.propertycache import get_property_cache
from lp.soyuz.enums import PackagePublishingStatus
from lp.soyuz.model.publishing import SourcePackagePublishingHistory
from lp.soyuz.model.sourcepackagerelease import SourcePackageRelease


debbugsseveritymap = {
    None: BugTaskImportance.UNDECIDED,
    'wishlist': BugTaskImportance.WISHLIST,
    'minor': BugTaskImportance.LOW,
    'normal': BugTaskImportance.MEDIUM,
    'important': BugTaskImportance.HIGH,
    'serious': BugTaskImportance.HIGH,
    'grave': BugTaskImportance.HIGH,
    'critical': BugTaskImportance.CRITICAL,
    }


def bugtask_sort_key(bugtask):
    """A sort key for a set of bugtasks. We want:

          - products first, followed by their productseries tasks
          - distro tasks, followed by their distroseries tasks
          - ubuntu first among the distros
    """
    if bugtask.product:
        product_name = bugtask.product.name
        productseries_name = None
    elif bugtask.productseries:
        productseries_name = bugtask.productseries.name
        product_name = bugtask.productseries.product.name
    else:
        product_name = None
        productseries_name = None

    if bugtask.distribution:
        distribution_name = bugtask.distribution.name
    else:
        distribution_name = None

    if bugtask.distroseries:
        distroseries_name = bugtask.distroseries.version
        distribution_name = bugtask.distroseries.distribution.name
    else:
        distroseries_name = None

    if bugtask.sourcepackagename:
        sourcepackage_name = bugtask.sourcepackagename.name
    else:
        sourcepackage_name = None

    # Move ubuntu to the top.
    if distribution_name == 'ubuntu':
        distribution_name = '-'

    return (
        bugtask.bug.id, distribution_name, product_name, productseries_name,
        distroseries_name, sourcepackage_name)


def get_related_bugtasks_search_params(user, context, **kwargs):
    """Returns a list of `BugTaskSearchParams` which can be used to
    search for all tasks related to a user given by `context`.

    Which tasks are related to a user?
      * the user has to be either assignee or owner of this task
        OR
      * the user has to be subscriber or commenter to the underlying bug
        OR
      * the user is reporter of the underlying bug, but this condition
        is automatically fulfilled by the first one as each new bug
        always get one task owned by the bug reporter
    """
    assert IPerson.providedBy(context), "Context argument needs to be IPerson"
    relevant_fields = ('assignee', 'bug_subscriber', 'owner', 'bug_commenter',
                       'structural_subscriber')
    search_params = []
    for key in relevant_fields:
        # all these parameter default to None
        user_param = kwargs.get(key)
        if user_param is None or user_param == context:
            # we are only creating a `BugTaskSearchParams` object if
            # the field is None or equal to the context
            arguments = kwargs.copy()
            arguments[key] = context
            if key == 'owner':
                # Specify both owner and bug_reporter to try to
                # prevent the same bug (but different tasks)
                # being displayed.
                # see `PersonRelatedBugTaskSearchListingView.searchUnbatched`
                arguments['bug_reporter'] = context
            search_params.append(
                BugTaskSearchParams.fromSearchForm(user, **arguments))
    if len(search_params) == 0:
        # unable to search for related tasks to user_context because user
        # modified the query in an invalid way by overwriting all user
        # related parameters
        raise IllegalRelatedBugTasksParams(
            ('Cannot search for related tasks to \'%s\', at least one '
             'of these parameter has to be empty: %s'
                %(context.name, ", ".join(relevant_fields))))
    return search_params


class BugTaskDelta:
    """See `IBugTaskDelta`."""

    implements(IBugTaskDelta)

    def __init__(self, bugtask, status=None, importance=None,
                 assignee=None, milestone=None, statusexplanation=None,
                 bugwatch=None, target=None):
        self.bugtask = bugtask

        self.assignee = assignee
        self.bugwatch = bugwatch
        self.importance = importance
        self.milestone = milestone
        self.status = status
        self.statusexplanation = statusexplanation
        self.target = target


class BugTaskMixin:
    """Mix-in class for some property methods of IBugTask implementations."""

    @property
    def bug_subscribers(self):
        """See `IBugTask`."""
        indirect_subscribers = self.bug.getIndirectSubscribers()
        return self.bug.getDirectSubscribers() + indirect_subscribers

    @property
    def bugtargetdisplayname(self):
        """See `IBugTask`."""
        return self.target.bugtargetdisplayname

    @property
    def bugtargetname(self):
        """See `IBugTask`."""
        return self.target.bugtargetname

    @property
    def target(self):
        """See `IBugTask`."""
        # We explicitly reference attributes here (rather than, say,
        # IDistroBugTask.providedBy(self)), because we can't assume this
        # task has yet been marked with the correct interface.
        if self.product:
            return self.product
        elif self.productseries:
            return self.productseries
        elif self.distribution:
            if self.sourcepackagename:
                return self.distribution.getSourcePackage(
                    self.sourcepackagename)
            else:
                return self.distribution
        elif self.distroseries:
            if self.sourcepackagename:
                return self.distroseries.getSourcePackage(
                    self.sourcepackagename)
            else:
                return self.distroseries
        else:
            raise AssertionError("Unable to determine bugtask target.")

    @property
    def related_tasks(self):
        """See `IBugTask`."""
        other_tasks = [
            task for task in self.bug.bugtasks if task != self]

        return other_tasks

    @property
    def pillar(self):
        """See `IBugTask`."""
        if self.product is not None:
            return self.product
        elif self.productseries is not None:
            return self.productseries.product
        elif self.distribution is not None:
            return self.distribution
        else:
            return self.distroseries.distribution

    @property
    def other_affected_pillars(self):
        """See `IBugTask`."""
        result = set()
        this_pillar = self.pillar
        for task in self.bug.bugtasks:
            that_pillar = task.pillar
            if that_pillar != this_pillar:
                result.add(that_pillar)
        return sorted(result, key=pillar_sort_key)


class NullBugTask(BugTaskMixin):
    """A null object for IBugTask.

    This class is used, for example, to be able to render a URL like:

      /products/evolution/+bug/5

    when bug #5 isn't yet reported in evolution.
    """
    implements(INullBugTask)

    def __init__(self, bug, product=None, productseries=None,
                 sourcepackagename=None, distribution=None,
                 distroseries=None):
        """Initialize a NullBugTask."""
        self.id = None
        self.bug = bug
        self.product = product
        self.productseries = productseries
        self.sourcepackagename = sourcepackagename
        self.distribution = distribution
        self.distroseries = distroseries

        # Mark the task with the correct interface, depending on its
        # context.
        if self.product:
            alsoProvides(self, IUpstreamBugTask)
        elif self.distribution:
            alsoProvides(self, IDistroBugTask)
        elif self.distroseries:
            alsoProvides(self, IDistroSeriesBugTask)
        elif self.productseries:
            alsoProvides(self, IProductSeriesBugTask)
        else:
            raise AssertionError('Unknown NullBugTask: %r.' % self)

        # Make us provide the interface by setting all required attributes
        # to None, and define the methods as raising NotImplementedError.
        # The attributes are set to None because it doesn't make
        # sense for these attributes to have a value when there is no
        # real task there. (In fact, it may make sense for these
        # values to be non-null, but I haven't yet found a use case
        # for it, and I don't think there's any point on designing for
        # that until we've encountered one.)
        def this_is_a_null_bugtask_method(*args, **kwargs):
            raise NotImplementedError

        for name, spec in INullBugTask.namesAndDescriptions(True):
            if not hasattr(self, name):
                if IMethod.providedBy(spec):
                    value = this_is_a_null_bugtask_method
                else:
                    value = None
                setattr(self, name, value)

    @property
    def title(self):
        """See `IBugTask`."""
        return 'Bug #%s is not in %s: "%s"' % (
            self.bug.id, self.bugtargetdisplayname, self.bug.title)


def BugTaskToBugAdapter(bugtask):
    """Adapt an IBugTask to an IBug."""
    return bugtask.bug


@block_implicit_flushes
def validate_target_attribute(self, attr, value):
    """Update the targetnamecache."""
    # Don't update targetnamecache during _init().
    if self._SO_creating:
        return value
    # Determine the new target attributes.
    target_params = dict(
        product=self.product,
        productseries=self.productseries,
        sourcepackagename=self.sourcepackagename,
        distribution=self.distribution,
        distroseries=self.distroseries)
    utility_iface_dict = {
        'productID': IProductSet,
        'productseriesID': IProductSeriesSet,
        'sourcepackagenameID': ISourcePackageNameSet,
        'distributionID': IDistributionSet,
        'distroseriesID': IDistroSeriesSet,
        }
    utility_iface = utility_iface_dict[attr]
    if value is None:
        target_params[attr[:-2]] = None
    else:
        target_params[attr[:-2]] = getUtility(utility_iface).get(value)

    # Use a NullBugTask to determine the new target.
    nulltask = NullBugTask(self.bug, **target_params)
    self.updateTargetNameCache(nulltask.target)

    return value


class PassthroughValue:
    """A wrapper to allow setting values on conjoined bug tasks."""

    def __init__(self, value):
        self.value = value


@block_implicit_flushes
def validate_conjoined_attribute(self, attr, value):
    # If the value has been wrapped in a _PassthroughValue instance,
    # then we are being updated by our conjoined master: pass the
    # value through without any checking.
    if isinstance(value, PassthroughValue):
        return value.value

    # If this bugtask has no bug yet, then we are probably being
    # instantiated.
    if self.bug is None:
        return value

    if self._isConjoinedBugTask():
        raise ConjoinedBugTaskEditError(
            "This task cannot be edited directly, it should be"
            " edited through its conjoined_master.")
    # The conjoined slave is updated before the master one because,
    # for distro tasks, conjoined_slave does a comparison on
    # sourcepackagename, and the sourcepackagenames will not match
    # if the conjoined master is altered before the conjoined slave!
    conjoined_bugtask = self.conjoined_slave
    if conjoined_bugtask:
        setattr(conjoined_bugtask, attr, PassthroughValue(value))

    return value


def validate_status(self, attr, value):
    if value not in self._NON_CONJOINED_STATUSES:
        return validate_conjoined_attribute(self, attr, value)
    else:
        return value


def validate_assignee(self, attr, value):
    value = validate_conjoined_attribute(self, attr, value)
    # Check if this person is valid and not None.
    return validate_person(self, attr, value)


@block_implicit_flushes
def validate_sourcepackagename(self, attr, value):
    is_passthrough = isinstance(value, PassthroughValue)
    value = validate_conjoined_attribute(self, attr, value)
    if not is_passthrough:
        self._syncSourcePackages(value)
    return validate_target_attribute(self, attr, value)


class BugTask(SQLBase, BugTaskMixin):
    """See `IBugTask`."""
    implements(IBugTask)
    _table = "BugTask"
    _defaultOrder = ['distribution', 'product', 'productseries',
                     'distroseries', 'milestone', 'sourcepackagename']
    _CONJOINED_ATTRIBUTES = (
        "status", "importance", "assigneeID", "milestoneID",
        "date_assigned", "date_confirmed", "date_inprogress",
        "date_closed", "date_incomplete", "date_left_new",
        "date_triaged", "date_fix_committed", "date_fix_released",
        "date_left_closed")
    _NON_CONJOINED_STATUSES = (BugTaskStatus.WONTFIX, )

    bug = ForeignKey(dbName='bug', foreignKey='Bug', notNull=True)
    product = ForeignKey(
        dbName='product', foreignKey='Product',
        notNull=False, default=None,
        storm_validator=validate_target_attribute)
    productseries = ForeignKey(
        dbName='productseries', foreignKey='ProductSeries',
        notNull=False, default=None,
        storm_validator=validate_target_attribute)
    sourcepackagename = ForeignKey(
        dbName='sourcepackagename', foreignKey='SourcePackageName',
        notNull=False, default=None,
        storm_validator=validate_sourcepackagename)
    distribution = ForeignKey(
        dbName='distribution', foreignKey='Distribution',
        notNull=False, default=None,
        storm_validator=validate_target_attribute)
    distroseries = ForeignKey(
        dbName='distroseries', foreignKey='DistroSeries',
        notNull=False, default=None,
        storm_validator=validate_target_attribute)
    milestone = ForeignKey(
        dbName='milestone', foreignKey='Milestone',
        notNull=False, default=None,
        storm_validator=validate_conjoined_attribute)
    status = EnumCol(
        dbName='status', notNull=True,
        schema=BugTaskStatus,
        default=BugTaskStatus.NEW,
        storm_validator=validate_status)
    statusexplanation = StringCol(dbName='statusexplanation', default=None)
    importance = EnumCol(
        dbName='importance', notNull=True,
        schema=BugTaskImportance,
        default=BugTaskImportance.UNDECIDED,
        storm_validator=validate_conjoined_attribute)
    assignee = ForeignKey(
        dbName='assignee', foreignKey='Person',
        storm_validator=validate_assignee,
        notNull=False, default=None)
    bugwatch = ForeignKey(dbName='bugwatch', foreignKey='BugWatch',
        notNull=False, default=None)
    date_assigned = UtcDateTimeCol(notNull=False, default=None,
        storm_validator=validate_conjoined_attribute)
    datecreated = UtcDateTimeCol(notNull=False, default=UTC_NOW)
    date_confirmed = UtcDateTimeCol(notNull=False, default=None,
        storm_validator=validate_conjoined_attribute)
    date_inprogress = UtcDateTimeCol(notNull=False, default=None,
        storm_validator=validate_conjoined_attribute)
    date_closed = UtcDateTimeCol(notNull=False, default=None,
        storm_validator=validate_conjoined_attribute)
    date_incomplete = UtcDateTimeCol(notNull=False, default=None,
        storm_validator=validate_conjoined_attribute)
    date_left_new = UtcDateTimeCol(notNull=False, default=None,
        storm_validator=validate_conjoined_attribute)
    date_triaged = UtcDateTimeCol(notNull=False, default=None,
        storm_validator=validate_conjoined_attribute)
    date_fix_committed = UtcDateTimeCol(notNull=False, default=None,
        storm_validator=validate_conjoined_attribute)
    date_fix_released = UtcDateTimeCol(notNull=False, default=None,
        storm_validator=validate_conjoined_attribute)
    date_left_closed = UtcDateTimeCol(notNull=False, default=None,
        storm_validator=validate_conjoined_attribute)
    owner = ForeignKey(
        dbName='owner', foreignKey='Person',
        storm_validator=validate_public_person, notNull=True)
    # The targetnamecache is a value that is only supposed to be set
    # when a bugtask is created/modified or by the
    # update-bugtask-targetnamecaches cronscript. For this reason it's
    # not exposed in the interface, and client code should always use
    # the bugtargetname and bugtargetdisplayname properties.
    #
    # This field is actually incorrectly named, since it currently
    # stores the bugtargetdisplayname.
    targetnamecache = StringCol(
        dbName='targetnamecache', notNull=False, default=None)

    @property
    def title(self):
        """See `IBugTask`."""
        return 'Bug #%s in %s: "%s"' % (
            self.bug.id, self.bugtargetdisplayname, self.bug.title)

    @property
    def bugtargetdisplayname(self):
        """See `IBugTask`."""
        return self.targetnamecache

    @property
    def age(self):
        """See `IBugTask`."""
        UTC = pytz.timezone('UTC')
        now = datetime.datetime.now(UTC)

        return now - self.datecreated

    @property
    def task_age(self):
        """See `IBugTask`."""
        return self.age.seconds

    # Several other classes need to generate lists of bug tasks, and
    # one thing they often have to filter for is completeness. We maintain
    # this single canonical query string here so that it does not have to be
    # cargo culted into Product, Distribution, ProductSeries etc
    completeness_clause = """
        BugTask.status IN ( %s )
        """ % ','.join([str(a.value) for a in RESOLVED_BUGTASK_STATUSES])

    @property
    def is_complete(self):
        """See `IBugTask`.

        Note that this should be kept in sync with the completeness_clause
        above.
        """
        return self.status in RESOLVED_BUGTASK_STATUSES

    def findSimilarBugs(self, user, limit=10):
        """See `IBugTask`."""
        if self.product is not None:
            context_params = {'product': self.product}
        elif (self.sourcepackagename is not None and
            self.distribution is not None):
            context_params = {
                'distribution': self.distribution,
                'sourcepackagename': self.sourcepackagename,
                }
        elif self.distribution is not None:
            context_params = {'distribution': self.distribution}
        else:
            raise AssertionError("BugTask doesn't have a searchable target.")

        matching_bugtasks = getUtility(IBugTaskSet).findSimilar(
            user, self.bug.title, **context_params)

        matching_bugs = getUtility(IBugSet).getDistinctBugsForBugTasks(
            matching_bugtasks, user, limit)

        # Make sure to exclude the bug of the current bugtask.
        return [bug for bug in matching_bugs if bug.id != self.bugID]

    def subscribe(self, person, subscribed_by):
        """See `IBugTask`."""
        return self.bug.subscribe(person, subscribed_by)

    def isSubscribed(self, person):
        """See `IBugTask`."""
        return self.bug.isSubscribed(person)

    def _syncSourcePackages(self, new_spnid):
        """Synchronize changes to source packages with other distrotasks.

        If one distroseriestask's source package is changed, all the
        other distroseriestasks with the same distribution and source
        package has to be changed, as well as the corresponding
        distrotask.
        """
        if self.bug is None:
            # The validator is being called on an incomplete bug task.
            return
        if self.distroseries is not None:
            distribution = self.distroseries.distribution
        else:
            distribution = self.distribution
        if distribution is not None:
            for bugtask in self.related_tasks:
                if bugtask.distroseries:
                    related_distribution = bugtask.distroseries.distribution
                else:
                    related_distribution = bugtask.distribution
                if (related_distribution == distribution and
                    bugtask.sourcepackagenameID == self.sourcepackagenameID):
                    bugtask.sourcepackagenameID = PassthroughValue(new_spnid)

    def getConjoinedMaster(self, bugtasks, bugtasks_by_package=None):
        """See `IBugTask`."""
        conjoined_master = None
        if IDistroBugTask.providedBy(self):
            if bugtasks_by_package is None:
                bugtasks_by_package = (
                    self.bug.getBugTasksByPackageName(bugtasks))
            bugtasks = bugtasks_by_package[self.sourcepackagename]
            possible_masters = [
                bugtask for bugtask in bugtasks
                if (bugtask.distroseries is not None and
                    bugtask.sourcepackagename == self.sourcepackagename)]
            # Return early, so that we don't have to get currentseries,
            # which is expensive.
            if len(possible_masters) == 0:
                return None
            current_series = self.distribution.currentseries
            for bugtask in possible_masters:
                if bugtask.distroseries == current_series:
                    conjoined_master = bugtask
                    break
        elif IUpstreamBugTask.providedBy(self):
            assert self.product.development_focusID is not None, (
                'A product should always have a development series.')
            devel_focusID = self.product.development_focusID
            for bugtask in bugtasks:
                if bugtask.productseriesID == devel_focusID:
                    conjoined_master = bugtask
                    break

        if (conjoined_master is not None and
            conjoined_master.status in self._NON_CONJOINED_STATUSES):
            conjoined_master = None
        return conjoined_master

    @property
    def conjoined_master(self):
        """See `IBugTask`."""
        return self.getConjoinedMaster(shortlist(self.bug.bugtasks))

    @property
    def conjoined_slave(self):
        """See `IBugTask`."""
        conjoined_slave = None
        if IDistroSeriesBugTask.providedBy(self):
            distribution = self.distroseries.distribution
            if self.distroseries != distribution.currentseries:
                # Only current series tasks are conjoined.
                return None
            for bugtask in shortlist(self.bug.bugtasks):
                if (bugtask.distribution == distribution and
                    bugtask.sourcepackagename == self.sourcepackagename):
                    conjoined_slave = bugtask
                    break
        elif IProductSeriesBugTask.providedBy(self):
            product = self.productseries.product
            if self.productseries != product.development_focus:
                # Only development focus tasks are conjoined.
                return None
            for bugtask in shortlist(self.bug.bugtasks):
                if bugtask.product == product:
                    conjoined_slave = bugtask
                    break

        if (conjoined_slave is not None and
            self.status in self._NON_CONJOINED_STATUSES):
            conjoined_slave = None
        return conjoined_slave

    def _isConjoinedBugTask(self):
        """Return True when conjoined_master is not None, otherwise False."""
        return self.conjoined_master is not None

    def _syncFromConjoinedSlave(self):
        """Ensure the conjoined master is synched from its slave.

        This method should be used only directly after when the
        conjoined master has been created after the slave, to ensure
        that they are in sync from the beginning.
        """
        conjoined_slave = self.conjoined_slave

        for synched_attr in self._CONJOINED_ATTRIBUTES:
            slave_attr_value = getattr(conjoined_slave, synched_attr)
            # Bypass our checks that prevent setting attributes on
            # conjoined masters by calling the underlying sqlobject
            # setter methods directly.
            setattr(self, synched_attr, PassthroughValue(slave_attr_value))

    def _init(self, *args, **kw):
        """Marks the task when it's created or fetched from the database."""
        SQLBase._init(self, *args, **kw)

        # We check both the foreign key column and the reference so we
        # can detect unflushed references.  The reference check will
        # only be made if the FK is None, so no additional queries
        # will be executed.
        if self.productID is not None or self.product is not None:
            alsoProvides(self, IUpstreamBugTask)
        elif (self.productseriesID is not None or
              self.productseries is not None):
            alsoProvides(self, IProductSeriesBugTask)
        elif self.distroseriesID is not None or self.distroseries is not None:
            alsoProvides(self, IDistroSeriesBugTask)
        elif self.distributionID is not None or self.distribution is not None:
            # If nothing else, this is a distro task.
            alsoProvides(self, IDistroBugTask)
        else:
            raise AssertionError("Task %d is floating." % self.id)

    @property
    def target_uses_malone(self):
        """See `IBugTask`"""
        # XXX sinzui 2007-10-04 bug=149009:
        # This property is not needed. Code should inline this implementation.
        return (self.pillar.bug_tracking_usage == ServiceUsage.LAUNCHPAD)

    def transitionToMilestone(self, new_milestone, user):
        """See `IBugTask`."""
        if not self.userCanEditMilestone(user):
            raise UserCannotEditBugTaskMilestone(
                "User does not have sufficient permissions "
                "to edit the bug task milestone.")
        else:
            self.milestone = new_milestone

    def transitionToImportance(self, new_importance, user):
        """See `IBugTask`."""
        if not self.userCanEditImportance(user):
            raise UserCannotEditBugTaskImportance(
                "User does not have sufficient permissions "
                "to edit the bug task importance.")
        else:
            self.importance = new_importance

    def setImportanceFromDebbugs(self, severity):
        """See `IBugTask`."""
        try:
            self.importance = debbugsseveritymap[severity]
        except KeyError:
            raise ValueError('Unknown debbugs severity "%s".' % severity)
        return self.importance

    def canTransitionToStatus(self, new_status, user):
        """See `IBugTask`."""
        celebrities = getUtility(ILaunchpadCelebrities)
        if (self.status == BugTaskStatus.FIXRELEASED and
           (user.id == self.bug.ownerID or user.inTeam(self.bug.owner))):
            return True
        elif (user.inTeam(self.pillar.bug_supervisor) or
              user.inTeam(self.pillar.owner) or
              user.id == celebrities.bug_watch_updater.id or
              user.id == celebrities.bug_importer.id or
              user.id == celebrities.janitor.id):
            return True
        else:
            return (self.status not in (
                        BugTaskStatus.WONTFIX, BugTaskStatus.FIXRELEASED)
                    and new_status not in BUG_SUPERVISOR_BUGTASK_STATUSES)

    def transitionToStatus(self, new_status, user, when=None):
        """See `IBugTask`."""
        if not new_status or user is None:
            # This is mainly to facilitate tests which, unlike the
            # normal status form, don't always submit a status when
            # testing the edit form.
            return

        if not self.canTransitionToStatus(new_status, user):
            raise UserCannotEditBugTaskStatus(
                "Only Bug Supervisors may change status to %s." % (
                    new_status.title,))

        if self.status == new_status:
            # No change in the status, so nothing to do.
            return

        old_status = self.status
        self.status = new_status

        if new_status == BugTaskStatus.UNKNOWN:
            # Ensure that all status-related dates are cleared,
            # because it doesn't make sense to have any values set for
            # date_confirmed, date_closed, etc. when the status
            # becomes UNKNOWN.
            self.date_confirmed = None
            self.date_inprogress = None
            self.date_closed = None
            self.date_incomplete = None
            self.date_triaged = None
            self.date_fix_committed = None
            self.date_fix_released = None

            return

        if when is None:
            UTC = pytz.timezone('UTC')
            when = datetime.datetime.now(UTC)

        # Record the date of the particular kinds of transitions into
        # certain states.
        if ((old_status < BugTaskStatus.CONFIRMED) and
            (new_status >= BugTaskStatus.CONFIRMED)):
            # Even if the bug task skips the Confirmed status
            # (e.g. goes directly to Fix Committed), we'll record a
            # confirmed date at the same time anyway, otherwise we get
            # a strange gap in our data, and potentially misleading
            # reports.
            self.date_confirmed = when

        if ((old_status < BugTaskStatus.INPROGRESS) and
            (new_status >= BugTaskStatus.INPROGRESS)):
            # Same idea with In Progress as the comment above about
            # Confirmed.
            self.date_inprogress = when

        if (old_status == BugTaskStatus.NEW and
            new_status > BugTaskStatus.NEW and
            self.date_left_new is None):
            # This task is leaving the NEW status for the first time
            self.date_left_new = when

        # If the new status is equal to or higher
        # than TRIAGED, we record a `date_triaged`
        # to mark the fact that the task has passed
        # through this status.
        if (old_status < BugTaskStatus.TRIAGED and
            new_status >= BugTaskStatus.TRIAGED):
            # This task is now marked as TRIAGED
            self.date_triaged = when

        # If the new status is equal to or higher
        # than FIXCOMMITTED, we record a `date_fixcommitted`
        # to mark the fact that the task has passed
        # through this status.
        if (old_status < BugTaskStatus.FIXCOMMITTED and
            new_status >= BugTaskStatus.FIXCOMMITTED):
            # This task is now marked as FIXCOMMITTED
            self.date_fix_committed = when

        # If the new status is equal to or higher
        # than FIXRELEASED, we record a `date_fixreleased`
        # to mark the fact that the task has passed
        # through this status.
        if (old_status < BugTaskStatus.FIXRELEASED and
            new_status >= BugTaskStatus.FIXRELEASED):
            # This task is now marked as FIXRELEASED
            self.date_fix_released = when

        # Bugs can jump in and out of 'incomplete' status
        # and for just as long as they're marked incomplete
        # we keep a date_incomplete recorded for them.
        if new_status == BugTaskStatus.INCOMPLETE:
            self.date_incomplete = when
        else:
            self.date_incomplete = None

        if ((old_status in UNRESOLVED_BUGTASK_STATUSES) and
            (new_status in RESOLVED_BUGTASK_STATUSES)):
            self.date_closed = when

        if ((old_status in RESOLVED_BUGTASK_STATUSES) and
            (new_status in UNRESOLVED_BUGTASK_STATUSES)):
            self.date_left_closed = when

        # Ensure that we don't have dates recorded for state
        # transitions, if the bugtask has regressed to an earlier
        # workflow state. We want to ensure that, for example, a
        # bugtask that went New => Confirmed => New
        # has a dateconfirmed value of None.
        if new_status in UNRESOLVED_BUGTASK_STATUSES:
            self.date_closed = None

        if new_status < BugTaskStatus.CONFIRMED:
            self.date_confirmed = None

        if new_status < BugTaskStatus.INPROGRESS:
            self.date_inprogress = None

        if new_status < BugTaskStatus.TRIAGED:
            self.date_triaged = None

        if new_status < BugTaskStatus.FIXCOMMITTED:
            self.date_fix_committed = None

        if new_status < BugTaskStatus.FIXRELEASED:
            self.date_fix_released = None

    def _userCanSetAssignee(self, user):
        """Used by methods to check if user can assign or unassign bugtask."""
        celebrities = getUtility(ILaunchpadCelebrities)
        return (
            user.inTeam(self.pillar.bug_supervisor) or
            user.inTeam(self.pillar.owner) or
            user.inTeam(self.pillar.driver) or
            (self.distroseries is not None and
             user.inTeam(self.distroseries.driver)) or
            (self.productseries is not None and
             user.inTeam(self.productseries.driver)) or
            user.inTeam(celebrities.admin)
            or user == celebrities.bug_importer)

    def userCanSetAnyAssignee(self, user):
        """See `IBugTask`."""
        if user is None:
            return False
        elif self.pillar.bug_supervisor is None:
            return True
        else:
            return self._userCanSetAssignee(user)

    def userCanUnassign(self, user):
        """True if user can set the assignee to None.

        This option not shown for regular users unless they or their teams
        are the assignees. Project owners, drivers, bug supervisors and
        Launchpad admins can always unassign.
        """
        return user is not None and (
            user.inTeam(self.assignee) or self._userCanSetAssignee(user))

    def canTransitionToAssignee(self, assignee):
        """See `IBugTask`."""
        # All users can assign and unassign themselves and their teams,
        # but only project owners, bug supervisors, project/distribution
        # drivers and Launchpad admins can assign others.
        user = getUtility(ILaunchBag).user
        return (
            user is not None and (
                user.inTeam(assignee) or
                (assignee is None and self.userCanUnassign(user)) or
                self.userCanSetAnyAssignee(user)))

    def transitionToAssignee(self, assignee):
        """See `IBugTask`."""
        if assignee == self.assignee:
            # No change to the assignee, so nothing to do.
            return

        if not self.canTransitionToAssignee(assignee):
            raise UserCannotEditBugTaskAssignee(
                'Regular users can assign and unassign only themselves and '
                'their teams. Only project owners, bug supervisors, drivers '
                'and release managers can assign others.')

        now = datetime.datetime.now(pytz.UTC)
        if self.assignee and not assignee:
            # The assignee is being cleared, so clear the date_assigned
            # value.
            self.date_assigned = None
        if not self.assignee and assignee:
            # The task is going from not having an assignee to having
            # one, so record when this happened
            self.date_assigned = now

        self.assignee = assignee

    def transitionToTarget(self, target):
        """See `IBugTask`.

        This method allows changing the target of some bug
        tasks. The rules it follows are similar to the ones
        enforced implicitly by the code in
        lib/canonical/launchpad/browser/bugtask.py#BugTaskEditView.
        """

        target_before_change = self.target

        if (self.milestone is not None and
            self.milestone.target != target):
            # If the milestone for this bugtask is set, we
            # have to make sure that it's a milestone of the
            # current target, or reset it to None
            self.milestone = None

        if IUpstreamBugTask.providedBy(self):
            if IProduct.providedBy(target):
                self.product = target
            else:
                raise IllegalTarget(
                    "Upstream bug tasks may only be re-targeted "
                    "to another project.")
        else:
            if (IDistributionSourcePackage.providedBy(target) and
                (target.distribution == self.target or
                 target.distribution == self.target.distribution)):
                self.sourcepackagename = target.sourcepackagename
            else:
                raise IllegalTarget(
                    "Distribution bug tasks may only be re-targeted "
                    "to a package in the same distribution.")

        # After the target has changed, we need to recalculate the maximum bug
        # heat for the new and old targets.
        if self.target != target_before_change:
            target_before_change.recalculateBugHeatCache()
            self.target.recalculateBugHeatCache()

    def updateTargetNameCache(self, newtarget=None):
        """See `IBugTask`."""
        if newtarget is None:
            newtarget = self.target
        targetname = newtarget.bugtargetdisplayname
        if self.targetnamecache != targetname:
            self.targetnamecache = targetname

    def getPackageComponent(self):
        """See `IBugTask`."""
        if ISourcePackage.providedBy(self.target):
            return self.target.latest_published_component
        if IDistributionSourcePackage.providedBy(self.target):
            spph = self.target.latest_overall_publication
            if spph:
                return spph.component
        return None

    def asEmailHeaderValue(self):
        """See `IBugTask`."""
        # Calculate an appropriate display value for the assignee.
        if self.assignee:
            if self.assignee.preferredemail:
                assignee_value = self.assignee.preferredemail.email
            else:
                # There is an assignee with no preferredemail, so we'll
                # "degrade" to the assignee.name. This might happen for teams
                # that don't have associated emails or when a bugtask was
                # imported from an external source and had its assignee set
                # automatically, even though the assignee may not even know
                # they have an account in Launchpad. :)
                assignee_value = self.assignee.name
        else:
            assignee_value = 'None'

        # Calculate an appropriate display value for the sourcepackage.
        if self.sourcepackagename:
            sourcepackagename_value = self.sourcepackagename.name
        else:
            # There appears to be no sourcepackagename associated with this
            # task.
            sourcepackagename_value = 'None'

        # Calculate an appropriate display value for the component, if the
        # target looks like some kind of source package.
        component = self.getPackageComponent()
        if component is None:
            component_name = 'None'
        else:
            component_name = component.name

        if IUpstreamBugTask.providedBy(self):
            header_value = 'product=%s;' % self.target.name
        elif IProductSeriesBugTask.providedBy(self):
            header_value = 'product=%s; productseries=%s;' % (
                self.productseries.product.name, self.productseries.name)
        elif IDistroBugTask.providedBy(self):
            header_value = ((
                'distribution=%(distroname)s; '
                'sourcepackage=%(sourcepackagename)s; '
                'component=%(componentname)s;') %
                {'distroname': self.distribution.name,
                 'sourcepackagename': sourcepackagename_value,
                 'componentname': component_name})
        elif IDistroSeriesBugTask.providedBy(self):
            header_value = ((
                'distribution=%(distroname)s; '
                'distroseries=%(distroseriesname)s; '
                'sourcepackage=%(sourcepackagename)s; '
                'component=%(componentname)s;') %
                {'distroname': self.distroseries.distribution.name,
                 'distroseriesname': self.distroseries.name,
                 'sourcepackagename': sourcepackagename_value,
                 'componentname': component_name})
        else:
            raise AssertionError('Unknown BugTask context: %r.' % self)

        # We only want to have a milestone field in the header if there's
        # a milestone set for the bug.
        if self.milestone:
            header_value += ' milestone=%s;' % self.milestone.name

        header_value += ((
            ' status=%(status)s; importance=%(importance)s; '
            'assignee=%(assignee)s;') %
            {'status': self.status.title,
             'importance': self.importance.title,
             'assignee': assignee_value})

        return header_value

    def getDelta(self, old_task):
        """See `IBugTask`."""
        valid_interfaces = [
            IUpstreamBugTask,
            IProductSeriesBugTask,
            IDistroBugTask,
            IDistroSeriesBugTask,
            ]

        # This tries to find a matching pair of bug tasks, i.e. where
        # both provide IUpstreamBugTask, or both IDistroBugTask.
        # Failing that, it drops off the bottom of the loop and raises
        # the TypeError.
        for interface in valid_interfaces:
            if interface.providedBy(self) and interface.providedBy(old_task):
                break
        else:
            raise TypeError(
                "Can't calculate delta on bug tasks of incompatible types: "
                "[%s, %s]." % (repr(old_task), repr(self)))

        # calculate the differences in the fields that both types of tasks
        # have in common
        changes = {}
        for field_name in ("target", "status", "importance",
                           "assignee", "bugwatch", "milestone"):
            old_val = getattr(old_task, field_name)
            new_val = getattr(self, field_name)
            if old_val != new_val:
                changes[field_name] = {}
                changes[field_name]["old"] = old_val
                changes[field_name]["new"] = new_val

        if changes:
            changes["bugtask"] = self
            return BugTaskDelta(**changes)
        else:
            return None

    def _userIsPillarEditor(self, user):
        """Can the user edit this tasks's pillar?"""
        if user is None:
            return False
        if IUpstreamBugTask.providedBy(self):
            pillar = self.product
        elif IProductSeriesBugTask.providedBy(self):
            pillar = self.productseries.product
        elif IDistroBugTask.providedBy(self):
            pillar = self.distribution
        else:
            pillar = self.distroseries.distribution
        return ((pillar.bug_supervisor is not None and
                 user.inTeam(pillar.bug_supervisor)) or
                pillar.userCanEdit(user))

    def userCanEditMilestone(self, user):
        """See `IBugTask`."""
        return self._userIsPillarEditor(user)

    def userCanEditImportance(self, user):
        """See `IBugTask`."""
        celebs = getUtility(ILaunchpadCelebrities)
        return (self._userIsPillarEditor(user) or
                user == celebs.bug_watch_updater or
                user == celebs.bug_importer)


def search_value_to_where_condition(search_value):
    """Convert a search value to a WHERE condition.

        >>> search_value_to_where_condition(any(1, 2, 3))
        'IN (1,2,3)'
        >>> search_value_to_where_condition(any()) is None
        True
        >>> search_value_to_where_condition(not_equals('foo'))
        "!= 'foo'"
        >>> search_value_to_where_condition(greater_than('foo'))
        "> 'foo'"
        >>> search_value_to_where_condition(1)
        '= 1'
        >>> search_value_to_where_condition(NULL)
        'IS NULL'

    """
    if zope_isinstance(search_value, any):
        # When an any() clause is provided, the argument value
        # is a list of acceptable filter values.
        if not search_value.query_values:
            return None
        return "IN (%s)" % ",".join(sqlvalues(*search_value.query_values))
    elif zope_isinstance(search_value, not_equals):
        return "!= %s" % sqlvalues(search_value.value)
    elif zope_isinstance(search_value, greater_than):
        return "> %s" % sqlvalues(search_value.value)
    elif search_value is not NULL:
        return "= %s" % sqlvalues(search_value)
    else:
        # The argument value indicates we should match
        # only NULL values for the column named by
        # arg_name.
        return "IS NULL"


def get_bug_privacy_filter(user):
    """An SQL filter for search results that adds privacy-awareness."""
    return get_bug_privacy_filter_with_decorator(user)[0]


def _nocache_bug_decorator(obj):
    """A pass through decorator for consistency.

    :seealso: get_bug_privacy_filter_with_decorator
    """
    return obj


def _make_cache_user_can_view_bug(user):
    """Curry a decorator for bugtask queries to cache permissions.

    :seealso: get_bug_privacy_filter_with_decorator
    """
    userid = user.id

    def cache_user_can_view_bug(bugtask):
        get_property_cache(bugtask.bug)._known_viewers = set([userid])
        return bugtask
    return cache_user_can_view_bug


def get_bug_privacy_filter_with_decorator(user):
    """Return a SQL filter to limit returned bug tasks.

    :return: A SQL filter, a decorator to cache visibility in a resultset that
        returns BugTask objects.
    """
    if user is None:
        return "Bug.private = FALSE", _nocache_bug_decorator
    admin_team = getUtility(ILaunchpadCelebrities).admin
    if user.inTeam(admin_team):
        return "", _nocache_bug_decorator
    # A subselect is used here because joining through
    # TeamParticipation is only relevant to the "user-aware"
    # part of the WHERE condition (i.e. the bit below.) The
    # other half of this condition (see code above) does not
    # use TeamParticipation at all.
    return ("""
        (Bug.private = FALSE OR EXISTS (
             SELECT BugSubscription.bug
             FROM BugSubscription, TeamParticipation
             WHERE TeamParticipation.person = %(personid)s AND
                   BugSubscription.person = TeamParticipation.team AND
                   BugSubscription.bug = Bug.id))
                     """ % sqlvalues(personid=user.id),
        _make_cache_user_can_view_bug(user))


def build_tag_set_query(joiner, tags):
    """Return an SQL snippet to find bugs matching the given tags.

    The tags are sorted so that testing the generated queries is
    easier and more reliable.

    :param joiner: The SQL set term used to join the individual tag
        clauses, typically "INTERSECT" or "UNION".
    :param tags: An iterable of valid tag names (not prefixed minus
        signs, not wildcards).
    """
    joiner = " %s " % joiner
    return joiner.join(
        "SELECT bug FROM BugTag WHERE tag = %s" % quote(tag)
        for tag in sorted(tags))


def build_tag_search_clause(tags_spec):
    """Return a tag search clause.

    :param tags_spec: An instance of `any` or `all` containing tag
        "specifications". A tag specification is a valid tag name
        optionally prefixed by a minus sign (denoting "not"), or an
        asterisk (denoting "any tag"), again optionally prefixed by a
        minus sign (and thus denoting "not any tag").
    """
    tags = set(tags_spec.query_values)
    wildcards = [tag for tag in tags if tag in ('*', '-*')]
    tags.difference_update(wildcards)
    include = [tag for tag in tags if not tag.startswith('-')]
    exclude = [tag[1:] for tag in tags if tag.startswith('-')]

    # Should we search for all specified tags or any of them?
    find_all = zope_isinstance(tags_spec, all)

    if find_all:
        # How to combine an include clause and an exclude clause when
        # both are generated.
        combine_with = 'AND'
        # The set of bugs that have *all* of the tags requested for
        # *inclusion*.
        include_clause = build_tag_set_query("INTERSECT", include)
        # The set of bugs that have *any* of the tags requested for
        # *exclusion*.
        exclude_clause = build_tag_set_query("UNION", exclude)
    else:
        # How to combine an include clause and an exclude clause when
        # both are generated.
        combine_with = 'OR'
        # The set of bugs that have *any* of the tags requested for
        # inclusion.
        include_clause = build_tag_set_query("UNION", include)
        # The set of bugs that have *all* of the tags requested for
        # exclusion.
        exclude_clause = build_tag_set_query("INTERSECT", exclude)

    # Search for the *presence* of any tag.
    if '*' in wildcards:
        # Only clobber the clause if not searching for all tags.
        if len(include_clause) == 0 or not find_all:
            include_clause = "SELECT bug FROM BugTag"

    # Search for the *absence* of any tag.
    if '-*' in wildcards:
        # Only clobber the clause if searching for all tags.
        if len(exclude_clause) == 0 or find_all:
            exclude_clause = "SELECT bug FROM BugTag"

    # Combine the include and exclude sets.
    if len(include_clause) > 0 and len(exclude_clause) > 0:
        return "(BugTask.bug IN (%s) %s BugTask.bug NOT IN (%s))" % (
            include_clause, combine_with, exclude_clause)
    elif len(include_clause) > 0:
        return "BugTask.bug IN (%s)" % include_clause
    elif len(exclude_clause) > 0:
        return "BugTask.bug NOT IN (%s)" % exclude_clause
    else:
        # This means that there were no tags (wildcard or specific) to
        # search for (which is allowed, even if it's a bit weird).
        return None


class BugTaskSet:
    """See `IBugTaskSet`."""
    implements(IBugTaskSet)

    _ORDERBY_COLUMN = None

    _open_resolved_upstream = """
                EXISTS (
                    SELECT TRUE FROM BugTask AS RelatedBugTask
                    WHERE RelatedBugTask.bug = BugTask.bug
                        AND RelatedBugTask.id != BugTask.id
                        AND ((
                            RelatedBugTask.bugwatch IS NOT NULL AND
                            RelatedBugTask.status %s)
                            OR (
                            RelatedBugTask.product IS NOT NULL AND
                            RelatedBugTask.bugwatch IS NULL AND
                            RelatedBugTask.status %s))
                    )
                """

    title = "A set of bug tasks"

    def get(self, task_id):
        """See `IBugTaskSet`."""
        # XXX: JSK: 2007-12-19: This method should probably return
        # None when task_id is not present. See:
        # https://bugs.launchpad.net/launchpad/+bug/123592
        try:
            bugtask = BugTask.get(task_id)
        except SQLObjectNotFound:
            raise NotFoundError("BugTask with ID %s does not exist." %
                                str(task_id))
        return bugtask

    def getBugTasks(self, bug_ids):
        """See `IBugTaskSet`."""
        from lp.bugs.model.bug import Bug
        store = getUtility(IStoreSelector).get(MAIN_STORE, DEFAULT_FLAVOR)
        origin = [BugTask, Join(Bug, BugTask.bug == Bug.id)]
        columns = (Bug, BugTask)
        result = store.using(*origin).find(columns, Bug.id.is_in(bug_ids))
        bugs_and_tasks = {}
        for bug, task in result:
            if bug not in bugs_and_tasks:
                bugs_and_tasks[bug] = []
            bugs_and_tasks[bug].append(task)
        return bugs_and_tasks

    def getBugTaskBadgeProperties(self, bugtasks):
        """See `IBugTaskSet`."""
        # Import locally to avoid circular imports.
        from lp.blueprints.model.specificationbug import SpecificationBug
        from lp.bugs.model.bug import Bug
        from lp.bugs.model.bugbranch import BugBranch

        bug_ids = list(set(bugtask.bugID for bugtask in bugtasks))
        bug_ids_with_specifications = set(IStore(SpecificationBug).find(
            SpecificationBug.bugID,
            SpecificationBug.bugID.is_in(bug_ids)))
        bug_ids_with_branches = set(IStore(BugBranch).find(
                BugBranch.bugID, BugBranch.bugID.is_in(bug_ids)))

        # Cache all bugs at once to avoid one query per bugtask. We
        # could rely on the Storm cache, but this is explicit.
        bugs = dict(IStore(Bug).find((Bug.id, Bug), Bug.id.is_in(bug_ids)))

        badge_properties = {}
        for bugtask in bugtasks:
            bug = bugs[bugtask.bugID]
            badge_properties[bugtask] = {
                'has_specification':
                    bug.id in bug_ids_with_specifications,
                'has_branch':
                    bug.id in bug_ids_with_branches,
                'has_patch':
                    bug.latest_patch_uploaded is not None,
                }

        return badge_properties

    def getMultiple(self, task_ids):
        """See `IBugTaskSet`."""
        # Ensure we have a sequence of bug task IDs:
        task_ids = [int(task_id) for task_id in task_ids]
        # Query the database, returning the results in a dictionary:
        if len(task_ids) > 0:
            tasks = BugTask.select('id in %s' % sqlvalues(task_ids))
            return dict([(task.id, task) for task in tasks])
        else:
            return {}

    def findSimilar(self, user, summary, product=None, distribution=None,
                    sourcepackagename=None):
        """See `IBugTaskSet`."""
        if not summary:
            return EmptyResultSet()
        # Avoid circular imports.
        from lp.bugs.model.bug import Bug
        search_params = BugTaskSearchParams(user)
        constraint_clauses = ['BugTask.bug = Bug.id']
        if product:
            search_params.setProduct(product)
            constraint_clauses.append(
                'BugTask.product = %s' % sqlvalues(product))
        elif distribution:
            search_params.setDistribution(distribution)
            constraint_clauses.append(
                'BugTask.distribution = %s' % sqlvalues(distribution))
            if sourcepackagename:
                search_params.sourcepackagename = sourcepackagename
                constraint_clauses.append(
                    'BugTask.sourcepackagename = %s' % sqlvalues(
                        sourcepackagename))
        else:
            raise AssertionError('Need either a product or distribution.')

        search_params.fast_searchtext = nl_phrase_search(
            summary, Bug, ' AND '.join(constraint_clauses), ['BugTask'])
        return self.search(search_params, _noprejoins=True)

    def _buildStatusClause(self, status):
        """Return the SQL query fragment for search by status.

        Called from `buildQuery` or recursively."""
        if zope_isinstance(status, any):
            return '(' + ' OR '.join(
                self._buildStatusClause(dbitem)
                for dbitem
                in status.query_values) + ')'
        elif zope_isinstance(status, not_equals):
            return '(NOT %s)' % self._buildStatusClause(status.value)
        elif zope_isinstance(status, DBItem):
            with_response = (
                status == BugTaskStatusSearch.INCOMPLETE_WITH_RESPONSE)
            without_response = (
                status == BugTaskStatusSearch.INCOMPLETE_WITHOUT_RESPONSE)
            if with_response or without_response:
                status_clause = (
                    '(BugTask.status = %s) ' %
                    sqlvalues(BugTaskStatus.INCOMPLETE))
                if with_response:
                    status_clause += ("""
                        AND (Bug.date_last_message IS NOT NULL
                             AND BugTask.date_incomplete <=
                                 Bug.date_last_message)
                        """)
                elif without_response:
                    status_clause += ("""
                        AND (Bug.date_last_message IS NULL
                             OR BugTask.date_incomplete >
                                Bug.date_last_message)
                        """)
                else:
                    assert with_response != without_response
                return status_clause
            else:
                return '(BugTask.status = %s)' % sqlvalues(status)
        else:
            raise AssertionError(
                'Unrecognized status value: %s' % repr(status))

    def buildQuery(self, params):
        """Build and return an SQL query with the given parameters.

        Also return the clauseTables and orderBy for the generated query.

        :return: A query, the tables to query, ordering expression and a
            decorator to call on each returned row.
        """
        assert isinstance(params, BugTaskSearchParams)
        from lp.bugs.model.bug import Bug
        extra_clauses = ['Bug.id = BugTask.bug']
        clauseTables = [BugTask, Bug]
        join_tables = []
        decorators = []
        has_duplicate_results = False

        # These arguments can be processed in a loop without any other
        # special handling.
        standard_args = {
            'bug': params.bug,
            'importance': params.importance,
            'product': params.product,
            'distribution': params.distribution,
            'distroseries': params.distroseries,
            'productseries': params.productseries,
            'assignee': params.assignee,
            'sourcepackagename': params.sourcepackagename,
            'owner': params.owner,
            'date_closed': params.date_closed,
        }

        # Loop through the standard, "normal" arguments and build the
        # appropriate SQL WHERE clause. Note that arg_value will be one
        # of:
        #
        # * a searchbuilder.any object, representing a set of acceptable
        #   filter values
        # * a searchbuilder.NULL object
        # * an sqlobject
        # * a dbschema item
        # * None (meaning no filter criteria specified for that arg_name)
        #
        # XXX: kiko 2006-03-16:
        # Is this a good candidate for becoming infrastructure in
        # canonical.database.sqlbase?
        for arg_name, arg_value in standard_args.items():
            if arg_value is None:
                continue
            where_cond = search_value_to_where_condition(arg_value)
            if where_cond is not None:
                extra_clauses.append("BugTask.%s %s" % (arg_name, where_cond))

        if params.status is not None:
            extra_clauses.append(self._buildStatusClause(params.status))

        if params.milestone:
            if IProjectGroupMilestone.providedBy(params.milestone):
                where_cond = """
                    IN (SELECT Milestone.id
                        FROM Milestone, Product
                        WHERE Milestone.product = Product.id
                            AND Product.project = %s
                            AND Milestone.name = %s)
                """ % sqlvalues(params.milestone.target,
                                params.milestone.name)
            else:
                where_cond = search_value_to_where_condition(params.milestone)
            extra_clauses.append("BugTask.milestone %s" % where_cond)

        if params.project:
            # Prevent circular import problems.
            from lp.registry.model.product import Product
            clauseTables.append(Product)
            extra_clauses.append("BugTask.product = Product.id")
            if isinstance(params.project, any):
                extra_clauses.append("Product.project IN (%s)" % ",".join(
                    [str(proj.id) for proj in params.project.query_values]))
            elif params.project is NULL:
                extra_clauses.append("Product.project IS NULL")
            else:
                extra_clauses.append("Product.project = %d" %
                                     params.project.id)

        if params.omit_dupes:
            extra_clauses.append("Bug.duplicateof is NULL")

        if params.omit_targeted:
            extra_clauses.append("BugTask.distroseries is NULL AND "
                                 "BugTask.productseries is NULL")

        if params.has_cve:
            extra_clauses.append("BugTask.bug IN "
                                 "(SELECT DISTINCT bug FROM BugCve)")

        if params.attachmenttype is not None:
            if params.attachmenttype == BugAttachmentType.PATCH:
                extra_clauses.append("Bug.latest_patch_uploaded IS NOT NULL")
            else:
                attachment_clause = (
                    "Bug.id IN (SELECT bug from BugAttachment WHERE %s)")
                if isinstance(params.attachmenttype, any):
                    where_cond = "BugAttachment.type IN (%s)" % ", ".join(
                        sqlvalues(*params.attachmenttype.query_values))
                else:
                    where_cond = "BugAttachment.type = %s" % sqlvalues(
                        params.attachmenttype)
                extra_clauses.append(attachment_clause % where_cond)

        if params.searchtext:
            extra_clauses.append(self._buildSearchTextClause(params))

        if params.fast_searchtext:
            extra_clauses.append(self._buildFastSearchTextClause(params))

        if params.subscriber is not None:
            clauseTables.append(BugSubscription)
            extra_clauses.append("""Bug.id = BugSubscription.bug AND
                    BugSubscription.person = %(personid)s""" %
                    sqlvalues(personid=params.subscriber.id))

        if params.structural_subscriber is not None:
<<<<<<< HEAD
            ssub_match_product = (
                BugTask.productID ==
                StructuralSubscription.productID)
            ssub_match_productseries = (
                BugTask.productseriesID ==
                StructuralSubscription.productseriesID)
            # Prevent circular import problems.
            from lp.registry.model.product import Product
            ssub_match_project = And(
                Product.projectID ==
                StructuralSubscription.projectID,
                BugTask.product == Product.id)
            ssub_match_distribution = (
                BugTask.distributionID ==
                StructuralSubscription.distributionID)
            ssub_match_sourcepackagename = (
                BugTask.sourcepackagenameID ==
                StructuralSubscription.sourcepackagenameID)
            ssub_match_null_sourcepackagename = (
                StructuralSubscription.sourcepackagename == None)
            ssub_match_distribution_with_optional_package = And(
                ssub_match_distribution, Or(
                    ssub_match_sourcepackagename,
                    ssub_match_null_sourcepackagename))
            ssub_match_distribution_series = (
                BugTask.distroseriesID ==
                StructuralSubscription.distroseriesID)
            ssub_match_milestone = (
                BugTask.milestoneID ==
                StructuralSubscription.milestoneID)

            join_clause = Or(
                ssub_match_product,
                ssub_match_productseries,
                ssub_match_project,
                ssub_match_distribution_with_optional_package,
                ssub_match_distribution_series,
                ssub_match_milestone)

            join_tables.append(
                (Product, LeftJoin(Product, BugTask.productID == Product.id)))
            join_tables.append(
                (StructuralSubscription,
                 Join(StructuralSubscription, join_clause)))
            extra_clauses.append(
                'StructuralSubscription.subscriber = %s'
                % sqlvalues(params.structural_subscriber))
            has_duplicate_results = True
=======
            structural_subscriber_clause = ("""BugTask.id IN (
                SELECT BugTask.id FROM BugTask, StructuralSubscription
                WHERE BugTask.product = StructuralSubscription.product
                  AND StructuralSubscription.subscriber = %(personid)s
                UNION ALL
                SELECT BugTask.id FROM BugTask, StructuralSubscription
                WHERE
                  BugTask.distribution = StructuralSubscription.distribution
                  AND BugTask.sourcepackagename =
                      StructuralSubscription.sourcepackagename
                  AND StructuralSubscription.subscriber = %(personid)s
                UNION ALL
                SELECT BugTask.id FROM BugTask, StructuralSubscription
                WHERE
                  BugTask.distroseries = StructuralSubscription.distroseries
                  AND StructuralSubscription.subscriber = %(personid)s
                UNION ALL
                SELECT BugTask.id FROM BugTask, StructuralSubscription
                WHERE
                  BugTask.milestone = StructuralSubscription.milestone
                  AND StructuralSubscription.subscriber = %(personid)s
                UNION ALL
                SELECT BugTask.id FROM BugTask, StructuralSubscription
                WHERE
                  BugTask.productseries = StructuralSubscription.productseries
                  AND StructuralSubscription.subscriber = %(personid)s
                UNION ALL
                SELECT BugTask.id
                FROM BugTask, StructuralSubscription, Product
                WHERE
                  BugTask.product = Product.id
                  AND Product.project = StructuralSubscription.project
                  AND StructuralSubscription.subscriber = %(personid)s
                UNION ALL
                SELECT BugTask.id FROM BugTask, StructuralSubscription
                WHERE
                  BugTask.distribution = StructuralSubscription.distribution
                  AND StructuralSubscription.sourcepackagename is NULL
                  AND StructuralSubscription.subscriber = %(personid)s)""" %
                sqlvalues(personid=params.structural_subscriber))
            extra_clauses.append(structural_subscriber_clause)
>>>>>>> 33429860

        if params.component:
            clauseTables += [SourcePackagePublishingHistory,
                             SourcePackageRelease]
            distroseries = None
            if params.distribution:
                distroseries = params.distribution.currentseries
            elif params.distroseries:
                distroseries = params.distroseries
            assert distroseries, (
                "Search by component requires a context with a distribution "
                "or distroseries.")

            if zope_isinstance(params.component, any):
                component_ids = sqlvalues(*params.component.query_values)
            else:
                component_ids = sqlvalues(params.component)

            distro_archive_ids = [
                archive.id
                for archive in distroseries.distribution.all_distro_archives]
            extra_clauses.extend(["""
            BugTask.sourcepackagename =
                SourcePackageRelease.sourcepackagename AND
            SourcePackageRelease.id =
                SourcePackagePublishingHistory.sourcepackagerelease AND
            SourcePackagePublishingHistory.distroseries = %s AND
            SourcePackagePublishingHistory.archive IN %s AND
            SourcePackagePublishingHistory.component IN %s AND
            SourcePackagePublishingHistory.status = %s
            """ % sqlvalues(distroseries,
                            distro_archive_ids,
                            component_ids,
                            PackagePublishingStatus.PUBLISHED)])

        upstream_clause = self._buildUpstreamClause(params)
        if upstream_clause:
            extra_clauses.append(upstream_clause)

        if params.tag:
            tag_clause = build_tag_search_clause(params.tag)
            if tag_clause is not None:
                extra_clauses.append(tag_clause)

        # XXX Tom Berger 2008-02-14:
        # We use StructuralSubscription to determine
        # the bug supervisor relation for distribution source
        # packages, following a conversion to use this object.
        # We know that the behaviour remains the same, but we
        # should change the terminology, or re-instate
        # PackageBugSupervisor, since the use of this relation here
        # is not for subscription to notifications.
        # See bug #191809
        if params.bug_supervisor:
            bug_supervisor_clause = """BugTask.id IN (
                SELECT BugTask.id FROM BugTask, Product
                WHERE BugTask.product = Product.id
                    AND Product.bug_supervisor = %(bug_supervisor)s
                UNION ALL
                SELECT BugTask.id
                FROM BugTask, StructuralSubscription
                WHERE
                  BugTask.distribution = StructuralSubscription.distribution
                    AND BugTask.sourcepackagename =
                        StructuralSubscription.sourcepackagename
                    AND StructuralSubscription.subscriber = %(bug_supervisor)s
                UNION ALL
                SELECT BugTask.id FROM BugTask, Distribution
                WHERE BugTask.distribution = Distribution.id
                    AND Distribution.bug_supervisor = %(bug_supervisor)s
                )""" % sqlvalues(bug_supervisor=params.bug_supervisor)
            extra_clauses.append(bug_supervisor_clause)

        if params.bug_reporter:
            bug_reporter_clause = (
                "BugTask.bug = Bug.id AND Bug.owner = %s" % sqlvalues(
                    params.bug_reporter))
            extra_clauses.append(bug_reporter_clause)

        if params.bug_commenter:
            bug_commenter_clause = """
            BugTask.id IN (
                SELECT BugTask.id FROM BugTask, BugMessage, Message
                WHERE Message.owner = %(bug_commenter)s
                    AND Message.id = BugMessage.message
                    AND BugTask.bug = BugMessage.bug
                    AND Message.id NOT IN (
                        SELECT BugMessage.message FROM BugMessage
                        WHERE BugMessage.bug = BugTask.bug
                        ORDER BY BugMessage.id
                        LIMIT 1
                    )
            )
            """ % sqlvalues(bug_commenter=params.bug_commenter)
            extra_clauses.append(bug_commenter_clause)

        if params.affects_me:
            params.affected_user = params.user
        if params.affected_user:
            affected_user_clause = """
            BugTask.id IN (
                SELECT BugTask.id FROM BugTask, BugAffectsPerson
                WHERE BugTask.bug = BugAffectsPerson.bug
                AND BugAffectsPerson.person = %(affected_user)s
                AND BugAffectsPerson.affected = TRUE
            )
            """ % sqlvalues(affected_user=params.affected_user)
            extra_clauses.append(affected_user_clause)

        if params.nominated_for:
            mappings = sqlvalues(
                target=params.nominated_for,
                nomination_status=BugNominationStatus.PROPOSED)
            if IDistroSeries.providedBy(params.nominated_for):
                mappings['target_column'] = 'distroseries'
            elif IProductSeries.providedBy(params.nominated_for):
                mappings['target_column'] = 'productseries'
            else:
                raise AssertionError(
                    'Unknown nomination target: %r.' % params.nominated_for)
            nominated_for_clause = """
                BugNomination.bug = BugTask.bug AND
                BugNomination.%(target_column)s = %(target)s AND
                BugNomination.status = %(nomination_status)s
                """ % mappings
            extra_clauses.append(nominated_for_clause)
            clauseTables.append(BugNomination)

        clause, decorator = get_bug_privacy_filter_with_decorator(params.user)
        if clause:
            extra_clauses.append(clause)
            decorators.append(decorator)

        hw_clause = self._buildHardwareRelatedClause(params)
        if hw_clause is not None:
            extra_clauses.append(hw_clause)

        if params.linked_branches == BugBranchSearch.BUGS_WITH_BRANCHES:
            extra_clauses.append(
                """EXISTS (
                    SELECT id FROM BugBranch WHERE BugBranch.bug=Bug.id)
                """)
        elif params.linked_branches == BugBranchSearch.BUGS_WITHOUT_BRANCHES:
            extra_clauses.append(
                """NOT EXISTS (
                    SELECT id FROM BugBranch WHERE BugBranch.bug=Bug.id)
                """)
        else:
            # If no branch specific search restriction is specified,
            # we don't need to add any clause.
            pass

        if params.modified_since:
            extra_clauses.append(
                "Bug.date_last_updated > %s" % (
                    sqlvalues(params.modified_since,)))

        if params.created_since:
            extra_clauses.append(
                "BugTask.datecreated > %s" % (
                    sqlvalues(params.created_since,)))

        orderby_arg = self._processOrderBy(params)

        query = " AND ".join(extra_clauses)

        if not decorators:
            decorator = lambda x: x
        else:

            def decorator(obj):
                for decor in decorators:
                    obj = decor(obj)
                return obj
        return (
            query, clauseTables, orderby_arg, decorator, join_tables,
            has_duplicate_results)

    def _buildUpstreamClause(self, params):
        """Return an clause for returning upstream data if the data exists.

        This method will handles BugTasks that do not have upstream BugTasks
        as well as thoses that do.
        """
        upstream_clauses = []
        if params.pending_bugwatch_elsewhere:
            if params.product:
                # Include only bugtasks that do no have bug watches that
                # belong to a product that does not use Malone.
                pending_bugwatch_elsewhere_clause = """
                    EXISTS (
                        SELECT TRUE
                        FROM BugTask AS RelatedBugTask
                            LEFT OUTER JOIN Product AS OtherProduct
                                ON RelatedBugTask.product = OtherProduct.id
                        WHERE RelatedBugTask.bug = BugTask.bug
                            AND RelatedBugTask.id = BugTask.id
                            AND RelatedBugTask.bugwatch IS NULL
                            AND OtherProduct.official_malone IS FALSE
                            AND RelatedBugTask.status != %s)
                    """ % sqlvalues(BugTaskStatus.INVALID)
            else:
                # Include only bugtasks that have other bugtasks on targets
                # not using Malone, which are not Invalid, and have no bug
                # watch.
                pending_bugwatch_elsewhere_clause = """
                    EXISTS (
                        SELECT TRUE
                        FROM BugTask AS RelatedBugTask
                            LEFT OUTER JOIN Distribution AS OtherDistribution
                                ON RelatedBugTask.distribution =
                                    OtherDistribution.id
                            LEFT OUTER JOIN Product AS OtherProduct
                                ON RelatedBugTask.product = OtherProduct.id
                        WHERE RelatedBugTask.bug = BugTask.bug
                            AND RelatedBugTask.id != BugTask.id
                            AND RelatedBugTask.bugwatch IS NULL
                            AND (
                                OtherDistribution.official_malone IS FALSE
                                OR OtherProduct.official_malone IS FALSE)
                            AND RelatedBugTask.status != %s)
                    """ % sqlvalues(BugTaskStatus.INVALID)

            upstream_clauses.append(pending_bugwatch_elsewhere_clause)

        if params.has_no_upstream_bugtask:
            # Find all bugs that has no product bugtask. We limit the
            # SELECT by matching against BugTask.bug to make the query
            # faster.
            has_no_upstream_bugtask_clause = """
                NOT EXISTS (SELECT TRUE
                            FROM BugTask AS OtherBugTask
                            WHERE OtherBugTask.bug = BugTask.bug
                                AND OtherBugTask.product IS NOT NULL)
            """
            upstream_clauses.append(has_no_upstream_bugtask_clause)

        # Our definition of "resolved upstream" means:
        #
        # * bugs with bugtasks linked to watches that are invalid,
        #   fixed committed or fix released
        #
        # * bugs with upstream bugtasks that are fix committed or fix released
        #
        # This definition of "resolved upstream" should address the use
        # cases we gathered at UDS Paris (and followup discussions with
        # seb128, sfllaw, et al.)
        if params.resolved_upstream:
            statuses_for_watch_tasks = [
                BugTaskStatus.INVALID,
                BugTaskStatus.FIXCOMMITTED,
                BugTaskStatus.FIXRELEASED]
            statuses_for_upstream_tasks = [
                BugTaskStatus.FIXCOMMITTED,
                BugTaskStatus.FIXRELEASED]

            only_resolved_upstream_clause = self._open_resolved_upstream % (
                    search_value_to_where_condition(
                        any(*statuses_for_watch_tasks)),
                    search_value_to_where_condition(
                        any(*statuses_for_upstream_tasks)))
            upstream_clauses.append(only_resolved_upstream_clause)
        if params.open_upstream:
            statuses_for_open_tasks = [
                BugTaskStatus.NEW,
                BugTaskStatus.INCOMPLETE,
                BugTaskStatus.CONFIRMED,
                BugTaskStatus.INPROGRESS,
                BugTaskStatus.UNKNOWN]
            only_open_upstream_clause = self._open_resolved_upstream % (
                    search_value_to_where_condition(
                        any(*statuses_for_open_tasks)),
                    search_value_to_where_condition(
                        any(*statuses_for_open_tasks)))
            upstream_clauses.append(only_open_upstream_clause)

        if upstream_clauses:
            upstream_clause = " OR ".join(upstream_clauses)
            return '(%s)' % upstream_clause
        return None

    def _buildSearchTextClause(self, params):
        """Build the clause for searchtext."""
        assert params.fast_searchtext is None, (
            'Cannot use fast_searchtext at the same time as searchtext.')

        searchtext_quoted = quote(params.searchtext)
        searchtext_like_quoted = quote_like(params.searchtext)

        if params.orderby is None:
            # Unordered search results aren't useful, so sort by relevance
            # instead.
            params.orderby = [
                SQLConstant("-rank(Bug.fti, ftq(%s))" % searchtext_quoted),
                SQLConstant(
                    "-rank(BugTask.fti, ftq(%s))" % searchtext_quoted)]

        comment_clause = """BugTask.id IN (
            SELECT BugTask.id
            FROM BugTask, BugMessage,Message, MessageChunk
            WHERE BugMessage.bug = BugTask.bug
                AND BugMessage.message = Message.id
                AND Message.id = MessageChunk.message
                AND MessageChunk.fti @@ ftq(%s))""" % searchtext_quoted
        text_search_clauses = [
            "Bug.fti @@ ftq(%s)" % searchtext_quoted,
            "BugTask.fti @@ ftq(%s)" % searchtext_quoted,
            "BugTask.targetnamecache ILIKE '%%' || %s || '%%'" % (
                searchtext_like_quoted)]
        # Due to performance problems, whether to search in comments is
        # controlled by a config option.
        if config.malone.search_comments:
            text_search_clauses.append(comment_clause)
        return "(%s)" % " OR ".join(text_search_clauses)

    def _buildFastSearchTextClause(self, params):
        """Build the clause to use for the fast_searchtext criteria."""
        assert params.searchtext is None, (
            'Cannot use searchtext at the same time as fast_searchtext.')

        fast_searchtext_quoted = quote(params.fast_searchtext)

        if params.orderby is None:
            # Unordered search results aren't useful, so sort by relevance
            # instead.
            params.orderby = [
                SQLConstant("-rank(Bug.fti, ftq(%s))" %
                fast_searchtext_quoted)]

        return "Bug.fti @@ ftq(%s)" % fast_searchtext_quoted

    def _buildHardwareRelatedClause(self, params):
        """Hardware related SQL expressions and tables for bugtask searches.

        :return: (tables, clauses) where clauses is a list of SQL expressions
            which limit a bugtask search to bugs related to a device or
            driver specified in search_params. If search_params contains no
            hardware related data, empty lists are returned.
        :param params: A `BugTaskSearchParams` instance.

        Device related WHERE clauses are returned if
        params.hardware_bus, params.hardware_vendor_id,
        params.hardware_product_id are all not None.
        """
        # Avoid cyclic imports.
        from lp.hardwaredb.model.hwdb import (
            HWSubmission, HWSubmissionBug, HWSubmissionDevice,
            _userCanAccessSubmissionStormClause,
            make_submission_device_statistics_clause)
        from lp.bugs.model.bug import Bug, BugAffectsPerson

        bus = params.hardware_bus
        vendor_id = params.hardware_vendor_id
        product_id = params.hardware_product_id
        driver_name = params.hardware_driver_name
        package_name = params.hardware_driver_package_name

        if (bus is not None and vendor_id is not None and
            product_id is not None):
            tables, clauses = make_submission_device_statistics_clause(
                bus, vendor_id, product_id, driver_name, package_name, False)
        elif driver_name is not None or package_name is not None:
            tables, clauses = make_submission_device_statistics_clause(
                None, None, None, driver_name, package_name, False)
        else:
            return None

        tables.append(HWSubmission)
        tables.append(Bug)
        clauses.append(HWSubmissionDevice.submission == HWSubmission.id)
        bug_link_clauses = []
        if params.hardware_owner_is_bug_reporter:
            bug_link_clauses.append(
                HWSubmission.ownerID == Bug.ownerID)
        if params.hardware_owner_is_affected_by_bug:
            bug_link_clauses.append(
                And(BugAffectsPerson.personID == HWSubmission.ownerID,
                    BugAffectsPerson.bug == Bug.id,
                    BugAffectsPerson.affected))
            tables.append(BugAffectsPerson)
        if params.hardware_owner_is_subscribed_to_bug:
            bug_link_clauses.append(
                And(BugSubscription.person_id == HWSubmission.ownerID,
                    BugSubscription.bug_id == Bug.id))
            tables.append(BugSubscription)
        if params.hardware_is_linked_to_bug:
            bug_link_clauses.append(
                And(HWSubmissionBug.bugID == Bug.id,
                    HWSubmissionBug.submissionID == HWSubmission.id))
            tables.append(HWSubmissionBug)

        if len(bug_link_clauses) == 0:
            return None

        clauses.append(Or(*bug_link_clauses))
        clauses.append(_userCanAccessSubmissionStormClause(params.user))

        tables = [convert_storm_clause_to_string(table) for table in tables]
        clauses = ['(%s)' % convert_storm_clause_to_string(clause)
                   for clause in clauses]
        clause = 'Bug.id IN (SELECT DISTINCT Bug.id from %s WHERE %s)' % (
            ', '.join(tables), ' AND '.join(clauses))
        return clause

    def buildOrigin(self, join_tables, prejoin_tables, clauseTables):
        """Build the parameter list for Store.using().

        :param join_tables: A sequence of tables that should be joined
            as returned by buildQuery(). Each element has the form
            (table, join), where table is the table to join and join
            is a Storm Join or LeftJoin instance.
        :param prejoin_tables: A sequence of tables that should additionally
            be joined. Each element has the form (table, join),
            where table is the table to join and join is a Storm Join
            or LeftJoin instance.
        :param clauseTables: A sequence of tables that should appear in
            the FROM clause of a query. The join condition is defined in
            the WHERE clause.

        Tables may appear simultaneously in join_tables, prejoin_tables
        and in clauseTables. This method ensures that each table
        appears exactly once in the returned sequence.
        """
        origin = [BugTask]
        already_joined = set(origin)
        for table, join in join_tables:
            origin.append(join)
            already_joined.add(table)
        for table, join in prejoin_tables:
            if table not in already_joined:
                origin.append(join)
                already_joined.add(table)
        for table in clauseTables:
            if table not in already_joined:
                origin.append(table)
        return origin

    def _search(self, resultrow, prejoins, params, *args, **kw):
        """Return a Storm result set for the given search parameters.

        :param resultrow: The type of data returned by the query.
        :param prejoins: A sequence of Storm SQL row instances which are
            pre-joined.
        :param params: A BugTaskSearchParams instance.
        :param args: optional additional BugTaskSearchParams instances,
        """
        store = IStore(BugTask)
        [query, clauseTables, orderby, bugtask_decorator, join_tables,
        has_duplicate_results] = self.buildQuery(params)
        if len(args) == 0:
            if has_duplicate_results:
                origin = self.buildOrigin(join_tables, [], clauseTables)
                outer_origin = self.buildOrigin([], prejoins, [])
                subquery = Select(BugTask.id, where=SQL(query), tables=origin)
                resultset = store.using(*outer_origin).find(
                    resultrow, In(BugTask.id, subquery))
            else:
                origin = self.buildOrigin(join_tables, prejoins, clauseTables)
                resultset = store.using(*origin).find(resultrow, query)
            if prejoins:
                decorator = lambda row: bugtask_decorator(row[0])
            else:
                decorator = bugtask_decorator

            resultset.order_by(orderby)
            return DecoratedResultSet(resultset, result_decorator=decorator)

        bugtask_fti = SQL('BugTask.fti')
        inner_resultrow = (BugTask, bugtask_fti)
        origin = self.buildOrigin(join_tables, [], clauseTables)
        resultset = store.using(*origin).find(inner_resultrow, query)

        decorators = [bugtask_decorator]
        for arg in args:
            [query, clauseTables, ignore, decorator, join_tables,
             has_duplicate_results] = self.buildQuery(arg)
            origin = self.buildOrigin(join_tables, [], clauseTables)
            next_result = store.using(*origin).find(inner_resultrow, query)
            resultset = resultset.union(next_result)
            # NB: assumes the decorators are all compatible.
            # This may need revisiting if e.g. searches on behalf of different
            # users are combined.
            decorators.append(decorator)

<<<<<<< HEAD
        def prejoin_decorator(row):
=======
        def decorator(row):
>>>>>>> 33429860
            bugtask = row[0]
            for decorator in decorators:
                bugtask = decorator(bugtask)
            return bugtask

        def simple_decorator(bugtask):
            for decorator in decorators:
                bugtask = decorator(bugtask)
            return bugtask

        origin = [Alias(resultset._get_select(), "BugTask")]
        if prejoins:
            origin += [join for table, join in prejoins]
            decorator = prejoin_decorator
        else:
            decorator = simple_decorator

        result = store.using(*origin).find(resultrow)
        result.order_by(orderby)
        return DecoratedResultSet(result, result_decorator=decorator)

    def search(self, params, *args, **kwargs):
        """See `IBugTaskSet`.

        :param _noprejoins: Private internal parameter to BugTaskSet which
            disables all use of prejoins : consolidated from code paths that
            claim they were inefficient and unwanted.
        """
        # Prevent circular import problems.
        from lp.registry.model.product import Product
        from lp.bugs.model.bug import Bug
        _noprejoins = kwargs.get('_noprejoins', False)
        if _noprejoins:
            prejoins = []
            resultrow = BugTask
        else:
            prejoins = [
                (Bug, LeftJoin(Bug, BugTask.bug == Bug.id)),
                (Product, LeftJoin(Product, BugTask.product == Product.id)),
                (SourcePackageName,
                 LeftJoin(
                     SourcePackageName,
                     BugTask.sourcepackagename == SourcePackageName.id)),
                ]
            resultrow = (BugTask, Bug, Product, SourcePackageName, )
        return self._search(resultrow, prejoins, params, *args)

    def searchBugIds(self, params):
        """See `IBugTaskSet`."""
        return self._search(BugTask.bugID, [], params).result_set

    def getAssignedMilestonesFromSearch(self, search_results):
        """See `IBugTaskSet`."""
        # XXX: Gavin Panella 2009-03-05 bug=338184: There is currently
        # no clean way to get the underlying Storm ResultSet from an
        # SQLObjectResultSet, so we must remove the security proxy for
        # a moment.
        if ISQLObjectResultSet.providedBy(search_results):
            search_results = removeSecurityProxy(search_results)._result_set
        # Check that we have a Storm result set before we start doing
        # things with it.
        assert IResultSet.providedBy(search_results), (
            "search_results must provide IResultSet or ISQLObjectResultSet")
        # Remove ordering and make distinct.
        search_results = search_results.order_by().config(distinct=True)
        # Get milestone IDs.
        milestone_ids = [
            milestone_id for milestone_id in (
                search_results.values(BugTask.milestoneID))
            if milestone_id is not None]
        # Query for milestones.
        if len(milestone_ids) == 0:
            return []
        else:
            # Import here because of cyclic references.
            from lp.registry.model.milestone import (
                Milestone, milestone_sort_key)
            # We need the store that was used, we have no objects to key off
            # of other than the search result, and Store.of() doesn't
            # currently work on result sets. Additionally it may be a
            # DecoratedResultSet.
            if zope_isinstance(search_results, DecoratedResultSet):
                store = removeSecurityProxy(search_results).result_set._store
            else:
                store = search_results._store
            milestones = store.find(
                Milestone, Milestone.id.is_in(milestone_ids))
            return sorted(milestones, key=milestone_sort_key, reverse=True)

    def createTask(self, bug, owner, product=None, productseries=None,
                   distribution=None, distroseries=None,
                   sourcepackagename=None,
                   status=IBugTask['status'].default,
                   importance=IBugTask['importance'].default,
                   assignee=None, milestone=None):
        """See `IBugTaskSet`."""
        if not status:
            status = IBugTask['status'].default
        if not importance:
            importance = IBugTask['importance'].default
        if not assignee:
            assignee = None
        if not milestone:
            milestone = None

        if not bug.private and bug.security_related:
            if product and product.security_contact:
                bug.subscribe(product.security_contact, owner)
            elif distribution and distribution.security_contact:
                bug.subscribe(distribution.security_contact, owner)

        assert (product or productseries or distribution or distroseries), (
            'Got no bugtask target.')

        non_target_create_params = dict(
            bug=bug,
            status=status,
            importance=importance,
            assignee=assignee,
            owner=owner,
            milestone=milestone)
        bugtask = BugTask(
            product=product,
            productseries=productseries,
            distribution=distribution,
            distroseries=distroseries,
            sourcepackagename=sourcepackagename,
            **non_target_create_params)

        if distribution:
            # Create tasks for accepted nominations if this is a source
            # package addition.
            accepted_nominations = [
                nomination for nomination in bug.getNominations(distribution)
                if nomination.isApproved()]
            for nomination in accepted_nominations:
                accepted_series_task = BugTask(
                    distroseries=nomination.distroseries,
                    sourcepackagename=sourcepackagename,
                    **non_target_create_params)
                accepted_series_task.updateTargetNameCache()

        if bugtask.conjoined_slave:
            bugtask._syncFromConjoinedSlave()

        bugtask.updateTargetNameCache()
        del get_property_cache(bug).bugtasks
        # Because of block_implicit_flushes, it is possible for a new bugtask
        # to be queued in appropriately, which leads to Bug.bugtasks not
        # finding the bugtask.
        Store.of(bugtask).flush()
        return bugtask

    def getStatusCountsForProductSeries(self, user, product_series):
        """See `IBugTaskSet`."""
        bug_privacy_filter = get_bug_privacy_filter(user)
        if bug_privacy_filter != "":
            bug_privacy_filter = 'AND ' + bug_privacy_filter
        cur = cursor()

        # The union is actually much faster than a LEFT JOIN with the
        # Milestone table, since postgres optimizes it to perform index
        # scans instead of sequential scans on the BugTask table.
        query = """
            SELECT status, count(*)
            FROM (
                SELECT BugTask.status
                FROM BugTask
                    JOIN Bug ON BugTask.bug = Bug.id
                WHERE
                    BugTask.productseries = %(series)s
                    %(privacy)s

                UNION ALL

                SELECT BugTask.status
                FROM BugTask
                    JOIN Bug ON BugTask.bug = Bug.id
                    JOIN Milestone ON BugTask.milestone = Milestone.id
                WHERE
                    BugTask.productseries IS NULL
                    AND Milestone.productseries = %(series)s
                    %(privacy)s
                ) AS subquery
            GROUP BY status
            """ % dict(series=quote(product_series),
                       privacy=bug_privacy_filter)

        cur.execute(query)
        return cur.fetchall()

    def findExpirableBugTasks(self, min_days_old, user,
                              bug=None, target=None, limit=None):
        """See `IBugTaskSet`.

        The list of Incomplete bugtasks is selected from products and
        distributions that use Launchpad to track bugs. To qualify for
        expiration, the bug and its bugtasks meet the follow conditions:

        1. The bug is inactive; the last update of the is older than
            Launchpad expiration age.
        2. The bug is not a duplicate.
        3. The bug does not have any other valid bugtasks.
        4. The bugtask belongs to a project with enable_bug_expiration set
           to True.
        5. The bugtask has the status Incomplete.
        6. The bugtask is not assigned to anyone.
        7. The bugtask does not have a milestone.

        Bugtasks cannot transition to Invalid automatically unless they meet
        all the rules stated above.

        This implementation returns the master of the master-slave conjoined
        pairs of bugtasks. Slave conjoined bugtasks are not included in the
        list because they can only be expired by calling the master bugtask's
        transitionToStatus() method. See 'Conjoined Bug Tasks' in
        c.l.doc/bugtasks.txt.

        Only bugtasks the specified user has permission to view are
        returned. The Janitor celebrity has permission to view all bugs.
        """
        if bug is None:
            bug_clause = ''
        else:
            bug_clause = 'AND Bug.id = %s' % sqlvalues(bug)

        if user == getUtility(ILaunchpadCelebrities).janitor:
            # The janitor needs access to all bugs.
            bug_privacy_filter = ''
        else:
            bug_privacy_filter = get_bug_privacy_filter(user)
            if bug_privacy_filter != '':
                bug_privacy_filter = "AND " + bug_privacy_filter
        unconfirmed_bug_condition = self._getUnconfirmedBugCondition()
        (target_join, target_clause) = self._getTargetJoinAndClause(target)
        expirable_bugtasks = BugTask.select("""
            BugTask.bug = Bug.id
            AND BugTask.id IN (
                SELECT BugTask.id
                FROM BugTask
                    JOIN Bug ON BugTask.bug = Bug.id
                    LEFT JOIN BugWatch on Bug.id = BugWatch.bug
                """ + target_join + """
                WHERE
                """ + target_clause + """
                """ + bug_clause + """
                """ + bug_privacy_filter + """
                    AND BugTask.status = %s
                    AND BugTask.assignee IS NULL
                    AND BugTask.milestone IS NULL
                    AND Bug.duplicateof IS NULL
                    AND Bug.date_last_updated < CURRENT_TIMESTAMP
                        AT TIME ZONE 'UTC' - interval '%s days'
                    AND BugWatch.id IS NULL
            )""" % sqlvalues(BugTaskStatus.INCOMPLETE, min_days_old) +
            unconfirmed_bug_condition,
            clauseTables=['Bug'],
            orderBy='Bug.date_last_updated')
        if limit is not None:
            expirable_bugtasks = expirable_bugtasks.limit(limit)

        return expirable_bugtasks

    def _getUnconfirmedBugCondition(self):
        """Return the SQL to filter out BugTasks that has been confirmed

        A bugtasks cannot expire if the bug is, has been, or
        will be, confirmed to be legitimate. Once the bug is considered
        valid for one target, it is valid for all targets.
        """
        statuses_not_preventing_expiration = [
            BugTaskStatus.INVALID, BugTaskStatus.INCOMPLETE,
            BugTaskStatus.WONTFIX]

        unexpirable_status_list = [
            status for status in BugTaskStatus.items
            if status not in statuses_not_preventing_expiration]

        return """
             AND NOT EXISTS (
                SELECT TRUE
                FROM BugTask AS RelatedBugTask
                WHERE RelatedBugTask.bug = BugTask.bug
                    AND RelatedBugTask.status IN %s)
            """ % sqlvalues(unexpirable_status_list)

    def _getTargetJoinAndClause(self, target):
        """Return a SQL join clause to a `BugTarget`.

        :param target: A supported BugTarget or None. The target param must
            be either a Distribution, DistroSeries, Product, or ProductSeries.
            If target is None, the clause joins BugTask to all the supported
            BugTarget tables.
        :raises NotImplementedError: If the target is an IProjectGroup,
            ISourcePackage, or an IDistributionSourcePackage.
        :raises AssertionError: If the target is not a known implementer of
            `IBugTarget`
        """
        target_join = """
            JOIN (
                -- We create this rather bizarre looking structure
                -- because we must replicate the behaviour of BugTask since
                -- we are joining to it. So when distroseries is set,
                -- distribution should be NULL. The two pillar columns will
                -- be used in the WHERE clause.
                SELECT 0 AS distribution, 0 AS distroseries,
                       0 AS product , 0 AS productseries,
                       0 AS distribution_pillar, 0 AS product_pillar
                UNION
                    SELECT Distribution.id, NULL, NULL, NULL,
                        Distribution.id, NULL
                    FROM Distribution
                    WHERE Distribution.enable_bug_expiration IS TRUE
                UNION
                    SELECT NULL, DistroSeries.id, NULL, NULL,
                        Distribution.id, NULL
                    FROM DistroSeries
                        JOIN Distribution
                            ON DistroSeries.distribution = Distribution.id
                    WHERE Distribution.enable_bug_expiration IS TRUE
                UNION
                    SELECT NULL, NULL, Product.id, NULL,
                        NULL, Product.id
                    FROM Product
                    WHERE Product.enable_bug_expiration IS TRUE
                UNION
                    SELECT NULL, NULL, NULL, ProductSeries.id,
                        NULL, Product.id
                    FROM ProductSeries
                        JOIN Product
                            ON ProductSeries.Product = Product.id
                    WHERE Product.enable_bug_expiration IS TRUE) target
                ON (BugTask.distribution = target.distribution
                    OR BugTask.distroseries = target.distroseries
                    OR BugTask.product = target.product
                    OR BugTask.productseries = target.productseries)"""
        if target is None:
            target_clause = "TRUE IS TRUE"
        elif IDistribution.providedBy(target):
            target_clause = "target.distribution_pillar = %s" % sqlvalues(
                target)
        elif IDistroSeries.providedBy(target):
            target_clause = "BugTask.distroseries = %s" % sqlvalues(target)
        elif IProduct.providedBy(target):
            target_clause = "target.product_pillar = %s" % sqlvalues(target)
        elif IProductSeries.providedBy(target):
            target_clause = "BugTask.productseries = %s" % sqlvalues(target)
        elif (IProjectGroup.providedBy(target)
              or ISourcePackage.providedBy(target)
              or IDistributionSourcePackage.providedBy(target)):
            raise NotImplementedError(
                "BugTarget %s is not supported by ." % target)
        else:
            raise AssertionError("Unknown BugTarget type.")

        return (target_join, target_clause)

    def maintainedBugTasks(self, person, minimportance=None,
                           showclosed=False, orderBy=None, user=None):
        """See `IBugTaskSet`."""
        filters = ['BugTask.bug = Bug.id',
                   'BugTask.product = Product.id',
                   'Product.owner = TeamParticipation.team',
                   'TeamParticipation.person = %s' % person.id]

        if not showclosed:
            committed = BugTaskStatus.FIXCOMMITTED
            filters.append('BugTask.status < %s' % sqlvalues(committed))

        if minimportance is not None:
            filters.append(
                'BugTask.importance >= %s' % sqlvalues(minimportance))

        privacy_filter = get_bug_privacy_filter(user)
        if privacy_filter:
            filters.append(privacy_filter)

        # We shouldn't show duplicate bug reports.
        filters.append('Bug.duplicateof IS NULL')

        return BugTask.select(" AND ".join(filters),
            clauseTables=['Product', 'TeamParticipation', 'BugTask', 'Bug'])

    def getOpenBugTasksPerProduct(self, user, products):
        """See `IBugTaskSet`."""
        # Local import of Bug to avoid import loop.
        from lp.bugs.model.bug import Bug
        store = getUtility(IStoreSelector).get(MAIN_STORE, DEFAULT_FLAVOR)
        origin = [
            Bug,
            Join(BugTask, BugTask.bug == Bug.id),
            ]

        product_ids = [product.id for product in products]
        conditions = And(BugTask.status.is_in(UNRESOLVED_BUGTASK_STATUSES),
                         Bug.duplicateof == None,
                         BugTask.productID.is_in(product_ids))

        privacy_filter = get_bug_privacy_filter(user)
        if privacy_filter != '':
            conditions = And(conditions, privacy_filter)
        result = store.using(*origin).find(
            (BugTask.productID, SQL('COUNT(*)')),
            conditions)

        result = result.group_by(BugTask.productID)
        # The result will return a list of product ids and counts,
        # which will be converted into key-value pairs in the dictionary.
        return dict(result)

    def getOrderByColumnDBName(self, col_name):
        """See `IBugTaskSet`."""
        if BugTaskSet._ORDERBY_COLUMN is None:
            # Local import of Bug to avoid import loop.
            from lp.bugs.model.bug import Bug
            BugTaskSet._ORDERBY_COLUMN = {
                "id": BugTask.bugID,
                "importance": BugTask.importance,
                # TODO: sort by their name?
                "assignee": BugTask.assigneeID,
                "targetname": BugTask.targetnamecache,
                "status": BugTask.status,
                "title": Bug.title,
                "milestone": BugTask.milestoneID,
                "dateassigned": BugTask.date_assigned,
                "datecreated": BugTask.datecreated,
                "date_last_updated": Bug.date_last_updated,
                "date_closed": BugTask.date_closed,
                "number_of_duplicates": Bug.number_of_duplicates,
                "message_count": Bug.message_count,
                "users_affected_count": Bug.users_affected_count,
                "heat": Bug.heat,
                "latest_patch_uploaded": Bug.latest_patch_uploaded,
                }
        return BugTaskSet._ORDERBY_COLUMN[col_name]

    def _processOrderBy(self, params):
        """Process the orderby parameter supplied to search().

        This method ensures the sort order will be stable, and converting
        the string supplied to actual column names.

        :return: A Storm order_by tuple.
        """
        # Local import of Bug to avoid import loop.
        from lp.bugs.model.bug import Bug
        orderby = params.orderby
        if orderby is None:
            orderby = []
        elif not zope_isinstance(orderby, (list, tuple)):
            orderby = [orderby]

        orderby_arg = []
        # This set contains columns which are, in practical terms,
        # unique. When these columns are used as sort keys, they ensure
        # the sort will be consistent. These columns will be used to
        # decide whether we need to add the BugTask.bug and BugTask.id
        # columns to make the sort consistent over runs -- which is good
        # for the user and essential for the test suite.
        unambiguous_cols = set([
            BugTask.date_assigned,
            BugTask.datecreated,
            Bug.datecreated,
            Bug.date_last_updated])
        # Bug ID is unique within bugs on a product or source package.
        if (params.product or
            (params.distribution and params.sourcepackagename) or
            (params.distroseries and params.sourcepackagename)):
            in_unique_context = True
        else:
            in_unique_context = False

        if in_unique_context:
            unambiguous_cols.add(BugTask.bug)

        # Translate orderby keys into corresponding Table.attribute
        # strings.
        ambiguous = True
        for orderby_col in orderby:
            if isinstance(orderby_col, SQLConstant):
                orderby_arg.append(orderby_col)
                continue
            if orderby_col.startswith("-"):
                col = self.getOrderByColumnDBName(orderby_col[1:])
                order_clause = Desc(col)
            else:
                col = self.getOrderByColumnDBName(orderby_col)
                order_clause = col
            if col in unambiguous_cols:
                ambiguous = False
            orderby_arg.append(order_clause)

        if ambiguous:
            if in_unique_context:
                orderby_arg.append(BugTask.bugID)
            else:
                orderby_arg.append(BugTask.id)

        return tuple(orderby_arg)

    def dangerousGetAllTasks(self):
        """DO NOT USE THIS METHOD. For details, see `IBugTaskSet`"""
        return BugTask.select(orderBy='id')

    def getBugCountsForPackages(self, user, packages):
        """See `IBugTaskSet`."""
        distributions = sorted(
            set(package.distribution for package in packages),
            key=attrgetter('name'))
        counts = []
        for distribution in distributions:
            counts.extend(self._getBugCountsForDistribution(
                user, distribution, packages))
        return counts

    def _getBugCountsForDistribution(self, user, distribution, packages):
        """Get bug counts by package, belonging to the given distribution.

        See `IBugTask.getBugCountsForPackages` for more information.
        """
        packages = [
            package for package in packages
            if package.distribution == distribution]
        package_name_ids = [
            package.sourcepackagename.id for package in packages]

        open_bugs_cond = (
            'BugTask.status %s' % search_value_to_where_condition(
                any(*UNRESOLVED_BUGTASK_STATUSES)))

        sum_template = "SUM(CASE WHEN %s THEN 1 ELSE 0 END) AS %s"
        sums = [
            sum_template % (open_bugs_cond, 'open_bugs'),
            sum_template % (
                'BugTask.importance %s' % search_value_to_where_condition(
                    BugTaskImportance.CRITICAL), 'open_critical_bugs'),
            sum_template % (
                'BugTask.assignee IS NULL', 'open_unassigned_bugs'),
            sum_template % (
                'BugTask.status %s' % search_value_to_where_condition(
                    BugTaskStatus.INPROGRESS), 'open_inprogress_bugs'),
            sum_template % (
                'BugTask.importance %s' % search_value_to_where_condition(
                    BugTaskImportance.HIGH), 'open_high_bugs'),
            ]

        conditions = [
            'Bug.id = BugTask.bug',
            open_bugs_cond,
            'BugTask.sourcepackagename IN %s' % sqlvalues(package_name_ids),
            'BugTask.distribution = %s' % sqlvalues(distribution),
            'Bug.duplicateof is NULL',
            ]
        privacy_filter = get_bug_privacy_filter(user)
        if privacy_filter:
            conditions.append(privacy_filter)

        query = """SELECT BugTask.distribution,
                          BugTask.sourcepackagename,
                          %(sums)s
                   FROM BugTask, Bug
                   WHERE %(conditions)s
                   GROUP BY BugTask.distribution, BugTask.sourcepackagename"""
        cur = cursor()
        cur.execute(query % dict(
            sums=', '.join(sums), conditions=' AND '.join(conditions)))
        distribution_set = getUtility(IDistributionSet)
        sourcepackagename_set = getUtility(ISourcePackageNameSet)
        packages_with_bugs = set()
        counts = []
        for (distro_id, spn_id, open_bugs,
             open_critical_bugs, open_unassigned_bugs,
             open_inprogress_bugs,
             open_high_bugs) in shortlist(cur.fetchall()):
            distribution = distribution_set.get(distro_id)
            sourcepackagename = sourcepackagename_set.get(spn_id)
            source_package = distribution.getSourcePackage(sourcepackagename)
            # XXX: Bjorn Tillenius 2006-12-15:
            # Add a tuple instead of the distribution package
            # directly, since DistributionSourcePackage doesn't define a
            # __hash__ method.
            packages_with_bugs.add((distribution, sourcepackagename))
            package_counts = dict(
                package=source_package,
                open=open_bugs,
                open_critical=open_critical_bugs,
                open_unassigned=open_unassigned_bugs,
                open_inprogress=open_inprogress_bugs,
                open_high=open_high_bugs,
                )
            counts.append(package_counts)

        # Only packages with open bugs were included in the query. Let's
        # add the rest of the packages as well.
        all_packages = set(
            (distro_package.distribution, distro_package.sourcepackagename)
            for distro_package in packages)
        for distribution, sourcepackagename in all_packages.difference(
                packages_with_bugs):
            package_counts = dict(
                package=distribution.getSourcePackage(sourcepackagename),
                open=0, open_critical=0, open_unassigned=0,
                open_inprogress=0, open_high=0)
            counts.append(package_counts)

        return counts

    def getStructuralSubscribers(self, bugtasks, recipients=None, level=None):
        """See `IBugTaskSet`."""
        query_arguments = []
        for bugtask in bugtasks:
            if IStructuralSubscriptionTarget.providedBy(bugtask.target):
                query_arguments.append((bugtask.target, bugtask))
                if bugtask.target.parent_subscription_target is not None:
                    query_arguments.append(
                        (bugtask.target.parent_subscription_target, bugtask))
            if ISourcePackage.providedBy(bugtask.target):
                # Distribution series bug tasks with a package have the source
                # package set as their target, so we add the distroseries
                # explicitly to the set of subscription targets.
                query_arguments.append((bugtask.distroseries, bugtask))
            if bugtask.milestone is not None:
                query_arguments.append((bugtask.milestone, bugtask))

        if len(query_arguments) == 0:
            return EmptyResultSet()

        if level is None:
            # If level is not specified, default to NOTHING so that all
            # subscriptions are found.
            level = BugNotificationLevel.NOTHING

        # Build the query.
        union = lambda left, right: (
            removeSecurityProxy(left).union(
                removeSecurityProxy(right)))
        queries = (
            target.getSubscriptionsForBugTask(bugtask, level)
            for target, bugtask in query_arguments)
        subscriptions = reduce(union, queries)

        # Pull all the subscriptions in.
        subscriptions = list(subscriptions)

        # Prepare a query for the subscribers.
        from lp.registry.model.person import Person
        subscribers = IStore(Person).find(
            Person, Person.id.is_in(
                removeSecurityProxy(subscription).subscriberID
                for subscription in subscriptions))

        if recipients is not None:
            # We need to process subscriptions, so pull all the
<<<<<<< HEAD
            # subscribers into the cache, then update recipients
            # with the subscriptions.
=======
            # subscribes into the cache, then update recipients with
            # the subscriptions.
>>>>>>> 33429860
            subscribers = list(subscribers)
            for subscription in subscriptions:
                recipients.addStructuralSubscriber(
                    subscription.subscriber, subscription.target)

        return subscribers<|MERGE_RESOLUTION|>--- conflicted
+++ resolved
@@ -36,6 +36,7 @@
     Alias,
     And,
     Desc,
+    In,
     Join,
     LeftJoin,
     Or,
@@ -1716,7 +1717,6 @@
                     sqlvalues(personid=params.subscriber.id))
 
         if params.structural_subscriber is not None:
-<<<<<<< HEAD
             ssub_match_product = (
                 BugTask.productID ==
                 StructuralSubscription.productID)
@@ -1765,49 +1765,6 @@
                 'StructuralSubscription.subscriber = %s'
                 % sqlvalues(params.structural_subscriber))
             has_duplicate_results = True
-=======
-            structural_subscriber_clause = ("""BugTask.id IN (
-                SELECT BugTask.id FROM BugTask, StructuralSubscription
-                WHERE BugTask.product = StructuralSubscription.product
-                  AND StructuralSubscription.subscriber = %(personid)s
-                UNION ALL
-                SELECT BugTask.id FROM BugTask, StructuralSubscription
-                WHERE
-                  BugTask.distribution = StructuralSubscription.distribution
-                  AND BugTask.sourcepackagename =
-                      StructuralSubscription.sourcepackagename
-                  AND StructuralSubscription.subscriber = %(personid)s
-                UNION ALL
-                SELECT BugTask.id FROM BugTask, StructuralSubscription
-                WHERE
-                  BugTask.distroseries = StructuralSubscription.distroseries
-                  AND StructuralSubscription.subscriber = %(personid)s
-                UNION ALL
-                SELECT BugTask.id FROM BugTask, StructuralSubscription
-                WHERE
-                  BugTask.milestone = StructuralSubscription.milestone
-                  AND StructuralSubscription.subscriber = %(personid)s
-                UNION ALL
-                SELECT BugTask.id FROM BugTask, StructuralSubscription
-                WHERE
-                  BugTask.productseries = StructuralSubscription.productseries
-                  AND StructuralSubscription.subscriber = %(personid)s
-                UNION ALL
-                SELECT BugTask.id
-                FROM BugTask, StructuralSubscription, Product
-                WHERE
-                  BugTask.product = Product.id
-                  AND Product.project = StructuralSubscription.project
-                  AND StructuralSubscription.subscriber = %(personid)s
-                UNION ALL
-                SELECT BugTask.id FROM BugTask, StructuralSubscription
-                WHERE
-                  BugTask.distribution = StructuralSubscription.distribution
-                  AND StructuralSubscription.sourcepackagename is NULL
-                  AND StructuralSubscription.subscriber = %(personid)s)""" %
-                sqlvalues(personid=params.structural_subscriber))
-            extra_clauses.append(structural_subscriber_clause)
->>>>>>> 33429860
 
         if params.component:
             clauseTables += [SourcePackagePublishingHistory,
@@ -2292,11 +2249,7 @@
             # users are combined.
             decorators.append(decorator)
 
-<<<<<<< HEAD
         def prejoin_decorator(row):
-=======
-        def decorator(row):
->>>>>>> 33429860
             bugtask = row[0]
             for decorator in decorators:
                 bugtask = decorator(bugtask)
@@ -2950,13 +2903,8 @@
 
         if recipients is not None:
             # We need to process subscriptions, so pull all the
-<<<<<<< HEAD
             # subscribers into the cache, then update recipients
             # with the subscriptions.
-=======
-            # subscribes into the cache, then update recipients with
-            # the subscriptions.
->>>>>>> 33429860
             subscribers = list(subscribers)
             for subscription in subscriptions:
                 recipients.addStructuralSubscriber(
