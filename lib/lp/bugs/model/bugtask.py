--- conflicted
+++ resolved
@@ -126,11 +126,8 @@
 from lp.registry.model.sourcepackagename import SourcePackageName
 from lp.services import features
 from lp.services.database.bulk import (
-<<<<<<< HEAD
+    create,
     load,
-=======
-    create,
->>>>>>> f218aac2
     load_related,
     )
 from lp.services.database.constants import UTC_NOW
