--- conflicted
+++ resolved
@@ -4,11 +4,7 @@
 __metaclass__ = type
 __all__ = [
     'get_all_structural_subscriptions',
-<<<<<<< HEAD
-    'get_structural_subscribers',
-=======
     'get_structural_subscribers_for_bugtasks',
->>>>>>> ff254343
     'get_structural_subscription_targets',
     'StructuralSubscription',
     'StructuralSubscriptionTargetMixin',
@@ -51,11 +47,8 @@
 from canonical.database.sqlbase import quote
 from canonical.launchpad.interfaces.launchpad import ILaunchpadCelebrities
 from canonical.launchpad.interfaces.lpstorm import IStore
-<<<<<<< HEAD
 from lp.bugs.interfaces.bug import IBug
 from lp.bugs.interfaces.bugtask import IBugTask
-=======
->>>>>>> ff254343
 from lp.bugs.interfaces.structuralsubscription import (
     IStructuralSubscription,
     IStructuralSubscriptionTarget,
@@ -484,8 +477,6 @@
                     return True
         return False
 
-<<<<<<< HEAD
-=======
     def getSubscriptionsForBugTask(self, bugtask, level):
         """See `IStructuralSubscriptionTarget`."""
         # Note that this method does not take into account
@@ -504,7 +495,6 @@
             In(BugSubscriptionFilter.id,
                filter_id_query)).config(distinct=True)
 
->>>>>>> ff254343
 
 def get_structural_subscription_targets(bugtasks):
     """Return (bugtask, target) pairs for each target of the bugtasks.
@@ -562,38 +552,7 @@
         *conditions)
 
 
-<<<<<<< HEAD
-def get_structural_subscribers(
-    bug_or_bugtask, recipients, level, direct_subscribers=None):
-    """Return subscribers for bug or bugtask at level.
-
-    :param bug: a bug.
-    :param recipients: a BugNotificationRecipients object or None.
-                       Populates if given.
-    :param level: a level from lp.bugs.enum.BugNotificationLevel.
-    :param direct_subscribers: a collection of Person objects who are
-                               directly subscribed to the bug.
-
-    Excludes structural subscriptions for people who are directly subscribed
-    to the bug."""
-    if IBug.providedBy(bug_or_bugtask):
-        bug = bug_or_bugtask
-        bugtasks = bug.bugtasks
-    elif IBugTask.providedBy(bug_or_bugtask):
-        bug = bug_or_bugtask.bug
-        bugtasks = [bug_or_bugtask]
-    else:
-        raise ValueError('First argument must be bug or bugtask')
-    # XXX gary 2011-03-03 bug 728818
-    # Once we no longer have structural subscriptions without filters in
-    # qastaging and production, _get_structural_subscription_filter_id_query
-    # can just return the query, and leave the candidates out of it.
-    candidates, filter_id_query = (
-        _get_structural_subscription_filter_id_query(
-            bug, bugtasks, level, direct_subscribers))
-=======
 def _get_structural_subscribers(candidates, filter_id_query, recipients):
->>>>>>> ff254343
     if not candidates:
         return EmptyResultSet()
     # This is here because of a circular import.
@@ -636,8 +595,6 @@
                 recipients.addStructuralSubscriber(
                     person, subscription.target)
         return subscribers
-<<<<<<< HEAD
-=======
 
 
 def get_structural_subscribers_for_bugtasks(bugtasks,
@@ -661,7 +618,6 @@
     candidates, query = _get_structural_subscription_filter_id_query(
         bug, bugtasks, level)
     return _get_structural_subscribers(candidates, query, recipients)
->>>>>>> ff254343
 
 
 class ArrayAgg(NamedFunc):
@@ -682,29 +638,16 @@
     oper = "&&"
 
 
-<<<<<<< HEAD
-def _get_structural_subscription_filter_id_query(
-    bug, bugtasks, level, direct_subscribers):
-    """Helper function.
-
-    This provides the core implementation for get_structural_subscribers.
-=======
 def _get_structural_subscription_filter_id_query(bug, bugtasks, level):
     """Helper function.
 
     This provides the core implementation for
     get_structural_subscribers_for_bug and
     get_structural_subscribers_for_bugtask.
->>>>>>> ff254343
 
     :param bug: a bug.
     :param bugtasks: an iterable of one or more bugtasks of the bug.
     :param level: a notification level.
-<<<<<<< HEAD
-    :param direct_subscribers: a collection of Person objects who are
-                               directly subscribed to the bug.
-=======
->>>>>>> ff254343
     """
     # We get the ids because we need to use group by in order to
     # look at the filters' tags in aggregate.  Once we have the ids,
@@ -722,38 +665,18 @@
     # See the docstring of get_structural_subscription_targets.
     query_arguments = list(
         get_structural_subscription_targets(bugtasks))
-<<<<<<< HEAD
-    if not query_arguments:
-        # We have no bugtasks.
-        return None, None
-=======
     assert len(query_arguments) > 0, (
         'Programmer error: expected query arguments')
->>>>>>> ff254343
     # With large numbers of filters in the system, it's fastest in our
     # tests if we get a set of structural subscriptions pertinent to the
     # given targets, and then work with that.  It also comes in handy
     # when we have to do a union, because we can share the work across
     # the two queries.
     # We will exclude people who have a direct subscription to the bug.
-<<<<<<< HEAD
-    filters = []
-    if direct_subscribers is not None:
-        if direct_subscribers:
-            filters.append(
-                Not(In(StructuralSubscription.subscriberID,
-                       tuple(person.id for person in direct_subscribers))))
-    else:
-        filters.append(
-            Not(In(StructuralSubscription.subscriberID,
-                   Select(BugSubscription.person_id,
-                          BugSubscription.bug == bug))))
-=======
     filters = [
         Not(In(StructuralSubscription.subscriberID,
                Select(BugSubscription.person_id,
                       BugSubscription.bug == bug)))]
->>>>>>> ff254343
     candidates = _get_all_structural_subscriptions(
         StructuralSubscription.id, query_arguments, *filters)
     if not candidates:
@@ -761,23 +684,6 @@
         # then we don't need to look at the importance, status, and
         # tags.  We're done.
         return None, None
-<<<<<<< HEAD
-    # These are tables and joins we will want.
-    tables = [
-        StructuralSubscription,
-        Join(BugSubscriptionFilter,
-             BugSubscriptionFilter.structural_subscription_id ==
-             StructuralSubscription.id),
-        LeftJoin(BugSubscriptionFilterStatus,
-                 BugSubscriptionFilterStatus.filter_id ==
-                 BugSubscriptionFilter.id),
-        LeftJoin(BugSubscriptionFilterImportance,
-                 BugSubscriptionFilterImportance.filter_id ==
-                 BugSubscriptionFilter.id),
-        LeftJoin(BugSubscriptionFilterTag,
-                 BugSubscriptionFilterTag.filter_id ==
-                 BugSubscriptionFilter.id)]
-=======
     # The "select_args" dictionary holds the arguments that we will
     # pass to one or more SELECT clauses.  We start with what will
     # become the FROM clause.  We always want the following Joins,
@@ -797,7 +703,6 @@
             LeftJoin(BugSubscriptionFilterTag,
                      BugSubscriptionFilterTag.filter_id ==
                      BugSubscriptionFilter.id)]}
->>>>>>> ff254343
     # The "conditions" list will eventually be passed to a Storm
     # "And" function, and then become the WHERE clause of our SELECT.
     conditions = [In(StructuralSubscription.id, candidates)]
@@ -805,43 +710,14 @@
     if level is not None:
         conditions.append(
             BugSubscriptionFilter.bug_notification_level >= level)
-<<<<<<< HEAD
-    # This handles the bugtask-specific attributes of status and importance.
-    conditions.append(_calculate_bugtask_condition(query_arguments))
-    # Now we handle tags.  This actually assembles the query, because it
-    # may have to union two queries together.
-    # Note that casting bug.tags to a list subtly removes the security
-    # proxy on the list.  Strings are never security-proxied, so we
-    # don't have to worry about them.
-    query = _calculate_tag_query(tables, conditions, list(bug.tags))
-    # XXX gary 2011-03-03 bug 728818
-    # Once we no longer have structural subscriptions without filters in
-    # qastaging and production, _get_structural_subscription_filter_id_query
-    # can just return the query, and leave the candidates out of it.
-    return candidates, query
-
-
-def _calculate_bugtask_condition(query_arguments):
-    """Return a condition matching importance and status for the bugtasks.
-
-    :param query_arguments: an iterable of (bugtask, target) pairs, as
-                            returned by get_structural_subscription_targets.
-    """
-    # This handles importance and status, which are per bugtask.
-=======
     # Now we handle importance and status, which are per bugtask.
->>>>>>> ff254343
     # What we do is loop through the collection of bugtask, target
     # in query_arguments.  Each bugtask will have one or more
     # targets that we have to check.  We figure out how to describe each
     # target using the useful IStructuralSubscriptionTargetHelper
     # adapter, which has a "join" attribute on it that tells us how
     # to distinguish that target.  Once we have all of the target
-<<<<<<< HEAD
-    # descriptions, we OR those together, and say that the filters
-=======
     # descriptins, we OR those together, and say that the filters
->>>>>>> ff254343
     # for those targets must either have no importance or match the
     # associated bugtask's importance; and have no status or match
     # the bugtask's status.  Once we have looked at all of the
@@ -879,51 +755,16 @@
     # We know there will be at least one bugtask, because we already
     # escaped early "if len(query_arguments) == 0".
     handle_bugtask_conditions(bugtask)
-<<<<<<< HEAD
-    return Or(*outer_or_conditions)
-
-
-def _calculate_tag_query(tables, conditions, tags):
-    """Determine tag-related conditions and assemble a query.
-
-    :param tables: the tables and joins to use in the query.
-    :param conditions: the other conditions that constrain the query.
-    :param tags: the list of tags that the bug has.
-    """
-    # If the bug has no tags, this is relatively easy. Otherwise, not so
-    # much.
-=======
     conditions.append(Or(*outer_or_conditions))
     # Now we handle tags.  If the bug has no tags, this is
     # relatively easy. Otherwise, not so much.
     tags = list(bug.tags) # This subtly removes the security proxy on
     # the list.  Strings are never security-proxied, so we don't have
     # to worry about them.
->>>>>>> ff254343
     if len(tags) == 0:
         # The bug has no tags.  We should leave out filters that
         # require any generic non-empty set of tags
         # (BugSubscriptionFilter.include_any_tags), which we do with
-<<<<<<< HEAD
-        # the conditions.
-        conditions.append(Not(BugSubscriptionFilter.include_any_tags))
-        return Select(
-            BugSubscriptionFilter.id,
-            tables=tables,
-            where=And(*conditions),
-            # We have to make sure that the filter does not require
-            # any *specific* tags. We do that with a GROUP BY on the
-            # filters, and then a HAVING clause that aggregates the
-            # BugSubscriptionFilterTags that are set to "include" the
-            # tag.  (If it is not an include, that is an exclude, and a
-            # bug without tags will not have a particular tag, so we can
-            # ignore those in this case.)  This requires a CASE
-            # statement within the COUNT.
-            group_by=(BugSubscriptionFilter.id,),
-            having=Count(
-                SQL('CASE WHEN BugSubscriptionFilterTag.include '
-                    'THEN BugSubscriptionFilterTag.tag END'))==0)
-=======
         # the conditions.  Then we can finish up the WHERE clause.
         # Then we have to make sure that the filter does not require
         # any *specific* tags. We do that with a GROUP BY on the
@@ -941,7 +782,6 @@
             SQL('CASE WHEN BugSubscriptionFilterTag.include '
                 'THEN BugSubscriptionFilterTag.tag END'))==0
         return candidates, Select(BugSubscriptionFilter.id, **select_args)
->>>>>>> ff254343
     else:
         # The bug has some tags.  This will require a bit of fancy
         # footwork. First, though, we will simply want to leave out
@@ -958,10 +798,6 @@
         # involve another separate Postgres call, and I think that
         # we've already gotten the big win by separating out the
         # structural subscriptions into "candidates," above.
-<<<<<<< HEAD
-        # When Storm supports the WITH statement, we should reconsider
-        # this (bug 729134).
-=======
         #
         # So, up to now we've been assembling the things that are shared
         # between the two queries, but now we start working on the
@@ -969,33 +805,10 @@
         # will hold one set of arguments, and select_args will hold the
         # other.
         first_select = select_args.copy()
->>>>>>> ff254343
         # As mentioned, in this first SELECT we handle filters that
         # match any of the filter's tags.  This can be a relatively
         # straightforward query--we just need a bit more added to
         # our WHERE clause, and we don't need a GROUP BY/HAVING.
-<<<<<<< HEAD
-        first_select = Select(
-            BugSubscriptionFilter.id,
-            tables=tables,
-            where=And(
-                Or(# We want filters that proclaim they simply want any tags.
-                   BugSubscriptionFilter.include_any_tags,
-                   # Also include filters that match any tag...
-                   And(Not(BugSubscriptionFilter.find_all_tags),
-                       Or(# ...with a positive match...
-                          And(BugSubscriptionFilterTag.include,
-                              In(BugSubscriptionFilterTag.tag, tags)),
-                          # ...or with a negative match...
-                          And(Not(BugSubscriptionFilterTag.include),
-                              Not(In(BugSubscriptionFilterTag.tag, tags))),
-                          # ...or if the filter does not specify any tags.
-                          BugSubscriptionFilterTag.tag == None))),
-                *conditions))
-        # We have our first clause.  Now we start on the second one:
-        # handling filters that match *all* tags.
-        # This second query will have a HAVING clause, which is where some
-=======
         first_select['where'] = And(
             Or(# We want filters that proclaim they simply want any tags.
                BugSubscriptionFilter.include_any_tags,
@@ -1021,7 +834,6 @@
         # The GROUP BY collects the filters together.
         select_args['group_by'] = (BugSubscriptionFilter.id,)
         # Now it is time for the HAVING clause, which is where some
->>>>>>> ff254343
         # tricky bits happen. We first make a SQL snippet that
         # represents the tags on this bug.  It is straightforward
         # except for one subtle hack: the addition of the empty
@@ -1045,48 +857,6 @@
         # clearest alternative is defining a custom Postgres aggregator.
         tags_array = "ARRAY[%s,' ']::TEXT[]" % ",".join(
             quote(tag) for tag in tags)
-<<<<<<< HEAD
-        # Now let's build the select itself.
-        second_select = Select(
-            BugSubscriptionFilter.id,
-            tables=tables,
-            # Our WHERE clause is straightforward. We are simply
-            # focusing on BugSubscriptionFilter.find_all_tags, when the
-            # first SELECT did not consider it.
-            where=And(BugSubscriptionFilter.find_all_tags, *conditions),
-            # The GROUP BY collects the filters together.
-            group_by=(BugSubscriptionFilter.id,),
-            having=And(
-                # The list of tags should be a superset of the filter tags to
-                # be included.
-                ArrayContains(
-                    SQL(tags_array),
-                    # This next line gives us an array of the tags that the
-                    # filter wants to include.  Notice that it includes the
-                    # empty string when the condition does not match, per the
-                    # discussion above.
-                    ArrayAgg(
-                       SQL("CASE WHEN BugSubscriptionFilterTag.include "
-                           "THEN BugSubscriptionFilterTag.tag "
-                           "ELSE ' '::TEXT END"))),
-                # The list of tags should also not intersect with the
-                # tags that the filter wants to exclude.
-                Not(
-                    ArrayIntersects(
-                        SQL(tags_array),
-                        # This next line gives us an array of the tags
-                        # that the filter wants to exclude.  We do not bother
-                        # with the empty string, and therefore allow NULLs
-                        # into the array, because in this case we are
-                        # determining whether the sets intersect, not if the
-                        # first set subsumes the second.
-                        ArrayAgg(
-                           SQL('CASE WHEN '
-                               'NOT BugSubscriptionFilterTag.include '
-                               'THEN BugSubscriptionFilterTag.tag END'))))))
-        # Everything is ready.  Return the union.
-        return Union(first_select, second_select)
-=======
         # Now comes the HAVING clause itself.
         select_args['having'] = And(
             # The list of tags should be a superset of the filter tags to
@@ -1122,5 +892,4 @@
             first_select,
             Select(
                 BugSubscriptionFilter.id,
-                **select_args))
->>>>>>> ff254343
+                **select_args))