--- conflicted
+++ resolved
@@ -10,18 +10,5 @@
   <div tal:define="context_menu context/menu:context">
     <div tal:content="structure context_menu/addsubscriber/render" />
   </div>
-<<<<<<< HEAD
-  <a id="subscribers-ids-link"
-     tal:define="bug context/bug|context"
-     tal:attributes="href bug/fmt:url/+bug-portlet-subscribers-ids"></a>
-  <a id="subscribers-content-link"
-     tal:define="bug context/bug|context"
-     tal:attributes="href bug/fmt:url/+bug-portlet-subscribers-content"></a>
-  <div id="subscribers-portlet-spinner"
-       style="text-align: center; display: none">
-    <img src="/@@/spinner" />
-  </div>
-=======
   <div id="other-bug-subscribers"></div>
->>>>>>> cabb49b5
 </div>