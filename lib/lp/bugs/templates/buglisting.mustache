<div class="listing">
{{#bugtasks}}
  <div class="buglisting-row">

    <div class="buglisting-col1">
        {{#show_importance}}
        <div class="importance {{importance_class}}">
          {{importance}}
        </div>
        {{/show_importance}}
        {{#show_status}}
        <div class="status {{status_class}}">
            {{status}}
        </div>
        {{/show_status}}
    </div>

    <div class="buglisting-col2">
        <div class="buginfo">
<<<<<<< HEAD
            {{#show_id}}
                <a class="bugnumber" href="{{bug_url}}">#{{id}}</a>
            {{/show_id}}
            {{#show_title}}
                <a href="{{bug_url}}" class="bugtitile">{{title}}</a>
            {{/show_title}}
=======
            <span class="bugnumber">#{{id}}</span>
            <a href="{{bug_url}}" class="bugtitle">{{title}}</a>
>>>>>>> 9c5fc4a1
        </div>
        <div class="buginfo-extras">
            {{#show_bugtarget}}
            <span class="{{bugtarget_css}}">
              {{bugtarget}}
            </span>
            {{/show_bugtarget}}
            {{#show_milestone_name}}
            {{#milestone_name}}
            <span class="sprite milestone field">
                {{milestone_name}}
            </span>
            {{/milestone_name}}
            {{/show_milestone_name}}
        </div>
    </div>

    <div class="buglisting-col3">
        {{#show_bug_heat}}
        <span class="bug-heat-icons">
             {{{bug_heat_html}}}
        </span>
        {{/show_bug_heat}}
        <span class="bug-related-icons">
            {{{badges}}}
        </span>
    </div>

  </div>
{{/bugtasks}}
</div><|MERGE_RESOLUTION|>--- conflicted
+++ resolved
@@ -17,17 +17,12 @@
 
     <div class="buglisting-col2">
         <div class="buginfo">
-<<<<<<< HEAD
             {{#show_id}}
                 <a class="bugnumber" href="{{bug_url}}">#{{id}}</a>
             {{/show_id}}
             {{#show_title}}
-                <a href="{{bug_url}}" class="bugtitile">{{title}}</a>
+                <a href="{{bug_url}}" class="bugtitle">{{title}}</a>
             {{/show_title}}
-=======
-            <span class="bugnumber">#{{id}}</span>
-            <a href="{{bug_url}}" class="bugtitle">{{title}}</a>
->>>>>>> 9c5fc4a1
         </div>
         <div class="buginfo-extras">
             {{#show_bugtarget}}
