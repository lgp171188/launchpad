= Introduction =

Many exposed objects in the API provide IBugTarget, including
projects, distributions, distribution series, and source packages.


== bug_reporting_guidelines ==

All bug targets have a read/write bug_reporting_guidelines property.

    >>> product_url = '/firefox'

    >>> product = webservice.get(product_url).jsonBody()
    >>> print product['bug_reporting_guidelines']
    None

    >>> from simplejson import dumps
    >>> patch = {u'bug_reporting_guidelines':
    ...          u'Please run `ubuntu-bug -p firefox`.'}
    >>> response = webservice.patch(
    ...     product['self_link'], 'application/json', dumps(patch))

    >>> product = webservice.get(product_url).jsonBody()
    >>> print product['bug_reporting_guidelines']
    Please run `ubuntu-bug -p firefox`.

Not everyone can modify it however:

    >>> patch = {u'bug_reporting_guidelines':
    ...          u'Include your credit-card details, mwuh'}
    >>> response = user_webservice.patch(
    ...     product['self_link'], 'application/json', dumps(patch))
    >>> print response
    HTTP/1.1 401 Unauthorized...
    Content-Length: ...
    Content-Type: text/plain
    X-Lazr-Oopsid: OOPS-...
    <BLANKLINE>
    (<Product at 0x...>, 'bug_reporting_guidelines', 'launchpad.Edit')
    <BLANKLINE>
    Traceback (most recent call last):
    ...
    Unauthorized: (...)
    <BLANKLINE>


== Official Bug Tags ==

We can access official bug tag targets and add and remove tags. We
create a new product, owned by ~salgado.

    >>> from zope.component import getUtility
    >>> from canonical.launchpad.interfaces import IPersonSet
    >>> from canonical.launchpad.ftests import login, logout
    >>> login('foo.bar@canonical.com')
    >>> salgado = getUtility(IPersonSet).getByName('salgado')
    >>> product = factory.makeProduct(name='tags-test-product', owner=salgado)
    >>> logout()

<<<<<<< HEAD
The webservice client is logged in as salgado, so we can add a new official tag.
=======
The webserice client is logged in as salgado, so we can add a new
official tag.
>>>>>>> c1985b62

    >>> print webservice.named_post(
    ...     '/tags-test-product', 'addOfficialBugTag',
    ...     tag='test-bug-tag')
    HTTP/1.1 200 Ok
    ...
    <BLANKLINE>
    null

And we can remove it.

    >>> print webservice.named_post(
    ...     '/tags-test-product', 'removeOfficialBugTag',
    ...     tag='test-bug-tag')
    HTTP/1.1 200 Ok
    ...
    <BLANKLINE>
    null

But a different user can't.

    >>> print user_webservice.named_post(
    ...     '/tags-test-product', 'addOfficialBugTag',
    ...     tag='test-bug-tag')
    HTTP/1.1 401 Unauthorized
    ...
    <BLANKLINE>

Official tags must conform to the same format as ordinary tags.

    >>> print webservice.named_post(
    ...     '/tags-test-product', 'addOfficialBugTag',
    ...     tag='an invalid tag !!!')
    HTTP/1.1 400 Bad Request
    ...
    tag: an invalid tag !!!

We can also access official tags as a list.

    >>> from simplejson import dumps
    >>> tags_test_product = webservice.get('/tags-test-product').jsonBody()
    >>> tags_test_product['official_bug_tags']
    []
    >>> print webservice.patch(
    ...     '/tags-test-product', 'application/json',
    ...     dumps({'official_bug_tags': [u'foo', u'bar']}))
    HTTP/1.1 209 Content Returned...

    >>> tags_test_product = webservice.get('/tags-test-product').jsonBody()
    >>> tags_test_product['official_bug_tags']
    [u'bar', u'foo']

    >>> login('foo.bar@canonical.com')
    >>> distribution = factory.makeDistribution(name='testix')
    >>> logout()
    >>> print webservice.patch(
    ...     '/testix', 'application/json',
    ...     dumps({'official_bug_tags': [u'foo', u'bar']}))
    HTTP/1.1 209 Content Returned...

== bug_supervisor ==

We can retrieve or set a person or team as the bug supervisor for projects.

    >>> firefox_project = webservice.get('/firefox').jsonBody()
    >>> print firefox_project['bug_supervisor_link']
    None

    >>> print webservice.patch(
    ...     '/firefox', 'application/json',
    ...     dumps({'bug_supervisor_link': firefox_project['owner_link']}))
    HTTP/1.1 209 Content Returned...

    >>> firefox_project = webservice.get('/firefox').jsonBody()
    >>> print firefox_project['bug_supervisor_link']
    http://api.launchpad.dev/beta/~name12

We can also do this for distributions.

    >>> ubuntutest_dist = webservice.get('/ubuntutest').jsonBody()
    >>> print ubuntutest_dist['bug_supervisor_link']
    None

    >>> print webservice.patch(
    ...     '/ubuntutest', 'application/json',
    ...     dumps({'bug_supervisor_link': ubuntutest_dist['owner_link']}))
    HTTP/1.1 209 Content Returned...

    >>> ubuntutest_dist = webservice.get('/ubuntutest').jsonBody()
    >>> print ubuntutest_dist['bug_supervisor_link']
    http://api.launchpad.dev/beta/~ubuntu-team

Setting the bug supervisor is restricted to owners and launchpad admins.

    >>> print user_webservice.patch(
    ...     '/ubuntutest', 'application/json',
    ...     dumps({'bug_supervisor_link': None}))
    HTTP/1.1 401 Unauthorized
    ...
    <BLANKLINE>

== security_contact ==

We can retrieve or set a person or team as the security contact for projects.

    >>> firefox_project = webservice.get('/firefox').jsonBody()
    >>> print firefox_project['security_contact_link']
    None

    >>> print webservice.patch(
    ...     '/firefox', 'application/json',
    ...     dumps({'security_contact_link': firefox_project['owner_link']}))
    HTTP/1.1 209 Content Returned...

    >>> firefox_project = webservice.get('/firefox').jsonBody()
    >>> print firefox_project['security_contact_link']
    http://api.launchpad.dev/beta/~name12

We can also do this for distributions.

    >>> ubuntutest_dist = webservice.get('/ubuntutest').jsonBody()
    >>> print ubuntutest_dist['security_contact_link']
    None

    >>> print webservice.patch(
    ...     '/ubuntutest', 'application/json',
    ...     dumps({'security_contact_link': ubuntutest_dist['owner_link']}))
    HTTP/1.1 209 Content Returned...

    >>> ubuntutest_dist = webservice.get('/ubuntutest').jsonBody()
    >>> print ubuntutest_dist['security_contact_link']
    http://api.launchpad.dev/beta/~ubuntu-team

Setting the security contact is restricted to owners and launchpad admins.

    >>> print user_webservice.patch(
    ...     '/ubuntutest', 'application/json',
    ...     dumps({'security_contact_link': None}))
    HTTP/1.1 401 Unauthorized
    ...
    <BLANKLINE><|MERGE_RESOLUTION|>--- conflicted
+++ resolved
@@ -57,12 +57,8 @@
     >>> product = factory.makeProduct(name='tags-test-product', owner=salgado)
     >>> logout()
 
-<<<<<<< HEAD
-The webservice client is logged in as salgado, so we can add a new official tag.
-=======
-The webserice client is logged in as salgado, so we can add a new
-official tag.
->>>>>>> c1985b62
+The webservice client is logged in as salgado, so we can add a new official
+tag.
 
     >>> print webservice.named_post(
     ...     '/tags-test-product', 'addOfficialBugTag',
