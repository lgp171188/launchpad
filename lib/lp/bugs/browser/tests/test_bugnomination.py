--- conflicted
+++ resolved
@@ -9,15 +9,11 @@
 
 from canonical.testing.layers import DatabaseFunctionalLayer
 from canonical.launchpad.webapp.interaction import get_current_principal
-<<<<<<< HEAD
-from canonical.launchpad.webapp.interfaces import ILaunchBag
-=======
 from canonical.launchpad.webapp.interfaces import (
     BrowserNotificationLevel,
     ILaunchBag,
     )
 from canonical.launchpad.webapp.publisher import canonical_url
->>>>>>> cba19f1d
 from lp.testing import (
     login_person,
     person_logged_in,
@@ -61,8 +57,6 @@
         action = view.__class__.actions.byname['actions.submit']
         self.assertEqual('Target', action.label)
 
-<<<<<<< HEAD
-=======
     def test_submit_action_unauthorised(self):
         # An unauthorised user sees an error on the bug target page.
         login_person(None)
@@ -78,7 +72,6 @@
             "You do not have permission to nominate this bug.",
             notifications[0].message)
 
->>>>>>> cba19f1d
 
 class TestBugNominationEditView(TestCaseWithFactory):
     """Tests for BugNominationEditView."""
