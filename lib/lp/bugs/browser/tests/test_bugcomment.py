--- conflicted
+++ resolved
@@ -15,8 +15,6 @@
 from zope.component import getUtility
 from zope.security.proxy import removeSecurityProxy
 
-<<<<<<< HEAD
-=======
 from soupmatchers import (
     HTMLContains,
     Tag,
@@ -25,7 +23,6 @@
 from canonical.launchpad.ftests import (
     login_person,
     )
->>>>>>> 23ee7b26
 from canonical.launchpad.testing.pages import find_tag_by_id
 from canonical.testing.layers import DatabaseFunctionalLayer
 from lp.app.interfaces.launchpad import ILaunchpadCelebrities
@@ -297,9 +294,6 @@
         context = self.getContext()
         naked_bugtask = removeSecurityProxy(context.default_bugtask)
         removeSecurityProxy(naked_bugtask.pillar).security_contact = person
-<<<<<<< HEAD
-        self._test_hide_link_visible(context, person)
-=======
         self._test_hide_link_visible(context, person)
 
 
@@ -321,5 +315,4 @@
                 attrs=dict(
                     itemprop='commentTime',
                     title=True,
-                    datetime=iso_date))))
->>>>>>> 23ee7b26
+                    datetime=iso_date))))