# Copyright 2010 Canonical Ltd.  This software is licensed under the
# GNU Affero General Public License version 3 (see the file LICENSE).

"""Tests for BugSubscription views."""

__metaclass__ = type

from simplejson import dumps

from zope.traversing.browser import absoluteURL

from canonical.launchpad.ftests import LaunchpadFormHarness
from canonical.testing.layers import LaunchpadFunctionalLayer
from lazr.restful.interfaces import IWebServiceClientRequest
from lp.bugs.browser.bugsubscription import (
    BugPortletSubscribersWithDetails,
    BugSubscriptionListView,
    BugSubscriptionSubscribeSelfView,
    )
from lp.bugs.enum import BugNotificationLevel
from lp.testing import (
    person_logged_in,
    TestCaseWithFactory,
    )
from lp.testing.views import create_initialized_view


ON = 'on'
OFF = None


class BugSubscriptionAdvancedFeaturesTestCase(TestCaseWithFactory):

    layer = LaunchpadFunctionalLayer

    def setUp(self):
        super(BugSubscriptionAdvancedFeaturesTestCase, self).setUp()
        self.bug = self.factory.makeBug()
        self.person = self.factory.makePerson()

    def test_subscribe_uses_bug_notification_level(self):
        # When a user subscribes to a bug using the advanced features on
        # the Bug +subscribe page, the bug notification level they
        # choose is taken into account.
        bug = self.factory.makeBug()
        # We unsubscribe the bug's owner because if we don't there will
        # be two COMMENTS-level subscribers.
        with person_logged_in(bug.owner):
            bug.unsubscribe(bug.owner, bug.owner)

<<<<<<< HEAD
        with FeatureFixture({self.feature_flag: ON}):
            displayed_levels = [
                level for level in BugNotificationLevel.items]
            for level in displayed_levels:
                person = self.factory.makePerson()
                with person_logged_in(person):
                    harness = LaunchpadFormHarness(
                        bug.default_bugtask, BugSubscriptionSubscribeSelfView)
                    form_data = {
                        'field.subscription': person.name,
                        'field.bug_notification_level': level.title,
                        }
                    harness.submit('continue', form_data)

                subscription = bug.getSubscriptionForPerson(person)
                self.assertEqual(
                    level, subscription.bug_notification_level,
                    "Bug notification level of subscription should be %s, is "
                    "actually %s." % (
                        level.title,
                        subscription.bug_notification_level.title))
=======
        displayed_levels = [
            level for level in BugNotificationLevel.items]
        for level in displayed_levels:
            person = self.factory.makePerson()
            with person_logged_in(person):
                harness = LaunchpadFormHarness(
                    bug.default_bugtask, BugSubscriptionSubscribeSelfView)
                form_data = {
                    'field.subscription': person.name,
                    'field.bug_notification_level': level.title,
                    }
                harness.submit('continue', form_data)

            subscription = bug.getSubscriptionForPerson(person)
            self.assertEqual(
                level, subscription.bug_notification_level,
                "Bug notification level of subscription should be %s, is "
                "actually %s." % (
                    level.title,
                    subscription.bug_notification_level.title))
>>>>>>> cabb49b5

    def test_user_can_update_subscription(self):
        # A user can update their bug subscription using the
        # BugSubscriptionSubscribeSelfView.
        bug = self.factory.makeBug()
        person = self.factory.makePerson()
        with person_logged_in(person):
            bug.subscribe(person, person, BugNotificationLevel.COMMENTS)
            # Now the person updates their subscription so they're
            # subscribed at the METADATA level.
            level = BugNotificationLevel.METADATA
            harness = LaunchpadFormHarness(
                bug.default_bugtask, BugSubscriptionSubscribeSelfView)
            form_data = {
                'field.subscription': 'update-subscription',
                'field.bug_notification_level': level.title,
                }
            harness.submit('continue', form_data)
            self.assertFalse(harness.hasErrors())

        subscription = bug.getSubscriptionForPerson(person)
        self.assertEqual(
            BugNotificationLevel.METADATA,
            subscription.bug_notification_level,
            "Bug notification level of subscription should be METADATA, is "
            "actually %s." % subscription.bug_notification_level.title)

    def test_user_can_unsubscribe(self):
        # A user can unsubscribe from a bug using the
        # BugSubscriptionSubscribeSelfView.
        bug = self.factory.makeBug()
        person = self.factory.makePerson()
        with person_logged_in(person):
            bug.subscribe(person, person)
            harness = LaunchpadFormHarness(
                bug.default_bugtask, BugSubscriptionSubscribeSelfView)
            form_data = {
                'field.subscription': person.name,
                }
            harness.submit('continue', form_data)

        subscription = bug.getSubscriptionForPerson(person)
        self.assertIs(
            None, subscription,
            "There should be no BugSubscription for this person.")

    def test_field_values_set_correctly_for_existing_subscriptions(self):
        # When a user who is already subscribed to a bug visits the
        # BugSubscriptionSubscribeSelfView, its bug_notification_level
        # field will be set according to their current susbscription
        # level.
        bug = self.factory.makeBug()
        person = self.factory.makePerson()
        with person_logged_in(person):
            # We subscribe using the harness rather than doing it
            # directly so that we don't have to commit() between
            # subscribing and checking the default value.
            level = BugNotificationLevel.METADATA
            harness = LaunchpadFormHarness(
                bug.default_bugtask, BugSubscriptionSubscribeSelfView)
            form_data = {
                'field.subscription': person.name,
                'field.bug_notification_level': level.title,
                }
            harness.submit('continue', form_data)

            # The default value for the bug_notification_level field
            # should now be the same as the level used to subscribe
            # above.
            harness = LaunchpadFormHarness(
                bug.default_bugtask, BugSubscriptionSubscribeSelfView)
            bug_notification_level_widget = (
                harness.view.widgets['bug_notification_level'])
            default_notification_level_value = (
                bug_notification_level_widget._getDefault())
            self.assertEqual(
                BugNotificationLevel.METADATA,
                default_notification_level_value,
                "Default value for bug_notification_level should be "
                "METADATA, is actually %s"
                % default_notification_level_value)

    def test_update_subscription_fails_if_user_not_subscribed(self):
        # If the user is not directly subscribed to the bug, trying to
        # update the subscription will fail (since you can't update a
        # subscription that doesn't exist).
        bug = self.factory.makeBug()
        person = self.factory.makePerson()
        with person_logged_in(person):
            harness = LaunchpadFormHarness(
                bug.default_bugtask, BugSubscriptionSubscribeSelfView)
            subscription_field = (
                harness.view.form_fields['subscription'].field)
            # The update-subscription option won't appear.
            self.assertNotIn(
                'update-subscription',
                subscription_field.vocabulary.by_token)

    def test_update_subscription_fails_for_users_subscribed_via_teams(self):
        # If the user is not directly subscribed, but is subscribed via
        # a team, they will not be able to use the "Update my
        # subscription" option.
        bug = self.factory.makeBug()
        person = self.factory.makePerson()
        team = self.factory.makeTeam(owner=person)
        with person_logged_in(person):
            bug.subscribe(team, person)
            harness = LaunchpadFormHarness(
                bug.default_bugtask, BugSubscriptionSubscribeSelfView)
            subscription_field = (
                harness.view.form_fields['subscription'].field)
            # The update-subscription option won't appear.
            self.assertNotIn(
                'update-subscription',
                subscription_field.vocabulary.by_token)

    def test_bug_673288(self):
        # If the user is not directly subscribed, but is subscribed via
        # a team and via a duplicate, they will not be able to use the
        # "Update my subscription" option.
        # This is a regression test for bug 673288.
        bug = self.factory.makeBug()
        duplicate = self.factory.makeBug()
        person = self.factory.makePerson()
        team = self.factory.makeTeam(owner=person)
        with person_logged_in(person):
            duplicate.markAsDuplicate(bug)
            duplicate.subscribe(person, person)
            bug.subscribe(team, person)

            harness = LaunchpadFormHarness(
                bug.default_bugtask, BugSubscriptionSubscribeSelfView)
            subscription_field = (
                harness.view.form_fields['subscription'].field)
            # The update-subscription option won't appear.
            self.assertNotIn(
                'update-subscription',
                subscription_field.vocabulary.by_token)

    def test_bug_notification_level_field_hidden_for_dupe_subs(self):
        # If the user is subscribed to the bug via a duplicate, the
        # bug_notification_level field won't be visible on the form.
        bug = self.factory.makeBug()
        duplicate = self.factory.makeBug()
        person = self.factory.makePerson()
<<<<<<< HEAD
        with FeatureFixture({self.feature_flag: ON}):
            with person_logged_in(person):
                duplicate.markAsDuplicate(bug)
                duplicate.subscribe(person, person)
                harness = LaunchpadFormHarness(
                    bug.default_bugtask, BugSubscriptionSubscribeSelfView)
                self.assertFalse(
                    harness.view.widgets['bug_notification_level'].visible)
=======
        with person_logged_in(person):
            duplicate.markAsDuplicate(bug)
            duplicate.subscribe(person, person)
            harness = LaunchpadFormHarness(
                bug.default_bugtask, BugSubscriptionSubscribeSelfView)
            self.assertFalse(
                harness.view.widgets['bug_notification_level'].visible)
>>>>>>> cabb49b5

    def test_muted_subs_have_subscribe_option_and_unmute_option(self):
        # If a user has a muted subscription, but no previous
        # direct bug subscription, the BugSubscriptionSubscribeSelfView's
        # subscription field will show an "Unmute" option.
        with person_logged_in(self.person):
            self.bug.mute(self.person, self.person)

<<<<<<< HEAD
        with FeatureFixture({self.feature_flag: ON}):
            with person_logged_in(self.person):
                subscribe_view = create_initialized_view(
                    self.bug.default_bugtask, name='+subscribe')
                subscription_widget = (
                    subscribe_view.widgets['subscription'])
                update_term = subscription_widget.vocabulary.getTermByToken(
                    'update-subscription')
                self.assertEqual(
                    "unmute bug mail from this bug and subscribe me to this "
                    "bug, or",
                    update_term.title)
                self.assertEqual(
                    "unmute bug mail from this bug.",
                    subscription_widget.vocabulary.getTerm(self.person).title)
=======
        with person_logged_in(self.person):
            subscribe_view = create_initialized_view(
                self.bug.default_bugtask, name='+subscribe')
            subscription_widget = (
                subscribe_view.widgets['subscription'])
            update_term = subscription_widget.vocabulary.getTermByToken(
                'update-subscription')
            self.assertEqual(
                "unmute bug mail from this bug and subscribe me to this "
                "bug, or",
                update_term.title)
            self.assertEqual(
                "unmute bug mail from this bug.",
                subscription_widget.vocabulary.getTerm(self.person).title)
>>>>>>> cabb49b5

    def test_muted_subs_have_unmute_and_restore_option(self):
        # If a user has a muted subscription, the
        # BugSubscriptionSubscribeSelfView's subscription field will
        # show an option to unmute the subscription and restore it to a
        # previous or new BugNotificationLevel.
        with person_logged_in(self.person):
            self.bug.subscribe(self.person, self.person,
                               level=BugNotificationLevel.COMMENTS)
            self.bug.mute(self.person, self.person)

<<<<<<< HEAD
        with FeatureFixture({self.feature_flag: ON}):
            with person_logged_in(self.person):
                subscribe_view = create_initialized_view(
                    self.bug.default_bugtask, name='+subscribe')
                subscription_widget = (
                    subscribe_view.widgets['subscription'])
                update_term = subscription_widget.vocabulary.getTermByToken(
                    'update-subscription')
                self.assertEqual(
                    "unmute bug mail from this bug and restore my "
                    "subscription",
                    update_term.title)
=======
        with person_logged_in(self.person):
            subscribe_view = create_initialized_view(
                self.bug.default_bugtask, name='+subscribe')
            subscription_widget = (
                subscribe_view.widgets['subscription'])
            update_term = subscription_widget.vocabulary.getTermByToken(
                'update-subscription')
            self.assertEqual(
                "unmute bug mail from this bug and restore my "
                "subscription",
                update_term.title)
>>>>>>> cabb49b5

    def test_unmute_unmutes(self):
        # Using the "Unmute bug mail" option when the user has muted their
        # email will unmute.
        with person_logged_in(self.person):
            self.bug.mute(self.person, self.person)

<<<<<<< HEAD
        with FeatureFixture({self.feature_flag: ON}):
            with person_logged_in(self.person):
                form_data = {
                    'field.subscription': self.person.name,
                    # Although this isn't used we must pass it for the
                    # sake of form validation.
                    'field.actions.continue': 'Continue',
                    }
                create_initialized_view(
                    self.bug.default_bugtask, form=form_data,
                    name='+subscribe')
                self.assertFalse(self.bug.isMuted(self.person))
=======
        with person_logged_in(self.person):
            form_data = {
                'field.subscription': self.person.name,
                # Although this isn't used we must pass it for the
                # sake of form validation.
                'field.actions.continue': 'Continue',
                }
            create_initialized_view(
                self.bug.default_bugtask, form=form_data,
                name='+subscribe')
            self.assertFalse(self.bug.isMuted(self.person))
>>>>>>> cabb49b5
        subscription = self.bug.getSubscriptionForPerson(self.person)
        self.assertIs(
            None, subscription,
            "There should be no BugSubscription for this person.")

    def test_unmute_and_subscribe(self):
        # Using the "unmute bug mail from this bug and subscribe me to this
        # bug" option when the user has muted their email will unmute and
        # subscribe.
<<<<<<< HEAD
        with FeatureFixture({self.feature_flag: ON}):
            with person_logged_in(self.person):
                self.bug.mute(self.person, self.person)
                level = BugNotificationLevel.METADATA
                form_data = {
                    'field.subscription': 'update-subscription',
                    'field.bug_notification_level': level.title,
                    # Although this isn't used we must pass it for the
                    # sake of form validation.
                    'field.actions.continue': 'Continue',
                    }
                create_initialized_view(
                    self.bug.default_bugtask, form=form_data,
                    name='+subscribe')
                self.assertFalse(self.bug.isMuted(self.person))
=======
        with person_logged_in(self.person):
            self.bug.mute(self.person, self.person)
            level = BugNotificationLevel.METADATA
            form_data = {
                'field.subscription': 'update-subscription',
                'field.bug_notification_level': level.title,
                # Although this isn't used we must pass it for the
                # sake of form validation.
                'field.actions.continue': 'Continue',
                }
            create_initialized_view(
                self.bug.default_bugtask, form=form_data,
                name='+subscribe')
            self.assertFalse(self.bug.isMuted(self.person))
>>>>>>> cabb49b5
        subscription = self.bug.getSubscriptionForPerson(self.person)
        self.assertEqual(
            BugNotificationLevel.METADATA,
            subscription.bug_notification_level,
            "Bug notification level of subscription should be METADATA, is "
            "actually %s." % (subscription.bug_notification_level.title
                              if subscription is not None
                              else '[not subscribed!]'))

    def test_bug_notification_level_field_has_widget_class(self):
        # The bug_notification_level widget has a widget_class property
        # that can be used to manipulate it with JavaScript.
        with person_logged_in(self.person):
            subscribe_view = create_initialized_view(
                self.bug.default_bugtask, name='+subscribe')
        widget_class = (
            subscribe_view.widgets['bug_notification_level'].widget_class)
        self.assertEqual(
            'bug-notification-level-field', widget_class)


class BugSubscriptionsListViewTestCase(TestCaseWithFactory):
    """Tests for the BugSubscriptionsListView."""

    layer = LaunchpadFunctionalLayer

    def setUp(self):
        super(BugSubscriptionsListViewTestCase, self).setUp()
        self.product = self.factory.makeProduct(
            name='widgetsrus', displayname='Widgets R Us')
        self.bug = self.factory.makeBug(product=self.product)
        self.subscriber = self.factory.makePerson()

    def test_form_initializes(self):
        # It's a start.
        with person_logged_in(self.subscriber):
            self.product.addBugSubscription(
                self.subscriber, self.subscriber)
            harness = LaunchpadFormHarness(
                self.bug.default_bugtask, BugSubscriptionListView)
            harness.view.initialize()


class BugMuteSelfViewTestCase(TestCaseWithFactory):
    """Tests for the BugMuteSelfView."""

    layer = LaunchpadFunctionalLayer

    def setUp(self):
        super(BugMuteSelfViewTestCase, self).setUp()
        self.bug = self.factory.makeBug()
        self.person = self.factory.makePerson()

    def test_is_muted_false(self):
        # BugMuteSelfView initialization sets the is_muted property.
        # When the person has not muted the bug, it's false.
        with person_logged_in(self.person):
            self.assertFalse(self.bug.isMuted(self.person))
            view = create_initialized_view(
                self.bug.default_bugtask, name="+mute")
            self.assertFalse(view.is_muted)

    def test_is_muted_true(self):
        # BugMuteSelfView initialization sets the is_muted property.
        # When the person has muted the bug, it's true.
        with person_logged_in(self.person):
            self.bug.mute(self.person, self.person)
            self.assertTrue(self.bug.isMuted(self.person))
            view = create_initialized_view(
                self.bug.default_bugtask, name="+mute")
            self.assertTrue(view.is_muted)

    def test_label_nonmuted(self):
        # Label to use for the button.
        with person_logged_in(self.person):
            self.assertFalse(self.bug.isMuted(self.person))
            expected_label = "Mute bug mail for bug %s" % self.bug.id
            view = create_initialized_view(
                self.bug.default_bugtask, name="+mute")
            self.assertEqual(expected_label, view.label)

    def test_label_muted(self):
        # Label to use for the button.
        with person_logged_in(self.person):
            self.bug.mute(self.person, self.person)
            self.assertTrue(self.bug.isMuted(self.person))
            expected_label = "Unmute bug mail for bug %s" % self.bug.id
            view = create_initialized_view(
                self.bug.default_bugtask, name="+mute")
            self.assertEqual(expected_label, view.label)

    def test_bug_mute_self_view_mutes_bug(self):
        # The BugMuteSelfView mutes bug mail for the current user when
        # its form is submitted.
        with person_logged_in(self.person):
            self.assertFalse(self.bug.isMuted(self.person))
            create_initialized_view(
                self.bug.default_bugtask, name="+mute",
                form={'field.actions.mute': 'Mute bug mail'})
            self.assertTrue(self.bug.isMuted(self.person))

    def test_bug_mute_self_view_unmutes_bug(self):
        # The BugMuteSelfView unmutes bug mail for the current user when
        # its form is submitted and the bug was already muted.
        with person_logged_in(self.person):
            self.bug.mute(self.person, self.person)
            self.assertTrue(self.bug.isMuted(self.person))
            create_initialized_view(
                self.bug.default_bugtask, name="+mute",
                form={'field.actions.unmute': 'Unmute bug mail'})
<<<<<<< HEAD
            self.assertFalse(self.bug.isMuted(self.person))
=======
            self.assertFalse(self.bug.isMuted(self.person))


class BugPortletSubscribersWithDetailsTests(TestCaseWithFactory):
    """Tests for IBug:+bug-portlet-subscribers-details view."""
    layer = LaunchpadFunctionalLayer

    def test_content_type(self):
        bug = self.factory.makeBug()

        # It works even for anonymous users, so no log-in is needed.
        harness = LaunchpadFormHarness(bug, BugPortletSubscribersWithDetails)
        harness.view.render()

        self.assertEqual(
            harness.request.response.getHeader('content-type'),
            'application/json')

    def test_bugtask(self):
        # This view works for the bug-task as well, when it renders
        # the same data as for the bug.
        bug = self.factory.makeBug()

        # It works even for anonymous users, so no log-in is needed.
        harness_bug = LaunchpadFormHarness(
            bug, BugPortletSubscribersWithDetails)
        bug_content = harness_bug.view.render()

        # It works even for anonymous users, so no log-in is needed.
        harness_bugtask = LaunchpadFormHarness(
            bug.default_bugtask, BugPortletSubscribersWithDetails)
        bugtask_content = harness_bugtask.view.render()

        self.assertEqual(bug_content, bugtask_content)

    def _makeBugWithNoSubscribers(self):
        bug = self.factory.makeBug()
        with person_logged_in(bug.owner):
            # Unsubscribe the bug reporter to ensure we have no subscribers.
            bug.unsubscribe(bug.owner, bug.owner)
        return bug

    def test_data_no_subscriptions(self):
        bug = self._makeBugWithNoSubscribers()
        harness = LaunchpadFormHarness(bug, BugPortletSubscribersWithDetails)
        self.assertEqual(dumps([]), harness.view.subscriber_data_js)

    def test_data_person_subscription(self):
        # A subscriber_data_js returns JSON string of a list
        # containing all subscriber information needed for
        # subscribers_list.js subscribers loading.
        bug = self._makeBugWithNoSubscribers()
        subscriber = self.factory.makePerson(
            name='user', displayname='Subscriber Name')
        with person_logged_in(subscriber):
            bug.subscribe(subscriber, subscriber,
                          level=BugNotificationLevel.LIFECYCLE)
        harness = LaunchpadFormHarness(bug, BugPortletSubscribersWithDetails)
        api_request = IWebServiceClientRequest(harness.request)

        expected_result = {
            'subscriber': {
                'name': 'user',
                'display_name': 'Subscriber Name',
                'is_team': False,
                'can_edit': False,
                'web_link': canonical_url(subscriber),
                'self_link': absoluteURL(subscriber, api_request),
                },
            'subscription_level': "Lifecycle",
            }
        self.assertEqual(
            dumps([expected_result]), harness.view.subscriber_data_js)

    def test_data_team_subscription(self):
        # For a team subscription, subscriber_data_js has is_team set
        # to true.
        bug = self._makeBugWithNoSubscribers()
        subscriber = self.factory.makeTeam(
            name='team', displayname='Team Name')
        with person_logged_in(subscriber.teamowner):
            bug.subscribe(subscriber, subscriber.teamowner,
                          level=BugNotificationLevel.LIFECYCLE)
        harness = LaunchpadFormHarness(bug, BugPortletSubscribersWithDetails)
        api_request = IWebServiceClientRequest(harness.request)

        expected_result = {
            'subscriber': {
                'name': 'team',
                'display_name': 'Team Name',
                'is_team': True,
                'can_edit': False,
                'web_link': canonical_url(subscriber),
                'self_link': absoluteURL(subscriber, api_request),
                },
            'subscription_level': "Lifecycle",
            }
        self.assertEqual(
            dumps([expected_result]), harness.view.subscriber_data_js)

    def test_data_team_subscription_owner_looks(self):
        # For a team subscription, subscriber_data_js has can_edit
        # set to true for team owner.
        bug = self._makeBugWithNoSubscribers()
        subscriber = self.factory.makeTeam(
            name='team', displayname='Team Name')
        with person_logged_in(subscriber.teamowner):
            bug.subscribe(subscriber, subscriber.teamowner,
                          level=BugNotificationLevel.LIFECYCLE)
            harness = LaunchpadFormHarness(
                bug, BugPortletSubscribersWithDetails)
        api_request = IWebServiceClientRequest(harness.request)

        expected_result = {
            'subscriber': {
                'name': 'team',
                'display_name': 'Team Name',
                'is_team': True,
                'can_edit': True,
                'web_link': canonical_url(subscriber),
                'self_link': absoluteURL(subscriber, api_request),
                },
            'subscription_level': "Lifecycle",
            }
        with person_logged_in(subscriber.teamowner):
            self.assertEqual(
                dumps([expected_result]), harness.view.subscriber_data_js)

    def test_data_team_subscription_member_looks(self):
        # For a team subscription, subscriber_data_js has can_edit
        # set to true for team member.
        bug = self._makeBugWithNoSubscribers()
        member = self.factory.makePerson()
        subscriber = self.factory.makeTeam(
            name='team', displayname='Team Name', members=[member])
        with person_logged_in(subscriber.teamowner):
            bug.subscribe(subscriber, subscriber.teamowner,
                          level=BugNotificationLevel.LIFECYCLE)
        harness = LaunchpadFormHarness(
            bug, BugPortletSubscribersWithDetails)
        api_request = IWebServiceClientRequest(harness.request)

        expected_result = {
            'subscriber': {
                'name': 'team',
                'display_name': 'Team Name',
                'is_team': True,
                'can_edit': True,
                'web_link': canonical_url(subscriber),
                'self_link': absoluteURL(subscriber, api_request),
                },
            'subscription_level': "Lifecycle",
            }
        with person_logged_in(subscriber.teamowner):
            self.assertEqual(
                dumps([expected_result]), harness.view.subscriber_data_js)

    def test_data_person_subscription_user_excluded(self):
        # With the subscriber logged in, he is not included in the results.
        bug = self._makeBugWithNoSubscribers()
        subscriber = self.factory.makePerson(
            name='a-person', displayname='Subscriber Name')

        with person_logged_in(subscriber):
            bug.subscribe(subscriber, subscriber,
                          level=BugNotificationLevel.LIFECYCLE)
            harness = LaunchpadFormHarness(
                bug, BugPortletSubscribersWithDetails)
            self.assertEqual(dumps([]), harness.view.subscriber_data_js)
>>>>>>> cabb49b5
<|MERGE_RESOLUTION|>--- conflicted
+++ resolved
@@ -10,6 +10,7 @@
 from zope.traversing.browser import absoluteURL
 
 from canonical.launchpad.ftests import LaunchpadFormHarness
+from canonical.launchpad.webapp import canonical_url
 from canonical.testing.layers import LaunchpadFunctionalLayer
 from lazr.restful.interfaces import IWebServiceClientRequest
 from lp.bugs.browser.bugsubscription import (
@@ -48,29 +49,6 @@
         with person_logged_in(bug.owner):
             bug.unsubscribe(bug.owner, bug.owner)
 
-<<<<<<< HEAD
-        with FeatureFixture({self.feature_flag: ON}):
-            displayed_levels = [
-                level for level in BugNotificationLevel.items]
-            for level in displayed_levels:
-                person = self.factory.makePerson()
-                with person_logged_in(person):
-                    harness = LaunchpadFormHarness(
-                        bug.default_bugtask, BugSubscriptionSubscribeSelfView)
-                    form_data = {
-                        'field.subscription': person.name,
-                        'field.bug_notification_level': level.title,
-                        }
-                    harness.submit('continue', form_data)
-
-                subscription = bug.getSubscriptionForPerson(person)
-                self.assertEqual(
-                    level, subscription.bug_notification_level,
-                    "Bug notification level of subscription should be %s, is "
-                    "actually %s." % (
-                        level.title,
-                        subscription.bug_notification_level.title))
-=======
         displayed_levels = [
             level for level in BugNotificationLevel.items]
         for level in displayed_levels:
@@ -91,7 +69,6 @@
                 "actually %s." % (
                     level.title,
                     subscription.bug_notification_level.title))
->>>>>>> cabb49b5
 
     def test_user_can_update_subscription(self):
         # A user can update their bug subscription using the
@@ -237,16 +214,6 @@
         bug = self.factory.makeBug()
         duplicate = self.factory.makeBug()
         person = self.factory.makePerson()
-<<<<<<< HEAD
-        with FeatureFixture({self.feature_flag: ON}):
-            with person_logged_in(person):
-                duplicate.markAsDuplicate(bug)
-                duplicate.subscribe(person, person)
-                harness = LaunchpadFormHarness(
-                    bug.default_bugtask, BugSubscriptionSubscribeSelfView)
-                self.assertFalse(
-                    harness.view.widgets['bug_notification_level'].visible)
-=======
         with person_logged_in(person):
             duplicate.markAsDuplicate(bug)
             duplicate.subscribe(person, person)
@@ -254,7 +221,6 @@
                 bug.default_bugtask, BugSubscriptionSubscribeSelfView)
             self.assertFalse(
                 harness.view.widgets['bug_notification_level'].visible)
->>>>>>> cabb49b5
 
     def test_muted_subs_have_subscribe_option_and_unmute_option(self):
         # If a user has a muted subscription, but no previous
@@ -263,23 +229,6 @@
         with person_logged_in(self.person):
             self.bug.mute(self.person, self.person)
 
-<<<<<<< HEAD
-        with FeatureFixture({self.feature_flag: ON}):
-            with person_logged_in(self.person):
-                subscribe_view = create_initialized_view(
-                    self.bug.default_bugtask, name='+subscribe')
-                subscription_widget = (
-                    subscribe_view.widgets['subscription'])
-                update_term = subscription_widget.vocabulary.getTermByToken(
-                    'update-subscription')
-                self.assertEqual(
-                    "unmute bug mail from this bug and subscribe me to this "
-                    "bug, or",
-                    update_term.title)
-                self.assertEqual(
-                    "unmute bug mail from this bug.",
-                    subscription_widget.vocabulary.getTerm(self.person).title)
-=======
         with person_logged_in(self.person):
             subscribe_view = create_initialized_view(
                 self.bug.default_bugtask, name='+subscribe')
@@ -294,7 +243,6 @@
             self.assertEqual(
                 "unmute bug mail from this bug.",
                 subscription_widget.vocabulary.getTerm(self.person).title)
->>>>>>> cabb49b5
 
     def test_muted_subs_have_unmute_and_restore_option(self):
         # If a user has a muted subscription, the
@@ -306,20 +254,6 @@
                                level=BugNotificationLevel.COMMENTS)
             self.bug.mute(self.person, self.person)
 
-<<<<<<< HEAD
-        with FeatureFixture({self.feature_flag: ON}):
-            with person_logged_in(self.person):
-                subscribe_view = create_initialized_view(
-                    self.bug.default_bugtask, name='+subscribe')
-                subscription_widget = (
-                    subscribe_view.widgets['subscription'])
-                update_term = subscription_widget.vocabulary.getTermByToken(
-                    'update-subscription')
-                self.assertEqual(
-                    "unmute bug mail from this bug and restore my "
-                    "subscription",
-                    update_term.title)
-=======
         with person_logged_in(self.person):
             subscribe_view = create_initialized_view(
                 self.bug.default_bugtask, name='+subscribe')
@@ -331,7 +265,6 @@
                 "unmute bug mail from this bug and restore my "
                 "subscription",
                 update_term.title)
->>>>>>> cabb49b5
 
     def test_unmute_unmutes(self):
         # Using the "Unmute bug mail" option when the user has muted their
@@ -339,20 +272,6 @@
         with person_logged_in(self.person):
             self.bug.mute(self.person, self.person)
 
-<<<<<<< HEAD
-        with FeatureFixture({self.feature_flag: ON}):
-            with person_logged_in(self.person):
-                form_data = {
-                    'field.subscription': self.person.name,
-                    # Although this isn't used we must pass it for the
-                    # sake of form validation.
-                    'field.actions.continue': 'Continue',
-                    }
-                create_initialized_view(
-                    self.bug.default_bugtask, form=form_data,
-                    name='+subscribe')
-                self.assertFalse(self.bug.isMuted(self.person))
-=======
         with person_logged_in(self.person):
             form_data = {
                 'field.subscription': self.person.name,
@@ -364,7 +283,6 @@
                 self.bug.default_bugtask, form=form_data,
                 name='+subscribe')
             self.assertFalse(self.bug.isMuted(self.person))
->>>>>>> cabb49b5
         subscription = self.bug.getSubscriptionForPerson(self.person)
         self.assertIs(
             None, subscription,
@@ -374,23 +292,6 @@
         # Using the "unmute bug mail from this bug and subscribe me to this
         # bug" option when the user has muted their email will unmute and
         # subscribe.
-<<<<<<< HEAD
-        with FeatureFixture({self.feature_flag: ON}):
-            with person_logged_in(self.person):
-                self.bug.mute(self.person, self.person)
-                level = BugNotificationLevel.METADATA
-                form_data = {
-                    'field.subscription': 'update-subscription',
-                    'field.bug_notification_level': level.title,
-                    # Although this isn't used we must pass it for the
-                    # sake of form validation.
-                    'field.actions.continue': 'Continue',
-                    }
-                create_initialized_view(
-                    self.bug.default_bugtask, form=form_data,
-                    name='+subscribe')
-                self.assertFalse(self.bug.isMuted(self.person))
-=======
         with person_logged_in(self.person):
             self.bug.mute(self.person, self.person)
             level = BugNotificationLevel.METADATA
@@ -405,7 +306,6 @@
                 self.bug.default_bugtask, form=form_data,
                 name='+subscribe')
             self.assertFalse(self.bug.isMuted(self.person))
->>>>>>> cabb49b5
         subscription = self.bug.getSubscriptionForPerson(self.person)
         self.assertEqual(
             BugNotificationLevel.METADATA,
@@ -516,9 +416,6 @@
             create_initialized_view(
                 self.bug.default_bugtask, name="+mute",
                 form={'field.actions.unmute': 'Unmute bug mail'})
-<<<<<<< HEAD
-            self.assertFalse(self.bug.isMuted(self.person))
-=======
             self.assertFalse(self.bug.isMuted(self.person))
 
 
@@ -687,5 +584,4 @@
                           level=BugNotificationLevel.LIFECYCLE)
             harness = LaunchpadFormHarness(
                 bug, BugPortletSubscribersWithDetails)
-            self.assertEqual(dumps([]), harness.view.subscriber_data_js)
->>>>>>> cabb49b5
+            self.assertEqual(dumps([]), harness.view.subscriber_data_js)