# Copyright 2010 Canonical Ltd.  This software is licensed under the
# GNU Affero General Public License version 3 (see the file LICENSE).

"""Tests for BugSubscription views."""

__metaclass__ = type

from canonical.launchpad.ftests import LaunchpadFormHarness
from canonical.testing.layers import LaunchpadFunctionalLayer

from lp.bugs.browser.bugsubscription import (
    BugPortletSubcribersIds,
    BugSubscriptionListView,
    BugSubscriptionSubscribeSelfView,
    )
from lp.bugs.enum import BugNotificationLevel
from lp.testing import (
    feature_flags,
    person_logged_in,
    set_feature_flag,
    TestCaseWithFactory,
    )
from lp.testing.views import create_initialized_view


class BugSubscriptionAdvancedFeaturesTestCase(TestCaseWithFactory):

    layer = LaunchpadFunctionalLayer

    def setUp(self):
        super(BugSubscriptionAdvancedFeaturesTestCase, self).setUp()
        with feature_flags():
            set_feature_flag(u'malone.advanced-subscriptions.enabled', u'on')

    def test_subscribe_uses_bug_notification_level(self):
        # When a user subscribes to a bug using the advanced features on
        # the Bug +subscribe page, the bug notification level they
        # choose is taken into account.
        bug = self.factory.makeBug()
        # We unsubscribe the bug's owner because if we don't there will
        # be two COMMENTS-level subscribers.
        with person_logged_in(bug.owner):
            bug.unsubscribe(bug.owner, bug.owner)

        # We don't display BugNotificationLevel.NOTHING as an option.
        # This is tested below.
        with feature_flags():
            displayed_levels = [
                level for level in BugNotificationLevel.items
                if level != BugNotificationLevel.NOTHING]
            for level in displayed_levels:
                person = self.factory.makePerson()
                with person_logged_in(person):
                    harness = LaunchpadFormHarness(
                        bug.default_bugtask, BugSubscriptionSubscribeSelfView)
                    form_data = {
                        'field.subscription': person.name,
                        'field.bug_notification_level': level.title,
                        }
                    harness.submit('continue', form_data)

                subscription = bug.getSubscriptionForPerson(person)
                self.assertEqual(
                    level, subscription.bug_notification_level,
                    "Bug notification level of subscription should be %s, is "
                    "actually %s." % (
                        level.title,
                        subscription.bug_notification_level.title))

    def test_nothing_is_not_a_valid_level(self):
        # BugNotificationLevel.NOTHING isn't considered valid when
        # someone is trying to subscribe.
        bug = self.factory.makeBug()
        person = self.factory.makePerson()
        with feature_flags():
            with person_logged_in(person):
                level = BugNotificationLevel.NOTHING
                harness = LaunchpadFormHarness(
                    bug.default_bugtask, BugSubscriptionSubscribeSelfView)
                form_data = {
                    'field.subscription': person.name,
                    'field.bug_notification_level': level.title,
                    }
                harness.submit('continue', form_data)
                self.assertTrue(harness.hasErrors())
                self.assertEqual(
                    'Invalid value',
                    harness.getFieldError('bug_notification_level'),
                    "The view should treat BugNotificationLevel.NOTHING "
                    "as an invalid value.")

    def test_user_can_update_subscription(self):
        # A user can update their bug subscription using the
        # BugSubscriptionSubscribeSelfView.
        bug = self.factory.makeBug()
        person = self.factory.makePerson()
        with feature_flags():
            with person_logged_in(person):
                bug.subscribe(person, person, BugNotificationLevel.COMMENTS)
                # Now the person updates their subscription so they're
                # subscribed at the METADATA level.
                level = BugNotificationLevel.METADATA
                harness = LaunchpadFormHarness(
                    bug.default_bugtask, BugSubscriptionSubscribeSelfView)
                form_data = {
                    'field.subscription': 'update-subscription',
                    'field.bug_notification_level': level.title,
                    }
                harness.submit('continue', form_data)
                self.assertFalse(harness.hasErrors())

        subscription = bug.getSubscriptionForPerson(person)
        self.assertEqual(
            BugNotificationLevel.METADATA,
            subscription.bug_notification_level,
            "Bug notification level of subscription should be METADATA, is "
            "actually %s." % subscription.bug_notification_level.title)

    def test_user_can_unsubscribe(self):
        # A user can unsubscribe from a bug using the
        # BugSubscriptionSubscribeSelfView.
        bug = self.factory.makeBug()
        person = self.factory.makePerson()
        with feature_flags():
            with person_logged_in(person):
                bug.subscribe(person, person)
                harness = LaunchpadFormHarness(
                    bug.default_bugtask, BugSubscriptionSubscribeSelfView)
                form_data = {
                    'field.subscription': person.name,
                    }
                harness.submit('continue', form_data)

        subscription = bug.getSubscriptionForPerson(person)
        self.assertIs(
            None, subscription,
            "There should be no BugSubscription for this person.")

    def test_field_values_set_correctly_for_existing_subscriptions(self):
        # When a user who is already subscribed to a bug visits the
        # BugSubscriptionSubscribeSelfView, its bug_notification_level
        # field will be set according to their current susbscription
        # level.
        bug = self.factory.makeBug()
        person = self.factory.makePerson()
        with feature_flags():
            with person_logged_in(person):
                # We subscribe using the harness rather than doing it
                # directly so that we don't have to commit() between
                # subscribing and checking the default value.
                level = BugNotificationLevel.METADATA
                harness = LaunchpadFormHarness(
                    bug.default_bugtask, BugSubscriptionSubscribeSelfView)
                form_data = {
                    'field.subscription': person.name,
                    'field.bug_notification_level': level.title,
                    }
                harness.submit('continue', form_data)

                # The default value for the bug_notification_level field
                # should now be the same as the level used to subscribe
                # above.
                harness = LaunchpadFormHarness(
                    bug.default_bugtask, BugSubscriptionSubscribeSelfView)
                bug_notification_level_widget = (
                    harness.view.widgets['bug_notification_level'])
                default_notification_level_value = (
                    bug_notification_level_widget._getDefault())
                self.assertEqual(
                    BugNotificationLevel.METADATA,
                    default_notification_level_value,
                    "Default value for bug_notification_level should be "
                    "METADATA, is actually %s"
                    % default_notification_level_value)

    def test_update_subscription_fails_if_user_not_subscribed(self):
        # If the user is not directly subscribed to the bug, trying to
        # update the subscription will fail (since you can't update a
        # subscription that doesn't exist).
        bug = self.factory.makeBug()
        person = self.factory.makePerson()
        with feature_flags():
            with person_logged_in(person):
                level = BugNotificationLevel.METADATA
                harness = LaunchpadFormHarness(
                    bug.default_bugtask, BugSubscriptionSubscribeSelfView)
                subscription_field = (
                    harness.view.form_fields['subscription'].field)
                # The update-subscription option won't appear.
                self.assertNotIn(
                    'update-subscription',
                    subscription_field.vocabulary.by_token)

    def test_update_subscription_fails_for_users_subscribed_via_teams(self):
        # If the user is not directly subscribed, but is subscribed via
        # a team, they will not be able to use the "Update my
        # subscription" option.
        bug = self.factory.makeBug()
        person = self.factory.makePerson()
        team = self.factory.makeTeam(owner=person)
        with feature_flags():
            with person_logged_in(person):
                bug.subscribe(team, person)
                level = BugNotificationLevel.METADATA
                harness = LaunchpadFormHarness(
                    bug.default_bugtask, BugSubscriptionSubscribeSelfView)
                subscription_field = (
                    harness.view.form_fields['subscription'].field)
                # The update-subscription option won't appear.
                self.assertNotIn(
                    'update-subscription',
                    subscription_field.vocabulary.by_token)

    def test_bug_673288(self):
        # If the user is not directly subscribed, but is subscribed via
        # a team and via a duplicate, they will not be able to use the
        # "Update my subscription" option.
        # This is a regression test for bug 673288.
        bug = self.factory.makeBug()
        duplicate = self.factory.makeBug()
        person = self.factory.makePerson()
        team = self.factory.makeTeam(owner=person)
        with feature_flags():
            with person_logged_in(person):
                duplicate.markAsDuplicate(bug)
                duplicate.subscribe(person, person)
                bug.subscribe(team, person)

                level = BugNotificationLevel.METADATA
                harness = LaunchpadFormHarness(
                    bug.default_bugtask, BugSubscriptionSubscribeSelfView)
                subscription_field = (
                    harness.view.form_fields['subscription'].field)
                # The update-subscription option won't appear.
                self.assertNotIn(
                    'update-subscription',
                    subscription_field.vocabulary.by_token)

    def test_bug_notification_level_field_hidden_for_dupe_subs(self):
        # If the user is subscribed to the bug via a duplicate, the
        # bug_notification_level field won't be visible on the form.
        bug = self.factory.makeBug()
        duplicate = self.factory.makeBug()
        person = self.factory.makePerson()
        with feature_flags():
            with person_logged_in(person):
                duplicate.markAsDuplicate(bug)
                duplicate.subscribe(person, person)
                harness = LaunchpadFormHarness(
                    bug.default_bugtask, BugSubscriptionSubscribeSelfView)
                self.assertFalse(
                    harness.view.widgets['bug_notification_level'].visible)

    def test_bug_721400(self):
        # If a subscription exists with a BugNotificationLevel of
        # NOTHING the view will still render correctly, even though
        # NOTHING is not accepted as a valid value for the
        # bug_notification_level field.
        # This is a regression test for bug 721400.
        bug = self.factory.makeBug()
        person = self.factory.makePerson()
        with person_logged_in(person):
            subscription = bug.subscribe(
                person, person, level=BugNotificationLevel.NOTHING)

        with feature_flags():
            with person_logged_in(person):
                subscribe_view = create_initialized_view(
                    bug.default_bugtask, name='+subscribe')
                self.assertEqual(0, len(subscribe_view.errors))
                bug_notification_level_widget = (
                    subscribe_view.widgets['bug_notification_level'])
                default_notification_level_value = (
                    bug_notification_level_widget._getDefault())
                self.assertEqual(
                    BugNotificationLevel.COMMENTS,
                    default_notification_level_value)


class BugPortletSubcribersIdsTests(TestCaseWithFactory):

    layer = LaunchpadFunctionalLayer

    def test_content_type(self):
        bug = self.factory.makeBug()

        person = self.factory.makePerson()
        with person_logged_in(person):
            harness = LaunchpadFormHarness(
                bug.default_bugtask, BugPortletSubcribersIds)
            harness.view.render()

        self.assertEqual(
            harness.request.response.getHeader('content-type'),
            'application/json')


class BugSubscriptionsListViewTestCase(TestCaseWithFactory):
    """Tests for the BugSubscriptionsListView."""

    layer = LaunchpadFunctionalLayer

    def setUp(self):
        super(BugSubscriptionsListViewTestCase, self).setUp()
        self.product = self.factory.makeProduct(
            name='widgetsrus', displayname='Widgets R Us')
        self.bug = self.factory.makeBug(product=self.product)
        self.subscriber = self.factory.makePerson()

    def test_form_instantiates(self):
        # This shows simply that the view class instantiates.  It's a start.
        with person_logged_in(self.subscriber):
            sub = self.product.addBugSubscription(
                self.subscriber, self.subscriber)
            harness = LaunchpadFormHarness(
                self.bug.default_bugtask, BugSubscriptionListView)
<<<<<<< HEAD
            # The view class instance is harness.view.
=======
            self.assertEqual(
                list(harness.view.structural_subscriptions), [sub])


class BugPortletSubscribersContentsTestCase(TestCaseWithFactory):
    """Tests for the BugPortletSubscribersContents view."""

    layer = LaunchpadFunctionalLayer

    def setUp(self):
        super(BugPortletSubscribersContentsTestCase, self).setUp()
        self.bug = self.factory.makeBug()
        self.subscriber = self.factory.makePerson()

    def test_sorted_direct_subscriptions_doesnt_show_mutes(self):
        # BugPortletSubscribersContents.sorted_direct_subscriptions does
        # not return muted subscriptions.
        with person_logged_in(self.subscriber):
            subscription = self.bug.subscribe(
                self.subscriber, self.subscriber,
                level=BugNotificationLevel.NOTHING)
            view = create_initialized_view(
                self.bug, name="+bug-portlet-subscribers-content")
            # Loop over the results of sorted_direct_subscriptions to
            # extract the subscriptions from their
            # SubscriptionAttrDecorator intances.
            sorted_subscriptions = [
                decorator.subscription for decorator in
                view.sorted_direct_subscriptions]
            self.assertFalse(subscription in sorted_subscriptions)
>>>>>>> e2e1718a
<|MERGE_RESOLUTION|>--- conflicted
+++ resolved
@@ -314,11 +314,7 @@
                 self.subscriber, self.subscriber)
             harness = LaunchpadFormHarness(
                 self.bug.default_bugtask, BugSubscriptionListView)
-<<<<<<< HEAD
             # The view class instance is harness.view.
-=======
-            self.assertEqual(
-                list(harness.view.structural_subscriptions), [sub])
 
 
 class BugPortletSubscribersContentsTestCase(TestCaseWithFactory):
@@ -346,5 +342,4 @@
             sorted_subscriptions = [
                 decorator.subscription for decorator in
                 view.sorted_direct_subscriptions]
-            self.assertFalse(subscription in sorted_subscriptions)
->>>>>>> e2e1718a
+            self.assertFalse(subscription in sorted_subscriptions)