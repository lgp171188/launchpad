# Copyright 2009-2011 Canonical Ltd.  This software is licensed under the
# GNU Affero General Public License version 3 (see the file LICENSE).

__metaclass__ = type

from contextlib import contextmanager
from datetime import datetime
import re
import urllib

from lazr.lifecycle.event import ObjectModifiedEvent
from lazr.restful.interfaces import IJSONRequestCache
from lazr.lifecycle.snapshot import Snapshot
from pytz import UTC
import soupmatchers
from storm.store import Store
from testtools.matchers import (
    LessThan,
    Not,
    )
import transaction
from zope.component import (
    getMultiAdapter,
    getUtility,
    )
from zope.event import notify
from zope.interface import providedBy
from zope.security.proxy import removeSecurityProxy

from canonical.config import config
from canonical.database.constants import UTC_NOW
from canonical.launchpad.ftests import (
    ANONYMOUS,
    login,
    login_person,
    )
from canonical.launchpad.testing.pages import find_tag_by_id
from canonical.launchpad.webapp import canonical_url
from canonical.launchpad.webapp.servers import LaunchpadTestRequest
from canonical.testing.layers import (
    DatabaseFunctionalLayer,
    LaunchpadFunctionalLayer,
    )
from lp.app.interfaces.launchpad import ILaunchpadCelebrities
from lp.bugs.adapters.bugchange import BugTaskStatusChange
from lp.bugs.browser.bugtask import (
    BugActivityItem,
    BugTaskEditView,
    BugListingBatchNavigator,
    BugTaskListingItem,
    BugTasksAndNominationsView,
    BugTaskSearchListingView,
    )
from lp.bugs.interfaces.bugactivity import IBugActivitySet
from lp.bugs.interfaces.bugnomination import IBugNomination
from lp.bugs.interfaces.bugtask import (
    BugTaskStatus,
    IBugTask,
    IBugTaskSet,
    )
from lp.services.features.testing import FeatureFixture
from lp.services.propertycache import get_property_cache
from lp.soyuz.interfaces.component import IComponentSet
from lp.testing import (
    BrowserTestCase,
    celebrity_logged_in,
    feature_flags,
    person_logged_in,
    set_feature_flag,
    TestCaseWithFactory,
    )
from lp.testing._webservice import QueryCollector
from lp.testing.matchers import (
    BrowsesWithQueryLimit,
    HasQueryCount,
    )
from lp.testing.sampledata import (
    ADMIN_EMAIL,
    NO_PRIVILEGE_EMAIL,
    USER_EMAIL,
    )
from lp.testing.views import create_initialized_view


class TestBugTaskView(TestCaseWithFactory):

    layer = LaunchpadFunctionalLayer

    def invalidate_caches(self, obj):
        store = Store.of(obj)
        # Make sure everything is in the database.
        store.flush()
        # And invalidate the cache (not a reset, because that stops us using
        # the domain objects)
        store.invalidate()

    def test_rendered_query_counts_constant_with_team_memberships(self):
        login(ADMIN_EMAIL)
        task = self.factory.makeBugTask()
        person_no_teams = self.factory.makePerson(password='test')
        person_with_teams = self.factory.makePerson(password='test')
        for _ in range(10):
            self.factory.makeTeam(members=[person_with_teams])
        # count with no teams
        url = canonical_url(task)
        recorder = QueryCollector()
        recorder.register()
        self.addCleanup(recorder.unregister)
        self.invalidate_caches(task)
        self.getUserBrowser(url, person_no_teams)
        # This may seem large: it is; there is easily another 30% fat in
        # there.
        self.assertThat(recorder, HasQueryCount(LessThan(76)))
        count_with_no_teams = recorder.count
        # count with many teams
        self.invalidate_caches(task)
        self.getUserBrowser(url, person_with_teams)
        # Allow an increase of one because storm bug 619017 causes additional
        # queries, revalidating things unnecessarily. An increase which is
        # less than the number of new teams shows it is definitely not
        # growing per-team.
        self.assertThat(recorder, HasQueryCount(
            LessThan(count_with_no_teams + 3),
            ))

    def test_rendered_query_counts_constant_with_attachments(self):
        with celebrity_logged_in('admin'):
            browses_under_limit = BrowsesWithQueryLimit(
                82, self.factory.makePerson())

            # First test with a single attachment.
            task = self.factory.makeBugTask()
            self.factory.makeBugAttachment(bug=task.bug)
        self.assertThat(task, browses_under_limit)

        with celebrity_logged_in('admin'):
            # And now with 10.
            task = self.factory.makeBugTask()
            self.factory.makeBugTask(bug=task.bug)
            for i in range(10):
                self.factory.makeBugAttachment(bug=task.bug)
        self.assertThat(task, browses_under_limit)

    def makeLinkedBranchMergeProposal(self, sourcepackage, bug, owner):
        with person_logged_in(owner):
            f = self.factory
            target_branch = f.makePackageBranch(
                sourcepackage=sourcepackage, owner=owner)
            source_branch = f.makeBranchTargetBranch(
                target_branch.target, owner=owner)
            bug.linkBranch(source_branch, owner)
            return f.makeBranchMergeProposal(
                target_branch=target_branch,
                registrant=owner,
                source_branch=source_branch)

    def test_rendered_query_counts_reduced_with_branches(self):
        f = self.factory
        owner = f.makePerson()
        ds = f.makeDistroSeries()
        bug = f.makeBug()
        sourcepackages = [
            f.makeSourcePackage(distroseries=ds, publish=True)
            for i in range(5)]
        for sp in sourcepackages:
            f.makeBugTask(bug=bug, owner=owner, target=sp)
        url = canonical_url(bug.default_bugtask)
        recorder = QueryCollector()
        recorder.register()
        self.addCleanup(recorder.unregister)
        self.invalidate_caches(bug.default_bugtask)
        self.getUserBrowser(url, owner)
        # At least 20 of these should be removed.
        self.assertThat(recorder, HasQueryCount(LessThan(100)))
        count_with_no_branches = recorder.count
        for sp in sourcepackages:
            self.makeLinkedBranchMergeProposal(sp, bug, owner)
        self.invalidate_caches(bug.default_bugtask)
        self.getUserBrowser(url, owner)  # This triggers the query recorder.
        # Ideally this should be much fewer, but this tries to keep a win of
        # removing more than half of these.
        self.assertThat(recorder, HasQueryCount(
            LessThan(count_with_no_branches + 45),
            ))

    def test_interesting_activity(self):
        # The interesting_activity property returns a tuple of interesting
        # `BugActivityItem`s.
        bug = self.factory.makeBug()
        view = create_initialized_view(
            bug.default_bugtask, name=u'+index', rootsite='bugs')

        def add_activity(what, old=None, new=None, message=None):
            getUtility(IBugActivitySet).new(
                bug, datetime.now(UTC), bug.owner, whatchanged=what,
                oldvalue=old, newvalue=new, message=message)
            del get_property_cache(view).interesting_activity

        # A fresh bug has no interesting activity.
        self.assertEqual((), view.interesting_activity)

        # Some activity is not considered interesting.
        add_activity("boring")
        self.assertEqual((), view.interesting_activity)

        # A description change is interesting.
        add_activity("description")
        self.assertEqual(1, len(view.interesting_activity))
        [activity] = view.interesting_activity
        self.assertEqual("description", activity.whatchanged)

    def test_error_for_changing_target_with_invalid_status(self):
        # If a user moves a bug task with a restricted status (say,
        # Triaged) to a target where they do not have permission to set
        # that status, they will be unable to complete the retargeting
        # and will instead receive an error in the UI.
        person = self.factory.makePerson()
        product = self.factory.makeProduct(
            name='product1', owner=person, official_malone=True)
        with person_logged_in(person):
            product.setBugSupervisor(person, person)
        product_2 = self.factory.makeProduct(
            name='product2', official_malone=True)
        with person_logged_in(product_2.owner):
            product_2.setBugSupervisor(product_2.owner, product_2.owner)
        bug = self.factory.makeBug(
            product=product, owner=person)
        # We need to commit here, otherwise all the sample data we
        # created gets destroyed when the transaction is rolled back.
        transaction.commit()
        with person_logged_in(person):
            form_data = {
                '%s.target' % product.name: 'product',
                '%s.target.product' % product.name: product_2.name,
                '%s.status' % product.name: BugTaskStatus.TRIAGED.title,
                '%s.actions.save' % product.name: 'Save Changes',
                }
            view = create_initialized_view(
                bug.default_bugtask, name=u'+editstatus',
                form=form_data)
            # The bugtask's target won't have changed, since an error
            # happend. The error will be listed in the view.
            self.assertEqual(1, len(view.errors))
            self.assertEqual(product, bug.default_bugtask.target)


class TestBugTasksAndNominationsView(TestCaseWithFactory):

    layer = DatabaseFunctionalLayer

    def setUp(self):
        super(TestBugTasksAndNominationsView, self).setUp()
        login(ADMIN_EMAIL)
        self.bug = self.factory.makeBug()
        self.view = BugTasksAndNominationsView(
            self.bug, LaunchpadTestRequest())

    def refresh(self):
        # The view caches, to see different scenarios, a refresh is needed.
        self.view = BugTasksAndNominationsView(
            self.bug, LaunchpadTestRequest())

    def test_current_user_affected_status(self):
        self.failUnlessEqual(
            None, self.view.current_user_affected_status)
        self.bug.markUserAffected(self.view.user, True)
        self.refresh()
        self.failUnlessEqual(
            True, self.view.current_user_affected_status)
        self.bug.markUserAffected(self.view.user, False)
        self.refresh()
        self.failUnlessEqual(
            False, self.view.current_user_affected_status)

    def test_current_user_affected_js_status(self):
        self.failUnlessEqual(
            'null', self.view.current_user_affected_js_status)
        self.bug.markUserAffected(self.view.user, True)
        self.refresh()
        self.failUnlessEqual(
            'true', self.view.current_user_affected_js_status)
        self.bug.markUserAffected(self.view.user, False)
        self.refresh()
        self.failUnlessEqual(
            'false', self.view.current_user_affected_js_status)

    def test_not_many_bugtasks(self):
        for count in range(10 - len(self.bug.bugtasks) - 1):
            self.factory.makeBugTask(bug=self.bug)
        self.view.initialize()
        self.failIf(self.view.many_bugtasks)
        row_view = self.view._getTableRowView(
            self.bug.default_bugtask, False, False)
        self.failIf(row_view.many_bugtasks)

    def test_many_bugtasks(self):
        for count in range(10 - len(self.bug.bugtasks)):
            self.factory.makeBugTask(bug=self.bug)
        self.view.initialize()
        self.failUnless(self.view.many_bugtasks)
        row_view = self.view._getTableRowView(
            self.bug.default_bugtask, False, False)
        self.failUnless(row_view.many_bugtasks)

    def test_other_users_affected_count(self):
        # The number of other users affected does not change when the
        # logged-in user marked him or herself as affected or not.
        self.failUnlessEqual(
            1, self.view.other_users_affected_count)
        self.bug.markUserAffected(self.view.user, True)
        self.refresh()
        self.failUnlessEqual(
            1, self.view.other_users_affected_count)
        self.bug.markUserAffected(self.view.user, False)
        self.refresh()
        self.failUnlessEqual(
            1, self.view.other_users_affected_count)

    def test_other_users_affected_count_other_users(self):
        # The number of other users affected only changes when other
        # users mark themselves as affected.
        self.failUnlessEqual(
            1, self.view.other_users_affected_count)
        other_user_1 = self.factory.makePerson()
        self.bug.markUserAffected(other_user_1, True)
        self.failUnlessEqual(
            2, self.view.other_users_affected_count)
        other_user_2 = self.factory.makePerson()
        self.bug.markUserAffected(other_user_2, True)
        self.failUnlessEqual(
            3, self.view.other_users_affected_count)
        self.bug.markUserAffected(other_user_1, False)
        self.failUnlessEqual(
            2, self.view.other_users_affected_count)
        self.bug.markUserAffected(self.view.user, True)
        self.refresh()
        self.failUnlessEqual(
            2, self.view.other_users_affected_count)

    def test_affected_statement_no_one_affected(self):
        self.bug.markUserAffected(self.bug.owner, False)
        self.failUnlessEqual(
            0, self.view.other_users_affected_count)
        self.failUnlessEqual(
            "Does this bug affect you?",
            self.view.affected_statement)

    def test_affected_statement_only_you(self):
        self.view.context.markUserAffected(self.view.user, True)
        self.failUnless(self.bug.isUserAffected(self.view.user))
        self.view.context.markUserAffected(self.bug.owner, False)
        self.failUnlessEqual(
            0, self.view.other_users_affected_count)
        self.failUnlessEqual(
            "This bug affects you",
            self.view.affected_statement)

    def test_affected_statement_only_not_you(self):
        self.view.context.markUserAffected(self.view.user, False)
        self.failIf(self.bug.isUserAffected(self.view.user))
        self.view.context.markUserAffected(self.bug.owner, False)
        self.failUnlessEqual(
            0, self.view.other_users_affected_count)
        self.failUnlessEqual(
            "This bug doesn't affect you",
            self.view.affected_statement)

    def test_affected_statement_1_person_not_you(self):
        self.assertIs(None, self.bug.isUserAffected(self.view.user))
        self.failUnlessEqual(
            1, self.view.other_users_affected_count)
        self.failUnlessEqual(
            "This bug affects 1 person. Does this bug affect you?",
            self.view.affected_statement)

    def test_affected_statement_1_person_and_you(self):
        self.view.context.markUserAffected(self.view.user, True)
        self.failUnless(self.bug.isUserAffected(self.view.user))
        self.failUnlessEqual(
            1, self.view.other_users_affected_count)
        self.failUnlessEqual(
            "This bug affects you and 1 other person",
            self.view.affected_statement)

    def test_affected_statement_1_person_and_not_you(self):
        self.view.context.markUserAffected(self.view.user, False)
        self.failIf(self.bug.isUserAffected(self.view.user))
        self.failUnlessEqual(
            1, self.view.other_users_affected_count)
        self.failUnlessEqual(
            "This bug affects 1 person, but not you",
            self.view.affected_statement)

    def test_affected_statement_more_than_1_person_not_you(self):
        self.assertIs(None, self.bug.isUserAffected(self.view.user))
        other_user = self.factory.makePerson()
        self.view.context.markUserAffected(other_user, True)
        self.failUnlessEqual(
            2, self.view.other_users_affected_count)
        self.failUnlessEqual(
            "This bug affects 2 people. Does this bug affect you?",
            self.view.affected_statement)

    def test_affected_statement_more_than_1_person_and_you(self):
        self.view.context.markUserAffected(self.view.user, True)
        self.failUnless(self.bug.isUserAffected(self.view.user))
        other_user = self.factory.makePerson()
        self.view.context.markUserAffected(other_user, True)
        self.failUnlessEqual(
            2, self.view.other_users_affected_count)
        self.failUnlessEqual(
            "This bug affects you and 2 other people",
            self.view.affected_statement)

    def test_affected_statement_more_than_1_person_and_not_you(self):
        self.view.context.markUserAffected(self.view.user, False)
        self.failIf(self.bug.isUserAffected(self.view.user))
        other_user = self.factory.makePerson()
        self.view.context.markUserAffected(other_user, True)
        self.failUnlessEqual(
            2, self.view.other_users_affected_count)
        self.failUnlessEqual(
            "This bug affects 2 people, but not you",
            self.view.affected_statement)

    def test_anon_affected_statement_no_one_affected(self):
        self.bug.markUserAffected(self.bug.owner, False)
        self.failUnlessEqual(0, self.bug.users_affected_count)
        self.assertIs(None, self.view.anon_affected_statement)

    def test_anon_affected_statement_1_user_affected(self):
        self.failUnlessEqual(1, self.bug.users_affected_count)
        self.failUnlessEqual(
            "This bug affects 1 person",
            self.view.anon_affected_statement)

    def test_anon_affected_statement_2_users_affected(self):
        self.view.context.markUserAffected(self.view.user, True)
        self.failUnlessEqual(2, self.bug.users_affected_count)
        self.failUnlessEqual(
            "This bug affects 2 people",
            self.view.anon_affected_statement)

    def test_getTargetLinkTitle_product(self):
        # The target link title is always none for products.
        target = self.factory.makeProduct()
        bug_task = self.factory.makeBugTask(bug=self.bug, target=target)
        self.view.initialize()
        self.assertEqual(None, self.view.getTargetLinkTitle(bug_task.target))

    def test_getTargetLinkTitle_productseries(self):
        # The target link title is always none for productseries.
        target = self.factory.makeProductSeries()
        bug_task = self.factory.makeBugTask(bug=self.bug, target=target)
        self.view.initialize()
        self.assertEqual(None, self.view.getTargetLinkTitle(bug_task.target))

    def test_getTargetLinkTitle_distribution(self):
        # The target link title is always none for distributions.
        target = self.factory.makeDistribution()
        bug_task = self.factory.makeBugTask(bug=self.bug, target=target)
        self.view.initialize()
        self.assertEqual(None, self.view.getTargetLinkTitle(bug_task.target))

    def test_getTargetLinkTitle_distroseries(self):
        # The target link title is always none for distroseries.
        target = self.factory.makeDistroSeries()
        bug_task = self.factory.makeBugTask(bug=self.bug, target=target)
        self.view.initialize()
        self.assertEqual(None, self.view.getTargetLinkTitle(bug_task.target))

    def test_getTargetLinkTitle_unpublished_distributionsourcepackage(self):
        # The target link title states that the package is not published
        # in the current release.
        distribution = self.factory.makeDistribution(name='boy')
        spn = self.factory.makeSourcePackageName('badger')
        component = getUtility(IComponentSet)['universe']
        maintainer = self.factory.makePerson(name="jim")
        creator = self.factory.makePerson(name="tim")
        self.factory.makeSourcePackagePublishingHistory(
            distroseries=distribution.currentseries, version='2.0',
            component=component, sourcepackagename=spn,
            date_uploaded=datetime(2008, 7, 18, 10, 20, 30, tzinfo=UTC),
            maintainer=maintainer, creator=creator)
        target = distribution.getSourcePackage('badger')
        bug_task = self.factory.makeBugTask(
            bug=self.bug, target=target, publish=False)
        self.view.initialize()
        self.assertEqual({}, self.view.target_releases)
        self.assertEqual(
            'No current release for this source package in Boy',
            self.view.getTargetLinkTitle(bug_task.target))

    def test_getTargetLinkTitle_published_distributionsourcepackage(self):
        # The target link title states the information about the current
        # package in the distro.
        distribution = self.factory.makeDistribution(name='koi')
        distroseries = self.factory.makeDistroSeries(
            distribution=distribution)
        spn = self.factory.makeSourcePackageName('finch')
        component = getUtility(IComponentSet)['universe']
        maintainer = self.factory.makePerson(name="jim")
        creator = self.factory.makePerson(name="tim")
        self.factory.makeSourcePackagePublishingHistory(
            distroseries=distroseries, version='2.0',
            component=component, sourcepackagename=spn,
            date_uploaded=datetime(2008, 7, 18, 10, 20, 30, tzinfo=UTC),
            maintainer=maintainer, creator=creator)
        target = distribution.getSourcePackage('finch')
        bug_task = self.factory.makeBugTask(
            bug=self.bug, target=target, publish=False)
        self.view.initialize()
        self.assertTrue(
            target in self.view.target_releases.keys())
        self.assertEqual(
            'Latest release: 2.0, uploaded to universe on '
            '2008-07-18 10:20:30+00:00 by Tim (tim), maintained by Jim (jim)',
            self.view.getTargetLinkTitle(bug_task.target))

    def test_getTargetLinkTitle_published_sourcepackage(self):
        # The target link title states the information about the current
        # package in the distro.
        distroseries = self.factory.makeDistroSeries()
        spn = self.factory.makeSourcePackageName('bunny')
        component = getUtility(IComponentSet)['universe']
        maintainer = self.factory.makePerson(name="jim")
        creator = self.factory.makePerson(name="tim")
        self.factory.makeSourcePackagePublishingHistory(
            distroseries=distroseries, version='2.0',
            component=component, sourcepackagename=spn,
            date_uploaded=datetime(2008, 7, 18, 10, 20, 30, tzinfo=UTC),
            maintainer=maintainer, creator=creator)
        target = distroseries.getSourcePackage('bunny')
        bug_task = self.factory.makeBugTask(
            bug=self.bug, target=target, publish=False)
        self.view.initialize()
        self.assertTrue(
            target in self.view.target_releases.keys())
        self.assertEqual(
            'Latest release: 2.0, uploaded to universe on '
            '2008-07-18 10:20:30+00:00 by Tim (tim), maintained by Jim (jim)',
            self.view.getTargetLinkTitle(bug_task.target))

    def _get_object_type(self, task_or_nomination):
        if IBugTask.providedBy(task_or_nomination):
            return "bugtask"
        elif IBugNomination.providedBy(task_or_nomination):
            return "nomination"
        else:
            return "unknown"

    def test_bugtask_listing_for_inactive_projects(self):
        # Bugtasks should only be listed for active projects.

        product_foo = self.factory.makeProduct(name="foo")
        product_bar = self.factory.makeProduct(name="bar")
        foo_bug = self.factory.makeBug(product=product_foo)
        bugtask_set = getUtility(IBugTaskSet)
        bugtask_set.createTask(foo_bug, foo_bug.owner, product_bar)
        removeSecurityProxy(product_bar).active = False

        request = LaunchpadTestRequest()
        foo_bugtasks_and_nominations_view = getMultiAdapter(
            (foo_bug, request), name="+bugtasks-and-nominations-table")
        foo_bugtasks_and_nominations_view.initialize()

        task_and_nomination_views = (
            foo_bugtasks_and_nominations_view.getBugTaskAndNominationViews())
        actual_results = []
        for task_or_nomination_view in task_and_nomination_views:
            task_or_nomination = task_or_nomination_view.context
            actual_results.append((
                self._get_object_type(task_or_nomination),
                task_or_nomination.status.title,
                task_or_nomination.target.bugtargetdisplayname))
        # Only the one active project's task should be listed.
        self.assertEqual([("bugtask", "New", "Foo")], actual_results)

    def test_listing_with_no_bugtasks(self):
        # Test the situation when there are no bugtasks to show.

        product_foo = self.factory.makeProduct(name="foo")
        foo_bug = self.factory.makeBug(product=product_foo)
        removeSecurityProxy(product_foo).active = False

        request = LaunchpadTestRequest()
        foo_bugtasks_and_nominations_view = getMultiAdapter(
            (foo_bug, request), name="+bugtasks-and-nominations-table")
        foo_bugtasks_and_nominations_view.initialize()

        task_and_nomination_views = (
            foo_bugtasks_and_nominations_view.getBugTaskAndNominationViews())
        self.assertEqual([], task_and_nomination_views)

    def test_bugtarget_parent_shown_for_orphaned_series_tasks(self):
        # Test that a row is shown for the parent of a series task, even
        # if the parent doesn't actually have a task.
        series = self.factory.makeProductSeries()
        bug = self.factory.makeBug(series=series)
        self.assertEqual(2, len(bug.bugtasks))
        new_prod = self.factory.makeProduct()
        bug.getBugTask(series.product).transitionToTarget(new_prod)

        view = create_initialized_view(bug, "+bugtasks-and-nominations-table")
        subviews = view.getBugTaskAndNominationViews()
        self.assertEqual([
            (series.product, '+bugtasks-and-nominations-table-row'),
            (bug.getBugTask(series), '+bugtasks-and-nominations-table-row'),
            (bug.getBugTask(new_prod), '+bugtasks-and-nominations-table-row'),
            ], [(v.context, v.__name__) for v in subviews])

        content = subviews[0]()
        self.assertIn(
            'href="%s"' % canonical_url(
                series.product, path_only_if_possible=True),
            content)
        self.assertIn(series.product.displayname, content)


class TestBugTasksAndNominationsViewAlsoAffects(TestCaseWithFactory):
    """ Tests the boolean methods on the view used to indicate whether the
        Also Affects... links should be allowed or not. Currently these
        restrictions are only used for private bugs. ie where body.private
        is true.

        A feature flag is used to turn off the new restrictions. Each test
        is performed with and without the feature flag.
    """

    layer = DatabaseFunctionalLayer

    feature_flag = {'disclosure.allow_multipillar_private_bugs.enabled': 'on'}

    def _createView(self, bug):
        request = LaunchpadTestRequest()
        bugtasks_and_nominations_view = getMultiAdapter(
            (bug, request), name="+bugtasks-and-nominations-table")
        return bugtasks_and_nominations_view

    def test_project_bug_cannot_affect_something_else(self):
        # A bug affecting a project cannot also affect another project or
        # package.
        bug = self.factory.makeBug()
        view = self._createView(bug)
        self.assertFalse(view.canAddProjectTask())
        self.assertFalse(view.canAddPackageTask())
        with FeatureFixture(self.feature_flag):
            self.assertTrue(view.canAddProjectTask())
            self.assertTrue(view.canAddPackageTask())

    def test_distro_bug_cannot_affect_project(self):
        # A bug affecting a distro cannot also affect another project but it
        # could affect another package.
        distro = self.factory.makeDistribution()
        bug = self.factory.makeBug(distribution=distro)
        view = self._createView(bug)
        self.assertFalse(view.canAddProjectTask())
        self.assertTrue(view.canAddPackageTask())
        with FeatureFixture(self.feature_flag):
            self.assertTrue(view.canAddProjectTask())
            self.assertTrue(view.canAddPackageTask())

    def test_sourcepkg_bug_cannot_affect_project(self):
        # A bug affecting a source pkg cannot also affect another project but
        # it could affect another package.
        distro = self.factory.makeDistribution()
        distroseries = self.factory.makeDistroSeries(distribution=distro)
        sp_name = self.factory.getOrMakeSourcePackageName()
        self.factory.makeSourcePackage(
            sourcepackagename=sp_name, distroseries=distroseries)
        bug = self.factory.makeBug(
            distribution=distro, sourcepackagename=sp_name)
        view = self._createView(bug)
        self.assertFalse(view.canAddProjectTask())
        self.assertTrue(view.canAddPackageTask())
        with FeatureFixture(self.feature_flag):
            self.assertTrue(view.canAddProjectTask())
            self.assertTrue(view.canAddPackageTask())


class TestBugTaskEditViewStatusField(TestCaseWithFactory):
    """We show only those options as possible value in the status
    field that the user can select.
    """

    layer = DatabaseFunctionalLayer

    def setUp(self):
        super(TestBugTaskEditViewStatusField, self).setUp()
        product_owner = self.factory.makePerson(name='product-owner')
        bug_supervisor = self.factory.makePerson(name='bug-supervisor')
        product = self.factory.makeProduct(
            owner=product_owner, bug_supervisor=bug_supervisor)
        self.bug = self.factory.makeBug(product=product)

    def getWidgetOptionTitles(self, widget):
        """Return the titles of options of the given choice widget."""
        return [
            item.value.title for item in widget.field.vocabulary]

    def test_status_field_items_for_anonymous(self):
        # Anonymous users see only the current value.
        login(ANONYMOUS)
        view = BugTaskEditView(
            self.bug.default_bugtask, LaunchpadTestRequest())
        view.initialize()
        self.assertEqual(
            ['New'], self.getWidgetOptionTitles(view.form_fields['status']))

    def test_status_field_items_for_ordinary_users(self):
        # Ordinary users can set the status to all values except Won't fix,
        # Expired, Triaged, Unknown.
        login(NO_PRIVILEGE_EMAIL)
        view = BugTaskEditView(
            self.bug.default_bugtask, LaunchpadTestRequest())
        view.initialize()
        self.assertEqual(
            ['New', 'Incomplete', 'Opinion', 'Invalid', 'Confirmed',
             'In Progress', 'Fix Committed', 'Fix Released'],
            self.getWidgetOptionTitles(view.form_fields['status']))

    def test_status_field_privileged_persons(self):
        # The bug target owner and the bug target supervisor can set
        # the status to any value except Unknown and Expired.
        for user in (
            self.bug.default_bugtask.pillar.owner,
            self.bug.default_bugtask.pillar.bug_supervisor):
            login_person(user)
            view = BugTaskEditView(
                self.bug.default_bugtask, LaunchpadTestRequest())
            view.initialize()
            self.assertEqual(
                ['New', 'Incomplete', 'Opinion', 'Invalid', "Won't Fix",
                 'Confirmed', 'Triaged', 'In Progress', 'Fix Committed',
                 'Fix Released'],
                self.getWidgetOptionTitles(view.form_fields['status']),
                'Unexpected set of settable status options for %s'
                % user.name)

    def test_status_field_bug_task_in_status_unknown(self):
        # If a bugtask has the status Unknown, this status is included
        # in the options.
        owner = self.bug.default_bugtask.pillar.owner
        login_person(owner)
        self.bug.default_bugtask.transitionToStatus(
            BugTaskStatus.UNKNOWN, owner)
        login(NO_PRIVILEGE_EMAIL)
        view = BugTaskEditView(
            self.bug.default_bugtask, LaunchpadTestRequest())
        view.initialize()
        self.assertEqual(
            ['New', 'Incomplete', 'Opinion', 'Invalid', 'Confirmed',
             'In Progress', 'Fix Committed', 'Fix Released', 'Unknown'],
            self.getWidgetOptionTitles(view.form_fields['status']))

    def test_status_field_bug_task_in_status_expired(self):
        # If a bugtask has the status Expired, this status is included
        # in the options.
        removeSecurityProxy(self.bug.default_bugtask)._status = (
            BugTaskStatus.EXPIRED)
        login(NO_PRIVILEGE_EMAIL)
        view = BugTaskEditView(
            self.bug.default_bugtask, LaunchpadTestRequest())
        view.initialize()
        self.assertEqual(
            ['New', 'Incomplete', 'Opinion', 'Invalid', 'Expired',
             'Confirmed', 'In Progress', 'Fix Committed', 'Fix Released'],
            self.getWidgetOptionTitles(view.form_fields['status']))


class TestBugTaskEditViewAssigneeField(TestCaseWithFactory):

    layer = DatabaseFunctionalLayer

    def setUp(self):
        super(TestBugTaskEditViewAssigneeField, self).setUp()
        self.owner = self.factory.makePerson()
        self.product = self.factory.makeProduct(owner=self.owner)
        self.bugtask = self.factory.makeBug(
            product=self.product).default_bugtask

    def test_assignee_vocabulary_regular_user_with_bug_supervisor(self):
        # For regular users, the assignee vocabulary is
        # AllUserTeamsParticipation if there is a bug supervisor defined.
        login_person(self.owner)
        self.product.setBugSupervisor(self.owner, self.owner)
        login(USER_EMAIL)
        view = BugTaskEditView(self.bugtask, LaunchpadTestRequest())
        view.initialize()
        self.assertEqual(
            'AllUserTeamsParticipation',
            view.form_fields['assignee'].field.vocabularyName)

    def test_assignee_vocabulary_regular_user_without_bug_supervisor(self):
        # For regular users, the assignee vocabulary is
        # ValidAssignee is there is not a bug supervisor defined.
        login_person(self.owner)
        self.product.setBugSupervisor(None, self.owner)
        login(USER_EMAIL)
        view = BugTaskEditView(self.bugtask, LaunchpadTestRequest())
        view.initialize()
        self.assertEqual(
            'ValidAssignee',
            view.form_fields['assignee'].field.vocabularyName)

    def test_assignee_field_vocabulary_privileged_user(self):
        # Privileged users, like the bug task target owner, can
        # assign anybody.
        login_person(self.bugtask.target.owner)
        view = BugTaskEditView(self.bugtask, LaunchpadTestRequest())
        view.initialize()
        self.assertEqual(
            'ValidAssignee',
            view.form_fields['assignee'].field.vocabularyName)


class TestBugTaskEditView(TestCaseWithFactory):
    """Test the bug task edit form."""

    layer = DatabaseFunctionalLayer

    def test_retarget_already_exists_error(self):
        user = self.factory.makePerson()
        login_person(user)
        ubuntu = getUtility(ILaunchpadCelebrities).ubuntu
        dsp_1 = self.factory.makeDistributionSourcePackage(
            distribution=ubuntu, sourcepackagename='mouse')
        self.factory.makeSourcePackagePublishingHistory(
            distroseries=ubuntu.currentseries,
            sourcepackagename=dsp_1.sourcepackagename)
        bug_task_1 = self.factory.makeBugTask(target=dsp_1)
        dsp_2 = self.factory.makeDistributionSourcePackage(
            distribution=ubuntu, sourcepackagename='rabbit')
        self.factory.makeSourcePackagePublishingHistory(
            distroseries=ubuntu.currentseries,
            sourcepackagename=dsp_2.sourcepackagename)
        bug_task_2 = self.factory.makeBugTask(
            bug=bug_task_1.bug, target=dsp_2)
        form = {
            'ubuntu_rabbit.actions.save': 'Save Changes',
            'ubuntu_rabbit.status': 'In Progress',
            'ubuntu_rabbit.importance': 'High',
            'ubuntu_rabbit.assignee.option':
                'ubuntu_rabbit.assignee.assign_to_nobody',
            'ubuntu_rabbit.target': 'package',
            'ubuntu_rabbit.target.distribution': 'ubuntu',
            'ubuntu_rabbit.target.package': 'mouse',
            }
        view = create_initialized_view(
            bug_task_2, name='+editstatus', form=form, principal=user)
        self.assertEqual(1, len(view.errors))
        self.assertEqual(
            'A fix for this bug has already been requested for mouse in '
            'Ubuntu',
            view.errors[0])

    def setUpRetargetMilestone(self):
        """Setup a bugtask with a milestone and a product to retarget to."""
        first_product = self.factory.makeProduct(name='bunny')
        with person_logged_in(first_product.owner):
            first_product.official_malone = True
            bug = self.factory.makeBug(product=first_product)
            bug_task = bug.bugtasks[0]
            milestone = self.factory.makeMilestone(
                productseries=first_product.development_focus, name='1.0')
            bug_task.transitionToMilestone(milestone, first_product.owner)
        second_product = self.factory.makeProduct(name='duck')
        with person_logged_in(second_product.owner):
            second_product.official_malone = True
        return bug_task, second_product

    def test_retarget_product_with_milestone(self):
        # Milestones are always cleared when retargeting a product bug task.
        bug_task, second_product = self.setUpRetargetMilestone()
        user = self.factory.makePerson()
        login_person(user)
        form = {
            'bunny.status': 'In Progress',
            'bunny.assignee.option': 'bunny.assignee.assign_to_nobody',
            'bunny.target': 'product',
            'bunny.target.product': 'duck',
            'bunny.actions.save': 'Save Changes',
            }
        view = create_initialized_view(
            bug_task, name='+editstatus', form=form)
        self.assertEqual([], view.errors)
        self.assertEqual(second_product, bug_task.target)
        self.assertEqual(None, bug_task.milestone)
        notifications = view.request.response.notifications
        self.assertEqual(1, len(notifications))
        expected = ('The Bunny 1.0 milestone setting has been removed')
        self.assertTrue(notifications.pop().message.startswith(expected))

    def test_retarget_product_and_assign_milestone(self):
        # Milestones are always cleared when retargeting a product bug task.
        bug_task, second_product = self.setUpRetargetMilestone()
        login_person(bug_task.target.owner)
        milestone_id = bug_task.milestone.id
        bug_task.transitionToMilestone(None, bug_task.target.owner)
        form = {
            'bunny.status': 'In Progress',
            'bunny.assignee.option': 'bunny.assignee.assign_to_nobody',
            'bunny.target': 'product',
            'bunny.target.product': 'duck',
            'bunny.milestone': milestone_id,
            'bunny.actions.save': 'Save Changes',
            }
        view = create_initialized_view(
            bug_task, name='+editstatus', form=form)
        self.assertEqual([], view.errors)
        self.assertEqual(second_product, bug_task.target)
        self.assertEqual(None, bug_task.milestone)
        notifications = view.request.response.notifications
        self.assertEqual(1, len(notifications))
        expected = ('The milestone setting was ignored')
        self.assertTrue(notifications.pop().message.startswith(expected))

    def createNameChangingViewForSourcePackageTask(self, bug_task, new_name):
        login_person(bug_task.owner)
        form_prefix = '%s_%s_%s' % (
            bug_task.target.distroseries.distribution.name,
            bug_task.target.distroseries.name,
            bug_task.target.sourcepackagename.name)
        form = {
            form_prefix + '.sourcepackagename': new_name,
            form_prefix + '.actions.save': 'Save Changes',
            }
        view = create_initialized_view(
            bug_task, name='+editstatus', form=form)
        return view

    def test_retarget_sourcepackage(self):
        # The sourcepackagename of a SourcePackage task can be changed.
        ds = self.factory.makeDistroSeries()
        sp1 = self.factory.makeSourcePackage(distroseries=ds, publish=True)
        sp2 = self.factory.makeSourcePackage(distroseries=ds, publish=True)
        bug_task = self.factory.makeBugTask(target=sp1)

        view = self.createNameChangingViewForSourcePackageTask(
            bug_task, sp2.sourcepackagename.name)
        self.assertEqual([], view.errors)
        self.assertEqual(sp2, bug_task.target)
        notifications = view.request.response.notifications
        self.assertEqual(0, len(notifications))

    def test_retarget_sourcepackage_to_binary_name(self):
        # The sourcepackagename of a SourcePackage task can be changed
        # to a binarypackagename, which gets mapped back to the source.
        ds = self.factory.makeDistroSeries()
        das = self.factory.makeDistroArchSeries(distroseries=ds)
        sp1 = self.factory.makeSourcePackage(distroseries=ds, publish=True)
        # Now create a binary and its corresponding SourcePackage.
        bp = self.factory.makeBinaryPackagePublishingHistory(
            distroarchseries=das)
        bpr = bp.binarypackagerelease
        spn = bpr.build.source_package_release.sourcepackagename
        sp2 = self.factory.makeSourcePackage(
            distroseries=ds, sourcepackagename=spn, publish=True)
        bug_task = self.factory.makeBugTask(target=sp1)

        view = self.createNameChangingViewForSourcePackageTask(
            bug_task, bpr.binarypackagename.name)
        self.assertEqual([], view.errors)
        self.assertEqual(sp2, bug_task.target)
        notifications = view.request.response.notifications
        self.assertEqual(1, len(notifications))
        expected = (
            "'%s' is a binary package. This bug has been assigned to its "
            "source package '%s' instead."
            % (bpr.binarypackagename.name, spn.name))
        self.assertTrue(notifications.pop().message.startswith(expected))

    def test_retarget_sourcepackage_to_distroseries(self):
        # A SourcePackage task can be changed to a DistroSeries one.
        ds = self.factory.makeDistroSeries()
        sp = self.factory.makeSourcePackage(distroseries=ds, publish=True)
        bug_task = self.factory.makeBugTask(target=sp)

        view = self.createNameChangingViewForSourcePackageTask(
            bug_task, '')
        self.assertEqual([], view.errors)
        self.assertEqual(ds, bug_task.target)
        notifications = view.request.response.notifications
        self.assertEqual(0, len(notifications))

    def test_retarget_private_bug(self):
        # If a private bug is re-targetted such that the bug is no longer
        # visible to the user, they are redirected to the pillar's bug index
        # page with a suitable message. This corner case can occur when the
        # disclosure.private_bug_visibility_rules.enabled feature flag is on
        # and a bugtask is re-targetted to a pillar for which the user is not
        # authorised to see any private bugs.
        first_product = self.factory.makeProduct(name='bunny')
        with person_logged_in(first_product.owner):
            bug = self.factory.makeBug(product=first_product, private=True)
            bug_task = bug.bugtasks[0]
        second_product = self.factory.makeProduct(name='duck')

        # The first product owner can see the private bug. We will re-target
        # it to second_product where it will not be visible to that user.
        with person_logged_in(first_product.owner):
            form = {
                'bunny.target': 'product',
                'bunny.target.product': 'duck',
                'bunny.actions.save': 'Save Changes',
                }
            with FeatureFixture({
                'disclosure.private_bug_visibility_rules.enabled': 'on'}):
                view = create_initialized_view(
                    bug_task, name='+editstatus', form=form)
            self.assertEqual(
                canonical_url(bug_task.pillar, rootsite='bugs'),
                view.next_url)
        self.assertEqual([], view.errors)
        self.assertEqual(second_product, bug_task.target)
        notifications = view.request.response.notifications
        self.assertEqual(1, len(notifications))
        expected = ('The bug you have just updated is now a private bug for')
        self.assertTrue(notifications.pop().message.startswith(expected))


class TestProjectGroupBugs(TestCaseWithFactory):
    """Test the bugs overview page for Project Groups."""

    layer = DatabaseFunctionalLayer

    def setUp(self):
        super(TestProjectGroupBugs, self).setUp()
        self.owner = self.factory.makePerson(name='bob')
        self.projectgroup = self.factory.makeProject(name='container',
                                                     owner=self.owner)

    def makeSubordinateProduct(self, tracks_bugs_in_lp):
        """Create a new product and add it to the project group."""
        product = self.factory.makeProduct(official_malone=tracks_bugs_in_lp)
        with person_logged_in(product.owner):
            product.project = self.projectgroup

    def test_empty_project_group(self):
        # An empty project group does not use Launchpad for bugs.
        view = create_initialized_view(
            self.projectgroup, name=u'+bugs', rootsite='bugs')
        self.assertFalse(self.projectgroup.hasProducts())
        self.assertFalse(view.should_show_bug_information)

    def test_project_group_with_subordinate_not_using_launchpad(self):
        # A project group with all subordinates not using Launchpad
        # will itself be marked as not using Launchpad for bugs.
        self.makeSubordinateProduct(False)
        self.assertTrue(self.projectgroup.hasProducts())
        view = create_initialized_view(
            self.projectgroup, name=u'+bugs', rootsite='bugs')
        self.assertFalse(view.should_show_bug_information)

    def test_project_group_with_subordinate_using_launchpad(self):
        # A project group with one subordinate using Launchpad
        # will itself be marked as using Launchpad for bugs.
        self.makeSubordinateProduct(True)
        self.assertTrue(self.projectgroup.hasProducts())
        view = create_initialized_view(
            self.projectgroup, name=u'+bugs', rootsite='bugs')
        self.assertTrue(view.should_show_bug_information)

    def test_project_group_with_mixed_subordinates(self):
        # A project group with one or more subordinates using Launchpad
        # will itself be marked as using Launchpad for bugs.
        self.makeSubordinateProduct(False)
        self.makeSubordinateProduct(True)
        self.assertTrue(self.projectgroup.hasProducts())
        view = create_initialized_view(
            self.projectgroup, name=u'+bugs', rootsite='bugs')
        self.assertTrue(view.should_show_bug_information)

    def test_project_group_has_no_portlets_if_not_using_LP(self):
        # A project group that has no projects using Launchpad will not have
        # bug portlets.
        self.makeSubordinateProduct(False)
        view = create_initialized_view(
            self.projectgroup, name=u'+bugs', rootsite='bugs',
            current_request=True)
        self.assertFalse(view.should_show_bug_information)
        contents = view.render()
        report_a_bug = find_tag_by_id(contents, 'bug-portlets')
        self.assertIs(None, report_a_bug)

    def test_project_group_has_portlets_link_if_using_LP(self):
        # A project group that has projects using Launchpad will have a
        # portlets.
        self.makeSubordinateProduct(True)
        view = create_initialized_view(
            self.projectgroup, name=u'+bugs', rootsite='bugs',
            current_request=True)
        self.assertTrue(view.should_show_bug_information)
        contents = view.render()
        report_a_bug = find_tag_by_id(contents, 'bug-portlets')
        self.assertIsNot(None, report_a_bug)

    def test_project_group_has_help_link_if_not_using_LP(self):
        # A project group that has no projects using Launchpad will have
        # a 'Getting started' help link.
        self.makeSubordinateProduct(False)
        view = create_initialized_view(
            self.projectgroup, name=u'+bugs', rootsite='bugs',
            current_request=True)
        contents = view.render()
        help_link = find_tag_by_id(contents, 'getting-started-help')
        self.assertIsNot(None, help_link)

    def test_project_group_has_no_help_link_if_using_LP(self):
        # A project group that has no projects using Launchpad will not have
        # a 'Getting started' help link.
        self.makeSubordinateProduct(True)
        view = create_initialized_view(
            self.projectgroup, name=u'+bugs', rootsite='bugs',
            current_request=True)
        contents = view.render()
        help_link = find_tag_by_id(contents, 'getting-started-help')
        self.assertIs(None, help_link)


class TestBugActivityItem(TestCaseWithFactory):

    layer = DatabaseFunctionalLayer

    def setAttribute(self, obj, attribute, value):
        obj_before_modification = Snapshot(obj, providing=providedBy(obj))
        setattr(removeSecurityProxy(obj), attribute, value)
        notify(ObjectModifiedEvent(
            obj, obj_before_modification, [attribute],
            self.factory.makePerson()))

    def test_escapes_assignee(self):
        with celebrity_logged_in('admin'):
            task = self.factory.makeBugTask()
            self.setAttribute(
                task, 'assignee',
                self.factory.makePerson(displayname="Foo &<>", name='foo'))
        self.assertEquals(
            "nobody &#8594; Foo &amp;&lt;&gt; (foo)",
            BugActivityItem(task.bug.activity[-1]).change_details)

    def test_escapes_title(self):
        with celebrity_logged_in('admin'):
            bug = self.factory.makeBug(title="foo")
            self.setAttribute(bug, 'title', "bar &<>")
        self.assertEquals(
            "- foo<br />+ bar &amp;&lt;&gt;",
            BugActivityItem(bug.activity[-1]).change_details)


class TestBugTaskBatchedCommentsAndActivityView(TestCaseWithFactory):
    """Tests for the BugTaskBatchedCommentsAndActivityView class."""

    layer = LaunchpadFunctionalLayer

    def _makeNoisyBug(self, comments_only=False, number_of_comments=10,
                      number_of_changes=10):
        """Create and return a bug with a lot of comments and activity."""
        bug = self.factory.makeBug()
        with person_logged_in(bug.owner):
            if not comments_only:
                for i in range(number_of_changes):
                    change = BugTaskStatusChange(
                        bug.default_bugtask, UTC_NOW,
                        bug.default_bugtask.product.owner, 'status',
                        BugTaskStatus.NEW, BugTaskStatus.TRIAGED)
                    bug.addChange(change)
            for i in range(number_of_comments):
                msg = self.factory.makeMessage(
                    owner=bug.owner, content="Message %i." % i)
                bug.linkMessage(msg, user=bug.owner)
        return bug

    def _assertThatUnbatchedAndBatchedActivityMatch(self, unbatched_activity,
                                                    batched_activity):
        zipped_activity = zip(
            unbatched_activity, batched_activity)
        for index, items in enumerate(zipped_activity):
            unbatched_item, batched_item = items
            self.assertEqual(
                unbatched_item['comment'].index,
                batched_item['comment'].index,
                "The comments at index %i don't match. Expected to see "
                "comment %i, got comment %i instead." %
                (index, unbatched_item['comment'].index,
                batched_item['comment'].index))

    def test_offset(self):
        # BugTaskBatchedCommentsAndActivityView.offset returns the
        # current offset being used to select a batch of bug comments
        # and activity. If one is not specified, the offset will be the
        # view's visible_initial_comments count + 1 (so that comments
        # already shown on the page won't appear twice).
        bug_task = self.factory.makeBugTask()
        view = create_initialized_view(bug_task, '+batched-comments')
        self.assertEqual(view.visible_initial_comments + 1, view.offset)
        view = create_initialized_view(
            bug_task, '+batched-comments', form={'offset': 100})
        self.assertEqual(100, view.offset)

    def test_batch_size(self):
        # BugTaskBatchedCommentsAndActivityView.batch_size returns the
        # current batch_size being used to select a batch of bug comments
        # and activity or the default configured batch size if one has
        # not been specified.
        bug_task = self.factory.makeBugTask()
        view = create_initialized_view(bug_task, '+batched-comments')
        self.assertEqual(
            config.malone.comments_list_default_batch_size,
            view.batch_size)
        view = create_initialized_view(
            bug_task, '+batched-comments', form={'batch_size': 20})
        self.assertEqual(20, view.batch_size)

    def test_event_groups_only_returns_batch_size_results(self):
        # BugTaskBatchedCommentsAndActivityView._event_groups will
        # return only batch_size results.
        bug = self._makeNoisyBug(number_of_comments=20)
        view = create_initialized_view(
            bug.default_bugtask, '+batched-comments',
            form={'batch_size': 10, 'offset': 1})
        self.assertEqual(10, len([group for group in view._event_groups]))

    def test_event_groups_excludes_visible_recent_comments(self):
        # BugTaskBatchedCommentsAndActivityView._event_groups will
        # not return the last view comments - those covered by the
        # visible_recent_comments property.
        bug = self._makeNoisyBug(number_of_comments=20, comments_only=True)
        batched_view = create_initialized_view(
            bug.default_bugtask, '+batched-comments',
            form={'batch_size': 10, 'offset': 10})
        expected_length = 10 - batched_view.visible_recent_comments
        actual_length = len([group for group in batched_view._event_groups])
        self.assertEqual(
            expected_length, actual_length,
            "Expected %i comments, got %i." %
            (expected_length, actual_length))
        unbatched_view = create_initialized_view(
            bug.default_bugtask, '+index', form={'comments': 'all'})
        self._assertThatUnbatchedAndBatchedActivityMatch(
            unbatched_view.activity_and_comments[9:],
            batched_view.activity_and_comments)

    def test_activity_and_comments_matches_unbatched_version(self):
        # BugTaskBatchedCommentsAndActivityView extends BugTaskView in
        # order to add the batching logic and reduce rendering
        # overheads. The results of activity_and_comments is the same
        # for both.
        # We create a bug with comments only so that we can test the
        # contents of activity_and_comments properly. Trying to test it
        # with multiply different datatypes is fragile at best.
        bug = self._makeNoisyBug(comments_only=True, number_of_comments=20)
        # We create a batched view with an offset of 0 so that all the
        # comments are returned.
        batched_view = create_initialized_view(
            bug.default_bugtask, '+batched-comments',
            {'offset': 5, 'batch_size': 10})
        unbatched_view = create_initialized_view(
            bug.default_bugtask, '+index', form={'comments': 'all'})
        # It may look slightly confusing, but it's because the unbatched
        # view's activity_and_comments list is indexed from comment 1,
        # whereas the batched view indexes from zero for ease-of-coding.
        # Comment 0 is the original bug description and so is rarely
        # returned.
        self._assertThatUnbatchedAndBatchedActivityMatch(
            unbatched_view.activity_and_comments[4:],
            batched_view.activity_and_comments)


def make_bug_task_listing_item(factory):
    owner = factory.makePerson()
    bug = factory.makeBug(
        owner=owner, private=True, security_related=True)
    bugtask = bug.default_bugtask
    bug_task_set = getUtility(IBugTaskSet)
    bug_badge_properties = bug_task_set.getBugTaskBadgeProperties(
        [bugtask])
    badge_property = bug_badge_properties[bugtask]
    return owner, BugTaskListingItem(
        bugtask,
        badge_property['has_branch'],
        badge_property['has_specification'],
        badge_property['has_patch'],
        target_context=bugtask.target)


class TestBugTaskSearchListingView(BrowserTestCase):

    layer = DatabaseFunctionalLayer

    client_listing = soupmatchers.Tag(
        'client-listing', True, attrs={'id': 'client-listing'})

    def makeView(self, bugtask=None, size=None, memo=None, orderby=None,
                 forwards=True):
        """Make a BugTaskSearchListingView.

        :param bugtask: The task to use for searching.
        :param size: The size of the batches.  Required if forwards is False.
        :param memo: Batch identifier.
        :param orderby: The way to order the batch.
        :param forwards: If true, walk forwards from the memo.  Else walk
            backwards.

        """
        query_vars = {}
        if size is not None:
            query_vars['batch'] = size
        if memo is not None:
            query_vars['memo'] = memo
            if forwards:
                query_vars['start'] = memo
            else:
                query_vars['start'] = int(memo) - size
        if not forwards:
            query_vars['direction'] = 'backwards'
        query_string = urllib.urlencode(query_vars)
        request = LaunchpadTestRequest(
            QUERY_STRING=query_string, orderby=orderby)
        if bugtask is None:
            bugtask = self.factory.makeBugTask()
        view = BugTaskSearchListingView(bugtask.target, request)
        view.initialize()
        return view

    @contextmanager
    def dynamic_listings(self):
        """Context manager to enable new bug listings."""
        with feature_flags():
            set_feature_flag(u'bugs.dynamic_bug_listings.enabled', u'on')
            yield

    def test_mustache_model_missing_if_no_flag(self):
        """The IJSONRequestCache should contain mustache_model."""
        view = self.makeView()
        cache = IJSONRequestCache(view.request)
        self.assertIs(None, cache.objects.get('mustache_model'))

    def test_mustache_model_in_json(self):
        """The IJSONRequestCache should contain mustache_model.

        mustache_model should contain bugtasks, the BugTaskListingItem.model
        for each BugTask.
        """
        owner, item = make_bug_task_listing_item(self.factory)
        self.useContext(person_logged_in(owner))
        with self.dynamic_listings():
            view = self.makeView(item.bugtask)
        cache = IJSONRequestCache(view.request)
        bugtasks = cache.objects['mustache_model']['bugtasks']
        self.assertEqual(1, len(bugtasks))
        self.assertEqual(item.model, bugtasks[0])

    def test_no_next_prev_for_single_batch(self):
        """The IJSONRequestCache should contain data about ajacent batches.

        mustache_model should contain bugtasks, the BugTaskListingItem.model
        for each BugTask.
        """
        owner, item = make_bug_task_listing_item(self.factory)
        self.useContext(person_logged_in(owner))
        with self.dynamic_listings():
            view = self.makeView(item.bugtask)
        cache = IJSONRequestCache(view.request)
        self.assertIs(None, cache.objects.get('next'))
        self.assertIs(None, cache.objects.get('prev'))

    def test_next_for_multiple_batch(self):
        """The IJSONRequestCache should contain data about the next batch.

        mustache_model should contain bugtasks, the BugTaskListingItem.model
        for each BugTask.
        """
        task = self.factory.makeBugTask()
        self.factory.makeBugTask(target=task.target)
        with self.dynamic_listings():
            view = self.makeView(task, size=1)
        cache = IJSONRequestCache(view.request)
        self.assertEqual({'memo': '1', 'start': 1}, cache.objects.get('next'))

    def test_prev_for_multiple_batch(self):
        """The IJSONRequestCache should contain data about the next batch.

        mustache_model should contain bugtasks, the BugTaskListingItem.model
        for each BugTask.
        """
        task = self.factory.makeBugTask()
        task2 = self.factory.makeBugTask(target=task.target)
        with self.dynamic_listings():
            view = self.makeView(task2, size=1, memo=1)
        cache = IJSONRequestCache(view.request)
        self.assertEqual({'memo': '1', 'start': 0}, cache.objects.get('prev'))

    def test_default_order_by(self):
        """order_by defaults to '-importance in JSONRequestCache"""
        task = self.factory.makeBugTask()
        with self.dynamic_listings():
            view = self.makeView(task)
        cache = IJSONRequestCache(view.request)
        self.assertEqual('-importance', cache.objects['order_by'])

    def test_order_by_importance(self):
        """order_by follows query params in JSONRequestCache"""
        task = self.factory.makeBugTask()
        with self.dynamic_listings():
            view = self.makeView(task, orderby='importance')
        cache = IJSONRequestCache(view.request)
        self.assertEqual('importance', cache.objects['order_by'])

    def test_cache_has_all_batch_vars_defaults(self):
        """Cache has all the needed variables.

        order_by, memo, start, forwards.  These default to sane values.
        """
        task = self.factory.makeBugTask()
        with self.dynamic_listings():
            view = self.makeView(task)
        cache = IJSONRequestCache(view.request)
        self.assertEqual('-importance', cache.objects['order_by'])
        self.assertIs(None, cache.objects['memo'])
        self.assertEqual(0, cache.objects['start'])
        self.assertTrue(cache.objects['forwards'])
<<<<<<< HEAD
        self.assertEqual(1, cache.objects['total'])
=======
>>>>>>> ab02d76b

    def test_cache_has_all_batch_vars_specified(self):
        """Cache has all the needed variables.

        order_by, memo, start, forwards.  These are calculated appropriately.
        """
        task = self.factory.makeBugTask()
        with self.dynamic_listings():
            view = self.makeView(task, memo=1, forwards=False, size=1)
        cache = IJSONRequestCache(view.request)
        self.assertEqual('1', cache.objects['memo'])
        self.assertEqual(0, cache.objects['start'])
        self.assertFalse(cache.objects['forwards'])
        self.assertEqual(0, cache.objects['last_start'])

    def getBugtaskBrowser(self):
        """Return a browser for a new bugtask."""
        bugtask = self.factory.makeBugTask()
        with person_logged_in(bugtask.target.owner):
            bugtask.target.official_malone = True
        browser = self.getViewBrowser(
            bugtask.target, '+bugs', rootsite='bugs')
        return bugtask, browser

    def assertHTML(self, browser, *tags, **kwargs):
        """Assert something about a browser's HTML."""
        matcher = soupmatchers.HTMLContains(*tags)
        if kwargs.get('invert', False):
            matcher = Not(matcher)
        self.assertThat(browser.contents, matcher)

    @staticmethod
    def getBugNumberTag(bug_task):
        """Bug numbers with a leading hash are unique to new rendering."""
        bug_number_re = re.compile(r'\#%d' % bug_task.bug.id)
        return soupmatchers.Tag('bug_number', 'td', text=bug_number_re)

    def test_mustache_rendering_missing_if_no_flag(self):
        """If the flag is missing, then no mustache features appear."""
        bug_task, browser = self.getBugtaskBrowser()
        number_tag = self.getBugNumberTag(bug_task)
        self.assertHTML(browser, number_tag, invert=True)
        self.assertHTML(browser, self.client_listing, invert=True)

    def test_mustache_rendering(self):
        """If the flag is present, then all mustache features appear."""
        with self.dynamic_listings():
            bug_task, browser = self.getBugtaskBrowser()
        bug_number = self.getBugNumberTag(bug_task)
        self.assertHTML(browser, self.client_listing, bug_number)


class TestBugListingBatchNavigator(TestCaseWithFactory):

    layer = DatabaseFunctionalLayer

    def test_mustache_listings_escaped(self):
        """Mustache template is encoded such that it has no unescaped tags."""
        navigator = BugListingBatchNavigator(
            [], LaunchpadTestRequest(), [], 0)
        self.assertNotIn('<', navigator.mustache_listings)
        self.assertNotIn('>', navigator.mustache_listings)


class TestBugTaskListingItem(TestCaseWithFactory):

    layer = DatabaseFunctionalLayer

    def test_model(self):
        """Model contains expected fields with expected values."""
        owner, item = make_bug_task_listing_item(self.factory)
        with person_logged_in(owner):
            model = item.model
            self.assertEqual('Undecided', model['importance'])
            self.assertEqual('importanceUNDECIDED', model['importance_class'])
            self.assertEqual('New', model['status'])
            self.assertEqual('statusNEW', model['status_class'])
            self.assertEqual(item.bug.title, model['title'])
            self.assertEqual(item.bug.id, model['id'])
            self.assertEqual(canonical_url(item.bugtask), model['bug_url'])
            self.assertEqual(item.bugtargetdisplayname, model['bugtarget'])
            self.assertEqual('sprite product', model['bugtarget_css'])
            self.assertEqual(item.bug_heat_html, model['bug_heat_html'])
            self.assertEqual(
                '<span alt="private" title="Private" class="sprite private">'
                '&nbsp;</span>', model['badges'])<|MERGE_RESOLUTION|>--- conflicted
+++ resolved
@@ -1420,10 +1420,6 @@
         self.assertIs(None, cache.objects['memo'])
         self.assertEqual(0, cache.objects['start'])
         self.assertTrue(cache.objects['forwards'])
-<<<<<<< HEAD
-        self.assertEqual(1, cache.objects['total'])
-=======
->>>>>>> ab02d76b
 
     def test_cache_has_all_batch_vars_specified(self):
         """Cache has all the needed variables.
