--- conflicted
+++ resolved
@@ -99,14 +99,7 @@
 from lp.bugs.browser.bugrole import BugRoleMixin
 from lp.bugs.browser.bugtask import BugTaskSearchListingView
 from lp.bugs.browser.structuralsubscription import (
-<<<<<<< HEAD
     expose_structural_subscription_data_to_js,
-    expose_enum_to_js,
-    expose_user_administered_teams_to_js,
-    expose_user_subscriptions_to_js,
-=======
-    StructuralSubscriptionJSMixin,
->>>>>>> 36ea7c1b
     )
 from lp.bugs.browser.widgets.bug import (
     BugTagsWidget,
@@ -1315,7 +1308,7 @@
         return 'Bugs in %s' % self.context.title
 
     def initialize(self):
-        BugTaskSearchListingView.initialize(self)
+        super(BugTargetBugsView, self).initialize()
         bug_statuses_to_show = list(UNRESOLVED_BUGTASK_STATUSES)
         if IDistroSeries.providedBy(self.context):
             bug_statuses_to_show.append(BugTaskStatus.FIXRELEASED)
@@ -1574,8 +1567,13 @@
         return ProxiedLibraryFileAlias(patch.libraryfile, patch).http_url
 
 
-class TargetSubscriptionView(StructuralSubscriptionJSMixin, LaunchpadView):
+class TargetSubscriptionView(LaunchpadView):
     """A view to show all a person's structural subscriptions to a target."""
+
+    def initialize(self):
+        super(TargetSubscriptionView, self).initialize()
+        expose_structural_subscription_data_to_js(
+            self.context, self.request, self.user, self.subscriptions)
 
     @property
     def subscriptions(self):
