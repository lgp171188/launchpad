# Copyright 2009 Canonical Ltd.  This software is licensed under the
# GNU Affero General Public License version 3 (see the file LICENSE).

"""IBug related view classes."""

__metaclass__ = type

__all__ = [
    'bug_description_xhtml_representation',
    'BugContextMenu',
    'BugEditView',
    'BugFacets',
    'BugMarkAsAffectingUserView',
    'BugMarkAsDuplicateView',
    'BugNavigation',
    'BugSecrecyEditView',
    'BugSetNavigation',
    'BugTextView',
    'BugURL',
    'BugView',
    'BugViewMixin',
    'BugWithoutContextView',
    'DeprecatedAssignedBugsView',
    'MaloneView',
    ]

from datetime import datetime, timedelta
from email.MIMEMultipart import MIMEMultipart
from email.MIMEText import MIMEText
import re

import pytz

from zope.app.form.browser import TextWidget
from zope.component import adapter, getUtility
from zope.event import notify
from zope import formlib
from zope.interface import implements, implementer, providedBy, Interface
from zope.schema import Bool, Choice
from zope.schema.interfaces import IText
from zope.security.interfaces import Unauthorized

from lazr.enum import EnumeratedType, Item
from lazr.lifecycle.event import ObjectModifiedEvent
from lazr.lifecycle.snapshot import Snapshot
from lazr.restful.interfaces import (
    IFieldHTMLRenderer, IWebServiceClientRequest)

from canonical.cachedproperty import cachedproperty

from canonical.launchpad import _
<<<<<<< HEAD
from canonical.launchpad.browser.librarian import ProxiedLibraryFileAlias
from lp.app.errors import NotFoundError
=======
from canonical.launchpad.fields import DuplicateBug
>>>>>>> 4ed045a4
from canonical.launchpad.webapp.interfaces import ILaunchBag
from lp.app.errors import NotFoundError
from lp.bugs.interfaces.bug import IBug, IBugSet
from lp.bugs.interfaces.bugattachment import BugAttachmentType
from lp.bugs.interfaces.bugtask import (
    BugTaskSearchParams, BugTaskStatus, IBugTask, IFrontPageBugTaskSearch)
from lp.bugs.interfaces.bugwatch import IBugWatchSet
from lp.bugs.interfaces.cve import ICveSet
from lp.bugs.interfaces.bugattachment import IBugAttachmentSet
from lp.bugs.interfaces.bugnomination import IBugNominationSet
from lp.bugs.mail.bugnotificationbuilder import format_rfc2822_date

from canonical.launchpad.mailnotification import (
    MailWrapper)
from canonical.launchpad.searchbuilder import any, greater_than
from canonical.launchpad.webapp import (
    ContextMenu, LaunchpadEditFormView, LaunchpadFormView, LaunchpadView,
    Link, Navigation, StandardLaunchpadFacets, action, canonical_url,
    custom_widget, redirection, stepthrough, structured)
from canonical.launchpad.webapp.authorization import check_permission
from canonical.launchpad.webapp.interfaces import ICanonicalUrlData
from lp.app.browser.stringformatter import FormattersAPI

from canonical.widgets.itemswidgets import LaunchpadRadioWidgetWithDescription
from canonical.widgets.bug import BugTagsWidget
from canonical.widgets.project import ProjectScopeWidget


class BugNavigation(Navigation):
    """Navigation for the `IBug`."""
    # It would be easier, since there is no per-bug sequence for a BugWatch
    # and we have to leak the BugWatch.id anyway, to hang bugwatches off a
    # global /bugwatchs/nnnn

    # However, we want in future to have them at /bugs/nnn/+watch/p where p
    # is not the BugWatch.id but instead a per-bug sequence number (1, 2,
    # 3...) for the 1st, 2nd and 3rd watches added for this bug,
    # respectively. So we are going ahead and hanging this off the bug to
    # which it belongs as a first step towards getting the basic URL schema
    # correct.

    usedfor = IBug

    @stepthrough('+watch')
    def traverse_watches(self, name):
        """Retrieve a BugWatch by name."""
        if name.isdigit():
            # in future this should look up by (bug.id, watch.seqnum)
            return getUtility(IBugWatchSet)[name]

    @stepthrough('+subscription')
    def traverse_subscriptions(self, person_name):
        """Retrieve a BugSubscription by person name."""
        for subscription in self.context.subscriptions:
            if subscription.person.name == person_name:
                return subscription

    @stepthrough('attachments')
    def traverse_attachments(self, name):
        """Retrieve a BugAttachment by ID.

        If an attachment is found, redirect to its canonical URL.
        """
        if name.isdigit():
            attachment = getUtility(IBugAttachmentSet)[name]
            if attachment is not None and attachment.bug == self.context:
                return redirection(canonical_url(attachment), status=301)

    @stepthrough('+attachment')
    def traverse_attachment(self, name):
        """Retrieve a BugAttachment by ID.

        Only return a attachment if it is related to this bug.
        """
        if name.isdigit():
            attachment = getUtility(IBugAttachmentSet)[name]
            if attachment is not None and attachment.bug == self.context:
                return attachment

    @stepthrough('nominations')
    def traverse_nominations(self, nomination_id):
        """Traverse to a nomination by id."""
        if nomination_id.isdigit():
            try:
                return getUtility(IBugNominationSet).get(nomination_id)
            except NotFoundError:
                return None


class BugFacets(StandardLaunchpadFacets):
    """The links that will appear in the facet menu for an `IBug`.

    However, we never show this, but it does apply to things like
    bug nominations, by 'acquisition'.
    """

    usedfor = IBug

    enable_only = []


class BugSetNavigation(Navigation):
    """Navigation for the IBugSet."""
    usedfor = IBugSet

    @stepthrough('+text')
    def text(self, name):
        """Retrieve a bug by name."""
        try:
            return getUtility(IBugSet).getByNameOrID(name)
        except (NotFoundError, ValueError):
            return None


class BugContextMenu(ContextMenu):
    """Context menu of actions that can be performed upon a Bug."""
    usedfor = IBug
    links = ['editdescription', 'markduplicate', 'visibility', 'addupstream',
             'adddistro', 'subscription', 'addsubscriber', 'addcomment',
             'nominate', 'addbranch', 'linktocve', 'unlinkcve',
             'offermentoring', 'retractmentoring', 'createquestion',
             'removequestion', 'activitylog', 'affectsmetoo']

    def __init__(self, context):
        # Always force the context to be the current bugtask, so that we don't
        # have to duplicate menu code.
        ContextMenu.__init__(self, getUtility(ILaunchBag).bugtask)

    def editdescription(self):
        """Return the 'Edit description/tags' Link."""
        text = 'Update description / tags'
        return Link('+edit', text, icon='edit')

    def visibility(self):
        """Return the 'Set privacy/security' Link."""
        text = 'Change privacy/security'
        return Link('+secrecy', text)

    def markduplicate(self):
        """Return the 'Mark as duplicate' Link."""
        return Link('+duplicate', 'Mark as duplicate')

    def addupstream(self):
        """Return the 'lso affects project' Link."""
        text = 'Also affects project'
        return Link('+choose-affected-product', text, icon='add')

    def adddistro(self):
        """Return the 'Also affects distribution' Link."""
        text = 'Also affects distribution'
        return Link('+distrotask', text, icon='add')

    def subscription(self):
        """Return the 'Subscribe/Unsubscribe' Link."""
        user = getUtility(ILaunchBag).user
        if user is None:
            text = 'Subscribe/Unsubscribe'
            icon = 'edit'
        elif user is not None and (
            self.context.bug.isSubscribed(user) or
            self.context.bug.isSubscribedToDupes(user)):
            text = 'Unsubscribe'
            icon = 'remove'
        else:
            text = 'Subscribe'
            icon = 'add'
        return Link('+subscribe', text, icon=icon, summary=(
                'When you are subscribed, Launchpad will email you each time '
                'this bug changes'))

    def addsubscriber(self):
        """Return the 'Subscribe someone else' Link."""
        text = 'Subscribe someone else'
        return Link(
            '+addsubscriber', text, icon='add', summary=(
                'Launchpad will email that person whenever this bugs '
                'changes'))

    def nominate(self):
        """Return the 'Target/Nominate for release' Link."""
        launchbag = getUtility(ILaunchBag)
        target = launchbag.product or launchbag.distribution
        if check_permission("launchpad.Driver", target):
            text = "Target to release"
        else:
            text = 'Nominate for release'

        return Link('+nominate', text, icon='milestone')

    def addcomment(self):
        """Return the 'Comment or attach file' Link."""
        text = 'Add attachment or patch'
        return Link('+addcomment', text, icon='add')

    def addbranch(self):
        """Return the 'Add branch' Link."""
        text = 'Link a related branch'
        return Link('+addbranch', text, icon='add')

    def linktocve(self):
        """Return the 'Link tp CVE' Link."""
        text = structured(
            'Link to '
            '<abbr title="Common Vulnerabilities and Exposures Index">'
            'CVE'
            '</abbr>')
        return Link('+linkcve', text, icon='add')

    def unlinkcve(self):
        """Return 'Remove CVE link' Link."""
        enabled = bool(self.context.bug.cves)
        text = 'Remove CVE link'
        return Link('+unlinkcve', text, icon='remove', enabled=enabled)

    def offermentoring(self):
        """Return the 'Offer mentorship' Link."""
        text = 'Offer mentorship'
        user = getUtility(ILaunchBag).user
        enabled = self.context.bug.canMentor(user)
        return Link('+mentor', text, icon='add', enabled=enabled)

    def retractmentoring(self):
        """Return the 'Retract mentorship' Link."""
        text = 'Retract mentorship'
        user = getUtility(ILaunchBag).user
        # We should really only allow people to retract mentoring if the
        # bug's open and the user's already a mentor.
        if user and not self.context.bug.is_complete:
            enabled = self.context.bug.isMentor(user)
        else:
            enabled = False
        return Link('+retractmentoring', text, icon='remove', enabled=enabled)

    def createquestion(self):
        """Create a question from this bug."""
        text = 'Convert to a question'
        enabled = self.context.bug.getQuestionCreatedFromBug() is None
        return Link('+create-question', text, enabled=enabled, icon='add')

    def removequestion(self):
        """Remove the created question from this bug."""
        text = 'Convert back to a bug'
        enabled = self.context.bug.getQuestionCreatedFromBug() is not None
        return Link('+remove-question', text, enabled=enabled, icon='remove')

    def activitylog(self):
        """Return the 'Activity log' Link."""
        text = 'See full activity log'
        return Link('+activity', text)

    def affectsmetoo(self):
        """Return the 'This bug affects me too' link."""
        enabled = getUtility(ILaunchBag).user is not None
        return Link('+affectsmetoo', 'change', enabled=enabled)


class MaloneView(LaunchpadFormView):
    """The Bugs front page."""

    custom_widget('searchtext', TextWidget, displayWidth=50)
    custom_widget('scope', ProjectScopeWidget)
    schema = IFrontPageBugTaskSearch
    field_names = ['searchtext', 'scope']

    # Test: standalone/xx-slash-malone-slash-bugs.txt
    error_message = None

    page_title = 'Launchpad Bugs'

    @property
    def target_css_class(self):
        """The CSS class for used in the target widget."""
        if self.target_error:
            return 'error'
        else:
            return None

    @property
    def target_error(self):
        """The error message for the target widget."""
        return self.getFieldError('scope')

    def initialize(self):
        """Initialize the view to handle the request."""
        LaunchpadFormView.initialize(self)
        bug_id = self.request.form.get("id")
        if bug_id:
            self._redirectToBug(bug_id)
        elif self.widgets['scope'].hasInput():
            self._validate(action=None, data={})

    def _redirectToBug(self, bug_id):
        """Redirect to the specified bug id."""
        if bug_id.startswith("#"):
            # Be nice to users and chop off leading hashes
            bug_id = bug_id[1:]
        try:
            bug = getUtility(IBugSet).getByNameOrID(bug_id)
        except NotFoundError:
            self.error_message = "Bug %r is not registered." % bug_id
        else:
            return self.request.response.redirect(canonical_url(bug))

    def getMostRecentlyFixedBugs(self, limit=5, when=None):
        """Return the ten most recently fixed bugs."""
        if when is None:
            when = datetime.now(pytz.timezone('UTC'))
        date_closed_limits = [
            timedelta(days=1),
            timedelta(days=7),
            timedelta(days=30),
            None,
        ]
        for date_closed_limit in date_closed_limits:
            fixed_bugs = []
            search_params = BugTaskSearchParams(
                self.user, status=BugTaskStatus.FIXRELEASED,
                orderby='-date_closed')
            if date_closed_limit is not None:
                search_params.date_closed = greater_than(
                    when - date_closed_limit)
            fixed_bugtasks = self.context.searchTasks(search_params)
            # XXX: Bjorn Tillenius 2006-12-13:
            #      We might end up returning less than :limit: bugs, but in
            #      most cases we won't, and '4*limit' is here to prevent
            #      this page from timing out in production. Later I'll fix
            #      this properly by selecting bugs instead of bugtasks.
            #      If fixed_bugtasks isn't sliced, it will take a long time
            #      to iterate over it, even over just 10, because
            #      Transaction.iterSelect() listifies the result.
            for bugtask in fixed_bugtasks[:4*limit]:
                if bugtask.bug not in fixed_bugs:
                    fixed_bugs.append(bugtask.bug)
                    if len(fixed_bugs) >= limit:
                        return fixed_bugs
        return fixed_bugs

    def getCveBugLinkCount(self):
        """Return the number of links between bugs and CVEs there are."""
        return getUtility(ICveSet).getBugCveCount()


class BugViewMixin:
    """Mix-in class to share methods between bug and portlet views."""

    @cachedproperty
    def direct_subscribers(self):
        """Return the list of direct subscribers."""
        if IBug.providedBy(self.context):
            return set(self.context.getDirectSubscribers())
        elif IBugTask.providedBy(self.context):
            return set(self.context.bug.getDirectSubscribers())
        else:
            raise NotImplementedError(
                'direct_subscribers is not provided by %s' % self)

    @cachedproperty
    def duplicate_subscribers(self):
        """Return the list of subscribers from duplicates.

        Don't use getSubscribersFromDuplicates here because that method
        omits a user if the user is also a direct or indirect subscriber.
        getSubscriptionsFromDuplicates doesn't, so find person objects via
        this method.
        """
        if IBug.providedBy(self.context):
            dupe_subs = self.context.getSubscriptionsFromDuplicates()
            return set([sub.person for sub in dupe_subs])
        elif IBugTask.providedBy(self.context):
            dupe_subs = self.context.bug.getSubscriptionsFromDuplicates()
            return set([sub.person for sub in dupe_subs])
        else:
            raise NotImplementedError(
                'duplicate_subscribers is not implemented for %s' % self)

    @cachedproperty
    def subscriber_ids(self):
        """Return a dictionary mapping a css_name to user name."""
        subscribers = self.direct_subscribers.union(
            self.duplicate_subscribers)

        # The current user has to be in subscribers_id so
        # in case the id is needed for a new subscription.
        user = getUtility(ILaunchBag).user
        if user is not None:
            subscribers.add(user)

        ids = {}
        for sub in subscribers:
            ids[sub.name] = 'subscriber-%s' % sub.id
        return ids

    def getSubscriptionClassForUser(self, subscribed_person):
        """Return a set of CSS class names based on subscription status.

        For example, "subscribed-false dup-subscribed-true".
        """
        if subscribed_person in self.duplicate_subscribers:
            dup_class = 'dup-subscribed-true'
        else:
            dup_class = 'dup-subscribed-false'

        if subscribed_person in self.direct_subscribers:
            return 'subscribed-true %s' % dup_class
        else:
            return 'subscribed-false %s' % dup_class

    @property
    def current_user_subscription_class(self):
        bug = self.context

        if bug.personIsSubscribedToDuplicate(self.user):
            dup_class = 'dup-subscribed-true'
        else:
            dup_class = 'dup-subscribed-false'

        if bug.personIsDirectSubscriber(self.user):
            return 'subscribed-true %s' % dup_class
        else:
            return 'subscribed-false %s' % dup_class

    @property
    def regular_attachments(self):
        """The list of bug attachments that are not patches."""
        return [
            {
                'attachment': attachment,
                'file': ProxiedLibraryFileAlias(
                    attachment.libraryfile, attachment),
                }
            for attachment in self.context.attachments
            if attachment.type != BugAttachmentType.PATCH
            ]

    @property
    def patches(self):
        """The list of bug attachments that are patches."""
        return [
            {
                'attachment': attachment,
                'file': ProxiedLibraryFileAlias(
                    attachment.libraryfile, attachment),
                }
            for attachment in self.context.attachments
            if attachment.type == BugAttachmentType.PATCH
            ]


class BugView(LaunchpadView, BugViewMixin):
    """View class for presenting information about an `IBug`.

    Since all bug pages are registered on IBugTask, the context will be
    adapted to IBug in order to make the security declarations work
    properly. This has the effect that the context in the pagetemplate
    changes as well, so the bugtask (which is often used in the pages)
    is available as `current_bugtask`. This may not be all that pretty,
    but it was the best solution we came up with when deciding to hang
    all the pages off IBugTask instead of IBug.
    """

    @property
    def current_bugtask(self):
        """Return the current `IBugTask`.

        'current' is determined by simply looking in the ILaunchBag utility.
        """
        return getUtility(ILaunchBag).bugtask

    @property
    def subscription(self):
        """Return whether the current user is subscribed."""
        user = self.user
        if user is None:
            return False
        return self.context.isSubscribed(user)

    def duplicates(self):
        """Return a list of dicts of duplicates.

        Each dict contains the title that should be shown and the bug
        object itself. This allows us to protect private bugs using a
        title like 'Private Bug'.
        """
        duplicate_bugs = list(self.context.duplicates)
        current_task = self.current_bugtask
        dupes_in_current_context = dict(
            (bugtask.bug, bugtask)
            for bugtask in current_task.target.searchTasks(
                BugTaskSearchParams(self.user, bug=any(*duplicate_bugs))))
        dupes = []
        for bug in duplicate_bugs:
            dupe = {}
            try:
                dupe['title'] = bug.title
            except Unauthorized:
                dupe['title'] = 'Private Bug'
            dupe['id'] = bug.id
            # If the dupe has the same context as the one we're in, link
            # to that bug task directly.
            if bug in dupes_in_current_context:
                dupe['url'] = canonical_url(dupes_in_current_context[bug])
            else:
                dupe['url'] = canonical_url(bug)
            dupes.append(dupe)

        return dupes

    def proxiedUrlForLibraryFile(self, attachment):
        """Return the proxied download URL for a Librarian file."""
        return ProxiedLibraryFileAlias(
            attachment.libraryfile, attachment).http_url


class BugWithoutContextView:
    """View that redirects to the new bug page.

    The user is redirected, to the oldest IBugTask ('oldest' being
    defined as the IBugTask with the smallest ID.)
    """
    # XXX: BradCrittenden 2009-04-28 This class can go away since the
    # publisher now takes care of the redirection to a bug task.
    def redirectToNewBugPage(self):
        """Redirect the user to the 'first' report of this bug."""
        # An example of practicality beating purity.
        self.request.response.redirect(
            canonical_url(self.context.default_bugtask))


class BugEditViewBase(LaunchpadEditFormView):
    """Base class for all bug edit pages."""

    schema = IBug

    def setUpWidgets(self):
        """Set up the widgets using the bug as the context."""
        LaunchpadEditFormView.setUpWidgets(self, context=self.context.bug)

    def updateBugFromData(self, data):
        """Update the bug using the values in the data dictionary."""
        LaunchpadEditFormView.updateContextFromData(
            self, data, context=self.context.bug)

    @property
    def next_url(self):
        """Return the next URL to call when this call completes."""
        return canonical_url(self.context)


class BugEditView(BugEditViewBase):
    """The view for the edit bug page."""

    field_names = ['title', 'description', 'tags', 'name']
    custom_widget('title', TextWidget, displayWidth=30)
    custom_widget('tags', BugTagsWidget)
    next_url = None

    _confirm_new_tags = False

    def __init__(self, context, request):
        """context is always an IBugTask."""
        BugEditViewBase.__init__(self, context, request)
        self.notifications = []

    @property
    def label(self):
        """The form label."""
        return 'Edit details for bug #%d' % self.context.bug.id

    @property
    def page_title(self):
        """The page title."""
        return self.label

    @property
    def cancel_url(self):
        """See `LaunchpadFormView`."""
        return canonical_url(self.context)

    def validate(self, data):
        """Make sure new tags are confirmed."""
        if 'tags' not in data:
            return
        confirm_action = self.confirm_tag_action
        if confirm_action.submitted():
            # Validation is needed only for the change action.
            return
        bugtarget = self.context.target
        newly_defined_tags = set(data['tags']).difference(
            bugtarget.getUsedBugTags() + bugtarget.official_bug_tags)
        # Display the confirm button in a notification message. We want
        # it to be slightly smaller than usual, so we can't simply let
        # it render itself.
        confirm_button = (
            '<input style="font-size: smaller" type="submit"'
            ' value="%s" name="%s" />' % (
                confirm_action.label, confirm_action.__name__))
        for new_tag in newly_defined_tags:
            self.notifications.append(
                'The tag "%s" hasn\'t been used by %s before. %s' % (
                    new_tag, bugtarget.bugtargetdisplayname, confirm_button))
            self._confirm_new_tags = True

    @action('Change', name='change')
    def edit_bug_action(self, action, data):
        """Update the bug with submitted changes."""
        if not self._confirm_new_tags:
            self.updateBugFromData(data)
            self.next_url = canonical_url(self.context)

    @action('Create the new tag', name='confirm_tag')
    def confirm_tag_action(self, action, data):
        """Define a new tag."""
        self.actions['field.actions.change'].success(data)

    def render(self):
        """Render the page with only one submit button."""
        # The confirmation button shouldn't be rendered automatically.
        self.actions = [self.edit_bug_action]
        return BugEditViewBase.render(self)


class BugMarkAsDuplicateView(BugEditViewBase):
    """Page for marking a bug as a duplicate."""

    field_names = ['duplicateof']
    label = "Mark bug report as a duplicate"

    def setUpFields(self):
        """Make the readonly version of duplicateof available."""
        super(BugMarkAsDuplicateView, self).setUpFields()

        duplicateof_field = DuplicateBug(
            __name__='duplicateof', title=_('Duplicate Of'), required=False)

        self.form_fields = self.form_fields.omit('duplicateof')
        self.form_fields = formlib.form.Fields(duplicateof_field)

    @property
    def initial_values(self):
        """See `LaunchpadFormView.`"""
        return {'duplicateof': self.context.bug.duplicateof}

    @action('Change', name='change')
    def change_action(self, action, data):
        """Update the bug."""
        data = dict(data)
        # We handle duplicate changes by hand instead of leaving it to
        # the usual machinery because we must use bug.markAsDuplicate().
        bug = self.context.bug
        bug_before_modification = Snapshot(
            bug, providing=providedBy(bug))
        duplicateof = data.pop('duplicateof')
        bug.markAsDuplicate(duplicateof)
        notify(
            ObjectModifiedEvent(bug, bug_before_modification, 'duplicateof'))
        # Apply other changes.
        self.updateBugFromData(data)


class BugSecrecyEditView(BugEditViewBase):
    """Page for marking a bug as a private/public."""

    field_names = ['private', 'security_related']

    @property
    def label(self):
        return 'Bug #%i - Set visibility and security' % self.context.bug.id

    page_title = label

    def setUpFields(self):
        """Make the read-only version of the form fields writable."""
        private_field = Bool(
            __name__='private',
            title=_("This bug report should be private"),
            required=False,
            description=_("Private bug reports are visible only to "
                          "their subscribers."),
            default=False)
        security_related_field = Bool(
            __name__='security_related',
            title=_("This bug is a security vulnerability"),
            required=False, default=False)

        super(BugSecrecyEditView, self).setUpFields()
        self.form_fields = self.form_fields.omit('private')
        self.form_fields = self.form_fields.omit('security_related')
        self.form_fields = (
            formlib.form.Fields(private_field) +
            formlib.form.Fields(security_related_field))

    @property
    def initial_values(self):
        """See `LaunchpadFormView.`"""
        return {'private': self.context.bug.private,
                'security_related': self.context.bug.security_related}

    @action('Change', name='change')
    def change_action(self, action, data):
        """Update the bug."""
        # We will modify data later, so take a copy now.
        data = dict(data)

        # We handle privacy changes by hand instead of leaving it to
        # the usual machinery because we must use bug.setPrivate() to
        # ensure auditing information is recorded.
        bug = self.context.bug
        bug_before_modification = Snapshot(
            bug, providing=providedBy(bug))
        private = data.pop('private')
        security_related = data.pop('security_related')
        private_changed = bug.setPrivate(
            private, getUtility(ILaunchBag).user)
        security_related_changed = bug.setSecurityRelated(security_related)
        if private_changed or security_related_changed:
            changed_fields = []
            if private_changed:
                changed_fields.append('private')
            if security_related_changed:
                changed_fields.append('security_related')
            notify(ObjectModifiedEvent(
                    bug, bug_before_modification, changed_fields))

        # Apply other changes.
        self.updateBugFromData(data)


class DeprecatedAssignedBugsView:
    """Deprecate the /malone/assigned namespace.

    It's important to ensure that this namespace continues to work, to
    prevent linkrot, but since FOAF seems to be a more natural place
    to put the assigned bugs report, we'll redirect to the appropriate
    FOAF URL.
    """

    def __init__(self, context, request):
        self.context = context
        self.request = request

    def redirect_to_assignedbugs(self):
        """Redirect the user to their assigned bugs report."""
        self.request.response.redirect(
            canonical_url(getUtility(ILaunchBag).user) +
            "/+assignedbugs")


normalize_mime_type = re.compile(r'\s+')


class BugTextView(LaunchpadView):
    """View for simple text page displaying information for a bug."""

    @cachedproperty
    def bugtasks(self):
        """Cache bugtasks and avoid hitting the DB twice."""
        return list(self.context.bugtasks)

    def bug_text(self):
        """Return the bug information for text display."""
        bug = self.context

        text = []
        text.append('bug: %d' % bug.id)
        text.append('title: %s' % bug.title)
        text.append('date-reported: %s' %
            format_rfc2822_date(bug.datecreated))
        text.append('date-updated: %s' %
            format_rfc2822_date(bug.date_last_updated))
        text.append('reporter: %s' % bug.owner.unique_displayname)

        if bug.duplicateof:
            text.append('duplicate-of: %d' % bug.duplicateof.id)
        else:
            text.append('duplicate-of: ')

        if bug.duplicates:
            dupes = ' '.join(str(dupe.id) for dupe in bug.duplicates)
            text.append('duplicates: %s' % dupes)
        else:
            text.append('duplicates: ')

        if bug.private:
            # XXX kiko 2007-10-31: this could include date_made_private and
            # who_made_private but Bjorn doesn't let me.
            text.append('private: yes')

        if bug.security_related:
            text.append('security: yes')

        text.append('attachments: ')
        for attachment in bug.attachments:
            if attachment.type != BugAttachmentType.PATCH:
                text.append(' %s' % self.attachment_text(attachment))

        text.append('patches: ')
        for attachment in bug.attachments:
            if attachment.type == BugAttachmentType.PATCH:
                text.append(' %s' % self.attachment_text(attachment))

        text.append('tags: %s' % ' '.join(bug.tags))

        text.append('subscribers: ')
        for subscription in bug.subscriptions:
            text.append(' %s' % subscription.person.unique_displayname)

        return ''.join(line + '\n' for line in text)

    def bugtask_text(self, task):
        """Return a BugTask for text display."""
        text = []
        text.append('task: %s' % task.bugtargetname)
        text.append('status: %s' % task.status.title)
        text.append('date-created: %s' %
            format_rfc2822_date(task.datecreated))

        for status in ["left_new", "confirmed", "triaged", "assigned",
                       "inprogress", "closed", "incomplete",
                       "fix_committed", "fix_released", "left_closed"]:
            date = getattr(task, "date_%s" % status)
            if date:
                text.append("date-%s: %s" % (
                    status.replace('_', '-'), format_rfc2822_date(date)))

        text.append('reporter: %s' % task.owner.unique_displayname)

        if task.bugwatch:
            text.append('watch: %s' % task.bugwatch.url)

        text.append('importance: %s' % task.importance.title)

        component = task.getPackageComponent()
        if component:
            text.append('component: %s' % component.name)

        if task.assignee:
            text.append('assignee: %s' % task.assignee.unique_displayname)
        else:
            text.append('assignee: ')

        if task.milestone:
            text.append('milestone: %s' % task.milestone.name)
        else:
            text.append('milestone: ')

        return ''.join(line + '\n' for line in text)

    def attachment_text(self, attachment):
        """Return a text representation of a bug attachment."""
        mime_type = normalize_mime_type.sub(
            ' ', attachment.libraryfile.mimetype)
        download_url = ProxiedLibraryFileAlias(
            attachment.libraryfile, attachment).http_url
        return "%s %s" % (download_url, mime_type)

    def comment_text(self):
        """Return a text representation of bug comments."""

        def build_message(text):
            mailwrapper = MailWrapper(width=72)
            text = mailwrapper.format(text)
            message = MIMEText(text.encode('utf-8'),
                'plain', 'utf-8')
            # This is redundant and makes the template noisy
            del message['MIME-Version']
            return message

        from lp.bugs.browser.bugtask import (
            get_visible_comments, get_comments_for_bugtask)

        # XXX: kiko 2007-10-31: for some reason, get_comments_for_bugtask
        # takes a task, not a bug. For now live with it.
        first_task = self.bugtasks[0]
        all_comments = get_comments_for_bugtask(first_task)
        comments = get_visible_comments(all_comments[1:])

        comment_mime = MIMEMultipart()
        message = build_message(self.context.description)
        comment_mime.attach(message)

        for comment in comments:
            message = build_message(comment.text_for_display)
            message['Author'] = comment.owner.unique_displayname.encode(
                'utf-8')
            message['Date'] = format_rfc2822_date(comment.datecreated)
            message['Message-Id'] = comment.rfc822msgid
            comment_mime.attach(message)

        return comment_mime.as_string().decode('utf-8')

    def render(self):
        """Return a text representation of the bug."""
        self.request.response.setHeader('Content-type', 'text/plain')
        texts = [self.bug_text()]
        texts.extend(self.bugtask_text(task) for task in self.bugtasks)
        texts.append(self.comment_text())
        return "\n".join(texts)


class BugURL:
    """Bug URL creation rules."""
    implements(ICanonicalUrlData)

    inside = None
    rootsite = 'bugs'

    def __init__(self, context):
        self.context = context

    @property
    def path(self):
        """Return the path component of the URL."""
        return u"bugs/%d" % self.context.id


class BugAffectingUserChoice(EnumeratedType):
    """The choices for a bug affecting a user."""

    YES = Item("""
        Yes

        This bug affects me.
        """)

    NO = Item("""
        No

        This bug doesn't affect me.
        """)


class BugMarkAsAffectingUserForm(Interface):
    """Form schema for marking the bug as affecting the user."""
    affects = Choice(
        title=_('Does this bug affect you?'),
        vocabulary=BugAffectingUserChoice)


class BugMarkAsAffectingUserView(LaunchpadFormView):
    """Page for marking a bug as affecting the user."""

    schema = BugMarkAsAffectingUserForm

    field_names = ['affects']
    label = "Does this bug affect you?"

    custom_widget('affects', LaunchpadRadioWidgetWithDescription)

    @property
    def initial_values(self):
        """See `LaunchpadFormView.`"""
        affected = self.context.bug.isUserAffected(self.user)
        if affected or affected is None:
            affects = BugAffectingUserChoice.YES
        else:
            affects = BugAffectingUserChoice.NO

        return {'affects': affects}

    @action('Change', name='change')
    def change_action(self, action, data):
        """Mark the bug according to the selection."""
        self.context.bug.markUserAffected(
            self.user, data['affects'] == BugAffectingUserChoice.YES)
        self.request.response.redirect(canonical_url(self.context.bug))


# XXX mars 2009-05-12 bug=372847
# This will likely have to change or be removed when the bug description
# changes from IText to IDescription.
@adapter(IBug, IText, IWebServiceClientRequest)
@implementer(IFieldHTMLRenderer)
def bug_description_xhtml_representation(context, field, request):
    """Render `IBug.description` as XHTML using the webservice."""
    formatter = FormattersAPI

    def renderer(value):
        nomail = formatter(value).obfuscate_email()
        html = formatter(nomail).text_to_html()
        return html.encode('utf-8')

    return renderer<|MERGE_RESOLUTION|>--- conflicted
+++ resolved
@@ -49,12 +49,8 @@
 from canonical.cachedproperty import cachedproperty
 
 from canonical.launchpad import _
-<<<<<<< HEAD
 from canonical.launchpad.browser.librarian import ProxiedLibraryFileAlias
-from lp.app.errors import NotFoundError
-=======
 from canonical.launchpad.fields import DuplicateBug
->>>>>>> 4ed045a4
 from canonical.launchpad.webapp.interfaces import ILaunchBag
 from lp.app.errors import NotFoundError
 from lp.bugs.interfaces.bug import IBug, IBugSet
@@ -486,8 +482,7 @@
                     attachment.libraryfile, attachment),
                 }
             for attachment in self.context.attachments
-            if attachment.type != BugAttachmentType.PATCH
-            ]
+            if attachment.type != BugAttachmentType.PATCH]
 
     @property
     def patches(self):
@@ -499,8 +494,7 @@
                     attachment.libraryfile, attachment),
                 }
             for attachment in self.context.attachments
-            if attachment.type == BugAttachmentType.PATCH
-            ]
+            if attachment.type == BugAttachmentType.PATCH]
 
 
 class BugView(LaunchpadView, BugViewMixin):
