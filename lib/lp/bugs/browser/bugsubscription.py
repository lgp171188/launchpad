--- conflicted
+++ resolved
@@ -40,10 +40,7 @@
 from lp.bugs.browser.bug import BugViewMixin
 from lp.bugs.enum import BugNotificationLevel, HIDDEN_BUG_NOTIFICATION_LEVELS
 from lp.bugs.interfaces.bugsubscription import IBugSubscription
-<<<<<<< HEAD
-=======
 from lp.bugs.model.personsubscriptioninfo import PersonSubscriptions
->>>>>>> 4a98f14b
 from lp.services import features
 from lp.services.propertycache import cachedproperty
 
@@ -569,9 +566,6 @@
 
     @property
     def structural_subscriptions(self):
-<<<<<<< HEAD
-        return self.context.bug.getStructuralSubscriptionsForPerson(self.user)
-=======
         return self.context.bug.getStructuralSubscriptionsForPerson(self.user)
 
     def _getSupervisedTargets(self):
@@ -638,5 +632,4 @@
                          "duplicate_bugs": self._getDuplicates(),
                          }))
         else:
-            return None
->>>>>>> 4a98f14b
+            return None