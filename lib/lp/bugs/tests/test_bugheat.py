--- conflicted
+++ resolved
@@ -5,24 +5,13 @@
 
 __metaclass__ = type
 
-<<<<<<< HEAD
-import transaction
 import unittest
 
 from storm.store import Store
-=======
-import unittest
->>>>>>> 6e10ea5f
 
 from canonical.testing import LaunchpadZopelessLayer
 
-<<<<<<< HEAD
-from lp.bugs.interfaces.bugjob import ICalculateBugHeatJobSource
-from lp.bugs.model.bugheat import CalculateBugHeatJob
-from lp.bugs.scripts.bugheat import BugHeatCalculator
 from lp.testing import TestCaseWithFactory
-=======
->>>>>>> 6e10ea5f
 from lp.testing.factory import LaunchpadObjectFactory
 
 
