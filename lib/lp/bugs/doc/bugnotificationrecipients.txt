--- conflicted
+++ resolved
@@ -63,19 +63,14 @@
 
 Let's up some data for our test:
 
-<<<<<<< HEAD
     >>> from lp.registry.interfaces.person import IPersonSet
-  >>> from canonical.launchpad.mailnotification import (
-=======
-  >>> from canonical.launchpad.interfaces import IPersonSet
-  >>> from lp.bugs.mail.bugnotificationrecipients import (
->>>>>>> a0f9eb7d
-  ...     BugNotificationRecipients)
-  >>> debian = Distribution.selectOneBy(name="debian")
-  >>> pmount = debian.getSourcePackage("pmount")
-  >>> alsa_utils = Product.selectOneBy(name="alsa-utils")
-  >>> gnomebaker = Product.selectOneBy(name="gnomebaker")
-  >>> personset = getUtility(IPersonSet)
+    >>> from lp.bugs.mail.bugnotificationrecipients import (
+    ...     BugNotificationRecipients)
+    >>> debian = Distribution.selectOneBy(name="debian")
+    >>> pmount = debian.getSourcePackage("pmount")
+    >>> alsa_utils = Product.selectOneBy(name="alsa-utils")
+    >>> gnomebaker = Product.selectOneBy(name="gnomebaker")
+    >>> personset = getUtility(IPersonSet)
 
 Here's where getBugNotificationRecipients() starts off. First, a
 BugNotificationRecipients instance is created:
