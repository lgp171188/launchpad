--- conflicted
+++ resolved
@@ -1198,7 +1198,174 @@
     4 Mozilla Firefox Reflow problems with complex page layouts NEW MEDIUM
     1 Mozilla Firefox Firefox does not support SVG NEW LOW
 
-<<<<<<< HEAD
+
+== Searching by structural subscriber ==
+
+The 'structural_subscriber' search parameter allows one to search all the bug
+tasks to which a person is structurally subscribed. A person can be a
+structural subscriber for a product, a product series, a project, a milestone,
+a distribution, a distribution series and a distribution source package. No
+Privileges Person isn't a structural subscriber, so no bug tasks are found:
+
+    >>> from canonical.launchpad.interfaces import IPersonSet
+    >>> no_priv = getUtility(IPersonSet).getByName('no-priv')
+    >>> no_priv_struct_sub = BugTaskSearchParams(
+    ...     user=None, structural_subscriber=no_priv)
+    >>> found_bugtasks = bugtask_set.search(no_priv_struct_sub)
+    >>> found_bugtasks.count()
+    0
+
+Create a new person and make them a subscriber to all Firefox (product) bug
+reports.  Subsequently, we confirm that they are subscribed to all of the
+Firefox bug tasks.
+
+    >>> product_struct_subber = factory.makePerson(
+    ...     name='product-struct-subber')
+    >>> firefox.addBugSubscription(product_struct_subber,
+    ...     product_struct_subber)
+    <StructuralSubscription at ...>
+    >>> product_struct_sub_search = BugTaskSearchParams(
+    ...     user=None, structural_subscriber=product_struct_subber)
+    >>> found_bugtasks = bugtask_set.search(product_struct_sub_search)
+    >>> found_bugtasks.count()
+    7
+
+Create a new person and subscribe them to all of the bug tasks for a product
+series.  We then test to see that they are subscribed to all of the bug tasks
+for the product series in which they are interested.
+
+    >>> product_series = firefox.getSeries('1.0')
+    >>> all_targeted = BugTaskSearchParams(user=None, omit_targeted=False)
+    >>> series_tasks = product_series.searchTasks(all_targeted)
+    >>> series_struct_subber = factory.makePerson(
+    ...     name='series-struct-subber')
+    >>> product_series.addBugSubscription(series_struct_subber,
+    ...     series_struct_subber)
+    <StructuralSubscription at ...>
+    >>> series_struct_sub_search = BugTaskSearchParams(
+    ...     user=None, structural_subscriber=series_struct_subber)
+    >>> found_bugtasks = bugtask_set.search(series_struct_sub_search)
+    >>> found_bugtasks.count()
+    2
+
+Create a new product which will be a part of a project group.  A bug is
+created for the product which should then show up for structural subscribers
+of the project group.  Then a new person is created who is subscribed to all
+of the bug reports about the project. Search for bug tasks that this new
+person is subscribed.
+
+    >>> product = factory.makeProduct()
+    >>> bug = factory.makeBug(product=product)
+    >>> project = factory.makeProject()
+    >>> product.project = project
+    >>> project_struct_subber = factory.makePerson(
+    ...     name='project-struct-subber')
+    >>> project.addBugSubscription(project_struct_subber,
+    ...     project_struct_subber)
+    <StructuralSubscription at ...>
+    >>> project_struct_sub_search = BugTaskSearchParams(
+    ...     user=None, structural_subscriber=project_struct_subber)
+    >>> found_bugtasks = bugtask_set.search(project_struct_sub_search)
+    >>> found_bugtasks.count()
+    1
+
+We will also subscribe this project subscriber to a product that is a part of
+the project and ensure that duplicate bug tasks do not appear in the search
+results.
+
+    >>> product2 = factory.makeProduct()
+    >>> bug = factory.makeBug(product=product2)
+    >>> product2.project = project
+    >>> product2.addBugSubscription(project_struct_subber,
+    ...     project_struct_subber)
+    <StructuralSubscription at ...>
+    >>> project_struct_sub_search = BugTaskSearchParams(
+    ...     user=None, structural_subscriber=project_struct_subber)
+    >>> found_bugtasks = bugtask_set.search(project_struct_sub_search)
+    >>> found_bugtasks.count()
+    2
+
+Create a new person and subscribe them to all of bug tasks targeted to a
+milestone.  We then test to see that they are subscribed to all of the
+bug tasks for the milestone in which they are interested.
+
+    >>> milestone_struct_subber = factory.makePerson(
+    ...     name='milestone-struct-subber')
+    >>> product_milestone.addBugSubscription(milestone_struct_subber,
+    ...     milestone_struct_subber)
+    <StructuralSubscription at ...>
+    >>> milestone_struct_sub_search = BugTaskSearchParams(
+    ...     user=None, structural_subscriber=milestone_struct_subber)
+    >>> found_bugtasks = bugtask_set.search(milestone_struct_sub_search)
+    >>> found_bugtasks.count()
+    2
+
+Create another new person and subscribe them to all the Ubuntu bug reports -
+crazy I know.  Then test to see that this poor person is subscribed to all
+bugs with an Ubuntu bug task.
+
+    >>> distro_struct_subber = factory.makePerson(
+    ...     name='distro-struct-subber')
+    >>> ubuntu.addBugSubscription(distro_struct_subber,
+    ...     distro_struct_subber)
+    <StructuralSubscription at ...>
+    >>> distro_struct_sub_search = BugTaskSearchParams(
+    ...     user=None, structural_subscriber=distro_struct_subber)
+    >>> found_bugtasks = bugtask_set.search(distro_struct_sub_search)
+    >>> found_bugtasks.count()
+    5
+
+Create a new person who will only be subscribed to an Ubuntu series, which is
+something more reasonable than all of Ubuntu.  Test to ensure that this person
+is subscribed to all of the bug tasks about that distro series.
+
+    >>> ubuntu = getUtility(IDistributionSet).getByName('ubuntu')
+    >>> hoary = ubuntu.getSeries('hoary')
+    >>> distro_series_struct_subber = factory.makePerson(
+    ...     name='distro-series-struct-subber')
+    >>> hoary.addBugSubscription(distro_series_struct_subber,
+    ...     distro_series_struct_subber)
+    <StructuralSubscription at ...>
+    >>> distro_series_struct_sub_search = BugTaskSearchParams(
+    ...     user=None, structural_subscriber=distro_series_struct_subber)
+    >>> found_bugtasks = bugtask_set.search(distro_series_struct_sub_search)
+    >>> all_targeted = BugTaskSearchParams(user=None, omit_targeted=False)
+    >>> hoary_bugtasks = hoary.searchTasks(all_targeted)
+    >>> found_bugtasks.count() == hoary_bugtasks.count()
+    True
+
+Create a new person and make them a subscriber to all Ubuntu Firefox (a
+distribution source package) bug reports.  Test to see that the new person is
+subscribed to all of the Ubuntu Firefox bug tasks.
+
+    >>> package_struct_subber = factory.makePerson(
+    ...     name='package-struct-subber')
+    >>> ubuntu_firefox.addBugSubscription(package_struct_subber,
+    ...     package_struct_subber)
+    <StructuralSubscription at ...>
+    >>> package_struct_sub_search = BugTaskSearchParams(
+    ...     user=None, structural_subscriber=package_struct_subber)
+    >>> found_bugtasks = bugtask_set.search(package_struct_sub_search)
+    >>> found_bugtasks.count()
+    1
+
+We'll also subscribe the person who is currently subscribed to a package's bug
+reports, package_struct_subber, to the bug reports of a product series to
+ensure that the structural_subscriber search is returning the set of both bug
+tasks.
+
+    >>> product_series.addBugSubscription(package_struct_subber,
+    ...     package_struct_subber)
+    <StructuralSubscription at ...>
+    >>> package_struct_sub_search = BugTaskSearchParams(
+    ...     user=None, structural_subscriber=package_struct_subber)
+    >>> found_bugtasks = bugtask_set.search(package_struct_sub_search)
+    >>> combined_bugtasks_count = (ubuntu_firefox_bugs.count () +
+    ...    series_tasks.count())
+    >>> found_bugtasks.count() == combined_bugtasks_count
+    True
+
+
 == Using omit_targeted parameter ==
 
 Searching for a distribution's series bug tasks combined with the
@@ -1218,172 +1385,4 @@
     >>> targeted_results = ubuntu_hoary.searchTasks(None,
     ...     omit_targeted=False)
     >>> targeted_results.count()
-    2
-=======
-
-== Searching by structural subscriber ==
-
-The 'structural_subscriber' search parameter allows one to search all the bug
-tasks to which a person is structurally subscribed. A person can be a
-structural subscriber for a product, a product series, a project, a milestone,
-a distribution, a distribution series and a distribution source package. No
-Privileges Person isn't a structural subscriber, so no bug tasks are found:
-
-    >>> from canonical.launchpad.interfaces import IPersonSet
-    >>> no_priv = getUtility(IPersonSet).getByName('no-priv')
-    >>> no_priv_struct_sub = BugTaskSearchParams(
-    ...     user=None, structural_subscriber=no_priv)
-    >>> found_bugtasks = bugtask_set.search(no_priv_struct_sub)
-    >>> found_bugtasks.count()
-    0
-
-Create a new person and make them a subscriber to all Firefox (product) bug
-reports.  Subsequently, we confirm that they are subscribed to all of the
-Firefox bug tasks.
-
-    >>> product_struct_subber = factory.makePerson(
-    ...     name='product-struct-subber')
-    >>> firefox.addBugSubscription(product_struct_subber,
-    ...     product_struct_subber)
-    <StructuralSubscription at ...>
-    >>> product_struct_sub_search = BugTaskSearchParams(
-    ...     user=None, structural_subscriber=product_struct_subber)
-    >>> found_bugtasks = bugtask_set.search(product_struct_sub_search)
-    >>> found_bugtasks.count()
-    7
-
-Create a new person and subscribe them to all of the bug tasks for a product
-series.  We then test to see that they are subscribed to all of the bug tasks
-for the product series in which they are interested.
-
-    >>> product_series = firefox.getSeries('1.0')
-    >>> all_targeted = BugTaskSearchParams(user=None, omit_targeted=False)
-    >>> series_tasks = product_series.searchTasks(all_targeted)
-    >>> series_struct_subber = factory.makePerson(
-    ...     name='series-struct-subber')
-    >>> product_series.addBugSubscription(series_struct_subber,
-    ...     series_struct_subber)
-    <StructuralSubscription at ...>
-    >>> series_struct_sub_search = BugTaskSearchParams(
-    ...     user=None, structural_subscriber=series_struct_subber)
-    >>> found_bugtasks = bugtask_set.search(series_struct_sub_search)
-    >>> found_bugtasks.count()
-    2
-
-Create a new product which will be a part of a project group.  A bug is
-created for the product which should then show up for structural subscribers
-of the project group.  Then a new person is created who is subscribed to all
-of the bug reports about the project. Search for bug tasks that this new
-person is subscribed.
-
-    >>> product = factory.makeProduct()
-    >>> bug = factory.makeBug(product=product)
-    >>> project = factory.makeProject()
-    >>> product.project = project
-    >>> project_struct_subber = factory.makePerson(
-    ...     name='project-struct-subber')
-    >>> project.addBugSubscription(project_struct_subber,
-    ...     project_struct_subber)
-    <StructuralSubscription at ...>
-    >>> project_struct_sub_search = BugTaskSearchParams(
-    ...     user=None, structural_subscriber=project_struct_subber)
-    >>> found_bugtasks = bugtask_set.search(project_struct_sub_search)
-    >>> found_bugtasks.count()
-    1
-
-We will also subscribe this project subscriber to a product that is a part of
-the project and ensure that duplicate bug tasks do not appear in the search
-results.
-
-    >>> product2 = factory.makeProduct()
-    >>> bug = factory.makeBug(product=product2)
-    >>> product2.project = project
-    >>> product2.addBugSubscription(project_struct_subber,
-    ...     project_struct_subber)
-    <StructuralSubscription at ...>
-    >>> project_struct_sub_search = BugTaskSearchParams(
-    ...     user=None, structural_subscriber=project_struct_subber)
-    >>> found_bugtasks = bugtask_set.search(project_struct_sub_search)
-    >>> found_bugtasks.count()
-    2
-
-Create a new person and subscribe them to all of bug tasks targeted to a
-milestone.  We then test to see that they are subscribed to all of the
-bug tasks for the milestone in which they are interested.
-
-    >>> milestone_struct_subber = factory.makePerson(
-    ...     name='milestone-struct-subber')
-    >>> product_milestone.addBugSubscription(milestone_struct_subber,
-    ...     milestone_struct_subber)
-    <StructuralSubscription at ...>
-    >>> milestone_struct_sub_search = BugTaskSearchParams(
-    ...     user=None, structural_subscriber=milestone_struct_subber)
-    >>> found_bugtasks = bugtask_set.search(milestone_struct_sub_search)
-    >>> found_bugtasks.count()
-    2
-
-Create another new person and subscribe them to all the Ubuntu bug reports -
-crazy I know.  Then test to see that this poor person is subscribed to all
-bugs with an Ubuntu bug task.
-
-    >>> distro_struct_subber = factory.makePerson(
-    ...     name='distro-struct-subber')
-    >>> ubuntu.addBugSubscription(distro_struct_subber,
-    ...     distro_struct_subber)
-    <StructuralSubscription at ...>
-    >>> distro_struct_sub_search = BugTaskSearchParams(
-    ...     user=None, structural_subscriber=distro_struct_subber)
-    >>> found_bugtasks = bugtask_set.search(distro_struct_sub_search)
-    >>> found_bugtasks.count()
-    5
-
-Create a new person who will only be subscribed to an Ubuntu series, which is
-something more reasonable than all of Ubuntu.  Test to ensure that this person
-is subscribed to all of the bug tasks about that distro series.
-
-    >>> ubuntu = getUtility(IDistributionSet).getByName('ubuntu')
-    >>> hoary = ubuntu.getSeries('hoary')
-    >>> distro_series_struct_subber = factory.makePerson(
-    ...     name='distro-series-struct-subber')
-    >>> hoary.addBugSubscription(distro_series_struct_subber,
-    ...     distro_series_struct_subber)
-    <StructuralSubscription at ...>
-    >>> distro_series_struct_sub_search = BugTaskSearchParams(
-    ...     user=None, structural_subscriber=distro_series_struct_subber)
-    >>> found_bugtasks = bugtask_set.search(distro_series_struct_sub_search)
-    >>> all_targeted = BugTaskSearchParams(user=None, omit_targeted=False)
-    >>> hoary_bugtasks = hoary.searchTasks(all_targeted)
-    >>> found_bugtasks.count() == hoary_bugtasks.count()
-    True
-
-Create a new person and make them a subscriber to all Ubuntu Firefox (a
-distribution source package) bug reports.  Test to see that the new person is
-subscribed to all of the Ubuntu Firefox bug tasks.
-
-    >>> package_struct_subber = factory.makePerson(
-    ...     name='package-struct-subber')
-    >>> ubuntu_firefox.addBugSubscription(package_struct_subber,
-    ...     package_struct_subber)
-    <StructuralSubscription at ...>
-    >>> package_struct_sub_search = BugTaskSearchParams(
-    ...     user=None, structural_subscriber=package_struct_subber)
-    >>> found_bugtasks = bugtask_set.search(package_struct_sub_search)
-    >>> found_bugtasks.count()
-    1
-
-We'll also subscribe the person who is currently subscribed to a package's bug
-reports, package_struct_subber, to the bug reports of a product series to
-ensure that the structural_subscriber search is returning the set of both bug
-tasks.
-
-    >>> product_series.addBugSubscription(package_struct_subber,
-    ...     package_struct_subber)
-    <StructuralSubscription at ...>
-    >>> package_struct_sub_search = BugTaskSearchParams(
-    ...     user=None, structural_subscriber=package_struct_subber)
-    >>> found_bugtasks = bugtask_set.search(package_struct_sub_search)
-    >>> combined_bugtasks_count = (ubuntu_firefox_bugs.count () +
-    ...    series_tasks.count())
-    >>> found_bugtasks.count() == combined_bugtasks_count
-    True
->>>>>>> c1985b62
+    2