/* Copyright 2009-2011 Canonical Ltd.  This software is licensed under the
 * GNU Affero General Public License version 3 (see the file LICENSE).
 *
 * Form overlay widgets and subscriber handling for bug pages.
 *
 * @module bugs
 * @submodule bugtask_index
 */

YUI.add('lp.bugs.bugtask_index', function(Y) {

var namespace = Y.namespace('lp.bugs.bugtask_index');

// lazr.FormOverlay objects.
var duplicate_form_overlay;
var privacy_form_overlay;

// The url of the page used to update bug duplicates.
var update_dupe_url;

// The launchpad js client used.
var lp_client;

// The launchpad client entry for the current bug.
var lp_bug_entry;

// The bug itself, taken from cache.
var bug_repr;

// Overlay related vars.
var error_overlay;
var submit_button_html =
    '<button type="submit" name="field.actions.change" ' +
    'value="Change" class="lazr-pos lazr-btn" >OK</button>';
var cancel_button_html =
    '<button type="button" name="field.actions.cancel" ' +
    'class="lazr-neg lazr-btn" >Cancel</button>';
var privacy_link;
var privacy_spinner;
var link_branch_link;

// The set of subscriber CSS IDs as a JSON struct.
var subscriber_ids;

// A boolean telling us whether advanced subscription features are to be
// used or not.
// XXX 2011-01-14 gmb bug=702859:
//     We need to expose feature flags via the API to avoid this kind of
//     thing.
var use_advanced_subscriptions = false;

/*
 * An object representing the bugtask subscribers portlet.
 *
 * Since the portlet loads via XHR and inline subscribing
 * depends on that portlet being loaded, setup a custom
 * event object, to provide a hook for initializing subscription
 * link callbacks after custom events.
 */
var PortletTarget = function() {};
Y.augment(PortletTarget, Y.Event.Target);
namespace.portlet = new PortletTarget();

function setup_portlet_handlers() {
    namespace.portlet.subscribe('bugs:portletloaded', function() {
        load_subscriber_ids();
    });
    namespace.portlet.subscribe('bugs:dupeportletloaded', function() {
        setup_unsubscribe_icon_handlers();
    });
    /*
     * If the subscribers portlet fails to load, clear any
     * click handlers, so the normal subscribe page can be reached.
     */
    namespace.portlet.subscribe('bugs:portletloadfailed', function(handlers) {
        if (Y.Lang.isArray(handlers)) {
            var click_handler = handlers[0];
            click_handler.detach();
        }
    });
    /* If the dupe subscribers portlet fails to load,
     * be sure to try to handle any unsub icons that may
     * exist for others.
     */
    namespace.portlet.subscribe(
        'bugs:dupeportletloadfailed',
        function(handlers) {
            setup_unsubscribe_icon_handlers();
        });

    /* If loading the subscriber IDs JSON has succeeded, set up the
     * subscription link handlers and load the subscribers from dupes.
     */
    namespace.portlet.subscribe(
        'bugs:portletsubscriberidsloaded',
        function() {
            setup_subscription_link_handlers();
            load_subscribers_from_duplicates();
        });

    /* If loading the subscriber IDs JSON fails we still need to load the
     * subscribers from duplicates but we don't set up the subscription link
     * handlers.
     */
    namespace.portlet.subscribe(
        'bugs:portletsubscriberidsfailed',
        function() {
            load_subscribers_from_duplicates();
        });

    /*
     * Subscribing someone else requires loading a grayed out
     * username into the DOM until the subscribe action completes.
     * There are a couple XHR requests in check_can_be_unsubscribed
     * before the subscribe work can be done, so fire a custom event
     * bugs:nameloaded and do the work here when the event fires.
     */
    namespace.portlet.subscribe('bugs:nameloaded', function(subscription) {
        var error_handler = new LP.client.ErrorHandler();
        error_handler.clearProgressUI = function() {
            var temp_link = Y.one('#temp-username');
            if (temp_link) {
                var temp_parent = temp_link.get('parentNode');
                temp_parent.removeChild(temp_link);
            }
        };
        error_handler.showError = function(error_msg) {
            Y.lp.app.errors.display_error(
                Y.one('.menu-link-addsubscriber'), error_msg);
        };

        var config = {
            on: {
                success: function() {
                    var temp_link = Y.one('#temp-username');
                    var temp_spinner = Y.one('#temp-name-spinner');
                    temp_link.removeChild(temp_spinner);
                    var anim = Y.lazr.anim.green_flash({ node: temp_link });
                    anim.on('end', function() {
                        add_user_name_link(subscription);
                        var temp_parent = temp_link.get('parentNode');
                        temp_parent.removeChild(temp_link);
                    });
                    anim.run();
                },
                failure: error_handler.getFailureHandler()
            },
            parameters: {
                person: LP.client.get_absolute_uri(
                    subscription.get('person').get('escaped_uri')),
                suppress_notify: false
            }
        };
        lp_client.named_post(bug_repr.self_link, 'subscribe', config);
    });
}

namespace.setup_bugtask_index = function() {
    setup_portlet_handlers();
    /*
     * Check the page for links related to overlay forms and request the HTML
     * for these forms.
     */
    Y.on('load', function() {
        if (Y.UA.ie) {
            return;
        }
        // If the user is not logged in, then we need to defer to the
        // default behaviour.
        if (LP.client.links.me === undefined) {
            return;
        }

        setup_client_and_bug();

        // Look for the 'Mark as duplicate' links or the
        // 'change duplicate bug' link.
        var update_dupe_link = Y.one(
            '.menu-link-mark-dupe, #change_duplicate_bug');

        if (update_dupe_link) {
            // First things first, pre-load the mark-dupe form.
            update_dupe_url = update_dupe_link.get('href');
            var mark_dupe_form_url = update_dupe_url + '/++form++';

            var form_header = '<p>Marking this bug as a duplicate will,' +
                              ' by default, hide it from search results ' +
                              'listings.</p>';

            var has_dupes = Y.one('#portlet-duplicates');
            if (has_dupes !== null) {
                form_header = form_header +
                    '<p style="padding:2px 2px 0 36px;" ' +
                    'class="large-warning"><strong>Note:</strong> ' +
                    'This bug has duplicates of its own. ' +
                    'If you go ahead, they too will become duplicates of ' +
                    'the bug you specify here.  This cannot be undone.' +
                    '</p></div>';
            }

            duplicate_form_overlay = new Y.lazr.FormOverlay({
                headerContent: '<h2>Mark bug report as duplicate</h2>',
                form_header: form_header,
                form_submit_button: Y.Node.create(submit_button_html),
                form_cancel_button: Y.Node.create(cancel_button_html),
                centered: true,
                form_submit_callback: update_bug_duplicate,
                visible: false
            });
            duplicate_form_overlay.render('#duplicate-form-container');
            duplicate_form_overlay.loadFormContentAndRender(
                mark_dupe_form_url);

            // Add an on-click handler to any links found that displays
            // the form overlay.
            update_dupe_link.on('click', function(e) {
                // Only go ahead if we have received the form content by the
                // time the user clicks:
                if (duplicate_form_overlay){
                    e.preventDefault();
                    duplicate_form_overlay.show();
                    Y.DOM.byId('field.duplicateof').focus();
                }
            });
            // Add a class denoting them as js-action links.
            update_dupe_link.addClass('js-action');
        }

        privacy_link = Y.one('#privacy-link');

        if (privacy_link) {
            var privacy_link_url = privacy_link.getAttribute('href') +
              '/++form++';
            var privacy_div = Y.one('#privacy-text');
            var privacy_html = privacy_link.get('innerHTML') + ' ';
            privacy_div.set('innerHTML', privacy_html);
            var privacy_text = Y.one('#privacy-text');
            privacy_link = Y.Node.create(
                '<a id="privacy-link" class="sprite edit" title="[edit]">' +
                '<span class="invisible-link">edit</span>&nbsp;</a>');
            privacy_link.set('href', privacy_link_url);
            privacy_text.appendChild(privacy_link);
            privacy_spinner = Y.Node.create(
                '<img src="/@@/spinner" style="display: none" />');
            privacy_text.appendChild(privacy_spinner);


            privacy_form_overlay = new Y.lazr.FormOverlay({
                headerContent: '<h2>Change privacy settings</h2>',
                form_submit_button: Y.Node.create(submit_button_html),
                form_cancel_button: Y.Node.create(cancel_button_html),
                centered: true,
                form_submit_callback: update_privacy_settings,
                visible: false
            });
            privacy_form_overlay.render('#privacy-form-container');
            privacy_form_overlay.loadFormContentAndRender(privacy_link_url);
            privacy_link.on('click', function(e) {
                if (privacy_form_overlay) {
                    e.preventDefault();
                    privacy_form_overlay.show();
                    // XXX Abel Deuring 2009-04-23, bug 365462
                    // Y.one('#field.private') returns null.
                    // Seems that YUI does not like IDs containing a '.'
                    document.getElementById('field.private').focus();
                }
            });
            privacy_link.addClass('js-action');
        }
        setup_add_attachment();
        setup_link_branch_picker();
    }, window);
};


/*
 * Initialize click handler for the subscribe someone else link.
 *
 * @method setup_subscribe_someone_else_handler
 * @param subscription {Object} A Y.lp.bugs.subscriber.Subscription object.
 */
function setup_subscribe_someone_else_handler(subscription) {
    var config = {
        header: 'Subscribe someone else',
        step_title: 'Search',
        picker_activator: '.menu-link-addsubscriber'
    };

    config.save = function(result) {
        subscribe_someone_else(result, subscription);
    };
    var picker = Y.lp.app.picker.create('ValidPersonOrTeam', config);
}

/*
 * Initialize callbacks for subscribe/unsubscribe links.
 *
 * @method setup_subscription_link_handlers
 */
function setup_subscription_link_handlers() {
    if (LP.client.links.me === undefined) {
        return;
    }

    setup_client_and_bug();
    var subscription = new Y.lp.bugs.subscriber.Subscription({
        link: Y.one('.menu-link-subscription'),
        spinner: Y.one('#sub-unsub-spinner'),
        subscriber: new Y.lp.bugs.subscriber.Subscriber({
            uri: LP.client.links.me,
            subscriber_ids: subscriber_ids
        })
    });

    var is_direct = subscription.get(
        'link').get('parentNode').hasClass('subscribed-true');
    var has_dupes = subscription.get(
        'link').get('parentNode').hasClass('dup-subscribed-true');
    subscription.set('is_direct', is_direct);
    subscription.set('has_dupes', has_dupes);

    if (subscription.is_node()) {
        subscription.get('link').on('click', function(e) {
            e.halt();
            subscription.set('can_be_unsubscribed', true);
            subscription.set('person', subscription.get('subscriber'));
            subscription.set('is_team', false);
            var parent = e.target.get('parentNode');
            // Look for the false conditions of subscription, which
            // is_direct_subscription, etc. don't report correctly,
            // to make sure we only use subscribe_current_user for
            // the current user.
            if (parent.hasClass('subscribed-false') &&
                parent.hasClass('dup-subscribed-false')) {
                var subscription_link_url = subscription.get(
                    'link').get('href') + '/++form++';
                var subscription_overlay = new Y.lazr.FormOverlay({
                    headerContent: '<h2>Subscribe to bug</h2>',
                    form_submit_button: Y.Node.create(submit_button_html),
                    form_cancel_button: Y.Node.create(cancel_button_html),
                    centered: true,
                    visible: false
                });
                subscription_overlay.set('form_submit_callback', function(e) {
                    subscribe_current_user(subscription);
                    subscription_overlay.hide();
                });
                subscription_overlay.render('#privacy-form-container');
                subscription_overlay.loadFormContentAndRender(
                    subscription_link_url);
                subscription_overlay.show();
            }
            else {
                unsubscribe_current_user(subscription);
            }
        });
        subscription.get('link').addClass('js-action');
    }

    setup_subscribe_someone_else_handler(subscription);
}

/*
 * Set click handlers for unsubscribe remove icons.
 *
 * @method setup_unsubscribe_icon_handlers
 * @param subscription {Object} A Y.lp.bugs.subscriber.Subscription object.
 */
function setup_unsubscribe_icon_handlers() {
    var subscription = new Y.lp.bugs.subscriber.Subscription({
        link: Y.get('.menu-link-subscription'),
        spinner: Y.get('#sub-unsub-spinner'),
        subscriber: new Y.lp.bugs.subscriber.Subscriber({
            uri: LP.client.links.me,
            subscriber_ids: subscriber_ids
        })
    });

    Y.on('click', function(e) {
        e.halt();
        unsubscribe_user_via_icon(e.target, subscription);
    }, '.unsub-icon');
}

/*
 * Create the lp client and bug entry if we haven't done so already.
 *
 * @method setup_client_and_bug
 */
function setup_client_and_bug() {
    lp_client = new LP.client.Launchpad();

    if (bug_repr === undefined) {
        bug_repr = LP.client.cache.bug;
        lp_bug_entry = new LP.client.Entry(
            lp_client, bug_repr, bug_repr.self_link);
    }
}

/*
 * Update the bug duplicate via the LP API
 */
function update_bug_duplicate(data) {
    // XXX noodles 2009-03-17 bug=336866 It seems the etag
    // returned by lp_save() is incorrect. Remove it for now
    // so that the second save does not result in a '412
    // precondition failed' error.
    //
    // XXX deryck 2009-04-29 bug=369293 Also, this has to
    // happen before *any* call to lp_save now that bug
    // subscribing can be done inline.  Named operations
    // don't return new objects, making the cached bug's
    // etag invalid as well.
    lp_bug_entry.removeAttr('http_etag');

    // Hide the formoverlay:
    duplicate_form_overlay.hide();

    // Hide the dupe edit icon if it exists.
    var dupe_edit_icon = Y.one('#change_duplicate_bug');
    if (dupe_edit_icon !== null) {
        dupe_edit_icon.setStyle('display', 'none');
    }

    // Add the spinner...
    var dupe_span = Y.one('#mark-duplicate-text');
    dupe_span.removeClass('sprite bug-dupe');
    dupe_span.addClass('update-in-progress-message');

    // Set the new duplicate link on the bug entry.
    var new_dup_url = null;
    var new_dup_id = Y.Lang.trim(data['field.duplicateof'][0]);
    if (new_dup_id !== '') {
        var self_link = lp_bug_entry.get('self_link');
        var last_slash_index = self_link.lastIndexOf('/');
        new_dup_url = self_link.slice(0, last_slash_index+1) + new_dup_id;
    }
    var old_dup_url = lp_bug_entry.get('duplicate_of_link');
    lp_bug_entry.set('duplicate_of_link', new_dup_url);

    // Create a config for the lp_save method
    config = {
        on: {
            success: function(updated_entry) {
                dupe_span.removeClass('update-in-progress-message');
                lp_bug_entry = updated_entry;

                if (new_dup_url !== null) {
                    dupe_span.set('innerHTML', [
                        '<a id="change_duplicate_bug" ',
                        'title="Edit or remove linked duplicate bug" ',
                        'class="sprite edit"></a>',
                        'Duplicate of <a>bug #</a>'].join(""));
                    dupe_span.all('a').item(0)
                        .set('href', update_dupe_url);
                    dupe_span.all('a').item(1)
                        .set('href', '/bugs/' + new_dup_id)
                        .appendChild(document.createTextNode(new_dup_id));
                    var has_dupes = Y.one('#portlet-duplicates');
                    if (has_dupes !== null) {
                        has_dupes.get('parentNode').removeChild(has_dupes);
                    }
                    show_comment_on_duplicate_warning();
                } else {
                    dupe_span.addClass('sprite bug-dupe');
                    dupe_span.set('innerHTML', [
                        '<a class="menu-link-mark-dupe js-action">',
                        'Mark as duplicate</a>'].join(""));
                    dupe_span.one('a').set('href', update_dupe_url);
                    hide_comment_on_duplicate_warning();
                }
                Y.lazr.anim.green_flash({node: dupe_span}).run();
                // ensure the new link is hooked up correctly:
                dupe_span.one('a').on(
                    'click', function(e){
                        e.preventDefault();
                        duplicate_form_overlay.show();
                        Y.DOM.byId('field.duplicateof').focus();
                    });
            },
            failure: function(id, request) {
                dupe_span.removeClass('update-in-progress-message');
                if (request.status == 400) {
                    duplicate_form_overlay.showError(
                        new_dup_id + ' is not a valid bug number or' +
                        ' nickname.');
                } else {
                    duplicate_form_overlay.showError(request.responseText);
                }
                duplicate_form_overlay.show();

                // Reset the lp_bug_entry.duplicate_of_link as it wasn't
                // updated.
                lp_bug_entry.set('duplicate_of_link', old_dup_url);

            }
        }
    };

    // And save the updated entry.
    lp_bug_entry.lp_save(config);
}

/*
 * Ensure that a warning about adding a comment to a duplicate bug
 * is displayed.
 *
 * @method show_comment_on_duplicate_warning
 */
var show_comment_on_duplicate_warning = function() {
    var duplicate_warning = Y.one('#warning-comment-on-duplicate');
    if (duplicate_warning === null) {
        var container = Y.one('#add-comment-form');
        var first_node = container.get('firstChild');
        duplicate_warning = Y.Node.create(
            ['<div class="warning message"',
             'id="warning-comment-on-duplicate">',
             'Remember, this bug report is a duplicate. ',
             'Comment here only if you think the duplicate status is wrong.',
             '</div>'].join(''));
        container.insertBefore(duplicate_warning, first_node);
    }
};

/*
 * Ensure that no warning about adding a comment to a duplicate bug
 * is displayed.
 *
 * @method hide_comment_on_duplicate_warning
 */
var hide_comment_on_duplicate_warning = function() {
    var duplicate_warning = Y.one('#warning-comment-on-duplicate');
    if (duplicate_warning !== null) {
        duplicate_warning.ancestor().removeChild(duplicate_warning);
    }
};


var update_privacy_settings = function(data) {
    // XXX noodles 2009-03-17 bug=336866 It seems the etag
    // returned by lp_save() is incorrect. Remove it for now
    // so that the second save does not result in a '412
    // precondition failed' error.
    //
    // XXX deryck 2009-04-29 bug=369293 Also, this has to
    // happen before *any* call to lp_save now that bug
    // subscribing can be done inline.  Named operations
    // don't return new objects, making the cached bug's
    // etag invalid as well.
    lp_bug_entry.removeAttr('http_etag');

    privacy_form_overlay.hide();

    var privacy_text = Y.one('#privacy-text');
    var privacy_div = Y.one('#privacy');
    privacy_link.setStyle('display', 'none');
    privacy_spinner.setStyle('display', 'inline');

    if (lp_client === undefined) {
        lp_client = new LP.client.Launchpad();
    }

    if (lp_bug_entry === undefined) {
        var bug_repr = LP.client.cache.bug;
        lp_bug_entry = new LP.client.Entry(
            lp_client, bug_repr, bug_repr.self_link);
    }

    var private_flag = data['field.private'] !== undefined;
    var security_related =
        data['field.security_related'] !== undefined;

    lp_bug_entry.set('private', private_flag);
    lp_bug_entry.set('security_related', security_related);
    var error_handler = new LP.client.ErrorHandler();
    error_handler.clearProgressUI = function () {
        privacy_spinner.setStyle('display', 'none');
        privacy_link.setStyle('display', 'inline');
    };
    error_handler.showError = function (error_msg) {
        Y.lazr.anim.red_flash({node: privacy_div}).run();
        privacy_form_overlay.showError(error_msg);
        privacy_form_overlay.show();
    };

    var config = {
        on: {
            success: function (updated_entry) {
                privacy_spinner.setStyle('display', 'none');
                privacy_link.setStyle('display', 'inline');
                lp_bug_entry = updated_entry;

                if (private_flag) {
                    Y.one('body').replaceClass('public', 'private');
                    privacy_div.replaceClass('public', 'private');
                    privacy_text.set(
                        'innerHTML',
                        'This report is <strong>private</strong> ');
                } else {
                    Y.one('body').replaceClass('private', 'public');
                    privacy_div.replaceClass('private', 'public');
                    privacy_text.set(
                        'innerHTML', 'This report is public ');
                }
                privacy_text.appendChild(privacy_link);
                privacy_text.appendChild(privacy_spinner);

                var security_message = Y.one('#security-message');
                if (security_related) {
                    if (security_message === null) {
                        var security_message_html = [
                            '<div style="',
                            '    margin-top: 0.5em;',
                            '    padding-right: 18px;',
                            '    center right no-repeat;"',
                            '    class="sprite security"',
                            '    id="security-message"',
                            '>Security vulnerability</div>'
                        ].join('');
                        security_message = Y.Node.create(
                           security_message_html);
                        privacy_div.appendChild(security_message);
                    }
                } else {
                    if (security_message !== null) {
                        privacy_div.removeChild(security_message);
                    }
                }
                Y.lazr.anim.green_flash({node: privacy_div}).run();
            },
            failure: error_handler.getFailureHandler()
        }
    };
    lp_bug_entry.lp_save(config);
};


/**
 * Set up the link-a-related-branch picker.
 */
function setup_link_branch_picker() {
    setup_client_and_bug();

    var error_handler = new LP.client.ErrorHandler();

    error_handler.clearProgressUI = function () {
        link_branch_link.toggleClass('update-in-progress-message');
    };
    error_handler.showError = function(error_msg) {
        Y.lp.app.errors.display_error(
           Y.one('.menu-link-addbranch'), error_msg);
    };

    function get_branch_and_link_to_bug(data) {
        var branch_url = data.api_uri;
        config = {
            on: {
                success: link_branch_to_bug,
                failure: error_handler.getFailureHandler()
            }
        };

        // Start the spinner and then grab the branch.
        link_branch_link.toggleClass('update-in-progress-message');
        lp_client.get(branch_url, config);
    }

    // Set up the picker itself.
    link_branch_link = Y.one('.menu-link-addbranch');
    if (Y.Lang.isValue(link_branch_link)) {
        var config = {
            header: 'Link a related branch',
            step_title: 'Search',
            picker_activator: '.menu-link-addbranch'
        };

        config.save = get_branch_and_link_to_bug;
        var picker = Y.lp.app.picker.create('Branch', config);
    }
}

/**
 * Link a branch to the current bug.
 * @param branch {Object} The branch to link to the bug, as returned by
 *                        the Launchpad API.
 */
function link_branch_to_bug(branch) {
    var error_handler = new LP.client.ErrorHandler();
    error_handler.clearProgressUI = function () {
        link_branch_link.toggleClass('update-in-progress-message');
    };
    error_handler.showError = function(error_msg) {
        Y.lp.app.errors.display_error(
           Y.one('.menu-link-addbranch'), error_msg);
    };

    // Call linkBranch() on the bug.
    config = {
        on: {
            success: function(bug_branch_entry) {
                link_branch_link.toggleClass(
                    'update-in-progress-message');

                // Grab the XHTML representation of the branch and add
                // it to the list of branches.
                config = {
                    on: {
                        success: function(branch_html) {
                            add_branch_to_linked_branches(branch_html);
                        }
                    },
                    accept: LP.client.XHTML
                };
                lp_client.get(bug_branch_entry.get('self_link'), config);
            },
            failure: error_handler.getFailureHandler()
        },
        parameters: {
            branch: branch.get('self_link')
        }
    };
    lp_client.named_post(
        lp_bug_entry.get('self_link'), 'linkBranch', config);
}

/**
 * Add a branch to the list of linked branches.
 *
 * @param branch_html {Object} The branch html to add to the list of
 *                    linked branches, as returned by the Launchpad API.
 */
function add_branch_to_linked_branches(branch_html) {
    var anim;
    var bug_branch_node = Y.Node.create(branch_html);
    var bug_branch_list = Y.one('#bug-branches');
    if (!Y.Lang.isValue(bug_branch_list)) {
        bug_branch_list = Y.Node.create(
            '<div id="bug-branches">' +
            '  <h2>Related branches</h2>' +
            '</div>');

        var bug_branch_container = Y.one('#bug-branches-container');
        bug_branch_container.appendChild(bug_branch_list);
        anim = Y.lazr.anim.green_flash({node: bug_branch_list});
    } else {
        anim = Y.lazr.anim.green_flash({node: bug_branch_node});
    }

    var existing_bug_branch_node = bug_branch_list.one(
        '#' + bug_branch_node.getAttribute('id'));
    if (!Y.Lang.isValue(existing_bug_branch_node)) {
        // Only add the bug branch to the page if it isn't there
        // already.
        bug_branch_list.appendChild(bug_branch_node);
    } else {
        // If the bug branch exists already, flash it.
        anim = Y.lazr.anim.green_flash({node: existing_bug_branch_node});
    }
    anim.run();
    // Fire of the generic branch linked event.
    Y.fire('lp:branch-linked', bug_branch_node);
}

/*
 * Traverse the DOM of a given remove icon to find
 * the user's link.  Returns a URI of the form "/~username".
 *
 * @method get_user_uri_from_icon
 * @param icon {Node} The node representing a remove icon.
 * @return user_uri {String} The user's uri, without the hostname.
 */
function get_user_uri_from_icon(icon) {
    var parent_div = icon.get('parentNode').get('parentNode');
    // This should be parent_div.firstChild, but because of #text
    // and cross-browser issues, using the YUI query syntax is
    // safer here.
    var user_uri = parent_div.one('a').getAttribute('href');

    // Strip the domain off. We just want a path.
    var host_start = user_uri.indexOf('//');
    if (host_start != -1) {
        var host_end = user_uri.indexOf('/', host_start+2);
        return user_uri.substring(host_end, user_uri.length);
    }

    return user_uri;
}


/*
 * Build the HTML for a user link for the subscribers list.
 *
 * @method build_user_link_html
 * @param subscription {Object} A Y.lp.bugs.subscriber.Subscription object.
 * @return html {String} The HTML used for creating a subscriber link.
 */
function build_user_link_html(subscription) {
    var name = subscription.get('person').get('name');
    var css_name = subscription.get('person').get('css_name');
    var full_name = subscription.get('person').get('full_display_name');
    // Be paranoid about display_name, since timeouts or other errors
    // could mean display_name wasn't set on initialization.
    if (subscription.get('person').get('display_name') === '') {
        subscription.get('person').set_display_name();
    }
    var display_name = subscription.get('person').get('display_name');
    var terms = {
        name: name,
        css_name: css_name,
        display_name: display_name,
        full_name: full_name
    };

    if (subscription.is_current_user_subscribing()) {
        terms.subscribed_by = 'themselves';
    } else {
        terms.subscribed_by = 'by ' + full_name;
    }

    var html = Y.Node.create('<div><a></a></div>');
    html.addClass(terms.css_name);

    if (subscription.is_direct_subscription()) {
        html.set('id', 'direct-' + terms.css_name);
    } else {
        html.set('id', 'dupe-' + terms.css_name);
    }

    html.one('a')
        .set('href', '/~' + terms.name)
        .set('name', terms.full_name)
        .set('title', 'Subscribed ' + terms.subscribed_by);

    var span;
    if (subscription.is_team()) {
        span = '<span class="sprite team"></span>';
    } else {
        span = '<span class="sprite person"></span>';
    }

    html.one('a')
        .appendChild(Y.Node.create(span))
        .appendChild(document.createTextNode(terms.display_name));

    // Add remove icon if the current user can unsubscribe the subscriber.
    if (subscription.can_be_unsubscribed_by_user()) {
        var icon_html = Y.Node.create(
            '<a href="+subscribe">' +
            '<img class="unsub-icon" src="/@@/remove" /></a>');
        icon_html
            .set('id', 'unsubscribe-' + terms.css_name)
            .set('title', 'Unsubscribe ' + terms.full_name);
        icon_html.one('img')
            .set('id', 'unsubscribe-icon-' + terms.css_name);
        html.appendChild(icon_html);
    }

    return html;
}

/*
 * Used to remove the user's name from the subscriber's list.
 *
 * @method remove_user_name_link
 * @param user_node {Node} Node representing the user name link.
 */
function remove_user_name_link(user_node) {
    var parent = user_node.get('parentNode');
    parent.removeChild(user_node);
}

/*
 * Returns the next node in alphabetical order after the subscriber
 * node now being added.  No node is returned to append to end of list.
 *
 * The name can appear in one of two different lists. 1) The list of
 * subscribers that can be unsubscribed by the current user, and
 * 2) the list of subscribers that cannont be unsubscribed.
 *
 * @method get_next_subscriber_node
 * @param subscription_link {Node} The sub/unsub link.
 * @return {Node} The node appearing next in the subscriber list or
 *          undefined if no node is next.
 */
function get_next_subscriber_node(subscription) {
    var full_name = subscription.get('person').get('full_display_name');
    var can_be_unsubscribed = subscription.can_be_unsubscribed_by_user();
    var nodes_by_name = {};
    var unsubscribables = [];
    var not_unsubscribables = [];

    // Use the list of subscribers pulled from the DOM to have sortable
    // lists of unsubscribable vs. not unsubscribale person links.
    var all_subscribers = Y.all('#subscribers-links div');
    if (all_subscribers.size() > 0) {
        all_subscribers.each(function(sub_link) {
            if (sub_link.getAttribute('id') != 'temp-username') {
                // User's displayname is found via the link's "name"
                // attribute.
                var sub_link_name = sub_link.one('a').getAttribute('name');
                nodes_by_name[sub_link_name] = sub_link;
                if (sub_link.one('img.unsub-icon')) {
                    unsubscribables.push(sub_link_name);
                } else {
                    not_unsubscribables.push(sub_link_name);
                }
            }
        });

        // Add the current subscription.
        if (can_be_unsubscribed) {
            unsubscribables.push(full_name);
        } else {
            not_unsubscribables.push(full_name);
        }
        unsubscribables.sort();
        not_unsubscribables.sort();
    } else {
        // If there is no all_subscribers, then we're dealing with
        // the printed None, so return.
        return;
    }

    var i;
    if ((!unsubscribables && !not_unsubscribables) ||
        // If A) neither list exists, B) the user belongs in the second
        // list but the second list doesn't exist, or C) user belongs in the
        // first list and the second doesn't exist, return no node to append.
        (!can_be_unsubscribed && !not_unsubscribables) ||
        (can_be_unsubscribed && unsubscribables && !not_unsubscribables)) {
        return;
    } else if (
        // If the user belongs in the first list, and the first list
        // doesn't exist, but the second one does, return the first node
        // in the second list.
        can_be_unsubscribed && !unsubscribables && not_unsubscribables) {
        return nodes_by_name[not_unsubscribables[0]];
    } else if (can_be_unsubscribed) {
        // If the user belongs in the first list, loop the list for position.
        for (i=0; i<unsubscribables.length; i++) {
            if (unsubscribables[i] == full_name) {
                if (i+1 < unsubscribables.length) {
                    return nodes_by_name[unsubscribables[i+1]];
                // If the current link should go at the end of the first
                // list and we're at the end of that list, return the
                // first node of the second list.  Due to earlier checks
                // we can be sure this list exists.
                } else if (i+1 >= unsubscribables.length) {
                    return nodes_by_name[not_unsubscribables[0]];
                }
            }
        }
    } else if (!can_be_unsubscribed) {
        // If user belongs in the second list, loop the list for position.
        for (i=0; i<not_unsubscribables.length; i++) {
            if (not_unsubscribables[i] == full_name) {
                if (i+1 < not_unsubscribables.length) {
                    return nodes_by_name[not_unsubscribables[i+1]];
                } else {
                    return;
                }
            }
        }
    }
}

/*
 * Add the user name to the subscriber's list.
 *
 * @method add_user_name_link
 */
function add_user_name_link(subscription) {
    var person = subscription.get('person');
    var link_node = build_user_link_html(subscription);
    var subscribers = Y.one('#subscribers-links');
    if (subscription.is_current_user_subscribing()) {
        // If this is the current user, then top post the name and be done.
        subscribers.insertBefore(link_node, subscribers.get('firstChild'));
    } else {
        var next = get_next_subscriber_node(subscription);
        if (next) {
            subscribers.insertBefore(link_node, next);
        } else {
            // Handle the case of the displayed "None".
            var none_subscribers = Y.one('#none-subscribers');
            if (none_subscribers) {
                var none_parent = none_subscribers.get('parentNode');
                none_parent.removeChild(none_subscribers);
            }
            subscribers.appendChild(link_node);
        }
    }

    // Set the click handler if adding a remove icon.
    if (subscription.can_be_unsubscribed_by_user()) {
        var remove_icon =
          Y.one('#unsubscribe-icon-' + person.get('css_name'));
        remove_icon.on('click', function(e) {
            e.halt();
            unsubscribe_user_via_icon(e.target, subscription);
        });
    }
}

/*
 * Add a grayed out, temporary user name when subscribing
 * someone else.
 *
 * @method add_temp_user_name
 * @param subscription_link {Node} The sub/unsub link.
 */
function add_temp_user_name(subscription) {
    // Be paranoid about display_name, since timeouts or other errors
    // could mean display_name wasn't set on initialization.
    if (subscription.get('person').get('display_name') === '') {
        subscription.get('person').set_display_name();
    }
    var display_name = subscription.get('person').get('display_name');
    var img_src;
    if (subscription.is_team()) {
        img_src = '/@@/teamgray';
    } else {
        img_src = '/@@/persongray';
    }

    // The <span>...</span> below must *not* be <span/>. On FF (maybe
    // others, but at least on FF 3.0.11) will then not notice any
    // following sibling nodes, like the spinner image.
    var link_node = Y.Node.create([
        '<div id="temp-username"> ',
        '  <img alt="" width="14" height="14" />',
        '  <span>Other Display Name</span>',
        '  <img id="temp-name-spinner" src="/@@/spinner" alt="" ',
        '       style="position:absolute;right:8px" /></div>'].join(''));
    link_node.one('img').set('src', img_src);
    link_node.replaceChild(
        document.createTextNode(display_name),
        link_node.one('span'));

    var subscribers = Y.one('#subscribers-links');
    var next = get_next_subscriber_node(subscription);
    if (next) {
        subscribers.insertBefore(link_node, next);
    } else {
        // Handle the case of the displayed "None".
        var none_subscribers = Y.one('#none-subscribers');
        if (none_subscribers) {
            var none_parent = none_subscribers.get('parentNode');
            none_parent.removeChild(none_subscribers);
        }
        subscribers.appendChild(link_node);
    }

    // Fire a custom event to know it's safe to begin
    // any actual subscribing work.
    namespace.portlet.fire('bugs:nameloaded', subscription);
}

/*
 * Add the "None" div to the subscribers list if
 * there aren't any subscribers left.
 *
 * @method set_none_for_empty_subscribers
 */
function set_none_for_empty_subscribers() {
    var subscriber_list = Y.one('#subscribers-links');
    // Assume if subscriber_list has no child divs
    // then the list of subscribers is empty.
    if (!Y.Lang.isValue(subscriber_list.one('div')) &&
        !Y.Lang.isValue(Y.one('#none-subscribers'))) {
        var none_div = Y.Node.create('<div id="none-subscribers">None</div>');
        subscriber_list.appendChild(none_div);
    }

    // Clear the empty duplicate subscribers list if it exists.
    var dup_list = Y.one('#subscribers-from-duplicates');
    if (Y.Lang.isValue(dup_list) &&
        !Y.Lang.isValue(dup_list.one('div'))) {
        var parent = dup_list.get('parentNode');
        parent.removeChild(dup_list);
    }
}

/*
 * Set the class on subscription link's parentNode.
 *
 * This is used to reset the class used by the
 * click handler to know which link was clicked.
 *
 * @method set_subscription_link_parent_class
 * @param subscription_link {Node} The sub/unsub link.
 * @param subscribed {Boolean} The sub/unsub'ed flag for the class.
 * @param dupe_subscribed {Boolean} The sub/unsub'ed flag for dupes
 *                                  on the class.
 */
function set_subscription_link_parent_class(
    user_link, subscribed, dupe_subscribed) {

    var parent = user_link.get('parentNode');
    if (subscribed) {
        parent.removeClass('subscribed-false');
        parent.addClass('subscribed-true');
    } else {
        parent.removeClass('subscribed-true');
        parent.addClass('subscribed-false');
    }

    if (dupe_subscribed) {
        parent.removeClass('dup-subscribed-false');
        parent.addClass('dup-subscribed-true');
    } else {
        parent.removeClass('dup-subscribed-true');
        parent.addClass('dup-subscribed-false');
    }
}

/*
 * Unsubscribe a user from this bugtask when a remove icon is clicked.
 *
 * @method unsubscribe_user_via_icon
 * @param icon {Node} The remove icon that was clicked.
 * @param subscription {Object} A Y.lp.bugs.subscriber.Subscription object.
*/
function unsubscribe_user_via_icon(icon, subscription) {
    icon.set('src', '/@@/spinner');
    var icon_parent = icon.get('parentNode');

    var user_uri = get_user_uri_from_icon(icon);
    var person = new Y.lp.bugs.subscriber.Subscriber({
        uri: user_uri,
        subscriber_ids: subscriber_ids
    });
    subscription.set('person', person);

    // Determine if this is a dupe.
    var is_dupe;
    var icon_parent_div = icon_parent.get('parentNode');
    var dupe_id = 'dupe-' + person.get('css_name');
    if (icon_parent_div.get('id') == dupe_id) {
        is_dupe = true;
    } else {
        is_dupe = false;
    }

    var error_handler = new LP.client.ErrorHandler();
    error_handler.clearProgressUI = function () {
        icon.set('src', '/@@/remove');
        // Grab the icon again to reset to click handler.
        var unsubscribe_icon = Y.one(
            '#unsubscribe-icon-' + person.get('css_name'));
        unsubscribe_icon.on('click', function(e) {
            e.halt();
            unsubscribe_user_via_icon(e.target, subscription);
        });

    };
    error_handler.showError = function (error_msg) {
        var flash_node = Y.one('.' + person.get('css_name'));
        Y.lp.app.errors.display_error(flash_node, error_msg);

    };

    var subscription_link = subscription.get('link');
    var config = {
        on: {
            success: function(client) {
                icon_parent.removeChild(icon);
                var anim = Y.lazr.anim.green_flash({ node: icon_parent_div });
                anim.on('end', function(e) {
                    remove_user_name_link(icon_parent_div);
                    set_none_for_empty_subscribers();
                    var person_link = Y.one('.' + person.get('css_name'));
                    if (Y.Lang.isNull(person_link) &&
                        subscription.is_current_user_subscribing()) {
                            // Current user has been completely unsubscribed.
                            subscription.disable_spinner('Subscribe');
                            set_subscription_link_parent_class(
                                subscription_link, false, false);
                            subscription.set('is_direct', false);
                            subscription.set('has_dupes', false);
                    } else {
                        if (is_dupe) {
                            // A direct subscription remains.
                            set_subscription_link_parent_class(
                                subscription_link, true, false);
                            subscription.set('is_direct', true);
                            subscription.set('has_dupes', false);
                        } else {
                            // A dupe subscription remains.
                            set_subscription_link_parent_class(
                                subscription_link, false, true);
                            subscription.set('is_direct', false);
                            subscription.set('has_dupes', true);
                        }
                    }
                });
                anim.run();
            },

            failure: error_handler.getFailureHandler()
        }
    };

    if (!subscription.is_current_user_subscribing()) {
        config.parameters = {
            person: LP.client.get_absolute_uri(user_uri)
        };
    }

    if (is_dupe) {
        lp_client.named_post(
            bug_repr.self_link, 'unsubscribeFromDupes', config);
    } else {
        lp_client.named_post(bug_repr.self_link, 'unsubscribe', config);
    }
}

/*
 * Subscribe the current user via the LP API.
 *
 * @method subscribe_current_user
 * @param subscription {Object} A Y.lp.bugs.subscriber.Subscription object.
 */
function subscribe_current_user(subscription) {
    subscription.enable_spinner('Subscribing...');
    var subscription_link = subscription.get('link');
    var subscriber = subscription.get('subscriber');

    var error_handler = new LP.client.ErrorHandler();
    error_handler.clearProgressUI = function () {
        subscription.disable_spinner();
    };
    error_handler.showError = function (error_msg) {
        Y.lp.app.errors.display_error(subscription_link, error_msg);
    };

    var config = {
        on: {
            success: function(client) {
                subscription.disable_spinner('Unsubscribe');

                if (subscription.has_duplicate_subscriptions()) {
                    set_subscription_link_parent_class(
                        subscription_link, true, true);
                } else {
                    set_subscription_link_parent_class(
                        subscription_link, true, false);
                }

                // Handle the case where the subscriber's list displays
                // "None".
                var empty_subscribers = Y.one("#none-subscribers");
                if (empty_subscribers) {
                    var parent = empty_subscribers.get('parentNode');
                    parent.removeChild(empty_subscribers);
                }

                add_user_name_link(subscription);

                var flash_node = Y.one('.' + subscriber.get('css_name'));
                var anim = Y.lazr.anim.green_flash({ node: flash_node });
                anim.run();
            },

            failure: error_handler.getFailureHandler()
        },

        parameters: {
            person: LP.client.get_absolute_uri(subscriber.get('escaped_uri')),
            suppress_notify: false
        }
    };
    lp_client.named_post(bug_repr.self_link, 'subscribe', config);
}

/*
 * Unsubscribe the current user via the LP API.
 *
 * @method unsubscribe_current_user
 * @param subscription {Object} A Y.lp.bugs.subscriber.Subscription object.
 */
function unsubscribe_current_user(subscription) {
    subscription.enable_spinner('Unsubscribing...');
    var subscription_link = subscription.get('link');
    var subscriber = subscription.get('subscriber');

    var error_handler = new LP.client.ErrorHandler();
    error_handler.clearProgressUI = function () {
        subscription.disable_spinner();
    };
    error_handler.showError = function (error_msg) {
        Y.lp.app.errors.display_error(subscription_link, error_msg);
    };

    var config = {
        on: {
            success: function(client) {
                if (subscription.is_direct_subscription() &&
                    subscription.has_duplicate_subscriptions()) {
                    // Don't change the 'Unsubscribe' text if
                    // dupe subscriptions remain.
                    subscription.disable_spinner();
                    set_subscription_link_parent_class(
                        subscription_link, false, true);
                    subscription.set('is_direct', false);
                } else if (subscription.is_direct_subscription() &&
                          !subscription.has_duplicate_subscriptions()) {
                    // Only unsub'ing a direct subscriber here.
                    subscription.disable_spinner('Subscribe');
                    set_subscription_link_parent_class(
                        subscription_link, false, false);
                    subscription.set('is_direct', false);
                } else {
                    // Only unsub'ing dupes here.
                    subscription.disable_spinner('Subscribe');
                    set_subscription_link_parent_class(
                        subscription_link, false, false);
                    subscription.set('has_dupes', false);
                }

                var flash_node = Y.one('.' + subscriber.get('css_name'));
                var anim = Y.lazr.anim.green_flash({ node: flash_node });
                anim.on('end', function(e) {
                    remove_user_name_link(flash_node);
                    set_none_for_empty_subscribers();
                });
                anim.run();
            },

            failure: error_handler.getFailureHandler()
        }
    };
    if (subscription.is_direct_subscription()) {
        lp_client.named_post(bug_repr.self_link, 'unsubscribe', config);
    } else {
        lp_client.named_post(
            bug_repr.self_link, 'unsubscribeFromDupes', config);
    }
}


/**
 * Set up a bug task table row.
 *
 * Called once, on load, to initialize the page.
 *
 * @method setup_bugtasks_row
 */
namespace.setup_bugtask_row = function(conf) {
    if (Y.UA.ie) {
        return;
    }

    var tr = Y.one('#' + conf.row_id);
    var bugtarget_content = Y.one('#bugtarget-picker-' + conf.row_id);
    var status_content = tr.one('.status-content');
    var importance_content = tr.one('.importance-content');
    var assignee_content = Y.one('#assignee-picker-' + conf.row_id);
    var milestone_content = tr.one('.milestone-content');

    if (status_content === null) {
        // Not all table rows have status widgets.  If this is one of those
        // rows, then bail.
        return;
    }

    if (Y.Lang.isValue(LP.client.cache.bug) &&
        Y.Lang.isValue(LP.client.cache.bug.duplicate_of_link)) {
        // If the bug is a duplicate, don't set the widget up and
        // canel clicks on the edit links. Users most likely don't
        // want to edit the bugtasks.
        status_content.on('click', function(e) { e.halt(); });
        importance_content.on('click', function(e) { e.halt(); });
        return;
    }

    if ((LP.client.links.me !== undefined) &&
        (LP.client.links.me !== null))  {
        if (Y.Lang.isValue(bugtarget_content)) {
            if (conf.target_is_product) {
              var bugtarget_picker = Y.lp.app.picker.addPickerPatcher(
                        'Product',
                        conf.bugtask_path,
                        "target_link",
                        bugtarget_content.get('id'),
                        {"step_title": "Search products",
                         "header": "Change product"});
            }
        }

        if (conf.user_can_edit_status) {
            var status_choice_edit = new Y.ChoiceSource({
                contentBox: status_content,
                value: conf.status_value,
                title: 'Change status to',
                items: conf.status_widget_items,
                elementToFlash: status_content.get('parentNode'),
                backgroundColor:
                    tr.hasClass('highlight') ? '#FFFF99' : '#FFFFFF'
            });
            status_choice_edit.showError = function(err) {
              Y.lp.app.errors.display_error(null, err);
            };
            status_choice_edit.on('save', function(e) {
                var cb = status_choice_edit.get('contentBox');
                Y.Array.each(conf.status_widget_items, function(item) {
                    if (item.value == status_choice_edit.get('value')) {
                        cb.addClass(item.css_class);
                    } else {
                        cb.removeClass(item.css_class);
                    }
                });
                // Set the inline form control's value, so that submitting
                // it won't override the value we just set.
                Y.one(document.getElementById(conf.prefix + '.status')).set(
                    'value', status_choice_edit.get('value'));
            });
            status_choice_edit.plug({
                fn: Y.lp.client.plugins.PATCHPlugin, cfg: {
                        patch: 'status',
                        resource: conf.bugtask_path}});
            status_choice_edit.render();
        }
        if (conf.user_can_edit_importance) {
            var importance_choice_edit = new Y.ChoiceSource({
                contentBox: importance_content,
                value: conf.importance_value,
                title: 'Change importance to',
                items: conf.importance_widget_items,
                elementToFlash: importance_content.get('parentNode'),
                backgroundColor:
                    tr.hasClass('highlight') ? '#FFFF99' : '#FFFFFF'
            });
            importance_choice_edit.showError = function(err) {
              Y.lp.app.errors.display_error(null, err);
            };
            importance_choice_edit.on('save', function(e) {
                var cb = importance_choice_edit.get('contentBox');
                Y.Array.each(conf.importance_widget_items, function(item) {
                    if (item.value == importance_choice_edit.get('value')) {
                        cb.addClass(item.css_class);
                    } else {
                        cb.removeClass(item.css_class);
                    }
                });
                // Set the inline form control's value, so that submitting
                // it won't override the value we just set.
                Y.one(document.getElementById(
                    conf.prefix + '.importance')).set(
                        'value', importance_choice_edit.get('value'));
            });
            importance_choice_edit.plug({
                fn: Y.lp.client.plugins.PATCHPlugin, cfg: {
                        patch: 'importance',
                        resource: conf.bugtask_path}});
            importance_choice_edit.render();
        }
    }

    if (Y.Lang.isValue(milestone_content) && conf.user_can_edit_milestone) {
        var milestone_choice_edit = new Y.NullChoiceSource({
            contentBox: milestone_content,
            value: conf.milestone_value,
            title: 'Target to milestone',
            items: conf.milestone_widget_items,
            elementToFlash: milestone_content.get('parentNode'),
            backgroundColor: tr.hasClass('highlight') ? '#FFFF99' : '#FFFFFF',
            clickable_content: false
        });
        milestone_choice_edit.showError = function(err) {
            Y.lp.app.errors.display_error(null, err);
        };
        milestone_choice_edit.plug({
            fn: Y.lp.client.plugins.PATCHPlugin, cfg: {
                    patch: 'milestone_link',
                    resource: conf.bugtask_path}});
        milestone_choice_edit.after('save', function() {
            var new_value = milestone_choice_edit.get('value');
            if (Y.Lang.isValue(new_value)) {
                // XXX Tom Berger 2009-08-25 Bug #316694:
                // This is a slightly nasty hack that saves us from the need
                // to have a more established way of getting the web URL of
                // an API object. Once such a solution is available we should
                // fix this.
                milestone_content.one('.value').setAttribute(
                    'href', new_value.replace('/api/devel', ''));
            }
            // Set the inline form control's value, so that submitting
            // it won't override the value we just set.
            var inline_combo = Y.one(
                document.getElementById(conf.prefix + '.milestone'));
            if (Y.Lang.isValue(inline_combo)) {
            inline_combo.set('value', null);
                Y.Array.each(
                   milestone_choice_edit.get('items'), function(item) {
                    if (item.value == milestone_choice_edit.get('value')) {
                        inline_combo.all('option').each(function(opt) {
                            if (opt.get('innerHTML') == item.name) {
                                opt.set('selected', true);
                            }
                        });
                    }
                });
            }
            // Force redrawing the UI
            milestone_choice_edit._uiClearWaiting();
        });
        milestone_content.one('.nulltext').on(
            'click',
            milestone_choice_edit.onClick,
            milestone_choice_edit);
        milestone_choice_edit.render();
    }
    if (Y.Lang.isValue(assignee_content)) {
        var step_title =
            (conf.assignee_vocabulary == 'ValidAssignee') ?
            "Search for people or teams" :
            "Select a team of which you are a member";
        var assignee_picker = Y.lp.app.picker.addPickerPatcher(
            conf.assignee_vocabulary,
            conf.bugtask_path,
            "assignee_link",
            assignee_content.get('id'),
            {"step_title": step_title,
             "header": "Change assignee",
             "remove_button_text": "Remove assignee",
             "null_display_value": "Unassigned",
             "show_remove_button": conf.user_can_unassign,
             "show_assign_me_button": true});
        // Ordinary users can select only themselves and their teams.
        // Do not show the team selection, if a user is not a member
        // of any team,
        if (conf.hide_assignee_team_selection) {
            content_box = assignee_picker.get('contentBox');
            search_box = content_box.one('.yui-picker-search-box');
            search_box.setStyle('display', 'none');
            step_title = content_box.one('.contains-steptitle');
            step_title.setStyle('display', 'none');
        }
        assignee_picker.render();
    }
};

/**
 * Set up the "me too" selection.
 *
 * Called once, on load, to initialize the page. Call this function if
 * the "me too" information is displayed on a bug page and the user is
 * logged in.
 *
 * @method setup_me_too
 */
namespace.setup_me_too = function(user_is_affected, others_affected_count) {
    // IE (7 & 8 tested) is stupid, stupid, stupid.
    if (Y.UA.ie) {
        return;
    }
    var me_too_content = Y.one('#affectsmetoo');
    var me_too_edit = new MeTooChoiceSource({
        contentBox: me_too_content, value: user_is_affected,
        elementToFlash: me_too_content,
        editicon: ".dynamic img.editicon",
        others_affected_count: others_affected_count
    });
    me_too_edit.render();
};

/**
 * This class is a derivative of ChoiceSource that handles the
 * specifics of editing "me too" option.
 *
 * @class MeTooChoiceSource
 * @extends ChoiceSource
 * @constructor
 */
function MeTooChoiceSource() {
    MeTooChoiceSource.superclass.constructor.apply(this, arguments);
}

MeTooChoiceSource.NAME = 'metoocs';
MeTooChoiceSource.NS = 'metoocs';

MeTooChoiceSource.ATTRS = {
    /**
     * The title is always the same, so bake it in here.
     *
     * @attribute title
     * @type String
     */
    title: {
        value: 'Does this bug affect you?'
    },

    /**
     * The items are always the same, so bake them in here.
     *
     * @attribute items
     * @type Array
     */
    items: {
        value: [
            { name: 'Yes, it affects me',
              value: true, disabled: false },
            { name: "No, it doesn't affect me",
              value: false, disabled: false }
        ]
    },

    /**
     * The number of other users currently affected by this bug.
     *
     * @attribute others_affected_count
     * @type Number
     */
    others_affected_count: {
        value: null
    }
};

// Put this in the bugs namespace so it can be accessed for testing.
namespace._MeTooChoiceSource = MeTooChoiceSource;

Y.extend(MeTooChoiceSource, Y.ChoiceSource, {
    initializer: function() {
        var widget = this;
        this.error_handler = new LP.client.ErrorHandler();
        this.error_handler.clearProgressUI = function() {
            widget._uiClearWaiting();
        };
        this.error_handler.showError = function(error_msg) {
            widget.showError(error_msg);
        };
        // Set source_names.
        var others_affected_count = this.get('others_affected_count');
        var source_names = this._getSourceNames(others_affected_count);
        Y.each(this.get('items'), function(item) {
            if (item.value in source_names) {
                item.source_name = source_names[item.value];
            }
        });
    },

    /*
     * The results of _getSourceNames() should closely mirror the
     * results of BugTasksAndNominationsView.affected_statement and
     * anon_affected_statement.
     */
    _getSourceNames: function(others_affected_count) {
        var source_names = {};
        // What to say when the user is marked as affected.
        if (others_affected_count == 1) {
            source_names[true] = (
                'This bug affects you and 1 other person');
        }
        else if (others_affected_count > 1) {
            source_names[true] = (
                'This bug affects you and ' +
                others_affected_count + ' other people');
        }
        else {
            source_names[true] = 'This bug affects you';
        }
        // What to say when the user is marked as not affected.
        if (others_affected_count == 1) {
            source_names[false] = (
                'This bug affects 1 person, but not you');
        }
        else if (others_affected_count > 1) {
            source_names[false] = (
                'This bug affects ' + others_affected_count +
                ' people, but not you');
        }
        else {
            source_names[false] = "This bug doesn't affect you";
        }
        return source_names;
    },

    showError: function(err) {
        Y.lp.app.errors.display_error(null, err);
    },

    render: function() {
        MeTooChoiceSource.superclass.render.apply(this, arguments);
        // Force the ChoiceSource to be rendered inline.
        this.get('boundingBox').setStyle('display', 'inline');
        // Hide the static content and show the dynamic content.
        this.get('contentBox').one('.static').addClass('unseen');
        this.get('contentBox').one('.dynamic').removeClass('unseen');
    },

    _saveData: function() {
        // Set the widget to the 'waiting' state.
        this._uiSetWaiting();

        var value = this.getInput();
        var client =  new LP.client.Launchpad();
        var widget = this;

        var config = {
            on: {
                success: function(entry) {
                    widget._uiClearWaiting();
                    MeTooChoiceSource.superclass._saveData.call(
                        widget, value);
                },
                failure: this.error_handler.getFailureHandler()
            },
            parameters: {
                affected: value
            }
        };

        client.named_post(
            LP.client.cache.bug.self_link, 'markUserAffected', config);
    }
});

/*
 * Check if the current user can unsubscribe the person
 * being subscribed.
 *
 * This must be done in JavaScript, since the subscription
 * hasn't completed yet, and so, can_be_unsubscribed_by_user
 * cannot be used.
 *
 * @method check_can_be_unsubscribed
 * @param subscription {Object} A Y.lp.bugs.subscriber.Subscription object.
 */
function check_can_be_unsubscribed(subscription) {
    var error_handler = new LP.client.ErrorHandler();
    error_handler.showError = function (error_msg) {
        Y.lp.app.errors.display_error(
           Y.one('.menu-link-addsubscriber'), error_msg);
    };

    var config = {
        on: {
            success: function(result) {
                var is_team = result.get('is_team');
                subscription.set('is_team', is_team);
                var final_config = {
                    on: {
                        success: function(result) {
                            var team_member = false;
                            for (var i=0; i<result.entries.length; i++) {
                                 if (result.entries[i].member_link ==
                                    LP.client.get_absolute_uri(
                                        subscription.get(
                                            'subscriber').get('uri'))) {
                                    team_member = true;
                                }
                            }

                            if (team_member) {
                                subscription.set('can_be_unsubscribed', true);
                                add_temp_user_name(subscription);
                            } else {
                                subscription.set(
                                   'can_be_unsubscribed', false);
                                add_temp_user_name(subscription);
                            }
                        },

                        failure: error_handler.getFailureHandler()
                    }
                };

                if (is_team) {
                    // Get a list of members to see if current user
                    // is a team member.
                    var members = result.get(
                       'members_details_collection_link');
                    lp_client.get(members, final_config);
                } else {
                    subscription.set('can_be_unsubscribed', false);
                    add_temp_user_name(subscription);
                }
            },

            failure: error_handler.getFailureHandler()
        }
    };
    lp_client.get(LP.client.get_absolute_uri(
        subscription.get('person').get('escaped_uri')), config);
}

/*
 * Subscribe a person or team other than the current user.
 * This is a callback for the subscribe someone else picker.
 *
 * @method subscribe_someone_else
 * @result {Object} The object representing a person returned by the API.
 */
function subscribe_someone_else(result, subscription) {
    var person = new Y.lp.bugs.subscriber.Subscriber({
        uri: result.api_uri,
        display_name: result.title,
        subscriber_ids: subscriber_ids
    });
    subscription.set('person', person);

    var error_handler = new LP.client.ErrorHandler();
    error_handler.showError = function(error_msg) {
        Y.lp.app.errors.display_error(
           Y.one('.menu-link-addsubscriber'), error_msg);
    };

    if (subscription.is_already_subscribed()) {
        error_handler.showError(
             subscription.get('person').get('full_display_name') +
             ' has already been subscribed');
    } else {
        check_can_be_unsubscribed(subscription);
    }
}

/*
 * Click handling to pass comment text to the attachment
 * page if there is a comment.
 *
 * @method setup_add_attachment
 */
function setup_add_attachment() {
    // Find zero or more links to modify.
    var attachment_link = Y.all('.menu-link-addcomment');
    attachment_link.on('click', function(e) {
        var comment_input = Y.one('[id="field.comment"]');
        if (comment_input.get('value') !== '') {
            var current_url = attachment_link.getAttribute('href');
            var attachment_url = current_url + '?field.comment=' +
                encodeURIComponent(comment_input.get('value'));
            attachment_link.setAttribute('href', attachment_url);
        }
    });
}

function load_subscribers_from_duplicates() {
    if (Y.UA.ie) {
        return null;
    }

    Y.get('#subscribers-portlet-dupe-spinner').setStyle(
        'display', 'block');

    function hide_spinner() {
        Y.get('#subscribers-portlet-dupe-spinner').setStyle(
            'display', 'none');
        // Fire a custom event to signal failure, so that
        // any remaining unsub icons can be hooked up.
        namespace.portlet.fire('bugs:dupeportletloadfailed');
    }

    function on_success(transactionid, response, args) {
        hide_spinner();

        var dupe_subscribers_container = Y.get(
            '#subscribers-from-duplicates-container');
        dupe_subscribers_container.set(
            'innerHTML',
            dupe_subscribers_container.get('innerHTML') +
            response.responseText);

        // Fire a custom portlet loaded event to notify when
        // it's safe to setup dupe subscriber link callbacks.
        namespace.portlet.fire('bugs:dupeportletloaded');
    }

    var config = {on: {success: on_success,
                       failure: hide_spinner}};
    var url = Y.get(
        '#subscribers-from-dupes-content-link').getAttribute(
            'href').replace('bugs.', '');
    Y.io(url, config);
}

namespace.load_subscribers_portlet = function(
        subscription_link, subscription_link_handler) {
    if (Y.UA.ie) {
        return null;
    }

    Y.one('#subscribers-portlet-spinner').setStyle('display', 'block');

    function hide_spinner() {
        Y.one('#subscribers-portlet-spinner').setStyle('display', 'none');
            // Fire a custom event to notify that the initial click
            // handler on subscription_link set above should be
            // cleared.
            if (namespace) {
                namespace.portlet.fire(
                  'bugs:portletloadfailed', subscription_link_handler);
        }
    }

    function setup_portlet(transactionid, response, args) {
        hide_spinner();
        var portlet = Y.one('#portlet-subscribers');
        portlet.set('innerHTML',
                    portlet.get('innerHTML') + response.responseText);

        // Fire a custom portlet loaded event to notify when
        // it's safe to setup subscriber link callbacks.
        namespace.portlet.fire('bugs:portletloaded');
    }

    var config = {on: {success: setup_portlet,
                       failure: hide_spinner}};
    var url = Y.one(
        '#subscribers-content-link').getAttribute('href').replace(
            'bugs.', '');
    Y.io(url, config);
};

function load_subscriber_ids() {
    function on_success(transactionid, response, args) {
        try {
            subscriber_ids = Y.JSON.parse(response.responseText);

            // Fire a custom event to trigger the setting-up of the
            // subscription handlers.
            namespace.portlet.fire('bugs:portletsubscriberidsloaded');
        } catch (e) {
            // Fire an event to signal failure. This ensures that the
            // subscribers-from-dupes still get loaded into the portlet.
            namespace.portlet.fire('bugs:portletsubscriberidsfailed');
        }
    }

    function on_failure() {
        // Fire an event to signal failure. This ensures that the
        // subscribers-from-dupes still get loaded into the portlet.
        namespace.portlet.fire('bugs:portletsubscriberidsfailed');
    }

    var config = {on: {success: on_success,
                       failure: on_failure}};
    var url = Y.get(
        '#subscribers-ids-link').getAttribute('href');
    Y.io(url, config);
}

<<<<<<< HEAD
}, "0.1", {"requires": ["base", "oop", "node", "event", "io-base", "json-parse",
                      "substitute", "widget-position-ext", "lazr.formoverlay",
                      "lazr.anim", "lazr.base", "lazr.overlay",
                      "lazr.choiceedit", "lp.app.picker", "lp.client.plugins",
                      "lp.bugs.subscriber", "lp.app.errors",
                      "lp.bugs.bug_subscription_wizard", "log"]});
=======
}, "0.1", {"requires": ["base", "oop", "node", "event", "io-base",
                        "json-parse", "substitute", "widget-position-ext",
                        "lazr.formoverlay", "lazr.anim", "lazr.base",
                        "lazr.overlay", "lazr.choiceedit", "lp.app.picker",
                        "lp.client.plugins", "lp.bugs.subscriber",
                        "lp.app.errors"]});
>>>>>>> 9ad868df
<|MERGE_RESOLUTION|>--- conflicted
+++ resolved
@@ -1940,18 +1940,9 @@
     Y.io(url, config);
 }
 
-<<<<<<< HEAD
-}, "0.1", {"requires": ["base", "oop", "node", "event", "io-base", "json-parse",
-                      "substitute", "widget-position-ext", "lazr.formoverlay",
-                      "lazr.anim", "lazr.base", "lazr.overlay",
-                      "lazr.choiceedit", "lp.app.picker", "lp.client.plugins",
-                      "lp.bugs.subscriber", "lp.app.errors",
-                      "lp.bugs.bug_subscription_wizard", "log"]});
-=======
 }, "0.1", {"requires": ["base", "oop", "node", "event", "io-base",
                         "json-parse", "substitute", "widget-position-ext",
                         "lazr.formoverlay", "lazr.anim", "lazr.base",
                         "lazr.overlay", "lazr.choiceedit", "lp.app.picker",
                         "lp.client.plugins", "lp.bugs.subscriber",
-                        "lp.app.errors"]});
->>>>>>> 9ad868df
+                        "lp.app.errors"]});