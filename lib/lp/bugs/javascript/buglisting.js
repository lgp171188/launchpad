/* Copyright 2011 Canonical Ltd.  This software is licensed under the
 * GNU Affero General Public License version 3 (see the file LICENSE).
 *
 * Client-side rendering of bug listings.
 *
 * @module bugs
 * @submodule buglisting
 */

YUI.add('lp.bugs.buglisting', function(Y) {

var namespace = Y.namespace('lp.bugs.buglisting');


function empty_nodelist() {
    return new Y.NodeList([]);
}


/**
 * Constructor.
 *
 * This is the model of the current batch, including the ordering, position,
 * and what fields are visibile.
 *
 * These values are stored in the History object, so that the browser
 * back/next buttons correctly adjust.  The system defaults for field
 * visibility are fixed, so they are stored directly on the object.
 *
 * Accepts a config containing:
 *  - field_visibility the requested field visibility as an associative array
 *  - field_visibility_defaults the system defaults for field visibility as an
 *    associative array.
 *  - batch_key: A string representing the position and ordering of the
 *    current batch, as returned by ListingNavigator.get_batch_key
 */
namespace.BugListingModel = function(){
    namespace.BugListingModel.superclass.constructor.apply(this, arguments);
};


namespace.BugListingModel.NAME = 'buglisting-model';


namespace.BugListingModel.ATTRS = {
    field_visibility_defaults: {
        value: null
    }
};


Y.extend(namespace.BugListingModel, Y.Base, {
    /**
     * Initializer sets up the History object that stores most of the model
     * data.
     */
    initializer: function(config){
        this.set('history', new Y.History({
            initialState: Y.merge(
                config.field_visibility, {batch_key: config.batch_key})
        }));
    },

    /**
     * Return the current field visibility, as an associative array.
     * Since the history contains field values that are not field-visibility,
     * use field_visibility_defaults to filter out non-field-visibility
     * values.
     */
    get_field_visibility: function(){
        var result = this.get('history').get();
        var key_source = this.get('field_visibility_defaults');
        Y.each(result, function(value, key){
            if (!key_source.hasOwnProperty(key)){
                delete result[key];
            }
        });
        return result;
    },

    /**
     * Set the field visibility, updating history.  Accepts an associative
     * array.
     */
    set_field_visibility: function(value){
        this.get('history').add(value);
    }
});


/**
 * Constructor.
 * current_url is used to determine search params.
 * cache is the JSONRequestCache for the batch.
 * template is the template to use for rendering batches.
 * target is a YUI node to update when rendering batches.
 * navigation_indices is a YUI NodeList of nodes to update with the current
 * batch info.
 * io_provider is something providing the Y.io interface, typically used for
 * testing.  Defaults to Y.io.
 */
namespace.ListingNavigator = function(config) {
    namespace.ListingNavigator.superclass.constructor.apply(this, arguments);
};


namespace.ListingNavigator.ATTRS = {
    batches: {value: {}},
    batch_info_template: {value: '<strong>{{start}}</strong> &rarr; ' +
        '<strong>{{end}}</strong> of {{total}} results'},
    backwards_navigation: {valueFn: empty_nodelist},
    forwards_navigation: {valueFn: empty_nodelist},
    io_provider: {value: null},
    pre_fetch: {value: false},
    navigation_indices: {valueFn: empty_nodelist},
    spinners: {valueFn: empty_nodelist}
};

Y.extend(namespace.ListingNavigator, Y.Base, {
    initializer: function(config) {
        var lp_client = new Y.lp.client.Launchpad();
        var cache = lp_client.wrap_resource(null, config.cache);
        var batch_key;
        var template = config.template;
        this.set('search_params', namespace.get_query(config.current_url));
        delete this.get('search_params').start;
        delete this.get('search_params').memo;
        delete this.get('search_params').direction;
        delete this.get('search_params').orderby;
        this.set('io_provider', config.io_provider);
<<<<<<< HEAD
        this.set('field_visibility', cache.field_visibility);
=======
        this.set('error_handler', new Y.lp.client.ErrorHandler());
        this.get('error_handler').showError = Y.bind(
            Y.lp.app.errors.display_error, window, null);
        this.set(
            'failure_handler', this.get('error_handler').getFailureHandler());
>>>>>>> 77e56b2f
        batch_key = this.handle_new_batch(cache);
        this.set('model', new namespace.BugListingModel({
                batch_key: batch_key,
                field_visibility: cache.field_visibility,
                field_visibility_defaults: cache.field_visibility_defaults
        }));
        this.pre_fetch_batches();
        // Work around mustache.js bug 48 "Blank lines are not preserved."
        // https://github.com/janl/mustache.js/issues/48
        if (Y.Lang.isValue(template)) {
            template = template.replace(/\n/g, '&#10;');
        }
        this.set('template', template);
        this.set_pending(false);
        this.set('target', config.target);
        if (Y.Lang.isValue(config.navigation_indices)) {
            this.set('navigation_indices', config.navigation_indices);
        }
        this.get('model').get('history').after(
            'change', this.history_changed, this);
    },

    get_failure_handler: function(fetch_only){
        var error_handler = new Y.lp.client.ErrorHandler();
        error_handler.showError = Y.bind(
            Y.lp.app.errors.display_error, window, null);
        if (!fetch_only){
            error_handler.clearProgressUI = Y.bind(
                this.set_pending, this, false);
        }
        return error_handler.getFailureHandler();
    },

    /**
     * Event handler for history:change events.
     */
    history_changed: function(e){
        if (e.newVal.hasOwnProperty('batch_key')) {
            var batch_key = e.newVal.batch_key;
            var batch = this.get('batches')[batch_key];
            this.pre_fetch_batches();
            this.render();
        }
    },

    /**
     * Call the callback when a node matching the selector is clicked.
     *
     * The node is also marked up appropriately.
     */
    clickAction: function(selector, callback) {
        var nodes = Y.all(selector);
        nodes.on('click', function(e) {
            e.preventDefault();
            callback.call(this);
        }, this);
        nodes.addClass('js-action');
    },

    /**
     * Retrieve the current batch for rendering purposes.
     */
    get_current_batch: function(){
        var batch_key = this.get('model').get('history').get('batch_key');
        return this.get('batches')[batch_key];
    },

    /**
     * Handle a previously-unseen batch by storing it in the cache and
     * stripping out field_visibility values that would otherwise shadow the
     * real values.
     */
     handle_new_batch: function(batch) {
        var key, i;
        var batch_key = this.constructor.get_batch_key(batch);
        Y.each(batch.field_visibility, function(value, key) {
            for (i = 0; i < batch.mustache_model.bugtasks.length; i++) {
                delete batch.mustache_model.bugtasks[i][key];
            }
        });
        this.get('batches')[batch_key] = batch;
        return batch_key;
    },

    /**
     * Render bug listings via Mustache.
     *
     * If model is supplied, it is used as the data for rendering the
     * listings.  Otherwise, LP.cache.mustache_model is used.
     *
     * The template is always LP.mustache_listings.
     */
    render: function() {
        var current_batch = this.get_current_batch();
        var model = Y.merge(
            current_batch.mustache_model,
            this.get('model').get_field_visibility());
        var batch_info = Mustache.to_html(this.get('batch_info_template'), {
            start: current_batch.start + 1,
            end: current_batch.start +
                current_batch.mustache_model.bugtasks.length,
            total: current_batch.total
        });
        var content = Mustache.to_html(this.get('template'), model);
        this.get('target').setContent(content);
        this.get('navigation_indices').setContent(batch_info);
        this.render_navigation();
    },

    set_pending: function(is_pending){
        if (is_pending){
            this.get('spinners').setStyle('visibility', 'visible');
        }
        else{
            this.get('spinners').setStyle('visibility', 'hidden');
        }
    },

    has_prev: function(){
        return !Y.Lang.isNull(this.get_current_batch().prev);
    },

    has_next: function(){
        return !Y.Lang.isNull(this.get_current_batch().next);
    },

    /**
     * Enable/disable navigation links as appropriate.
     */
    render_navigation: function() {
        this.get('backwards_navigation').toggleClass(
            'inactive', !this.has_prev());
        this.get('forwards_navigation').toggleClass(
            'inactive', !this.has_next());
    },

    update_from_new_model: function(query, fetch_only, model){
        var batch_key = this.handle_new_batch(model);
        if (fetch_only) {
            return;
        }
        this.set_pending(false);
        this.update_from_cache(query, batch_key);
    },

    /**
     * A shim to use the data of an LP.cache to render the bug listings and
     * cache their data.
     *
     * query is a mapping of query variables generated by get_batch_query.
     * batch_key is the key generated by get_batch_key for the model.
     */
    update_from_cache: function(query, batch_key) {
        var url = '?' + Y.QueryString.stringify(query);
        this.get('model').get('history').addValue(
            'batch_key', batch_key, {url: url});
    },

    /**
     * Return the query vars to use for the specified batch.
     * This includes the search params and the batch selector.
     */
    get_batch_query: function(config) {
        var query = Y.merge(
            this.get('search_params'), {orderby: config.order_by});
        if (Y.Lang.isValue(config.memo)) {
            query.memo = config.memo;
        }
        if (Y.Lang.isValue(config.start)) {
            query.start = config.start;
        }
        if (config.forwards !== undefined && !config.forwards) {
            query.direction = 'backwards';
        }
        return query;
    },


    /**
     * Pre-fetch adjacent batches.
     */
    pre_fetch_batches: function(){
        var that=this;
        if (!this.get('pre_fetch')){
            return;
        }
        Y.each(this.get_pre_fetch_configs(), function(config){
            config.fetch_only = true;
            that.update(config);
        });
    },


    /**
     * Update the display to the specified batch.
     *
     * If the batch is cached, it will be used immediately.  Otherwise, it
     * will be retrieved and cached upon retrieval.
     */
    update: function(config) {
        var key = this.constructor.get_batch_key(config);
        var cached_batch = this.get('batches')[key];
        var query = this.get_batch_query(config);
        if (Y.Lang.isValue(cached_batch)) {
            if (config.fetch_only){
                return;
            }
            this.update_from_cache(query, key);
        }
        else {
            this.load_model(query, config.fetch_only);
        }
    },

    /**
     * Update the navigator to display the last batch.
     */
    last_batch: function() {
        var current_batch = this.get_current_batch();
        this.update({
            forwards: false,
            memo: "",
            start: current_batch.last_start,
            order_by: current_batch.order_by
        });
    },

    first_batch_config: function(order_by){
        if (order_by === undefined) {
            order_by = this.get_current_batch().order_by;
        }
        return {
            forwards: true,
            memo: null,
            start: 0,
            order_by: order_by
        };
    },

    /**
     * Update the navigator to display the first batch.
     *
     * The order_by defaults to the current ordering, but may be overridden.
     */
    first_batch: function(order_by) {
        this.update(this.first_batch_config(order_by));
    },

    next_batch_config: function(){
        var current_batch = this.get_current_batch();
        if (!this.has_next()){
            return null;
        }
        return {
            forwards: true,
            memo: current_batch.next.memo,
            start: current_batch.next.start,
            order_by: current_batch.order_by
        };
    },
    /**
     * Update the navigator to display the next batch.
     */
    next_batch: function() {
        var config = this.next_batch_config();
        if (config === null){
            return;
        }
        this.update(config);
    },
    prev_batch_config: function(){
        var current_batch = this.get_current_batch();
        if (!this.has_prev()){
            return null;
        }
        return {
            forwards: false,
            memo: current_batch.prev.memo,
            start: current_batch.prev.start,
            order_by: current_batch.order_by
        };
    },
    /**
     * Update the navigator to display the previous batch.
     */
    prev_batch: function() {
        var config = this.prev_batch_config();
        if (config === null){
            return;
        }
        this.update(config);
    },
    /**
     * Generate a list of configs to pre-fetch.
     */
    get_pre_fetch_configs: function(){
        var configs = [];
        var next_batch_config = this.next_batch_config();
        if (next_batch_config !== null){
            configs.push(next_batch_config);
        }
        return configs;
    },

    /**
     * Load the specified batch via ajax.  Display & cache on load.
     *
     * query is the query string for the URL, as a mapping.  (See
     * get_batch_query).
     */
    load_model: function(query, fetch_only) {
        var load_model_config = {
            on: {
                success: Y.bind(
                    this.update_from_new_model, this, query, fetch_only),
                failure: this.get_failure_handler(fetch_only)
            }
        };
        var context = this.get_current_batch().context;
        if (Y.Lang.isValue(this.get('io_provider'))) {
            load_model_config.io_provider = this.get('io_provider');
        }
        if (!fetch_only){
            this.set_pending(true);
        }
        Y.lp.client.load_model(
            context, '+bugs', load_model_config, query);
    }
});


/**
 * Rewrite all nodes with navigation classes so that they are hyperlinks.
 * Content is retained.
 */
namespace.linkify_navigation = function() {
    Y.each(['previous', 'next', 'first', 'last'], function(class_name) {
        Y.all('.' + class_name).each(function(node) {
            new_node = Y.Node.create('<a href="#"></a>');
            new_node.addClass(class_name);
            new_node.setContent(node.getContent());
            node.replace(new_node);
            if (class_name === 'first'){
                var spinner_node = Y.Node.create(
                    '<img class="spinner" src="/@@/spinner"'+
                    ' alt="Loading..." />');
                new_node.insertBefore(spinner_node, new_node);
            }
        });
    });
};


/**
 * Return the value for a given feature flag in the current scope.
 * Only flags declared as "related_features" on the view are available.
 */
var get_feature_flag = function(flag_name){
    return LP.cache.related_features[flag_name].value;
};


/**
 * Factory to return a ListingNavigator for the given page.
 */
namespace.ListingNavigator.from_page = function() {
    var target = Y.one('#client-listing');
    var navigation_indices = Y.all('.batch-navigation-index');
    var pre_fetch = get_feature_flag('bugs.dynamic_bug_listings.pre_fetch');
    namespace.linkify_navigation();
    var navigator = new namespace.ListingNavigator({
        current_url: window.location,
        cache: LP.cache,
        template: LP.mustache_listings,
        target: target,
        navigation_indices: navigation_indices,
        pre_fetch: Boolean(pre_fetch),
        spinners: Y.all('.spinner')
    });
    navigator.set('backwards_navigation', Y.all('.first,.previous'));
    navigator.set('forwards_navigation', Y.all('.last,.next'));
    navigator.clickAction('.first', navigator.first_batch);
    navigator.clickAction('.next', navigator.next_batch);
    navigator.clickAction('.previous', navigator.prev_batch);
    navigator.clickAction('.last', navigator.last_batch);
    navigator.render_navigation();
    return navigator;
};


/**
 * Get the key for the specified batch, for use in the batches mapping.
 */
namespace.ListingNavigator.get_batch_key = function(config) {
    return JSON.stringify([config.order_by, config.memo, config.forwards,
                           config.start]);
};


/**
 * Return the query of the specified URL in structured form.
 */
namespace.get_query = function(url) {
    var querystring = Y.lp.get_url_query(url);
    return Y.QueryString.parse(querystring);
};


}, "0.1", {"requires": ["history", "node", 'lp.client', 'lp.app.errors']});<|MERGE_RESOLUTION|>--- conflicted
+++ resolved
@@ -128,15 +128,6 @@
         delete this.get('search_params').direction;
         delete this.get('search_params').orderby;
         this.set('io_provider', config.io_provider);
-<<<<<<< HEAD
-        this.set('field_visibility', cache.field_visibility);
-=======
-        this.set('error_handler', new Y.lp.client.ErrorHandler());
-        this.get('error_handler').showError = Y.bind(
-            Y.lp.app.errors.display_error, window, null);
-        this.set(
-            'failure_handler', this.get('error_handler').getFailureHandler());
->>>>>>> 77e56b2f
         batch_key = this.handle_new_batch(cache);
         this.set('model', new namespace.BugListingModel({
                 batch_key: batch_key,
