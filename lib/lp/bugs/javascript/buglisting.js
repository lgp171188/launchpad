--- conflicted
+++ resolved
@@ -88,20 +88,13 @@
      * Event handler for history:change events.
      */
     history_changed: function(e){
-<<<<<<< HEAD
-        var batch_key = e.newVal.batch_key;
-        var batch = this.get('batches')[batch_key];
-        this.set('current_batch', batch);
-        this.pre_fetch_batches();
-        this.render();
-=======
         if (e.newVal.hasOwnProperty('batch_key')) {
             var batch_key = e.newVal.batch_key;
             var batch = this.get('batches')[batch_key];
             this.set('current_batch', batch);
+            this.pre_fetch_batches();
             this.render();
         }
->>>>>>> 9c8bd372
     },
 
     /**
