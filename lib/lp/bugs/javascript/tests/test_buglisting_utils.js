/* Copyright (c) 2011, Canonical Ltd. All rights reserved. */

YUI.add('lp.buglisting_utils.test', function(Y) {

var buglisting_utils = Y.namespace('lp.buglisting_utils.test');

var suite = new Y.Test.Suite('BugListingConfigUtil Tests');

var Assert = Y.Assert;
var ArrayAssert = Y.ArrayAssert;
var ObjectAssert = Y.ObjectAssert;


<<<<<<< HEAD
var running_in_webkit = function(){
    return (/AppleWebKit.53[1-5]/).test(navigator.userAgent);
=======
var running_in_webkit = function() {
    // AppleWebKit/531 is the Lucid html5 test browser.
    // AppleWebKit/535 is Chromium 13-17 in Lucid through Oneric.
    return (/AppleWebKit.53[15]/).test(navigator.userAgent);
>>>>>>> e2c170e4
};


var buglisting_display_utils_tests = new Y.Test.Case({

    name: 'buglisting_display_utils_tests',

    _should: {ignore: []},


    setUp: function() {
        // Default values for model config.
        this.defaults = {
            field_visibility: {
                show_title: true,
                show_id: false,
                show_importance: false,
                show_status: true,
                show_heat: true,
                show_targetname: true,
                show_datecreated: false,
                show_date_last_updated: false,
                show_assignee: false,
                show_reporter: false,
                show_milestone_name: false,
                show_tag: false
            },

            field_visibility_defaults: {
                show_title: true,
                show_id: true,
                show_importance: true,
                show_status: true,
                show_heat: true,
                show_targetname: true,
                show_datecreated: false,
                show_date_last_updated: false,
                show_assignee: false,
                show_reporter: false,
                show_milestone_name: false,
                show_tag: false
            }
        };
        // _setDoc is required for tests using cookies to pass.
        if (running_in_webkit()){
            Y.Cookie._setDoc({cookie: ""});
        }
        // Simulate LP.cache.field_visibility which will be
        // present in the actual page.
        window.LP = {
            links: {
                me: '/~foobar'
            },

            cache: {
                cbl_cookie_name: 'foobar-buglist-fields'
            }
        };

        this.cookie_name = LP.cache.cbl_cookie_name;
    },

    tearDown: function() {
        if (Y.Lang.isValue(this.list_util)) {
            this.list_util.destroy();
        }
        // Cleanup cookies.
        Y.Cookie.remove(this.cookie_name, {path: "/"});
        if (running_in_webkit()){
            Y.Cookie._setDoc(Y.config.doc);
        }
    },

    /**
     * Test helper to see what the form actually looks
     * like on the page.
     *
     * It builds a list of show_xxx names and another
     * list of booleans representing checked value.
     */
    getActualInputData: function() {
        var actual_names = [];
        var actual_checked = [];
        var inputs = Y.one(
            '.yui3-lazr-formoverlay-content form').all('input');
        inputs.each(function(el) {
            if (el.get('type') === 'checkbox') {
                actual_names.push(el.get('name'));
                actual_checked.push(el.get('checked'));
            }
        });
        return [actual_names, actual_checked];
    },

    test_bug_listing_util_extends_base_util: function() {
        // BugListingConfigUtil extends from BaseConfigUtil.
        this.list_util = new Y.lp.buglisting_utils.BugListingConfigUtil();
        Assert.isInstanceOf(Y.lp.configutils.BaseConfigUtil, this.list_util);
    },

    test_cookie_name_attribute: function() {
        // cookie_name is taken from the cache.
        this.list_util = new Y.lp.buglisting_utils.BugListingConfigUtil();
        Assert.areEqual(this.cookie_name, this.list_util.get('cookie_name'));
    },

    test_field_visibility_defaults_readonly: function() {
        // field_visibility_defaults is a readOnly attribute,
        // so field_visibility_defaults will always return the same
        // as LP.cache.field_visibility_defaults.
        this.list_util = new Y.lp.buglisting_utils.BugListingConfigUtil();
        var attempted_defaults = {
            foo: 'bar',
            baz: 'bop'
        };
        this.list_util.get('model').set(
            'field_visibility_defaults', attempted_defaults);
        ObjectAssert.areEqual(
            this.list_util.get('field_visibility_defaults'),
            this.defaults.field_visibility_defaults);
    },

    test_field_visibility_form_reference: function() {
        // The form created from field_visibility defaults is referenced
        // via BugListingConfigUtil.get('form')
        this.list_util = new Y.lp.buglisting_utils.BugListingConfigUtil();
        Assert.isNotUndefined(this.list_util.get('form'));
    },

    test_field_visibility_form_shows_initial: function() {
        // The form should have a checkbox for every field_visibility item,
        // and the checked value should match true or false values.
        this.list_util = new Y.lp.buglisting_utils.BugListingConfigUtil(
            this.defaults);
        this.list_util.render();
        var expected_names = [
            'show_title',
            'show_id',
            'show_importance',
            'show_status',
            'show_heat',
            'show_targetname',
            'show_datecreated',
            'show_date_last_updated',
            'show_assignee',
            'show_reporter',
            'show_milestone_name',
            'show_tag'
        ];
        var expected_checked = [
            true,
            false,
            false,
            true,
            true,
            true,
            false,
            false,
            false,
            false,
            false,
            false
        ];
        var actual_inputs = this.getActualInputData();
        ArrayAssert.itemsAreSame(expected_names, actual_inputs[0]);
        ArrayAssert.itemsAreSame(expected_checked, actual_inputs[1]);
    },

    test_field_visibility_form_shows_supplied_defaults: function() {
        // The form checkboxes should also match the user supplied
        // config values.
        var field_visibility = Y.merge(
            this.defaults.field_visibility_defaults, {
            show_status: false,
            show_heat: false
        });
        this.list_util = new Y.lp.buglisting_utils.BugListingConfigUtil({
            field_visibility: field_visibility,
            field_visibility_defaults: this.defaults.field_visibility_defaults
        });
        this.list_util.render();
        var expected_names = [
            'show_title',
            'show_id',
            'show_importance',
            'show_status',
            'show_heat',
            'show_targetname',
            'show_datecreated',
            'show_date_last_updated',
            'show_assignee',
            'show_reporter',
            'show_milestone_name',
            'show_tag'
        ];
        var expected_checked = [
            true,
            true,
            true,
            false,
            false,
            true,
            false,
            false,
            false,
            false,
            false,
            false
        ];
        var actual_inputs = this.getActualInputData();
        ArrayAssert.itemsAreSame(expected_names, actual_inputs[0]);
        ArrayAssert.itemsAreSame(expected_checked, actual_inputs[1]);
    },

    test_click_icon_reveals_overlay: function() {
        // Clicking the settings icon should reveal the form overlay.
        this.list_util = new Y.lp.buglisting_utils.BugListingConfigUtil(
            this.defaults);
        this.list_util.render();
        var overlay = this.list_util.get('form').get('boundingBox');
        Assert.isTrue(overlay.hasClass('yui3-lazr-formoverlay-hidden'));
        var config = Y.one('.config');
        config.simulate('click');
        Assert.isFalse(overlay.hasClass('yui3-lazr-formoverlay-hidden'));
    },

    test_field_visibility_form_update_config: function() {
        // Changing elements on the form also updates the field_visibility
        // config values.
        this.list_util = new Y.lp.buglisting_utils.BugListingConfigUtil(
            this.defaults);
        this.list_util.render();
        var config = Y.one('.config');
        config.simulate('click');
        var show_targetname = Y.one('.show_targetname');
        var show_heat = Y.one('.show_heat');
        show_targetname.simulate('click');
        show_heat.simulate('click');
        var update = Y.one('.update-buglisting');
        update.simulate('click');
        var expected_config = {
            show_title: true,
            show_id: false,
            show_importance: false,
            show_status: true,
            show_heat: false,
            show_targetname: false,
            show_datecreated: false,
            show_date_last_updated: false,
            show_assignee: false,
            show_reporter: false,
            show_milestone_name: false,
            show_tag: false
        };
        var model = this.list_util.get('model');
        var actual_config = model.get_field_visibility();
        ObjectAssert.areEqual(expected_config, actual_config);
    },

    test_form_update_hides_overlay: function() {
        // Updating the form overlay hides the overlay.
        this.list_util = new Y.lp.buglisting_utils.BugListingConfigUtil(
            this.defaults);
        this.list_util.render();
        var config = Y.one('.config');
        config.simulate('click');
        var show_targetname = Y.one('.show_targetname');
        show_targetname.simulate('click');
        var update = Y.one('.update-buglisting');
        update.simulate('click');
        var overlay = this.list_util.get('form').get('boundingBox');
        Assert.isTrue(overlay.hasClass('yui3-lazr-formoverlay-hidden'));
    },

    test_update_from_form_updates_cookie: function() {
        // When the form is submitted, a cookie is set to match
        // your preferred field_visibility.
        this.list_util = new Y.lp.buglisting_utils.BugListingConfigUtil(
            this.defaults);
        this.list_util.render();
        // Now poke at the page to set the cookie.
        var config = Y.one('.config');
        config.simulate('click');
        var show_targetname = Y.one('.show_targetname');
        show_targetname.simulate('click');
        var update = Y.one('.update-buglisting');
        update.simulate('click');
        var expected_config = {
            show_title: true,
            show_id: false,
            show_importance: false,
            show_status: true,
            show_heat: true,
            show_targetname: false,
            show_datecreated: false,
            show_date_last_updated: false,
            show_assignee: false,
            show_reporter: false,
            show_milestone_name: false,
            show_tag: false
        };
        var expected_cookie = Y.Cookie._createCookieHashString(
            expected_config);
        var actual_cookie = Y.Cookie.get(this.cookie_name);
        Assert.areEqual(expected_cookie, actual_cookie);
    },

    test_fields_visibility_form_reset: function() {
        // Clicking "reset to defaults" on the form returns
        // field_visibility to its default values.
        var field_visibility = {
            show_targetname: true,
            show_heat: false
        };
        this.list_util = new Y.lp.buglisting_utils.BugListingConfigUtil({
            field_visibility: field_visibility,
            field_visibility_defaults: this.defaults.field_visibility_defaults
        });
        this.list_util.setCookie(field_visibility);
        this.list_util.render();
        // Poke at the page to reset the form.
        var config = Y.one('.config');
        config.simulate('click');
        Y.one('.reset-buglisting').simulate('click');
        var model = this.list_util.get('model');
        var defaults = model.get('field_visibility_defaults');
        var fields = model.get_field_visibility();
        ObjectAssert.areEqual(defaults, fields);
    },

    test_fields_visibility_form_reset_hides_overlay: function() {
        // Reseting to defaults should hide the form overlay.
        var field_visibility = {
            show_targetname: true,
            show_heat: false
        };
        this.list_util = new Y.lp.buglisting_utils.BugListingConfigUtil({
            field_visibility: field_visibility,
            field_visibility_defaults: this.defaults.field_visibility_defaults
        });
        this.list_util.render();
        // Poke at the form to reset defaults.
        var config = Y.one('.config');
        config.simulate('click');
        Y.one('.reset-buglisting').simulate('click');
        var overlay = this.list_util.get('form').get('boundingBox');
        Assert.isTrue(overlay.hasClass('yui3-lazr-formoverlay-hidden'));
    },

    test_fields_visibility_form_reset_updates_form: function() {
        // Reseting to defaults should reset the form inputs, too.
        var field_visibility = Y.merge(
            this.defaults.field_visibility_defaults, {
            show_targetname: false,
            show_heat: false
        });
        this.list_util = new Y.lp.buglisting_utils.BugListingConfigUtil({
            field_visibility: field_visibility,
            field_visibility_defaults: this.defaults.field_visibility_defaults
        });
        this.list_util.render();
        var expected_names = [
            'show_title',
            'show_id',
            'show_importance',
            'show_status',
            'show_heat',
            'show_targetname',
            'show_datecreated',
            'show_date_last_updated',
            'show_assignee',
            'show_reporter',
            'show_milestone_name',
            'show_tag'
        ];
        var expected_checked = [
            true,
            true,
            true,
            true,
            true,
            true,
            false,
            false,
            false,
            false,
            false,
            false
        ];
        // Poke at the form to reset defaults.
        var config = Y.one('.config');
        config.simulate('click');
        Y.one('.reset-buglisting').simulate('click');
        var actual_inputs = this.getActualInputData();
        ArrayAssert.itemsAreSame(expected_names, actual_inputs[0]);
        ArrayAssert.itemsAreSame(expected_checked, actual_inputs[1]);
    },

    test_form_reset_removes_cookie: function() {
        // Clicking "reset to defaults" on the overlay will
        // remove any cookie added.

        Y.Cookie.remove(this.cookie_name, {path: "/"});
        Assert.isNull(Y.Cookie.get(this.cookie_name));
        this.list_util = new Y.lp.buglisting_utils.BugListingConfigUtil(
            this.defaults);
        this.list_util.render();
        // Now poke at the page to set the cookie.
        var config = Y.one('.config');
        config.simulate('click');
        var show_targetname = Y.one('.show_targetname');
        show_targetname.simulate('click');
        var update = Y.one('.update-buglisting');
        update.simulate('click');
        // Now reset from the form.
        config.simulate('click');
        Assert.isNotNull(Y.Cookie.get(this.cookie_name));
        Y.one('.reset-buglisting').simulate('click');
        Assert.isNull(Y.Cookie.get(this.cookie_name));
    },

    getDefaultDataVisibility: function() {
        return {
                show_title: true,
                show_id: false,
                show_importance: true,
                show_status: true,
                show_heat: true,
                show_targetname: true,
                show_datecreated: false,
                show_date_last_updated: false,
                show_assignee: false,
                show_reporter: false,
                show_milestone_name: false,
                show_tag: true
        };
    },

    SORT_KEYS: [
        ['id', 'Number'],
        ['title', 'Title'],
        ['importance', 'Importance'],
        ['status', 'Status'],
        ['heat', 'Heat'],
        ['reporter', 'Reporter'],
        ['assignee', 'Assignee'],
        ['targetname', 'Package/Project/Series name'],
        ['milestone_name', 'Milestone'],
        ['datecreated', 'Age'],
        ['date_last_updated', 'Date last updated'],
        ['tag', 'Tags'],
        ['date_closed', 'Date closed'],
        ['dateassigned', 'Date when the bug task was assigned'],
        ['number_of_duplicates', 'Number of duplicates'],
        ['latest_patch_uploaded', 'Date latest patch uploaded'],
        ['message_count', 'Number of comments'],
        ['milestone', 'Milestone ID'],
        ['specification', 'Linked blueprint'],
        ['task', 'Bug task ID'],
        ['users_affected_count', 'Number of affected users']
    ],

    test_update_sort_button_visibility: function() {
        // update_sort_button_visibility() hides sort buttons for
        // data that is not displayed and shown sort buttons for other
        // data.
        var orderby = new Y.lp.ordering.OrderByBar({
            sort_keys: this.SORT_KEYS,
            active: 'importance',
            sort_order: 'desc'
        });
        orderby.render();
        var data_visibility = this.getDefaultDataVisibility();
        Y.lp.buglisting_utils.update_sort_button_visibility(
            orderby, data_visibility);
        Y.each(orderby.get('li_nodes'), function(li_node) {
            var sort_key = li_node.get('id').replace('sort-', '');
            if (data_visibility['show_' + sort_key]) {
                Assert.isFalse(li_node._isHidden());
            } else {
                Assert.isTrue(li_node._isHidden());
            }
        });
    },

    test_update_sort_button_visibility_current_sort_order: function() {
        // The current sort order (importance for this test) is
        // never hidden, even if the bug importance is not displayed.
        var orderby = new Y.lp.ordering.OrderByBar({
            sort_keys: this.SORT_KEYS,
            active: 'importance',
            sort_order: 'desc'
        });
        orderby.render();
        var data_visibility = this.getDefaultDataVisibility();
        data_visibility.show_importance = false;
        Y.lp.buglisting_utils.update_sort_button_visibility(
            orderby, data_visibility);
        var importance_button = Y.one('#sort-importance');
        Assert.isFalse(importance_button._isHidden());
    },

    test_update_sort_button_visibility_extra_sort_order: function() {
        // If the orderby widget has a property "always_display",
        // the button for this sort order is never hidden.
        var orderby = new Y.lp.ordering.OrderByBar({
            sort_keys: this.SORT_KEYS,
            active: 'importance',
            sort_order: 'desc'
        });
        orderby.render();
        orderby.always_display = ['users_affected_count'];
        var data_visibility = this.getDefaultDataVisibility();
        Y.lp.buglisting_utils.update_sort_button_visibility(
            orderby, data_visibility);
        var users_affected_button = Y.one('#sort-users_affected_count');
        Assert.isFalse(users_affected_button._isHidden());
    }
});


/**
 * The Chrome workaround breaks Y.Cookie.remove behaviour
 */
if (running_in_webkit()){
    var ignore = buglisting_display_utils_tests._should.ignore;
    ignore.test_form_reset_removes_cookie = true;
    ignore.test_update_from_form_updates_cookie = true;
}

<<<<<<< HEAD
});


/**
 * The Chrome workaround breaks Y.Cookie.remove behaviour
 */
if (running_in_webkit()){
    var ignore = buglisting_display_utils_tests._should.ignore;
    ignore.test_form_reset_removes_cookie = true;
    ignore.test_update_from_form_updates_cookie = true;
}

=======
>>>>>>> e2c170e4
suite.add(buglisting_display_utils_tests);

buglisting_utils.suite = suite;

}, '0.1', {'requires': [
    'test', 'node-event-simulate', 'cookie', 'lp.buglisting_utils',
    'lp.ordering']});<|MERGE_RESOLUTION|>--- conflicted
+++ resolved
@@ -11,15 +11,10 @@
 var ObjectAssert = Y.ObjectAssert;
 
 
-<<<<<<< HEAD
-var running_in_webkit = function(){
-    return (/AppleWebKit.53[1-5]/).test(navigator.userAgent);
-=======
 var running_in_webkit = function() {
     // AppleWebKit/531 is the Lucid html5 test browser.
     // AppleWebKit/535 is Chromium 13-17 in Lucid through Oneric.
     return (/AppleWebKit.53[15]/).test(navigator.userAgent);
->>>>>>> e2c170e4
 };
 
 
@@ -550,21 +545,6 @@
     ignore.test_update_from_form_updates_cookie = true;
 }
 
-<<<<<<< HEAD
-});
-
-
-/**
- * The Chrome workaround breaks Y.Cookie.remove behaviour
- */
-if (running_in_webkit()){
-    var ignore = buglisting_display_utils_tests._should.ignore;
-    ignore.test_form_reset_removes_cookie = true;
-    ignore.test_update_from_form_updates_cookie = true;
-}
-
-=======
->>>>>>> e2c170e4
 suite.add(buglisting_display_utils_tests);
 
 buglisting_utils.suite = suite;
