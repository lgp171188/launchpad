YUI({
    base: '../../../../canonical/launchpad/icing/yui/',
    filter: 'raw', combine: false, fetchCSS: false
    }).use('test', 'console', 'lp.bugs.buglisting', 'lp.testing.mockio',
           'lp.testing.assert',
           function(Y) {

var suite = new Y.Test.Suite("lp.bugs.buglisting Tests");
var module = Y.lp.bugs.buglisting;


suite.add(new Y.Test.Case({
    name: 'ListingNavigator',
    test_sets_search_params: function(){
        // search_parms includes all query values that don't control batching
        var navigator = new module.ListingNavigator(
            'http://yahoo.com?foo=bar&start=1&memo=2&direction=3&orderby=4');
        Y.lp.testing.assert.assert_equal_structure(
            {foo: 'bar'}, navigator.search_params);
    }
}));
<<<<<<< HEAD

suite.add(new Y.Test.Case({
    name: 'rendertable',
=======

suite.add(new Y.Test.Case({
    name: 'render',

    tearDown: function(){
        Y.one('#fixture').setContent('');
    },
>>>>>>> 51d9cd82

    test_render_no_client_listing: function() {
        // Rendering should not error with no #client-listing.
        var navigator = new module.ListingNavigator();
<<<<<<< HEAD
        navigator.rendertable();
    },
    test_rendertable: function() {
        // Rendering should work with #client-listing supplied.
=======
        navigator.render();
    },
    get_render_navigator: function() {
>>>>>>> 51d9cd82
        var target = Y.Node.create('<div id="client-listing"></div>');
        var lp_cache = {
            mustache_model: {
                foo: 'bar',
                bugtasks: ['a', 'b', 'c']
            },
            next: null,
            prev: null,
            start: 5,
            total: 256
        };
        var template = "{{foo}}";
        var navigator =  new module.ListingNavigator(
            null, lp_cache, template, target);
        var index = Y.Node.create(
            '<div><strong>3</strong> &rarr; <strong>4</strong>' +
            ' of 512 results</div>');
        navigator.navigation_indices.push(index);
        navigator.backwards_navigation.push(Y.Node.create('<div></div>'));
        navigator.forwards_navigation.push(Y.Node.create('<div></div>'));
        return navigator;
    },
    test_render: function() {
        // Rendering should work with #client-listing supplied.
        var navigator = this.get_render_navigator();
        navigator.render();
        Y.Assert.areEqual('bar', navigator.target.getContent());
    },
    /**
     * render_navigation should disable "previous" and "first" if there is
     * no previous batch (i.e. we're at the beginning.)
     */
    test_render_navigation_disables_backwards_navigation_if_no_prev:
    function() {
        var navigator = this.get_render_navigator();
        var action = navigator.backwards_navigation.item(0);
        navigator.render_navigation();
        Y.Assert.isTrue(action.hasClass('inactive'));
    },
    /**
     * render_navigation should enable "previous" and "first" if there is
     * a previous batch (i.e. we're not at the beginning.)
     */
    test_render_navigation_enables_backwards_navigation_if_prev:
    function() {
        var navigator = this.get_render_navigator();
        var action = navigator.backwards_navigation.item(0);
        action.addClass('inactive');
        navigator.current_batch.prev = {
            start: 1, memo: 'pi'
        };
        navigator.render_navigation();
        Y.Assert.isFalse(action.hasClass('inactive'));
    },
    /**
     * render_navigation should disable "next" and "last" if there is
     * no next batch (i.e. we're at the end.)
     */
    test_render_navigation_disables_forwards_navigation_if_no_next:
    function() {
        var navigator = this.get_render_navigator();
        var action = navigator.forwards_navigation.item(0);
        navigator.render_navigation();
        Y.Assert.isTrue(action.hasClass('inactive'));
    },
    /**
     * render_navigation should enable "next" and "last" if there is a next
     * batch (i.e. we're not at the end.)
     */
    test_render_navigation_enables_forwards_navigation_if_next: function() {
        var navigator = this.get_render_navigator();
        var action = navigator.forwards_navigation.item(0);
        action.addClass('inactive');
        navigator.current_batch.next = {
            start: 1, memo: 'pi'
        };
<<<<<<< HEAD
        var template = "{{foo}}";
        var navigator = new module.ListingNavigator(
            null, lp_cache, template, target);
        navigator.rendertable();
        Y.Assert.areEqual('bar', navigator.target.get('innerHTML'));
=======
        navigator.render_navigation();
        Y.Assert.isFalse(action.hasClass('inactive'));
    },
    /**
     * linkify_navigation should convert previous, next, first last into
     * hyperlinks, while retaining the original content.
     */
    test_linkify_navigation: function(){
        Y.one('#fixture').setContent(
            '<span class="previous">PreVious</span>' +
            '<span class="next">NeXt</span>' +
            '<span class="first">FiRST</span>' +
            '<span class="last">lAst</span>');
        module.linkify_navigation();
        function checkNav(selector, content){
            var node = Y.one(selector);
            Y.Assert.areEqual('a', node.get('tagName').toLowerCase());
            Y.Assert.areEqual(content, node.getContent());
            Y.Assert.areEqual('#', node.get('href').substr(-1, 1));
        }
        checkNav('.previous', 'PreVious');
        checkNav('.next', 'NeXt');
        checkNav('.first', 'FiRST');
        checkNav('.last', 'lAst');
    },
    /**
     * Render should update the navigation_indices with the result info.
     */
    test_render_navigation_indices: function(){
        var navigator = this.get_render_navigator();
        index = navigator.navigation_indices.item(0);
        Y.Assert.areEqual(
            '<strong>3</strong> \u2192 <strong>4</strong> of 512 results',
            index.getContent());
        navigator.render();
        Y.Assert.areEqual(
            '<strong>6</strong> \u2192 <strong>8</strong> of 256 results',
            index.getContent());
>>>>>>> 51d9cd82
    }
}));

suite.add(new Y.Test.Case({
    name: 'first_batch',

    /**
     * Return a ListingNavigator ordered by 'intensity'
     */
    get_intensity_listing: function(){
        mock_io = new Y.lp.testing.mockio.MockIo();
        lp_cache = {
            context: {
                resource_type_link: 'http://foo_type',
                web_link: 'http://foo/bar'
            },
            mustache_model: {
                foo: 'bar',
                bugtasks: []
            }
        };
        var target = Y.Node.create('<div id="client-listing"></div>');
        var navigator = new module.ListingNavigator(
            "http://yahoo.com?start=5&memo=6&direction=backwards",
            lp_cache, "<ol>" + "{{#item}}<li>{{name}}</li>{{/item}}</ol>",
<<<<<<< HEAD
            target, mock_io);
        navigator.first_batch('intensity');
        Y.Assert.areEqual('', navigator.target.get('innerHTML'));
=======
            target, null, mock_io);
        navigator.first_batch('intensity');
        Y.Assert.areEqual('', navigator.target.getContent());
>>>>>>> 51d9cd82
        mock_io.last_request.successJSON({
            context: {
                resource_type_link: 'http://foo_type',
                web_link: 'http://foo/bar'
            },
            mustache_model:
<<<<<<< HEAD
            {item: [
                {name: 'first'},
                {name: 'second'}
            ]},
=======
            {
                item: [
                {name: 'first'},
                {name: 'second'}],
                bugtasks: []
            },
>>>>>>> 51d9cd82
            order_by: 'intensity',
            start: 0,
            forwards: true,
            memo: null
        });
        return navigator;
    },
    test_first_batch: function() {
        /* first_batch retrieves a listing for the new ordering and
         * displays it */
        var navigator = this.get_intensity_listing();
        var mock_io = navigator.io_provider;
        Y.Assert.areEqual('<ol><li>first</li><li>second</li></ol>',
<<<<<<< HEAD
            navigator.target.get('innerHTML'));
=======
            navigator.target.getContent());
>>>>>>> 51d9cd82
        Y.Assert.areEqual('/bar/+bugs/++model++?orderby=intensity&start=0',
            mock_io.last_request.url);
    },
    test_first_batch_uses_cache: function() {
        /* first_batch will use the cached value instead of making a
         * second AJAX request. */
        var navigator = this.get_intensity_listing();
        Y.Assert.areEqual(1, navigator.io_provider.requests.length);
        navigator.first_batch('intensity');
        Y.Assert.areEqual(1, navigator.io_provider.requests.length);
    }
}));

suite.add(new Y.Test.Case({
    name: 'Batch caching',

    test_update_from_model_caches: function() {
        /* update_from_model caches the settings in the module.batches. */
        var lp_cache = {
            context: {
                resource_type_link: 'http://foo_type',
                web_link: 'http://foo/bar'
            },
            mustache_model: {
                foo: 'bar'
            }
        };
        var template = "<ol>" +
            "{{#item}}<li>{{name}}</li>{{/item}}</ol>";
        var navigator = new module.ListingNavigator(window.location, lp_cache,
                                                    template);
        var key = module.ListingNavigator.get_batch_key({
            order_by: "intensity",
            memo: 'memo1',
            forwards: true,
            start: 5
        });
        var batch = {
            order_by: 'intensity',
            memo: 'memo1',
            forwards: true,
            start: 5,
            mustache_model: {item: [
                {name: 'first'},
                {name: 'second'}
            ]}};
        navigator.update_from_model(batch);
        Y.lp.testing.assert.assert_equal_structure(
            batch, navigator.batches[key]);
    },
    /**
     * get_batch_key returns a JSON-serialized list.
     */
    test_get_batch_key: function(){
        var key = module.ListingNavigator.get_batch_key({
            order_by: 'order_by1',
            memo: 'memo1',
            forwards: true,
            start: 5});
        Y.Assert.areSame('["order_by1","memo1",true,5]', key);
    }
}));

suite.add(new Y.Test.Case({
    name: 'get_query',

    test_get_query: function() {
        // get_query returns the query portion of a URL in structured form.
        var query = module.get_query('http://yahoo.com?me=you&a=b&a=c');
        Y.lp.testing.assert.assert_equal_structure(
            {me: 'you', a: ['b', 'c']}, query);
    }
}));


suite.add(new Y.Test.Case({
    name: 'get_batch_url',

    /**
     * get_batch_query accepts the order_by param.
     */
    test_get_batch_query_orderby: function(){
        var navigator = new module.ListingNavigator('?param=1');
        var query = navigator.get_batch_query({order_by: 'importance'});
        Y.Assert.areSame('importance', query.orderby);
        Y.Assert.areSame(1, query.param);
    },
    /**
     * get_batch_query accepts the memo param.
     */
    test_get_batch_query_memo: function(){
        var navigator = new module.ListingNavigator('?param=foo');
        var query = navigator.get_batch_query({memo: 'pi'});
        Y.Assert.areSame('pi', query.memo);
        Y.Assert.areSame('foo', query.param);
    },
    /**
     * When memo is null, query.memo is undefined.
     */
    test_get_batch_null_memo: function(){
        var navigator = new module.ListingNavigator('?memo=foo');
        var query = navigator.get_batch_query({memo: null});
        Y.Assert.areSame(undefined, query.memo);
    },
    /**
     * If 'forwards' is true, direction does not appear.
     */
    test_get_batch_query_forwards: function(){
        var navigator = new module.ListingNavigator(
            '?param=pi&direction=backwards');
        var query = navigator.get_batch_query({forwards: true});
        Y.Assert.areSame('pi', query.param);
        Y.Assert.areSame(undefined, query.direction);
    },
    /**
     * If 'forwards' is false, direction is set to backwards.
     */
    test_get_batch_query_backwards: function(){
        var navigator = new module.ListingNavigator('?param=pi');
        var query = navigator.get_batch_query({forwards: false});
        Y.Assert.areSame('pi', query.param);
        Y.Assert.areSame('backwards', query.direction);
    },
    /**
     * If start is provided, it overrides existing values.
     */
    test_get_batch_query_start: function(){
        var navigator = new module.ListingNavigator('?start=pi');
        var query = navigator.get_batch_query({});
        Y.Assert.areSame(undefined, query.start);
        query = navigator.get_batch_query({start: 1});
        Y.Assert.areSame(1, query.start);
        query = navigator.get_batch_query({start: null});
        Y.lp.testing.assert.assert_equal_structure({}, query);
    }
}));

var get_navigator = function(url){
    var mock_io = new Y.lp.testing.mockio.MockIo();
    lp_cache = {
        context: {
            resource_type_link: 'http://foo_type',
            web_link: 'http://foo/bar'
        },
        next: {
            memo: 467,
            start: 500
        },
        prev: {
            memo: 457,
            start: 400
        },
        order_by: 'foo',
        last_start: 23
    };
<<<<<<< HEAD
    return new module.ListingNavigator(url, lp_cache, null, null, mock_io);
=======
    return new module.ListingNavigator(url, lp_cache, null, null, null,
                                       mock_io);
>>>>>>> 51d9cd82
};

suite.add(new Y.Test.Case({
    name: 'navigation',
    /**
     * last_batch uses memo="", start=navigator.current_batch.last_start,
     * direction=backwards, orderby=navigator.current_batch.order_by.
     */
    test_last_batch: function(){
        var navigator = get_navigator(
            '?memo=pi&direction=backwards&start=57');
        navigator.last_batch();
        Y.Assert.areSame(
            '/bar/+bugs/++model++?orderby=foo&memo=&start=23&' +
            'direction=backwards',
            navigator.io_provider.last_request.url);
    },
    /**
     * first_batch omits memo and direction, start=0,
     * orderby=navigator.current_batch.order_by.
     */
    test_first_batch: function(){
        var navigator = get_navigator('?memo=pi&start=26');
        navigator.first_batch();
        Y.Assert.areSame(
            '/bar/+bugs/++model++?orderby=foo&start=0',
            navigator.io_provider.last_request.url);
    },
    /**
     * next_batch uses values from current_batch.next +
     * current_batch.ordering.
     */
    test_next_batch: function(){
        var navigator = get_navigator('?memo=pi&start=26');
        navigator.next_batch();
        Y.Assert.areSame(
            '/bar/+bugs/++model++?orderby=foo&memo=467&start=500',
            navigator.io_provider.last_request.url);
    },
    /**
     * prev_batch uses values from current_batch.prev + direction=backwards
     * and ordering=current_batch.ordering.
     */
    test_prev_batch: function(){
        var navigator = get_navigator('?memo=pi&start=26');
        navigator.prev_batch();
        Y.Assert.areSame(
            '/bar/+bugs/++model++?orderby=foo&memo=457&start=400&' +
            'direction=backwards',
            navigator.io_provider.last_request.url);
    }
}));

var handle_complete = function(data) {
    window.status = '::::' + JSON.stringify(data);
    };
Y.Test.Runner.on('complete', handle_complete);
Y.Test.Runner.add(suite);

var console = new Y.Console({newestOnTop: false});
console.render('#log');

Y.on('domready', function() {
    Y.Test.Runner.run();
});
});<|MERGE_RESOLUTION|>--- conflicted
+++ resolved
@@ -19,11 +19,6 @@
             {foo: 'bar'}, navigator.search_params);
     }
 }));
-<<<<<<< HEAD
-
-suite.add(new Y.Test.Case({
-    name: 'rendertable',
-=======
 
 suite.add(new Y.Test.Case({
     name: 'render',
@@ -31,21 +26,13 @@
     tearDown: function(){
         Y.one('#fixture').setContent('');
     },
->>>>>>> 51d9cd82
 
     test_render_no_client_listing: function() {
         // Rendering should not error with no #client-listing.
         var navigator = new module.ListingNavigator();
-<<<<<<< HEAD
-        navigator.rendertable();
-    },
-    test_rendertable: function() {
-        // Rendering should work with #client-listing supplied.
-=======
         navigator.render();
     },
     get_render_navigator: function() {
->>>>>>> 51d9cd82
         var target = Y.Node.create('<div id="client-listing"></div>');
         var lp_cache = {
             mustache_model: {
@@ -122,13 +109,6 @@
         navigator.current_batch.next = {
             start: 1, memo: 'pi'
         };
-<<<<<<< HEAD
-        var template = "{{foo}}";
-        var navigator = new module.ListingNavigator(
-            null, lp_cache, template, target);
-        navigator.rendertable();
-        Y.Assert.areEqual('bar', navigator.target.get('innerHTML'));
-=======
         navigator.render_navigation();
         Y.Assert.isFalse(action.hasClass('inactive'));
     },
@@ -167,7 +147,6 @@
         Y.Assert.areEqual(
             '<strong>6</strong> \u2192 <strong>8</strong> of 256 results',
             index.getContent());
->>>>>>> 51d9cd82
     }
 }));
 
@@ -193,34 +172,21 @@
         var navigator = new module.ListingNavigator(
             "http://yahoo.com?start=5&memo=6&direction=backwards",
             lp_cache, "<ol>" + "{{#item}}<li>{{name}}</li>{{/item}}</ol>",
-<<<<<<< HEAD
-            target, mock_io);
-        navigator.first_batch('intensity');
-        Y.Assert.areEqual('', navigator.target.get('innerHTML'));
-=======
             target, null, mock_io);
         navigator.first_batch('intensity');
         Y.Assert.areEqual('', navigator.target.getContent());
->>>>>>> 51d9cd82
         mock_io.last_request.successJSON({
             context: {
                 resource_type_link: 'http://foo_type',
                 web_link: 'http://foo/bar'
             },
             mustache_model:
-<<<<<<< HEAD
-            {item: [
-                {name: 'first'},
-                {name: 'second'}
-            ]},
-=======
             {
                 item: [
                 {name: 'first'},
                 {name: 'second'}],
                 bugtasks: []
             },
->>>>>>> 51d9cd82
             order_by: 'intensity',
             start: 0,
             forwards: true,
@@ -234,11 +200,7 @@
         var navigator = this.get_intensity_listing();
         var mock_io = navigator.io_provider;
         Y.Assert.areEqual('<ol><li>first</li><li>second</li></ol>',
-<<<<<<< HEAD
-            navigator.target.get('innerHTML'));
-=======
             navigator.target.getContent());
->>>>>>> 51d9cd82
         Y.Assert.areEqual('/bar/+bugs/++model++?orderby=intensity&start=0',
             mock_io.last_request.url);
     },
@@ -394,12 +356,8 @@
         order_by: 'foo',
         last_start: 23
     };
-<<<<<<< HEAD
-    return new module.ListingNavigator(url, lp_cache, null, null, mock_io);
-=======
     return new module.ListingNavigator(url, lp_cache, null, null, null,
                                        mock_io);
->>>>>>> 51d9cd82
 };
 
 suite.add(new Y.Test.Case({
