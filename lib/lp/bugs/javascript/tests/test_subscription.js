YUI({
    base: '../../../../canonical/launchpad/icing/yui/',
    filter: 'raw', combine: false, fetchCSS: false
    }).use('test', 'console', 'lp.bugs.subscription', 'node-event-simulate',
           function(Y) {

var suite = new Y.Test.Suite("lp.bugs.subscription Tests");
var module = Y.lp.bugs.subscription;

/**
 * LPClient is taken from test_structural_subscription.js.
 * It maybe should be pushed to a shared test module.
 */
function LPClient(){
    if (!(this instanceof LPClient)) {
        throw new Error("Constructor called as a function");
    }
    this.received = [];
    // We create new functions every time because we allow them to be
    // configured.
    this.named_post = function(url, func, config) {
        this._call('named_post', config, arguments);
    };
    this.patch = function(bug_filter, data, config) {
        this._call('patch', config, arguments);
    };
}
LPClient.prototype._call = function(name, config, args) {
    this.received.push(
        [name, Array.prototype.slice.call(args)]);
    if (!Y.Lang.isValue(args.callee.args)) {
        throw new Error("Set call_args on "+name);
    }
    var do_action = function () {
        if (Y.Lang.isValue(args.callee.fail) && args.callee.fail) {
            config.on.failure.apply(undefined, args.callee.args);
        } else {
            config.on.success.apply(undefined, args.callee.args);
        }
    };
    if (Y.Lang.isValue(args.callee.halt) && args.callee.halt) {
        args.callee.resume = do_action;
    } else {
        do_action();
    }
};

/**
 * Test selection of the string by the number.
 * We expect to receive a plural string for all numbers
 * not equal to 1, and a singular string otherwise.
 */
suite.add(new Y.Test.Case({
    name: 'Choose object by number',

    test_singular: function() {
        Y.Assert.areEqual(
            'SINGULAR',
            module._choose_by_number(1, 'SINGULAR', 'PLURAL'));
    },

    test_plural: function() {
        Y.Assert.areEqual(
            'PLURAL',
            module._choose_by_number(5, 'SINGULAR', 'PLURAL'));
    },

    test_zero: function() {
        Y.Assert.areEqual(
            'PLURAL',
            module._choose_by_number(0, 'SINGULAR', 'PLURAL'));
    }
}));

/**
 * Replacing references to cache objects with actual objects.
 */
suite.add(new Y.Test.Case({
    name: 'Replacing references with real objects',

    test_nothing: function() {
        // When there are no references, nothing gets replaced.
        var object = {
            something: 'nothing'
        };
        var cache = {};
        module._replace_textual_references(object, cache);
        Y.Assert.areEqual('nothing', object.something);
    },

    test_simple: function() {
        // With a simple reference, it gets substituted.
        var object = {
            something: 'subscription-cache-reference-1'
        };
        var cache = {
            'subscription-cache-reference-1': 'OK'
        };
        module._replace_textual_references(object, cache);
        Y.Assert.areEqual('OK', object.something);
    },

    test_multiple: function() {
        // With multiple references, they all get substituted.0
        var object = {
            something: 'subscription-cache-reference-1',
            other: 'subscription-cache-reference-2'
        };
        var cache = {
            'subscription-cache-reference-1': 'OK 1',
            'subscription-cache-reference-2': 'OK 2'
        };
        module._replace_textual_references(object, cache);
        Y.Assert.areEqual('OK 1', object.something);
        Y.Assert.areEqual('OK 2', object.other);
    },

    test_recursive: function() {
        // Even references in nested objects get replaced.
        var object = {
            nested: {
                something: 'subscription-cache-reference-1'
            }
        };
        var cache = {
            'subscription-cache-reference-1': 'OK'
        };
        module._replace_textual_references(object, cache);
        Y.Assert.areEqual('OK', object.nested.something);
    }
}));


/**
 * Gather subscription records for all assignments.
 */
suite.add(new Y.Test.Case({
    name: 'Gather assignment subscription information',

    test_nothing: function() {
        // When there are no subscriptions as assignee, returns empty list.
        var mock_category = {
            count: 0,
            personal: [],
            as_team_member: [],
            as_team_admin: []
        };
        Y.ArrayAssert.itemsAreEqual(
            [],
            module._gather_subscriptions_as_assignee(mock_category));
    },

    test_personal: function() {
        // When a person is directly the bug assignee, we get that
        // subscription details returned.
        var mock_category = {
            count: 1,
            personal: [{}],
            as_team_member: [],
            as_team_admin: []
        };
        var subs = module._gather_subscriptions_as_assignee(mock_category);
        Y.Assert.areEqual(1, subs.length);
        Y.Assert.areEqual(module._reasons.YOU_ASSIGNED, subs[0].reason);
        Y.Assert.areEqual(module._actions.CHANGE_ASSIGNEES, subs[0].action);
    },

    test_team_member: function() {
        // When a person is the bug assignee through team membership,
        // we get that subscription details returned.
        var mock_category = {
            count: 1,
            personal: [],
            as_team_member: [{ principal: 'my team'}],
            as_team_admin: []
        };
        var subs = module._gather_subscriptions_as_assignee(mock_category);
        Y.Assert.areEqual(1, subs.length);
        Y.Assert.areEqual(module._reasons.TEAM_ASSIGNED, subs[0].reason);
        // And there is a 'team' variable containing the team object.
        Y.Assert.areEqual('my team', subs[0].vars.team);
        Y.Assert.areEqual(module._actions.CONTACT_TEAMS, subs[0].action);
    },

    test_team_member_multiple: function() {
        // If a person is a member of multiple teams are assigned to work
        // on a single bug (eg. on different bug tasks) they get only one
        // subscription returned.
        var mock_category = {
            count: 2,
            personal: [],
            as_team_member: [{ principal: 'team1'},
                             { principal: 'team2'}],
            as_team_admin: []
        };
        var subs = module._gather_subscriptions_as_assignee(mock_category);
        Y.Assert.areEqual(1, subs.length);
        Y.Assert.areEqual(module._reasons.TEAMS_ASSIGNED, subs[0].reason);
        // And there is a 'teams' variable containing all the team objects.
        Y.ArrayAssert.itemsAreEqual(['team1', 'team2'],
                                    subs[0].vars.teams);
        Y.Assert.areEqual(module._actions.CONTACT_TEAMS, subs[0].action);
    },

    test_team_member_multiple_duplicate: function() {
        // As with the previous test, but we need to show that each team is
        // only represented once even if they are responsible for multiple
        // bug tasks.
        // We test with full-fledged objects to make sure they work with the
        // mechanism used to find dupes.
        var team1 = {display_name: 'team 1',
                     web_link: 'http://launchpad.net/~team1'},
            team2 = {display_name: 'team 2',
                     web_link: 'http://launchpad.net/~team2'},
            mock_category = {
                count: 2,
                personal: [],
                as_team_member: [{ principal: team1 },
                                 { principal: team2 },
                                 { principal: team2 }],
                as_team_admin: []
            },
            subs = module._gather_subscriptions_as_assignee(mock_category);
        Y.Assert.areEqual(1, subs.length);
        Y.Assert.areEqual(module._reasons.TEAMS_ASSIGNED, subs[0].reason);
        // And there is a 'teams' variable containing all the team objects.
        var teams_found = [];
        var index;
        for (index = 0; index < subs[0].vars.teams.length; index++) {
            teams_found.push(subs[0].vars.teams[index].title);
        }
        Y.ArrayAssert.itemsAreEqual(['team 1', 'team 2'], teams_found);
    },

    test_team_admin: function() {
        // When a person is the bug assignee through team membership,
        // and a team admin at the same time, that subscription is returned.
        var mock_category = {
            count: 1,
            personal: [],
            as_team_member: [],
            as_team_admin: [{ principal: 'my team' }]
        };
        var subs = module._gather_subscriptions_as_assignee(mock_category);
        Y.Assert.areEqual(1, subs.length);
        Y.Assert.areEqual(
            module._reasons.ADMIN_TEAM_ASSIGNED, subs[0].reason);
        // And there is a 'team' variable containing the team object.
        Y.Assert.areEqual('my team', subs[0].vars.team);
        Y.Assert.areEqual(module._actions.CHANGE_ASSIGNEES, subs[0].action);
    },

    test_team_admin_multiple: function() {
        // If a person is a member of multiple teams are assigned to work
        // on a single bug (eg. on different bug tasks) they get only one
        // subscription returned.
        var mock_category = {
            count: 2,
            personal: [],
            as_team_member: [],
            as_team_admin: [{ principal: 'team1'},
                             { principal: 'team2'}]
        };
        var subs = module._gather_subscriptions_as_assignee(mock_category);
        Y.Assert.areEqual(1, subs.length);
        Y.Assert.areEqual(
            module._reasons.ADMIN_TEAMS_ASSIGNED, subs[0].reason);
        // And there is a 'teams' variable containing all the team objects.
        Y.ArrayAssert.itemsAreEqual(['team1', 'team2'],
                                    subs[0].vars.teams);
        Y.Assert.areEqual(module._actions.CHANGE_ASSIGNEES, subs[0].action);
    },

    test_team_admin_multiple_duplicate: function() {
        // As with the previous test, but we need to show that each team is
        // only represented once even if they are responsible for multiple
        // bug tasks.
        // We test with full-fledged objects to make sure they work with the
        // mechanism used to find dupes.
        var team1 = {display_name: 'team 1',
                     web_link: 'http://launchpad.net/~team1'},
            team2 = {display_name: 'team 2',
                     web_link: 'http://launchpad.net/~team2'},
            mock_category = {
                count: 2,
                personal: [],
                as_team_admin: [{ principal: team1 },
                                { principal: team2 },
                                { principal: team2 }],
                as_team_member: []
            },
            subs = module._gather_subscriptions_as_assignee(mock_category);
        Y.Assert.areEqual(1, subs.length);
        // And there is a 'teams' variable containing all the team objects.
        var teams_found = [];
        for (index = 0; index < subs[0].vars.teams.length; index++) {
            teams_found.push(subs[0].vars.teams[index].title);
        }
        Y.ArrayAssert.itemsAreEqual(['team 1', 'team 2'], teams_found);
    },

    test_combined: function() {
        // Test that multiple assignments, even if they are in different
        // categories, work properly.
        var mock_category = {
            count: 3,
            personal: [{}],
            as_team_member: [{ principal: 'users' }],
            as_team_admin: [{ principal: 'admins' }]
        };
        var subs = module._gather_subscriptions_as_assignee(mock_category);
        Y.Assert.areEqual(3, subs.length);
    },

    test_object_links: function() {
        // Test that team assignments actually provide decent link data.
        var mock_category = {
            count: 1,
            personal: [],
            as_team_member: [
                { principal: { display_name: 'My team',
                               web_link: 'http://link' } }],
            as_team_admin: []
        };
        var subs = module._gather_subscriptions_as_assignee(mock_category);
        Y.Assert.areEqual('My team', subs[0].vars.team.title);
        Y.Assert.areEqual('http://link', subs[0].vars.team.url);
    }
}));

/**
 * Gather subscription records for bug supervisor.
 */
suite.add(new Y.Test.Case({
    name: 'Gather bug supervisor subscription information',

    test_nothing: function() {
        // When there are no subscriptions as bug supervisor,
        // returns empty list.
        var mock_category = {
            count: 0,
            personal: [],
            as_team_member: [],
            as_team_admin: []
        };
        Y.ArrayAssert.itemsAreEqual(
            [],
            module._gather_subscriptions_as_supervisor(mock_category));
    },

    test_personal: function() {
        // Person is the implicit bug supervisor by being the owner
        // of the project with no bug supervisor.
        var mock_category = {
            count: 1,
            personal: [{pillar: 'project'}],
            as_team_member: [],
            as_team_admin: []
        };
        var subs = module._gather_subscriptions_as_supervisor(mock_category);
        Y.Assert.areEqual(1, subs.length);
        Y.Assert.areEqual(module._reasons.YOU_OWNER, subs[0].reason);
        Y.Assert.areEqual('project', subs[0].vars.pillar);
        Y.Assert.areEqual(module._actions.SET_BUG_SUPERVISOR, subs[0].action);
    },

    test_personal_multiple: function() {
        // Person is the implicit bug supervisor by being the owner
        // of several projects (eg. multiple bug tasks) with no bug
        // supervisor.
        var mock_category = {
            count: 2,
            personal: [ {pillar: {title: 'project'} },
                        {pillar: {title:'distro'} }],
            as_team_member: [],
            as_team_admin: []
        };
        var subs = module._gather_subscriptions_as_supervisor(mock_category);
        Y.Assert.areEqual(2, subs.length);
    },

    test_team_member: function() {
        // Person is a member of the team which is the implicit
        // bug supervisor.
        var mock_category = {
            count: 1,
            personal: [],
            as_team_member: [{ principal: 'my team',
                               pillar: 'project' }],
            as_team_admin: []
        };
        var subs = module._gather_subscriptions_as_supervisor(mock_category);
        Y.Assert.areEqual(1, subs.length);
        Y.Assert.areEqual(module._reasons.TEAM_OWNER, subs[0].reason);
        // And there is a 'team' variable containing the team object.
        Y.Assert.areEqual('my team', subs[0].vars.team);
        Y.Assert.areEqual('project', subs[0].vars.pillar);
        Y.Assert.areEqual(module._actions.CONTACT_TEAMS, subs[0].action);
    },

    test_team_member_multiple: function() {
        // Person is a member of several teams which are implicit bug
        // supervisors on multiple bugtasks, we get subscription
        // records separately.
        var mock_category = {
            count: 2,
            personal: [],
            as_team_member: [{ principal: 'team1',
                               pillar: {display_name: 'project'} },
                             { principal: 'team2',
                               pillar: {display_name: 'distro'} }],
            as_team_admin: []
        };
        var subs = module._gather_subscriptions_as_supervisor(mock_category);
        Y.Assert.areEqual(2, subs.length);
    },

    test_team_admin: function() {
        // Person is an admin of the team which is the implicit
        // bug supervisor.
        var mock_category = {
            count: 1,
            personal: [],
            as_team_member: [],
            as_team_admin: [{ principal: 'my team',
                              pillar: 'project' }]
        };
        var subs = module._gather_subscriptions_as_supervisor(mock_category);
        Y.Assert.areEqual(1, subs.length);
        Y.Assert.areEqual(
            module._reasons.ADMIN_TEAM_OWNER, subs[0].reason);
        // And there is a 'team' variable containing the team object.
        Y.Assert.areEqual('my team', subs[0].vars.team);
        Y.Assert.areEqual('project', subs[0].vars.pillar);
        Y.Assert.areEqual(module._actions.SET_BUG_SUPERVISOR, subs[0].action);
    },

    test_team_admin_multiple: function() {
        // Person is an admin of several teams which are implicit bug
        // supervisors on multiple bugtasks, we get subscription
        // records separately.
        var mock_category = {
            count: 2,
            personal: [],
            as_team_member: [],
            as_team_admin: [{ principal: 'team1',
                              pillar: {display_name: 'project'} },
                            { principal: 'team2',
                              pillar: {display_name: 'distro'} }]
        };
        var subs = module._gather_subscriptions_as_supervisor(mock_category);
        Y.Assert.areEqual(2, subs.length);
    },

    test_repeated_pillars: function() {
        // Different bug tasks might still be on the same pillar,
        // and we should only get one action.
        var mock_pillar = { display_name: 'project',
                            web_link: 'http://project/' };
        var mock_category = {
            count: 1,
            personal: [{pillar: mock_pillar},
                       {pillar: mock_pillar}],
            as_team_member: [],
            as_team_admin: []
        };
        var subs = module._gather_subscriptions_as_supervisor(mock_category);
        Y.Assert.areEqual(1, subs.length);
        Y.Assert.areEqual(module._reasons.YOU_OWNER, subs[0].reason);
        Y.Assert.areEqual(mock_pillar, subs[0].vars.pillar.self);
        Y.Assert.areEqual(module._actions.SET_BUG_SUPERVISOR, subs[0].action);
    },

    test_combined: function() {
        // Test that multiple implicit bug supervisor roles
        // are all returned.
        var mock_category = {
            count: 3,
            personal: [{pillar: 'project1'}],
            as_team_member: [{ principal: 'users', pillar: 'project2' }],
            as_team_admin: [{ principal: 'admins', pillar: 'distro' }]
        };
        var subs = module._gather_subscriptions_as_assignee(mock_category);
        Y.Assert.areEqual(3, subs.length);
    },

    test_object_links: function() {
        // Test that team-as-supervisor actually provide decent link data,
        // along with pillars as well.
        var mock_category = {
            count: 1,
            personal: [],
            as_team_member: [{
                principal: { display_name: 'My team',
                             web_link: 'http://link' },
                pillar: { display_name: 'My project',
                          web_link: 'http://project/' }
            }],
            as_team_admin: []
        };
        var subs = module._gather_subscriptions_as_supervisor(mock_category);
        Y.Assert.areEqual('My team', subs[0].vars.team.title);
        Y.Assert.areEqual('http://link', subs[0].vars.team.url);

        Y.Assert.areEqual('My project', subs[0].vars.pillar.title);
        Y.Assert.areEqual('http://project/', subs[0].vars.pillar.url);
    }
}));

/**
 * Gather subscription records for dupe bug subscriptions.
 */
suite.add(new Y.Test.Case({
    name: 'Gather subscription information for duplicates',

    test_nothing: function() {
        // When there are no duplicate subscriptions, returns empty list.
        var mock_category = {
            count: 0,
            personal: [],
            as_team_member: [],
            as_team_admin: []
        };
        Y.ArrayAssert.itemsAreEqual(
            [],
            module._gather_subscriptions_from_duplicates(mock_category));
    },

    test_personal: function() {
        // A person is subscribed to a duplicate bug.
        var mock_category = {
            count: 1,
            personal: [{bug: 'dupe bug'}],
            as_team_member: [],
            as_team_admin: []
        };
        var subs = module._gather_subscriptions_from_duplicates(
            mock_category);
        Y.Assert.areEqual(1, subs.length);
        Y.Assert.areEqual(
            module._reasons.YOU_SUBSCRIBED_TO_DUPLICATE, subs[0].reason);
        Y.Assert.areEqual('dupe bug', subs[0].vars.duplicate_bug);
        Y.Assert.areEqual(module._actions.UNSUBSCRIBE_DUPLICATES,
                          subs[0].action);
    },

    test_personal_multiple: function() {
        // A person is subscribed to multiple duplicate bugs.
        // They are returned together as one subscription record.
        var mock_category = {
            count: 2,
            personal: [{bug: 'dupe1'}, {bug: 'dupe2'}],
            as_team_member: [],
            as_team_admin: []
        };
        var subs = module._gather_subscriptions_from_duplicates(
            mock_category);
        Y.Assert.areEqual(1, subs.length);
        Y.Assert.areEqual(
            module._reasons.YOU_SUBSCRIBED_TO_DUPLICATES, subs[0].reason);
        Y.ArrayAssert.itemsAreEqual(
            ['dupe1', 'dupe2'], subs[0].vars.duplicate_bugs);
        Y.Assert.areEqual(module._actions.UNSUBSCRIBE_DUPLICATES,
                          subs[0].action);
    },

    test_team_member: function() {
        // A person is a member of the team subscribed to a duplicate bug.
        var mock_category = {
            count: 1,
            personal: [],
            as_team_member: [{ principal: 'my team',
                               bug: 'dupe' }],
            as_team_admin: []
        };
        var subs = module._gather_subscriptions_from_duplicates(
            mock_category);
        Y.Assert.areEqual(1, subs.length);
        Y.Assert.areEqual(
            module._reasons.TEAM_SUBSCRIBED_TO_DUPLICATE, subs[0].reason);
        // And there is a 'team' variable containing the team object.
        Y.Assert.areEqual('my team', subs[0].vars.team);
        // And a 'duplicate_bug' variable pointing to the dupe.
        Y.Assert.areEqual('dupe', subs[0].vars.duplicate_bug);
        Y.Assert.areEqual(module._actions.CONTACT_TEAMS, subs[0].action);
    },

    test_team_member_multiple_bugs: function() {
        // A person is a member of the team subscribed to multiple
        // duplicate bugs.
        var mock_category = {
            count: 1,
            personal: [],
            as_team_member: [{
                principal: 'my team',
                bug: 'dupe1'
            }, {
                principal: 'my team',
                bug: 'dupe2'
            }],
            as_team_admin: []
        };
        var subs = module._gather_subscriptions_from_duplicates(
            mock_category);
        Y.Assert.areEqual(1, subs.length);
        Y.Assert.areEqual(
            module._reasons.TEAM_SUBSCRIBED_TO_DUPLICATES, subs[0].reason);
        // And there is a 'team' variable containing the team object.
        Y.Assert.areEqual('my team', subs[0].vars.team);
        // And a 'duplicate_bugs' variable with the list of dupes.
        Y.ArrayAssert.itemsAreEqual(
            ['dupe1', 'dupe2'], subs[0].vars.duplicate_bugs);
        Y.Assert.areEqual(module._actions.CONTACT_TEAMS, subs[0].action);
    },

    test_team_member_multiple: function() {
        // A person is a member of several teams subscribed to
        // duplicate bugs.
        var mock_category = {
            count: 2,
            personal: [],
            as_team_member: [{ principal: 'team1',
                               bug: 'dupe1' },
                             { principal: 'team2',
                               bug: 'dupe1' }],
            as_team_admin: []
        };

        // Result is two separate subscription records.
        var subs = module._gather_subscriptions_from_duplicates(
            mock_category);
        Y.Assert.areEqual(2, subs.length);
    },

    test_team_admin: function() {
        // A person is an admin of the team subscribed to a duplicate bug.
        var mock_category = {
            count: 1,
            personal: [],
            as_team_member: [],
            as_team_admin: [{ principal: 'my team',
                               bug: 'dupe' }]
        };
        var subs = module._gather_subscriptions_from_duplicates(
            mock_category);
        Y.Assert.areEqual(1, subs.length);
        Y.Assert.areEqual(
            module._reasons.ADMIN_TEAM_SUBSCRIBED_TO_DUPLICATE,
            subs[0].reason);
        // And there is a 'team' variable containing the team object.
        Y.Assert.areEqual('my team', subs[0].vars.team);
        // And a 'duplicate_bug' variable pointing to the dupe.
        Y.Assert.areEqual('dupe', subs[0].vars.duplicate_bug);
        Y.Assert.areEqual(module._actions.UNSUBSCRIBE_DUPLICATES,
                          subs[0].action);
    },

    test_team_admin_multiple_bugs: function() {
        // A person is an admin of the team subscribed to multiple
        // duplicate bugs.
        var mock_category = {
            count: 1,
            personal: [],
            as_team_member: [],
            as_team_admin: [{
                principal: 'my team',
                bug: 'dupe1'
            }, {
                principal: 'my team',
                bug: 'dupe2'
            }]
        };
        var subs = module._gather_subscriptions_from_duplicates(
            mock_category);
        Y.Assert.areEqual(1, subs.length);
        Y.Assert.areEqual(
            module._reasons.ADMIN_TEAM_SUBSCRIBED_TO_DUPLICATES,
            subs[0].reason);
        // And there is a 'team' variable containing the team object.
        Y.Assert.areEqual('my team', subs[0].vars.team);
        // And a 'duplicate_bugs' variable with the list of dupes.
        Y.ArrayAssert.itemsAreEqual(
            ['dupe1', 'dupe2'], subs[0].vars.duplicate_bugs);
        Y.Assert.areEqual(module._actions.UNSUBSCRIBE_DUPLICATES,
                          subs[0].action);
    },

    test_team_admin_multiple: function() {
        // A person is an admin of several teams subscribed to
        // duplicate bugs.
        var mock_category = {
            count: 2,
            personal: [],
            as_team_member: [],
            as_team_admin: [{ principal: 'team1',
                               bug: 'dupe1' },
                             { principal: 'team2',
                               bug: 'dupe1' }]
        };

        // Result is two separate subscription records.
        var subs = module._gather_subscriptions_from_duplicates(
            mock_category);
        Y.Assert.areEqual(2, subs.length);
    },

    test_object_links: function() {
        // Test that team dupe subscriptions actually provide decent
        // link data, including duplicate bugs link data.
        var mock_category = {
            count: 1,
            personal: [],
            as_team_member: [{
                principal: { display_name: 'My team',
                             web_link: 'http://link' },
                bug: { id: 1,
                       web_link: 'http://launchpad/bug/1' }
            }],
            as_team_admin: []
        };
        var subs = module._gather_subscriptions_from_duplicates(
            mock_category);
        Y.Assert.areEqual('My team', subs[0].vars.team.title);
        Y.Assert.areEqual('http://link', subs[0].vars.team.url);

        Y.Assert.areEqual('#1', subs[0].vars.duplicate_bug.title);
        Y.Assert.areEqual(
            'http://launchpad/bug/1', subs[0].vars.duplicate_bug.url);
    }
}));

/**
 * Gather subscription records for direct team subscriptions.
 */
suite.add(new Y.Test.Case({
    name: 'Gather team subscription information',

    test_nothing: function() {
        // When there are no subscriptions through team, returns empty list.
        var mock_category = {
            count: 0,
            personal: [],
            as_team_member: [],
            as_team_admin: []
        };
        Y.ArrayAssert.itemsAreEqual(
            [],
            module._gather_subscriptions_through_team(mock_category));
    },

    test_personal: function() {
        // A personal subscription is not considered a team subscription.
        var mock_category = {
            count: 1,
            personal: [{}],
            as_team_member: [],
            as_team_admin: []
        };
        Y.ArrayAssert.itemsAreEqual(
            [],
            module._gather_subscriptions_through_team(mock_category));
    },

    test_team_member: function() {
        // Person is a member of the team subscribed to the bug.
        var mock_category = {
            count: 1,
            personal: [],
            as_team_member: [{ principal: 'my team'}],
            as_team_admin: []
        };
        var subs = module._gather_subscriptions_through_team(mock_category);
        Y.Assert.areEqual(1, subs.length);
        Y.Assert.areEqual(module._reasons.TEAM_SUBSCRIBED, subs[0].reason);
        // And there is a 'team' variable containing the team object.
        Y.Assert.areEqual('my team', subs[0].vars.team);
        Y.Assert.areEqual(module._actions.CONTACT_TEAMS, subs[0].action);
    },

    test_team_member_multiple: function() {
        // Person is a member of several teams subscribed to the bug.
        var mock_category = {
            count: 2,
            personal: [],
            as_team_member: [{ principal: 'team1'},
                             { principal: 'team2'}],
            as_team_admin: []
        };
        var subs = module._gather_subscriptions_through_team(mock_category);
        Y.Assert.areEqual(1, subs.length);
        Y.Assert.areEqual(module._reasons.TEAMS_SUBSCRIBED, subs[0].reason);
        // And there is a 'teams' variable containing all the team objects.
        Y.ArrayAssert.itemsAreEqual(['team1', 'team2'],
                                    subs[0].vars.teams);
        Y.Assert.areEqual(module._actions.CONTACT_TEAMS, subs[0].action);
    },

    test_team_member_multiple_duplicate: function() {
        // As with the previous test, but we need to show that each team is
        // only represented once even if they are responsible for multiple
        // bug tasks.
        // We test with full-fledged objects to make sure they work with the
        // mechanism used to find dupes.
        var team1 = {display_name: 'team 1',
                     web_link: 'http://launchpad.net/~team1'},
            team2 = {display_name: 'team 2',
                     web_link: 'http://launchpad.net/~team2'},
            mock_category = {
                count: 2,
                personal: [],
                as_team_member: [{ principal: team1 },
                                 { principal: team2 },
                                 { principal: team2 }],
                as_team_admin: []
            },
            subs = module._gather_subscriptions_through_team(mock_category);
        Y.Assert.areEqual(1, subs.length);
        // And there is a 'teams' variable containing all the team objects.
        var teams_found = [];
        for (index = 0; index < subs[0].vars.teams.length; index++) {
            teams_found.push(subs[0].vars.teams[index].title);
        }
        Y.ArrayAssert.itemsAreEqual(['team 1', 'team 2'], teams_found);
    },

    test_team_admin: function() {
        // Person is an admin of the team subscribed to the bug.
        var mock_category = {
            count: 1,
            personal: [],
            as_team_member: [],
            as_team_admin: [{ principal: 'my team' }]
        };
        var subs = module._gather_subscriptions_through_team(mock_category);
        Y.Assert.areEqual(1, subs.length);
        Y.Assert.areEqual(
            module._reasons.ADMIN_TEAM_SUBSCRIBED, subs[0].reason);
        // And there is a 'team' variable containing the team object.
        Y.Assert.areEqual('my team', subs[0].vars.team);
        Y.Assert.areEqual(module._actions.CHANGE_TEAM_SUBSCRIPTIONS,
                          subs[0].action);
    },

    test_team_admin_multiple: function() {
        // Person is an admin of the several teams subscribed to the bug.
        var mock_category = {
            count: 2,
            personal: [],
            as_team_member: [],
            as_team_admin: [{ principal: 'team1'},
                             { principal: 'team2'}]
        };
        var subs = module._gather_subscriptions_through_team(mock_category);
        Y.Assert.areEqual(1, subs.length);
        Y.Assert.areEqual(
            module._reasons.ADMIN_TEAMS_SUBSCRIBED, subs[0].reason);
        // And there is a 'teams' variable containing all the team objects.
        Y.ArrayAssert.itemsAreEqual(['team1', 'team2'],
                                    subs[0].vars.teams);
        Y.Assert.areEqual(module._actions.CHANGE_TEAM_SUBSCRIPTIONS,
                          subs[0].action);
    },

    test_team_admin_multiple_duplicate: function() {
        // As with the previous test, but we need to show that each team is
        // only represented once even if they are responsible for multiple
        // bug tasks.
        // We test with full-fledged objects to make sure they work with the
        // mechanism used to find dupes.
        var team1 = {display_name: 'team 1',
                     web_link: 'http://launchpad.net/~team1'},
            team2 = {display_name: 'team 2',
                     web_link: 'http://launchpad.net/~team2'},
            mock_category = {
                count: 2,
                personal: [],
                as_team_admin: [{ principal: team1 },
                                { principal: team2 },
                                { principal: team2 }],
                as_team_member: []
            },
            subs = module._gather_subscriptions_through_team(mock_category);
        Y.Assert.areEqual(1, subs.length);
        // And there is a 'teams' variable containing all the team objects.
        var teams_found = [];
        for (index = 0; index < subs[0].vars.teams.length; index++) {
            teams_found.push(subs[0].vars.teams[index].title);
        }
        Y.ArrayAssert.itemsAreEqual(['team 1', 'team 2'], teams_found);
    },

    test_combined: function() {
        // Test that multiple subscriptions, even if they are in different
        // categories, work properly, and that personal subscriptions are
        // still ignored.
        var mock_category = {
            count: 3,
            personal: [{}],
            as_team_member: [{ principal: 'users' }],
            as_team_admin: [{ principal: 'admins' }]
        };
        var subs = module._gather_subscriptions_through_team(mock_category);
        Y.Assert.areEqual(2, subs.length);
    },

    test_object_links: function() {
        // Test that team subscriptions actually provide decent link data.
        var mock_category = {
            count: 1,
            personal: [],
            as_team_member: [
                { principal: { display_name: 'My team',
                               web_link: 'http://link' } }],
            as_team_admin: []
        };
        var subs = module._gather_subscriptions_through_team(mock_category);
        Y.Assert.areEqual('My team', subs[0].vars.team.title);
        Y.Assert.areEqual('http://link', subs[0].vars.team.url);
    }
}));


/**
 * Helper to construct a single 'category' of subscriptions,
 * grouped by type (personally, as team member and as team admin).
 */
function _constructCategory(personal, as_member, as_admin) {
    if (personal === undefined) {
        personal = [];
    }
    if (as_member === undefined) {
        as_member = [];
    }
    if (as_admin === undefined) {
        as_admin = [];
    }
    return {
        count: personal.length + as_admin.length + as_member.length,
        personal: personal,
        as_team_member: as_member,
        as_team_admin: as_admin
    };
}

/**
 * Get the reason for a direct subscription.
 * Tests for method get_direct_subscription_information().
 */
suite.add(new Y.Test.Case({
    name: 'Get reason and actions for a direct subscription',

    _should: {
        error: {
            test_multiple_direct_subscriptions:
            new Error('A person should not have more than ' +
                      'one direct personal subscription.')
        }
    },

    test_multiple_direct_subscriptions: function() {
        // It should not be possible to have multiple direct,
        // personal subscriptions.
        // This errors out (see _should.error above).
        var info = {
            direct: _constructCategory(['1', '2']),
            count: 2
        };
        module._get_direct_subscription_information(info);
    },

    test_no_subscriptions_at_all: function() {
        // There are no subscriptions at all.
        var info = {
            direct: _constructCategory(),
            from_duplicates: _constructCategory()
        };
        info.count = info.direct.count + info.from_duplicates.count;

        direct_info = module._get_direct_subscription_information(info);
        Y.Assert.areEqual(
            module._reasons.NOT_SUBSCRIBED,
            direct_info.reason);
        Y.ArrayAssert.itemsAreEqual(
            ['#add-direct-subscription'],
            direct_info.actions);
    },

    test_no_direct_subscriptions: function() {
        // There is no direct subscription, but there are
        // other subscriptions.
        var info = {
            direct: _constructCategory(),
            from_duplicates: _constructCategory(['dupe'])
        };
        info.count = info.direct.count + info.from_duplicates.count;
        direct_info = module._get_direct_subscription_information(info);
        Y.Assert.areSame(
            module._reasons.NOT_PERSONALLY_SUBSCRIBED,
            direct_info.reason);
        Y.ArrayAssert.itemsAreEqual(
            ['#mute-direct-subscription', '#add-direct-subscription'],
            direct_info.actions);
    },

    test_muted_subscription: function() {
        // The direct subscription is muted.
        var info = {
            direct: _constructCategory(['direct']),
            muted: true
        };
        info.count = info.direct.count;
        direct_info = module._get_direct_subscription_information(info);
        Y.Assert.areSame(
            module._reasons.MUTED_SUBSCRIPTION,
            direct_info.reason);
        Y.ArrayAssert.itemsAreEqual(
            ['#unmute-direct-subscription', '#add-direct-subscription'],
            direct_info.actions);
    },

    test_direct_subscription: function() {
        // The simple direct subscription.
        var sub = {
            bug: {
                //private: false, // JSLint complains
                security_related: false
            },
            principal_is_reporter: false
        };
        sub.bug['private'] = false;
        var info = {
            direct: _constructCategory([sub]),
            count: 1
        };

        var direct_info = module._get_direct_subscription_information(info);
        Y.Assert.areSame(
            module._reasons.YOU_SUBSCRIBED,
            direct_info.reason);
        Y.ArrayAssert.itemsAreEqual(
            ['#mute-direct-subscription', '#change-direct-subscription',
             '#remove-direct-subscription'],
            direct_info.actions);
    },

    test_direct_subscription_as_reporter: function() {
        // The direct subscription created for bug reporter.
        var sub = {
            bug: {},
            principal_is_reporter: true
        };
        var info = {
            direct: _constructCategory([sub]),
            count: 1
        };

        var direct_info = module._get_direct_subscription_information(info);
        Y.Assert.areSame(
            module._reasons.YOU_REPORTED,
            direct_info.reason);
        Y.ArrayAssert.itemsAreEqual(
            ['#mute-direct-subscription', '#change-direct-subscription',
             '#remove-direct-subscription'],
            direct_info.actions);
    },

    test_direct_subscription_for_supervisor: function() {
        // The direct subscription created on private bugs for
        // the bug supervisor.
        var sub = {
            bug: {
                //private: true //JSLint complains
            }
        };
        sub.bug['private'] = true;
        var info = {
            direct: _constructCategory([sub]),
            count: 1
        };
        var direct_info = module._get_direct_subscription_information(info);
        Y.Assert.areSame(
            module._reasons.YOU_SUBSCRIBED_BUG_SUPERVISOR,
            direct_info.reason);
        Y.ArrayAssert.itemsAreEqual(
            ['#mute-direct-subscription', '#change-direct-subscription',
             '#remove-direct-subscription'],
            direct_info.actions);
    },

    test_direct_subscription_for_security_contact: function() {
        // The simple direct subscription.
        var sub = {
            bug: {
                security_related: true
            }
        };
        var info = {
            direct: _constructCategory([sub]),
            count: 1
        };
        var direct_info = module._get_direct_subscription_information(info);
        Y.Assert.areSame(
            module._reasons.YOU_SUBSCRIBED_SECURITY_CONTACT,
<<<<<<< HEAD
            direct_info.reason);
        Y.ArrayAssert.itemsAreEqual(
            ['#mute-direct-subscription', '#change-direct-subscription',
             '#remove-direct-subscription'],
            direct_info.actions);
    },
=======
            module._get_direct_subscription_information(info));
    }
>>>>>>> e0078bc2

    test_direct_subscription_and_other_subscriptions: function() {
        // The simple direct subscription.
        var sub = {
            bug: {
                'private': false,
                security_related: false,
            },
            principal_is_reporter: false,
        };
        var info = {
            direct: _constructCategory([sub]),
            from_duplicates: _constructCategory(['dupe']),
            count: 2
        };

        var direct_info = module._get_direct_subscription_information(info);
        Y.Assert.areSame(
            module._reasons.YOU_SUBSCRIBED,
            direct_info.reason);
        Y.ArrayAssert.itemsAreEqual(
            ['#mute-direct-subscription', '#change-direct-subscription',
             '#remove-direct-subscription-with-warning'],
            direct_info.actions);
    },


}));

/**
 * Test for get_objectlink_html() method.
 */
suite.add(new Y.Test.Case({
    name: 'Test conversion of ObjectLink to HTML.',

    _should: {
        error: {
            test_non_link: new Error('Not a proper ObjectLink.')
        }
    },

    test_string: function() {
        // When a string is passed in, it is returned unmodified.
        var link = 'test';
        Y.Assert.areEqual(
            link,
            module._get_objectlink_html(link));
    },

    test_non_link: function() {
        // When an object that doesn't have both 'title' and 'url'
        // passed in, it fails. (see _should.error above)
        var link = {};
        module._get_objectlink_html(link);
    },

    test_simple: function() {
        // When a string is passed in, it is returned unmodified.
        var link = {
            title: 'Title',
            url: 'http://url/'
        };
        Y.Assert.areEqual(
            '<a href="http://url/">Title</a>',
            module._get_objectlink_html(link));
    },

    test_escaping_title: function() {
        // Even with title containing HTML characters, they are properly
        // escaped.
        var link = {
            title: 'Title<script>',
            url: 'http://url/'
        };
        Y.Assert.areEqual(
            '<a href="http://url/">Title&lt;script&gt;</a>',
            module._get_objectlink_html(link));
    },

    test_escaping_url: function() {
        // Even with title containing HTML characters, they are properly
        // escaped.
        var url = 'http://url/" onclick="javascript:alert(\'test\');" a="';
        var link = {
            title: 'Title',
            url: url
        };
        // Firefox returns:
        //  '<a href="http://url/%22%20onclick=%22' +
        //      'javascript:alert%28%27test%27%29;%22%20a=%22">Title</a>'
        // WebKit returns:
        //  '<a href="http://url/&quot; onclick=&quot;'+
        //      'javascript:alert(\'test\');&quot; a=&quot;">Title</a>'
        Y.Assert.areNotEqual(
            '<a href="' + url + '">Title</a>',
            module._get_objectlink_html(link));
    }

}));

/**
 * Test for safely_render_description() method.
 */
suite.add(new Y.Test.Case({
    name: 'Test variable substitution in subscription descriptions.',

    _should: {
        error: {
            test_non_link: new Error('Not a proper ObjectLink.')
        }
    },

    test_no_variables: function() {
        // For a string with no variables, no substitution is performed.
        var sub = {
            reason: 'test string with no vars',
            vars: { no: 'vars' }
        };

        Y.Assert.areEqual(
            sub.reason,
            module._safely_render_description(sub));
    },

    test_missing_variable: function() {
        // If a variable is missing, it is not substituted.
        var sub = {
            reason: 'test string with {foo}',
            vars: {}
        };

        Y.Assert.areEqual(
            'test string with {foo}',
            module._safely_render_description(sub));
    },

    test_string_variable: function() {
        // Plain string variables are directly substituted.
        var sub = {
            reason: 'test string with {foo}',
            vars: { foo: 'nothing' }
        };

        Y.Assert.areEqual(
            'test string with nothing',
            module._safely_render_description(sub));
    },

    _constructObjectLink: function(title, url) {
        // Constructs a mock ObjectLink.
        return { title: title, url: url };
    },

    test_objectlink_variable: function() {
        // ObjectLink variables get turned into actual HTML links.
        var sub = {
            reason: 'test string with {foo}',
            vars: { foo: this._constructObjectLink('Title', 'http://link/') }
        };

        Y.Assert.areEqual(
            'test string with <a href="http://link/">Title</a>',
            module._safely_render_description(sub));
    },

    test_multiple_variables: function() {
        // For multiple variables, they all get replaced.
        var sub = {
            reason: '{simple} string with {foo} {simple}',
            vars: {
                foo: this._constructObjectLink('Link', 'http://link/'),
                simple: "test"
            }
        };

        Y.Assert.areEqual(
            'test string with <a href="http://link/">Link</a> test',
            module._safely_render_description(sub));
    },

    test_extra_variable: function() {
        // Passing in extra variables causes them to be replaced as well.
        var sub = {
            reason: 'test string with {extra}',
            vars: {}
        };
        var extra_vars = {
            extra: 'something extra'
        };

        Y.Assert.areEqual(
            'test string with something extra',
            module._safely_render_description(sub, extra_vars));
    },

    test_extra_objectlink_variable: function() {
        // Passing in extra ObjectLink variable gets properly substituted.
        var sub = {
            reason: 'test string with {extra}',
            vars: {}
        };
        var extra_vars = {
            extra: this._constructObjectLink('extras', 'http://link/')
        };

        Y.Assert.areEqual(
            'test string with <a href="http://link/">extras</a>',
            module._safely_render_description(sub, extra_vars));
    }

}));

/**
 * Test for get_direct_description_node() method.
 */
suite.add(new Y.Test.Case({
    name: 'Test direct node construction with appropriate description.',

    test_no_subscriptions: function() {
        // A description is added in even when there are no subscriptions.
        var info = {
            direct: _constructCategory(),
            count: 0
        };
        var expected_text = module._get_direct_subscription_information(
            info).reason;
        var node = module._get_direct_description_node(info);
        Y.Assert.areEqual('direct-subscription', node.get('id'));
        Y.Assert.isTrue(node.get('text').indexOf(expected_text) !== -1);
    },

    test_direct_subscription: function() {
        // One personal, direct subscription exists.
        var info = {
            direct: _constructCategory([{ bug: {} }]),
            count: 1
        };
        var expected_text = module._get_direct_subscription_information(
            info).reason;
        var node = module._get_direct_description_node(info);
        Y.Assert.areEqual(
            'direct-subscription', node.get('id'));
<<<<<<< HEAD
        Y.Assert.isTrue(node.get('text').indexOf(expected_text) !== -1);
    },
=======
        Y.Assert.areEqual(
            expected_text, node.get('text'));
    }
>>>>>>> e0078bc2

}));

/**
 * Test for get_single_description_node() method.
 */
suite.add(new Y.Test.Case({
    name: 'Test single subscription description node construction.',

    test_simple_text: function() {
        // A simple subscription with 'Text' as the reason and no variables.
        var sub = { reason: 'Text', vars: {}, action: function() {} };
        var node = module._get_single_description_node(sub);

        // The node has appropriate CSS class set.
        Y.Assert.isTrue(node.hasClass('subscription-description'));

        // There is also a sub-node containing the actual description.
        var subnode = node.one('.description-text');
        Y.Assert.areEqual('Text', subnode.get('text'));
    },

    test_variable_substitution: function() {
        // A subscription with variables and extra variables
        // has them replaced.
        var sub = { reason: 'Test {var1} {var2}',
                    vars: { var1: 'my text'},
                    action: function() {} };
        var extra_data = { var2: 'globally' };
        var node = module._get_single_description_node(sub, extra_data);

        // The node has appropriate CSS class set.
        Y.Assert.isTrue(node.hasClass('subscription-description'));

        // There is also a sub-node containing the actual description.
        var subnode = node.one('.description-text');
        Y.Assert.areEqual('Test my text globally', subnode.get('text'));
    }

}));

/**
 * Test for get_other_descriptions_node() method.
 */
suite.add(new Y.Test.Case({
    name: 'Test creation of node describing all non-direct subscriptions.',

    test_no_subscriptions: function() {
        // With just a personal subscription, undefined is returned.
        var info = {
            direct: _constructCategory([{ bug: {} }]),
            from_duplicate: _constructCategory(),
            as_assignee: _constructCategory(),
            as_owner: _constructCategory(),
            count: 1
        };
        window.LP = { cache: {} };
        Y.Assert.areSame(
            undefined,
            module._get_other_descriptions_node(info));
        delete window.LP;
    },

    test_one_subscription: function() {
        // There is a subscription on the duplicate bug.
        var info = {
            direct: _constructCategory(),
            from_duplicate: _constructCategory([{ bug: {id: 1} }]),
            as_assignee: _constructCategory(),
            as_owner: _constructCategory(),
            count: 1
        };
        window.LP = { links: { me: '~' } };

        // A node is returned with ID of 'other-subscriptions'.
        var node = module._get_other_descriptions_node(info);
        Y.Assert.areEqual(
            'other-subscriptions', node.get('id'));
        // And it contains single '.subscription-description' node.
        Y.Assert.areEqual(
            1, node.all('.subscription-description').size());
        delete window.LP;
    },

    test_multiple_subscription: function() {
        // There is a subscription on the duplicate bug 1,
        // and another as assignee on bug 2.
        var info = {
            direct: _constructCategory(),
            from_duplicate: _constructCategory([{ bug: {id: 1} }]),
            as_assignee: _constructCategory([{ bug: {id: 2} }]),
            as_owner: _constructCategory(),
            count: 1
        };
        window.LP = { cache: { context: { web_link: '/' } },
                      links: { me: '~' } };

        // A node is returned containing two
        // '.subscription-description' nodes.
        var node = module._get_other_descriptions_node(info);
        Y.Assert.areEqual(
            2, node.all('.subscription-description').size());
        delete window.LP;
    },

    test_no_direct_has_structural_subscriptions: function() {
        // With no non-personal subscriptions, and a structural
        // subscription, the node is still constructed because
        // structural subscriptions go there as well.
        var info = {
            direct: _constructCategory([{ bug: {} }]),
            from_duplicate: _constructCategory(),
            as_assignee: _constructCategory(),
            as_owner: _constructCategory(),
            count: 1
        };
        window.LP = { cache: { subscription_info: ['1'] } };
        Y.Assert.isNotUndefined(
            module._get_other_descriptions_node(info));
        delete window.LP;
    },

    test_header: function() {
        // There is a subscription on the duplicate bug.
        var info = {
            direct: _constructCategory(),
            from_duplicate: _constructCategory([{ bug: {id: 1} }]),
            as_assignee: _constructCategory(),
            as_owner: _constructCategory(),
            count: 1
        };

        window.LP = { links: { me: '~' } };

        // A returned node contains the 'other-subscriptions-header'
        // div with the link.
        var node = module._get_other_descriptions_node(info);
        var header = node.one('#other-subscriptions-header');
        Y.Assert.isNotUndefined(header);
        var link = header.one('a');
        Y.Assert.areEqual('Other subscriptions', link.get('text'));

        delete window.LP;
    },

    test_header_slideout: function() {
        // Clicking on the header slides-out the box, and
        // clicking it again slides it back in.
        var info = {
            direct: _constructCategory(),
            from_duplicate: _constructCategory([{ bug: {id: 1} }]),
            as_assignee: _constructCategory(),
            as_owner: _constructCategory(),
            count: 1
        };

        window.LP = { links: { me: '~' } };

        // A returned node contains the 'other-subscriptions-header'
        // div with the link.
        var node = module._get_other_descriptions_node(info);
        var link = node.one('#other-subscriptions-header a');
        var list = node.one('#other-subscriptions-list');

        // Initially, the list is hidden.
        Y.Assert.isTrue(link.hasClass('treeCollapsed'));
        Y.Assert.isTrue(list.hasClass('lazr-closed'));
        Y.Assert.areEqual('none', list.getStyle('display'));

        // Clicking the link slides out the list of other subscriptions.
        Y.Event.simulate(Y.Node.getDOMNode(link), 'click');
        this.wait(function() {
            Y.Assert.isFalse(link.hasClass('treeCollapsed'));
            Y.Assert.isTrue(link.hasClass('treeExpanded'));
            Y.Assert.isFalse(list.hasClass('lazr-closed'));
            Y.Assert.areNotEqual('none', list.getStyle('display'));

            // Clicking it again, slides it back in.
            // It has to be nested inside 'wait' because we need
            // to wait for the first click to "finish".
            Y.Event.simulate(Y.Node.getDOMNode(link), 'click');

            this.wait(function() {
                Y.Assert.isTrue(link.hasClass('treeCollapsed'));
                Y.Assert.isFalse(link.hasClass('treeExpanded'));
                Y.Assert.isTrue(list.hasClass('lazr-closed'));
                delete window.LP;
            }, 500);
        }, 500);
    }

}));

/**
 * Test for show_subscription_description() method.
 */
suite.add(new Y.Test.Case({
    name: 'Test showing of subscription descriptions.',

    setUp: function() {
        this.content_node = Y.Node.create('<div></div>')
            .set('id', 'description-container');
        this.parent_node = Y.one('#test-root');
        this.parent_node.appendChild(this.content_node);
        this.config = {
            description_box: '#description-container'
        };
    },

    tearDown: function() {
        this.parent_node.empty(true);
        delete this.config;
    },

    test_no_subscriptions: function() {
        // With no subscriptions, a simple description of that state
        // is added.
        this.config.subscription_info = {
            direct: _constructCategory(),
            from_duplicate: _constructCategory(),
            as_assignee: _constructCategory(),
            as_owner: _constructCategory(),
            bug_id: 1,
            count: 0
        };
        window.LP = { cache: {} };
        module.show_subscription_description(this.config);
        this.wait(function() {
            Y.Assert.areEqual(
                1, this.content_node.all('#direct-subscription').size());
            Y.Assert.areEqual(
                0, this.content_node.all('#other-subscriptions').size());
        }, 50);
        delete window.LP;
    },

    test_combined_subscriptions: function() {
        // With both direct and implicit subscriptions,
        // we get a simple description and a node with other descriptions.
        this.config.subscription_info = {
            direct: _constructCategory([{ bug: {id:1} }]),
            from_duplicate: _constructCategory([{ bug: {id:2} }]),
            as_assignee: _constructCategory([{ bug: {id:3} }]),
            as_owner: _constructCategory(),
            bug_id: 1,
            count: 0
        };
        window.LP = { cache: { context: { web_link: '/' } },
                      links: { me: '~' } };
        module.show_subscription_description(this.config);
        this.wait(function() {
            Y.Assert.areEqual(
                1, this.content_node.all('#direct-subscription').size());
            Y.Assert.areEqual(
                1, this.content_node.all('#other-subscriptions').size());
            delete window.LP;
        }, 50);
    },

    test_reference_substitutions: function() {
        // References of the form `subscription-cache-reference-*` get
        // replaced with LP.cache[...] values.
        this.config.subscription_info = {
            reference: 'subscription-cache-reference-X',
            direct: _constructCategory(),
            from_duplicate: _constructCategory(),
            as_assignee: _constructCategory(),
            as_owner: _constructCategory(),
            bug_id: 1,
            count: 0
        };
        window.LP = {
            cache: {
                'subscription-cache-reference-X': 'value'
            }
        };
        module.show_subscription_description(this.config);
        Y.Assert.areEqual(
            'value',
            this.config.subscription_info.reference);
        delete window.LP;
    }

}));

/**
 * Test for helper method to construct actions text and subscriptions list
 * for duplicate subscriptions:
 *   get_unsubscribe_duplicates_text_and_subscriptions()
 */
suite.add(new Y.Test.Case({
    name: 'Test duplicate actions text and subscriptions list.',

    _should: {
        error: {
            test_multiple_teams_fails:
            new Error('We can only unsubscribe a single team from ' +
                      'multiple duplicate bugs.')
        }
    },

    setUp: function() {
        window.LP = { cache: { context: { web_link: 'http://test/' } },
                      links: { me: '~' } };
    },

    tearDown: function() {
        delete window.LP;
    },

    test_yourself_single_bug: function() {
        // There is a single duplicate bug you are subscribed to.
        var args = { bugs: [ { self: { self_link: 'http://bug/' } } ] };
        var data = module._get_unsubscribe_duplicates_text_and_subscriptions(
            args);
        Y.Assert.areEqual('Unsubscribe yourself from the duplicate',
                          data.text);
        Y.Assert.areEqual(1, data.subscriptions.length);
        var sub = data.subscriptions[0];
        Y.Assert.areEqual(window.LP.links.me, sub.subscriber);
        Y.Assert.areEqual('http://bug/', sub.bug);
    },

    test_yourself_multiple_bug: function() {
        // There is a single duplicate bug you are subscribed to.
        var args = { bugs: [ { self: { self_link: 'http://bug1/' } },
                             { self: { self_link: 'http://bug2/' } }] };
        var data = module._get_unsubscribe_duplicates_text_and_subscriptions(
            args);
        Y.Assert.areEqual('Unsubscribe yourself from all duplicates',
                          data.text);
        Y.Assert.areEqual(2, data.subscriptions.length);
        var sub = data.subscriptions[0];
        Y.Assert.areEqual(window.LP.links.me, sub.subscriber);
        Y.Assert.areEqual('http://bug1/', sub.bug);

        sub = data.subscriptions[1];
        Y.Assert.areEqual(window.LP.links.me, sub.subscriber);
        Y.Assert.areEqual('http://bug2/', sub.bug);
    },

    test_team_single_bug: function() {
        // There is a single duplicate bug you are subscribed to.
        var args = { bugs: [ { self: { self_link: 'http://bug/' } } ],
                     teams: [ { self: { self_link: 'http://team/' } } ] };
        var data = module._get_unsubscribe_duplicates_text_and_subscriptions(
            args);
        Y.Assert.areEqual('Unsubscribe this team from the duplicate',
                          data.text);
        Y.Assert.areEqual(1, data.subscriptions.length);
        var sub = data.subscriptions[0];
        Y.Assert.areEqual('http://team/', sub.subscriber);
        Y.Assert.areEqual('http://bug/', sub.bug);
    },

    test_team_multiple_bugs: function() {
        // There is a single duplicate bug you are subscribed to.
        var args = { bugs: [ { self: { self_link: 'http://bug1/' } },
                             { self: { self_link: 'http://bug2/' } }],
                     teams: [ { self: { self_link: 'http://team/' } } ] };
        var data = module._get_unsubscribe_duplicates_text_and_subscriptions(
            args);
        Y.Assert.areEqual('Unsubscribe this team from all duplicates',
                          data.text);
        Y.Assert.areEqual(2, data.subscriptions.length);
        var sub = data.subscriptions[0];
        Y.Assert.areEqual('http://team/', sub.subscriber);
        Y.Assert.areEqual('http://bug1/', sub.bug);

        sub = data.subscriptions[1];
        Y.Assert.areEqual('http://team/', sub.subscriber);
        Y.Assert.areEqual('http://bug2/', sub.bug);
    },

    test_multiple_teams_fails: function() {
        // There is a single duplicate bug you are subscribed to.
        var args = { bugs: [ { self: { self_link: 'http://bug/' } } ],
                     teams: [ { self: { self_link: 'http://team1/' } },
                              { self: { self_link: 'http://team2/' } }] };
        var data = module._get_unsubscribe_duplicates_text_and_subscriptions(
            args);
    }

}));

/**
 * Test for helper method to get modified object links:
 *   add_url_element_to_links()
 */
suite.add(new Y.Test.Case({
    name: 'Test add_url_element_to_links helper.',

    compare_object_links: function (first, second) {
        return first.title === second.title &&
               first.url === second.url &&
               first.self === second.self;
    },

    test_single_link: function () {
        var self = 'object stand-in',
            original = {
                title: 'Rutebega',
                url: 'http://example.net/kumquat',
                self: self
            },
            modified = module._add_url_element_to_links(
                [original], '/avocado');
        Y.ArrayAssert.itemsAreEquivalent(
            [{title: 'Rutebega',
              url: 'http://example.net/kumquat/avocado',
              self: self}],
            modified,
            this.compare_object_links);
        // The original was not modified.
        Y.Assert.areEqual(original.url, 'http://example.net/kumquat');
    },

    test_multiple_link: function () {
        var self1 = 'object stand-in 1',
            original1 = {
                title: 'Rutebega',
                url: 'http://example.net/kumquat',
                self: self1
            },
            self2 = 'object stand-in 2',
            original2 = {
                title: 'Shazam',
                url: 'http://example.net/abracadabra',
                self: self2
            },
            modified = module._add_url_element_to_links(
                [original1, original2], '/avocado');
        Y.ArrayAssert.itemsAreEquivalent(
            [{title: 'Rutebega',
              url: 'http://example.net/kumquat/avocado',
              self: self1},
             {title: 'Shazam',
              url: 'http://example.net/abracadabra/avocado',
              self: self2}],
            modified,
            this.compare_object_links);
        // The originals were not modified.
        Y.Assert.areEqual(original1.url, 'http://example.net/kumquat');
        Y.Assert.areEqual(original2.url, 'http://example.net/abracadabra');
    }

}));

/**
 * Test for helper method to construct action "unsubscribe" node:
 *   get_node_for_unsubscribing()
 */
suite.add(new Y.Test.Case({
    name: 'Test duplicate actions text and subscriptions list.',

    setUp: function () {
        module._lp_client = new LPClient();
        this.wrapper_node = Y.Node.create(
            '<div class="subscription-description"></div>');
        Y.one('body').appendChild(this.wrapper_node);
    },

    tearDown: function () {
        delete module._lp_client;
        this.wrapper_node.remove();
        var error_overlay = Y.one('.yui3-lazr-formoverlay');
        if (Y.Lang.isValue(error_overlay)) {
            error_overlay.remove();
        }
    },

    get_subscriptions: function () {
        // Usually multiple subscriptions will share a subscriber.  This
        // function under test does not actually care, so we make it possible
        // to distinguish between the first and the second.
        return [{subscriber: 'http://example.net/~person1',
                 bug: 'http://example.net/firefox/bug/1'},
                {subscriber: 'http://example.net/~person2',
                 bug: 'http://example.net/firefox/bug/2'}];
    },

    test_node_basic: function () {
        var node = module._get_node_for_unsubscribing(
            'Rutebega', this.get_subscriptions());
        Y.Assert.areEqual(node.get('text'), 'Rutebega');
        Y.Assert.isTrue(node.hasClass('sprite'));
        Y.Assert.isTrue(node.hasClass('modify'));
        Y.Assert.isTrue(node.hasClass('remove'));
    },

    test_one_subscription_success: function () {
        var subscriptions = this.get_subscriptions();
        subscriptions.pop();
        Y.Assert.areEqual(subscriptions.length, 1);
        var node = module._get_node_for_unsubscribing(
            'Rutebega', subscriptions);
        module._lp_client.named_post.args = [];
        module._lp_client.named_post.halt = true;
        Y.one('.subscription-description').appendChild(node);
        node.simulate('click');
        // Now it is as if we are waiting for the server to reply.  The
        // spinner spins.
        Y.Assert.isTrue(node.hasClass('spinner'));
        Y.Assert.isFalse(node.hasClass('remove'));
        // Now the server replies back with a success.
        module._lp_client.named_post.resume();
        // We have no spinner.
        Y.Assert.isTrue(node.hasClass('remove'));
        Y.Assert.isFalse(node.hasClass('spinner'));
        // The subscriptions array is empty.
        Y.Assert.areEqual(subscriptions.length, 0);
        // We called unsubscribe on the server once, with the right arguments.
        Y.Assert.areEqual(module._lp_client.received.length, 1);
        Y.Assert.areEqual(module._lp_client.received[0][0], 'named_post');
        var args = module._lp_client.received[0][1];
        Y.Assert.areEqual(args[0], 'http://example.net/firefox/bug/1');
        Y.Assert.areEqual(args[1], 'unsubscribe');
        Y.Assert.areEqual(args[2].parameters.person,
                          'http://example.net/~person1');
        // The parent node is gone, after giving some time to collapse.
        this.wait(
            function () {
                Y.Assert.isNull(Y.one('.subscription-description'));
            },
            500
        );
    },

    test_two_subscriptions_success: function () {
        var subscriptions = this.get_subscriptions();
        Y.Assert.areEqual(subscriptions.length, 2);
        var node = module._get_node_for_unsubscribing(
            'Rutebega', subscriptions);
        module._lp_client.named_post.args = [];
        Y.one('.subscription-description').appendChild(node);
        node.simulate('click');
        // The subscriptions array is empty.
        Y.Assert.areEqual(subscriptions.length, 0);
        // We called unsubscribe on the server twice, once for each
        // subscription.
        Y.Assert.areEqual(module._lp_client.received.length, 2);
    },

    test_failure: function () {
        var subscriptions = this.get_subscriptions();
        var node = module._get_node_for_unsubscribing(
            'Rutebega', subscriptions);
        module._lp_client.named_post.fail = true;
        module._lp_client.named_post.args = [
            true,
            {status: 400, responseText: 'Rutebegas!'}];
        module._lp_client.named_post.halt = true;
        Y.one('.subscription-description').appendChild(node);
        node.simulate('click');
        // Right now, this is as if we are waiting for the server to
        // reply. The link is spinning.
        Y.Assert.isTrue(node.hasClass('spinner'));
        Y.Assert.isFalse(node.hasClass('remove'));
        // Now the server replies with an error.
        module._lp_client.named_post.resume();
        // We have no spinner.
        Y.Assert.isTrue(node.hasClass('remove'));
        Y.Assert.isFalse(node.hasClass('spinner'));
        // The page has rendered the error overlay.
        var error_box = Y.one('.yui3-lazr-formoverlay-errors');
        // The way the LP error display works now is that it flashes the
        // problem area red for 1 second (the lazr.anim default), and
        // *then* shows the overlay.
        this.wait(
            function () {
                Y.Assert.areEqual(
                    "The following errors were encountered: Rutebegas!",
                    error_box.get('text'));
            },
            1100
        );
    }

}));


/**
 * Test for helper method to construct actions text and subscriptions list
 * for team subscriptions:
 *   get_team_unsubscribe_text_and_subscriptions()
 */
suite.add(new Y.Test.Case({
    name: 'Test duplicate actions text and subscriptions list.',

    _should: {
        error: {
            test_multiple_teams_fails:
            new Error('We can only unsubscribe a single team from ' +
                      'multiple duplicate bugs.')
        }
    },

    setUp: function() {
        window.LP = { cache: { context: { bug_link: 'http://bug/' } },
                      links: { me: '~' } };
    },

    tearDown: function() {
        delete window.LP;
    },

    test_single_team: function() {
        // There is a single team you admin that is subscribed to the bug.
        var args = { teams: [ { self: { self_link: 'http://team/' } } ] };
        var data = module._get_team_unsubscribe_text_and_subscriptions(args);
        Y.Assert.areEqual('Unsubscribe this team', data.text);
        Y.Assert.areEqual(1, data.subscriptions.length);
        var sub = data.subscriptions[0];
        Y.Assert.areEqual('http://team/', sub.subscriber);
        Y.Assert.areEqual('http://bug/', sub.bug);
    },

    test_multiple_teams: function() {
        // There are multiple teams you admin that are subscribed to the bug.
        var args = { teams: [ { self: { self_link: 'http://team1/' } },
                              { self: { self_link: 'http://team2/' } }] };
        var data = module._get_team_unsubscribe_text_and_subscriptions(args);
        Y.Assert.areEqual('Unsubscribe all of these teams', data.text);
        Y.Assert.areEqual(2, data.subscriptions.length);
        var sub = data.subscriptions[0];
        Y.Assert.areEqual('http://team1/', sub.subscriber);
        Y.Assert.areEqual('http://bug/', sub.bug);

        sub = data.subscriptions[1];
        Y.Assert.areEqual('http://team2/', sub.subscriber);
        Y.Assert.areEqual('http://bug/', sub.bug);
    },

    test_multiple_teams_fails: function() {
        // There is a single duplicate bug you are subscribed to.
        var args = { bugs: [ { self: { self_link: 'http://bug/' } } ],
                     teams: [ { self: { self_link: 'http://team1/' } },
                              { self: { self_link: 'http://team2/' } }] };
        var data = module._get_unsubscribe_duplicates_text_and_subscriptions(
            args);
    }

}));

/**
 * Test for actions node construction.
 */
suite.add(new Y.Test.Case({
    name: 'Test node construction for actions.',

    setUp: function() {
        window.LP = { cache: { context: { web_link: 'http://test/' } },
                      links: { me: '~' } };
    },

    tearDown: function() {
        delete window.LP;
    },

    test_change_assignees: function() {
        // Change assignees action.
        var link = module._actions.CHANGE_ASSIGNEES();
        Y.Assert.areEqual('Change assignees for this bug', link.get('text'));
        Y.Assert.areEqual('http://test/', link.get('href'));
    },

    test_unsubscribe_duplicates: function() {
        // There is a single duplicate bug you are subscribed to.
        var args = { bugs: [ { self: { self_link: 'http://bug/' } } ] };
        var node = module._actions.UNSUBSCRIBE_DUPLICATES(args);
        Y.Assert.areEqual('Unsubscribe yourself from the duplicate',
                          node.get('text'));
        Y.Assert.isTrue(node.hasClass('js-action'));
        Y.Assert.isTrue(node.hasClass('remove'));
    },

    test_set_bug_supervisor: function() {
        // You are the pillar owner and can set the supervisor.
        var args = { pillar: { title: 'Project',
                               web_link: 'http://pillar' } };
        var node = module._actions.SET_BUG_SUPERVISOR(args);
        Y.Assert.areEqual('Set the bug supervisor for Project',
                          node.get('text'));
        Y.Assert.areEqual('http://pillar/+bugsupervisor', node.get('href'));
    },

    test_contact_teams: function() {
        // You are only a member of the subscribed team,
        // so you need to contact the team admin to unsubscribe.
        var args = { teams: [{ title: 'Team <1>',
                               url: 'http://team',
                               self: 'self' }] };
        var node = module._actions.CONTACT_TEAMS(args);
        Y.Assert.areEqual(
            'Contact ' +
                '<a href="http://team/+contactuser">Team &lt;1&gt;</a>' +
                ' to request the administrators make a change',
            node.get('innerHTML'));
        var link = node.one('a');
        Y.Assert.areEqual('http://team/+contactuser', link.get('href'));
    }

}));

var handle_complete = function(data) {
    status_node = Y.Node.create(
        '<p id="complete">Test status: complete</p>');
    Y.one('body').appendChild(status_node);
    };
Y.Test.Runner.on('complete', handle_complete);
Y.Test.Runner.add(suite);

var console = new Y.Console({newestOnTop: false});
console.render('#log');

Y.on('domready', function() {
    Y.Test.Runner.run();
});
});<|MERGE_RESOLUTION|>--- conflicted
+++ resolved
@@ -259,7 +259,7 @@
             personal: [],
             as_team_member: [],
             as_team_admin: [{ principal: 'team1'},
-                             { principal: 'team2'}]
+                            { principal: 'team2'}]
         };
         var subs = module._gather_subscriptions_as_assignee(mock_category);
         Y.Assert.areEqual(1, subs.length);
@@ -1022,12 +1022,11 @@
         // The simple direct subscription.
         var sub = {
             bug: {
-                //private: false, // JSLint complains
+                'private': false,
                 security_related: false
             },
             principal_is_reporter: false
         };
-        sub.bug['private'] = false;
         var info = {
             direct: _constructCategory([sub]),
             count: 1
@@ -1069,10 +1068,9 @@
         // the bug supervisor.
         var sub = {
             bug: {
-                //private: true //JSLint complains
+                'private': true
             }
         };
-        sub.bug['private'] = true;
         var info = {
             direct: _constructCategory([sub]),
             count: 1
@@ -1101,26 +1099,21 @@
         var direct_info = module._get_direct_subscription_information(info);
         Y.Assert.areSame(
             module._reasons.YOU_SUBSCRIBED_SECURITY_CONTACT,
-<<<<<<< HEAD
             direct_info.reason);
         Y.ArrayAssert.itemsAreEqual(
             ['#mute-direct-subscription', '#change-direct-subscription',
              '#remove-direct-subscription'],
             direct_info.actions);
     },
-=======
-            module._get_direct_subscription_information(info));
-    }
->>>>>>> e0078bc2
 
     test_direct_subscription_and_other_subscriptions: function() {
         // The simple direct subscription.
         var sub = {
             bug: {
                 'private': false,
-                security_related: false,
+                security_related: false
             },
-            principal_is_reporter: false,
+            principal_is_reporter: false
         };
         var info = {
             direct: _constructCategory([sub]),
@@ -1136,7 +1129,7 @@
             ['#mute-direct-subscription', '#change-direct-subscription',
              '#remove-direct-subscription-with-warning'],
             direct_info.actions);
-    },
+    }
 
 
 }));
@@ -1354,14 +1347,8 @@
         var node = module._get_direct_description_node(info);
         Y.Assert.areEqual(
             'direct-subscription', node.get('id'));
-<<<<<<< HEAD
         Y.Assert.isTrue(node.get('text').indexOf(expected_text) !== -1);
     },
-=======
-        Y.Assert.areEqual(
-            expected_text, node.get('text'));
-    }
->>>>>>> e0078bc2
 
 }));
 
