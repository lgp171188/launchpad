<configure
    xmlns="http://namespaces.zope.org/zope"
    xmlns:browser="http://namespaces.zope.org/browser"
    xmlns:i18n="http://namespaces.zope.org/i18n"
    xmlns:xmlrpc="http://namespaces.zope.org/xmlrpc"
    i18n_domain="launchpad">
    <include
        package=".browser"/>
    <class
        class="canonical.launchpad.database.BugActivity">
        <allow
            interface="lp.bugs.interfaces.bugactivity.IBugActivity"/>
    </class>
    <securedutility
        class="canonical.launchpad.database.BugActivitySet"
        provides="lp.bugs.interfaces.bugactivity.IBugActivitySet">
        <allow
            interface="lp.bugs.interfaces.bugactivity.IBugActivitySet"/>
    </securedutility>
    <facet
        facet="bugs"/>
    
    <!-- Macros -->
    
    <facet
        facet="bugs">
        <class
            class="lp.bugs.browser.bugcomment.BugComment">
            <allow
                interface="canonical.launchpad.interfaces.IBugComment"/>
        </class>
    </facet>
    <subscriber
        for="canonical.launchpad.interfaces.ICve                 zope.lifecycleevent.interfaces.IObjectModifiedEvent"
        handler="lp.bugs.subscribers.cve.cve_modified"/>
    <subscriber
        for="canonical.launchpad.interfaces.IBug                 lazr.lifecycle.interfaces.IObjectCreatedEvent"
        handler="lp.bugs.subscribers.bugcreation.at_least_one_task"/>
    <subscriber
        for="canonical.launchpad.interfaces.IBug                 lazr.lifecycle.interfaces.IObjectCreatedEvent"
        handler="canonical.launchpad.mailnotification.notify_bug_added"/>
    <subscriber
        for="canonical.launchpad.interfaces.IBug                 lazr.lifecycle.interfaces.IObjectCreatedEvent"
        handler="canonical.launchpad.subscribers.karma.bug_created"/>
    <subscriber
        for="canonical.launchpad.interfaces.IBug                 lazr.lifecycle.interfaces.IObjectModifiedEvent"
        handler="canonical.launchpad.mailnotification.notify_bug_modified"/>
    <subscriber
        for="canonical.launchpad.interfaces.IBug                 lazr.lifecycle.interfaces.IObjectModifiedEvent"
        handler="canonical.launchpad.subscribers.karma.bug_modified"/>
    <subscriber
        for="canonical.launchpad.interfaces.IBug                 lazr.lifecycle.interfaces.IObjectModifiedEvent"
        handler="lp.bugs.subscribers.buglastupdated.update_bug_date_last_updated"/>
    <subscriber
        for="canonical.launchpad.interfaces.IBugAttachment                 lazr.lifecycle.interfaces.IObjectCreatedEvent"
        handler="canonical.launchpad.mailnotification.notify_bug_attachment_added"/>
    <subscriber
        for="canonical.launchpad.interfaces.IBugAttachment                 lazr.lifecycle.interfaces.IObjectDeletedEvent"
        handler="canonical.launchpad.mailnotification.notify_bug_attachment_removed"/>
    <subscriber
        for="canonical.launchpad.interfaces.IBugAttachment                 lazr.lifecycle.interfaces.IObjectCreatedEvent"
        handler="lp.bugs.subscribers.buglastupdated.update_bug_date_last_updated"/>
    <subscriber
        for="canonical.launchpad.interfaces.IBugAttachment                 lazr.lifecycle.interfaces.IObjectModifiedEvent"
        handler="lp.bugs.subscribers.buglastupdated.update_bug_date_last_updated"/>
    <subscriber
        for="canonical.launchpad.interfaces.IBugBranch                 lazr.lifecycle.interfaces.IObjectCreatedEvent"
        handler="lp.bugs.subscribers.buglastupdated.update_bug_date_last_updated"/>
    <subscriber
        for="canonical.launchpad.interfaces.IBugBranch                 lazr.lifecycle.interfaces.IObjectModifiedEvent"
        handler="lp.bugs.subscribers.buglastupdated.update_bug_date_last_updated"/>
    <subscriber
        for="canonical.launchpad.interfaces.IBugCve                 lazr.lifecycle.interfaces.IObjectCreatedEvent"
        handler="lp.bugs.subscribers.buglastupdated.update_bug_date_last_updated"/>
    <subscriber
        for="canonical.launchpad.interfaces.IBugCve                 lazr.lifecycle.interfaces.IObjectCreatedEvent"
        handler="canonical.launchpad.subscribers.karma.cve_added"/>
    <subscriber
        for="canonical.launchpad.interfaces.IBugMessage                 lazr.lifecycle.interfaces.IObjectCreatedEvent"
        handler="canonical.launchpad.mailnotification.notify_bug_comment_added"/>
    <subscriber
        for="canonical.launchpad.interfaces.IBugMessage                 lazr.lifecycle.interfaces.IObjectCreatedEvent"
        handler="canonical.launchpad.subscribers.karma.bug_comment_added"/>
    <subscriber
        for="canonical.launchpad.interfaces.IBugMessage                 lazr.lifecycle.interfaces.IObjectCreatedEvent"
        handler="lp.bugs.subscribers.buglastupdated.update_bug_date_last_updated"/>
    <subscriber
        for="canonical.launchpad.interfaces.IBugWatch                 lazr.lifecycle.interfaces.IObjectCreatedEvent"
        handler="canonical.launchpad.subscribers.karma.bugwatch_added"/>
    <subscriber
        for="canonical.launchpad.interfaces.IBugWatch                 lazr.lifecycle.interfaces.IObjectCreatedEvent"
        handler="lp.bugs.subscribers.buglastupdated.update_bug_date_last_updated"/>
    <subscriber
        for="canonical.launchpad.interfaces.IBugWatch                 lazr.lifecycle.interfaces.IObjectModifiedEvent"
        handler="lp.bugs.subscribers.bugactivity.notify_bug_watch_modified"/>
    <subscriber
        for="canonical.launchpad.interfaces.IBugWatch                 lazr.lifecycle.interfaces.IObjectModifiedEvent"
        handler="lp.bugs.subscribers.buglastupdated.update_bug_date_last_updated"/>
    <subscriber
        for="canonical.launchpad.interfaces.IBugSubscription                 lazr.lifecycle.interfaces.IObjectCreatedEvent"
        handler="canonical.launchpad.mailnotification.notify_bug_subscription_added"/>
    <subscriber
        for="canonical.launchpad.interfaces.IBug                 lazr.lifecycle.interfaces.IObjectModifiedEvent"
        handler="lp.bugs.subscribers.bug.notify_bug_modified"/>
    <securedutility
        class="canonical.launchpad.systemhomes.MaloneApplication"
        provides="lp.bugs.interfaces.malone.IMaloneApplication">
        <allow
            interface="lp.bugs.interfaces.malone.IMaloneApplication"/>
    </securedutility>
    
    <!-- pages for the malone application -->
    
    <xmlrpc:view
        for="lp.bugs.interfaces.malone.IMaloneApplication"
        methods="filebug"
        class="canonical.launchpad.xmlrpc.FileBugAPI"
        permission="launchpad.AnyPerson"/>
    
    <!-- Global Malone portlets -->
    
    
    <!-- Preserve the /bugs/assigned link to prevent linkrot. This will now
                                 redirect into the FOAF +assignedbugs. -->

    
    <!-- BugTrackerPerson -->
    
    <class
        class="lp.bugs.model.bugtrackerperson.BugTrackerPerson">
        <allow
            interface="lp.bugs.interfaces.bugtrackerperson.IBugTrackerPerson"/>
    </class>
    <class
        class="lp.bugs.model.packagebugsupervisor.PackageBugSupervisor">
        <allow
            attributes="
                id
                distribution
                sourcepackagename
                bug_supervisor"/>
    </class>
    
    <!-- CveReference -->
    
    <class
        class="canonical.launchpad.database.CveReference">
        <allow
            interface="lp.bugs.interfaces.cvereference.ICveReference"/>
        <require
            permission="launchpad.AnyPerson"
            set_schema="lp.bugs.interfaces.cvereference.ICveReference"/>
    </class>
    <facet
        facet="bugs">
        
        <!-- IBugTask -->
        
        <class
            class="canonical.launchpad.database.BugTask">
            <allow
                attributes="
                    id
                    bug
                    bugID
                    target
                    date_assigned
                    datecreated
                    date_confirmed
                    date_incomplete
                    date_inprogress
                    date_left_new
                    date_triaged
                    date_fix_committed
                    date_fix_released
                    date_left_closed
                    date_closed
                    bug_subscribers
                    is_complete
                    canTransitionToStatus
                    isMentor
                    canMentor
                    isSubscribed
                    getPackageComponent
                    userCanEditImportance
                    userCanEditMilestone"/>
            <require
                permission="launchpad.View"
                attributes="
                    bugtargetname
                    bugtargetdisplayname
                    product
                    productseries
                    sourcepackagename
                    distribution
                    distroseries
                    milestone
                    status
                    statusexplanation
                    importance
                    assignee
                    bugwatch
                    age
                    owner
                    targetname
                    title
                    related_tasks
                    other_affected_pillars
                    asEmailHeaderValue
                    getDelta
                    pillar
                    target_uses_malone
                    bugtask_branches
                    conjoined_master
                    conjoined_slave
                    subscribe
                    getConjoinedMaster
                    findSimilarBugs"/>
            <require
                permission="launchpad.Edit"
                attributes="
                    setStatusFromDebbugs
                    setImportanceFromDebbugs
                    updateTargetNameCache
                    transitionToImportance
                    transitionToStatus
                    transitionToAssignee
                    transitionToTarget"/>
            
            <!-- XXX Brad Bollenbach 2006-09-29
                             
    bug=63000:
                                The permission checking for milestone and importance is further
                                restricted in the browser view code (BugTaskEditView). -->

            <require
                permission="launchpad.Edit"
                set_attributes="product productseries sourcepackagename distribution                                                                                                                 distroseries milestone statusexplanation                                                                                                                 importance bugwatch datecreated                                                                                                                 age owner targetname title related_tasks                                                                                                                 statusdisplayhtml statuselsewhere                                                                                                                 setStatusFromDebbugs setImportanceFromDebbugs"/>
            <require
                permission="launchpad.AnyPerson"
                attributes="
                    offerMentoring
                    retractMentoring"/>
        </class>
        <adapter
            provides="canonical.launchpad.interfaces.IStructuralObjectPresentation"
            for="lp.bugs.interfaces.bugtask.IBugTask"
            factory="lp.bugs.browser.bugtask.BugTaskSOP"
            permission="zope.Public"/>
        <adapter
            provides="canonical.lazr.interfaces.IObjectPrivacy"
            for="lp.bugs.interfaces.bugtask.IBugTask"
            factory="lp.bugs.browser.bugtask.BugTaskPrivacyAdapter"
            permission="zope.Public"/>
        <adapter
            for="lp.bugs.interfaces.bugtask.IBugTask"
            provides="canonical.launchpad.interfaces.IBug"
            factory="lp.bugs.model.bugtask.BugTaskToBugAdapter"/>
        <adapter
            factory="lp.bugs.browser.bugtask.assignee_renderer"
            name="assignee"/>
        
        <!-- NullBugTask -->
        
        <class
            class="lp.bugs.model.bugtask.NullBugTask">
            <require
                permission="launchpad.View"
                interface="lp.bugs.interfaces.bugtask.IBugTask"/>
            <require
                permission="launchpad.Edit"
                set_schema="lp.bugs.interfaces.bugtask.IBugTask"/>
        </class>
        
        <!-- BugTaskSet -->
        
        <class
            class="canonical.launchpad.database.BugTaskSet">
            <allow
                interface="lp.bugs.interfaces.bugtask.IBugTaskSet"/>
            <allow
                interface="zope.app.form.browser.interfaces.IAddFormCustomization"/>
        </class>
        <securedutility
            provides="lp.bugs.interfaces.bugtask.IBugTaskSet"
            class="canonical.launchpad.database.BugTaskSet">
            <allow
                interface="lp.bugs.interfaces.bugtask.IBugTaskSet"/>
        </securedutility>
        
        <!-- BugTaskDelta -->
        
        <class
            class="lp.bugs.model.bugtask.BugTaskDelta">
            <allow
                interface="lp.bugs.interfaces.bugtask.IBugTaskDelta"/>
        </class>
    </facet>
    <class
        class="canonical.launchpad.database.BugAttachment">
        <require
            permission="launchpad.View"
            interface="lp.bugs.interfaces.bugattachment.IBugAttachment"/>
        <require
            permission="launchpad.Edit"
            set_schema="lp.bugs.interfaces.bugattachment.IBugAttachment"/>
    </class>
    
    <!-- BugAttachmentSet -->
    
    <class
        class="canonical.launchpad.database.BugAttachmentSet">
        <allow
            interface="lp.bugs.interfaces.bugattachment.IBugAttachmentSet"/>
    </class>
    <securedutility
        class="canonical.launchpad.database.BugAttachmentSet"
        provides="lp.bugs.interfaces.bugattachment.IBugAttachmentSet">
        <allow
            interface="lp.bugs.interfaces.bugattachment.IBugAttachmentSet"/>
    </securedutility>
    <facet
        facet="bugs">
        
        <!-- BugTracker -->
        
        <class
            class="canonical.launchpad.database.BugTracker">
            <implements
                interface="lp.bugs.interfaces.bugtracker.IBugTracker"/>
            <require
                permission="zope.Public"
                attributes="
                    aliases
                    baseurl
                    bugtrackertype
                    contactdetails
                    getBugsWatching
                    getBugWatchesNeedingUpdate
                    getLinkedPersonByName
                    id
                    imported_bug_messages
                    latestwatches
                    name
                    owner
                    products
                    projects
                    summary
                    title
                    watches
                    getBugFilingAndSearchLinks
                    has_lp_plugin
                    multi_product
                    active"/>
            <require
                permission="launchpad.Edit"
                attributes="
                    destroySelf
                    ensurePersonForSelf
                    linkPersonToSelf"
                set_attributes="aliases baseurl bugtrackertype contactdetails                                                                                                         name owner summary title has_lp_plugin"/>
            <require
                permission="launchpad.Admin"
                set_attributes="active"/>
        </class>
        <adapter
            provides="canonical.launchpad.webapp.interfaces.IBreadcrumbBuilder"
            for="lp.bugs.interfaces.bugtracker.IBugTracker"
            factory="lp.bugs.browser.bugtracker.BugTrackerBreadcrumbBuilder"
            permission="zope.Public"/>
        
        <!-- BugTrackerSet -->
        
        <class
            class="canonical.launchpad.database.BugTrackerSet">
            <allow
                interface="lp.bugs.interfaces.bugtracker.IBugTrackerSet"/>
        </class>
        <securedutility
            class="canonical.launchpad.database.BugTrackerSet"
            provides="lp.bugs.interfaces.bugtracker.IBugTrackerSet">
            <allow
                interface="lp.bugs.interfaces.bugtracker.IBugTrackerSet"/>
        </securedutility>
        
        <!-- BugTrackerAlias -->
        
        <class
            class="canonical.launchpad.database.BugTrackerAlias">
            <allow
                interface="lp.bugs.interfaces.bugtracker.IBugTrackerAlias"/>
            <require
                permission="zope.Public"
                set_schema="lp.bugs.interfaces.bugtracker.IBugTrackerAlias"/>
        </class>
        
        <!-- BugTrackerAliasSet -->
        
        <class
            class="canonical.launchpad.database.BugTrackerAliasSet">
            <allow
                interface="lp.bugs.interfaces.bugtracker.IBugTrackerAliasSet"/>
        </class>
        <securedutility
            class="canonical.launchpad.database.BugTrackerAliasSet"
            provides="lp.bugs.interfaces.bugtracker.IBugTrackerAliasSet">
            <allow
                interface="lp.bugs.interfaces.bugtracker.IBugTrackerAliasSet"/>
        </securedutility>
        
        <!-- RemoteBug -->
        
        <class
            class="lp.bugs.browser.bugtracker.RemoteBug">
            <allow
                interface="lp.bugs.interfaces.bugtracker.IRemoteBug"/>
        </class>
    </facet>
    
    <!-- IBugBranch -->
    
    <class
        class="canonical.launchpad.database.BugBranch">
        <allow
            interface="lp.bugs.interfaces.bugbranch.IBugBranch"/>
        <require
            permission="launchpad.Edit"
            attributes="
                destroySelf"
            set_attributes="fixed_in_revision_id"/>
    </class>
    <adapter
        for="lp.bugs.interfaces.bugbranch.IBugBranch"
        provides="canonical.launchpad.webapp.interfaces.IPrimaryContext"
        factory="lp.bugs.browser.bugbranch.BugBranchPrimaryContext"/>
    
    <!-- hierarchy -->
    
    <subscriber
        for="lp.bugs.interfaces.bugbranch.IBugBranch                                                lazr.lifecycle.interfaces.IObjectCreatedEvent"
        handler="canonical.launchpad.subscribers.karma.bug_branch_created"/>
    
    <!-- BugBranchSet -->
    
    <class
        class="canonical.launchpad.database.BugBranchSet">
        <allow
            interface="lp.bugs.interfaces.bugbranch.IBugBranchSet"/>
    </class>
    <securedutility
        class="canonical.launchpad.database.BugBranchSet"
        provides="lp.bugs.interfaces.bugbranch.IBugBranchSet">
        <allow
            interface="lp.bugs.interfaces.bugbranch.IBugBranchSet"/>
    </securedutility>
    
    <!-- BugCve -->
    
    <class
        class="canonical.launchpad.database.BugCve">
        <allow
            interface="lp.bugs.interfaces.bugcve.IBugCve"/>
    </class>
    <facet
        facet="bugs">
        
        <!-- CVE -->
        
        <class
            class="canonical.launchpad.database.Cve">
            <allow
                interface="lp.bugs.interfaces.cve.ICve"/>
            <require
                permission="launchpad.AnyPerson"
                set_schema="lp.bugs.interfaces.cve.ICve"/>
            
            <!-- IBugLinkTarget -->
            
            <allow
                attributes="
                    bugs
                    bug_links"/>
            <require
                permission="launchpad.AnyPerson"
                attributes="
                    linkBug
                    unlinkBug"/>
        </class>
        
        <!-- CveSet -->
        
        <class
            class="canonical.launchpad.database.CveSet">
            <allow
                interface="lp.bugs.interfaces.cve.ICveSet"/>
        </class>
        <securedutility
            class="canonical.launchpad.database.CveSet"
            provides="lp.bugs.interfaces.cve.ICveSet">
            <allow
                interface="lp.bugs.interfaces.cve.ICveSet"/>
        </securedutility>
    </facet>
    
    <!-- BugSubscription -->
    
    <class
        class="canonical.launchpad.database.BugSubscription">
        <allow
            interface="lp.bugs.interfaces.bugsubscription.IBugSubscription"/>
        <require
            permission="zope.Public"
            set_schema="lp.bugs.interfaces.bugsubscription.IBugSubscription"/>
    </class>
    <facet
        facet="overview">
        
        <!-- MentoringOffer -->
        
        <class
            class="canonical.launchpad.database.MentoringOffer">
            <allow
                interface="canonical.launchpad.interfaces.IMentoringOffer"/>
        </class>
        
        <!-- IHasMentoringOffers -->
        
        
        <!-- ICanBeMentored -->
        
        
        <!-- MentoringOfferSet -->
        
        <securedutility
            class="canonical.launchpad.database.MentoringOfferSet"
            provides="canonical.launchpad.interfaces.IMentoringOfferSet">
            <allow
                interface="canonical.launchpad.interfaces.IMentoringOfferSet"/>
        </securedutility>
    </facet>
    <facet
        facet="bugs">
        
        <!-- Bug -->
        
        <class
            class="canonical.launchpad.database.Bug">
            <implements
                interface="lp.bugs.interfaces.bug.IBug"/>
            <allow
                attributes="
                    id
                    private
                    bugtasks
                    default_bugtask
                    affected_pillars
                    permits_expiration
                    can_expire
                    subscriptions
                    syncUpdate
                    date_last_updated
                    getBugTask
                    getDirectSubscribers
                    getDirectSubscriptions
                    getIndirectSubscribers
                    linkBranch
                    unlinkBranch
                    mentoring_offers
                    canMentor
                    isMentor
                    getNullBugTask
                    is_complete
                    who_made_private
                    date_made_private
                    userCanView"/>
            <require
                permission="launchpad.View"
                attributes="
                    datecreated
                    name
                    title
                    description
                    ownerID
                    owner
                    duplicateof
                    communityscore
                    communitytimestamp
                    hits
                    hitstimestamp
                    activityscore
                    activitytimestamp
                    displayname
                    activity
                    initial_message
                    linked_branches
                    watches
                    cves
                    cve_links
                    duplicates
                    attachments
                    questions
                    specifications
                    followup_subject
                    isSubscribed
                    messages
                    getBugNotificationRecipients
                    hasBranch
                    security_related
                    tags
                    getMessageChunks
                    isSubscribedToDupes
                    getSubscribersFromDuplicates
                    getSubscriptionsFromDuplicates
                    indexed_messages
                    getAlsoNotifiedSubscribers
                    getBugWatch
                    canBeNominatedFor
                    getNominationFor
                    getNominations
                    date_last_message
                    number_of_duplicates
                    message_count
                    comment_count
                    getQuestionCreatedFromBug
                    canBeAQuestion
                    getBugTasksByPackageName
                    users_affected_count
                    users_unaffected_count
                    readonly_duplicateof
                    users_affected
                    bug_messages
                    isUserAffected
                    getHWSubmissions"/>
            <require
                permission="launchpad.Edit"
                attributes="
                    addChangeNotification
                    addCommentNotification
                    addWatch
                    removeWatch
                    linkCVE
                    linkCVEAndReturnNothing
                    unlinkCVE
                    findCvesInText
                    newMessage
                    linkMessage
<<<<<<< HEAD
                    linkBranch
                    unlinkBranch
=======
>>>>>>> 4e6171d0
                    addAttachment
                    unsubscribeFromDupes
                    subscribe
                    unsubscribe
                    addNomination
                    expireNotifications
                    setStatus
                    setPrivate
                    convertToQuestion
                    markUserAffected
                    addTask
                    addChange
                    markAsDuplicate
                    linkHWSubmission
                    unlinkHWSubmission"
                set_attributes="datecreated date_last_updated name title description                                                                                                                 ownerID owner duplicateof communityscore                                                                                                                 communitytimestamp hits hitstimestamp activityscore                                                                                                                 activitytimestamp activity initial_message                                                                                                                 security_related tags who_made_private date_made_private"/>
            <require
                permission="launchpad.AnyPerson"
                attributes="
                    offerMentoring
                    retractMentoring"/>
            <require
                permission="launchpad.Admin"
                attributes="
                    setCommentVisibility"/>
        </class>
        <adapter
            for="lp.bugs.interfaces.bug.IBug"
            provides="canonical.launchpad.webapp.interfaces.ILaunchpadContainer"
            factory="canonical.launchpad.components.launchpadcontainer.LaunchpadBugContainer"/>
        <adapter
            factory="lp.bugs.browser.bug.bug_description_xhtml_representation"
            name="description"/>
        
        <!-- BugSet -->
        
        <class
            class="canonical.launchpad.database.BugSet">
            <allow
                interface="lp.bugs.interfaces.bug.IBugSet"/>
        </class>
        <securedutility
            class="canonical.launchpad.database.BugSet"
            provides="lp.bugs.interfaces.bug.IBugSet">
            <allow
                interface="lp.bugs.interfaces.bug.IBugSet"/>
        </securedutility>
        
        <!-- BugDelta -->
        
        <class
            class="lp.bugs.adapters.bugdelta.BugDelta">
            <allow
                interface="lp.bugs.interfaces.bug.IBugDelta"/>
        </class>
    </facet>
    
    <!-- BugMessage -->
    
    <class
        class="canonical.launchpad.database.BugMessage">
        <allow
            interface="lp.bugs.interfaces.bugmessage.IBugMessage"/>
        <require
            permission="launchpad.Admin"
            set_attributes="remote_comment_id bugwatch visible"/>
    </class>
    
    <!-- BugMessageSet -->
    
    <class
        class="canonical.launchpad.database.BugMessageSet">
        <allow
            interface="lp.bugs.interfaces.bugmessage.IBugMessageSet"/>
    </class>
    <securedutility
        class="canonical.launchpad.database.BugMessageSet"
        provides="lp.bugs.interfaces.bugmessage.IBugMessageSet">
        <allow
            interface="lp.bugs.interfaces.bugmessage.IBugMessageSet"/>
    </securedutility>
    <adapter
        for="lp.bugs.interfaces.bugnomination.IBugNomination"
        provides="canonical.launchpad.webapp.interfaces.IPrimaryContext"
        factory="lp.bugs.browser.bugnomination.BugNominationPrimaryContext"/>
    <facet
        facet="bugs">
        <class
            class="canonical.launchpad.database.BugNomination">
            <require
                permission="launchpad.View"
                attributes="
                    id
                    date_created
                    date_decided
                    distroseries
                    productseries
                    bug
                    owner
                    decider
                    target
                    status
                    isApproved
                    isDeclined
                    isProposed
                    canApprove"/>
            <require
                permission="launchpad.Driver"
                attributes="
                    approve
                    decline"/>
        </class>
        <securedutility
            class="canonical.launchpad.database.BugNominationSet"
            provides="lp.bugs.interfaces.bugnomination.IBugNominationSet">
            <allow
                interface="lp.bugs.interfaces.bugnomination.IBugNominationSet"/>
        </securedutility>
    </facet>
    <subscriber
        for="canonical.launchpad.interfaces.IBug                            zope.lifecycleevent.interfaces.IObjectCreatedEvent"
        handler="lp.bugs.subscribers.bugactivity.record_bug_added"/>
    <subscriber
        for="canonical.launchpad.interfaces.IBug                            lazr.lifecycle.interfaces.IObjectModifiedEvent"
        handler="lp.bugs.subscribers.bugactivity.record_bug_edited"/>
    <subscriber
        for="lp.bugs.interfaces.bugcve.IBugCve                            lazr.lifecycle.interfaces.IObjectCreatedEvent"
        handler="lp.bugs.subscribers.bugactivity.record_cve_linked_to_bug"/>
    <subscriber
        for="lp.bugs.interfaces.bugcve.IBugCve                            lazr.lifecycle.interfaces.IObjectDeletedEvent"
        handler="lp.bugs.subscribers.bugactivity.record_cve_unlinked_from_bug"/>
    <subscriber
        for="canonical.launchpad.interfaces.IBugSubscription                     zope.lifecycleevent.interfaces.IObjectCreatedEvent"
        handler="lp.bugs.subscribers.bugactivity.record_bugsubscription_added"/>
    <subscriber
        for="canonical.launchpad.interfaces.IBugSubscription                     lazr.lifecycle.interfaces.IObjectModifiedEvent"
        handler="lp.bugs.subscribers.bugactivity.record_bugsubscription_edited"/>
    <facet
        facet="bugs">
        
        <!-- BugWatch -->
        
        <class
            class="canonical.launchpad.database.BugWatch">
            <implements
                interface="lp.bugs.interfaces.bugwatch.IBugWatch"/>
            <require
                permission="zope.Public"
                attributes="
                    bug
                    bugtasks
                    bugtracker
                    datecreated
                    getLastErrorMessage
                    hasComment
                    unpushed_comments
                    id
                    last_error_type
                    lastchanged
                    lastchecked
                    needscheck
                    owner
                    remote_importance
                    remotebug
                    remotestatus
                    title
                    url
                    getImportedBugMessages"/>
            <require
                permission="launchpad.AnyPerson"
                attributes="
                    destroySelf"
                set_attributes="bugtracker remotebug"/>
            <require
                permission="launchpad.Admin"
                attributes="
                    addComment
                    updateImportance
                    updateStatus"
                set_attributes="last_error_type lastchanged lastchecked needscheck                                                                                                 remote_importance remotestatus"/>
        </class>
        
        <!-- https://launchpad.net/bugs/98639 -->
        
        
        <!--BugWatchSet -->
        
        <class
            class="canonical.launchpad.database.BugWatchSet">
            <allow
                interface="lp.bugs.interfaces.bugwatch.IBugWatchSet"/>
            <allow
                interface="zope.app.form.browser.interfaces.IAddFormCustomization"/>
        </class>
        <securedutility
            class="canonical.launchpad.database.BugWatchSet"
            provides="lp.bugs.interfaces.bugwatch.IBugWatchSet">
            <allow
                interface="lp.bugs.interfaces.bugwatch.IBugWatchSet"/>
        </securedutility>
    </facet>
    <subscriber
        for="canonical.launchpad.interfaces.IBugTask                 lazr.lifecycle.interfaces.IObjectCreatedEvent"
        handler="lp.bugs.subscribers.bugactivity.notify_bugtask_added"/>
    <subscriber
        for="canonical.launchpad.interfaces.IBugTask                 zope.lifecycleevent.interfaces.IObjectCreatedEvent"
        handler="canonical.launchpad.subscribers.karma.bugtask_created"/>
    <subscriber
        for="canonical.launchpad.interfaces.IBugTask                 zope.lifecycleevent.interfaces.IObjectCreatedEvent"
        handler="lp.bugs.subscribers.buglastupdated.update_bug_date_last_updated"/>
    <subscriber
        for="canonical.launchpad.interfaces.IBugTask                 lazr.lifecycle.interfaces.IObjectModifiedEvent"
        handler="canonical.launchpad.mailnotification.notify_bugtask_edited"/>
    <subscriber
        for="canonical.launchpad.interfaces.IBugTask                 lazr.lifecycle.interfaces.IObjectModifiedEvent"
        handler="canonical.launchpad.subscribers.karma.bugtask_modified"/>
    <subscriber
        for="canonical.launchpad.interfaces.IBugTask                 lazr.lifecycle.interfaces.IObjectModifiedEvent"
        handler="lp.bugs.subscribers.buglastupdated.update_bug_date_last_updated"/>
    <class
        class="canonical.launchpad.database.BugNotification">
        <allow
            interface="lp.bugs.interfaces.bugnotification.IBugNotification"/>
        <require
            permission="launchpad.AnyPerson"
            set_schema="lp.bugs.interfaces.bugnotification.IBugNotification"/>
    </class>
    <class
        class="canonical.launchpad.database.BugNotificationRecipient">
        <allow
            interface="lp.bugs.interfaces.bugnotification.IBugNotificationRecipient"/>
    </class>
    <class
        class="canonical.launchpad.mailnotification.BugNotificationRecipients">
        <allow
            interface="canonical.launchpad.interfaces.INotificationRecipientSet"/>
    </class>
    <securedutility
        provides="lp.bugs.interfaces.bugnotification.IBugNotificationSet"
        class="canonical.launchpad.database.BugNotificationSet">
        <allow
            interface="lp.bugs.interfaces.bugnotification.IBugNotificationSet"/>
    </securedutility>
</configure><|MERGE_RESOLUTION|>--- conflicted
+++ resolved
@@ -644,11 +644,6 @@
                     findCvesInText
                     newMessage
                     linkMessage
-<<<<<<< HEAD
-                    linkBranch
-                    unlinkBranch
-=======
->>>>>>> 4e6171d0
                     addAttachment
                     unsubscribeFromDupes
                     subscribe
