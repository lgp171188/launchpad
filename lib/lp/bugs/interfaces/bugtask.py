--- conflicted
+++ resolved
@@ -352,8 +352,6 @@
     BUGS_WITHOUT_BRANCHES = Item("Show only Bugs without linked Branches")
 
 
-<<<<<<< HEAD
-=======
 class BugBlueprintSearch(EnumeratedType):
     """Bug blueprint search option.
 
@@ -368,14 +366,6 @@
     BUGS_WITHOUT_BLUEPRINTS = Item("Show only Bugs without linked Blueprints")
 
 
-# XXX: Brad Bollenbach 2005-12-02 bugs=5320:
-# In theory, INCOMPLETE belongs in UNRESOLVED_BUGTASK_STATUSES, but the
-# semantics of our current reports would break if it were added to the
-# list below.
-
-# XXX: matsubara 2006-02-02 bug=4201:
-# I added the INCOMPLETE as a short-term solution.
->>>>>>> b74dd296
 UNRESOLVED_BUGTASK_STATUSES = (
     BugTaskStatus.NEW,
     BugTaskStatus.INCOMPLETE,
