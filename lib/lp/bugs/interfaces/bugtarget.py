--- conflicted
+++ resolved
@@ -55,14 +55,11 @@
         "A list of unassigned BugTasks for this target.")
     all_bugtasks = Attribute(
         "A list of all BugTasks ever reported for this target.")
-<<<<<<< HEAD
     official_bug_tags = exported(List(
         title=_("Official Bug Tags"),
         description=_("The list of bug tags defined as official."),
         value_type=Tag(),
         readonly=True))
-=======
->>>>>>> 939e32e5
 
     @call_with(search_params=None, user=REQUEST_USER)
     @operation_parameters(
