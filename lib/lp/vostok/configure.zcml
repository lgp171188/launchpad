--- conflicted
+++ resolved
@@ -3,10 +3,6 @@
    xmlns:browser="http://namespaces.zope.org/browser"
    xmlns:i18n="http://namespaces.zope.org/i18n"
    xmlns:xmlrpc="http://namespaces.zope.org/xmlrpc"
-<<<<<<< HEAD
-   xmlns:zcml="http://namespaces.zope.org/zcml"
-=======
->>>>>>> 0cb60064
    i18n_domain="launchpad">
 
   <include package=".browser" />
@@ -15,19 +11,7 @@
      name="vostok"
      factory="lp.vostok.publisher.vostok_request_publication_factory"
      methods="*"
-<<<<<<< HEAD
-     mimetypes="*"
-     priority="150"
-     site="vostok" />
-
-  <securedutility
-     class="lp.vostok.publisher.VostokRoot"
-     provides="lp.vostok.publisher.IVostokRoot">
-    <allow interface="lp.vostok.publisher.IVostokRoot" />
-  </securedutility>
-=======
      mimetypes="*" />
->>>>>>> 0cb60064
 
   <securedutility
      class="lp.vostok.publisher.VostokRoot"
