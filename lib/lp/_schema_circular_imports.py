# Copyright 2009-2013 Canonical Ltd.  This software is licensed under the
# GNU Affero General Public License version 3 (see the file LICENSE).

"""Update the interface schema values due to circular imports.

There are situations where there would normally be circular imports to define
the necessary schema values in some interface fields.  To avoid this the
schema is initially set to `Interface`, but this needs to be updated once the
types are defined.
"""

__metaclass__ = type


__all__ = []


from lazr.restful.declarations import LAZR_WEBSERVICE_EXPORTED
from lazr.restful.fields import Reference

from lp.blueprints.interfaces.specification import ISpecification
from lp.blueprints.interfaces.specificationbranch import ISpecificationBranch
from lp.blueprints.interfaces.specificationtarget import (
    IHasSpecifications,
    ISpecificationTarget,
    )
from lp.bugs.enums import BugNotificationLevel
from lp.bugs.interfaces.bug import (
    IBug,
    IFrontPageBugAddForm,
    )
from lp.bugs.interfaces.bugactivity import IBugActivity
from lp.bugs.interfaces.bugattachment import IBugAttachment
from lp.bugs.interfaces.bugbranch import IBugBranch
from lp.bugs.interfaces.bugnomination import IBugNomination
from lp.bugs.interfaces.bugsubscriptionfilter import IBugSubscriptionFilter
from lp.bugs.interfaces.bugtarget import (
    IBugTarget,
    IHasBugs,
    )
from lp.bugs.interfaces.bugtask import IBugTask
from lp.bugs.interfaces.bugtracker import (
    IBugTracker,
    IBugTrackerComponent,
    IBugTrackerComponentGroup,
    IBugTrackerSet,
    )
from lp.bugs.interfaces.bugwatch import IBugWatch
from lp.bugs.interfaces.cve import ICve
from lp.bugs.interfaces.malone import IMaloneApplication
from lp.bugs.interfaces.structuralsubscription import (
    IStructuralSubscription,
    IStructuralSubscriptionTarget,
    )
from lp.buildmaster.enums import BuildStatus
from lp.buildmaster.interfaces.builder import (
    IBuilder,
    IBuilderSet,
    )
from lp.buildmaster.interfaces.buildfarmjob import IBuildFarmJob
from lp.buildmaster.interfaces.buildqueue import IBuildQueue
from lp.code.interfaces.branch import (
    IBranch,
    IBranchSet,
    )
from lp.code.interfaces.branchmergeproposal import IBranchMergeProposal
from lp.code.interfaces.branchmergequeue import IBranchMergeQueue
from lp.code.interfaces.branchsubscription import IBranchSubscription
from lp.code.interfaces.codeimport import ICodeImport
from lp.code.interfaces.codereviewcomment import ICodeReviewComment
from lp.code.interfaces.codereviewvote import ICodeReviewVoteReference
from lp.code.interfaces.diff import IPreviewDiff
from lp.code.interfaces.hasbranches import (
    IHasBranches,
    IHasCodeImports,
    IHasMergeProposals,
    IHasRequestedReviews,
    )
from lp.code.interfaces.hasrecipes import IHasRecipes
from lp.code.interfaces.sourcepackagerecipe import ISourcePackageRecipe
from lp.code.interfaces.sourcepackagerecipebuild import (
    ISourcePackageRecipeBuild,
    )
from lp.hardwaredb.interfaces.hwdb import (
    HWBus,
    IHWDBApplication,
    IHWDevice,
    IHWDeviceClass,
    IHWDriver,
    IHWDriverName,
    IHWDriverPackageName,
    IHWSubmission,
    IHWSubmissionDevice,
    IHWVendorID,
    )
from lp.registry.enums import (
    DistroSeriesDifferenceStatus,
    DistroSeriesDifferenceType,
    )
from lp.registry.interfaces.commercialsubscription import (
    ICommercialSubscription,
    )
from lp.registry.interfaces.distribution import IDistribution
from lp.registry.interfaces.distributionmirror import IDistributionMirror
from lp.registry.interfaces.distributionsourcepackage import (
    IDistributionSourcePackage,
    )
from lp.registry.interfaces.distroseries import IDistroSeries
from lp.registry.interfaces.distroseriesdifference import (
    IDistroSeriesDifference,
    )
from lp.registry.interfaces.distroseriesdifferencecomment import (
    IDistroSeriesDifferenceComment,
    )
from lp.registry.interfaces.gpg import IGPGKey
from lp.registry.interfaces.irc import IIrcID
from lp.registry.interfaces.jabber import IJabberID
from lp.registry.interfaces.milestone import (
    IHasMilestones,
    IMilestone,
    )
from lp.registry.interfaces.person import (
    IPerson,
    IPersonEditRestricted,
    IPersonLimitedView,
    IPersonViewRestricted,
    ITeam,
    )
from lp.registry.interfaces.pillar import (
    IPillar,
    IPillarNameSet,
    )
from lp.registry.interfaces.pocket import PackagePublishingPocket
from lp.registry.interfaces.product import (
    IProduct,
    IProductSet,
    )
from lp.registry.interfaces.productrelease import (
    IProductRelease,
    IProductReleaseFile,
    )
from lp.registry.interfaces.productseries import (
    IProductSeries,
    ITimelineProductSeries,
    )
from lp.registry.interfaces.projectgroup import (
    IProjectGroup,
    IProjectGroupSet,
    )
from lp.registry.interfaces.sourcepackage import (
    ISourcePackage,
    ISourcePackageEdit,
    ISourcePackagePublic,
    )
from lp.registry.interfaces.ssh import ISSHKey
from lp.registry.interfaces.teammembership import ITeamMembership
from lp.registry.interfaces.wikiname import IWikiName
from lp.services.comments.interfaces.conversation import IComment
from lp.services.messages.interfaces.message import (
    IIndexedMessage,
    IMessage,
    IUserToUserEmail,
    )
from lp.services.webservice.apihelpers import (
    patch_choice_parameter_type,
    patch_choice_vocabulary,
    patch_collection_property,
    patch_collection_return_type,
    patch_entry_explicit_version,
    patch_entry_return_type,
    patch_list_parameter_type,
    patch_operations_explicit_version,
    patch_plain_parameter_type,
    patch_reference_property,
    )
from lp.services.worlddata.interfaces.country import (
    ICountry,
    ICountrySet,
    )
from lp.services.worlddata.interfaces.language import (
    ILanguage,
    ILanguageSet,
    )
from lp.soyuz.enums import (
    PackagePublishingStatus,
    PackageUploadCustomFormat,
    PackageUploadStatus,
    )
from lp.soyuz.interfaces.archive import IArchive
from lp.soyuz.interfaces.archivedependency import IArchiveDependency
from lp.soyuz.interfaces.archivepermission import IArchivePermission
from lp.soyuz.interfaces.archivesubscriber import IArchiveSubscriber
from lp.soyuz.interfaces.binarypackagebuild import IBinaryPackageBuild
from lp.soyuz.interfaces.binarypackagerelease import (
    IBinaryPackageReleaseDownloadCount,
    )
from lp.soyuz.interfaces.buildrecords import IHasBuildRecords
from lp.soyuz.interfaces.distroarchseries import IDistroArchSeries
from lp.soyuz.interfaces.packageset import (
    IPackageset,
    IPackagesetSet,
    )
<<<<<<< HEAD
from lp.soyuz.interfaces.processor import IProcessor
=======
from lp.soyuz.interfaces.processor import (
    IProcessorFamily,
    IProcessor,
    )
>>>>>>> f857bcbc
from lp.soyuz.interfaces.publishing import (
    IBinaryPackagePublishingHistory,
    IBinaryPackagePublishingHistoryEdit,
    ISourcePackagePublishingHistory,
    ISourcePackagePublishingHistoryEdit,
    ISourcePackagePublishingHistoryPublic,
    )
from lp.soyuz.interfaces.queue import IPackageUpload
from lp.soyuz.interfaces.sourcepackagerelease import ISourcePackageRelease
from lp.translations.interfaces.hastranslationimports import (
    IHasTranslationImports,
    )
from lp.translations.interfaces.hastranslationtemplates import (
    IHasTranslationTemplates,
    )
from lp.translations.interfaces.pofile import IPOFile
from lp.translations.interfaces.potemplate import (
    IPOTemplate,
    IPOTemplateSharingSubset,
    IPOTemplateSubset,
    )
from lp.translations.interfaces.translationgroup import ITranslationGroup
from lp.translations.interfaces.translationimportqueue import (
    ITranslationImportQueue,
    ITranslationImportQueueEntry,
    )


IBranch['bug_branches'].value_type.schema = IBugBranch
IBranch['linked_bugs'].value_type.schema = IBug
IBranch['dependent_branches'].value_type.schema = IBranchMergeProposal
IBranch['getSubscription'].queryTaggedValue(
    LAZR_WEBSERVICE_EXPORTED)['return_type'].schema = IBranchSubscription
IBranch['landing_candidates'].value_type.schema = IBranchMergeProposal
IBranch['landing_targets'].value_type.schema = IBranchMergeProposal
IBranch['linkBug'].queryTaggedValue(
    LAZR_WEBSERVICE_EXPORTED)['params']['bug'].schema = IBug
IBranch['linkSpecification'].queryTaggedValue(
    LAZR_WEBSERVICE_EXPORTED)['params']['spec'].schema = ISpecification
IBranch['product'].schema = IProduct

patch_plain_parameter_type(
    IBranch, 'setTarget', 'project', IProduct)
patch_plain_parameter_type(
    IBranch, 'setTarget', 'source_package', ISourcePackage)
patch_reference_property(IBranch, 'sourcepackage', ISourcePackage)
patch_reference_property(IBranch, 'code_import', ICodeImport)

IBranch['spec_links'].value_type.schema = ISpecificationBranch
IBranch['subscribe'].queryTaggedValue(
    LAZR_WEBSERVICE_EXPORTED)['return_type'].schema = IBranchSubscription
IBranch['subscriptions'].value_type.schema = IBranchSubscription
IBranch['unlinkBug'].queryTaggedValue(
    LAZR_WEBSERVICE_EXPORTED)['params']['bug'].schema = IBug
IBranch['unlinkSpecification'].queryTaggedValue(
    LAZR_WEBSERVICE_EXPORTED)['params']['spec'].schema = ISpecification

patch_entry_return_type(IBranch, '_createMergeProposal', IBranchMergeProposal)
patch_plain_parameter_type(
    IBranch, '_createMergeProposal', 'target_branch', IBranch)
patch_plain_parameter_type(
    IBranch, '_createMergeProposal', 'prerequisite_branch', IBranch)
patch_collection_return_type(
    IBranch, 'getMergeProposals', IBranchMergeProposal)

patch_collection_return_type(
    IBranchSet, 'getMergeProposals', IBranchMergeProposal)

IBranchMergeProposal['getComment'].queryTaggedValue(
    LAZR_WEBSERVICE_EXPORTED)['return_type'].schema = ICodeReviewComment
IBranchMergeProposal['createComment'].queryTaggedValue(
    LAZR_WEBSERVICE_EXPORTED)['params']['parent'].schema = \
        ICodeReviewComment
patch_entry_return_type(
    IBranchMergeProposal, 'createComment', ICodeReviewComment)
IBranchMergeProposal['all_comments'].value_type.schema = ICodeReviewComment
IBranchMergeProposal['nominateReviewer'].queryTaggedValue(
    LAZR_WEBSERVICE_EXPORTED)['return_type'].schema = ICodeReviewVoteReference
IBranchMergeProposal['votes'].value_type.schema = ICodeReviewVoteReference
patch_collection_return_type(
    IBranchMergeProposal, 'getRelatedBugTasks', IBugTask)

patch_collection_return_type(IHasBranches, 'getBranches', IBranch)
patch_collection_return_type(
    IHasMergeProposals, 'getMergeProposals', IBranchMergeProposal)
patch_collection_return_type(
    IHasRequestedReviews, 'getRequestedReviews', IBranchMergeProposal)
patch_entry_return_type(
    IHasCodeImports, 'newCodeImport', ICodeImport)
patch_plain_parameter_type(
    IHasCodeImports, 'newCodeImport', 'owner', IPerson)

# IBugTask

IBugTask['findSimilarBugs'].queryTaggedValue(
    LAZR_WEBSERVICE_EXPORTED)['return_type'].value_type.schema = IBug
patch_plain_parameter_type(
    IBug, 'linkHWSubmission', 'submission', IHWSubmission)
patch_plain_parameter_type(
    IBug, 'unlinkHWSubmission', 'submission', IHWSubmission)
patch_collection_return_type(
    IBug, 'getHWSubmissions', IHWSubmission)
IBug['getNominations'].queryTaggedValue(
    LAZR_WEBSERVICE_EXPORTED)['params']['nominations'].value_type.schema = (
        IBugNomination)
patch_entry_return_type(IBug, 'addNomination', IBugNomination)
patch_entry_return_type(IBug, 'getNominationFor', IBugNomination)
patch_collection_return_type(IBug, 'getNominations', IBugNomination)

patch_choice_parameter_type(
    IHasBugs, 'searchTasks', 'hardware_bus', HWBus)

IPreviewDiff['branch_merge_proposal'].schema = IBranchMergeProposal

patch_reference_property(IPersonViewRestricted, 'archive', IArchive)
patch_collection_property(IPersonViewRestricted, 'ppas', IArchive)
patch_entry_return_type(IPersonLimitedView, 'getPPAByName', IArchive)
patch_entry_return_type(IPersonEditRestricted, 'createPPA', IArchive)

IHasBuildRecords['getBuildRecords'].queryTaggedValue(
    LAZR_WEBSERVICE_EXPORTED)[
        'params']['pocket'].vocabulary = PackagePublishingPocket
IHasBuildRecords['getBuildRecords'].queryTaggedValue(
    LAZR_WEBSERVICE_EXPORTED)[
        'params']['build_state'].vocabulary = BuildStatus
IHasBuildRecords['getBuildRecords'].queryTaggedValue(
    LAZR_WEBSERVICE_EXPORTED)[
        'return_type'].value_type.schema = IBinaryPackageBuild

ISourcePackagePublic['distroseries'].schema = IDistroSeries
ISourcePackagePublic['productseries'].schema = IProductSeries
ISourcePackagePublic['getBranch'].queryTaggedValue(
    LAZR_WEBSERVICE_EXPORTED)[
        'params']['pocket'].vocabulary = PackagePublishingPocket
ISourcePackagePublic['getBranch'].queryTaggedValue(
    LAZR_WEBSERVICE_EXPORTED)['return_type'].schema = IBranch
ISourcePackageEdit['setBranch'].queryTaggedValue(
    LAZR_WEBSERVICE_EXPORTED)[
        'params']['pocket'].vocabulary = PackagePublishingPocket
ISourcePackageEdit['setBranch'].queryTaggedValue(
    LAZR_WEBSERVICE_EXPORTED)['params']['branch'].schema = IBranch
patch_reference_property(ISourcePackage, 'distribution', IDistribution)

# IPerson
patch_entry_return_type(IPerson, 'createRecipe', ISourcePackageRecipe)
patch_list_parameter_type(IPerson, 'createRecipe', 'distroseries',
                          Reference(schema=IDistroSeries))
patch_plain_parameter_type(IPerson, 'createRecipe', 'daily_build_archive',
                           IArchive)
patch_plain_parameter_type(IPerson, 'getArchiveSubscriptionURL', 'archive',
                           IArchive)

patch_entry_return_type(IPerson, 'getRecipe', ISourcePackageRecipe)

# IHasRecipe
patch_collection_property(
    IHasRecipes, 'recipes', ISourcePackageRecipe)

IPerson['hardware_submissions'].value_type.schema = IHWSubmission

# publishing.py
ISourcePackagePublishingHistoryPublic['getBuilds'].queryTaggedValue(
    LAZR_WEBSERVICE_EXPORTED)['return_type'].value_type.schema = (
        IBinaryPackageBuild)
ISourcePackagePublishingHistoryPublic[
    'getPublishedBinaries'].queryTaggedValue(
        LAZR_WEBSERVICE_EXPORTED)[
            'return_type'].value_type.schema = IBinaryPackagePublishingHistory
patch_reference_property(
    IBinaryPackagePublishingHistory, 'distroarchseries',
    IDistroArchSeries)
patch_reference_property(
    IBinaryPackagePublishingHistory, 'archive', IArchive)
patch_reference_property(
    ISourcePackagePublishingHistory, 'archive', IArchive)
patch_reference_property(
    ISourcePackagePublishingHistory, 'ancestor',
    ISourcePackagePublishingHistory)
patch_reference_property(
    ISourcePackagePublishingHistory, 'packageupload', IPackageUpload)
patch_entry_return_type(
    ISourcePackagePublishingHistoryEdit, 'changeOverride',
    ISourcePackagePublishingHistory)
patch_entry_return_type(
    IBinaryPackagePublishingHistoryEdit, 'changeOverride',
    IBinaryPackagePublishingHistory)

# IArchive apocalypse.
patch_reference_property(IArchive, 'distribution', IDistribution)
patch_collection_property(IArchive, 'dependencies', IArchiveDependency)
patch_collection_property(
<<<<<<< HEAD
=======
    IArchive, 'enabled_restricted_families', IProcessorFamily)
patch_collection_property(
>>>>>>> f857bcbc
    IArchive, 'enabled_restricted_processors', IProcessor)
patch_collection_return_type(IArchive, 'getAllPermissions', IArchivePermission)
patch_collection_return_type(
    IArchive, 'getPermissionsForPerson', IArchivePermission)
patch_collection_return_type(
    IArchive, 'getUploadersForPackage', IArchivePermission)
patch_collection_return_type(
    IArchive, 'getUploadersForPackageset', IArchivePermission)
patch_collection_return_type(
    IArchive, 'getPackagesetsForUploader', IArchivePermission)
patch_collection_return_type(
    IArchive, 'getPackagesetsForSourceUploader', IArchivePermission)
patch_collection_return_type(
    IArchive, 'getPackagesetsForSource', IArchivePermission)
patch_collection_return_type(
    IArchive, 'getUploadersForComponent', IArchivePermission)
patch_collection_return_type(
    IArchive, 'getQueueAdminsForComponent', IArchivePermission)
patch_collection_return_type(
    IArchive, 'getComponentsForQueueAdmin', IArchivePermission)
patch_collection_return_type(
    IArchive, 'getQueueAdminsForPocket', IArchivePermission)
patch_collection_return_type(
    IArchive, 'getPocketsForQueueAdmin', IArchivePermission)
patch_collection_return_type(
    IArchive, 'getPocketsForUploader', IArchivePermission)
patch_collection_return_type(
    IArchive, 'getUploadersForPocket', IArchivePermission)
patch_entry_return_type(IArchive, 'newPackageUploader', IArchivePermission)
patch_entry_return_type(IArchive, 'newPackagesetUploader', IArchivePermission)
patch_entry_return_type(IArchive, 'newComponentUploader', IArchivePermission)
patch_entry_return_type(IArchive, 'newPocketUploader', IArchivePermission)
patch_entry_return_type(IArchive, 'newQueueAdmin', IArchivePermission)
patch_entry_return_type(IArchive, 'newPocketQueueAdmin', IArchivePermission)
patch_plain_parameter_type(IArchive, 'syncSources', 'from_archive', IArchive)
patch_plain_parameter_type(IArchive, 'syncSource', 'from_archive', IArchive)
patch_plain_parameter_type(IArchive, 'copyPackage', 'from_archive', IArchive)
patch_plain_parameter_type(
    IArchive, 'copyPackages', 'from_archive', IArchive)
patch_entry_return_type(IArchive, 'newSubscription', IArchiveSubscriber)
patch_plain_parameter_type(
    IArchive, 'getArchiveDependency', 'dependency', IArchive)
patch_entry_return_type(IArchive, 'getArchiveDependency', IArchiveDependency)
patch_plain_parameter_type(
    IArchive, 'getPublishedSources', 'distroseries', IDistroSeries)
patch_collection_return_type(
    IArchive, 'getPublishedSources', ISourcePackagePublishingHistory)
patch_choice_parameter_type(
    IArchive, 'getPublishedSources', 'status', PackagePublishingStatus)
patch_choice_parameter_type(
    IArchive, 'getPublishedSources', 'pocket', PackagePublishingPocket)
patch_plain_parameter_type(
    IArchive, 'getAllPublishedBinaries', 'distroarchseries',
    IDistroArchSeries)
patch_collection_return_type(
    IArchive, 'getAllPublishedBinaries', IBinaryPackagePublishingHistory)
patch_choice_parameter_type(
    IArchive, 'getAllPublishedBinaries', 'status', PackagePublishingStatus)
patch_choice_parameter_type(
    IArchive, 'getAllPublishedBinaries', 'pocket', PackagePublishingPocket)
patch_plain_parameter_type(
    IArchive, 'isSourceUploadAllowed', 'distroseries', IDistroSeries)
patch_plain_parameter_type(
    IArchive, '_checkUpload', 'distroseries', IDistroSeries)
patch_choice_parameter_type(
    IArchive, '_checkUpload', 'pocket', PackagePublishingPocket)
patch_choice_parameter_type(
    IArchive, 'getUploadersForPocket', 'pocket', PackagePublishingPocket)
patch_choice_parameter_type(
    IArchive, 'getQueueAdminsForPocket', 'pocket', PackagePublishingPocket)
patch_plain_parameter_type(
    IArchive, 'getQueueAdminsForPocket', 'distroseries', IDistroSeries)
patch_choice_parameter_type(
    IArchive, 'newPocketUploader', 'pocket', PackagePublishingPocket)
patch_choice_parameter_type(
    IArchive, 'newPocketQueueAdmin', 'pocket', PackagePublishingPocket)
patch_plain_parameter_type(
    IArchive, 'newPocketQueueAdmin', 'distroseries', IDistroSeries)
patch_choice_parameter_type(
    IArchive, 'deletePocketUploader', 'pocket', PackagePublishingPocket)
patch_choice_parameter_type(
    IArchive, 'deletePocketQueueAdmin', 'pocket', PackagePublishingPocket)
patch_plain_parameter_type(
    IArchive, 'deletePocketQueueAdmin', 'distroseries', IDistroSeries)
patch_plain_parameter_type(
    IArchive, 'newPackagesetUploader', 'packageset', IPackageset)
patch_plain_parameter_type(
    IArchive, 'getUploadersForPackageset', 'packageset', IPackageset)
patch_plain_parameter_type(
    IArchive, 'deletePackagesetUploader', 'packageset', IPackageset)
patch_plain_parameter_type(
    IArchive, 'removeArchiveDependency', 'dependency', IArchive)
patch_plain_parameter_type(
    IArchive, '_addArchiveDependency', 'dependency', IArchive)
patch_choice_parameter_type(
    IArchive, '_addArchiveDependency', 'pocket', PackagePublishingPocket)
patch_entry_return_type(
    IArchive, '_addArchiveDependency', IArchiveDependency)
patch_plain_parameter_type(
<<<<<<< HEAD
=======
    IArchive, 'enableRestrictedFamily', 'family', IProcessorFamily)
patch_plain_parameter_type(
>>>>>>> f857bcbc
    IArchive, 'enableRestrictedProcessor', 'processor', IProcessor)

# IProcessor
patch_reference_property(IProcessor, 'family', IProcessorFamily)

# IBuildFarmJob
IBuildFarmJob['status'].vocabulary = BuildStatus
IBuildFarmJob['buildqueue_record'].schema = IBuildQueue

# IComment
IComment['comment_author'].schema = IPerson

# IDistribution
IDistribution['series'].value_type.schema = IDistroSeries
IDistribution['derivatives'].value_type.schema = IDistroSeries
patch_reference_property(
    IDistribution, 'currentseries', IDistroSeries)
patch_entry_return_type(
    IDistribution, 'getArchive', IArchive)
patch_entry_return_type(
    IDistribution, 'getSeries', IDistroSeries)
patch_collection_return_type(
    IDistribution, 'getDevelopmentSeries', IDistroSeries)
patch_entry_return_type(
    IDistribution, 'getSourcePackage', IDistributionSourcePackage)
patch_collection_return_type(
    IDistribution, 'searchSourcePackages', IDistributionSourcePackage)
patch_reference_property(
    IDistribution, 'main_archive', IArchive)
IDistribution['all_distro_archives'].value_type.schema = IArchive


# IDistributionMirror
IDistributionMirror['distribution'].schema = IDistribution


# IDistroSeries
patch_entry_return_type(
    IDistroSeries, 'getDistroArchSeries', IDistroArchSeries)
patch_reference_property(
    IDistroSeries, 'main_archive', IArchive)
patch_collection_property(
    IDistroSeries, 'enabled_architectures', IDistroArchSeries)
patch_reference_property(
    IDistroSeries, 'distribution', IDistribution)
patch_choice_parameter_type(
    IDistroSeries, 'getPackageUploads', 'status', PackageUploadStatus)
patch_choice_parameter_type(
    IDistroSeries, 'getPackageUploads', 'pocket', PackagePublishingPocket)
patch_choice_parameter_type(
    IDistroSeries, 'getPackageUploads', 'custom_type',
    PackageUploadCustomFormat)
patch_plain_parameter_type(
    IDistroSeries, 'getPackageUploads', 'archive', IArchive)
patch_collection_return_type(
    IDistroSeries, 'getPackageUploads', IPackageUpload)
patch_reference_property(IDistroSeries, 'previous_series', IDistroSeries)
patch_reference_property(
    IDistroSeries, 'nominatedarchindep', IDistroArchSeries)
patch_collection_return_type(
    IDistroSeries, 'getDerivedSeries', IDistroSeries)
patch_collection_return_type(
    IDistroSeries, 'getParentSeries', IDistroSeries)
patch_plain_parameter_type(
    IDistroSeries, 'getDifferencesTo', 'parent_series', IDistroSeries)
patch_choice_parameter_type(
    IDistroSeries, 'getDifferencesTo', 'status', DistroSeriesDifferenceStatus)
patch_choice_parameter_type(
    IDistroSeries, 'getDifferencesTo', 'difference_type',
    DistroSeriesDifferenceType)
patch_collection_return_type(
    IDistroSeries, 'getDifferencesTo', IDistroSeriesDifference)
patch_collection_return_type(
    IDistroSeries, 'getDifferenceComments', IDistroSeriesDifferenceComment)


# IDistroSeriesDifference
patch_reference_property(
    IDistroSeriesDifference, 'latest_comment', IDistroSeriesDifferenceComment)

# IDistroSeriesDifferenceComment
IDistroSeriesDifferenceComment['comment_author'].schema = IPerson

# IDistroArchSeries
patch_reference_property(IDistroArchSeries, 'main_archive', IArchive)

# IPackageset
patch_collection_return_type(
    IPackageset, 'setsIncluded', IPackageset)
patch_collection_return_type(
    IPackageset, 'setsIncludedBy', IPackageset)
patch_plain_parameter_type(
    IPackageset, 'getSourcesSharedBy', 'other_package_set', IPackageset)
patch_plain_parameter_type(
    IPackageset, 'getSourcesNotSharedBy', 'other_package_set', IPackageset)
patch_collection_return_type(
    IPackageset, 'relatedSets', IPackageset)

# IPackageUpload
IPackageUpload['pocket'].vocabulary = PackagePublishingPocket
patch_reference_property(IPackageUpload, 'distroseries', IDistroSeries)
patch_reference_property(IPackageUpload, 'archive', IArchive)
patch_reference_property(IPackageUpload, 'copy_source_archive', IArchive)

# IStructuralSubscription
patch_collection_property(
    IStructuralSubscription, 'bug_filters', IBugSubscriptionFilter)
patch_entry_return_type(
    IStructuralSubscription, "newBugFilter", IBugSubscriptionFilter)
patch_reference_property(
    IStructuralSubscription, 'target', IStructuralSubscriptionTarget)

# IStructuralSubscriptionTarget
patch_reference_property(
    IStructuralSubscriptionTarget, 'parent_subscription_target',
    IStructuralSubscriptionTarget)
patch_entry_return_type(
    IStructuralSubscriptionTarget, 'addBugSubscriptionFilter',
    IBugSubscriptionFilter)

# ISourcePackageRelease
patch_reference_property(
    ISourcePackageRelease, 'source_package_recipe_build',
    ISourcePackageRecipeBuild)

# ISourcePackageRecipeView
patch_entry_return_type(
    ISourcePackageRecipe, 'requestBuild', ISourcePackageRecipeBuild)
patch_reference_property(
    ISourcePackageRecipe, 'last_build', ISourcePackageRecipeBuild)
patch_collection_property(
    ISourcePackageRecipe, 'builds', ISourcePackageRecipeBuild)
patch_collection_property(
    ISourcePackageRecipe, 'pending_builds', ISourcePackageRecipeBuild)
patch_collection_property(
    ISourcePackageRecipe, 'completed_builds', ISourcePackageRecipeBuild)

# IHasBugs
patch_plain_parameter_type(
    IHasBugs, 'searchTasks', 'assignee', IPerson)
patch_plain_parameter_type(
    IHasBugs, 'searchTasks', 'bug_reporter', IPerson)
patch_plain_parameter_type(
    IHasBugs, 'searchTasks', 'bug_supervisor', IPerson)
patch_plain_parameter_type(
    IHasBugs, 'searchTasks', 'bug_commenter', IPerson)
patch_plain_parameter_type(
    IHasBugs, 'searchTasks', 'bug_subscriber', IPerson)
patch_plain_parameter_type(
    IHasBugs, 'searchTasks', 'owner', IPerson)
patch_plain_parameter_type(
    IHasBugs, 'searchTasks', 'affected_user', IPerson)
patch_plain_parameter_type(
    IHasBugs, 'searchTasks', 'structural_subscriber', IPerson)

# IBugTask
patch_reference_property(IBugTask, 'owner', IPerson)

# IBugWatch
patch_reference_property(IBugWatch, 'owner', IPerson)

# IHasTranslationImports
patch_collection_return_type(
    IHasTranslationImports, 'getTranslationImportQueueEntries',
    ITranslationImportQueueEntry)

# IIndexedMessage
patch_reference_property(IIndexedMessage, 'inside', IBugTask)

# IMessage
patch_reference_property(IMessage, 'owner', IPerson)

# IUserToUserEmail
patch_reference_property(IUserToUserEmail, 'sender', IPerson)
patch_reference_property(IUserToUserEmail, 'recipient', IPerson)

# IBug
patch_plain_parameter_type(
    IBug, 'addNomination', 'target', IBugTarget)
patch_plain_parameter_type(
    IBug, 'canBeNominatedFor', 'target', IBugTarget)
patch_plain_parameter_type(
    IBug, 'getNominationFor', 'target', IBugTarget)
patch_plain_parameter_type(
    IBug, 'getNominations', 'target', IBugTarget)
patch_choice_vocabulary(
    IBug, 'subscribe', 'level', BugNotificationLevel)


# IFrontPageBugAddForm
patch_reference_property(IFrontPageBugAddForm, 'bugtarget', IBugTarget)

# IBugTracker
patch_reference_property(IBugTracker, 'owner', IPerson)
patch_entry_return_type(
    IBugTracker, 'getRemoteComponentGroup', IBugTrackerComponentGroup)
patch_entry_return_type(
    IBugTracker, 'addRemoteComponentGroup', IBugTrackerComponentGroup)
patch_collection_return_type(
    IBugTracker, 'getAllRemoteComponentGroups', IBugTrackerComponentGroup)
patch_entry_return_type(
    IBugTracker, 'getRemoteComponentForDistroSourcePackageName',
    IBugTrackerComponent)

## IBugTrackerComponent
patch_reference_property(
    IBugTrackerComponent, "distro_source_package",
    IDistributionSourcePackage)

# IHasTranslationTemplates
patch_collection_return_type(
    IHasTranslationTemplates, 'getTranslationTemplates', IPOTemplate)

# IPOTemplate
patch_collection_property(IPOTemplate, 'pofiles', IPOFile)
patch_reference_property(IPOTemplate, 'product', IProduct)

# IPOTemplateSubset
patch_reference_property(IPOTemplateSubset, 'distroseries', IDistroSeries)
patch_reference_property(IPOTemplateSubset, 'productseries', IProductSeries)

# IPOTemplateSharingSubset
patch_reference_property(IPOTemplateSharingSubset, 'product', IProduct)

# IPerson
patch_collection_return_type(
    IPerson, 'getBugSubscriberPackages', IDistributionSourcePackage)

# IProductSeries
patch_reference_property(IProductSeries, 'product', IProduct)

# ISpecification
ISpecification['linkBug'].queryTaggedValue(
    LAZR_WEBSERVICE_EXPORTED)['params']['bug'].schema = IBug
ISpecification['unlinkBug'].queryTaggedValue(
    LAZR_WEBSERVICE_EXPORTED)['params']['bug'].schema = IBug
patch_collection_property(ISpecification, 'dependencies', ISpecification)
patch_collection_property(
    ISpecification, 'linked_branches', ISpecificationBranch)

# ISpecificationTarget
patch_entry_return_type(
    ISpecificationTarget, 'getSpecification', ISpecification)

# IHasSpecifications
patch_collection_property(
    IHasSpecifications, 'visible_specifications', ISpecification)
patch_collection_property(
    IHasSpecifications, 'api_valid_specifications', ISpecification)


###
#
# Our web service configuration requires that every entry, field, and
# named operation explicitly name the version in which it first
# appears. This code grandfathers in entries and named operations that
# were defined before this rule came into effect. When you change an
# interface in the future, you should add explicit version statements to
# its definition and get rid of the patch calls here.
#
###

# IArchive
patch_entry_explicit_version(IArchive, 'beta')
patch_operations_explicit_version(
    IArchive, 'beta', "_checkUpload", "deleteComponentUploader",
    "deletePackageUploader", "deletePackagesetUploader", "deleteQueueAdmin",
    "getAllPublishedBinaries", "getArchiveDependency", "getBuildCounters",
    "getBuildSummariesForSourceIds", "getComponentsForQueueAdmin",
    "getPackagesetsForSource", "getPackagesetsForSourceUploader",
    "getPackagesetsForUploader", "getPermissionsForPerson",
    "getPublishedSources", "getQueueAdminsForComponent",
    "getUploadersForComponent", "getUploadersForPackage",
    "getUploadersForPackageset", "isSourceUploadAllowed",
    "newComponentUploader", "newPackageUploader", "newPackagesetUploader",
    "newQueueAdmin", "newSubscription", "syncSource", "syncSources")

# IArchiveDependency
patch_entry_explicit_version(IArchiveDependency, 'beta')

# IArchivePermission
patch_entry_explicit_version(IArchivePermission, 'beta')

# IArchiveSubscriber
patch_entry_explicit_version(IArchiveSubscriber, 'beta')

# IBinaryPackageBuild
patch_entry_explicit_version(IBinaryPackageBuild, 'beta')
patch_operations_explicit_version(
    IBinaryPackageBuild, 'beta', "rescore", "retry")

# IBinaryPackagePublishingHistory
patch_entry_explicit_version(IBinaryPackagePublishingHistory, 'beta')
patch_operations_explicit_version(
    IBinaryPackagePublishingHistory, 'beta', "getDailyDownloadTotals",
    "getDownloadCount", "getDownloadCounts")

# IBinaryPackageReleaseDownloadCount
patch_entry_explicit_version(IBinaryPackageReleaseDownloadCount, 'beta')

# IBranch
patch_entry_explicit_version(IBranch, 'beta')

# IBranchMergeProposal
patch_entry_explicit_version(IBranchMergeProposal, 'beta')
patch_operations_explicit_version(
    IBranchMergeProposal, 'beta', "createComment", "getComment",
    "nominateReviewer", "setStatus")

# IBranchMergeQueue
patch_entry_explicit_version(IBranchMergeQueue, 'beta')
patch_operations_explicit_version(
    IBranchMergeQueue, 'beta', "setMergeQueueConfig")

# IBranchSubscription
patch_entry_explicit_version(IBranchSubscription, 'beta')
patch_operations_explicit_version(
    IBranchSubscription, 'beta', "canBeUnsubscribedByUser")

# IBug
patch_entry_explicit_version(IBug, 'beta')
patch_operations_explicit_version(
    IBug, 'beta', "addAttachment", "addNomination", "addTask", "addWatch",
    "canBeNominatedFor", "getHWSubmissions", "getNominationFor",
    "getNominations", "isExpirable", "isUserAffected",
    "linkCVE", "linkHWSubmission", "markAsDuplicate",
    "markUserAffected", "newMessage", "setCommentVisibility", "setPrivate",
    "setSecurityRelated", "subscribe", "unlinkCVE", "unlinkHWSubmission",
    "unsubscribe", "unsubscribeFromDupes")

# IBugActivity
patch_entry_explicit_version(IBugActivity, 'beta')

# IBugAttachment
patch_entry_explicit_version(IBugAttachment, 'beta')
patch_operations_explicit_version(
    IBugAttachment, 'beta', "removeFromBug")

# IBugBranch
patch_entry_explicit_version(IBugBranch, 'beta')

# IBugNomination
patch_entry_explicit_version(IBugNomination, 'beta')
patch_operations_explicit_version(
    IBugNomination, 'beta', "approve", "canApprove", "decline")

# IBugSubscriptionFilter
patch_entry_explicit_version(IBugSubscriptionFilter, 'beta')
patch_operations_explicit_version(
    IBugSubscriptionFilter, 'beta', "delete")

# IBugTarget
patch_entry_explicit_version(IBugTarget, 'beta')

# IBugTask
patch_entry_explicit_version(IBugTask, 'beta')
patch_operations_explicit_version(
    IBugTask, 'beta', "findSimilarBugs", "transitionToAssignee",
    "transitionToImportance", "transitionToMilestone", "transitionToStatus",
    "transitionToTarget")

# IBugTracker
patch_entry_explicit_version(IBugTracker, 'beta')
patch_operations_explicit_version(
    IBugTracker, 'beta', "addRemoteComponentGroup",
    "getAllRemoteComponentGroups", "getRemoteComponentGroup")

# IBugTrackerComponent
patch_entry_explicit_version(IBugTrackerComponent, 'beta')

# IBugTrackerComponentGroup
patch_entry_explicit_version(IBugTrackerComponentGroup, 'beta')
patch_operations_explicit_version(
    IBugTrackerComponentGroup, 'beta', "addComponent")

# IBugTrackerSet
patch_operations_explicit_version(
    IBugTrackerSet, 'beta', "ensureBugTracker", "getByName", "queryByBaseURL")

# IBugWatch
patch_entry_explicit_version(IBugWatch, 'beta')

# IBuilder
patch_entry_explicit_version(IBuilder, 'beta')

# IBuilderSet
patch_operations_explicit_version(IBuilderSet, 'beta', "getByName")

# ICodeImport
patch_entry_explicit_version(ICodeImport, 'beta')
patch_operations_explicit_version(
    ICodeImport, 'beta', "requestImport")

# ICodeReviewComment
patch_entry_explicit_version(ICodeReviewComment, 'beta')

# ICodeReviewVoteReference
patch_entry_explicit_version(ICodeReviewVoteReference, 'beta')
patch_operations_explicit_version(
    ICodeReviewVoteReference, 'beta', "claimReview", "delete",
    "reassignReview")

# ICommercialSubscription
patch_entry_explicit_version(ICommercialSubscription, 'beta')

# ICountry
patch_entry_explicit_version(ICountry, 'beta')

# ICountrySet
patch_operations_explicit_version(
    ICountrySet, 'beta', "getByCode", "getByName")

# ICve
patch_entry_explicit_version(ICve, 'beta')

# IDistribution
patch_operations_explicit_version(
    IDistribution, 'beta', "getArchive", "getCountryMirror",
    "getDevelopmentSeries", "getMirrorByName", "getSeries",
    "getSourcePackage", "searchSourcePackages")

# IDistributionMirror
patch_entry_explicit_version(IDistributionMirror, 'beta')
patch_operations_explicit_version(
    IDistributionMirror, 'beta', "canTransitionToCountryMirror",
    "getOverallFreshness", "isOfficial", "transitionToCountryMirror")

# IDistributionSourcePackage
patch_entry_explicit_version(IDistributionSourcePackage, 'beta')
patch_operations_explicit_version(
    IDistributionSourcePackage, 'beta', "bugtasks")

# IDistroArchSeries
patch_entry_explicit_version(IDistroArchSeries, 'beta')

# IDistroSeries
patch_entry_explicit_version(IDistroSeries, 'beta')
patch_operations_explicit_version(
    IDistroSeries, 'beta', "initDerivedDistroSeries", "getDerivedSeries",
    "getParentSeries", "getDistroArchSeries", "getPackageUploads",
    "getSourcePackage", "newMilestone")

# IDistroSeriesDifference
patch_entry_explicit_version(IDistroSeriesDifference, 'beta')
patch_operations_explicit_version(
    IDistroSeriesDifference, 'beta', "addComment", "blacklist",
    "requestPackageDiffs", "unblacklist")

# IDistroSeriesDifferenceComment
patch_entry_explicit_version(IDistroSeriesDifferenceComment, 'beta')

# IGPGKey
patch_entry_explicit_version(IGPGKey, 'beta')

# IHWDBApplication
patch_entry_explicit_version(IHWDBApplication, 'beta')
patch_operations_explicit_version(
    IHWDBApplication, 'beta', "deviceDriverOwnersAffectedByBugs", "devices",
    "drivers", "hwInfoByBugRelatedUsers", "numDevicesInSubmissions",
    "numOwnersOfDevice", "numSubmissionsWithDevice", "search", "vendorIDs")

# IHWDevice
patch_entry_explicit_version(IHWDevice, 'beta')
patch_operations_explicit_version(
    IHWDevice, 'beta', "getOrCreateDeviceClass", "getSubmissions",
    "removeDeviceClass")

# IHWDeviceClass
patch_entry_explicit_version(IHWDeviceClass, 'beta')
patch_operations_explicit_version(
    IHWDeviceClass, 'beta', "delete")

# IHWDriver
patch_entry_explicit_version(IHWDriver, 'beta')
patch_operations_explicit_version(
    IHWDriver, 'beta', "getSubmissions")

# IHWDriverName
patch_entry_explicit_version(IHWDriverName, 'beta')

# IHWDriverPackageName
patch_entry_explicit_version(IHWDriverPackageName, 'beta')

# IHWSubmission
patch_entry_explicit_version(IHWSubmission, 'beta')

# IHWSubmissionDevice
patch_entry_explicit_version(IHWSubmissionDevice, 'beta')

# IHWVendorID
patch_entry_explicit_version(IHWVendorID, 'beta')

# IHasBugs
patch_entry_explicit_version(IHasBugs, 'beta')

# IHasMilestones
patch_entry_explicit_version(IHasMilestones, 'beta')

# IHasTranslationImports
patch_entry_explicit_version(IHasTranslationImports, 'beta')

# IIrcID
patch_entry_explicit_version(IIrcID, 'beta')

# IJabberID
patch_entry_explicit_version(IJabberID, 'beta')

# ILanguage
patch_entry_explicit_version(ILanguage, 'beta')

# ILanguageSet
patch_operations_explicit_version(ILanguageSet, 'beta', "getAllLanguages")

# IMaloneApplication
patch_operations_explicit_version(IMaloneApplication, 'beta', "createBug")

# IMessage
patch_entry_explicit_version(IMessage, 'beta')

# IMilestone
patch_entry_explicit_version(IMilestone, 'beta')

# IPOFile
patch_entry_explicit_version(IPOFile, 'beta')

# IPOTemplate
patch_entry_explicit_version(IPOTemplate, 'beta')

# IPackageUpload
patch_entry_explicit_version(IPackageUpload, 'beta')

# IPackageset
patch_entry_explicit_version(IPackageset, 'beta')
patch_operations_explicit_version(
    IPackageset, 'beta', "addSources", "addSubsets", "getSourcesIncluded",
    "getSourcesNotSharedBy", "getSourcesSharedBy", "relatedSets",
    "removeSources", "removeSubsets", "setsIncluded", "setsIncludedBy")

# IPackagesetSet
patch_operations_explicit_version(
    IPackagesetSet, 'beta', "getByName", "new", "setsIncludingSource")

# IPerson
patch_entry_explicit_version(IPerson, 'beta')

# IPillar
patch_entry_explicit_version(IPillar, 'beta')

# IPillarNameSet
patch_entry_explicit_version(IPillarNameSet, 'beta')
patch_operations_explicit_version(
    IPillarNameSet, 'beta', "search")

# IPreviewDiff
patch_entry_explicit_version(IPreviewDiff, 'beta')

# IProduct
patch_entry_explicit_version(IProduct, 'beta')
patch_operations_explicit_version(
    IProduct, 'beta', "getRelease", "getSeries", "getTimeline", "newSeries")

# IProductRelease
patch_entry_explicit_version(IProductRelease, 'beta')
patch_operations_explicit_version(
    IProductRelease, 'beta', "addReleaseFile", "destroySelf")

# IProductReleaseFile
patch_entry_explicit_version(IProductReleaseFile, 'beta')
patch_operations_explicit_version(
    IProductReleaseFile, 'beta', "destroySelf")

# IProductSeries
patch_entry_explicit_version(IProductSeries, 'beta')
patch_operations_explicit_version(
    IProductSeries, 'beta', "getTimeline", "newMilestone")

# IProductSet
patch_operations_explicit_version(
    IProductSet, 'beta', "createProduct", "forReview", "latest", "search")

# IProjectGroup
patch_entry_explicit_version(IProjectGroup, 'beta')

# IProjectGroupSet
patch_operations_explicit_version(
    IProjectGroupSet, 'beta', "search")

# ISSHKey
patch_entry_explicit_version(ISSHKey, 'beta')

# ISourcePackage
patch_entry_explicit_version(ISourcePackage, 'beta')
patch_operations_explicit_version(
    ISourcePackage, 'beta', "getBranch", "linkedBranches", "setBranch")

# ISourcePackagePublishingHistory
patch_entry_explicit_version(ISourcePackagePublishingHistory, 'beta')
patch_operations_explicit_version(
    ISourcePackagePublishingHistory, 'beta', "api_requestDeletion",
    "binaryFileUrls", "changesFileUrl", "getBuilds", "getPublishedBinaries",
    "packageDiffUrl", "sourceFileUrls")

# ISourcePackageRecipe
patch_entry_explicit_version(ISourcePackageRecipe, 'beta')
patch_operations_explicit_version(
    ISourcePackageRecipe, 'beta', "performDailyBuild", "requestBuild",
    "setRecipeText")

# ISourcePackageRecipeBuild
patch_entry_explicit_version(ISourcePackageRecipeBuild, 'beta')

# IStructuralSubscription
patch_entry_explicit_version(IStructuralSubscription, 'beta')
patch_operations_explicit_version(
    IStructuralSubscription, 'beta', "delete", "newBugFilter")

# IStructuralSubscriptionTarget
patch_entry_explicit_version(IStructuralSubscriptionTarget, 'beta')

# ITeam
patch_entry_explicit_version(ITeam, 'beta')

# ITeamMembership
patch_entry_explicit_version(ITeamMembership, 'beta')
patch_operations_explicit_version(
    ITeamMembership, 'beta', "setExpirationDate", "setStatus")

# ITimelineProductSeries
patch_entry_explicit_version(ITimelineProductSeries, 'beta')

# ITranslationGroup
patch_entry_explicit_version(ITranslationGroup, 'beta')

# ITranslationImportQueue
patch_operations_explicit_version(
    ITranslationImportQueue, 'beta', "getAllEntries", "getFirstEntryToImport",
    "getRequestTargets")

# ITranslationImportQueueEntry
patch_entry_explicit_version(ITranslationImportQueueEntry, 'beta')
patch_operations_explicit_version(
    ITranslationImportQueueEntry, 'beta', "setStatus")

# IWikiName
patch_entry_explicit_version(IWikiName, 'beta')<|MERGE_RESOLUTION|>--- conflicted
+++ resolved
@@ -200,14 +200,7 @@
     IPackageset,
     IPackagesetSet,
     )
-<<<<<<< HEAD
 from lp.soyuz.interfaces.processor import IProcessor
-=======
-from lp.soyuz.interfaces.processor import (
-    IProcessorFamily,
-    IProcessor,
-    )
->>>>>>> f857bcbc
 from lp.soyuz.interfaces.publishing import (
     IBinaryPackagePublishingHistory,
     IBinaryPackagePublishingHistoryEdit,
@@ -399,11 +392,6 @@
 patch_reference_property(IArchive, 'distribution', IDistribution)
 patch_collection_property(IArchive, 'dependencies', IArchiveDependency)
 patch_collection_property(
-<<<<<<< HEAD
-=======
-    IArchive, 'enabled_restricted_families', IProcessorFamily)
-patch_collection_property(
->>>>>>> f857bcbc
     IArchive, 'enabled_restricted_processors', IProcessor)
 patch_collection_return_type(IArchive, 'getAllPermissions', IArchivePermission)
 patch_collection_return_type(
@@ -503,11 +491,6 @@
 patch_entry_return_type(
     IArchive, '_addArchiveDependency', IArchiveDependency)
 patch_plain_parameter_type(
-<<<<<<< HEAD
-=======
-    IArchive, 'enableRestrictedFamily', 'family', IProcessorFamily)
-patch_plain_parameter_type(
->>>>>>> f857bcbc
     IArchive, 'enableRestrictedProcessor', 'processor', IProcessor)
 
 # IProcessor
