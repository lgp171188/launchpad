/* Copyright 2011 Canonical Ltd.  This software is licensed under the
 * GNU Affero General Public License version 3 (see the file LICENSE).
 */

YUI({
    base: '../../../../canonical/launchpad/icing/yui/',
    filter: 'raw', combine: false,
    fetchCSS: false
    }).use('test', 'console', 'plugin',
           'lazr.picker', 'lazr.person-picker', 'lp.app.picker',
           'node-event-simulate', function(Y) {

var Assert = Y.Assert;

/* Helper function to clean up a dynamically added widget instance. */
function cleanup_widget(widget) {
    // Nuke the boundingBox, but only if we've touched the DOM.
    if (widget.get('rendered')) {
        var bb = widget.get('boundingBox');
        bb.get('parentNode').removeChild(bb);
    }
    // Kill the widget itself.
    widget.destroy();
    var data_box = Y.one('#picker_id .yui3-activator-data-box');
    var link = data_box.one('a');
    if (link) {
        link.get('parentNode').removeChild(link);
    }
}

/*
 * A wrapper for the Y.Event.simulate() function.  The wrapper accepts
 * CSS selectors and Node instances instead of raw nodes.
 */
function simulate(widget, selector, evtype, options) {
    var rawnode = Y.Node.getDOMNode(widget.one(selector));
    Y.Event.simulate(rawnode, evtype, options);
}

var suite = new Y.Test.Suite("PersonPicker Tests");

/*
 * Test cases for assign and remove buttons.
 */
suite.add(new Y.Test.Case({

    name: 'picker_assign_remove_button',

    setUp: function() {
        this.ME = '/~me';
        window.LP = {
                links: {me: this.ME},
            cache: {}
        };
        this.vocabulary = [
            {
                "value": "me",
                "title": "Me",
                "css": "sprite-person",
                "description": "me@example.com",
                "api_uri": "~/me"
            },
            {
                "value": "someone",
                "title": "Someone Else",
                "css": "sprite-person",
                "description": "someone@example.com",
                "api_uri": "~/someone"
            }
        ];

        // We patch Launchpad client to return some fake data for the patch
        // operation.
        Y.lp.client.Launchpad = function() {};
        Y.lp.client.Launchpad.prototype.patch =
            function(uri, representation, config, headers) {
                // our setup assumes success, so we just do the success
                // callback.
                var entry_repr = {
                  'lp_html': {'test_link': '<a href="/~me">Content</a>'}
                };
                var result = new Y.lp.client.Entry(
                    null, entry_repr, "a_self_link");
                config.on.success(result);
            };
    },

    tearDown: function() {
        cleanup_widget(this.picker);
        delete window.LP;
    },

    create_picker: function(
        show_assign_me_button, show_remove_button, field_value) {
        if (field_value !== undefined) {
            var data_box = Y.one('#picker_id .yui3-activator-data-box');
            data_box.appendChild(Y.Node.create('<a>Content</a>'));
            data_box.one('a').set('href', field_value);
        }
        if (show_assign_me_button === undefined) {
            show_assign_me_button = false;
        }
        if (show_remove_button === undefined) {
            show_remove_button = false;
        }

        var config = {
            "step_title": "Choose someone",
            "header": "Pick Someone",
            "validate_callback": null,
            "show_search_box": true,
            "show_assign_me_button": show_assign_me_button,
            "show_remove_button": show_remove_button,
            "assign_button_text": "Assign Moi",
            "remove_button_text": "Remove someone",
            "picker_type": 'person'
            };
        this.picker = Y.lp.app.picker.addPickerPatcher(
                this.vocabulary,
                "foo/bar",
                "test_link",
                "picker_id",
                config);
    },

    _check_button_state: function(btn_class, is_visible) {
        var assign_me_button = Y.one(btn_class);
        Assert.isNotNull(assign_me_button);
        if (is_visible) {
            Assert.isFalse(
                assign_me_button.hasClass('yui3-picker-hidden'),
                btn_class + " should be visible but is hidden");
        } else {
            Assert.isTrue(
                assign_me_button.hasClass('yui3-picker-hidden'),
                btn_class + " should be hidden but is visible");
        }
    },

    _check_assign_me_button_state: function(is_visible) {
        this._check_button_state('.yui-picker-assign-me-button', is_visible);
    },

    _check_remove_button_state: function(is_visible) {
        this._check_button_state('.yui-picker-remove-button', is_visible);
    },

    test_render_with_links: function () {
        // The extra buttons section exists when there are assign/remove links
        this.create_picker(true, true);
        this.picker.render();
        this.picker.show();

        Y.Assert.isNotNull(Y.one('.extra-form-buttons'));
        Y.Assert.isNotUndefined(this.picker.assign_me_button);
        Y.Assert.isNotUndefined(this.picker.remove_button);
    },

    test_render_without_links: function () {
        // The extra buttons section doesn't exists when there no
        // assign/remove links.
        this.create_picker(false, false);
        this.picker.render();
        this.picker.show();

        Y.Assert.isNotNull(Y.one('.extra-form-buttons'));
        Y.Assert.isUndefined(this.picker.remove_button);
        Y.Assert.isUndefined(this.picker.assign_me_button);
    },

    test_picker_assign_me_button_text: function() {
        // The assign me button text is correct.
        this.create_picker(true, true);
        this.picker.render();
        var assign_me_button = Y.one('.yui-picker-assign-me-button');
<<<<<<< HEAD
        Assert.areEqual('Assign Moi', assign_me_button.get('innerHTML'));
=======
        Assert.areEqual('Assign to me', assign_me_button.get('innerHTML'));
>>>>>>> 4c9587b7
    },

    test_picker_remove_button_text: function() {
        // The remove button text is correct.
        this.create_picker(true, true);
        this.picker.render();
        var remove_button = Y.one('.yui-picker-remove-button');
<<<<<<< HEAD
        Assert.areEqual('Remove someone', remove_button.get('innerHTML'));
=======
        Assert.areEqual('Remove assignee', remove_button.get('innerHTML'));
>>>>>>> 4c9587b7
    },

    test_picker_has_assign_me_button: function() {
        // The assign me button is shown.
        this.create_picker(true, true);
        this.picker.render();
        this._check_assign_me_button_state(true);
    },

    test_picker_no_assign_me_button_unless_configured: function() {
        // The assign me button is only rendered if show_assign_me_button
        // config setting is true.
        this.create_picker(false, true);
        this.picker.render();
        Assert.isNull(Y.one('.yui-picker-assign-me-button'));
    },

    test_picker_no_assign_me_button_if_value_is_me: function() {
        // The assign me button is not shown if the picker is created for a
        // field where the value is "me".
        this.create_picker(true, true, this.ME);
        this.picker.render();
        this._check_assign_me_button_state(false);
    },

    test_picker_assign_me_button_hide_on_save: function() {
        // The assign me button is shown initially but hidden if the picker
        // saves a value equal to 'me'.
        this.create_picker(true, true);
        this._check_assign_me_button_state(true);
        this.picker.set('results', this.vocabulary);
        this.picker.render();
        simulate(
            this.picker.get('boundingBox').one('.yui3-picker-results'),
                'li:nth-child(1)', 'click');
        this._check_assign_me_button_state(false);
    },

    test_picker_no_remove_button_if_null_value: function() {
        // The remove button is not shown if the picker is created for a field
        // which has a null value.
        this.create_picker(true, true);
        this.picker.render();
        this._check_remove_button_state(false);
    },

    test_picker_has_remove_button_if_value: function() {
        // The remove button is shown if the picker is created for a field
        // which has a value.
        this.create_picker(true, true, this.ME);
        this.picker.render();
        this._check_remove_button_state(true);
    },

    test_picker_no_remove_button_unless_configured: function() {
        // The remove button is only rendered if show_remove_button setting is
        // true.
        this.create_picker(true, false, this.ME);
        this.picker.render();
        Assert.isNull(Y.one('.yui-picker-remove-button'));
    },

    test_picker_remove_button_clicked: function() {
        // The remove button is hidden once a picker value has been removed.
        // And the assign me button is shown.
        this.create_picker(true, true, this.ME);
        this.picker.render();
        var remove = Y.one('.yui-picker-remove-button');
        remove.simulate('click');
        this._check_remove_button_state(false);
        this._check_assign_me_button_state(true);
    },

    test_picker_assign_me_button_clicked: function() {
        // The assign me button is hidden once it is clicked.
        // And the remove button is shown.
        this.create_picker(true, true);
        this.picker.render();
        var remove = Y.one('.yui-picker-assign-me-button');
        remove.simulate('click');
        this._check_remove_button_state(true);
        this._check_assign_me_button_state(false);
    },

    test_search_field_focus: function () {
        // The search field has focus when the picker is shown.
        this.create_picker();
        this.picker.render();
        this.picker.hide();

        var got_focus = false;
        this.picker._search_input.on('focus', function(e) {
            got_focus = true;
        });
        this.picker.show();
        Y.Assert.isTrue(got_focus, "search input did not get focus.");
    },

    test_buttons_save: function () {
        // The assign/remove links save the correct values.
        this.picker = new Y.lazr.picker.PersonPicker();
        this.picker.render();
        this.picker.show();

        // Patch the picker so the assign_me and remove methods can be
        // tested.
        var data = null;
        this.picker.on('save', function (result) {
            data = result.value;
        });
        var remove = Y.one('.yui-picker-remove-button');
        remove.simulate('click');
        Y.Assert.areEqual('', data);

        var assign_me = Y.one('.yui-picker-assign-me-button');
        assign_me.simulate('click');
        Y.Assert.areEqual('me', data);
    },

    _change_results: function (picker, no_result) {
        // simulates search by setting a value and the result
        picker._search_input.set('value', 'foo');
        if (no_result) {
            picker.set('results', []);
        } else {
            picker.set('results', this.vocabulary);
        }
    },

    test_buttons_vanish: function () {
        // The assign/remove links are hidden when a search is performed.
        this.create_picker(true, true);
        this.picker.render();
        this._change_results(this.picker, false);
        Y.Assert.isTrue(this.picker._extra_buttons.hasClass('unseen'));

        this._change_results(this.picker, true);
        Y.Assert.isFalse(this.picker._extra_buttons.hasClass('unseen'));
    }
}));

// Hook for the test runner to get test results.
var handle_complete = function(data) {
    window.status = '::::' + JSON.stringify(data);
};
Y.Test.Runner.on('complete', handle_complete);
Y.Test.Runner.add(suite);

var console = new Y.Console({newestOnTop: false});
console.render('#log');

Y.on('domready', function() {
    Y.Test.Runner.run();
});

});<|MERGE_RESOLUTION|>--- conflicted
+++ resolved
@@ -173,11 +173,7 @@
         this.create_picker(true, true);
         this.picker.render();
         var assign_me_button = Y.one('.yui-picker-assign-me-button');
-<<<<<<< HEAD
-        Assert.areEqual('Assign Moi', assign_me_button.get('innerHTML'));
-=======
         Assert.areEqual('Assign to me', assign_me_button.get('innerHTML'));
->>>>>>> 4c9587b7
     },
 
     test_picker_remove_button_text: function() {
@@ -185,11 +181,7 @@
         this.create_picker(true, true);
         this.picker.render();
         var remove_button = Y.one('.yui-picker-remove-button');
-<<<<<<< HEAD
-        Assert.areEqual('Remove someone', remove_button.get('innerHTML'));
-=======
         Assert.areEqual('Remove assignee', remove_button.get('innerHTML'));
->>>>>>> 4c9587b7
     },
 
     test_picker_has_assign_me_button: function() {
