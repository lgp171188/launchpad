/* Copyright 2011 Canonical Ltd.  This software is licensed under the
 * GNU Affero General Public License version 3 (see the file LICENSE).
 */

YUI({
    base: '../../../../canonical/launchpad/icing/yui/',
    filter: 'raw', combine: false,
    fetchCSS: false
    }).use('test', 'console', 'node', 'node-event-simulate',
           'lp.comments.hide', function(Y) {

    var suite = new Y.Test.Suite("lp.comments.hide Tests");

    suite.add(new Y.Test.Case({
        name: 'hide_comments',

        setUp: function() {
            // Monkeypatch LP to avoid network traffic and to allow
            // insertion of test data.
            window.LP = {
                links: {},
                cache: {}
            };
            Y.lp.client.Launchpad = function() {};
            Y.lp.client.Launchpad.prototype.named_post =
                function(url, func, config) {
                    LP.cache.call_data = {
                        called_url: url,
                        called_func: func,
                        called_config: config
                    };
                    // our setup assumes success, so we just do the
                    // success callback.
                    config.on.success();
                };
            LP.cache.comment_context = {
                self_link: 'https://launchpad.dev/api/devel/some/comment/'
            };
        },

        test_hide: function () {
            link = Y.one('#mark-spam-0');
            comment = Y.one('.boardComment');
            Y.lp.comments.hide.toggle_hidden(link);
            Y.Assert.isTrue(comment.hasClass('adminHiddenComment'));
            Y.Assert.areEqual('Unhide comment', link.get('text'),
                'Link text should be \'Unhide comment\'');
            Y.Assert.areEqual(
                'https://launchpad.dev/api/devel/some/comment/',
                LP.cache.call_data.called_url, 'Call with wrong url.');
            Y.Assert.areEqual(
                'setCommentVisibility', LP.cache.call_data.called_func,
                'Call with wrong func.');
            Y.Assert.isFalse(
                LP.cache.call_data.called_config.parameters.visible);
            Y.Assert.areEqual(
                0, LP.cache.call_data.called_config.parameters.comment_number,
                'Called with wrong wrong comment number.');
            },

        test_unhide: function () {
            link = Y.one('#mark-spam-1');
            comment = Y.one('#hidden-comment');
            Y.lp.comments.hide.toggle_hidden(link);
            Y.Assert.isFalse(comment.hasClass('adminHiddenComment'));
            Y.Assert.areEqual('Hide comment', link.get('text'),
                'Link text should be \'Hide comment\'');
            Y.Assert.areEqual(
                'https://launchpad.dev/api/devel/some/comment/',
                LP.cache.call_data.called_url, 'Call with wrong url.');
            Y.Assert.areEqual(
                'setCommentVisibility', LP.cache.call_data.called_func,
                'Call with wrong func.');
            Y.Assert.isTrue(
                LP.cache.call_data.called_config.parameters.visible);
            Y.Assert.areEqual(
                1, LP.cache.call_data.called_config.parameters.comment_number,
                'Called with wrong wrong comment number.');
            }
        }));

    // Lock, stock, and two smoking barrels.
    var handle_complete = function(data) {
<<<<<<< HEAD
        status_node = Y.Node.create(
            '<p id="complete">Test status: complete</p>');
        Y.one('body').appendChild(status_node);
=======
        window.status = '::::' + JSON.stringify(data);
>>>>>>> cabb49b5
    };
    Y.Test.Runner.on('complete', handle_complete);
    Y.Test.Runner.add(suite);

    var console = new Y.Console({newestOnTop: false});
    console.render('#log');

    Y.on('domready', function() {
        Y.Test.Runner.run();
        });
});
<|MERGE_RESOLUTION|>--- conflicted
+++ resolved
@@ -81,13 +81,7 @@
 
     // Lock, stock, and two smoking barrels.
     var handle_complete = function(data) {
-<<<<<<< HEAD
-        status_node = Y.Node.create(
-            '<p id="complete">Test status: complete</p>');
-        Y.one('body').appendChild(status_node);
-=======
         window.status = '::::' + JSON.stringify(data);
->>>>>>> cabb49b5
     };
     Y.Test.Runner.on('complete', handle_complete);
     Y.Test.Runner.add(suite);
