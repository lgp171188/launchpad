/* Copyright (c) 2012, Canonical Ltd. All rights reserved. */

YUI.add('lp.picker_patcher.test', function (Y) {

    var tests = Y.namespace('lp.picker_patcher.test');
    tests.suite = new Y.Test.Suite('picker_patcher Tests');

    var Assert = Y.Assert;

    /*
     * A wrapper for the Y.Event.simulate() function.  The wrapper accepts
     * CSS selectors and Node instances instead of raw nodes.
     */
    function simulate(widget, selector, evtype, options) {
        var rawnode = Y.Node.getDOMNode(widget.one(selector));
        Y.Event.simulate(rawnode, evtype, options);
    }

    /* Helper function to clean up a dynamically added widget instance. */
    function cleanup_widget(widget) {
        // Nuke the boundingBox, but only if we've touched the DOM.
        if (widget.get('rendered')) {
            var bb = widget.get('boundingBox');
            bb.get('parentNode').removeChild(bb);
        }
        // Kill the widget itself.
        widget.destroy();
        var data_box = Y.one('#picker_id .yui3-activator-data-box');
        var link = data_box.one('a');
        if (link) {
            link.get('parentNode').removeChild(link);
        }
    }
<<<<<<< HEAD

    tests.suite.add(new Y.Test.Case({
        name: 'picker_yesyno_validation',

        setUp: function() {
            this.vocabulary = [
                {"value": "fred", "title": "Fred", "css": "sprite-person",
                    "description": "fred@example.com", "api_uri": "~/fred",
                    "metadata": "person"},
                {"value": "frieda", "title": "Frieda", "css": "sprite-team",
                    "description": "frieda@example.com",
                    "api_uri": "~/frieda", "metadata": "team"}
            ];
            this.picker = null;
            this.text_input = null;
            this.select_menu = null;
        },

        tearDown: function() {
            if (this.select_menu !== null) {
                Y.one('body').removeChild(this.select_menu);
                }
            if (this.text_input !== null) {
                Y.one('body').removeChild(this.text_input);
                }
            if (this.picker !== null) {
                cleanup_widget(this.picker);
                }
        },

        test_library_exists: function () {
            Y.Assert.isObject(Y.lp.app.picker,
                "We should be able to locate the lp.picker_patcher module");
        },
        create_picker: function(validate_callback, extra_config) {
            var config = {
                    "step_title": "Choose someone",
                    "header": "Pick Someone",
                    "null_display_value": "Noone",
                    "validate_callback": validate_callback
            };
            if (extra_config !== undefined) {
               config = Y.merge(extra_config, config);
=======
}

var suite = new Y.Test.Suite("Launchpad Picker Tests");

/*
* Test cases for a picker with a yesno validation callback.
*/
suite.add(new Y.Test.Case({

    name: 'picker_yesyno_validation',

    setUp: function() {
        this.vocabulary = [
            {"value": "fred", "title": "Fred", "css": "sprite-person",
                "description": "fred@example.com", "api_uri": "~/fred",
                "metadata": "person"},
            {"value": "frieda", "title": "Frieda", "css": "sprite-team",
                "description": "frieda@example.com", "api_uri": "~/frieda",
                "metadata": "team"}
        ];
        this.picker = null;
        this.text_input = null;
        this.select_menu = null;
        this.saved_picker_value = null;
        this.validation_namespace =
            Y.namespace('lp.app.picker.validation');
    },

    tearDown: function() {
        if (this.select_menu !== null) {
            Y.one('body').removeChild(this.select_menu);
>>>>>>> 09586b3a
            }
            this.picker = Y.lp.app.picker.addPickerPatcher(
                this.vocabulary,
                "foo/bar",
                "test_link",
                "picker_id",
                config);
        },

        create_picker_direct: function(associated_field) {
            this.picker = Y.lp.app.picker.create(
                this.vocabulary,
                undefined,
                associated_field);
        },

        test_picker_can_be_instantiated: function() {
            // The picker can be instantiated.
            this.create_picker();
            Assert.isInstanceOf(
                Y.lazr.picker.Picker, this.picker,
                "Picker failed to be instantiated");
        },

        // Called when the picker saves it's data. Sets a flag for checking.
        picker_save_callback: function(save_flag) {
            return function(e) {
                save_flag.event_has_fired = true;
            };
        },

        // A validation callback stub. Instead of going to the server to see if
        // a picker value requires confirmation, we compare it to a known value.
        yesno_validate_callback: function(save_flag, expected_value) {
            var save_fn = this.picker_save_callback(save_flag);
            return function(picker, value, ignore, cancel_fn) {
                Assert.areEqual(
                    expected_value,
                    value.api_uri,
                    "unexpected picker value");
                if (value === null) {
                    return true;
                }
                var requires_confirmation = value.api_uri !== "~/fred";
                if (requires_confirmation) {
                    var yesno_content = "<p>Confirm selection</p>";
                    Y.lp.app.picker.yesno_save_confirmation(
                            picker, yesno_content, "Yes", "No",
                            save_fn, cancel_fn);
                } else {
                    save_fn();
                }
            };
        },

        test_no_confirmation_required: function() {
            // The picker saves the selected value if no confirmation
            // is required.
            var save_flag = {};
            this.create_picker(
                this.yesno_validate_callback(save_flag, "~/fred"));
            this.picker.set('results', this.vocabulary);
            this.picker.render();

            simulate(
                this.picker.get('boundingBox').one('.yui3-picker-results'),
                    'li:nth-child(1)', 'click');
            Assert.isTrue(save_flag.event_has_fired,
                "save event wasn't fired.");
        },

        test_TextFieldPickerPlugin_selected_item_is_saved: function () {
            // The picker saves the selected value to its associated
            // textfield if one is defined.
            this.text_input = Y.Node.create(
                    '<input id="field.testfield" value="foo" />');
            node = Y.one(document.body).appendChild(this.text_input);
            this.create_picker_direct('field.testfield');
            this.picker.set('results', this.vocabulary);
            this.picker.render();
            var got_focus = false;
            this.text_input.on('focus', function(e) {
                got_focus = true;
            });
            simulate(
                this.picker.get('boundingBox').one('.yui3-picker-results'),
                    'li:nth-child(2)', 'click');
            Assert.areEqual(
                'frieda', Y.one('[id="field.testfield"]').get("value"));
            Assert.areEqual('team', this.picker.get('selected_value_metadata'));
            Assert.isTrue(got_focus, "focus didn't go to the search input.");
        },

        test_navigation_renders_after_results: function () {
            // We modify the base picker to show the batch navigation below the
            // picker results.
            this.create_picker();
            this.picker.set('results', this.vocabulary);
            var results_box = this.picker._results_box;
            var batch_box = this.picker._batches_box;
            Assert.areEqual(results_box.next(), batch_box);
        },

        test_extra_no_results_message: function () {
            // If "extra_no_results_message" is defined, it is rendered in the
            // footer slot when there are no results.
            this.create_picker(
                undefined, {'extra_no_results_message': 'message'});
            this.picker.set('results', []);
            var footer_slot = this.picker.get('footer_slot');
            Assert.areEqual('message', footer_slot.get('text'));
        },

        test_footer_node_preserved_without_extra_no_results_message: function () {
            // If "extra_no_results_message" is not defined, the footer slot
            // node should be preserved.
            this.create_picker();
            var footer_node = Y.Node.create("<span>foobar</span>");
            this.picker.set('footer_slot', footer_node);
            this.picker.set('results', []);
            var footer_slot = this.picker.get('footer_slot');
            Assert.areEqual('foobar', footer_slot.get('text'));
        },

        test_confirmation_yes: function() {
            // The picker saves the selected value if the user answers
            // "Yes" to a confirmation request.
            var save_flag = {};
            this.create_picker(
                    this.yesno_validate_callback(save_flag, "~/frieda"));
            this.picker.set('results', this.vocabulary);
            this.picker.render();

            simulate(
                this.picker.get('boundingBox').one('.yui3-picker-results'),
                    'li:nth-child(2)', 'click');
            var yesno =
                this.picker.get('contentBox').one('.extra-form-buttons');

            simulate(
                    yesno, 'button:nth-child(1)', 'click');
            Assert.isTrue(
                    save_flag.event_has_fired, "save event wasn't fired.");
        },

        test_confirmation_no: function() {
            // The picker doesn't save the selected value if the answers
            // "No" to a confirmation request.
            var save_flag = {};
            this.create_picker(
                    this.yesno_validate_callback(save_flag, "~/frieda"));
            this.picker.set('results', this.vocabulary);
            this.picker.render();

            simulate(
                this.picker.get('boundingBox').one('.yui3-picker-results'),
                    'li:nth-child(2)', 'click');
            var yesno =
                this.picker.get('contentBox').one('.extra-form-buttons');
            simulate(
                    yesno, 'button:nth-child(2)', 'click');
            Assert.areEqual(
                    undefined, save_flag.event_has_fired,
                    "save event wasn't fired.");
        },

        test_connect_select_menu: function() {
            // connect_select_menu() connects the select menu's onchange event
            // to copy the selected value to the text input field.
            this.text_input = Y.Node.create(
                    '<input id="field.testfield" value="foo" />');
            var node = Y.one(document.body).appendChild(this.text_input);
            this.select_menu = Y.Node.create(
                '<select id="field.testfield-suggestions"> ' +
                '    <option value="">Did you mean...</option>' +
                '    <option value="fnord">Fnord Snarf (fnord)</option>' +
                '</select>');
            Y.one('body').appendChild(this.select_menu);
            var select_menu = Y.DOM.byId('field.testfield-suggestions');
            var text_input = Y.DOM.byId('field.testfield');
            Y.lp.app.picker.connect_select_menu(select_menu, text_input);
            select_menu.selectedIndex = 1;
            Y.Event.simulate(select_menu, 'change');
            Assert.areEqual(
                'fnord', text_input.value,
                "Select menu's onchange handler failed.");
        },

        test_privacy_warning: function () {
            //tests that the specific public_private warning version of yesno
            //works.
            var overridden_privacy_callback = function (
                picker, value, save_fn, cancel_fn) {
                window.LP = { cache: {} };
                LP.cache.context = { 'private': false };
                Y.lp.client.Launchpad = function() {};
                Y.lp.client.Launchpad.prototype.get = function(uri, config) {
                    var person = {
                        get: function (key) {
                            return true;
                        }
                    };
                    config.on.success(person);
                };

                Y.lp.app.picker.public_private_warning(
                    picker, value, save_fn, cancel_fn);
            };

            this.create_picker(overridden_privacy_callback);
            this.picker.set('results', this.vocabulary);
            this.picker.render();

            simulate(
                this.picker.get('boundingBox').one('.yui3-picker-results'),
                    'li:nth-child(1)', 'click');
            // expected_text is a little weird since breaks between p tags and
            // buttons are lost.
            var expected_text = 'This action will reveal this team\'s name ' +
                'to the public.ContinueChoose Again';
            var text = Y.one(".validation-node").get('text');
            Assert.areEqual(expected_text, text);
        }

    }));

    /*
     * Test cases for a picker with a large vocabulary.
     */
    tests.suite.add(new Y.Test.Case({

        name: 'picker_large_vocabulary',

        setUp: function() {
            var i;
            this.vocabulary = new Array(121);
            for (i = 0; i < 121; i++) {
                this.vocabulary[i] = {
                    "value": "value-" + i,
                    "title": "title-" + i,
                    "css": "sprite-person",
                    "description": "description-" + i,
                    "api_uri": "~/fred-" + i};
            }
        },

        tearDown: function() {
            cleanup_widget(this.picker);
<<<<<<< HEAD
        },
=======
            }
        this.validation_namespace.show_picker_id = undefined;
    },
>>>>>>> 09586b3a

        create_picker: function(show_search_box, extra_config) {
            var config = {
                "step_title": "Choose someone",
                "header": "Pick Someone",
<<<<<<< HEAD
                "validate_callback": null
                };
            if (show_search_box !== undefined) {
                config.show_search_box = show_search_box;
=======
                "null_display_value": "No one",
                "show_widget_id": "show_picker_id",
                "validate_callback": validate_callback
        };
        if (extra_config !== undefined) {
           config = Y.merge(extra_config, config);
        }
        this.picker = Y.lp.app.picker.addPickerPatcher(
            this.vocabulary,
            "foo/bar",
            "test_link",
            "picker_id",
            config);
        var self = this;
        this.picker.subscribe('save', function(e) {
            self.saved_picker_value =
                 e.details[Y.lazr.picker.Picker.SAVE_RESULT].api_uri;
        });
    },

    create_picker_direct: function(associated_field) {
        this.picker = Y.lp.app.picker.create(
            this.vocabulary,
            undefined,
            associated_field);
        var self = this;
        this.picker.subscribe('save', function(e) {
             self.saved_picker_value =
                 e.details[Y.lazr.picker.Picker.SAVE_RESULT].api_uri;
        });
    },

    test_picker_can_be_instantiated: function() {
        // The picker can be instantiated.
        this.create_picker();
        Assert.isInstanceOf(
            Y.lazr.picker.Picker, this.picker,
            "Picker failed to be instantiated");
    },

    // A validation callback stub. Instead of going to the server to see if
    // a picker value requires confirmation, we compare it to a known value.
    yesno_validate_callback: function(expected_value) {
        return function(picker, value, save_fn, cancel_fn) {
            Assert.areEqual(
                    expected_value, value.api_uri, "unexpected picker value");
            if (value === null) {
                return true;
>>>>>>> 09586b3a
            }
            if (extra_config !== undefined) {
               config = Y.merge(extra_config, config);
            }
<<<<<<< HEAD
            this.picker = Y.lp.app.picker.addPickerPatcher(
                    this.vocabulary,
                    "foo/bar",
                    "test_link",
                    "picker_id",
                    config);
        },

        test_filter_options_initialisation: function() {
            // Filter options are correctly used to set up the picker.
            this.picker = Y.lp.app.picker.create(
                this.vocabulary, undefined, undefined, ['a', 'b', 'c']);
            Y.ArrayAssert.itemsAreEqual(
                ['a', 'b', 'c'], this.picker.get('filter_options'));
        },

        test_picker_displays_empty_list: function() {
            // With too many results, the results will be empty.
            this.create_picker(true);
            this.picker.render();
            this.picker.set('min_search_chars', 0);
            this.picker.fire('search', '');
            var result_text = this.picker.get('contentBox')
                .one('.yui3-picker-results').get('text');
            Assert.areEqual('', result_text);
        },

        test_picker_displays_warning: function() {
            // With a search box the picker will refuse to display more than
            // 120 values.
            this.create_picker(true);
            this.picker.set('min_search_chars', 0);
            this.picker.fire('search', '');
            Assert.areEqual(
                'Too many matches. Please try to narrow your search.',
                this.picker.get('error'));
        },

        test_picker_displays_warning_by_default: function() {
            // If show_search_box is not supplied in config, it defaults to
            // true.  Thus the picker will refuse to display more than 120
            // values.
            this.create_picker();
            this.picker.set('min_search_chars', 0);
            this.picker.fire('search', '');
            Assert.areEqual(
                'Too many matches. Please try to narrow your search.',
                this.picker.get('error'));
        },

        test_picker_no_warning: function() {
            // Without a search box the picker will also display more than
            // 120 values.
            this.create_picker(false);
            this.picker.set('min_search_chars', 0);
            this.picker.fire('search', '');
            Assert.areEqual(null, this.picker.get('error'));
        },

        test_vocab_filter_config: function () {
            // The vocab filter config is correctly used to create the picker.
            var filters = [{name: 'ALL', title: 'All', description: 'All'}];
            this.create_picker(undefined,  {'vocabulary_filters': filters});
            var filter_options = this.picker.get('filter_options');
            Assert.areEqual(filters, filter_options);
=======
        };
    },

    test_no_confirmation_required: function() {
        // The picker saves the selected value if no confirmation
        // is required.
        this.create_picker(this.yesno_validate_callback("~/fred"));
        this.picker.set('results', this.vocabulary);
        this.picker.render();

        simulate(
            this.picker.get('boundingBox').one('.yui3-picker-results'),
                'li:nth-child(1)', 'click');
        Assert.areEqual('~/fred', this.saved_picker_value);
    },

    test_TextFieldPickerPlugin_selected_item_is_saved: function () {
        // The picker saves the selected value to its associated
        // textfield if one is defined.
        this.text_input = Y.Node.create(
                '<input id="field.testfield" value="foo" />');
        Y.one(document.body).appendChild(this.text_input);
        this.create_picker_direct('field.testfield');
        this.picker.set('results', this.vocabulary);
        this.picker.render();
        var got_focus = false;
        this.text_input.on('focus', function(e) {
            got_focus = true;
        });
        simulate(
            this.picker.get('boundingBox').one('.yui3-picker-results'),
                'li:nth-child(2)', 'click');
        Assert.areEqual(
            'frieda', Y.one('[id="field.testfield"]').get("value"));
        Assert.areEqual('team', this.picker.get('selected_value_metadata'));
        Assert.isTrue(got_focus, "focus didn't go to the search input.");
    },

    test_navigation_renders_after_results: function () {
        // We modify the base picker to show the batch navigation below the
        // picker results.
        this.create_picker();
        this.picker.set('results', this.vocabulary);
        var results_box = this.picker._results_box;
        var batch_box = this.picker._batches_box;
        Assert.areEqual(results_box.next(), batch_box);
    },

    test_extra_no_results_message: function () {
        // If "extra_no_results_message" is defined, it is rendered in the
        // footer slot when there are no results.
        this.create_picker(
            undefined, {'extra_no_results_message': 'message'});
        this.picker.set('results', []);
        var footer_slot = this.picker.get('footer_slot');
        Assert.areEqual('message', footer_slot.get('text'));
    },

    test_footer_node_preserved_without_extra_no_results_message: function () {
        // If "extra_no_results_message" is not defined, the footer slot node
        // should be preserved.
        this.create_picker();
        var footer_node = Y.Node.create("<span>foobar</span>");
        this.picker.set('footer_slot', footer_node);
        this.picker.set('results', []);
        var footer_slot = this.picker.get('footer_slot');
        Assert.areEqual('foobar', footer_slot.get('text'));
    },

    test_confirmation_yes: function() {
        // The picker saves the selected value if the user answers
        // "Yes" to a confirmation request.
        // The validator is specified using the picker's config object.
        this.create_picker(this.yesno_validate_callback("~/frieda"));
        this.picker.set('results', this.vocabulary);
        this.picker.render();

        simulate(
            this.picker.get('boundingBox').one('.yui3-picker-results'),
                'li:nth-child(2)', 'click');
        var yesno = this.picker.get('contentBox').one('.extra-form-buttons');

        simulate(
                yesno, 'button:nth-child(1)', 'click');
        Assert.areEqual('~/frieda', this.saved_picker_value);
    },

    test_confirmation_yes_namespace_validator: function() {
        // The picker saves the selected value if the user answers
        // "Yes" to a confirmation request.
        // The validator is specified using the validation namespace.
        this.validation_namespace.show_picker_id =
            [this.yesno_validate_callback("~/frieda")];

        this.create_picker();
        this.picker.set('results', this.vocabulary);
        this.picker.render();

        simulate(
            this.picker.get('boundingBox').one('.yui3-picker-results'),
                'li:nth-child(2)', 'click');
        var yesno = this.picker.get('contentBox').one('.extra-form-buttons');

        simulate(
                yesno, 'button:nth-child(1)', 'click');
        Assert.areEqual('~/frieda', this.saved_picker_value);
    },

    test_confirmation_no: function() {
        // The picker doesn't save the selected value if the user answers
        // "No" to a confirmation request.
        this.create_picker(this.yesno_validate_callback("~/frieda"));
        this.picker.set('results', this.vocabulary);
        this.picker.render();

        simulate(
            this.picker.get('boundingBox').one('.yui3-picker-results'),
                'li:nth-child(2)', 'click');
        var yesno = this.picker.get('contentBox').one('.extra-form-buttons');
        simulate(
            yesno, 'button:nth-child(2)', 'click');
        Assert.isNull(this.saved_picker_value);
    },

    // Helper function for multiple (2) validators.
    choose_all_yes: function() {
        simulate(
            this.picker.get('boundingBox').one('.yui3-picker-results'),
                'li:nth-child(2)', 'click');
        var yesno = this.picker.get('contentBox').one('.extra-form-buttons');
        // Click the Yes button.
        simulate(yesno, 'button:nth-child(1)', 'click');
        yesno = this.picker.get('contentBox').one('.extra-form-buttons');
        // Click the Yes button.
        simulate(yesno, 'button:nth-child(1)', 'click');
        Assert.areEqual('~/frieda', this.saved_picker_value);
    },

    test_multi_validators_config_and_ns_all_yes: function() {
        // Set up a picker with 2 validators, one via the config and one via
        // the namespace.

        // The picker saves the selected value if the user answers
        // "Yes" to all confirmation request.
        this.validation_namespace.show_picker_id =
            this.yesno_validate_callback("~/frieda");
        this.create_picker(this.yesno_validate_callback("~/frieda"));
        this.picker.set('results', this.vocabulary);
        this.picker.render();
        this.choose_all_yes();
    },

    test_multi_validators_via_ns_all_yes: function() {
        // Set up a picker with 2 validators, both configured via the
        // namespace.

        // The picker saves the selected value if the user answers
        // "Yes" to all confirmation request.
        this.validation_namespace.show_picker_id = [
            this.yesno_validate_callback("~/frieda"),
            this.yesno_validate_callback("~/frieda")
            ];
        this.create_picker();
        this.picker.set('results', this.vocabulary);
        this.picker.render();
        this.choose_all_yes();
    },

    test_multi_validators_via_config_all_yes: function() {
        // Set up a picker with 2 validators, both configured via the picker
        // config.

        // The picker saves the selected value if the user answers
        // "Yes" to all confirmation request.
        var validators = [
            this.yesno_validate_callback("~/frieda"),
            this.yesno_validate_callback("~/frieda")
            ];
        this.create_picker(validators);
        this.picker.set('results', this.vocabulary);
        this.picker.render();
        this.choose_all_yes();
    },

    test_chained_validators_one_no: function() {
        // The picker doesn't save the selected value if the user answers
        // "No" to any one of the confirmation requests.
        this.validation_namespace.show_picker_id = [
            this.yesno_validate_callback("~/frieda"),
            this.yesno_validate_callback("~/frieda")];

        this.create_picker();
        this.picker.set('results', this.vocabulary);
        this.picker.render();

        simulate(
            this.picker.get('boundingBox').one('.yui3-picker-results'),
                'li:nth-child(2)', 'click');
        var yesno = this.picker.get('contentBox').one('.extra-form-buttons');
        // Click the Yes button.
        simulate(yesno, 'button:nth-child(1)', 'click');
        yesno = this.picker.get('contentBox').one('.extra-form-buttons');
        // Click the No button.
        simulate(yesno, 'button:nth-child(2)', 'click');
        Assert.isNull(this.saved_picker_value);
    },

    test_connect_select_menu: function() {
        // connect_select_menu() connects the select menu's onchange event to
        // copy the selected value to the text input field.
        this.text_input = Y.Node.create(
                '<input id="field.testfield" value="foo" />');
        var node = Y.one(document.body).appendChild(this.text_input);
        this.select_menu = Y.Node.create(
            '<select id="field.testfield-suggestions"> ' +
            '    <option value="">Did you mean...</option>' +
            '    <option value="fnord">Fnord Snarf (fnord)</option>' +
            '</select>');
        Y.one('body').appendChild(this.select_menu);
        var select_menu = Y.DOM.byId('field.testfield-suggestions');
        var text_input = Y.DOM.byId('field.testfield');
        Y.lp.app.picker.connect_select_menu(select_menu, text_input);
        select_menu.selectedIndex = 1;
        Y.Event.simulate(select_menu, 'change');
        Assert.areEqual(
            'fnord', text_input.value,
            "Select menu's onchange handler failed.");
    },

    test_privacy_warning: function () {
        //tests that the specific public_private warning version of yesno
        //works.
        var overridden_privacy_callback = function (
            picker, value, save_fn, cancel_fn) {
            window.LP = { cache: {} };
            LP.cache.context = { private: false };
            Y.lp.client.Launchpad = function() {};
            Y.lp.client.Launchpad.prototype.get = function(uri, config) {
                var person = {
                    get: function (key) {
                        return true;
                    }
                };
                config.on.success(person);
            };

            Y.lp.app.picker.public_private_warning(
                picker, value, save_fn, cancel_fn);
        };

        this.create_picker(overridden_privacy_callback);
        this.picker.set('results', this.vocabulary);
        this.picker.render();

        simulate(
            this.picker.get('boundingBox').one('.yui3-picker-results'),
                'li:nth-child(2)', 'click');
        // expected_text is a little weird since breaks between p tags and
        // buttons are lost.
        var expected_text = 'This action will reveal this team\'s name to ' +
            'the public.ContinueChoose Again';
        var text = Y.one(".validation-node").get('text');
        Assert.areEqual(expected_text, text);
    }
}));

/*
 * Test cases for a picker with a large vocabulary.
 */
suite.add(new Y.Test.Case({

    name: 'picker_large_vocabulary',

    setUp: function() {
        var i;
        this.vocabulary = new Array(121);
        for (i = 0; i < 121; i++) {
            this.vocabulary[i] = {
                "value": "value-" + i,
                "title": "title-" + i,
                "css": "sprite-person",
                "description": "description-" + i,
                "api_uri": "~/fred-" + i};
>>>>>>> 09586b3a
        }
    }));

    tests.suite.add(new Y.Test.Case({

        name: 'picker_error_handling',

        setUp: function() {
            this.create_picker();
            this.picker.fire('search', 'foo');
        },

        tearDown: function() {
            cleanup_widget(this.picker);
        },

        create_picker: function() {
            this.mock_io = new Y.lp.testing.mockio.MockIo();
            this.picker = Y.lp.app.picker.addPickerPatcher(
                "Foo",
                "foo/bar",
                "test_link",
                "picker_id",
                {yio: this.mock_io});
        },

        get_oops_headers: function(oops) {
            var headers = {};
            headers['X-Lazr-OopsId'] = oops;
            return headers;
        },

        test_oops: function() {
            // A 500 (ISE) with an OOPS ID informs the user that we've
            // logged it, and gives them the OOPS ID.
            this.mock_io.failure(
                {responseHeaders: this.get_oops_headers('OOPS')});
            Assert.areEqual(
                "Sorry, something went wrong with your search. We've " +
                "recorded what happened, and we'll fix it as soon as " +
                "possible. (Error ID: OOPS)",
                this.picker.get('error'));
        },

        test_timeout: function() {
            // A 503 (timeout) or 502/504 (proxy error) informs the user
            // that they should retry, and gives them the OOPS ID.
            this.mock_io.failure(
                {status: 503, responseHeaders: this.get_oops_headers('OOPS')});
            Assert.areEqual(
                "Sorry, something went wrong with your search. Trying again " +
                "in a couple of minutes might work. (Error ID: OOPS)",
                this.picker.get('error'));
        },

        test_other_error: function() {
            // Any other type of error just displays a generic failure
            // message, with no OOPS ID.
            this.mock_io.failure({status: 400});
            Assert.areEqual(
                "Sorry, something went wrong with your search.",
                this.picker.get('error'));
        }
    }));

    tests.suite.add(new Y.Test.Case({

        name: 'picker_automated_search',

        create_picker: function(yio) {
            var config = {yio: yio};
            return Y.lp.app.picker.addPickerPatcher(
                "Foo",
                "foo/bar",
                "test_link",
                "picker_id",
                config);
        },

        make_response: function(status, oops, responseText) {
            if (oops === undefined) {
                oops = null;
            }
            return {
                status: status,
                responseText: responseText,
                getResponseHeader: function(header) {
                    if (header === 'X-Lazr-OopsId') {
                        return oops;
                    }
                }
            };
        },

        test_automated_search_results_ignored_if_user_has_searched: function() {
            // If an automated search (like loading branch suggestions) returns
            // results and the user has submitted a search, then the results of
            // the automated search are ignored so as not to confuse the user.
            var mock_io = new Y.lp.testing.mockio.MockIo();
            var picker = this.create_picker(mock_io);
            // First an automated search is run.
            picker.fire('search', 'guess', undefined, true);
            // Then the user initiates their own search.
            picker.fire('search', 'test');
            // Two requests have been sent out.
            Y.Assert.areEqual(2, mock_io.requests.length);
            // Respond to the automated request.
            mock_io.requests[0].respond({responseText: '{"entries": 1}'});
            // ... the results are ignored.
            Assert.areNotEqual(1, picker.get('results'));
            // Respond to the user request.
            mock_io.requests[1].respond({responseText: '{"entries": 2}'});
            Assert.areEqual(2, picker.get('results'));
            cleanup_widget(picker);
        },

        test_automated_search_error_ignored_if_user_has_searched: function() {
            // If an automated search (like loading branch suggestions)
            // returns an error and the user has submitted a search, then the
            // error from the automated search is ignored so as not to confuse
            // the user.
            var mock_io = new Y.lp.testing.mockio.MockIo();
            var picker = this.create_picker(mock_io);
            picker.fire('search', 'test');
            picker.fire('search', 'guess', undefined, true);
            mock_io.failure();
            Assert.areEqual(null, picker.get('error'));
            cleanup_widget(picker);
        }

    }));

}, '0.1', {
    'requires': ['test', 'console', 'lp.app.picker', 'node', 'lp',
        'lp.client', 'event-focus', 'event-simulate', 'lazr.picker',
        'lazr.person-picker', 'lp.app.picker', 'node-event-simulate', 'escape',
        'event', 'lp.testing.mockio']
});<|MERGE_RESOLUTION|>--- conflicted
+++ resolved
@@ -1,81 +1,36 @@
-/* Copyright (c) 2012, Canonical Ltd. All rights reserved. */
-
-YUI.add('lp.picker_patcher.test', function (Y) {
-
-    var tests = Y.namespace('lp.picker_patcher.test');
-    tests.suite = new Y.Test.Suite('picker_patcher Tests');
-
-    var Assert = Y.Assert;
-
-    /*
-     * A wrapper for the Y.Event.simulate() function.  The wrapper accepts
-     * CSS selectors and Node instances instead of raw nodes.
-     */
-    function simulate(widget, selector, evtype, options) {
-        var rawnode = Y.Node.getDOMNode(widget.one(selector));
-        Y.Event.simulate(rawnode, evtype, options);
+/* Copyright (c) 2011, Canonical Ltd. All rights reserved. */
+
+YUI().use('lp.testing.runner', 'test', 'console', 'node', 'lp', 'lp.client',
+        'event-focus', 'event-simulate', 'lazr.picker', 'lazr.person-picker',
+        'lp.app.picker', 'node-event-simulate', 'escape', 'event',
+        'lp.testing.mockio',
+        function(Y) {
+
+var Assert = Y.Assert;
+
+/*
+ * A wrapper for the Y.Event.simulate() function.  The wrapper accepts
+ * CSS selectors and Node instances instead of raw nodes.
+ */
+function simulate(widget, selector, evtype, options) {
+    var rawnode = Y.Node.getDOMNode(widget.one(selector));
+    Y.Event.simulate(rawnode, evtype, options);
+}
+
+/* Helper function to clean up a dynamically added widget instance. */
+function cleanup_widget(widget) {
+    // Nuke the boundingBox, but only if we've touched the DOM.
+    if (widget.get('rendered')) {
+        var bb = widget.get('boundingBox');
+        bb.get('parentNode').removeChild(bb);
     }
-
-    /* Helper function to clean up a dynamically added widget instance. */
-    function cleanup_widget(widget) {
-        // Nuke the boundingBox, but only if we've touched the DOM.
-        if (widget.get('rendered')) {
-            var bb = widget.get('boundingBox');
-            bb.get('parentNode').removeChild(bb);
-        }
-        // Kill the widget itself.
-        widget.destroy();
-        var data_box = Y.one('#picker_id .yui3-activator-data-box');
-        var link = data_box.one('a');
-        if (link) {
-            link.get('parentNode').removeChild(link);
-        }
+    // Kill the widget itself.
+    widget.destroy();
+    var data_box = Y.one('#picker_id .yui3-activator-data-box');
+    var link = data_box.one('a');
+    if (link) {
+        link.get('parentNode').removeChild(link);
     }
-<<<<<<< HEAD
-
-    tests.suite.add(new Y.Test.Case({
-        name: 'picker_yesyno_validation',
-
-        setUp: function() {
-            this.vocabulary = [
-                {"value": "fred", "title": "Fred", "css": "sprite-person",
-                    "description": "fred@example.com", "api_uri": "~/fred",
-                    "metadata": "person"},
-                {"value": "frieda", "title": "Frieda", "css": "sprite-team",
-                    "description": "frieda@example.com",
-                    "api_uri": "~/frieda", "metadata": "team"}
-            ];
-            this.picker = null;
-            this.text_input = null;
-            this.select_menu = null;
-        },
-
-        tearDown: function() {
-            if (this.select_menu !== null) {
-                Y.one('body').removeChild(this.select_menu);
-                }
-            if (this.text_input !== null) {
-                Y.one('body').removeChild(this.text_input);
-                }
-            if (this.picker !== null) {
-                cleanup_widget(this.picker);
-                }
-        },
-
-        test_library_exists: function () {
-            Y.Assert.isObject(Y.lp.app.picker,
-                "We should be able to locate the lp.picker_patcher module");
-        },
-        create_picker: function(validate_callback, extra_config) {
-            var config = {
-                    "step_title": "Choose someone",
-                    "header": "Pick Someone",
-                    "null_display_value": "Noone",
-                    "validate_callback": validate_callback
-            };
-            if (extra_config !== undefined) {
-               config = Y.merge(extra_config, config);
-=======
 }
 
 var suite = new Y.Test.Suite("Launchpad Picker Tests");
@@ -99,283 +54,25 @@
         this.picker = null;
         this.text_input = null;
         this.select_menu = null;
-        this.saved_picker_value = null;
-        this.validation_namespace =
-            Y.namespace('lp.app.picker.validation');
     },
 
     tearDown: function() {
         if (this.select_menu !== null) {
             Y.one('body').removeChild(this.select_menu);
->>>>>>> 09586b3a
             }
-            this.picker = Y.lp.app.picker.addPickerPatcher(
-                this.vocabulary,
-                "foo/bar",
-                "test_link",
-                "picker_id",
-                config);
-        },
-
-        create_picker_direct: function(associated_field) {
-            this.picker = Y.lp.app.picker.create(
-                this.vocabulary,
-                undefined,
-                associated_field);
-        },
-
-        test_picker_can_be_instantiated: function() {
-            // The picker can be instantiated.
-            this.create_picker();
-            Assert.isInstanceOf(
-                Y.lazr.picker.Picker, this.picker,
-                "Picker failed to be instantiated");
-        },
-
-        // Called when the picker saves it's data. Sets a flag for checking.
-        picker_save_callback: function(save_flag) {
-            return function(e) {
-                save_flag.event_has_fired = true;
-            };
-        },
-
-        // A validation callback stub. Instead of going to the server to see if
-        // a picker value requires confirmation, we compare it to a known value.
-        yesno_validate_callback: function(save_flag, expected_value) {
-            var save_fn = this.picker_save_callback(save_flag);
-            return function(picker, value, ignore, cancel_fn) {
-                Assert.areEqual(
-                    expected_value,
-                    value.api_uri,
-                    "unexpected picker value");
-                if (value === null) {
-                    return true;
-                }
-                var requires_confirmation = value.api_uri !== "~/fred";
-                if (requires_confirmation) {
-                    var yesno_content = "<p>Confirm selection</p>";
-                    Y.lp.app.picker.yesno_save_confirmation(
-                            picker, yesno_content, "Yes", "No",
-                            save_fn, cancel_fn);
-                } else {
-                    save_fn();
-                }
-            };
-        },
-
-        test_no_confirmation_required: function() {
-            // The picker saves the selected value if no confirmation
-            // is required.
-            var save_flag = {};
-            this.create_picker(
-                this.yesno_validate_callback(save_flag, "~/fred"));
-            this.picker.set('results', this.vocabulary);
-            this.picker.render();
-
-            simulate(
-                this.picker.get('boundingBox').one('.yui3-picker-results'),
-                    'li:nth-child(1)', 'click');
-            Assert.isTrue(save_flag.event_has_fired,
-                "save event wasn't fired.");
-        },
-
-        test_TextFieldPickerPlugin_selected_item_is_saved: function () {
-            // The picker saves the selected value to its associated
-            // textfield if one is defined.
-            this.text_input = Y.Node.create(
-                    '<input id="field.testfield" value="foo" />');
-            node = Y.one(document.body).appendChild(this.text_input);
-            this.create_picker_direct('field.testfield');
-            this.picker.set('results', this.vocabulary);
-            this.picker.render();
-            var got_focus = false;
-            this.text_input.on('focus', function(e) {
-                got_focus = true;
-            });
-            simulate(
-                this.picker.get('boundingBox').one('.yui3-picker-results'),
-                    'li:nth-child(2)', 'click');
-            Assert.areEqual(
-                'frieda', Y.one('[id="field.testfield"]').get("value"));
-            Assert.areEqual('team', this.picker.get('selected_value_metadata'));
-            Assert.isTrue(got_focus, "focus didn't go to the search input.");
-        },
-
-        test_navigation_renders_after_results: function () {
-            // We modify the base picker to show the batch navigation below the
-            // picker results.
-            this.create_picker();
-            this.picker.set('results', this.vocabulary);
-            var results_box = this.picker._results_box;
-            var batch_box = this.picker._batches_box;
-            Assert.areEqual(results_box.next(), batch_box);
-        },
-
-        test_extra_no_results_message: function () {
-            // If "extra_no_results_message" is defined, it is rendered in the
-            // footer slot when there are no results.
-            this.create_picker(
-                undefined, {'extra_no_results_message': 'message'});
-            this.picker.set('results', []);
-            var footer_slot = this.picker.get('footer_slot');
-            Assert.areEqual('message', footer_slot.get('text'));
-        },
-
-        test_footer_node_preserved_without_extra_no_results_message: function () {
-            // If "extra_no_results_message" is not defined, the footer slot
-            // node should be preserved.
-            this.create_picker();
-            var footer_node = Y.Node.create("<span>foobar</span>");
-            this.picker.set('footer_slot', footer_node);
-            this.picker.set('results', []);
-            var footer_slot = this.picker.get('footer_slot');
-            Assert.areEqual('foobar', footer_slot.get('text'));
-        },
-
-        test_confirmation_yes: function() {
-            // The picker saves the selected value if the user answers
-            // "Yes" to a confirmation request.
-            var save_flag = {};
-            this.create_picker(
-                    this.yesno_validate_callback(save_flag, "~/frieda"));
-            this.picker.set('results', this.vocabulary);
-            this.picker.render();
-
-            simulate(
-                this.picker.get('boundingBox').one('.yui3-picker-results'),
-                    'li:nth-child(2)', 'click');
-            var yesno =
-                this.picker.get('contentBox').one('.extra-form-buttons');
-
-            simulate(
-                    yesno, 'button:nth-child(1)', 'click');
-            Assert.isTrue(
-                    save_flag.event_has_fired, "save event wasn't fired.");
-        },
-
-        test_confirmation_no: function() {
-            // The picker doesn't save the selected value if the answers
-            // "No" to a confirmation request.
-            var save_flag = {};
-            this.create_picker(
-                    this.yesno_validate_callback(save_flag, "~/frieda"));
-            this.picker.set('results', this.vocabulary);
-            this.picker.render();
-
-            simulate(
-                this.picker.get('boundingBox').one('.yui3-picker-results'),
-                    'li:nth-child(2)', 'click');
-            var yesno =
-                this.picker.get('contentBox').one('.extra-form-buttons');
-            simulate(
-                    yesno, 'button:nth-child(2)', 'click');
-            Assert.areEqual(
-                    undefined, save_flag.event_has_fired,
-                    "save event wasn't fired.");
-        },
-
-        test_connect_select_menu: function() {
-            // connect_select_menu() connects the select menu's onchange event
-            // to copy the selected value to the text input field.
-            this.text_input = Y.Node.create(
-                    '<input id="field.testfield" value="foo" />');
-            var node = Y.one(document.body).appendChild(this.text_input);
-            this.select_menu = Y.Node.create(
-                '<select id="field.testfield-suggestions"> ' +
-                '    <option value="">Did you mean...</option>' +
-                '    <option value="fnord">Fnord Snarf (fnord)</option>' +
-                '</select>');
-            Y.one('body').appendChild(this.select_menu);
-            var select_menu = Y.DOM.byId('field.testfield-suggestions');
-            var text_input = Y.DOM.byId('field.testfield');
-            Y.lp.app.picker.connect_select_menu(select_menu, text_input);
-            select_menu.selectedIndex = 1;
-            Y.Event.simulate(select_menu, 'change');
-            Assert.areEqual(
-                'fnord', text_input.value,
-                "Select menu's onchange handler failed.");
-        },
-
-        test_privacy_warning: function () {
-            //tests that the specific public_private warning version of yesno
-            //works.
-            var overridden_privacy_callback = function (
-                picker, value, save_fn, cancel_fn) {
-                window.LP = { cache: {} };
-                LP.cache.context = { 'private': false };
-                Y.lp.client.Launchpad = function() {};
-                Y.lp.client.Launchpad.prototype.get = function(uri, config) {
-                    var person = {
-                        get: function (key) {
-                            return true;
-                        }
-                    };
-                    config.on.success(person);
-                };
-
-                Y.lp.app.picker.public_private_warning(
-                    picker, value, save_fn, cancel_fn);
-            };
-
-            this.create_picker(overridden_privacy_callback);
-            this.picker.set('results', this.vocabulary);
-            this.picker.render();
-
-            simulate(
-                this.picker.get('boundingBox').one('.yui3-picker-results'),
-                    'li:nth-child(1)', 'click');
-            // expected_text is a little weird since breaks between p tags and
-            // buttons are lost.
-            var expected_text = 'This action will reveal this team\'s name ' +
-                'to the public.ContinueChoose Again';
-            var text = Y.one(".validation-node").get('text');
-            Assert.areEqual(expected_text, text);
-        }
-
-    }));
-
-    /*
-     * Test cases for a picker with a large vocabulary.
-     */
-    tests.suite.add(new Y.Test.Case({
-
-        name: 'picker_large_vocabulary',
-
-        setUp: function() {
-            var i;
-            this.vocabulary = new Array(121);
-            for (i = 0; i < 121; i++) {
-                this.vocabulary[i] = {
-                    "value": "value-" + i,
-                    "title": "title-" + i,
-                    "css": "sprite-person",
-                    "description": "description-" + i,
-                    "api_uri": "~/fred-" + i};
+        if (this.text_input !== null) {
+            Y.one('body').removeChild(this.text_input);
             }
-        },
-
-        tearDown: function() {
+        if (this.picker !== null) {
             cleanup_widget(this.picker);
-<<<<<<< HEAD
-        },
-=======
             }
-        this.validation_namespace.show_picker_id = undefined;
-    },
->>>>>>> 09586b3a
-
-        create_picker: function(show_search_box, extra_config) {
-            var config = {
+    },
+
+    create_picker: function(validate_callback, extra_config) {
+        var config = {
                 "step_title": "Choose someone",
                 "header": "Pick Someone",
-<<<<<<< HEAD
-                "validate_callback": null
-                };
-            if (show_search_box !== undefined) {
-                config.show_search_box = show_search_box;
-=======
-                "null_display_value": "No one",
-                "show_widget_id": "show_picker_id",
+                "null_display_value": "Noone",
                 "validate_callback": validate_callback
         };
         if (extra_config !== undefined) {
@@ -387,11 +84,6 @@
             "test_link",
             "picker_id",
             config);
-        var self = this;
-        this.picker.subscribe('save', function(e) {
-            self.saved_picker_value =
-                 e.details[Y.lazr.picker.Picker.SAVE_RESULT].api_uri;
-        });
     },
 
     create_picker_direct: function(associated_field) {
@@ -399,11 +91,6 @@
             this.vocabulary,
             undefined,
             associated_field);
-        var self = this;
-        this.picker.subscribe('save', function(e) {
-             self.saved_picker_value =
-                 e.details[Y.lazr.picker.Picker.SAVE_RESULT].api_uri;
-        });
     },
 
     test_picker_can_be_instantiated: function() {
@@ -414,100 +101,47 @@
             "Picker failed to be instantiated");
     },
 
+    // Called when the picker saves it's data. Sets a flag for checking.
+    picker_save_callback: function(save_flag) {
+        return function(e) {
+            save_flag.event_has_fired = true;
+        };
+    },
+
     // A validation callback stub. Instead of going to the server to see if
     // a picker value requires confirmation, we compare it to a known value.
-    yesno_validate_callback: function(expected_value) {
-        return function(picker, value, save_fn, cancel_fn) {
+    yesno_validate_callback: function(save_flag, expected_value) {
+        var save_fn = this.picker_save_callback(save_flag);
+        return function(picker, value, ignore, cancel_fn) {
             Assert.areEqual(
                     expected_value, value.api_uri, "unexpected picker value");
             if (value === null) {
                 return true;
->>>>>>> 09586b3a
             }
-            if (extra_config !== undefined) {
-               config = Y.merge(extra_config, config);
+            var requires_confirmation = value.api_uri !== "~/fred";
+            if (requires_confirmation) {
+                var yesno_content = "<p>Confirm selection</p>";
+                Y.lp.app.picker.yesno_save_confirmation(
+                        picker, yesno_content, "Yes", "No",
+                        save_fn, cancel_fn);
+            } else {
+                save_fn();
             }
-<<<<<<< HEAD
-            this.picker = Y.lp.app.picker.addPickerPatcher(
-                    this.vocabulary,
-                    "foo/bar",
-                    "test_link",
-                    "picker_id",
-                    config);
-        },
-
-        test_filter_options_initialisation: function() {
-            // Filter options are correctly used to set up the picker.
-            this.picker = Y.lp.app.picker.create(
-                this.vocabulary, undefined, undefined, ['a', 'b', 'c']);
-            Y.ArrayAssert.itemsAreEqual(
-                ['a', 'b', 'c'], this.picker.get('filter_options'));
-        },
-
-        test_picker_displays_empty_list: function() {
-            // With too many results, the results will be empty.
-            this.create_picker(true);
-            this.picker.render();
-            this.picker.set('min_search_chars', 0);
-            this.picker.fire('search', '');
-            var result_text = this.picker.get('contentBox')
-                .one('.yui3-picker-results').get('text');
-            Assert.areEqual('', result_text);
-        },
-
-        test_picker_displays_warning: function() {
-            // With a search box the picker will refuse to display more than
-            // 120 values.
-            this.create_picker(true);
-            this.picker.set('min_search_chars', 0);
-            this.picker.fire('search', '');
-            Assert.areEqual(
-                'Too many matches. Please try to narrow your search.',
-                this.picker.get('error'));
-        },
-
-        test_picker_displays_warning_by_default: function() {
-            // If show_search_box is not supplied in config, it defaults to
-            // true.  Thus the picker will refuse to display more than 120
-            // values.
-            this.create_picker();
-            this.picker.set('min_search_chars', 0);
-            this.picker.fire('search', '');
-            Assert.areEqual(
-                'Too many matches. Please try to narrow your search.',
-                this.picker.get('error'));
-        },
-
-        test_picker_no_warning: function() {
-            // Without a search box the picker will also display more than
-            // 120 values.
-            this.create_picker(false);
-            this.picker.set('min_search_chars', 0);
-            this.picker.fire('search', '');
-            Assert.areEqual(null, this.picker.get('error'));
-        },
-
-        test_vocab_filter_config: function () {
-            // The vocab filter config is correctly used to create the picker.
-            var filters = [{name: 'ALL', title: 'All', description: 'All'}];
-            this.create_picker(undefined,  {'vocabulary_filters': filters});
-            var filter_options = this.picker.get('filter_options');
-            Assert.areEqual(filters, filter_options);
-=======
         };
     },
 
     test_no_confirmation_required: function() {
         // The picker saves the selected value if no confirmation
         // is required.
-        this.create_picker(this.yesno_validate_callback("~/fred"));
+        var save_flag = {};
+        this.create_picker(this.yesno_validate_callback(save_flag, "~/fred"));
         this.picker.set('results', this.vocabulary);
         this.picker.render();
 
         simulate(
             this.picker.get('boundingBox').one('.yui3-picker-results'),
                 'li:nth-child(1)', 'click');
-        Assert.areEqual('~/fred', this.saved_picker_value);
+        Assert.isTrue(save_flag.event_has_fired, "save event wasn't fired.");
     },
 
     test_TextFieldPickerPlugin_selected_item_is_saved: function () {
@@ -515,7 +149,7 @@
         // textfield if one is defined.
         this.text_input = Y.Node.create(
                 '<input id="field.testfield" value="foo" />');
-        Y.one(document.body).appendChild(this.text_input);
+        node = Y.one(document.body).appendChild(this.text_input);
         this.create_picker_direct('field.testfield');
         this.picker.set('results', this.vocabulary);
         this.picker.render();
@@ -566,8 +200,9 @@
     test_confirmation_yes: function() {
         // The picker saves the selected value if the user answers
         // "Yes" to a confirmation request.
-        // The validator is specified using the picker's config object.
-        this.create_picker(this.yesno_validate_callback("~/frieda"));
+        var save_flag = {};
+        this.create_picker(
+                this.yesno_validate_callback(save_flag, "~/frieda"));
         this.picker.set('results', this.vocabulary);
         this.picker.render();
 
@@ -578,17 +213,16 @@
 
         simulate(
                 yesno, 'button:nth-child(1)', 'click');
-        Assert.areEqual('~/frieda', this.saved_picker_value);
-    },
-
-    test_confirmation_yes_namespace_validator: function() {
-        // The picker saves the selected value if the user answers
-        // "Yes" to a confirmation request.
-        // The validator is specified using the validation namespace.
-        this.validation_namespace.show_picker_id =
-            [this.yesno_validate_callback("~/frieda")];
-
-        this.create_picker();
+        Assert.isTrue(
+                save_flag.event_has_fired, "save event wasn't fired.");
+    },
+
+    test_confirmation_no: function() {
+        // The picker doesn't save the selected value if the answers
+        // "No" to a confirmation request.
+        var save_flag = {};
+        this.create_picker(
+                this.yesno_validate_callback(save_flag, "~/frieda"));
         this.picker.set('results', this.vocabulary);
         this.picker.render();
 
@@ -596,109 +230,11 @@
             this.picker.get('boundingBox').one('.yui3-picker-results'),
                 'li:nth-child(2)', 'click');
         var yesno = this.picker.get('contentBox').one('.extra-form-buttons');
-
-        simulate(
-                yesno, 'button:nth-child(1)', 'click');
-        Assert.areEqual('~/frieda', this.saved_picker_value);
-    },
-
-    test_confirmation_no: function() {
-        // The picker doesn't save the selected value if the user answers
-        // "No" to a confirmation request.
-        this.create_picker(this.yesno_validate_callback("~/frieda"));
-        this.picker.set('results', this.vocabulary);
-        this.picker.render();
-
-        simulate(
-            this.picker.get('boundingBox').one('.yui3-picker-results'),
-                'li:nth-child(2)', 'click');
-        var yesno = this.picker.get('contentBox').one('.extra-form-buttons');
-        simulate(
-            yesno, 'button:nth-child(2)', 'click');
-        Assert.isNull(this.saved_picker_value);
-    },
-
-    // Helper function for multiple (2) validators.
-    choose_all_yes: function() {
-        simulate(
-            this.picker.get('boundingBox').one('.yui3-picker-results'),
-                'li:nth-child(2)', 'click');
-        var yesno = this.picker.get('contentBox').one('.extra-form-buttons');
-        // Click the Yes button.
-        simulate(yesno, 'button:nth-child(1)', 'click');
-        yesno = this.picker.get('contentBox').one('.extra-form-buttons');
-        // Click the Yes button.
-        simulate(yesno, 'button:nth-child(1)', 'click');
-        Assert.areEqual('~/frieda', this.saved_picker_value);
-    },
-
-    test_multi_validators_config_and_ns_all_yes: function() {
-        // Set up a picker with 2 validators, one via the config and one via
-        // the namespace.
-
-        // The picker saves the selected value if the user answers
-        // "Yes" to all confirmation request.
-        this.validation_namespace.show_picker_id =
-            this.yesno_validate_callback("~/frieda");
-        this.create_picker(this.yesno_validate_callback("~/frieda"));
-        this.picker.set('results', this.vocabulary);
-        this.picker.render();
-        this.choose_all_yes();
-    },
-
-    test_multi_validators_via_ns_all_yes: function() {
-        // Set up a picker with 2 validators, both configured via the
-        // namespace.
-
-        // The picker saves the selected value if the user answers
-        // "Yes" to all confirmation request.
-        this.validation_namespace.show_picker_id = [
-            this.yesno_validate_callback("~/frieda"),
-            this.yesno_validate_callback("~/frieda")
-            ];
-        this.create_picker();
-        this.picker.set('results', this.vocabulary);
-        this.picker.render();
-        this.choose_all_yes();
-    },
-
-    test_multi_validators_via_config_all_yes: function() {
-        // Set up a picker with 2 validators, both configured via the picker
-        // config.
-
-        // The picker saves the selected value if the user answers
-        // "Yes" to all confirmation request.
-        var validators = [
-            this.yesno_validate_callback("~/frieda"),
-            this.yesno_validate_callback("~/frieda")
-            ];
-        this.create_picker(validators);
-        this.picker.set('results', this.vocabulary);
-        this.picker.render();
-        this.choose_all_yes();
-    },
-
-    test_chained_validators_one_no: function() {
-        // The picker doesn't save the selected value if the user answers
-        // "No" to any one of the confirmation requests.
-        this.validation_namespace.show_picker_id = [
-            this.yesno_validate_callback("~/frieda"),
-            this.yesno_validate_callback("~/frieda")];
-
-        this.create_picker();
-        this.picker.set('results', this.vocabulary);
-        this.picker.render();
-
-        simulate(
-            this.picker.get('boundingBox').one('.yui3-picker-results'),
-                'li:nth-child(2)', 'click');
-        var yesno = this.picker.get('contentBox').one('.extra-form-buttons');
-        // Click the Yes button.
-        simulate(yesno, 'button:nth-child(1)', 'click');
-        yesno = this.picker.get('contentBox').one('.extra-form-buttons');
-        // Click the No button.
-        simulate(yesno, 'button:nth-child(2)', 'click');
-        Assert.isNull(this.saved_picker_value);
+        simulate(
+                yesno, 'button:nth-child(2)', 'click');
+        Assert.areEqual(
+                undefined, save_flag.event_has_fired,
+                "save event wasn't fired.");
     },
 
     test_connect_select_menu: function() {
@@ -750,7 +286,7 @@
 
         simulate(
             this.picker.get('boundingBox').one('.yui3-picker-results'),
-                'li:nth-child(2)', 'click');
+                'li:nth-child(1)', 'click');
         // expected_text is a little weird since breaks between p tags and
         // buttons are lost.
         var expected_text = 'This action will reveal this team\'s name to ' +
@@ -777,142 +313,220 @@
                 "css": "sprite-person",
                 "description": "description-" + i,
                 "api_uri": "~/fred-" + i};
->>>>>>> 09586b3a
         }
-    }));
-
-    tests.suite.add(new Y.Test.Case({
-
-        name: 'picker_error_handling',
-
-        setUp: function() {
-            this.create_picker();
-            this.picker.fire('search', 'foo');
-        },
-
-        tearDown: function() {
-            cleanup_widget(this.picker);
-        },
-
-        create_picker: function() {
-            this.mock_io = new Y.lp.testing.mockio.MockIo();
-            this.picker = Y.lp.app.picker.addPickerPatcher(
-                "Foo",
-                "foo/bar",
-                "test_link",
-                "picker_id",
-                {yio: this.mock_io});
-        },
-
-        get_oops_headers: function(oops) {
-            var headers = {};
-            headers['X-Lazr-OopsId'] = oops;
-            return headers;
-        },
-
-        test_oops: function() {
-            // A 500 (ISE) with an OOPS ID informs the user that we've
-            // logged it, and gives them the OOPS ID.
-            this.mock_io.failure(
-                {responseHeaders: this.get_oops_headers('OOPS')});
-            Assert.areEqual(
-                "Sorry, something went wrong with your search. We've " +
-                "recorded what happened, and we'll fix it as soon as " +
-                "possible. (Error ID: OOPS)",
-                this.picker.get('error'));
-        },
-
-        test_timeout: function() {
-            // A 503 (timeout) or 502/504 (proxy error) informs the user
-            // that they should retry, and gives them the OOPS ID.
-            this.mock_io.failure(
-                {status: 503, responseHeaders: this.get_oops_headers('OOPS')});
-            Assert.areEqual(
-                "Sorry, something went wrong with your search. Trying again " +
-                "in a couple of minutes might work. (Error ID: OOPS)",
-                this.picker.get('error'));
-        },
-
-        test_other_error: function() {
-            // Any other type of error just displays a generic failure
-            // message, with no OOPS ID.
-            this.mock_io.failure({status: 400});
-            Assert.areEqual(
-                "Sorry, something went wrong with your search.",
-                this.picker.get('error'));
+    },
+
+    tearDown: function() {
+        cleanup_widget(this.picker);
+    },
+
+    create_picker: function(show_search_box, extra_config) {
+        var config = {
+            "step_title": "Choose someone",
+            "header": "Pick Someone",
+            "validate_callback": null
+            };
+        if (show_search_box !== undefined) {
+            config.show_search_box = show_search_box;
         }
-    }));
-
-    tests.suite.add(new Y.Test.Case({
-
-        name: 'picker_automated_search',
-
-        create_picker: function(yio) {
-            var config = {yio: yio};
-            return Y.lp.app.picker.addPickerPatcher(
-                "Foo",
+        if (extra_config !== undefined) {
+           config = Y.merge(extra_config, config);
+        }
+        this.picker = Y.lp.app.picker.addPickerPatcher(
+                this.vocabulary,
                 "foo/bar",
                 "test_link",
                 "picker_id",
                 config);
-        },
-
-        make_response: function(status, oops, responseText) {
-            if (oops === undefined) {
-                oops = null;
+    },
+
+    test_filter_options_initialisation: function() {
+        // Filter options are correctly used to set up the picker.
+        this.picker = Y.lp.app.picker.create(
+            this.vocabulary, undefined, undefined, ['a', 'b', 'c']);
+        Y.ArrayAssert.itemsAreEqual(
+            ['a', 'b', 'c'], this.picker.get('filter_options'));
+    },
+
+    test_picker_displays_empty_list: function() {
+        // With too many results, the results will be empty.
+        this.create_picker(true);
+        this.picker.render();
+        this.picker.set('min_search_chars', 0);
+        this.picker.fire('search', '');
+        var result_text = this.picker.get('contentBox')
+            .one('.yui3-picker-results').get('text');
+        Assert.areEqual('', result_text);
+    },
+
+    test_picker_displays_warning: function() {
+        // With a search box the picker will refuse to display more than
+        // 120 values.
+        this.create_picker(true);
+        this.picker.set('min_search_chars', 0);
+        this.picker.fire('search', '');
+        Assert.areEqual(
+            'Too many matches. Please try to narrow your search.',
+            this.picker.get('error'));
+    },
+
+    test_picker_displays_warning_by_default: function() {
+        // If show_search_box is not supplied in config, it defaults to true.
+        // Thus the picker will refuse to display more than 120 values.
+        this.create_picker();
+        this.picker.set('min_search_chars', 0);
+        this.picker.fire('search', '');
+        Assert.areEqual(
+            'Too many matches. Please try to narrow your search.',
+            this.picker.get('error'));
+    },
+
+    test_picker_no_warning: function() {
+        // Without a search box the picker will also display more than
+        // 120 values.
+        this.create_picker(false);
+        this.picker.set('min_search_chars', 0);
+        this.picker.fire('search', '');
+        Assert.areEqual(null, this.picker.get('error'));
+    },
+
+    test_vocab_filter_config: function () {
+        // The vocab filter config is correctly used to create the picker.
+        var filters = [{name: 'ALL', title: 'All', description: 'All'}];
+        this.create_picker(undefined,  {'vocabulary_filters': filters});
+        var filter_options = this.picker.get('filter_options');
+        Assert.areEqual(filters, filter_options);
+    }
+}));
+
+suite.add(new Y.Test.Case({
+
+    name: 'picker_error_handling',
+
+    setUp: function() {
+        this.create_picker();
+        this.picker.fire('search', 'foo');
+    },
+
+    tearDown: function() {
+        cleanup_widget(this.picker);
+    },
+
+    create_picker: function() {
+        this.mock_io = new Y.lp.testing.mockio.MockIo();
+        this.picker = Y.lp.app.picker.addPickerPatcher(
+            "Foo",
+            "foo/bar",
+            "test_link",
+            "picker_id",
+            {yio: this.mock_io});
+    },
+
+    get_oops_headers: function(oops) {
+        var headers = {};
+        headers['X-Lazr-OopsId'] = oops;
+        return headers;
+    },
+
+    test_oops: function() {
+        // A 500 (ISE) with an OOPS ID informs the user that we've
+        // logged it, and gives them the OOPS ID.
+        this.mock_io.failure(
+            {responseHeaders: this.get_oops_headers('OOPS')});
+        Assert.areEqual(
+            "Sorry, something went wrong with your search. We've recorded " +
+            "what happened, and we'll fix it as soon as possible. " +
+            "(Error ID: OOPS)",
+            this.picker.get('error'));
+    },
+
+    test_timeout: function() {
+        // A 503 (timeout) or 502/504 (proxy error) informs the user
+        // that they should retry, and gives them the OOPS ID.
+        this.mock_io.failure(
+            {status: 503, responseHeaders: this.get_oops_headers('OOPS')});
+        Assert.areEqual(
+            "Sorry, something went wrong with your search. Trying again " +
+            "in a couple of minutes might work. (Error ID: OOPS)",
+            this.picker.get('error'));
+    },
+
+    test_other_error: function() {
+        // Any other type of error just displays a generic failure
+        // message, with no OOPS ID.
+        this.mock_io.failure({status: 400});
+        Assert.areEqual(
+            "Sorry, something went wrong with your search.",
+            this.picker.get('error'));
+    }
+}));
+
+suite.add(new Y.Test.Case({
+
+    name: 'picker_automated_search',
+
+    create_picker: function(yio) {
+        var config = {yio: yio};
+        return Y.lp.app.picker.addPickerPatcher(
+            "Foo",
+            "foo/bar",
+            "test_link",
+            "picker_id",
+            config);
+    },
+
+    make_response: function(status, oops, responseText) {
+        if (oops === undefined) {
+            oops = null;
+        }
+        return {
+            status: status,
+            responseText: responseText,
+            getResponseHeader: function(header) {
+                if (header === 'X-Lazr-OopsId') {
+                    return oops;
+                }
             }
-            return {
-                status: status,
-                responseText: responseText,
-                getResponseHeader: function(header) {
-                    if (header === 'X-Lazr-OopsId') {
-                        return oops;
-                    }
-                }
-            };
-        },
-
-        test_automated_search_results_ignored_if_user_has_searched: function() {
-            // If an automated search (like loading branch suggestions) returns
-            // results and the user has submitted a search, then the results of
-            // the automated search are ignored so as not to confuse the user.
-            var mock_io = new Y.lp.testing.mockio.MockIo();
-            var picker = this.create_picker(mock_io);
-            // First an automated search is run.
-            picker.fire('search', 'guess', undefined, true);
-            // Then the user initiates their own search.
-            picker.fire('search', 'test');
-            // Two requests have been sent out.
-            Y.Assert.areEqual(2, mock_io.requests.length);
-            // Respond to the automated request.
-            mock_io.requests[0].respond({responseText: '{"entries": 1}'});
-            // ... the results are ignored.
-            Assert.areNotEqual(1, picker.get('results'));
-            // Respond to the user request.
-            mock_io.requests[1].respond({responseText: '{"entries": 2}'});
-            Assert.areEqual(2, picker.get('results'));
-            cleanup_widget(picker);
-        },
-
-        test_automated_search_error_ignored_if_user_has_searched: function() {
-            // If an automated search (like loading branch suggestions)
-            // returns an error and the user has submitted a search, then the
-            // error from the automated search is ignored so as not to confuse
-            // the user.
-            var mock_io = new Y.lp.testing.mockio.MockIo();
-            var picker = this.create_picker(mock_io);
-            picker.fire('search', 'test');
-            picker.fire('search', 'guess', undefined, true);
-            mock_io.failure();
-            Assert.areEqual(null, picker.get('error'));
-            cleanup_widget(picker);
-        }
-
-    }));
-
-}, '0.1', {
-    'requires': ['test', 'console', 'lp.app.picker', 'node', 'lp',
-        'lp.client', 'event-focus', 'event-simulate', 'lazr.picker',
-        'lazr.person-picker', 'lp.app.picker', 'node-event-simulate', 'escape',
-        'event', 'lp.testing.mockio']
+        };
+    },
+
+    test_automated_search_results_ignored_if_user_has_searched: function() {
+        // If an automated search (like loading branch suggestions) returns
+        // results and the user has submitted a search, then the results of
+        // the automated search are ignored so as not to confuse the user.
+        var mock_io = new Y.lp.testing.mockio.MockIo();
+        var picker = this.create_picker(mock_io);
+        // First an automated search is run.
+        picker.fire('search', 'guess', undefined, true);
+        // Then the user initiates their own search.
+        picker.fire('search', 'test');
+        // Two requests have been sent out.
+        Y.Assert.areEqual(2, mock_io.requests.length);
+        // Respond to the automated request.
+        mock_io.requests[0].respond({responseText: '{"entries": 1}'});
+        // ... the results are ignored.
+        Assert.areNotEqual(1, picker.get('results'));
+        // Respond to the user request.
+        mock_io.requests[1].respond({responseText: '{"entries": 2}'});
+        Assert.areEqual(2, picker.get('results'));
+        cleanup_widget(picker);
+    },
+
+    test_automated_search_error_ignored_if_user_has_searched: function() {
+        // If an automated search (like loading branch suggestions) returns an
+        // error and the user has submitted a search, then the error from the
+        // automated search is ignored so as not to confuse the user.
+        var mock_io = new Y.lp.testing.mockio.MockIo();
+        var picker = this.create_picker(mock_io);
+        picker.fire('search', 'test');
+        picker.fire('search', 'guess', undefined, true);
+        mock_io.failure();
+        Assert.areEqual(null, picker.get('error'));
+        cleanup_widget(picker);
+    }
+
+}));
+
+Y.lp.testing.Runner.run(suite);
+
 });