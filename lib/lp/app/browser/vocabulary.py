# Copyright 2009-2011 Canonical Ltd.  This software is licensed under the
# GNU Affero General Public License version 3 (see the file LICENSE).

"""Views which export vocabularies as JSON for widgets."""

__metaclass__ = type

__all__ = [
    'HugeVocabularyJSONView',
    'IPickerEntrySource',
    'get_person_picker_entry_metadata',
    ]

from itertools import izip

from lazr.restful.interfaces import IWebServiceClientRequest
import simplejson
from zope.app.form.interfaces import MissingInputError
from zope.app.schema.vocabulary import IVocabularyFactory
from zope.component import (
    adapter,
    getUtility,
    )
from zope.component.interfaces import ComponentLookupError
from zope.interface import (
    Attribute,
    implements,
    Interface,
    )
from zope.security.interfaces import Unauthorized

from canonical.launchpad.webapp.batching import BatchNavigator
from canonical.launchpad.webapp.interfaces import NoCanonicalUrl
from canonical.launchpad.webapp.publisher import canonical_url
from canonical.launchpad.webapp.vocabulary import IHugeVocabulary
from lp.app.browser.tales import (
    DateTimeFormatterAPI,
    IRCNicknameFormatterAPI,
    ObjectImageDisplayAPI,
    )
from lp.app.errors import UnexpectedFormData
from lp.code.interfaces.branch import IBranch
from lp.registry.interfaces.distribution import IDistribution
from lp.registry.interfaces.distributionsourcepackage import (
    IDistributionSourcePackage,
    )
from lp.registry.interfaces.person import IPerson
from lp.registry.interfaces.product import IProduct
from lp.registry.interfaces.projectgroup import IProjectGroup
from lp.registry.interfaces.sourcepackagename import ISourcePackageName
from lp.registry.model.pillaraffiliation import IHasAffiliation
from lp.registry.model.sourcepackagename import getSourcePackageDescriptions
from lp.services.features import getFeatureFlag
from lp.soyuz.interfaces.archive import IArchive

# XXX: EdwinGrubbs 2009-07-27 bug=405476
# This limits the output to one line of text, since the sprite class
# cannot clip the background image effectively for vocabulary items
# with more than single line description below the title.
MAX_DESCRIPTION_LENGTH = 120


class IPickerEntry(Interface):
    """Additional fields that the vocabulary doesn't provide.

    These fields are needed by the Picker Ajax widget."""
    description = Attribute('Description')
    image = Attribute('Image URL')
    css = Attribute('CSS Class')
    alt_title = Attribute('Alternative title')
    title_link = Attribute('URL used for anchor on title')
    details = Attribute('An optional list of information about the entry')
    alt_title_link = Attribute('URL used for anchor on alt title')
    link_css = Attribute('CSS Class for links')
    badges = Attribute('List of badge img attributes')
    metadata = Attribute('Metadata about the entry')
    target_type = Attribute('Target data for target picker entries.')


class PickerEntry:
    """See `IPickerEntry`."""
    implements(IPickerEntry)

    def __init__(self, description=None, image=None, css=None, alt_title=None,
                 title_link=None, details=None, alt_title_link=None,
                 link_css='sprite new-window', badges=None, metadata=None,
                 target_type=None):
        self.description = description
        self.image = image
        self.css = css
        self.alt_title = alt_title
        self.title_link = title_link
        self.details = details
        self.alt_title_link = alt_title_link
        self.link_css = link_css
        self.badges = badges
        self.metadata = metadata
        self.target_type = target_type


class IPickerEntrySource(Interface):
    """An adapter used to convert vocab terms to picker entries."""

    def getPickerEntries(term_values, context_object, **kwarg):
        """Return picker entries for the specified term values.

        :param term_values: a collection of vocab term values
        :param context_object: the current context used to determine any
            affiliation for the resulting picker entries. eg a picker used to
            select a bug task assignee will have context_object set to the bug
            task.
        """


@adapter(Interface)
class DefaultPickerEntrySourceAdapter(object):
    """Adapts Interface to IPickerEntrySource."""

    implements(IPickerEntrySource)

    def __init__(self, context):
        self.context = context

    def getPickerEntries(self, term_values, context_object, **kwarg):
        """See `IPickerEntrySource`"""
        entries = []
        for term_value in term_values:
            extra = PickerEntry()
            if hasattr(term_value, 'summary'):
                extra.description = term_value.summary
            display_api = ObjectImageDisplayAPI(term_value)
            extra.css = display_api.sprite_css()
            if extra.css is None:
                extra.css = 'sprite bullet'
            entries.append(extra)
        return entries


def get_person_picker_entry_metadata(picker_entry):
    """Return the picker entry meta for a given result value."""
    if picker_entry is not None and IPerson.providedBy(picker_entry):
        return "team" if picker_entry.is_team else "person"
    return None


@adapter(IPerson)
class PersonPickerEntrySourceAdapter(DefaultPickerEntrySourceAdapter):
    """Adapts IPerson to IPickerEntrySource."""

    def getPickerEntries(self, term_values, context_object, **kwarg):
        """See `IPickerEntrySource`"""
        picker_entries = (
            super(PersonPickerEntrySourceAdapter, self)
                .getPickerEntries(term_values, context_object))

        personpicker_affiliation_enabled = kwarg.get(
                                    'personpicker_affiliation_enabled', False)
        affiliated_context = IHasAffiliation(context_object, None)
        if (affiliated_context is not None
            and personpicker_affiliation_enabled):
            # If a person is affiliated with the associated_object then we
            # can display a badge.
            badges = affiliated_context.getAffiliationBadges(term_values)
            for picker_entry, badges in izip(picker_entries, badges):
                picker_entry.badges = []
                for badge_info in badges:
                    picker_entry.badges.append(
                        dict(url=badge_info.url,
                             label=badge_info.label,
                             role=badge_info.role))

        picker_expander_enabled = kwarg.get('picker_expander_enabled', False)
        for person, picker_entry in izip(term_values, picker_entries):
            if picker_expander_enabled:
                picker_entry.details = []

            if person.preferredemail is not None:
                if person.hide_email_addresses:
                    picker_entry.description = '<email address hidden>'
                else:
                    try:
                        picker_entry.description = person.preferredemail.email
                    except Unauthorized:
                        picker_entry.description = '<email address hidden>'

            picker_entry.metadata = get_person_picker_entry_metadata(person)
            enhanced_picker_enabled = kwarg.get(
                                            'enhanced_picker_enabled', False)
            if enhanced_picker_enabled:
                # We will display the person's name (launchpad id) after their
                # displayname.
                picker_entry.alt_title = person.name
                # We will linkify the person's name so it can be clicked to
                # open the page for that person.
                picker_entry.alt_title_link = canonical_url(
                                                person, rootsite='mainsite')
                # We will display the person's irc nick(s) after their email
                # address in the description text.
                irc_nicks = None
                if person.ircnicknames:
                    irc_nicks = ", ".join(
                        [IRCNicknameFormatterAPI(ircid).displayname()
                        for ircid in person.ircnicknames])
                if irc_nicks and not picker_expander_enabled:
                    if picker_entry.description:
                        picker_entry.description = ("%s (%s)" %
                            (picker_entry.description, irc_nicks))
                    else:
                        picker_entry.description = "%s" % irc_nicks
                if picker_expander_enabled:
                    if irc_nicks:
                        picker_entry.details.append(irc_nicks)
                    if person.is_team:
                        picker_entry.details.append(
                            'Team members: %s' % person.all_member_count)
                    else:
                        picker_entry.details.append(
                            'Member since %s' % DateTimeFormatterAPI(
                                person.datecreated).date())
        return picker_entries


@adapter(IBranch)
class BranchPickerEntrySourceAdapter(DefaultPickerEntrySourceAdapter):
    """Adapts IBranch to IPickerEntrySource."""

    def getPickerEntries(self, term_values, context_object, **kwarg):
        """See `IPickerEntrySource`"""
        entries = (
            super(BranchPickerEntrySourceAdapter, self)
                    .getPickerEntries(term_values, context_object, **kwarg))
        for branch, picker_entry in izip(term_values, entries):
            picker_entry.description = branch.bzr_identity
        return entries


class TargetPickerEntrySourceAdapter(DefaultPickerEntrySourceAdapter):
    """Adapt targets (Product, Package, Distribution) to PickerEntrySource."""

    target_type = ""

    def getDescription(self, target):
        """Gets the description data for target picker entries."""
        raise NotImplemented

    def getMaintainer(self, target):
        """Gets the maintainer information for the target picker entry."""
        raise NotImplemented

    def getPickerEntries(self, term_values, context_object, **kwarg):
        """See `IPickerEntrySource`"""
        entries = (
            super(TargetPickerEntrySourceAdapter, self)
                .getPickerEntries(term_values, context_object, **kwarg))
        for target, picker_entry in izip(term_values, entries):
            picker_entry.description = self.getDescription(target)
            enhanced = bool(getFeatureFlag(
                'disclosure.target_picker_enhancements.enabled'))
            if enhanced:
                picker_entry.details = []
                summary = picker_entry.description
                if len(summary) > 45:
                    index = summary.rfind(' ', 0, 45)
                    first_line = summary[0:index + 1]
                    second_line = summary[index:]
                else:
                    first_line = summary
                    second_line = ''

                if len(second_line) > 90:
                    index = second_line.rfind(' ', 0, 90)
<<<<<<< HEAD
                    second_line = second_line[:index + 1]
=======
                    second_line = second_line[0:index + 1]
>>>>>>> f35e4d3d
                picker_entry.description = first_line
                picker_entry.details.append(second_line)
                picker_entry.alt_title = target.name
                picker_entry.alt_title_link = canonical_url(
                    target, rootsite='mainsite')
                picker_entry.target_type = self.target_type
                maintainer = self.getMaintainer(target)
                if maintainer is not None:
                    picker_entry.details.append(
                        'Maintainer: %s' % self.getMaintainer(target))
        return entries


@adapter(ISourcePackageName)
class SourcePackageNamePickerEntrySourceAdapter(
                                            DefaultPickerEntrySourceAdapter):
    """Adapts ISourcePackageName to IPickerEntrySource."""

    def getPickerEntries(self, term_values, context_object, **kwarg):
        """See `IPickerEntrySource`"""
        entries = (
            super(SourcePackageNamePickerEntrySourceAdapter, self)
                .getPickerEntries(term_values, context_object, **kwarg))
        for sourcepackagename, picker_entry in izip(term_values, entries):
            descriptions = getSourcePackageDescriptions([sourcepackagename])
            picker_entry.description = descriptions.get(
                sourcepackagename.name, "Not yet built")
        return entries


@adapter(IDistributionSourcePackage)
class DistributionSourcePackagePickerEntrySourceAdapter(
    TargetPickerEntrySourceAdapter):
    """Adapts IDistributionSourcePackage to IPickerEntrySource."""

    target_type = "package"

    def getMaintainer(self, target):
        """See `TargetPickerEntrySource`"""
        return target.currentrelease.maintainer.displayname

    def getDescription(self, target):
        """See `TargetPickerEntrySource`"""
        binaries = target.publishing_history[0].getBuiltBinaries()
        binary_names = [binary.binary_package_name for binary in binaries]
        if binary_names != []:
            description = ', '.join(binary_names)
        else:
            description = 'Not yet built.'
        return description


@adapter(IProjectGroup)
class ProjectGroupPickerEntrySourceAdapter(TargetPickerEntrySourceAdapter):
    """Adapts IProduct to IPickerEntrySource."""

    target_type = "project group"

    def getMaintainer(self, target):
        """See `TargetPickerEntrySource`"""
        return target.owner.displayname

    def getDescription(self, target):
        """See `TargetPickerEntrySource`"""
        return target.summary


@adapter(IProduct)
class ProductPickerEntrySourceAdapter(TargetPickerEntrySourceAdapter):
    """Adapts IProduct to IPickerEntrySource."""

    target_type = "project"

    def getMaintainer(self, target):
        """See `TargetPickerEntrySource`"""
        return target.owner.displayname

    def getDescription(self, target):
        """See `TargetPickerEntrySource`"""
        return target.summary


@adapter(IDistribution)
class DistributionPickerEntrySourceAdapter(TargetPickerEntrySourceAdapter):

    target_type = "distribution"

    def getMaintainer(self, target):
        """See `TargetPickerEntrySource`"""
        try:
            return target.currentseries.owner.displayname
        except AttributeError:
            return None

    def getDescription(self, target):
        """See `TargetPickerEntrySource`"""
        return target.summary


@adapter(IArchive)
class ArchivePickerEntrySourceAdapter(DefaultPickerEntrySourceAdapter):
    """Adapts IArchive to IPickerEntrySource."""

    def getPickerEntries(self, term_values, context_object, **kwarg):
        """See `IPickerEntrySource`"""
        entries = (
            super(ArchivePickerEntrySourceAdapter, self)
                    .getPickerEntries(term_values, context_object, **kwarg))
        for archive, picker_entry in izip(term_values, entries):
            picker_entry.description = '%s/%s' % (
                                       archive.owner.name, archive.name)
        return entries


class HugeVocabularyJSONView:
    """Export vocabularies as JSON.

    This was needed by the Picker widget, but could be
    useful for other AJAX widgets.
    """
    DEFAULT_BATCH_SIZE = 10

    def __init__(self, context, request):
        self.context = context
        self.request = request
        self.enhanced_picker_enabled = bool(
            getFeatureFlag('disclosure.picker_enhancements.enabled'))
        self.picker_expander_enabled = bool(
            getFeatureFlag('disclosure.picker_expander.enabled'))
        self.personpicker_affiliation_enabled = bool(
            getFeatureFlag('disclosure.personpicker_affiliation.enabled'))

    def __call__(self):
        name = self.request.form.get('name')
        if name is None:
            raise MissingInputError('name', '')

        search_text = self.request.form.get('search_text')
        if search_text is None:
            raise MissingInputError('search_text', '')
        search_filter = self.request.form.get('search_filter')

        try:
            factory = getUtility(IVocabularyFactory, name)
        except ComponentLookupError:
            raise UnexpectedFormData(
                'Unknown vocabulary %r' % name)

        vocabulary = factory(self.context)

        if IHugeVocabulary.providedBy(vocabulary):
            matches = vocabulary.searchForTerms(search_text, search_filter)
            total_size = matches.count()
        else:
            matches = list(vocabulary)
            total_size = len(matches)

        batch_navigator = BatchNavigator(matches, self.request)

        # We need to collate what IPickerEntrySource adapters are required for
        # the items in the current batch. We expect that the batch will be
        # homogenous and so only one adapter instance is required, but we
        # allow for the case where the batch may contain disparate entries
        # requiring different adapter implementations.

        # A mapping from adapter class name -> adapter instance
        adapter_cache = {}
        # A mapping from adapter class name -> list of vocab terms
        picker_entry_terms = {}
        for term in batch_navigator.currentBatch():
            picker_entry_source = IPickerEntrySource(term.value)
            adapter_class = picker_entry_source.__class__.__name__
            picker_terms = picker_entry_terms.get(adapter_class)
            if picker_terms is None:
                picker_terms = []
                picker_entry_terms[adapter_class] = picker_terms
                adapter_cache[adapter_class] = picker_entry_source
            picker_terms.append(term.value)

        # A mapping from vocab terms -> picker entries
        picker_term_entries = {}

        # For the list of terms associated with a picker adapter, we get the
        # corresponding picker entries by calling the adapter.
        for adapter_class, term_values in picker_entry_terms.items():
            picker_entries = adapter_cache[adapter_class].getPickerEntries(
                term_values,
                self.context,
                enhanced_picker_enabled=self.enhanced_picker_enabled,
                picker_expander_enabled=self.picker_expander_enabled,
                personpicker_affiliation_enabled=(
                    self.personpicker_affiliation_enabled))
            for term_value, picker_entry in izip(term_values, picker_entries):
                picker_term_entries[term_value] = picker_entry

        result = []
        for term in batch_navigator.currentBatch():
            entry = dict(value=term.token, title=term.title)
            # The canonical_url without just the path (no hostname) can
            # be passed directly into the REST PATCH call.
            api_request = IWebServiceClientRequest(self.request)
            try:
                entry['api_uri'] = canonical_url(
                    term.value, request=api_request,
                    path_only_if_possible=True)
            except NoCanonicalUrl:
                # The exception is caught, because the api_url is only
                # needed for inplace editing via a REST call. The
                # form picker doesn't need the api_url.
                entry['api_uri'] = 'Could not find canonical url.'
            picker_entry = picker_term_entries[term.value]
            if picker_entry.description is not None:
                if len(picker_entry.description) > MAX_DESCRIPTION_LENGTH:
                    entry['description'] = (
                        picker_entry.description[:MAX_DESCRIPTION_LENGTH - 3]
                        + '...')
                else:
                    entry['description'] = picker_entry.description
            if picker_entry.image is not None:
                entry['image'] = picker_entry.image
            if picker_entry.css is not None:
                entry['css'] = picker_entry.css
            if picker_entry.alt_title is not None:
                entry['alt_title'] = picker_entry.alt_title
            if picker_entry.title_link is not None:
                entry['title_link'] = picker_entry.title_link
            if picker_entry.details is not None:
                entry['details'] = picker_entry.details
            if picker_entry.alt_title_link is not None:
                entry['alt_title_link'] = picker_entry.alt_title_link
            if picker_entry.link_css is not None:
                entry['link_css'] = picker_entry.link_css
            if picker_entry.badges:
                entry['badges'] = picker_entry.badges
            if picker_entry.metadata is not None:
                entry['metadata'] = picker_entry.metadata
            if picker_entry.target_type is not None:
                entry['target_type'] = picker_entry.target_type
            result.append(entry)

        self.request.response.setHeader('Content-type', 'application/json')
        return simplejson.dumps(dict(total_size=total_size, entries=result))<|MERGE_RESOLUTION|>--- conflicted
+++ resolved
@@ -269,11 +269,7 @@
 
                 if len(second_line) > 90:
                     index = second_line.rfind(' ', 0, 90)
-<<<<<<< HEAD
-                    second_line = second_line[:index + 1]
-=======
                     second_line = second_line[0:index + 1]
->>>>>>> f35e4d3d
                 picker_entry.description = first_line
                 picker_entry.details.append(second_line)
                 picker_entry.alt_title = target.name
