--- conflicted
+++ resolved
@@ -179,14 +179,6 @@
     tal:content="structure string:LP.cache['context'] =
                  ${context/webservice:json};">
   </script>
-<<<<<<< HEAD
-
-  <script tal:content='structure string:
-  LPS.use(function(Y) {
-  });'/>
-
-=======
->>>>>>> 8b8cb04f
 </metal:lp-client-cache>
 
 
