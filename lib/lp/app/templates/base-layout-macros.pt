<macros
  xmlns="http://www.w3.org/1999/xhtml"
  xmlns:tal="http://xml.zope.org/namespaces/tal"
  xmlns:metal="http://xml.zope.org/namespaces/metal"
  xmlns:i18n="http://xml.zope.org/namespaces/i18n"
  i18n:domain="launchpad"
  tal:omit-tag=""
>

<metal:notifications define-macro="notifications"
  tal:define="notifications notifications|request/notifications">
  <tal:comment replace="nothing">
    This macro expects the following variables:
    :notifications: An object implementing INotificationList.
  </tal:comment>

  <div class="error message"
    tal:repeat="notification notifications/error"
    tal:content="structure notification/message"
  >An error notification message</div>
  <div class="warning message"
    tal:repeat="notification notifications/warning"
    tal:content="structure notification/message"
  >A warning notification message</div>
  <div class="informational message"
    tal:repeat="notification notifications/notice"
    tal:content="structure notification/message"
  >A notice notification message</div>
  <div class="informational message"
    tal:repeat="notification notifications/info"
    tal:content="structure notification/message"
  >An info notification message</div>
  <div class="debug message"
    tal:repeat="notification notifications/debug"
    tal:content="structure notification/message"
  >A debug notification message, only displayed for developers.</div>
</metal:notifications>


<metal:load-javascript define-macro="load-javascript"
  tal:define="
      revno modules/canonical.launchpad.versioninfo/revno | string:unknown;
      rooturl modules/canonical.launchpad.webapp.vhosts/allvhosts/configs/mainsite/rooturl;
      icingroot string:${rooturl}+icing/rev${revno};
      devmode modules/canonical.config/config/devmode;
      yui string:${icingroot}/yui/3.0.0pr2/build;
      lazr_js string:${icingroot}/lazr/build;
      lp_js string:${icingroot}/build"
  >
  <tal:comment replace="nothing">
    This macro just loads javascript files. It doesn't
    do any initialization.
  </tal:comment>

  <tal:devmode condition="devmode">
    <script type="text/javascript"
            tal:attributes="src string:${yui}/yui/yui.js"></script>
    <script type="text/javascript"
            tal:attributes="src string:${yui}/oop/oop.js"></script>
    <script type="text/javascript"
            tal:attributes="src string:${yui}/event/event.js"></script>
    <script type="text/javascript"
            tal:attributes="src string:${yui}/dom/dom.js"></script>
    <script type="text/javascript"
            tal:attributes="src string:${yui}/node/node.js"></script>
    <script type="text/javascript"
            tal:attributes="src string:${yui}/dump/dump.js"></script>
    <script type="text/javascript"
            tal:attributes="src string:${yui}/io/io.js"></script>
    <script type="text/javascript"
            tal:attributes="src string:${yui}/json/json.js"></script>
    <script type="text/javascript"
            tal:attributes="src string:${yui}/attribute/attribute.js"></script>
    <script type="text/javascript"
            tal:attributes="src string:${yui}/base/base.js"></script>
    <script type="text/javascript"
            tal:attributes="src string:${yui}/substitute/substitute.js"></script>
    <script type="text/javascript"
            tal:attributes="src string:${yui}/anim/anim.js"></script>
    <script type="text/javascript"
            tal:attributes="src string:${yui}/classnamemanager/classnamemanager.js"></script>
    <script type="text/javascript"
            tal:attributes="src string:${yui}/plugin/plugin.js"></script>
    <script type="text/javascript"
            tal:attributes="src string:${yui}/widget/widget.js"></script>
    <script type="text/javascript"
            tal:attributes="src string:${yui}/widget/widget-position-ext.js"></script>
    <script type="text/javascript"
            tal:attributes="src string:${yui}/cookie/cookie.js"></script>
    <script type="text/javascript"
            tal:attributes="src string:${yui}/widget/widget-position.js"></script>
    <script type="text/javascript"
            tal:attributes="src string:${yui}/widget/widget-position-ext.js"></script>
    <script type="text/javascript"
            tal:attributes="src string:${yui}/widget/widget-stack.js"></script>
    <script type="text/javascript"
            tal:attributes="src string:${yui}/widget/widget-stdmod.js"></script>
    <script type="text/javascript"
            tal:attributes="src string:${yui}/overlay/overlay.js"></script>
    <script type="text/javascript"
            tal:attributes="src string:${yui}/node-menunav/node-menunav.js"></script>

    <script type="text/javascript"
            tal:attributes="src string:${icingroot}/MochiKit.js"></script>
    <script type="text/javascript"
            tal:attributes="src string:${lazr_js}/lazr/lazr.js"></script>
    <script type="text/javascript"
            tal:attributes="src string:${lazr_js}/anim/anim.js"></script>
    <script type="text/javascript"
            tal:attributes="src string:${lazr_js}/inlineedit/editor.js"></script>
    <script type="text/javascript"
            tal:attributes="src string:${lazr_js}/autocomplete/autocomplete.js"></script>
    <script type="text/javascript"
            tal:attributes="src string:${lazr_js}/overlay/overlay.js"></script>
    <script type="text/javascript"
            tal:attributes="src string:${lazr_js}/activator/activator.js"></script>
    <script type="text/javascript"
            tal:attributes="src string:${lazr_js}/picker/picker.js"></script>
    <script type="text/javascript"
            tal:attributes="src string:${lazr_js}/formoverlay/formoverlay.js"></script>
    <script type="text/javascript"
            tal:attributes="src string:${lazr_js}/choiceedit/choiceedit.js"></script>
    <script type="text/javascript"
            tal:attributes="src string:${lazr_js}/effects/effects.js"></script>

    <script type="text/javascript"
            tal:attributes="src string:${lp_js}/lp/lp.js"></script>
    <script type="text/javascript"
            tal:attributes="src string:${lp_js}/lp/dragscroll.js"></script>
    <script type="text/javascript"
            tal:attributes="src string:${lp_js}/lp/picker.js"></script>
    <script type="text/javascript"
            tal:attributes="src string:${lp_js}/lp/mapping.js"></script>
    <script type="text/javascript"
            tal:attributes="src string:${lp_js}/registry/milestoneoverlay.js"></script>
    <script type="text/javascript"
            tal:attributes="src string:${lp_js}/registry/timeline.js"></script>
    <script type="text/javascript"
            tal:attributes="src string:${lp_js}/sorttable/sorttable.js"></script>
    <script type="text/javascript"
            tal:attributes="src string:${lp_js}/inlinehelp/inlinehelp.js"></script>
    <script type="text/javascript"
            tal:attributes="src string:${lp_js}/client/client.js"></script>
  </tal:devmode>
  <tal:production condition="not:devmode">
    <script type="text/javascript"
            tal:attributes="src string:${icingroot}/build/launchpad.js"></script>
  </tal:production>

  <script type="text/javascript"
      tal:content="string:var cookie_scope = '${request/lp:cookie_scope}';"></script>
</metal:load-javascript>


<metal:page-javascript define-macro="page-javascript"
  tal:define="
      revno modules/canonical.launchpad.versioninfo/revno | string:unknown;
      rooturl modules/canonical.launchpad.webapp.vhosts/allvhosts/configs/mainsite/rooturl;
      icingroot_contrib string:${rooturl}+icing-contrib/rev${revno};
      devmode modules/canonical.config/config/devmode;
      map_query string:&amp;file=api&amp;v=2&amp;key=${modules/canonical.config/config/google/maps_api_key};">
  <tal:comment replace="nothing">
    Load and initialize the common script used by all pages.
  </tal:comment>

  <tal:needs_json tal:condition="request/needs_json">
    <script type="text/javascript"
            tal:attributes="src string:${icingroot_contrib}/json2.js"></script>
    <script type="text/javascript"
            tal:attributes="src string:${icingroot_contrib}/JSONScriptRequest.js"></script>
  </tal:needs_json>
  <tal:needs-gmap2 condition="request/needs_gmap2">
    <script type="text/javascript"
            tal:condition="devmode"
            tal:attributes="src string:http://maps.google.com/maps?${map_query};"></script>
    <script type="text/javascript"
            tal:condition="not: devmode"
            tal:attributes="src string:https://maps-api-ssl.google.com/maps?oe=utf-8&amp;client=gme-canonical${map_query};"></script>
  </tal:needs-gmap2>

  <metal:load-lavascript use-macro="context/@@+base-layout-macros/load-javascript" />

  <script type="text/javascript">
    YUI().use('node', 'lp', function(Y) {
        Y.on('load', function(e) {
            sortables_init();
            initInlineHelp();
            Y.lp.activate_collapsibles();
            activateFoldables();
            activateConstrainBugExpiration();
        }, window);

        // Hook up the function that dismisses the help window if we click
        // anywhere outside of it.
        Y.on('click', handleClickOnPage, window);
    });
  </script>
</metal:page-javascript>


<metal:launchpad-stylesheet define-macro="launchpad-stylesheet"
  tal:define="
      revno modules/canonical.launchpad.versioninfo/revno | string:unknown;
      rooturl modules/canonical.launchpad.webapp.vhosts/allvhosts/configs/mainsite/rooturl;
      icingroot string:${rooturl}+icing/rev${revno};
      devmode modules/canonical.config/config/devmode"
  >
  <style
    type="text/css"
    media="screen, print"
    tal:condition="not: devmode"
    tal:content="string:@import url(${icingroot}/+style-slimmer.css);"/>
  <style
    type="text/css"
    media="screen, print"
    tal:condition="devmode"
    tal:content="string:@import url(${icingroot}/style.css);"/>

  <link rel="stylesheet" type="text/css"
      tal:attributes="href
      string:${icingroot}/lazr/build/lazr/assets/skins/sam/lazr.css"
      />
  <link rel="stylesheet" type="text/css"
      tal:attributes="href
      string:${icingroot}/lazr/build/inlineedit/assets/skins/sam/editor.css"
      />
  <link rel="stylesheet" type="text/css"
      tal:attributes="href
      string:${icingroot}/lazr/build/autocomplete/assets/skins/sam/autocomplete.css"
      />
  <link rel="stylesheet" type="text/css"
      tal:attributes="href
      string:${icingroot}/lazr/build/overlay/assets/skins/sam/pretty-overlay.css"
      />
  <link rel="stylesheet" type="text/css"
      tal:attributes="href
      string:${icingroot}/lazr/build/formoverlay/assets/formoverlay.css"
      />
  <link rel="stylesheet" type="text/css"
      tal:attributes="href
      string:${icingroot}/lazr/build/picker/assets/skins/sam/picker.css"
      />
  <link rel="stylesheet" type="text/css"
      tal:attributes="href
      string:${icingroot}/lazr/build/activator/assets/skins/sam/activator.css"
      />
  <link rel="stylesheet" type="text/css"
      tal:attributes="href
      string:${icingroot}/lazr/build/choiceedit/assets/choiceedit-core.css"
      />
</metal:launchpad-stylesheet>


<metal:launchpad-stylesheet-3-0 define-macro="launchpad-stylesheet-3-0"
  tal:define="
    revno modules/canonical.launchpad.versioninfo/revno | string:unknown;
    rooturl modules/canonical.launchpad.webapp.vhosts/allvhosts/configs/mainsite/rooturl;
    icingroot string:${rooturl}+icing/rev${revno};
    yui string:${icingroot}/yui/3.0.0pr2/build;
    devmode modules/canonical.config/config/devmode">
  <tal:comment replace="nothing">
    This macro loads the old stylesheet, then the YUI CSS, and finally
    the new stylesheet. When no pages use main-template, this can be
    refactored.
  </tal:comment>
  <metal:old-style-sheet use-macro="context/@@+base-layout-macros/launchpad-stylesheet" />
  <link rel="stylesheet" type="text/css"
    tal:attributes="href string:${yui}/cssreset/reset.css" />
  <link rel="stylesheet" type="text/css"
    tal:attributes="href string:${yui}/cssfonts/fonts.css" />
  <link rel="stylesheet" type="text/css"
    tal:attributes="href string:${yui}/cssgrids/grids.css" />

  <style type="text/css" media="screen, print"
    tal:content="string:@import url(${icingroot}/style-3-0.css);"/>
</metal:launchpad-stylesheet-3-0>


<metal:lp-client-cache define-macro="lp-client-cache">
  <tal:cache condition="view/user|nothing"
              define="cache request/webservicerequest:cache;
                      links cache/links;
                      objects cache/objects;">
    <script tal:repeat="key links"
      tal:content="string:LP.client.links['${key}'] =
                   '${links/?key/fmt:api_url}';">
    </script>
    <script tal:repeat="key objects"
      tal:content="string:LP.client.cache['${key}'] =
                   ${objects/?key/webservice:json};">
    </script>
  </tal:cache>

  <script tal:condition="context/webservice:is_entry"
    tal:content="string:LP.client.cache['context'] =
                 ${context/webservice:json};">
  </script>
</metal:lp-client-cache>


<metal:application-buttons define-macro="application-buttons">
  <!-- Application Menu -->
  <ul
    tal:define="facetmenu view/menu:facet">
    <tal:facet repeat="link facetmenu">
      <li
        tal:condition="python: link.enabled and link.selected"
        tal:attributes="title link/summary; class string:${link/name} active"
        ><span
          tal:condition="not:link/linked"
          tal:content="structure link/escapedtext"
          /><a
          tal:condition="link/linked"
          tal:attributes="href link/url"
          tal:content="structure link/escapedtext" /></li>
      <li
        tal:condition="python: link.enabled and not link.selected"
        tal:attributes="title link/summary; class link/name"
        ><a
          tal:condition="link/enabled"
          tal:attributes="href link/url"
          tal:content="structure link/escapedtext"
          /></li>
      <li
        tal:condition="not:link/enabled"
        tal:attributes="class string:${link/name} disabled-tab"
        ><span
           tal:content="link/escapedtext" /></li>
    </tal:facet>
  </ul>
</metal:application-buttons>


<metal:footer define-macro="footer">
  <div id="footer" class="footer">
    <div class="lp-arcana">
<<<<<<< HEAD
      <div class="yui-g" tal:omit-tag="not:site_message">
        <div class="yui-u first">
          <img src="/@@/launchpad-logo-and-name-hierarchy.png" alt="Launchpad"/>
          &nbsp;&bull;&nbsp;
          <a href="/+tour">Take the tour</a>
          &nbsp;&bull;&nbsp;
          <a href="https://help.launchpad.net/">Read the guide</a>
          &nbsp;
          <form id="globalsearch" method="get" accept-charset="UTF-8"
            class="sprite-after search-icon"
            tal:condition="view/macro:pagehas/globalsearch"
            tal:attributes="action string:${rooturl}+search">
            <input type="search" id="search-text" name="field.text" />
          </form>
        </div>
        <metal:site-message
          use-macro="context/@@+base-layout-macros/site-message"/>
      </div>
=======
      <a tal:attributes="href string:${rooturl}"><img src="/@@/launchpad-logo-and-name-hierarchy.png" alt="Launchpad"/></a>
      &nbsp;&bull;&nbsp;
      <a href="/+tour">Take the tour</a>
      &nbsp;&bull;&nbsp;
      <a href="https://help.launchpad.net/">Read the guide</a>
      &nbsp;
      <form id="globalsearch" method="get" accept-charset="UTF-8"
        class="sprite-after search-icon"
        tal:condition="view/macro:pagehas/globalsearch"
        tal:attributes="action string:${rooturl}+search">
        <input type="search" id="search-text" name="field.text" />
      </form>
>>>>>>> ff5bdb4c
    </div>

    <div class="colophon">
      &copy; 2004-2009
      <a href="http://canonical.com/">Canonical&nbsp;Ltd.</a>
      &nbsp;&bull;&nbsp;
      <a href="/legal">Terms of use</a>
      &nbsp;&bull;&nbsp;
      <a href="/feedback"
        tal:condition="request/lp:person">Contact us</a>
      <span id="lp-version" tal:condition="not:is_lpnet">
      &nbsp;&bull;&nbsp;
        <a href="https://help.launchpad.net/LaunchpadReleases"
          tal:content="version"/>
        <tal:devmode condition="devmode">devmode</tal:devmode>
        <tal:demo condition="is_demo">demo site</tal:demo>
        <tal:edge condition="is_edge">beta site</tal:edge>
      </span>
    </div>
  </div>
</metal:footer>

<metal:site-message define-macro="site-message">
  <div class="sitemessage yui-u" tal:condition="site_message">
    <tal:site_message tal:content="structure site_message">
      This site is running pre-release code.
    </tal:site_message>
    <tal:edge_only condition="is_edge">
      <tal:normal_lp_view condition="view/macro:pagehas/applicationtabs">
        <tal:comment replace="nothing">
          Some locationless pages - such as login/register use views that
          do not inherit from LPView, and will not have isBetaUser() etc.
          Checking for applicationtabs ensures that we are not on a
          locationless view.
        </tal:comment>
        <tal:beta_user condition="view/isBetaUser">
          <a href="#" class="js-action" onclick="setBetaRedirect(false)"
             tal:condition="not:view/isRedirectInhibited">
            Disable edge redirect.
          </a>
          <a href="#" class="js-action" onclick="setBetaRedirect(true)"
             tal:condition="view/isRedirectInhibited">
            Enable edge redirect.
          </a>
        </tal:beta_user>
      </tal:normal_lp_view>
    </tal:edge_only>
  </div>
</metal:site-message>

</macros><|MERGE_RESOLUTION|>--- conflicted
+++ resolved
@@ -334,10 +334,9 @@
 <metal:footer define-macro="footer">
   <div id="footer" class="footer">
     <div class="lp-arcana">
-<<<<<<< HEAD
       <div class="yui-g" tal:omit-tag="not:site_message">
         <div class="yui-u first">
-          <img src="/@@/launchpad-logo-and-name-hierarchy.png" alt="Launchpad"/>
+          <a tal:attributes="href string:${rooturl}"><img src="/@@/launchpad-logo-and-name-hierarchy.png" alt="Launchpad"/></a>
           &nbsp;&bull;&nbsp;
           <a href="/+tour">Take the tour</a>
           &nbsp;&bull;&nbsp;
@@ -353,20 +352,6 @@
         <metal:site-message
           use-macro="context/@@+base-layout-macros/site-message"/>
       </div>
-=======
-      <a tal:attributes="href string:${rooturl}"><img src="/@@/launchpad-logo-and-name-hierarchy.png" alt="Launchpad"/></a>
-      &nbsp;&bull;&nbsp;
-      <a href="/+tour">Take the tour</a>
-      &nbsp;&bull;&nbsp;
-      <a href="https://help.launchpad.net/">Read the guide</a>
-      &nbsp;
-      <form id="globalsearch" method="get" accept-charset="UTF-8"
-        class="sprite-after search-icon"
-        tal:condition="view/macro:pagehas/globalsearch"
-        tal:attributes="action string:${rooturl}+search">
-        <input type="search" id="search-text" name="field.text" />
-      </form>
->>>>>>> ff5bdb4c
     </div>
 
     <div class="colophon">
