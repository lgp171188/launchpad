<macros
  xmlns="http://www.w3.org/1999/xhtml"
  xmlns:tal="http://xml.zope.org/namespaces/tal"
  xmlns:metal="http://xml.zope.org/namespaces/metal"
  xmlns:i18n="http://xml.zope.org/namespaces/i18n"
  i18n:domain="launchpad"
  tal:omit-tag=""
>

<metal:notifications define-macro="notifications"
  tal:define="notifications notifications|request/notifications">
  <tal:comment replace="nothing">
    This macro expects the following variables:
    :notifications: An object implementing INotificationList.
  </tal:comment>

  <div class="error message"
    tal:repeat="notification notifications/error"
    tal:content="structure notification/message"
  >An error notification message</div>
  <div class="warning message"
    tal:repeat="notification notifications/warning"
    tal:content="structure notification/message"
  >A warning notification message</div>
  <div class="informational message"
    tal:repeat="notification notifications/notice"
    tal:content="structure notification/message"
  >A notice notification message</div>
  <div class="informational message"
    tal:repeat="notification notifications/info"
    tal:content="structure notification/message"
  >An info notification message</div>
  <div class="debug message"
    tal:repeat="notification notifications/debug"
    tal:content="structure notification/message"
  >A debug notification message, only displayed for developers.</div>
</metal:notifications>


<metal:load-javascript define-macro="load-javascript"
  tal:define="
      revno modules/canonical.launchpad.versioninfo/revno | string:unknown;
      rooturl modules/canonical.launchpad.webapp.vhosts/allvhosts/configs/mainsite/rooturl;
      icingroot string:${rooturl}+icing/rev${revno};
      devmode modules/canonical.config/config/devmode;
      yui string:${icingroot}/yui;
      lazr_js string:${icingroot}/lazr/build;
      lp_js string:${icingroot}/build"
  >
  <tal:comment replace="nothing">
    This macro just loads javascript files. It doesn't
    do any initialization.
  </tal:comment>

  <tal:comment replace="nothing">
    XXX mars 2010-01-21
    We have to load MochiKit outside of the main javascript rollup so that the
    rollup's size does not exceed 512Kb.  That magic number triggers a bug
    somewhere in the automated test system that will prevent Windmill from
    executing.
  </tal:comment>
  <script type="text/javascript"
          tal:attributes="src string:${icingroot}/MochiKit.js"></script>

  <tal:devmode condition="devmode">

    <tal:comment replace="nothing">
      Instead of loading the yui.js seed we will load three of it's five
      sub-components.

      We leave out get.js and loader.js, effectively disabling
      dynamic loading of modules.

      XXX mars 2009-11-03
      To see what modules are missing you have to change yui-base.js to
      yui-base-debug.js and move the <script/> node outside of this block.

      This will hopefully be fixed in YUI itself.
      See http://yuilibrary.com/projects/yui3/ticket/2528368
    </tal:comment>
    <script type="text/javascript"
            tal:attributes="src string:${yui}/yui/yui-base.js"></script>
    <script type="text/javascript"
            tal:attributes="src string:${yui}/yui/yui-log.js"></script>
    <script type="text/javascript"
            tal:attributes="src string:${yui}/yui/yui-later.js"></script>

    <script type="text/javascript"
            tal:attributes="src string:${yui}/oop/oop.js"></script>
    <script type="text/javascript"
            tal:attributes="src string:${yui}/event/event.js"></script>
    <script type="text/javascript"
            tal:attributes="src string:${yui}/event/event-key.js"></script>
    <script type="text/javascript"
            tal:attributes="src string:${yui}/event-custom/event-custom.js"></script>
    <script type="text/javascript"
            tal:attributes="src string:${yui}/event-simulate/event-simulate.js"></script>
    <script type="text/javascript"
            tal:attributes="src string:${yui}/dom/dom.js"></script>
    <script type="text/javascript"
            tal:attributes="src string:${yui}/node/node.js"></script>
    <script type="text/javascript"
            tal:attributes="src string:${yui}/node-focusmanager/node-focusmanager.js"></script>
    <script type="text/javascript"
            tal:attributes="src string:${yui}/node/node-event-simulate.js"></script>
    <script type="text/javascript"
            tal:attributes="src string:${yui}/dump/dump.js"></script>
    <script type="text/javascript"
            tal:attributes="src string:${yui}/io/io.js"></script>
    <script type="text/javascript"
            tal:attributes="src string:${yui}/json/json.js"></script>
    <script type="text/javascript"
            tal:attributes="src string:${yui}/attribute/attribute.js"></script>
    <script type="text/javascript"
            tal:attributes="src string:${yui}/base/base.js"></script>
    <script type="text/javascript"
            tal:attributes="src string:${yui}/substitute/substitute.js"></script>
    <script type="text/javascript"
            tal:attributes="src string:${yui}/anim/anim.js"></script>
    <script type="text/javascript"
            tal:attributes="src string:${yui}/classnamemanager/classnamemanager.js"></script>
    <script type="text/javascript"
            tal:attributes="src string:${yui}/plugin/plugin.js"></script>
    <script type="text/javascript"
            tal:attributes="src string:${yui}/pluginhost/pluginhost.js"></script>
    <script type="text/javascript"
            tal:attributes="src string:${yui}/widget/widget.js"></script>
    <script type="text/javascript"
            tal:attributes="src string:${yui}/widget/widget-position-ext.js"></script>
    <script type="text/javascript"
            tal:attributes="src string:${yui}/cookie/cookie.js"></script>
    <script type="text/javascript"
            tal:attributes="src string:${yui}/widget/widget-position.js"></script>
    <script type="text/javascript"
            tal:attributes="src string:${yui}/widget/widget-position-ext.js"></script>
    <script type="text/javascript"
            tal:attributes="src string:${yui}/widget/widget-stack.js"></script>
    <script type="text/javascript"
            tal:attributes="src string:${yui}/widget/widget-stdmod.js"></script>
    <script type="text/javascript"
            tal:attributes="src string:${yui}/overlay/overlay.js"></script>
    <script type="text/javascript"
            tal:attributes="src string:${yui}/node-menunav/node-menunav.js"></script>

    <script type="text/javascript"
            tal:attributes="src string:${lazr_js}/lazr/lazr.js"></script>
    <script type="text/javascript"
            tal:attributes="src string:${lazr_js}/anim/anim.js"></script>
    <script type="text/javascript"
            tal:attributes="src string:${lazr_js}/inlineedit/editor.js"></script>
    <script type="text/javascript"
            tal:attributes="src string:${lazr_js}/autocomplete/autocomplete.js"></script>
    <script type="text/javascript"
            tal:attributes="src string:${lazr_js}/overlay/overlay.js"></script>
    <script type="text/javascript"
            tal:attributes="src string:${lazr_js}/activator/activator.js"></script>
    <script type="text/javascript"
            tal:attributes="src string:${lazr_js}/picker/picker.js"></script>
    <script type="text/javascript"
            tal:attributes="src string:${lazr_js}/formoverlay/formoverlay.js"></script>
    <script type="text/javascript"
            tal:attributes="src string:${lazr_js}/choiceedit/choiceedit.js"></script>
    <script type="text/javascript"
            tal:attributes="src string:${lazr_js}/effects/effects.js"></script>

    <script type="text/javascript"
            tal:attributes="src string:${lp_js}/lp/lp.js"></script>
    <script type="text/javascript"
            tal:attributes="src string:${lp_js}/lp/lp-mochi.js"></script>
    <script type="text/javascript"
            tal:attributes="src string:${lp_js}/lp/dragscroll.js"></script>
    <script type="text/javascript"
            tal:attributes="src string:${lp_js}/lp/picker.js"></script>
    <script type="text/javascript"
            tal:attributes="src string:${lp_js}/lp/mapping.js"></script>
    <script type="text/javascript"
            tal:attributes="src string:${lp_js}/registry/milestoneoverlay.js"></script>
    <script type="text/javascript"
            tal:attributes="src string:${lp_js}/registry/timeline.js"></script>
    <script type="text/javascript"
            tal:attributes="src string:${lp_js}/sorttable/sorttable.js"></script>
    <script type="text/javascript"
            tal:attributes="src string:${lp_js}/inlinehelp/inlinehelp.js"></script>
    <script type="text/javascript"
            tal:attributes="src string:${lp_js}/client/client.js"></script>

    <script type="text/javascript"
            tal:attributes="src string:${lp_js}/code/branchmergeproposal.js">
    </script>
    <script type="text/javascript"
            tal:attributes="src string:${lp_js}/code/codereview.js"></script>
    <script type="text/javascript"
            tal:attributes="src string:${lp_js}/lp/comment.js"></script>
    <script type="text/javascript"
            tal:attributes="src string:${lp_js}/lp/errors.js"></script>
    <script type="text/javascript"
            tal:attributes="src string:${lp_js}/registry/team.js"></script>

  </tal:devmode>
  <tal:production condition="not:devmode">
    <script type="text/javascript"
            tal:attributes="src string:${icingroot}/build/launchpad.js"></script>
  </tal:production>

  <script type="text/javascript"
      tal:content="string:var cookie_scope = '${request/lp:cookie_scope}';"></script>
  <script type="text/javascript">
    // Define a global YUI sandbox that should be used by everyone.
    var LPS = YUI();
  </script>
</metal:load-javascript>


<metal:page-javascript define-macro="page-javascript"
  tal:define="
      revno modules/canonical.launchpad.versioninfo/revno | string:unknown;
      rooturl modules/canonical.launchpad.webapp.vhosts/allvhosts/configs/mainsite/rooturl;
      icingroot_contrib string:${rooturl}+icing-contrib/rev${revno};
      devmode modules/canonical.config/config/devmode;
      map_query string:&amp;file=api&amp;v=2&amp;key=${modules/canonical.config/config/google/maps_api_key};">
  <tal:comment replace="nothing">
    Load and initialize the common script used by all pages.
  </tal:comment>

  <tal:needs_json tal:condition="request/needs_json">
    <script type="text/javascript"
            tal:attributes="src string:${icingroot_contrib}/json2.js"></script>
    <script type="text/javascript"
            tal:attributes="src string:${icingroot_contrib}/JSONScriptRequest.js"></script>
  </tal:needs_json>
  <tal:needs-gmap2 condition="request/needs_gmap2">
    <script type="text/javascript"
            tal:condition="devmode"
            tal:attributes="src string:http://maps.google.com/maps?${map_query};"></script>
    <script type="text/javascript"
            tal:condition="not: devmode"
            tal:attributes="src string:https://maps-api-ssl.google.com/maps?oe=utf-8&amp;client=gme-canonical${map_query};"></script>
  </tal:needs-gmap2>

  <metal:load-lavascript use-macro="context/@@+base-layout-macros/load-javascript" />

  <script type="text/javascript">
    LPS.use('node', 'lp', function(Y) {
        Y.on('load', function(e) {
            sortables_init();
            initInlineHelp();
            Y.lp.activate_collapsibles();
            activateFoldables();
            activateConstrainBugExpiration();
        }, window);

        // Hook up the function that dismisses the help window if we click
        // anywhere outside of it.
        Y.on('click', handleClickOnPage, window);
    });
  </script>
</metal:page-javascript>


<metal:launchpad-stylesheet-3-0 define-macro="launchpad-stylesheet-3-0"
  tal:define="
    revno modules/canonical.launchpad.versioninfo/revno | string:unknown;
    rooturl modules/canonical.launchpad.webapp.vhosts/allvhosts/configs/mainsite/rooturl;
    icingroot string:${rooturl}+icing/rev${revno}">
  <tal:comment replace="nothing">
    This macro loads a single css file containing all our stylesheets.
    If you need to include a new css file here, add it to
    buildout-templates/bin/combine-css.in instead.
  </tal:comment>
  <style type="text/css" media="screen, print"
    tal:content="string:@import url(${icingroot}/combo.css);"/>
</metal:launchpad-stylesheet-3-0>


<metal:lp-client-cache define-macro="lp-client-cache">
  <tal:cache condition="view/user|nothing"
              define="cache request/webservicerequest:cache;
                      links cache/links;
                      objects cache/objects;">
    <script tal:repeat="key links"
      tal:content="string:LP.client.links['${key}'] =
                   '${links/?key/fmt:api_url}';">
    </script>
    <script tal:repeat="key objects"
      tal:content="string:LP.client.cache['${key}'] =
                   ${objects/?key/webservice:json};">
    </script>
  </tal:cache>

  <script tal:condition="context/webservice:is_entry"
    tal:content="string:LP.client.cache['context'] =
                 ${context/webservice:json};">
  </script>
</metal:lp-client-cache>


<metal:application-buttons define-macro="application-buttons">
  <!-- Application Menu -->
  <ul class="facetmenu"
      tal:define="facetmenu view/menu:facet">
    <tal:facet repeat="link facetmenu">
      <li
        tal:condition="python: link.enabled and link.selected"
        tal:attributes="title link/summary; class string:${link/name} active"
        ><span
          tal:condition="not:link/linked"
          tal:content="structure link/escapedtext"
          /><a
          tal:condition="link/linked"
          tal:attributes="href link/url"
          tal:content="structure link/escapedtext" /></li>
      <li
        tal:condition="python: link.enabled and not link.selected"
        tal:attributes="title link/summary; class link/name"
        ><a
          tal:condition="link/enabled"
          tal:attributes="href link/url"
          tal:content="structure link/escapedtext"
          /></li>
      <li
        tal:condition="not:link/enabled"
        tal:attributes="class string:${link/name} disabled-tab"
        ><span
           tal:content="link/escapedtext" /></li>
    </tal:facet>
  </ul>
</metal:application-buttons>


<metal:footer define-macro="footer">
  <div id="footer" class="footer">
    <div class="lp-arcana" tal:condition="not:view/is_root_page|nothing">
        <div class="lp-branding">
          <a tal:attributes="href string:${rooturl}"><img src="/@@/launchpad-logo-and-name-hierarchy.png" alt="Launchpad"/></a>
          &nbsp;&bull;&nbsp;
          <a href="/+tour">Take the tour</a>
          &nbsp;&bull;&nbsp;
          <a href="https://help.launchpad.net/">Read the guide</a>
          &nbsp;
          <form id="globalsearch" method="get" accept-charset="UTF-8"
            class="sprite-after search-icon"
            tal:condition="view/macro:pagehas/globalsearch"
            tal:attributes="action string:${rooturl}+search">
            <input type="search" id="search-text" name="field.text" />
          </form>
        </div>
        <metal:site-message
          use-macro="context/@@+base-layout-macros/site-message"/>
    </div>

    <div class="colophon">
      &copy; 2004-2010
      <a href="http://canonical.com/">Canonical&nbsp;Ltd.</a>
      &nbsp;&bull;&nbsp;
      <a href="/legal">Terms of use</a>
      &nbsp;&bull;&nbsp;
      <a href="https://help.launchpad.net/Feedback"
        >Contact us</a>
      &nbsp;&bull;&nbsp;
      <a href="http://identi.ca/launchpadstatus"
        >System status</a>
      <span id="lp-version" tal:condition="not:is_lpnet">
      &nbsp;&bull;&nbsp;
        <a href="https://help.launchpad.net/LaunchpadReleases"
          tal:content="version"/>
        <tal:devmode condition="devmode">devmode</tal:devmode>
        <tal:demo condition="is_demo">demo site</tal:demo>
        <tal:edge condition="is_edge">beta site</tal:edge>
      </span>
    </div>
  </div>
</metal:footer>

<metal:site-message define-macro="site-message">
  <div class="sitemessage" tal:condition="site_message">
    <tal:site_message tal:content="structure site_message">
      This site is running pre-release code.
    </tal:site_message>
    <tal:edge_only condition="is_edge">
      <tal:beta_user condition="view/macro:isbetauser">
        <a href="#" class="js-action" onclick="setBetaRedirect(false)"
           tal:condition="not:view/isRedirectInhibited">
          Disable edge redirect.
        </a>
        <a href="#" class="js-action" onclick="setBetaRedirect(true)"
           tal:condition="view/isRedirectInhibited">
          Enable edge redirect.
        </a>
      </tal:beta_user>
    </tal:edge_only>
  </div>
</metal:site-message>

<<<<<<< HEAD
<metal:plural define-macro="plural"><tal:comment condition="nothing">
  This macro requires the call site to define `count` in a containing
  tag or as a global. The plural `suffix` can also be defined by the
  containing tag or as a global, the default is 's'.
  </tal:comment><tal:if
    define="
      l_default string:s;
      l_suffix suffix | l_default;"
    condition="python: count != 1"
    replace="l_suffix" />
</metal:plural>
=======
<metal:plural-msg define-macro="plural-message">
  <tal:comment condition="nothing">
    Expected variables to be defined in a containing tag or global:
    count - value to check to determine plural form
    singluar - string to use when count == 1
    plural - string to use when count > 1.  If no plural is given it defaults
    to the singular value + 's'.
  </tal:comment>
  <tal:singular
    condition="python: count == 1"
    replace="singular" />
  <tal:plural
     define="l_default string:s;
             l_plural plural | string:$singular$l_default;"
    condition="python: count != 1"
    replace="l_plural" />
</metal:plural-msg>

>>>>>>> b72ae5d6
</macros><|MERGE_RESOLUTION|>--- conflicted
+++ resolved
@@ -391,19 +391,6 @@
   </div>
 </metal:site-message>
 
-<<<<<<< HEAD
-<metal:plural define-macro="plural"><tal:comment condition="nothing">
-  This macro requires the call site to define `count` in a containing
-  tag or as a global. The plural `suffix` can also be defined by the
-  containing tag or as a global, the default is 's'.
-  </tal:comment><tal:if
-    define="
-      l_default string:s;
-      l_suffix suffix | l_default;"
-    condition="python: count != 1"
-    replace="l_suffix" />
-</metal:plural>
-=======
 <metal:plural-msg define-macro="plural-message">
   <tal:comment condition="nothing">
     Expected variables to be defined in a containing tag or global:
@@ -421,6 +408,4 @@
     condition="python: count != 1"
     replace="l_plural" />
 </metal:plural-msg>
-
->>>>>>> b72ae5d6
 </macros>