# Copyright 2009-2010 Canonical Ltd.  This software is licensed under the
# GNU Affero General Public License version 3 (see the file LICENSE).

"""Tests for pool.py."""

__metaclass__ = type

import hashlib
import os
import shutil
from tempfile import mkdtemp
import unittest

from canonical.launchpad.scripts.logger import QuietFakeLogger
from lp.archivepublisher.diskpool import (
    DiskPool,
    poolify,
    )
<<<<<<< HEAD
from lp.services.log.logger import BufferLogger
=======
>>>>>>> 8b0d5cb9


class MockFile:

    def __init__(self, contents):
        self.contents = contents

    def open(self):
        self.loc = 0

    def read(self, chunksize):
        end_chunk = self.loc + chunksize
        chunk = self.contents[self.loc:end_chunk]
        self.loc = end_chunk
        return chunk

    def close(self):
        pass


class PoolTestingFile:

    def __init__(self, pool, sourcename, filename):
        self.pool = pool
        self.sourcename = sourcename
        self.filename = filename
        self.contents = sourcename

    def addToPool(self, component):
        return self.pool.addFile(
            component, self.sourcename, self.filename,
            hashlib.sha1(self.contents).hexdigest(), MockFile(self.contents))

    def removeFromPool(self, component):
        return self.pool.removeFile(component, self.sourcename, self.filename)

    def checkExists(self, component):
        path = self.pool.pathFor(component, self.sourcename, self.filename)
        return os.path.exists(path)

    def checkIsLink(self, component):
        path = self.pool.pathFor(component, self.sourcename, self.filename)
        return os.path.islink(path)

    def checkIsFile(self, component):
        return self.checkExists(component) and not self.checkIsLink(component)


class TestPoolification(unittest.TestCase):

    def testPoolificationOkay(self):
        """poolify should poolify properly"""
        cases = (
            ("foo", "main", "main/f/foo"),
            ("foo", "universe", "universe/f/foo"),
            ("libfoo", "main", "main/libf/libfoo"),
            )
        for case in cases:
            self.assertEqual(case[2], poolify(case[0], case[1]))


class TestPool(unittest.TestCase):

    def setUp(self):
        self.pool_path = mkdtemp()
        self.temp_path = mkdtemp()
<<<<<<< HEAD
        self.pool = DiskPool(self.pool_path, self.temp_path, BufferLogger())
=======
        self.pool = DiskPool(
            self.pool_path, self.temp_path, QuietFakeLogger())
>>>>>>> 8b0d5cb9

    def tearDown(self):
        shutil.rmtree(self.pool_path)
        shutil.rmtree(self.temp_path)

    def testSimpleAdd(self):
        """Adding a new file should work."""
        foo = PoolTestingFile(self.pool, "foo", "foo-1.0.deb")
        result = foo.addToPool("main")
        self.assertEqual(self.pool.results.FILE_ADDED, result)
        self.assertTrue(foo.checkIsFile("main"))

    def testSimpleSymlink(self):
        """Adding a file twice should result in a symlink."""
        foo = PoolTestingFile(self.pool, "foo", "foo-1.0.deb")
        foo.addToPool("main")
        result = foo.addToPool("universe")
        self.assertEqual(self.pool.results.SYMLINK_ADDED, result)
        self.assertTrue(foo.checkIsFile("main"))
        self.assertTrue(foo.checkIsLink("universe"))

    def testSymlinkShuffleOnAdd(self):
        """If the second add is a more preferred component, links shuffle."""
        foo = PoolTestingFile(self.pool, "foo", "foo-1.0.deb")
        foo.addToPool("universe")
        result = foo.addToPool("main")
        self.assertEqual(self.pool.results.SYMLINK_ADDED, result)
        self.assertTrue(foo.checkIsFile("main"))
        self.assertTrue(foo.checkIsLink("universe"))

    def testRemoveSymlink(self):
        """Remove file should just remove a symlink"""
        foo = PoolTestingFile(self.pool, "foo", "foo-1.0.deb")
        foo.addToPool("main")
        foo.addToPool("universe")

        size = foo.removeFromPool("universe")
        self.assertFalse(foo.checkExists("universe"))
        self.assertEqual(31, size)

    def testRemoveLoneFile(self):
        """Removing a file with no symlinks removes it."""
        foo = PoolTestingFile(self.pool, "foo", "foo-1.0.deb")
        foo.addToPool("main")

        size = foo.removeFromPool("main")
        self.assertFalse(foo.checkExists("universe"))
        self.assertEqual(3, size)

    def testSymlinkShuffleOnRemove(self):
        """Removing a file with a symlink shuffles links."""
        foo = PoolTestingFile(self.pool, "foo", "foo-1.0.deb")
        foo.addToPool("universe")
        foo.addToPool("main")

        foo.removeFromPool("main")
        self.assertFalse(foo.checkExists("main"))
        self.assertTrue(foo.checkIsFile("universe"))<|MERGE_RESOLUTION|>--- conflicted
+++ resolved
@@ -16,10 +16,7 @@
     DiskPool,
     poolify,
     )
-<<<<<<< HEAD
 from lp.services.log.logger import BufferLogger
-=======
->>>>>>> 8b0d5cb9
 
 
 class MockFile:
@@ -86,12 +83,7 @@
     def setUp(self):
         self.pool_path = mkdtemp()
         self.temp_path = mkdtemp()
-<<<<<<< HEAD
         self.pool = DiskPool(self.pool_path, self.temp_path, BufferLogger())
-=======
-        self.pool = DiskPool(
-            self.pool_path, self.temp_path, QuietFakeLogger())
->>>>>>> 8b0d5cb9
 
     def tearDown(self):
         shutil.rmtree(self.pool_path)
