--- conflicted
+++ resolved
@@ -564,14 +564,14 @@
             self.recoverWorkingDists()
             raise
 
-    def prepareFreshSeries(self):
+    def prepareFreshSeries(self, distribution):
         """If there are any new distroseries, prepare them for publishing.
 
         :return: True if a series did indeed still need some preparation,
             of False for the normal case.
         """
         have_fresh_series = False
-        for series in self.distribution.series:
+        for series in distribution.series:
             suites_needing_indexes = self.listSuitesNeedingIndexes(series)
             if len(suites_needing_indexes) != 0:
                 # This is a fresh series.
@@ -588,18 +588,12 @@
         self.processOptions()
         self.configs = self.getConfigs()
 
-<<<<<<< HEAD
-    def main(self):
-        """See `LaunchpadScript`."""
-        self.setUp()
-        self.recoverWorkingDists()
-
-        if self.prepareFreshSeries():
-            # We've done enough.  Leave some room for others.
-            return
-=======
     def processDistro(self, distribution):
         """Process `distribution`."""
+        if self.prepareFreshSeries(distribution):
+            # We've done enough here.  Leave some server time for others.
+            return
+
         for series in distribution.series:
             suites_needing_indexes = self.listSuitesNeedingIndexes(series)
             if len(suites_needing_indexes) > 0:
@@ -608,7 +602,6 @@
                 # Don't try to do too much in one run.  Leave the rest
                 # of the work for next time.
                 return
->>>>>>> 0794a528
 
         self.processAccepted(distribution)
 
