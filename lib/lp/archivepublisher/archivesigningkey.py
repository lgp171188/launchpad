# Copyright 2009 Canonical Ltd.  This software is licensed under the
# GNU Affero General Public License version 3 (see the file LICENSE).

"""ArchiveSigningKey implementation."""

__metaclass__ = type

__all__ = [
    'ArchiveSigningKey',
    ]


import os

import gpgme
from zope.component import getUtility
from zope.interface import implementer

from lp.app.interfaces.launchpad import ILaunchpadCelebrities
from lp.archivepublisher.config import getPubConfig
from lp.archivepublisher.interfaces.archivesigningkey import (
    IArchiveSigningKey,
    )
from lp.registry.interfaces.gpg import IGPGKeySet
from lp.services.config import config
from lp.services.gpg.interfaces import (
    GPGKeyAlgorithm,
    IGPGHandler,
    )
from lp.services.propertycache import get_property_cache


@implementer(IArchiveSigningKey)
class ArchiveSigningKey:
    """`IArchive` adapter for manipulating its GPG key."""

    def __init__(self, archive):
        self.archive = archive

    @property
    def _archive_root_path(self):
        return getPubConfig(self.archive).archiveroot

    def getPathForSecretKey(self, key):
        """See `IArchiveSigningKey`."""
        return os.path.join(
            config.personalpackagearchive.signing_keys_root,
            "%s.gpg" % key.fingerprint)

    def exportSecretKey(self, key):
        """See `IArchiveSigningKey`."""
        assert key.secret, "Only secret keys should be exported."
        export_path = self.getPathForSecretKey(key)

        if not os.path.exists(os.path.dirname(export_path)):
            os.makedirs(os.path.dirname(export_path))

        export_file = open(export_path, 'w')
        export_file.write(key.export())
        export_file.close()

    def generateSigningKey(self):
        """See `IArchiveSigningKey`."""
        assert self.archive.signing_key is None, (
            "Cannot override signing_keys.")

        # Always generate signing keys for the default PPA, even if it
        # was not expecifically requested. The default PPA signing key
        # is then propagated to the context named-ppa.
        default_ppa = self.archive.owner.archive
        if self.archive != default_ppa:
            if default_ppa.signing_key is None:
                IArchiveSigningKey(default_ppa).generateSigningKey()
            key = default_ppa.signing_key
            self.archive._signing_key = key
            self.archive.signing_key_owner = key.owner
            self.archive.signing_key_fingerprint = key.fingerprint
            del get_property_cache(self.archive).signing_key
            return

        key_displayname = (
            "Launchpad PPA for %s" % self.archive.owner.displayname)
        secret_key = getUtility(IGPGHandler).generateKey(key_displayname)
        self._setupSigningKey(secret_key)

    def setSigningKey(self, key_path):
        """See `IArchiveSigningKey`."""
        assert self.archive.signing_key is None, (
            "Cannot override signing_keys.")
        assert os.path.exists(key_path), (
            "%s does not exist" % key_path)

        secret_key = getUtility(IGPGHandler).importSecretKey(
            open(key_path).read())
        self._setupSigningKey(secret_key)

    def _setupSigningKey(self, secret_key):
        """Mandatory setup for signing keys.

        * Export the secret key into the protected disk location.
        * Upload public key to the keyserver.
        * Store the public GPGKey reference in the database and update
          the context archive.signing_key.
        """
        self.exportSecretKey(secret_key)

        gpghandler = getUtility(IGPGHandler)
        pub_key = gpghandler.retrieveKey(secret_key.fingerprint)
        gpghandler.uploadPublicKey(pub_key.fingerprint)

        key_owner = getUtility(ILaunchpadCelebrities).ppa_key_guard
<<<<<<< HEAD
        self.archive.signing_key, _ = getUtility(IGPGKeySet).activate(
            key_owner, pub_key, pub_key.can_encrypt)
=======
        key = getUtility(IGPGKeySet).new(
            key_owner, pub_key.keyid, pub_key.fingerprint, pub_key.keysize,
            algorithm, active=True, can_encrypt=pub_key.can_encrypt)
        self.archive._signing_key = key
        self.archive.signing_key_owner = key.owner
        self.archive.signing_key_fingerprint = key.fingerprint
        del get_property_cache(self.archive).signing_key
>>>>>>> 9fa8761f

    def signRepository(self, suite):
        """See `IArchiveSigningKey`."""
        assert self.archive.signing_key is not None, (
            "No signing key available for %s" % self.archive.displayname)

        suite_path = os.path.join(self._archive_root_path, 'dists', suite)
        release_file_path = os.path.join(suite_path, 'Release')
        assert os.path.exists(release_file_path), (
            "Release file doesn't exist in the repository: %s"
            % release_file_path)

        secret_key_export = open(
            self.getPathForSecretKey(self.archive.signing_key)).read()

        gpghandler = getUtility(IGPGHandler)
        secret_key = gpghandler.importSecretKey(secret_key_export)

        release_file_content = open(release_file_path).read()
        signature = gpghandler.signContent(
            release_file_content, secret_key.fingerprint,
            mode=gpgme.SIG_MODE_DETACH)

        release_signature_file = open(
            os.path.join(suite_path, 'Release.gpg'), 'w')
        release_signature_file.write(signature)
        release_signature_file.close()

        inline_release = gpghandler.signContent(
            release_file_content, secret_key.fingerprint,
            mode=gpgme.SIG_MODE_CLEAR)

        inline_release_file = open(
            os.path.join(suite_path, 'InRelease'), 'w')
        inline_release_file.write(inline_release)
        inline_release_file.close()<|MERGE_RESOLUTION|>--- conflicted
+++ resolved
@@ -109,18 +109,12 @@
         gpghandler.uploadPublicKey(pub_key.fingerprint)
 
         key_owner = getUtility(ILaunchpadCelebrities).ppa_key_guard
-<<<<<<< HEAD
-        self.archive.signing_key, _ = getUtility(IGPGKeySet).activate(
+        key, _ = getUtility(IGPGKeySet).activate(
             key_owner, pub_key, pub_key.can_encrypt)
-=======
-        key = getUtility(IGPGKeySet).new(
-            key_owner, pub_key.keyid, pub_key.fingerprint, pub_key.keysize,
-            algorithm, active=True, can_encrypt=pub_key.can_encrypt)
         self.archive._signing_key = key
         self.archive.signing_key_owner = key.owner
         self.archive.signing_key_fingerprint = key.fingerprint
         del get_property_cache(self.archive).signing_key
->>>>>>> 9fa8761f
 
     def signRepository(self, suite):
         """See `IArchiveSigningKey`."""
