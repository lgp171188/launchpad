--- conflicted
+++ resolved
@@ -147,9 +147,7 @@
     _message_prefix = "No such snap package with this owner"
 
 
-<<<<<<< HEAD
-@error_status(httplib.BAD_REQUEST)
-=======
+@error_status(httplib.BAD_REQUEST)
 class NoSourceForSnap(Exception):
     """Snap packages must have a source (Bazaar branch or Git repository)."""
 
@@ -159,7 +157,7 @@
             "repository.")
 
 
->>>>>>> aee87f4e
+@error_status(httplib.BAD_REQUEST)
 class CannotDeleteSnap(Exception):
     """This snap package cannot be deleted."""
 
