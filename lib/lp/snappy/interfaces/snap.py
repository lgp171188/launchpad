# Copyright 2015-2021 Canonical Ltd.  This software is licensed under the
# GNU Affero General Public License version 3 (see the file LICENSE).

"""Snap package interfaces."""

from __future__ import absolute_import, print_function, unicode_literals

__metaclass__ = type

__all__ = [
    'BadMacaroon',
    'BadSnapSearchContext',
    'BadSnapSource',
    'CannotAuthorizeStoreUploads',
    'CannotFetchSnapcraftYaml',
    'CannotModifySnapProcessor',
    'CannotParseSnapcraftYaml',
    'CannotRequestAutoBuilds',
    'DuplicateSnapName',
    'ISnap',
    'ISnapBuildRequest',
    'ISnapEdit',
    'ISnapSet',
    'ISnapView',
    'MissingSnapcraftYaml',
    'NoSourceForSnap',
    'NoSuchSnap',
    'SNAP_PRIVATE_FEATURE_FLAG',
    'SNAP_SNAPCRAFT_CHANNEL_FEATURE_FLAG',
    'SNAP_TESTING_FLAGS',
    'SNAP_WEBHOOKS_FEATURE_FLAG',
    'SnapAuthorizationBadGeneratedMacaroon',
    'SnapBuildAlreadyPending',
    'SnapBuildArchiveOwnerMismatch',
    'SnapBuildDisallowedArchitecture',
    'SnapBuildRequestStatus',
    'SnapNotOwner',
    'SnapPrivacyMismatch',
    'SnapPrivacyPillarError',
    'SnapPrivateFeatureDisabled',
    ]

from lazr.enum import (
    EnumeratedType,
    Item,
    )
from lazr.lifecycle.snapshot import doNotSnapshot
from lazr.restful.declarations import (
    call_with,
    collection_default_content,
    error_status,
    export_destructor_operation,
    export_factory_operation,
    export_read_operation,
    export_write_operation,
    exported,
    exported_as_webservice_collection,
    exported_as_webservice_entry,
    operation_for_version,
    operation_parameters,
    operation_returns_collection_of,
    operation_returns_entry,
    REQUEST_USER,
    )
from lazr.restful.fields import (
    CollectionField,
    Reference,
    ReferenceChoice,
    )
from six.moves import http_client
from zope.interface import (
    Attribute,
    Interface,
    )
from zope.schema import (
    Bool,
    Choice,
    Datetime,
    Dict,
    Int,
    List,
    Set,
    Text,
    TextLine,
    )
from zope.security.interfaces import (
    Forbidden,
    Unauthorized,
    )

from lp import _
from lp.app.errors import NameLookupFailed
from lp.app.interfaces.launchpad import IPrivacy
from lp.app.validators.name import name_validator
from lp.buildmaster.interfaces.processor import IProcessor
from lp.code.interfaces.branch import IBranch
from lp.code.interfaces.gitref import IGitRef
from lp.code.interfaces.gitrepository import IGitRepository
from lp.registry.interfaces.distroseries import IDistroSeries
from lp.registry.interfaces.person import IPerson
from lp.registry.interfaces.pocket import PackagePublishingPocket
from lp.registry.interfaces.product import IProduct
from lp.registry.interfaces.role import IHasOwner
from lp.services.fields import (
    PersonChoice,
    PublicPersonChoice,
    URIField,
    )
from lp.services.webhooks.interfaces import IWebhookTarget
from lp.snappy.interfaces.snappyseries import (
    ISnappyDistroSeries,
    ISnappySeries,
    )
from lp.snappy.validators.channels import channels_validator
from lp.soyuz.interfaces.archive import IArchive
from lp.soyuz.interfaces.distroarchseries import IDistroArchSeries


SNAP_PRIVATE_FEATURE_FLAG = "snap.allow_private"
SNAP_SNAPCRAFT_CHANNEL_FEATURE_FLAG = "snap.channels.snapcraft"
SNAP_WEBHOOKS_FEATURE_FLAG = "snap.webhooks.enabled"


SNAP_TESTING_FLAGS = {
    SNAP_PRIVATE_FEATURE_FLAG: "on",
    SNAP_WEBHOOKS_FEATURE_FLAG: "on",
    }


@error_status(http_client.BAD_REQUEST)
class SnapBuildAlreadyPending(Exception):
    """A build was requested when an identical build was already pending."""

    def __init__(self):
        super(SnapBuildAlreadyPending, self).__init__(
            "An identical build of this snap package is already pending.")


@error_status(http_client.FORBIDDEN)
class SnapBuildArchiveOwnerMismatch(Forbidden):
    """Builds against private archives require that owners match.

    The snap package owner must have write permission on the archive, so
    that a malicious snap package build can't steal any secrets that its
    owner didn't already have access to.  Furthermore, we want to make sure
    that future changes to the team owning the snap package don't grant it
    retrospective access to information about a private archive.  For now,
    the simplest way to do this is to require that the owners match exactly.
    """

    def __init__(self):
        super(SnapBuildArchiveOwnerMismatch, self).__init__(
            "Snap package builds against private archives are only allowed "
            "if the snap package owner and the archive owner are equal.")


@error_status(http_client.BAD_REQUEST)
class SnapBuildDisallowedArchitecture(Exception):
    """A build was requested for a disallowed architecture."""

    def __init__(self, das, pocket):
        super(SnapBuildDisallowedArchitecture, self).__init__(
            "This snap package is not allowed to build for %s/%s." %
            (das.distroseries.getSuite(pocket), das.architecturetag))


@error_status(http_client.UNAUTHORIZED)
class SnapPrivateFeatureDisabled(Unauthorized):
    """Only certain users can create private snap objects."""

    def __init__(self):
        super(SnapPrivateFeatureDisabled, self).__init__(
            "You do not have permission to create private snaps")


@error_status(http_client.BAD_REQUEST)
class DuplicateSnapName(Exception):
    """Raised for snap packages with duplicate name/owner."""

    def __init__(self):
        super(DuplicateSnapName, self).__init__(
            "There is already a snap package with the same name and owner.")


@error_status(http_client.UNAUTHORIZED)
class SnapNotOwner(Unauthorized):
    """The registrant/requester is not the owner or a member of its team."""


class NoSuchSnap(NameLookupFailed):
    """The requested snap package does not exist."""
    _message_prefix = "No such snap package with this owner"


@error_status(http_client.BAD_REQUEST)
class NoSourceForSnap(Exception):
    """Snap packages must have a source (Bazaar or Git branch)."""

    def __init__(self):
        super(NoSourceForSnap, self).__init__(
            "New snap packages must have either a Bazaar branch or a Git "
            "branch.")


@error_status(http_client.BAD_REQUEST)
class BadSnapSource(Exception):
    """The elements of the source for a snap package are inconsistent."""


@error_status(http_client.BAD_REQUEST)
class SnapPrivacyMismatch(Exception):
    """Snap package privacy does not match its content."""

    def __init__(self, message=None):
        super(SnapPrivacyMismatch, self).__init__(
            message or
            "Snap recipe contains private information and cannot be public.")


@error_status(http_client.BAD_REQUEST)
class SnapPrivacyPillarError(Exception):
    """Private Snaps should be based in a pillar."""

    def __init__(self, message=None):
        super(SnapPrivacyPillarError, self).__init__(
            message or "Private Snap recipes should have a pillar.")


@error_status(http_client.BAD_REQUEST)
class SnapPrivacyPillarError(Exception):
    """Private Snaps should be based in a pillar."""

    def __init__(self, message=None):
        super(SnapPrivacyPillarError, self).__init__(
            message or "Private Snaps should have a pillar.")


class BadSnapSearchContext(Exception):
    """The context is not valid for a snap package search."""


@error_status(http_client.FORBIDDEN)
class CannotModifySnapProcessor(Exception):
    """Tried to enable or disable a restricted processor on an snap package."""

    _fmt = (
        '%(processor)s is restricted, and may only be enabled or disabled '
        'by administrators.')

    def __init__(self, processor):
        super(CannotModifySnapProcessor, self).__init__(
            self._fmt % {'processor': processor.name})


@error_status(http_client.BAD_REQUEST)
class CannotAuthorizeStoreUploads(Exception):
    """Cannot authorize uploads of a snap package to the store."""


@error_status(http_client.INTERNAL_SERVER_ERROR)
class SnapAuthorizationBadGeneratedMacaroon(Exception):
    """The macaroon generated to authorize store uploads is unusable."""


@error_status(http_client.BAD_REQUEST)
class BadMacaroon(Exception):
    """A macaroon supplied by the user is invalid."""


@error_status(http_client.BAD_REQUEST)
class CannotRequestAutoBuilds(Exception):
    """Snap package is not configured for automatic builds."""

    def __init__(self, field):
        super(CannotRequestAutoBuilds, self).__init__(
            "This snap package cannot have automatic builds created for it "
            "because %s is not set." % field)


class MissingSnapcraftYaml(Exception):
    """The repository for this snap package does not have a snapcraft.yaml."""

    def __init__(self, branch_name):
        super(MissingSnapcraftYaml, self).__init__(
            "Cannot find snapcraft.yaml in %s" % branch_name)


class CannotFetchSnapcraftYaml(Exception):
    """Launchpad cannot fetch this snap package's snapcraft.yaml."""

    def __init__(self, message, unsupported_remote=False):
        super(CannotFetchSnapcraftYaml, self).__init__(message)
        self.unsupported_remote = unsupported_remote


class CannotParseSnapcraftYaml(Exception):
    """Launchpad cannot parse this snap package's snapcraft.yaml."""


class SnapBuildRequestStatus(EnumeratedType):
    """The status of a request to build a snap package."""

    PENDING = Item("""
        Pending

        This snap build request is pending.
        """)

    FAILED = Item("""
        Failed

        This snap build request failed.
        """)

    COMPLETED = Item("""
        Completed

        This snap build request completed successfully.
        """)


# XXX cjwatson 2018-06-14 bug=760849: "beta" is a lie to get WADL
# generation working.  Individual attributes must set their version to
# "devel".
@exported_as_webservice_entry(as_of="beta")
class ISnapBuildRequest(Interface):
    """A request to build a snap package."""

    id = Int(title=_("ID"), required=True, readonly=True)

    date_requested = exported(Datetime(
        title=_("The time when this request was made"),
        required=True, readonly=True))

    date_finished = exported(Datetime(
        title=_("The time when this request finished"),
        required=False, readonly=True))

    snap = exported(Reference(
        # Really ISnap, patched in lp.snappy.interfaces.webservice.
        Interface,
        title=_("Snap package"), required=True, readonly=True))

    status = exported(Choice(
        title=_("Status"), vocabulary=SnapBuildRequestStatus,
        required=True, readonly=True))

    error_message = exported(TextLine(
        title=_("Error message"), required=True, readonly=True))

    builds = exported(CollectionField(
        title=_("Builds produced by this request"),
        # Really ISnapBuild, patched in lp.snappy.interfaces.webservice.
        value_type=Reference(schema=Interface),
        required=True, readonly=True))

    archive = Reference(
        IArchive,
        title="The source archive for builds produced by this request",
        required=True, readonly=True)

    channels = Dict(
        title=_("Source snap channels for builds produced by this request"),
        key_type=TextLine(), required=False, readonly=True)

    architectures = Set(
        title=_("If set, this request is limited to these architecture tags"),
        value_type=TextLine(), required=False, readonly=True)


class ISnapView(Interface):
    """`ISnap` attributes that require launchpad.View permission."""

    id = Int(title=_("ID"), required=True, readonly=True)

    date_created = exported(Datetime(
        title=_("Date created"), required=True, readonly=True))

    registrant = exported(PublicPersonChoice(
        title=_("Registrant"), required=True, readonly=True,
        vocabulary="ValidPersonOrTeam",
        description=_("The person who registered this snap package.")))

    source = Attribute(
        "The source branch for this snap package (VCS-agnostic).")

    available_processors = Attribute(
        "The architectures that are available to be enabled or disabled for "
        "this snap package.")

    @call_with(check_permissions=True, user=REQUEST_USER)
    @operation_parameters(
        processors=List(
            value_type=Reference(schema=IProcessor), required=True))
    @export_write_operation()
    @operation_for_version("devel")
    def setProcessors(processors, check_permissions=False, user=None):
        """Set the architectures for which the snap package should be built."""

    def getAllowedArchitectures():
        """Return all distroarchseries that this package can build for.

        :return: Sequence of `IDistroArchSeries` instances.
        """

    can_upload_to_store = exported(Bool(
        title=_("Can upload to store"), required=True, readonly=True,
        description=_(
            "Whether everything is set up to allow uploading builds of this "
            "snap package to the store.")))

    @call_with(requester=REQUEST_USER)
    @operation_parameters(
        archive=Reference(schema=IArchive),
        distro_arch_series=Reference(schema=IDistroArchSeries),
        pocket=Choice(vocabulary=PackagePublishingPocket),
        channels=Dict(
            title=_("Source snap channels to use for this build."),
            description=_(
                "A dictionary mapping snap names to channels to use for this "
                "build.  Currently only 'core', 'core18', 'core20' "
                "and 'snapcraft' keys are supported."),
            key_type=TextLine(), required=False))
    # Really ISnapBuild, patched in lp.snappy.interfaces.webservice.
    @export_factory_operation(Interface, [])
    @operation_for_version("devel")
    def requestBuild(requester, archive, distro_arch_series, pocket,
                     channels=None, build_request=None):
        """Request that the snap package be built.

        :param requester: The person requesting the build.
        :param archive: The IArchive to associate the build with.
        :param distro_arch_series: The architecture to build for.
        :param pocket: The pocket that should be targeted.
        :param channels: A dictionary mapping snap names to channels to use
            for this build.
        :param build_request: The `ISnapBuildRequest` job being processed,
            if any.
        :return: `ISnapBuild`.
        """

    @call_with(requester=REQUEST_USER)
    @operation_parameters(
        archive=Reference(schema=IArchive),
        pocket=Choice(vocabulary=PackagePublishingPocket),
        channels=Dict(
            title=_("Source snap channels to use for this build."),
            description=_(
                "A dictionary mapping snap names to channels to use for this "
                "build.  Currently only 'core', 'core18', 'core20' "
                "and 'snapcraft' keys are supported."),
            key_type=TextLine(), required=False))
    @export_factory_operation(ISnapBuildRequest, [])
    @operation_for_version("devel")
    def requestBuilds(requester, archive, pocket, channels=None):
        """Request that the snap package be built for relevant architectures.

        This is an asynchronous operation; once the operation has finished,
        the resulting build request's C{status} will be "Completed" and its
        C{builds} collection will return the resulting builds.

        :param requester: The person requesting the builds.
        :param archive: The IArchive to associate the builds with.
        :param pocket: The pocket that should be targeted.
        :param channels: A dictionary mapping snap names to channels to use
            for these builds.
        :return: An `ISnapBuildRequest`.
        """

    def requestBuildsFromJob(requester, archive, pocket, channels=None,
                             architectures=None, allow_failures=False,
                             fetch_snapcraft_yaml=True, build_request=None,
                             logger=None):
        """Synchronous part of `Snap.requestBuilds`.

        Request that the snap package be built for relevant architectures.

        :param requester: The person requesting the builds.
        :param archive: The IArchive to associate the builds with.
        :param pocket: The pocket that should be targeted.
        :param channels: A dictionary mapping snap names to channels to use
            for these builds.
        :param architectures: If not None, limit builds to architectures
            with these architecture tags (in addition to any other
            applicable constraints).
        :param allow_failures: If True, log exceptions other than "already
            pending" from individual build requests; if False, raise them to
            the caller.
        :param fetch_snapcraft_yaml: If True, fetch snapcraft.yaml from the
            appropriate branch or repository and use it to decide which
            builds to request; if False, fall back to building for all
            supported architectures.
        :param build_request: The `ISnapBuildRequest` job being processed,
            if any.
        :param logger: An optional logger.
        :raises CannotRequestAutoBuilds: if fetch_snapcraft_yaml is False
            and self.distro_series is not set.
        :return: A sequence of `ISnapBuild` instances.
        """

    def getBuildRequest(job_id):
        """Get an asynchronous build request by ID.

        :param job_id: The ID of the build request.
        :return: `ISnapBuildRequest`.
        """

    pending_build_requests = exported(doNotSnapshot(CollectionField(
        title=_("Pending build requests for this snap package."),
        value_type=Reference(ISnapBuildRequest),
        required=True, readonly=True)))

    failed_build_requests = exported(doNotSnapshot(CollectionField(
        title=_("Failed build requests for this snap package."),
        value_type=Reference(ISnapBuildRequest),
        required=True, readonly=True)))

    # XXX cjwatson 2018-06-20: Deprecated as an exported method; can become
    # an internal helper method once production JavaScript no longer uses
    # it.
    @operation_parameters(
        snap_build_ids=List(
            title=_("A list of snap build IDs."), value_type=Int()))
    @export_read_operation()
    @operation_for_version("devel")
    def getBuildSummariesForSnapBuildIds(snap_build_ids):
        """Return a dictionary containing a summary of the build statuses.

        :param snap_build_ids: A list of snap build IDs.
        :type source_ids: ``list``
        :return: A dict consisting of the overall status summaries for the
            given snap builds.
        """

    @call_with(user=REQUEST_USER)
    @operation_parameters(
        request_ids=List(
            title=_("A list of snap build request IDs."), value_type=Int(),
            required=False),
        build_ids=List(
            title=_("A list of snap build IDs."), value_type=Int(),
            required=False))
    @export_read_operation()
    @operation_for_version("devel")
    def getBuildSummaries(request_ids=None, build_ids=None, user=None):
        """Return a dictionary containing a summary of build information.

        :param request_ids: A list of snap build request IDs.
        :param build_ids: A list of snap build IDs.
        :param user: The `IPerson` requesting this information.
        :return: A dict of {"requests", "builds"}, consisting of the overall
            status summaries for the given snap build requests and snap
            builds respectively.
        """

    builds = exported(doNotSnapshot(CollectionField(
        title=_("All builds of this snap package."),
        description=_(
            "All builds of this snap package, sorted in descending order "
            "of finishing (or starting if not completed successfully)."),
        # Really ISnapBuild, patched in lp.snappy.interfaces.webservice.
        value_type=Reference(schema=Interface), readonly=True)))

    completed_builds = exported(doNotSnapshot(CollectionField(
        title=_("Completed builds of this snap package."),
        description=_(
            "Completed builds of this snap package, sorted in descending "
            "order of finishing."),
        # Really ISnapBuild, patched in lp.snappy.interfaces.webservice.
        value_type=Reference(schema=Interface), readonly=True)))

    pending_builds = exported(doNotSnapshot(CollectionField(
        title=_("Pending builds of this snap package."),
        description=_(
            "Pending builds of this snap package, sorted in descending "
            "order of creation."),
        # Really ISnapBuild, patched in lp.snappy.interfaces.webservice.
        value_type=Reference(schema=Interface), readonly=True)))


class ISnapEdit(IWebhookTarget):
    """`ISnap` methods that require launchpad.Edit permission."""

    # Really ISnapBuild, patched in lp.snappy.interfaces.webservice.
    @operation_returns_collection_of(Interface)
    @export_write_operation()
    @operation_for_version("devel")
    def requestAutoBuilds(allow_failures=False, fetch_snapcraft_yaml=False,
                          logger=None):
        """Create and return automatic builds for this snap package.

        This webservice API method is deprecated.  It is normally better to
        use the `requestBuilds` method instead, which can make dispatching
        decisions based on the contents of snapcraft.yaml.

        :param allow_failures: If True, log exceptions other than "already
            pending" from individual build requests; if False, raise them to
            the caller.
        :param fetch_snapcraft_yaml: If True, fetch snapcraft.yaml from the
            appropriate branch or repository and use it to decide which
            builds to request; if False, fall back to building for all
            supported architectures.
        :param logger: An optional logger.
        :raises CannotRequestAutoBuilds: if no auto_build_archive or
            auto_build_pocket is set.
        :raises IncompatibleArguments: if no distro_series is set.
        :return: A sequence of `ISnapBuild` instances.
        """

    @export_write_operation()
    @operation_for_version("devel")
    def beginAuthorization():
        """Begin authorizing uploads of this snap package to the store.

        This is intended for use by third-party sites integrating with
        Launchpad.  Most users should visit <snap URL>/+authorize instead.

        :param success_url: The URL to redirect to when authorization is
            complete.  If None (only allowed for internal use), defaults to
            the canonical URL of the snap.
        :raises CannotAuthorizeStoreUploads: if the snap package is not
            properly configured for store uploads.
        :raises BadRequestPackageUploadResponse: if the store returns an
            error or a response without a macaroon when asked to issue a
            package_upload macaroon.
        :raises SnapAuthorizationBadGeneratedMacaroon: if the package_upload
            macaroon returned by the store has unsuitable SSO caveats.
        :return: The SSO caveat ID from the package_upload macaroon returned
            by the store.  The third-party site should acquire a discharge
            macaroon for this caveat using OpenID and then call
            `completeAuthorization`.
        """

    @operation_parameters(
        root_macaroon=TextLine(
            title=_("Serialized root macaroon"),
            description=_(
                "Only required if not already set by beginAuthorization."),
            required=False),
        discharge_macaroon=TextLine(
            title=_("Serialized discharge macaroon"),
            description=_(
                "Only required if root macaroon has SSO third-party caveat."),
            required=False))
    @export_write_operation()
    @operation_for_version("devel")
    def completeAuthorization(root_macaroon=None, discharge_macaroon=None):
        """Complete authorizing uploads of this snap package to the store.

        This is intended for use by third-party sites integrating with
        Launchpad.

        :param root_macaroon: A serialized root macaroon returned by the
            store.  Only required if not already set by beginAuthorization.
        :param discharge_macaroon: The serialized discharge macaroon
            returned by SSO via OpenID.  Only required if the root macaroon
            has a third-party caveat addressed to SSO.
        :raises CannotAuthorizeStoreUploads: if the snap package is not
            properly configured for store uploads.
        """

    @export_destructor_operation()
    @operation_for_version("devel")
    def destroySelf():
        """Delete this snap package, provided that it has no builds."""


class ISnapEditableAttributes(IHasOwner):
    """`ISnap` attributes that can be edited.

    These attributes need launchpad.View to see, and launchpad.Edit to change.
    """
    date_last_modified = exported(Datetime(
        title=_("Date last modified"), required=True, readonly=True))

    owner = exported(PersonChoice(
        title=_("Owner"), required=True, readonly=False,
        vocabulary="AllUserTeamsParticipationPlusSelf",
        description=_("The owner of this snap package.")))

<<<<<<< HEAD
    project = exported(ReferenceChoice(
        title=_('The project that this Snap is associated with'),
        schema=IProduct, vocabulary='Product',
        required=False, readonly=False))
=======
    project = ReferenceChoice(
        title=_('The project that this Snap is associated with.'),
        schema=IProduct, vocabulary='Product',
        required=False, readonly=False)
>>>>>>> 1ce4cbbe

    distro_series = exported(Reference(
        IDistroSeries, title=_("Distro Series"),
        required=False, readonly=False,
        description=_(
            "The series for which the snap package should be built.  If not "
            "set, Launchpad will infer an appropriate series from "
            "snapcraft.yaml.")))

    name = exported(TextLine(
        title=_("Snap recipe name"), required=True, readonly=False,
        constraint=name_validator,
        description=_("The name of the snap build recipe.")))

    description = exported(Text(
        title=_("Description"), required=False, readonly=False,
        description=_("A description of the snap package.")))

    branch = exported(ReferenceChoice(
        title=_("Bazaar branch"), schema=IBranch, vocabulary="Branch",
        required=False, readonly=False,
        description=_(
            "A Bazaar branch containing a snap/snapcraft.yaml, "
            "build-aux/snap/snapcraft.yaml, snapcraft.yaml, or "
            ".snapcraft.yaml recipe at the top level.")))

    git_repository = exported(ReferenceChoice(
        title=_("Git repository"),
        schema=IGitRepository, vocabulary="GitRepository",
        required=False, readonly=True,
        description=_(
            "A Git repository with a branch containing a snap/snapcraft.yaml, "
            "build-aux/snap/snapcraft.yaml, snapcraft.yaml, or "
            ".snapcraft.yaml recipe at the top level.")))

    git_repository_url = exported(URIField(
        title=_("Git repository URL"), required=False, readonly=True,
        description=_(
            "The URL of a Git repository with a branch containing a "
            "snap/snapcraft.yaml, build-aux/snap/snapcraft.yaml, "
            "snapcraft.yaml, or .snapcraft.yaml recipe at the top level."),
        allowed_schemes=["git", "http", "https"],
        allow_userinfo=True,
        allow_port=True,
        allow_query=False,
        allow_fragment=False,
        trailing_slash=False))

    git_path = TextLine(
        title=_("Git branch path"), required=False, readonly=False,
        description=_(
            "The path of the Git branch containing a snap/snapcraft.yaml, "
            "build-aux/snap/snapcraft.yaml, snapcraft.yaml, or "
            ".snapcraft.yaml recipe at the top level."))
    _api_git_path = exported(
        TextLine(
            title=git_path.title, required=False, readonly=False,
            description=git_path.description),
        exported_as="git_path")

    git_ref = exported(Reference(
        IGitRef, title=_("Git branch"), required=False, readonly=False,
        description=_(
            "The Git branch containing a snap/snapcraft.yaml, "
            "build-aux/snap/snapcraft.yaml, snapcraft.yaml, or "
            ".snapcraft.yaml recipe at the top level.")))

    build_source_tarball = exported(Bool(
        title=_("Build source tarball"),
        required=True, readonly=False,
        description=_(
            "Whether builds of this snap package should also build a tarball "
            "containing all source code, including external dependencies.")))

    auto_build = exported(Bool(
        title=_("Automatically build when branch changes"),
        required=True, readonly=False,
        description=_(
            "Whether this snap package is built automatically when the branch "
            "containing its snap/snapcraft.yaml, "
            "build-aux/snap/snapcraft.yaml, snapcraft.yaml, or "
            ".snapcraft.yaml recipe changes.")))

    auto_build_archive = exported(Reference(
        IArchive, title=_("Source archive for automatic builds"),
        required=False, readonly=False,
        description=_(
            "The archive from which automatic builds of this snap package "
            "should be built.")))

    auto_build_pocket = exported(Choice(
        title=_("Pocket for automatic builds"),
        vocabulary=PackagePublishingPocket, required=False, readonly=False,
        description=_(
            "The package stream within the source distribution series to use "
            "when building the snap package.")))

    auto_build_channels = exported(Dict(
        title=_("Source snap channels for automatic builds"),
        key_type=TextLine(), required=False, readonly=False,
        description=_(
            "A dictionary mapping snap names to channels to use when building "
            "this snap package.  Currently only 'core', 'core18', "
            "'core20' and 'snapcraft' keys are supported.")))

    is_stale = Bool(
        title=_("Snap package is stale and is due to be rebuilt."),
        required=True, readonly=False)

    store_upload = exported(Bool(
        title=_("Automatically upload to store"),
        required=True, readonly=False,
        description=_(
            "Whether builds of this snap package are automatically uploaded "
            "to the store.")))

    # XXX cjwatson 2016-12-08: We should limit this to series that are
    # compatible with distro_series, but that entails validating the case
    # where both are changed in a single PATCH request in such a way that
    # neither is compatible with the old value of the other.  As far as I
    # can tell lazr.restful only supports per-field validation.
    store_series = exported(ReferenceChoice(
        title=_("Store series"),
        schema=ISnappySeries, vocabulary="SnappySeries",
        required=False, readonly=False,
        description=_(
            "The series in which this snap package should be published in the "
            "store.")))

    store_distro_series = ReferenceChoice(
        title=_("Store and distro series"),
        schema=ISnappyDistroSeries, vocabulary="SnappyDistroSeries",
        required=False, readonly=False)

    store_name = exported(TextLine(
        title=_("Registered store package name"),
        required=False, readonly=False,
        description=_(
            "The registered name of this snap package in the store.")))

    store_secrets = List(
        value_type=TextLine(), title=_("Store upload tokens"),
        required=False, readonly=False,
        description=_(
            "Serialized secrets issued by the store and the login service to "
            "authorize uploads of this snap package."))

    store_channels = exported(List(
        title=_("Store channels"),
        required=False, readonly=False, constraint=channels_validator,
        description=_(
            "Channels to release this snap package to after uploading it to "
            "the store. A channel is defined by a combination of an optional "
            " track, a risk, and an optional branch, e.g. "
            "'2.1/stable/fix-123', '2.1/stable', 'stable/fix-123', or "
            "'stable'.")))


class ISnapAdminAttributes(Interface):
    """`ISnap` attributes that can be edited by admins.

    These attributes need launchpad.View to see, and launchpad.Admin to change.
    """

    private = exported(Bool(
        title=_("Private"), required=False, readonly=False,
        description=_("Whether or not this snap is private.")))

    require_virtualized = exported(Bool(
        title=_("Require virtualized builders"), required=True, readonly=False,
        description=_("Only build this snap package on virtual builders.")))

    processors = exported(CollectionField(
        title=_("Processors"),
        description=_(
            "The architectures for which the snap package should be built."),
        value_type=Reference(schema=IProcessor),
        readonly=False))

    allow_internet = exported(Bool(
        title=_("Allow external network access"),
        required=True, readonly=False,
        description=_(
            "Allow access to external network resources via a proxy.  "
            "Resources hosted on Launchpad itself are always allowed.")))


# XXX cjwatson 2015-07-17 bug=760849: "beta" is a lie to get WADL
# generation working.  Individual attributes must set their version to
# "devel".
@exported_as_webservice_entry(as_of="beta")
class ISnap(
    ISnapView, ISnapEdit, ISnapEditableAttributes, ISnapAdminAttributes,
    IPrivacy):
    """A buildable snap package."""


@exported_as_webservice_collection(ISnap)
class ISnapSet(Interface):
    """A utility to create and access snap packages."""

    @call_with(registrant=REQUEST_USER)
    @operation_parameters(
        processors=List(
            value_type=Reference(schema=IProcessor), required=False))
    @export_factory_operation(
        ISnap, [
            "owner", "distro_series", "name", "description", "branch",
            "git_repository", "git_repository_url", "git_path", "git_ref",
            "auto_build", "auto_build_archive", "auto_build_pocket",
            "private", "store_upload", "store_series", "store_name",
            "store_channels", "project"])
    @operation_for_version("devel")
    def new(registrant, owner, distro_series, name, description=None,
            branch=None, git_repository=None, git_repository_url=None,
            git_path=None, git_ref=None, auto_build=False,
            auto_build_archive=None, auto_build_pocket=None,
            require_virtualized=True, processors=None, date_created=None,
            private=False, store_upload=False, store_series=None,
            store_name=None, store_secrets=None, store_channels=None,
            project=None):
        """Create an `ISnap`."""

    def exists(owner, name):
        """Check to see if a matching snap exists."""

    def isValidPrivacy(private, owner, branch=None, git_ref=None):
        """Whether or not the privacy context is valid."""

    @operation_parameters(
        owner=Reference(IPerson, title=_("Owner"), required=True),
        name=TextLine(title=_("Snap name"), required=True))
    @operation_returns_entry(ISnap)
    @export_read_operation()
    @operation_for_version("devel")
    def getByName(owner, name):
        """Return the appropriate `ISnap` for the given objects."""

    @operation_parameters(
        owner=Reference(IPerson, title=_("Owner"), required=True))
    @operation_returns_collection_of(ISnap)
    @export_read_operation()
    @operation_for_version("devel")
    def findByOwner(owner):
        """Return all snap packages with the given `owner`."""

    def findByPerson(person, visible_by_user=None):
        """Return all snap packages relevant to `person`.

        This returns snap packages for Bazaar or Git branches owned by
        `person`, or where `person` is the owner of the snap package.

        :param person: An `IPerson`.
        :param visible_by_user: If not None, only return packages visible by
            this user; otherwise, only return publicly-visible packages.
        """

    def findByProject(project, visible_by_user=None):
        """Return all snap packages for the given project.

        :param project: An `IProduct`.
        :param visible_by_user: If not None, only return packages visible by
            this user; otherwise, only return publicly-visible packages.
        """

    def findByBranch(branch):
        """Return all snap packages for the given Bazaar branch."""

    def findByGitRepository(repository, paths=None):
        """Return all snap packages for the given Git repository.

        :param repository: An `IGitRepository`.
        :param paths: If not None, only return snap packages for one of
            these Git reference paths.
        """

    def findByGitRef(ref):
        """Return all snap packages for the given Git reference."""

    def findByContext(context, visible_by_user=None, order_by_date=True):
        """Return all snap packages for the given context.

        :param context: An `IPerson`, `IProduct, `IBranch`,
            `IGitRepository`, or `IGitRef`.
        :param visible_by_user: If not None, only return packages visible by
            this user; otherwise, only return publicly-visible packages.
        :param order_by_date: If True, order packages by descending
            modification date.
        :raises BadSnapSearchContext: if the context is not understood.
        """

    @operation_parameters(
        url=TextLine(title=_("The URL to search for.")),
        owner=Reference(IPerson, title=_("Owner"), required=False))
    @call_with(visible_by_user=REQUEST_USER)
    @operation_returns_collection_of(ISnap)
    @export_read_operation()
    @operation_for_version("devel")
    def findByURL(url, owner=None, visible_by_user=None):
        """Return all snap packages that build from the given URL.

        This currently only works for packages that build directly from a
        URL, rather than being linked to a Bazaar branch or Git repository
        hosted in Launchpad.

        :param url: A URL.
        :param owner: Only return packages owned by this user.
        :param visible_by_user: If not None, only return packages visible by
            this user; otherwise, only return publicly-visible packages.
        """

    @operation_parameters(
        url_prefix=TextLine(title=_("The URL prefix to search for.")),
        owner=Reference(IPerson, title=_("Owner"), required=False))
    @call_with(visible_by_user=REQUEST_USER)
    @operation_returns_collection_of(ISnap)
    @export_read_operation()
    @operation_for_version("devel")
    def findByURLPrefix(url_prefix, owner=None, visible_by_user=None):
        """Return all snap packages that build from a URL with this prefix.

        This currently only works for packages that build directly from a
        URL, rather than being linked to a Bazaar branch or Git repository
        hosted in Launchpad.

        :param url_prefix: A URL prefix.
        :param owner: Only return packages owned by this user.
        :param visible_by_user: If not None, only return packages visible by
            this user; otherwise, only return publicly-visible packages.
        """

    @operation_parameters(
        url_prefixes=List(
            title=_("The URL prefixes to search for."), value_type=TextLine()),
        owner=Reference(IPerson, title=_("Owner"), required=False))
    @call_with(visible_by_user=REQUEST_USER)
    @operation_returns_collection_of(ISnap)
    @export_read_operation()
    @operation_for_version("devel")
    def findByURLPrefixes(url_prefixes, owner=None, visible_by_user=None):
        """Return all snap packages that build from a URL with any of these
        prefixes.

        This currently only works for packages that build directly from a
        URL, rather than being linked to a Bazaar branch or Git repository
        hosted in Launchpad.

        :param url_prefixes: A list of URL prefixes.
        :param owner: Only return packages owned by this user.
        :param visible_by_user: If not None, only return packages visible by
            this user; otherwise, only return publicly-visible packages.
        """

    @operation_parameters(
        store_name=TextLine(
            title=_("The registered store package name to search for.")),
        owner=Reference(IPerson, title=_("Owner"), required=False))
    @call_with(visible_by_user=REQUEST_USER)
    @operation_returns_collection_of(ISnap)
    @export_read_operation()
    @operation_for_version("devel")
    def findByStoreName(store_name, owner=None, visible_by_user=None):
        """Return all snap packages with the given store package name.

        :param store_name: A registered store package name.
        :param owner: Only return packages owned by this user.
        :param visible_by_user: If not None, only return packages visible by
            this user; otherwise, only return publicly-visible packages.
        """

    def preloadDataForSnaps(snaps, user):
        """Load the data related to a list of snap packages."""

    def getSnapcraftYaml(context, logger=None):
        """Fetch a package's snapcraft.yaml from code hosting, if possible.

        :param context: Either an `ISnap` or the source branch for a snap
            package.
        :param logger: An optional logger.

        :return: The package's parsed snapcraft.yaml.
        :raises MissingSnapcraftYaml: if this package has no snapcraft.yaml.
        :raises CannotFetchSnapcraftYaml: if it was not possible to fetch
            snapcraft.yaml from the code hosting backend for some other
            reason.
        :raises CannotParseSnapcraftYaml: if the fetched snapcraft.yaml
            cannot be parsed.
        """

    def makeAutoBuilds(logger=None):
        """Create and return automatic builds for stale snap packages.

        :param logger: An optional logger.
        """

    def detachFromBranch(branch):
        """Detach all snap packages from the given Bazaar branch.

        After this, any snap packages that previously used this branch will
        have no source and so cannot dispatch new builds.
        """

    def detachFromGitRepository(repository):
        """Detach all snap packages from the given Git repository.

        After this, any snap packages that previously used this repository
        will have no source and so cannot dispatch new builds.
        """

    @collection_default_content()
    def empty_list():
        """Return an empty collection of snap packages.

        This only exists to keep lazr.restful happy.
        """<|MERGE_RESOLUTION|>--- conflicted
+++ resolved
@@ -678,17 +678,10 @@
         vocabulary="AllUserTeamsParticipationPlusSelf",
         description=_("The owner of this snap package.")))
 
-<<<<<<< HEAD
-    project = exported(ReferenceChoice(
-        title=_('The project that this Snap is associated with'),
-        schema=IProduct, vocabulary='Product',
-        required=False, readonly=False))
-=======
     project = ReferenceChoice(
         title=_('The project that this Snap is associated with.'),
         schema=IProduct, vocabulary='Product',
         required=False, readonly=False)
->>>>>>> 1ce4cbbe
 
     distro_series = exported(Reference(
         IDistroSeries, title=_("Distro Series"),
