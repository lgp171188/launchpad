# Copyright 2015-2016 Canonical Ltd.  This software is licensed under the
# GNU Affero General Public License version 3 (see the file LICENSE).

"""Snap package build interfaces."""

__metaclass__ = type

__all__ = [
    'ISnapBuild',
    'ISnapBuildSet',
    'ISnapBuildStatusChangedEvent',
    'ISnapFile',
    ]

from lazr.restful.declarations import (
    export_as_webservice_entry,
    export_read_operation,
    export_write_operation,
    exported,
    operation_for_version,
    operation_parameters,
    )
from lazr.restful.fields import (
    CollectionField,
    Reference,
    )
from zope.component.interfaces import IObjectEvent
from zope.interface import Interface
from zope.schema import (
    Bool,
    Choice,
    Datetime,
    Int,
    )

from lp import _
from lp.buildmaster.interfaces.buildfarmjob import ISpecificBuildFarmJobSource
from lp.buildmaster.interfaces.packagebuild import IPackageBuild
from lp.registry.interfaces.person import IPerson
from lp.registry.interfaces.pocket import PackagePublishingPocket
from lp.services.database.constants import DEFAULT
from lp.services.librarian.interfaces import ILibraryFileAlias
from lp.snappy.interfaces.snap import ISnap
from lp.soyuz.interfaces.archive import IArchive
from lp.soyuz.interfaces.distroarchseries import IDistroArchSeries


class ISnapBuildStatusChangedEvent(IObjectEvent):
    """The status of a snap package build changed."""


class ISnapFile(Interface):
    """A file produced by a snap package build."""

    snapbuild = Reference(
        # Really ISnapBuild, patched in _schema_circular_imports.py.
        Interface,
        title=_("The snap package build producing this file."),
        required=True, readonly=True)

    libraryfile = Reference(
        ILibraryFileAlias, title=_("The library file alias for this file."),
        required=True, readonly=True)


class ISnapBuildView(IPackageBuild):
    """`ISnapBuild` attributes that require launchpad.View permission."""

    requester = exported(Reference(
        IPerson,
        title=_("The person who requested this build."),
        required=True, readonly=True))

    snap = exported(Reference(
        ISnap,
        title=_("The snap package to build."),
        required=True, readonly=True))

    archive = exported(Reference(
        IArchive,
        title=_("The archive from which to build the snap package."),
        required=True, readonly=True))

    distro_arch_series = exported(Reference(
        IDistroArchSeries,
        title=_("The series and architecture for which to build."),
        required=True, readonly=True))

    pocket = exported(Choice(
        title=_("The pocket for which to build."),
        vocabulary=PackagePublishingPocket, required=True, readonly=True))

    virtualized = Bool(
        title=_("If True, this build is virtualized."), readonly=True)

    score = exported(Int(
        title=_("Score of the related build farm job (if any)."),
        required=False, readonly=True))

    can_be_rescored = exported(Bool(
        title=_("Can be rescored"),
        required=True, readonly=True,
        description=_("Whether this build record can be rescored manually.")))

    can_be_cancelled = exported(Bool(
        title=_("Can be cancelled"),
        required=True, readonly=True,
        description=_("Whether this build record can be cancelled.")))

<<<<<<< HEAD
    eta = Datetime(
        title=_("The datetime when the build job is estimated to complete."),
        readonly=True)

    estimate = Bool(
        title=_("If true, the date value is an estimate."), readonly=True)

    date = Datetime(
        title=_("The date when the build completed or is estimated to "
            "complete."), readonly=True)

=======
    store_upload_jobs = CollectionField(
        title=_("Store upload jobs for this build."),
        # Really ISnapStoreUploadJob.
        value_type=Reference(schema=Interface),
        readonly=True)

>>>>>>> 0e1aa4fa
    def getFiles():
        """Retrieve the build's `ISnapFile` records.

        :return: A result set of (`ISnapFile`, `ILibraryFileAlias`,
            `ILibraryFileContent`).
        """

    def getFileByName(filename):
        """Return the corresponding `ILibraryFileAlias` in this context.

        The following file types (and extension) can be looked up:

         * Build log: '.txt.gz'
         * Upload log: '_log.txt'

        Any filename not matching one of these extensions is looked up as a
        snap package output file.

        :param filename: The filename to look up.
        :raises NotFoundError: if no file exists with the given name.
        :return: The corresponding `ILibraryFileAlias`.
        """

    @export_read_operation()
    @operation_for_version("devel")
    def getFileUrls():
        """URLs for all the files produced by this build.

        :return: A collection of URLs for this build."""


class ISnapBuildEdit(Interface):
    """`ISnapBuild` attributes that require launchpad.Edit."""

    def addFile(lfa):
        """Add a file to this build.

        :param lfa: An `ILibraryFileAlias`.
        :return: An `ISnapFile`.
        """

    @export_write_operation()
    @operation_for_version("devel")
    def cancel():
        """Cancel the build if it is either pending or in progress.

        Check the can_be_cancelled property prior to calling this method to
        find out if cancelling the build is possible.

        If the build is in progress, it is marked as CANCELLING until the
        buildd manager terminates the build and marks it CANCELLED.  If the
        build is not in progress, it is marked CANCELLED immediately and is
        removed from the build queue.

        If the build is not in a cancellable state, this method is a no-op.
        """


class ISnapBuildAdmin(Interface):
    """`ISnapBuild` attributes that require launchpad.Admin."""

    @operation_parameters(score=Int(title=_("Score"), required=True))
    @export_write_operation()
    @operation_for_version("devel")
    def rescore(score):
        """Change the build's score."""


class ISnapBuild(ISnapBuildView, ISnapBuildEdit, ISnapBuildAdmin):
    """Build information for snap package builds."""

    # XXX cjwatson 2014-05-06 bug=760849: "beta" is a lie to get WADL
    # generation working.  Individual attributes must set their version to
    # "devel".
    export_as_webservice_entry(as_of="beta")


class ISnapBuildSet(ISpecificBuildFarmJobSource):
    """Utility for `ISnapBuild`."""

    def new(requester, snap, archive, distro_arch_series, pocket,
            date_created=DEFAULT):
        """Create an `ISnapBuild`."""<|MERGE_RESOLUTION|>--- conflicted
+++ resolved
@@ -107,7 +107,6 @@
         required=True, readonly=True,
         description=_("Whether this build record can be cancelled.")))
 
-<<<<<<< HEAD
     eta = Datetime(
         title=_("The datetime when the build job is estimated to complete."),
         readonly=True)
@@ -119,14 +118,12 @@
         title=_("The date when the build completed or is estimated to "
             "complete."), readonly=True)
 
-=======
     store_upload_jobs = CollectionField(
         title=_("Store upload jobs for this build."),
         # Really ISnapStoreUploadJob.
         value_type=Reference(schema=Interface),
         readonly=True)
 
->>>>>>> 0e1aa4fa
     def getFiles():
         """Retrieve the build's `ISnapFile` records.
 
