--- conflicted
+++ resolved
@@ -29,17 +29,12 @@
     )
 from lp.registry.interfaces.series import SeriesStatus
 from lp.services.config import config
-<<<<<<< HEAD
 from lp.services.features import getFeatureFlag
-from lp.services.webapp import canonical_url
+from lp.services.twistedsupport.treq import check_status
 from lp.snappy.interfaces.snap import (
     SNAP_SNAPCRAFT_CHANNEL_FEATURE_FLAG,
     SnapBuildArchiveOwnerMismatch,
     )
-=======
-from lp.services.twistedsupport.treq import check_status
-from lp.snappy.interfaces.snap import SnapBuildArchiveOwnerMismatch
->>>>>>> 19ff217f
 from lp.snappy.interfaces.snapbuild import ISnapBuild
 from lp.soyuz.adapters.archivedependencies import (
     get_sources_list_for_building,
@@ -117,18 +112,11 @@
                 tools_source=config.snappy.tools_source,
                 tools_fingerprint=config.snappy.tools_fingerprint,
                 logger=logger))
-<<<<<<< HEAD
-        args["archive_private"] = build.archive.private
-        args["build_url"] = canonical_url(build)
         channels = build.channels or {}
         if "snapcraft" not in channels:
             channels["snapcraft"] = (
                 getFeatureFlag(SNAP_SNAPCRAFT_CHANNEL_FEATURE_FLAG) or "apt")
         if channels.get("snapcraft") != "apt":
-=======
-        if (build.channels is not None and
-                build.channels.get("snapcraft") != "apt"):
->>>>>>> 19ff217f
             # We have to remove the security proxy that Zope applies to this
             # dict, since otherwise we'll be unable to serialise it to
             # XML-RPC.
