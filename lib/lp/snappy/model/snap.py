# Copyright 2015-2021 Canonical Ltd.  This software is licensed under the
# GNU Affero General Public License version 3 (see the file LICENSE).

from __future__ import absolute_import, print_function, unicode_literals

__metaclass__ = type
__all__ = [
    'Snap',
    ]

import base64
from collections import OrderedDict
from datetime import (
    datetime,
    timedelta,
    )
from operator import attrgetter

from breezy import urlutils
from lazr.lifecycle.event import ObjectCreatedEvent
from pymacaroons import Macaroon
import pytz
import six
from six.moves.urllib.parse import urlsplit
from storm.expr import (
    And,
    Coalesce,
    Desc,
    Join,
    LeftJoin,
    Not,
    Or,
    Select,
    SQL,
    )
from storm.locals import (
    Bool,
    DateTime,
    Int,
    JSON,
    Reference,
    Store,
    Storm,
    Unicode,
    )
import yaml
from zope.component import (
    getAdapter,
    getUtility,
    )
from zope.event import notify
from zope.interface import (
    directlyProvides,
    implementer,
    )
from zope.security.interfaces import Unauthorized
from zope.security.proxy import removeSecurityProxy

from lp.app.browser.tales import (
    ArchiveFormatterAPI,
    DateTimeFormatterAPI,
    )
<<<<<<< HEAD
from lp.app.enums import InformationType
from lp.app.errors import (
    IncompatibleArguments,
    SubscriptionPrivacyViolation,
    )
=======
from lp.app.enums import (
    InformationType,
    PUBLIC_INFORMATION_TYPES,
    )
from lp.app.errors import IncompatibleArguments
>>>>>>> b815a6f7
from lp.app.interfaces.security import IAuthorization
from lp.app.interfaces.services import IService
from lp.buildmaster.enums import BuildStatus
from lp.buildmaster.interfaces.buildqueue import IBuildQueueSet
from lp.buildmaster.model.builder import Builder
from lp.buildmaster.model.buildfarmjob import BuildFarmJob
from lp.buildmaster.model.buildqueue import BuildQueue
from lp.buildmaster.model.processor import Processor
from lp.code.errors import (
    BranchFileNotFound,
    BranchHostingFault,
    GitRepositoryBlobNotFound,
    GitRepositoryBlobUnsupportedRemote,
    GitRepositoryScanFault,
    )
from lp.code.interfaces.branch import IBranch
from lp.code.interfaces.branchcollection import (
    IAllBranches,
    IBranchCollection,
    )
from lp.code.interfaces.gitcollection import (
    IAllGitRepositories,
    IGitCollection,
    )
from lp.code.interfaces.gitref import (
    IGitRef,
    IGitRefRemoteSet,
    )
from lp.code.interfaces.gitrepository import (
    IGitRepository,
    IHasGitRepositoryURL,
    )
from lp.code.model.branch import Branch
from lp.code.model.branchcollection import GenericBranchCollection
from lp.code.model.gitcollection import GenericGitCollection
from lp.code.model.gitrepository import GitRepository
from lp.registry.errors import PrivatePersonLinkageError
from lp.registry.interfaces.person import (
    IPerson,
    IPersonSet,
    validate_public_person,
    )
from lp.registry.interfaces.pocket import PackagePublishingPocket
from lp.registry.interfaces.product import IProduct
from lp.registry.interfaces.role import (
    IHasOwner,
    IPersonRoles,
    )
from lp.registry.model.accesspolicy import (
    AccessPolicyGrant,
    reconcile_access_for_artifact,
    )
from lp.registry.model.distroseries import DistroSeries
from lp.registry.model.series import ACTIVE_STATUSES
from lp.registry.model.teammembership import TeamParticipation
from lp.services.config import config
from lp.services.crypto.interfaces import IEncryptedContainer
from lp.services.crypto.model import NaClEncryptedContainerBase
from lp.services.database.bulk import load_related
from lp.services.database.constants import (
    DEFAULT,
    UTC_NOW,
    )
from lp.services.database.decoratedresultset import DecoratedResultSet
from lp.services.database.enumcol import DBEnum
from lp.services.database.interfaces import (
    IMasterStore,
    IStore,
    )
from lp.services.database.stormexpr import (
    Array,
    ArrayAgg,
    ArrayIntersects,
    Greatest,
    IsDistinctFrom,
    NullsLast,
    )
from lp.services.features import getFeatureFlag
from lp.services.job.interfaces.job import JobStatus
from lp.services.job.model.job import Job
from lp.services.librarian.model import (
    LibraryFileAlias,
    LibraryFileContent,
    )
from lp.services.openid.adapters.openid import CurrentOpenIDEndPoint
from lp.services.propertycache import (
    cachedproperty,
    get_property_cache,
    )
from lp.services.webapp.authorization import precache_permission_for_objects
from lp.services.webapp.interfaces import ILaunchBag
from lp.services.webapp.publisher import canonical_url
from lp.services.webhooks.interfaces import IWebhookSet
from lp.services.webhooks.model import WebhookTargetMixin
from lp.snappy.adapters.buildarch import determine_architectures_to_build
from lp.snappy.interfaces.snap import (
    BadMacaroon,
    BadSnapSearchContext,
    BadSnapSource,
    CannotAuthorizeStoreUploads,
    CannotFetchSnapcraftYaml,
    CannotModifySnapProcessor,
    CannotParseSnapcraftYaml,
    CannotRequestAutoBuilds,
    DuplicateSnapName,
    ISnap,
    ISnapBuildRequest,
    ISnapSet,
    MissingSnapcraftYaml,
    NoSourceForSnap,
    NoSuchSnap,
    SNAP_PRIVATE_FEATURE_FLAG,
    SnapAuthorizationBadGeneratedMacaroon,
    SnapBuildAlreadyPending,
    SnapBuildArchiveOwnerMismatch,
    SnapBuildDisallowedArchitecture,
    SnapBuildRequestStatus,
    SnapNotOwner,
    SnapPrivacyMismatch,
    SnapPrivateFeatureDisabled,
    )
from lp.snappy.interfaces.snapbase import (
    ISnapBaseSet,
    NoSuchSnapBase,
    )
from lp.snappy.interfaces.snapbuild import ISnapBuildSet
from lp.snappy.interfaces.snapjob import ISnapRequestBuildsJobSource
from lp.snappy.interfaces.snappyseries import ISnappyDistroSeriesSet
from lp.snappy.interfaces.snapstoreclient import ISnapStoreClient
from lp.snappy.model.snapbuild import SnapBuild
from lp.snappy.model.snapjob import SnapJob
from lp.snappy.model.snapsubscription import SnapSubscription
from lp.soyuz.interfaces.archive import ArchiveDisabled
from lp.soyuz.model.archive import (
    Archive,
    get_enabled_archive_filter,
    )
from lp.soyuz.model.distroarchseries import DistroArchSeries


def snap_modified(snap, event):
    """Update the date_last_modified property when a Snap is modified.

    This method is registered as a subscriber to `IObjectModifiedEvent`
    events on snap packages.
    """
    removeSecurityProxy(snap).date_last_modified = UTC_NOW


@implementer(ISnapBuildRequest)
class SnapBuildRequest:
    """See `ISnapBuildRequest`.

    This is not directly backed by a database table; instead, it is a
    webservice-friendly view of an asynchronous build request.
    """

    def __init__(self, snap, id):
        self.snap = snap
        self.id = id

    @classmethod
    def fromJob(cls, job):
        """See `ISnapBuildRequest`."""
        request = cls(job.snap, job.job_id)
        get_property_cache(request)._job = job
        return request

    @cachedproperty
    def _job(self):
        job_source = getUtility(ISnapRequestBuildsJobSource)
        return job_source.getBySnapAndID(self.snap, self.id)

    @property
    def date_requested(self):
        """See `ISnapBuildRequest`."""
        return self._job.date_created

    @property
    def date_finished(self):
        """See `ISnapBuildRequest`."""
        return self._job.date_finished

    @property
    def status(self):
        """See `ISnapBuildRequest`."""
        status_map = {
            JobStatus.WAITING: SnapBuildRequestStatus.PENDING,
            JobStatus.RUNNING: SnapBuildRequestStatus.PENDING,
            JobStatus.COMPLETED: SnapBuildRequestStatus.COMPLETED,
            JobStatus.FAILED: SnapBuildRequestStatus.FAILED,
            JobStatus.SUSPENDED: SnapBuildRequestStatus.PENDING,
            }
        return status_map[self._job.job.status]

    @property
    def error_message(self):
        """See `ISnapBuildRequest`."""
        return self._job.error_message

    @property
    def builds(self):
        """See `ISnapBuildRequest`."""
        return self._job.builds

    @property
    def archive(self):
        """See `ISnapBuildRequest`."""
        return self._job.archive

    @property
    def channels(self):
        """See `ISnapBuildRequest`."""
        return self._job.channels

    @property
    def architectures(self):
        """See `ISnapBuildRequest`."""
        return self._job.architectures


@implementer(ISnap, IHasOwner)
class Snap(Storm, WebhookTargetMixin):
    """See `ISnap`."""

    __storm_table__ = 'Snap'

    id = Int(primary=True)

    date_created = DateTime(
        name='date_created', tzinfo=pytz.UTC, allow_none=False)
    date_last_modified = DateTime(
        name='date_last_modified', tzinfo=pytz.UTC, allow_none=False)

    registrant_id = Int(name='registrant', allow_none=False)
    registrant = Reference(registrant_id, 'Person.id')

    def _validate_owner(self, attr, value):
        if not self.private:
            try:
                validate_public_person(self, attr, value)
            except PrivatePersonLinkageError:
                raise SnapPrivacyMismatch(
                    "A public snap cannot have a private owner.")
        return value

    owner_id = Int(name='owner', allow_none=False, validator=_validate_owner)
    owner = Reference(owner_id, 'Person.id')

    project_id = Int(name='project', allow_none=True)
    project = Reference(project_id, 'Product.id')

    distro_series_id = Int(name='distro_series', allow_none=True)
    distro_series = Reference(distro_series_id, 'DistroSeries.id')

    name = Unicode(name='name', allow_none=False)

    description = Unicode(name='description', allow_none=True)

    def _validate_branch(self, attr, value):
        if not self.private and value is not None:
            if IStore(Branch).get(Branch, value).private:
                raise SnapPrivacyMismatch(
                    "A public snap cannot have a private branch.")
        return value

    branch_id = Int(name='branch', allow_none=True, validator=_validate_branch)
    branch = Reference(branch_id, 'Branch.id')

    def _validate_git_repository(self, attr, value):
        if not self.private and value is not None:
            if IStore(GitRepository).get(GitRepository, value).private:
                raise SnapPrivacyMismatch(
                    "A public snap cannot have a private repository.")
        return value

    git_repository_id = Int(
        name='git_repository', allow_none=True,
        validator=_validate_git_repository)
    git_repository = Reference(git_repository_id, 'GitRepository.id')

    git_repository_url = Unicode(name='git_repository_url', allow_none=True)

    git_path = Unicode(name='git_path', allow_none=True)

    auto_build = Bool(name='auto_build', allow_none=False)

    auto_build_archive_id = Int(name='auto_build_archive', allow_none=True)
    auto_build_archive = Reference(auto_build_archive_id, 'Archive.id')

    auto_build_pocket = DBEnum(enum=PackagePublishingPocket, allow_none=True)

    auto_build_channels = JSON('auto_build_channels', allow_none=True)

    is_stale = Bool(name='is_stale', allow_none=False)

    require_virtualized = Bool(name='require_virtualized')

    _private = Bool(name='private')

    def _valid_information_type(self, attr, value):
        if not getUtility(ISnapSet).isValidInformationType(
                value, self.owner, self.branch, self.git_ref):
            raise SnapPrivacyMismatch
        return value

    _information_type = DBEnum(
        enum=InformationType, default=InformationType.PUBLIC,
        name="information_type",
        validator=_valid_information_type)

    allow_internet = Bool(name='allow_internet', allow_none=False)

    build_source_tarball = Bool(name='build_source_tarball', allow_none=False)

    store_upload = Bool(name='store_upload', allow_none=False)

    store_series_id = Int(name='store_series', allow_none=True)
    store_series = Reference(store_series_id, 'SnappySeries.id')

    store_name = Unicode(name='store_name', allow_none=True)

    store_secrets = JSON('store_secrets', allow_none=True)

    _store_channels = JSON('store_channels', allow_none=True)

    def __init__(self, registrant, owner, distro_series, name,
                 description=None, branch=None, git_ref=None, auto_build=False,
                 auto_build_archive=None, auto_build_pocket=None,
                 auto_build_channels=None, require_virtualized=True,
                 date_created=DEFAULT, information_type=InformationType.PUBLIC,
                 allow_internet=True, build_source_tarball=False,
                 store_upload=False, store_series=None, store_name=None,
                 store_secrets=None, store_channels=None, project=None):
        """Construct a `Snap`."""
        super(Snap, self).__init__()

        # Set the information type first so that other validators can perform
        # suitable privacy checks, but pillar should also be set, since it's
        # mandatory for private snaps.
        # Note that we set self._information_type (not self.information_type)
        # to avoid the call to self._reconcileAccess() while building the
        # Snap instance.
        self.project = project
        self._information_type = information_type

        self.registrant = registrant
        self.owner = owner
        self.distro_series = distro_series
        self.name = name
        self.description = description
        self.branch = branch
        self.git_ref = git_ref
        self.auto_build = auto_build
        self.auto_build_archive = auto_build_archive
        self.auto_build_pocket = auto_build_pocket
        self.auto_build_channels = auto_build_channels
        self.require_virtualized = require_virtualized
        self.date_created = date_created
        self.date_last_modified = date_created
        self.allow_internet = allow_internet
        self.build_source_tarball = build_source_tarball
        self.store_upload = store_upload
        self.store_series = store_series
        self.store_name = store_name
        self.store_secrets = store_secrets
        self.store_channels = store_channels

    def __repr__(self):
        return "<Snap ~%s/+snap/%s>" % (self.owner.name, self.name)

    @property
    def information_type(self):
        if self._information_type is None:
            return (InformationType.PROPRIETARY if self._private
                    else InformationType.PUBLIC)
        return self._information_type

    @information_type.setter
    def information_type(self, information_type):
        self._information_type = information_type
        self._reconcileAccess()

    @property
    def private(self):
        return self.information_type not in PUBLIC_INFORMATION_TYPES

    @property
    def valid_webhook_event_types(self):
        return ["snap:build:0.1"]

    @property
    def _api_git_path(self):
        return self.git_path

    @_api_git_path.setter
    def _api_git_path(self, value):
        if self.git_repository is None and self.git_repository_url is None:
            raise BadSnapSource(
                "git_path may only be set on a Git-based snap.")
        if value is None:
            raise BadSnapSource("git_path may not be set to None.")
        self.git_path = value

    @property
    def git_ref(self):
        """See `ISnap`."""
        if self.git_repository is not None:
            return self.git_repository.getRefByPath(self.git_path)
        elif self.git_repository_url is not None:
            return getUtility(IGitRefRemoteSet).new(
                self.git_repository_url, self.git_path)
        else:
            return None

    @git_ref.setter
    def git_ref(self, value):
        """See `ISnap`."""
        if value is not None:
            self.git_repository = value.repository
            self.git_repository_url = value.repository_url
            self.git_path = value.path
        else:
            self.git_repository = None
            self.git_repository_url = None
            self.git_path = None
        if self.git_repository_url is not None:
            directlyProvides(self, IHasGitRepositoryURL)
        else:
            directlyProvides(self)

    @property
    def source(self):
        if self.branch is not None:
            return self.branch
        elif self.git_ref is not None:
            return self.git_ref
        else:
            return None

    @property
    def pillar(self):
        """See `ISnap`."""
        return self.project

    @pillar.setter
    def pillar(self, pillar):
        if pillar is None:
            self.project = None
        elif IProduct.providedBy(pillar):
            self.project = pillar
        else:
            raise ValueError(
                'The pillar of a Snap must be an IProduct instance.')

    @property
    def available_processors(self):
        """See `ISnap`."""
        clauses = [Processor.id == DistroArchSeries.processor_id]
        if self.distro_series is not None:
            clauses.append(DistroArchSeries.id.is_in(
                self.distro_series.enabled_architectures.get_select_expr(
                    DistroArchSeries.id)))
        else:
            # We don't know the series until we've looked at snapcraft.yaml
            # to dispatch a build, so enabled architectures for any active
            # series will do.
            clauses.extend([
                DistroArchSeries.enabled,
                DistroArchSeries.distroseriesID == DistroSeries.id,
                DistroSeries.status.is_in(ACTIVE_STATUSES),
                ])
        return Store.of(self).find(Processor, *clauses).config(distinct=True)

    def _getProcessors(self):
        return list(Store.of(self).find(
            Processor,
            Processor.id == SnapArch.processor_id,
            SnapArch.snap == self))

    def setProcessors(self, processors, check_permissions=False, user=None):
        """See `ISnap`."""
        if check_permissions:
            can_modify = None
            if user is not None:
                roles = IPersonRoles(user)
                authz = lambda perm: getAdapter(self, IAuthorization, perm)
                if authz('launchpad.Admin').checkAuthenticated(roles):
                    can_modify = lambda proc: True
                elif authz('launchpad.Edit').checkAuthenticated(roles):
                    can_modify = lambda proc: not proc.restricted
            if can_modify is None:
                raise Unauthorized(
                    'Permission launchpad.Admin or launchpad.Edit required '
                    'on %s.' % self)
        else:
            can_modify = lambda proc: True

        enablements = dict(Store.of(self).find(
            (Processor, SnapArch),
            Processor.id == SnapArch.processor_id,
            SnapArch.snap == self))
        for proc in enablements:
            if proc not in processors:
                if not can_modify(proc):
                    raise CannotModifySnapProcessor(proc)
                Store.of(self).remove(enablements[proc])
        for proc in processors:
            if proc not in self.processors:
                if not can_modify(proc):
                    raise CannotModifySnapProcessor(proc)
                snaparch = SnapArch()
                snaparch.snap = self
                snaparch.processor = proc
                Store.of(self).add(snaparch)

    processors = property(_getProcessors, setProcessors)

    def _isBuildableArchitectureAllowed(self, das):
        """Check whether we may build for a buildable `DistroArchSeries`.

        The caller is assumed to have already checked that a suitable chroot
        is available (either directly or via
        `DistroSeries.buildable_architectures`).
        """
        return (
            das.enabled
            and das.processor in self.processors
            and (
                das.processor.supports_virtualized
                or not self.require_virtualized))

    def _isArchitectureAllowed(self, das, pocket):
        return (
            das.getChroot(pocket=pocket) is not None
            and self._isBuildableArchitectureAllowed(das))

    def getAllowedArchitectures(self, distro_series=None):
        """See `ISnap`."""
        if distro_series is None:
            distro_series = self.distro_series
        return [
            das for das in distro_series.buildable_architectures
            if self._isBuildableArchitectureAllowed(das)]

    @property
    def store_distro_series(self):
        if self.store_series is None:
            return None
        return getUtility(ISnappyDistroSeriesSet).getByBothSeries(
            self.store_series, self.distro_series)

    @store_distro_series.setter
    def store_distro_series(self, value):
        self.distro_series = value.distro_series
        self.store_series = value.snappy_series

    @property
    def store_channels(self):
        return self._store_channels or []

    @store_channels.setter
    def store_channels(self, value):
        self._store_channels = value or None

    @staticmethod
    def extractSSOCaveats(macaroon):
        locations = [
            urlsplit(root).netloc
            for root in CurrentOpenIDEndPoint.getAllRootURLs()]
        return [
            c for c in macaroon.third_party_caveats()
            if c.location in locations]

    def beginAuthorization(self):
        """See `ISnap`."""
        if self.store_series is None:
            raise CannotAuthorizeStoreUploads(
                "Cannot authorize uploads of a snap package with no store "
                "series.")
        if self.store_name is None:
            raise CannotAuthorizeStoreUploads(
                "Cannot authorize uploads of a snap package with no store "
                "name.")
        snap_store_client = getUtility(ISnapStoreClient)
        root_macaroon_raw = snap_store_client.requestPackageUploadPermission(
            self.store_series, self.store_name)
        sso_caveats = self.extractSSOCaveats(
            Macaroon.deserialize(root_macaroon_raw))
        # We must have exactly one SSO caveat; more than one should never be
        # required and could be an attempt to substitute weaker caveats.  We
        # might as well OOPS here, even though the cause of this is probably
        # in some other service, since the user can't do anything about it
        # and it should show up in our OOPS reports.
        if not sso_caveats:
            raise SnapAuthorizationBadGeneratedMacaroon(
                "Macaroon has no SSO caveats")
        elif len(sso_caveats) > 1:
            raise SnapAuthorizationBadGeneratedMacaroon(
                "Macaroon has multiple SSO caveats")
        self.store_secrets = {'root': root_macaroon_raw}
        return sso_caveats[0].caveat_id

    def completeAuthorization(self, root_macaroon=None,
                              discharge_macaroon=None):
        """See `ISnap`."""
        if root_macaroon is not None:
            try:
                Macaroon.deserialize(root_macaroon)
            except Exception:
                raise BadMacaroon("root_macaroon is invalid.")
            self.store_secrets = {"root": root_macaroon}
        else:
            if self.store_secrets is None or "root" not in self.store_secrets:
                raise CannotAuthorizeStoreUploads(
                    "beginAuthorization must be called before "
                    "completeAuthorization.")
        if discharge_macaroon is not None:
            try:
                Macaroon.deserialize(discharge_macaroon)
            except Exception:
                raise BadMacaroon("discharge_macaroon is invalid.")
            container = getUtility(IEncryptedContainer, "snap-store-secrets")
            if container.can_encrypt:
                self.store_secrets["discharge_encrypted"] = (
                    removeSecurityProxy(container.encrypt(
                        discharge_macaroon.encode("UTF-8"))))
                self.store_secrets.pop("discharge", None)
            else:
                self.store_secrets["discharge"] = discharge_macaroon
                self.store_secrets.pop("discharge_encrypted", None)
        else:
            self.store_secrets.pop("discharge", None)
            self.store_secrets.pop("discharge_encrypted", None)

    @property
    def can_upload_to_store(self):
        if (config.snappy.store_upload_url is None or
                config.snappy.store_url is None or
                self.store_series is None or
                self.store_name is None or
                self.store_secrets is None or
                "root" not in self.store_secrets):
            return False
        root_macaroon = Macaroon.deserialize(self.store_secrets["root"])
        if (self.extractSSOCaveats(root_macaroon) and
                "discharge" not in self.store_secrets and
                "discharge_encrypted" not in self.store_secrets):
            return False
        return True

    def _checkRequestBuild(self, requester, archive):
        """May `requester` request builds of this snap from `archive`?"""
        if not requester.inTeam(self.owner):
            raise SnapNotOwner(
                "%s cannot create snap package builds owned by %s." %
                (requester.displayname, self.owner.displayname))
        if not archive.enabled:
            raise ArchiveDisabled(archive.displayname)
        if archive.private and self.owner != archive.owner:
            # See rationale in `SnapBuildArchiveOwnerMismatch` docstring.
            raise SnapBuildArchiveOwnerMismatch()

    def requestBuild(self, requester, archive, distro_arch_series, pocket,
                     channels=None, build_request=None):
        """See `ISnap`."""
        self._checkRequestBuild(requester, archive)
        if not self._isArchitectureAllowed(distro_arch_series, pocket):
            raise SnapBuildDisallowedArchitecture(distro_arch_series, pocket)

        if not channels:
            channels_clause = Or(
                SnapBuild.channels == None, SnapBuild.channels == {})
        else:
            channels_clause = SnapBuild.channels == channels
        pending = IStore(self).find(
            SnapBuild,
            SnapBuild.snap_id == self.id,
            SnapBuild.archive_id == archive.id,
            SnapBuild.distro_arch_series_id == distro_arch_series.id,
            SnapBuild.pocket == pocket,
            channels_clause,
            SnapBuild.status == BuildStatus.NEEDSBUILD)
        if pending.any() is not None:
            raise SnapBuildAlreadyPending

        build = getUtility(ISnapBuildSet).new(
            requester, self, archive, distro_arch_series, pocket,
            channels=channels, build_request=build_request)
        build.queueBuild()
        notify(ObjectCreatedEvent(build, user=requester))
        return build

    def requestBuilds(self, requester, archive, pocket, channels=None,
                      architectures=None):
        """See `ISnap`."""
        self._checkRequestBuild(requester, archive)
        job = getUtility(ISnapRequestBuildsJobSource).create(
            self, requester, archive, pocket, channels,
            architectures=architectures)
        return self.getBuildRequest(job.job_id)

    @staticmethod
    def _findBase(snapcraft_data):
        """Find a suitable base for a build."""
        base = snapcraft_data.get("base")
        build_base = snapcraft_data.get("build-base")
        name = snapcraft_data.get("name")
        snap_type = snapcraft_data.get("type")

        # Keep this in sync with
        # snapcraft.internal.meta.snap.Snap.get_build_base.
        snap_base_set = getUtility(ISnapBaseSet)
        if build_base is not None:
            snap_base_name = build_base
        elif name is not None and snap_type == "base":
            snap_base_name = name
        else:
            snap_base_name = base

        if isinstance(snap_base_name, bytes):
            snap_base_name = snap_base_name.decode("UTF-8")
        if snap_base_name is not None:
            return snap_base_set.getByName(snap_base_name), snap_base_name
        else:
            return snap_base_set.getDefault(), None

    def _pickDistroSeries(self, snap_base, snap_base_name):
        """Pick a suitable `IDistroSeries` for a build."""
        if snap_base is not None:
            return self.distro_series or snap_base.distro_series
        elif self.distro_series is None:
            # A base is mandatory if there's no configured distro series.
            raise NoSuchSnapBase(
                snap_base_name if snap_base_name is not None else "<default>")
        else:
            return self.distro_series

    def _pickChannels(self, snap_base, channels=None):
        """Pick suitable snap channels for a build."""
        if snap_base is not None:
            new_channels = dict(snap_base.build_channels)
            if channels is not None:
                new_channels.update(channels)
            return new_channels
        else:
            return channels

    def requestBuildsFromJob(self, requester, archive, pocket,
                             channels=None, architectures=None,
                             allow_failures=False, fetch_snapcraft_yaml=True,
                             build_request=None, logger=None):
        """See `ISnap`."""
        if not fetch_snapcraft_yaml and self.distro_series is None:
            # Slightly misleading, but requestAutoBuilds is the only place
            # this can happen right now and it raises a more specific error.
            raise CannotRequestAutoBuilds("distro_series")
        try:
            if fetch_snapcraft_yaml:
                try:
                    snapcraft_data = removeSecurityProxy(
                        getUtility(ISnapSet).getSnapcraftYaml(self))
                except CannotFetchSnapcraftYaml as e:
                    if not e.unsupported_remote:
                        raise
                    # The only reason we can't fetch the file is because we
                    # don't support fetching from this repository's host.
                    # In this case the best thing is to fall back to
                    # building for all supported architectures.
                    snapcraft_data = {}
            else:
                snapcraft_data = {}

            # Find a suitable SnapBase, and combine it with other
            # configuration to find a suitable distro series and suitable
            # channels.
            snap_base, snap_base_name = self._findBase(snapcraft_data)
            distro_series = self._pickDistroSeries(snap_base, snap_base_name)
            channels = self._pickChannels(snap_base, channels=channels)

            # Sort by Processor.id for determinism.  This is chosen to be
            # the same order as in BinaryPackageBuildSet.createForSource, to
            # minimise confusion.
            supported_arches = OrderedDict(
                (das.architecturetag, das) for das in sorted(
                    self.getAllowedArchitectures(distro_series),
                    key=attrgetter("processor.id"))
                if (architectures is None or
                    das.architecturetag in architectures))
            architectures_to_build = determine_architectures_to_build(
                snapcraft_data, supported_arches.keys())
        except Exception as e:
            if not allow_failures:
                raise
            elif logger is not None:
                logger.exception(" - %s/%s: %s", self.owner.name, self.name, e)
            return []

        builds = []
        for build_instance in architectures_to_build:
            arch = build_instance.architecture
            try:
                build = self.requestBuild(
                    requester, archive, supported_arches[arch], pocket,
                    channels, build_request=build_request)
                if logger is not None:
                    logger.debug(
                        " - %s/%s/%s: Build requested.",
                        self.owner.name, self.name, arch)
                builds.append(build)
            except SnapBuildAlreadyPending as e:
                pass
            except Exception as e:
                if not allow_failures:
                    raise
                elif logger is not None:
                    logger.exception(
                        " - %s/%s/%s: %s",
                        self.owner.name, self.name, arch, e)
        return builds

    def requestAutoBuilds(self, allow_failures=False,
                          fetch_snapcraft_yaml=False, logger=None):
        """See `ISnap`."""
        if self.auto_build_archive is None:
            raise CannotRequestAutoBuilds("auto_build_archive")
        if self.auto_build_pocket is None:
            raise CannotRequestAutoBuilds("auto_build_pocket")
        if not fetch_snapcraft_yaml and self.distro_series is None:
            raise IncompatibleArguments(
                "Cannot use requestAutoBuilds for a snap package without "
                "inferring from snapcraft.yaml or distro_series being set.  "
                "Consider using requestBuilds instead.")
        self.is_stale = False
        if logger is not None:
            logger.debug(
                "Scheduling builds of snap package %s/%s",
                self.owner.name, self.name)
        return self.requestBuildsFromJob(
            self.owner, self.auto_build_archive, self.auto_build_pocket,
            channels=self.auto_build_channels, allow_failures=allow_failures,
            fetch_snapcraft_yaml=fetch_snapcraft_yaml, logger=logger)

    def getBuildRequest(self, job_id):
        """See `ISnap`."""
        return SnapBuildRequest(self, job_id)

    @property
    def pending_build_requests(self):
        """See `ISnap`."""
        job_source = getUtility(ISnapRequestBuildsJobSource)
        # The returned jobs are ordered by descending ID.
        jobs = job_source.findBySnap(
            self, statuses=(JobStatus.WAITING, JobStatus.RUNNING))
        return DecoratedResultSet(
            jobs, result_decorator=SnapBuildRequest.fromJob)

    @property
    def failed_build_requests(self):
        """See `ISnap`."""
        job_source = getUtility(ISnapRequestBuildsJobSource)
        # The returned jobs are ordered by descending ID.
        jobs = job_source.findBySnap(self, statuses=(JobStatus.FAILED,))
        return DecoratedResultSet(
            jobs, result_decorator=SnapBuildRequest.fromJob)

    def _getBuilds(self, filter_term, order_by):
        """The actual query to get the builds."""
        query_args = [
            SnapBuild.snap == self,
            SnapBuild.archive_id == Archive.id,
            Archive._enabled,
            get_enabled_archive_filter(
                getUtility(ILaunchBag).user, include_public=True,
                include_subscribed=True)
            ]
        if filter_term is not None:
            query_args.append(filter_term)
        result = Store.of(self).find(SnapBuild, *query_args)
        result.order_by(order_by)

        def eager_load(rows):
            getUtility(ISnapBuildSet).preloadBuildsData(rows)
            getUtility(IBuildQueueSet).preloadForBuildFarmJobs(rows)
            load_related(Builder, rows, ['builder_id'])

        return DecoratedResultSet(result, pre_iter_hook=eager_load)

    def getBuildSummariesForSnapBuildIds(self, snap_build_ids):
        """See `ISnap`."""
        result = {}
        if snap_build_ids is None:
            return result
        filter_term = SnapBuild.id.is_in(snap_build_ids)
        order_by = Desc(SnapBuild.id)
        builds = self._getBuilds(filter_term, order_by)

        # The user can obviously see this snap, and Snap._getBuilds ensures
        # that they can see the relevant archive for each build as well.
        precache_permission_for_objects(None, "launchpad.View", builds)

        # Prefetch data to keep DB query count constant
        lfas = load_related(LibraryFileAlias, builds, ["log_id"])
        load_related(LibraryFileContent, lfas, ["contentID"])

        for build in builds:
            if build.date is not None:
                when_complete = DateTimeFormatterAPI(build.date).displaydate()
            else:
                when_complete = None

            if build.log:
                build_log_size = build.log.content.filesize
            else:
                build_log_size = None

            result[build.id] = {
                "status": build.status.name,
                "buildstate": build.status.title,
                "when_complete": when_complete,
                "when_complete_estimate": build.estimate,
                "build_log_url": build.log_url,
                "build_log_size": build_log_size,
                }
        return result

    def getBuildSummaries(self, request_ids=None, build_ids=None, user=None):
        """See `ISnap`."""
        all_build_ids = []
        result = {"requests": {}, "builds": {}}

        if request_ids:
            job_source = getUtility(ISnapRequestBuildsJobSource)
            jobs = job_source.findBySnap(self, job_ids=request_ids)
            requests = [SnapBuildRequest.fromJob(job) for job in jobs]
            builds_by_request = job_source.findBuildsForJobs(jobs, user=user)
            for builds in builds_by_request.values():
                # It's safe to remove the proxy here, because the IDs will
                # go through Snap._getBuilds which checks visibility.  This
                # saves an Archive query per build in the security adapter.
                all_build_ids.extend(
                    [removeSecurityProxy(build).id for build in builds])
        else:
            requests = []

        if build_ids:
            all_build_ids.extend(build_ids)

        all_build_summaries = self.getBuildSummariesForSnapBuildIds(
            all_build_ids)

        for request in requests:
            build_summaries = []
            for build in sorted(
                    builds_by_request[request.id], key=attrgetter("id"),
                    reverse=True):
                if build.id in all_build_summaries:
                    # Include enough information for
                    # snap.update_build_statuses.js to populate new build
                    # rows.
                    build_summary = {
                        "self_link": canonical_url(
                            build, path_only_if_possible=True),
                        "id": build.id,
                        "distro_arch_series_link": canonical_url(
                            build.distro_arch_series,
                            path_only_if_possible=True),
                        "architecture_tag": (
                            build.distro_arch_series.architecturetag),
                        "archive_link": ArchiveFormatterAPI(
                            build.archive).link(None),
                        }
                    build_summary.update(all_build_summaries[build.id])
                    build_summaries.append(build_summary)
            result["requests"][request.id] = {
                "status": request.status.name,
                "error_message": request.error_message,
                "builds": build_summaries,
                }

        for build_id in (build_ids or []):
            if build_id in all_build_summaries:
                result["builds"][build_id] = all_build_summaries[build_id]

        return result

    @property
    def builds(self):
        """See `ISnap`."""
        order_by = (
            NullsLast(Desc(Greatest(
                SnapBuild.date_started,
                SnapBuild.date_finished))),
            Desc(SnapBuild.date_created),
            Desc(SnapBuild.id))
        return self._getBuilds(None, order_by)

    @property
    def _pending_states(self):
        """All the build states we consider pending (non-final)."""
        return [
            BuildStatus.NEEDSBUILD,
            BuildStatus.BUILDING,
            BuildStatus.UPLOADING,
            BuildStatus.CANCELLING,
            ]

    @property
    def completed_builds(self):
        """See `ISnap`."""
        filter_term = (Not(SnapBuild.status.is_in(self._pending_states)))
        order_by = (
            NullsLast(Desc(Greatest(
                SnapBuild.date_started,
                SnapBuild.date_finished))),
            Desc(SnapBuild.id))
        return self._getBuilds(filter_term, order_by)

    @property
    def pending_builds(self):
        """See `ISnap`."""
        filter_term = (SnapBuild.status.is_in(self._pending_states))
        # We want to order by date_created but this is the same as ordering
        # by id (since id increases monotonically) and is less expensive.
        order_by = Desc(SnapBuild.id)
        return self._getBuilds(filter_term, order_by)

    def visibleByUser(self, user):
        """See `IGitRepository`."""
        if not self.private:
            return True
        if user is None:
            return False
        if user.inTeam(self.owner):
            return True

        store = IStore(self)
        visibility_clause = removeSecurityProxy(getUtility(
            ISnapSet))._findSnapVisibilityClause(user)
        return not store.find(
            Snap,
            Snap.id == self.id,
            visibility_clause).is_empty()

    def _getSubscription(self, person):
        """Returns person's subscription to this snap recipe, or None if no
        subscription is available.
        """
        if person is None:
            return None
        return Store.of(self).find(
            SnapSubscription,
            SnapSubscription.person == person,
            SnapSubscription.snap == self).one()

    def _userCanBeSubscribed(self, person):
        """Checks if the given person can subscribe to this snap recipe."""
        return not (
            self.private and
            person.is_team and
            person.anyone_can_join())

    def subscribe(self, person, subscribed_by):
        """See `ISnap`."""
        if not self._userCanBeSubscribed(person):
            raise SubscriptionPrivacyViolation(
                "Open and delegated teams cannot be subscribed to private "
                "snap recipes.")
        subscription = self._getSubscription(person)
        if subscription is None:
            subscription = SnapSubscription(
                person=person, snap=self, subscribed_by=subscribed_by)
            Store.of(subscription).flush()
        service = getUtility(IService, "sharing")
        service.ensureAccessGrants([person], subscribed_by, snaps=[self])

    def unsubscribe(self, person, unsubscribed_by):
        """See `ISnap`."""
        service = getUtility(IService, "sharing")
        service.revokeAccessGrants(
            self.pillar, person, unsubscribed_by, snaps=[self])
        subscription = self._getSubscription(person)
        # It should never be None, since we always create a SnapSubscription
        # on Snap.subscribe. But just in case...
        if subscription is not None:
            store = Store.of(subscription)
            store.remove(subscription)
        IStore(self).flush()

    def _reconcileAccess(self):
        """Reconcile the snap's sharing information.

        Takes the privacy and pillar and makes the related AccessArtifact
        and AccessPolicyArtifacts match.
        """
        if self.project is None:
            return
        pillars = [self.project]
        reconcile_access_for_artifact(self, self.information_type, pillars)

    def setProject(self, project):
        self.project = project
        self._reconcileAccess()

    def destroySelf(self):
        """See `ISnap`."""
        store = IStore(Snap)
        store.find(SnapArch, SnapArch.snap == self).remove()
        # Remove build jobs.  There won't be many queued builds, so we can
        # afford to do this the safe but slow way via BuildQueue.destroySelf
        # rather than in bulk.
        buildqueue_records = store.find(
            BuildQueue,
            BuildQueue._build_farm_job_id == SnapBuild.build_farm_job_id,
            SnapBuild.snap == self)
        for buildqueue_record in buildqueue_records:
            buildqueue_record.destroySelf()
        build_farm_job_ids = list(store.find(
            SnapBuild.build_farm_job_id, SnapBuild.snap == self))
        # XXX cjwatson 2016-02-27 bug=322972: Requires manual SQL due to
        # lack of support for DELETE FROM ... USING ... in Storm.
        store.execute("""
            DELETE FROM SnapFile
            USING SnapBuild
            WHERE
                SnapFile.snapbuild = SnapBuild.id AND
                SnapBuild.snap = ?
            """, (self.id,))
        store.execute("""
            DELETE FROM SnapBuildJob
            USING SnapBuild
            WHERE
                SnapBuildJob.snapbuild = SnapBuild.id AND
                SnapBuild.snap = ?
            """, (self.id,))
        store.find(SnapBuild, SnapBuild.snap == self).remove()
        affected_jobs = Select(
            [SnapJob.job_id], And(SnapJob.job == Job.id, SnapJob.snap == self))
        store.find(Job, Job.id.is_in(affected_jobs)).remove()
        getUtility(IWebhookSet).delete(self.webhooks)
        store.remove(self)
        store.find(
            BuildFarmJob, BuildFarmJob.id.is_in(build_farm_job_ids)).remove()


class SnapArch(Storm):
    """Link table to back `Snap.processors`."""

    __storm_table__ = 'SnapArch'
    __storm_primary__ = ('snap_id', 'processor_id')

    snap_id = Int(name='snap', allow_none=False)
    snap = Reference(snap_id, 'Snap.id')

    processor_id = Int(name='processor', allow_none=False)
    processor = Reference(processor_id, 'Processor.id')


@implementer(ISnapSet)
class SnapSet:
    """See `ISnapSet`."""

    def new(self, registrant, owner, distro_series, name, description=None,
            branch=None, git_repository=None, git_repository_url=None,
            git_path=None, git_ref=None, auto_build=False,
            auto_build_archive=None, auto_build_pocket=None,
            auto_build_channels=None, require_virtualized=True,
            processors=None, date_created=DEFAULT,
            information_type=InformationType.PUBLIC, allow_internet=True,
            build_source_tarball=False, store_upload=False,
            store_series=None, store_name=None, store_secrets=None,
            store_channels=None, project=None):
        """See `ISnapSet`."""
        if not registrant.inTeam(owner):
            if owner.is_team:
                raise SnapNotOwner(
                    "%s is not a member of %s." %
                    (registrant.displayname, owner.displayname))
            else:
                raise SnapNotOwner(
                    "%s cannot create snap packages owned by %s." %
                    (registrant.displayname, owner.displayname))

        if sum([git_repository is not None, git_repository_url is not None,
                git_ref is not None]) > 1:
            raise IncompatibleArguments(
                "You cannot specify more than one of 'git_repository', "
                "'git_repository_url', and 'git_ref'.")
        if ((git_repository is None and git_repository_url is None) !=
                (git_path is None)):
            raise IncompatibleArguments(
                "You must specify both or neither of "
                "'git_repository'/'git_repository_url' and 'git_path'.")
        if git_repository is not None:
            git_ref = git_repository.getRefByPath(git_path)
        elif git_repository_url is not None:
            git_ref = getUtility(IGitRefRemoteSet).new(
                git_repository_url, git_path)
        if branch is None and git_ref is None:
            raise NoSourceForSnap
        if self.exists(owner, name):
            raise DuplicateSnapName

        # The relevant validators will do their own checks as well, but we
        # do a single up-front check here in order to avoid an
        # IntegrityError due to exceptions being raised during object
        # creation and to ensure that everything relevant is in the Storm
        # cache.
        if not self.isValidInformationType(
                information_type, owner, branch, git_ref):
            raise SnapPrivacyMismatch

        store = IMasterStore(Snap)
        snap = Snap(
            registrant, owner, distro_series, name, description=description,
            branch=branch, git_ref=git_ref, auto_build=auto_build,
            auto_build_archive=auto_build_archive,
            auto_build_pocket=auto_build_pocket,
            auto_build_channels=auto_build_channels,
            require_virtualized=require_virtualized, date_created=date_created,
            information_type=information_type, allow_internet=allow_internet,
            build_source_tarball=build_source_tarball,
            store_upload=store_upload, store_series=store_series,
            store_name=store_name, store_secrets=store_secrets,
            store_channels=store_channels, project=project)
        store.add(snap)

        if processors is None:
            processors = [
                p for p in snap.available_processors if p.build_by_default]
        snap.setProcessors(processors)

        return snap

    def isValidPrivacy(self, private, owner, branch=None, git_ref=None):
        """See `ISnapSet`."""
        # Private snaps may contain anything ...
        if private:
            # If appropriately enabled via feature flag.
            if not getFeatureFlag(SNAP_PRIVATE_FEATURE_FLAG):
                raise SnapPrivateFeatureDisabled
            return True

        # Public snaps with private sources are not allowed.
        source = branch or git_ref
        if source is not None and source.private:
            return False

        # Public snaps owned by private teams are not allowed.
        if owner is not None and owner.private:
            return False

        return True

    def isValidInformationType(self, information_type, owner, branch=None,
                               git_ref=None):
        private = information_type not in PUBLIC_INFORMATION_TYPES
        return self.isValidPrivacy(private, owner, branch, git_ref)

    def _getByName(self, owner, name):
        return IStore(Snap).find(
            Snap, Snap.owner == owner, Snap.name == name).one()

    def exists(self, owner, name):
        """See `ISnapSet`."""
        return self._getByName(owner, name) is not None

    def getByName(self, owner, name):
        """See `ISnapSet`."""
        snap = self._getByName(owner, name)
        if snap is None:
            raise NoSuchSnap(name)
        return snap

    def _getSnapsFromCollection(self, collection, owner=None):
        if IBranchCollection.providedBy(collection):
            id_column = Snap.branch_id
            ids = collection.getBranchIds()
        else:
            id_column = Snap.git_repository_id
            ids = collection.getRepositoryIds()
        expressions = [id_column.is_in(ids._get_select())]
        if owner is not None:
            expressions.append(Snap.owner == owner)
        return IStore(Snap).find(Snap, *expressions)

    def findByIds(self, snap_ids):
        """See `ISnapSet`."""
        return IStore(ISnap).find(Snap, Snap.id.is_in(snap_ids))

    def findByOwner(self, owner):
        """See `ISnapSet`."""
        return IStore(Snap).find(Snap, Snap.owner == owner)

    def findByPerson(self, person, visible_by_user=None):
        """See `ISnapSet`."""
        def _getSnaps(collection):
            collection = collection.visibleByUser(visible_by_user)
            owned = self._getSnapsFromCollection(collection.ownedBy(person))
            packaged = self._getSnapsFromCollection(collection, owner=person)
            return owned.union(packaged)

        bzr_collection = removeSecurityProxy(getUtility(IAllBranches))
        bzr_snaps = _getSnaps(bzr_collection)
        git_collection = removeSecurityProxy(getUtility(IAllGitRepositories))
        git_snaps = _getSnaps(git_collection)
        git_url_snaps = IStore(Snap).find(
            Snap, Snap.owner == person, Snap.git_repository_url != None)
        return bzr_snaps.union(git_snaps).union(git_url_snaps)

    def findByProject(self, project, visible_by_user=None):
        """See `ISnapSet`."""
        def _getSnaps(collection):
            return self._getSnapsFromCollection(
                collection.visibleByUser(visible_by_user))

        bzr_collection = removeSecurityProxy(IBranchCollection(project))
        git_collection = removeSecurityProxy(IGitCollection(project))
        return _getSnaps(bzr_collection).union(_getSnaps(git_collection))

    def findByBranch(self, branch):
        """See `ISnapSet`."""
        return IStore(Snap).find(Snap, Snap.branch == branch)

    def findByGitRepository(self, repository, paths=None):
        """See `ISnapSet`."""
        clauses = [Snap.git_repository == repository]
        if paths is not None:
            clauses.append(Snap.git_path.is_in(paths))
        return IStore(Snap).find(Snap, *clauses)

    def findByGitRef(self, ref):
        """See `ISnapSet`."""
        return IStore(Snap).find(
            Snap,
            Snap.git_repository == ref.repository, Snap.git_path == ref.path)

    def findByContext(self, context, visible_by_user=None, order_by_date=True):
        if IPerson.providedBy(context):
            snaps = self.findByPerson(context, visible_by_user=visible_by_user)
        elif IProduct.providedBy(context):
            snaps = self.findByProject(
                context, visible_by_user=visible_by_user)
        # XXX cjwatson 2015-09-15: At the moment we can assume that if you
        # can see the source context then you can see the snap packages
        # based on it.  This will cease to be true if snap packages gain
        # privacy of their own.
        elif IBranch.providedBy(context):
            snaps = self.findByBranch(context)
        elif IGitRepository.providedBy(context):
            snaps = self.findByGitRepository(context)
        elif IGitRef.providedBy(context):
            snaps = self.findByGitRef(context)
        else:
            raise BadSnapSearchContext(context)
        if order_by_date:
            snaps.order_by(Desc(Snap.date_last_modified))
        return snaps

    def _findSnapVisibilityClause(self, visible_by_user):
        # XXX cjwatson 2016-11-25: This is in principle a poor query, but we
        # don't yet have the access grant infrastructure to do better, and
        # in any case the numbers involved should be very small.
        # XXX pappacena 2021-02-12: Once we do the migration to back fill
        # information_type, we should be able to change this.
        private_snap = SQL(
            "CASE information_type"
            "    WHEN NULL THEN private"
            "    ELSE information_type NOT IN ?"
            "END", params=[tuple(i.value for i in PUBLIC_INFORMATION_TYPES)])
        if visible_by_user is None:
            return private_snap == False
        else:
            roles = IPersonRoles(visible_by_user)
            if roles.in_admin or roles.in_commercial_admin:
                return True
            else:
                return Or(
                    private_snap == False,
                    Snap.owner_id.is_in(Select(
                        TeamParticipation.teamID,
                        TeamParticipation.person == visible_by_user)),
                    *get_private_snap_subscriber_filter(visible_by_user))

    def findByURL(self, url, owner=None, visible_by_user=None):
        """See `ISnapSet`."""
        clauses = [Snap.git_repository_url == url]
        if owner is not None:
            clauses.append(Snap.owner == owner)
        clauses.append(self._findSnapVisibilityClause(visible_by_user))
        return IStore(Snap).find(Snap, *clauses)

    def findByURLPrefix(self, url_prefix, owner=None, visible_by_user=None):
        """See `ISnapSet`."""
        return self.findByURLPrefixes(
            [url_prefix], owner=owner, visible_by_user=visible_by_user)

    def findByURLPrefixes(self, url_prefixes, owner=None,
                          visible_by_user=None):
        """See `ISnapSet`."""
        prefix_clauses = [
            Snap.git_repository_url.startswith(url_prefix)
            for url_prefix in url_prefixes]
        clauses = [Or(*prefix_clauses)]
        if owner is not None:
            clauses.append(Snap.owner == owner)
        clauses.append(self._findSnapVisibilityClause(visible_by_user))
        return IStore(Snap).find(Snap, *clauses)

    def findByStoreName(self, store_name, owner=None, visible_by_user=None):
        """See `ISnapSet`."""
        clauses = [Snap.store_name == store_name]
        if owner is not None:
            clauses.append(Snap.owner == owner)
        clauses.append(self._findSnapVisibilityClause(visible_by_user))
        return IStore(Snap).find(Snap, *clauses)

    def preloadDataForSnaps(self, snaps, user=None):
        """See `ISnapSet`."""
        snaps = [removeSecurityProxy(snap) for snap in snaps]

        person_ids = set()
        for snap in snaps:
            person_ids.add(snap.registrant_id)
            person_ids.add(snap.owner_id)

        branches = load_related(Branch, snaps, ["branch_id"])
        repositories = load_related(
            GitRepository, snaps, ["git_repository_id"])
        if branches:
            GenericBranchCollection.preloadDataForBranches(branches)
        if repositories:
            GenericGitCollection.preloadDataForRepositories(repositories)
        # The stacked-on branches are used to check branch visibility.
        GenericBranchCollection.preloadVisibleStackedOnBranches(branches, user)
        GenericGitCollection.preloadVisibleRepositories(repositories, user)

        # Add branch/repository owners to the list of pre-loaded persons.
        # We need the target repository owner as well; unlike branches,
        # repository unique names aren't trigger-maintained.
        person_ids.update(branch.ownerID for branch in branches)
        person_ids.update(repository.owner_id for repository in repositories)

        list(getUtility(IPersonSet).getPrecachedPersonsFromIDs(
            person_ids, need_validity=True))

    def getSnapcraftYaml(self, context, logger=None):
        """See `ISnapSet`."""
        if ISnap.providedBy(context):
            context = context.source
        try:
            paths = (
                "snap/snapcraft.yaml",
                "build-aux/snap/snapcraft.yaml",
                "snapcraft.yaml",
                ".snapcraft.yaml",
                )
            for path in paths:
                try:
                    blob = context.getBlob(path)
                    if (IGitRef.providedBy(context) and
                            context.repository_url is not None and
                            isinstance(blob, bytes) and
                            b":" not in blob and b"\n" not in blob):
                        # Heuristic.  It seems somewhat common for Git
                        # hosting sites to return the symlink target path
                        # when fetching a blob corresponding to a symlink
                        # committed to a repository: GitHub and GitLab both
                        # have this property.  If it looks like this is what
                        # has happened here, try resolving the symlink (only
                        # to one level).
                        resolved_path = urlutils.join(
                            urlutils.dirname(path),
                            six.ensure_str(blob)).lstrip("/")
                        blob = context.getBlob(resolved_path)
                    break
                except (BranchFileNotFound, GitRepositoryBlobNotFound):
                    pass
            else:
                if logger is not None:
                    logger.exception(
                        "Cannot find snapcraft.yaml in %s",
                        context.unique_name)
                raise MissingSnapcraftYaml(context.unique_name)
        except GitRepositoryBlobUnsupportedRemote as e:
            raise CannotFetchSnapcraftYaml(str(e), unsupported_remote=True)
        except urlutils.InvalidURLJoin as e:
            raise CannotFetchSnapcraftYaml(str(e))
        except (BranchHostingFault, GitRepositoryScanFault) as e:
            msg = "Failed to get snap manifest from %s"
            if logger is not None:
                logger.exception(msg, context.unique_name)
            raise CannotFetchSnapcraftYaml(
                "%s: %s" % (msg % context.unique_name, e))

        try:
            snapcraft_data = yaml.safe_load(blob)
        except Exception as e:
            # Don't bother logging parsing errors from user-supplied YAML.
            raise CannotParseSnapcraftYaml(
                "Cannot parse snapcraft.yaml from %s: %s" %
                (context.unique_name, e))

        if not isinstance(snapcraft_data, dict):
            raise CannotParseSnapcraftYaml(
                "The top level of snapcraft.yaml from %s is not a mapping" %
                context.unique_name)

        return snapcraft_data

    @staticmethod
    def _findStaleSnaps():
        """See `ISnapSet`."""
        threshold_date = (
            datetime.now(pytz.UTC) -
            timedelta(minutes=config.snappy.auto_build_frequency))
        origin = [
            Snap,
            LeftJoin(
                SnapBuild,
                And(
                    SnapBuild.snap_id == Snap.id,
                    SnapBuild.archive_id == Snap.auto_build_archive_id,
                    SnapBuild.pocket == Snap.auto_build_pocket,
                    Not(IsDistinctFrom(
                        SnapBuild.channels, Snap.auto_build_channels)),
                    # We only want Snaps that haven't had an automatic
                    # SnapBuild dispatched for them recently.
                    SnapBuild.date_created >= threshold_date)),
            ]
        return IStore(Snap).using(*origin).find(
            Snap,
            Snap.is_stale,
            Snap.auto_build,
            SnapBuild.date_created == None).config(distinct=True)

    @classmethod
    def makeAutoBuilds(cls, logger=None):
        """See `ISnapSet`."""
        snaps = cls._findStaleSnaps()
        builds = []
        for snap in snaps:
            builds.extend(snap.requestAutoBuilds(
                allow_failures=True, fetch_snapcraft_yaml=True, logger=logger))
        return builds

    def detachFromBranch(self, branch):
        """See `ISnapSet`."""
        self.findByBranch(branch).set(
            branch_id=None, date_last_modified=UTC_NOW)

    def detachFromGitRepository(self, repository):
        """See `ISnapSet`."""
        self.findByGitRepository(repository).set(
            git_repository_id=None, git_path=None, date_last_modified=UTC_NOW)

    def empty_list(self):
        """See `ISnapSet`."""
        return []


@implementer(IEncryptedContainer)
class SnapStoreSecretsEncryptedContainer(NaClEncryptedContainerBase):

    @property
    def public_key_bytes(self):
        if config.snappy.store_secrets_public_key is not None:
            return base64.b64decode(
                config.snappy.store_secrets_public_key.encode("UTF-8"))
        else:
            return None

    @property
    def private_key_bytes(self):
        if config.snappy.store_secrets_private_key is not None:
            return base64.b64decode(
                config.snappy.store_secrets_private_key.encode("UTF-8"))
        else:
            return None


def get_private_snap_subscriber_filter(user):
    """Returns the filter for all private Snaps that the given user is
    subscribed to (that is, has access without being directly an owner).
    """
    artifact_grant_query = Coalesce(
        ArrayIntersects(
            SQL("%s.access_grants" % Snap.__storm_table__),
            Select(
                ArrayAgg(TeamParticipation.teamID),
                tables=TeamParticipation,
                where=(TeamParticipation.person == user)
            )), False)

    policy_grant_query = Coalesce(
        ArrayIntersects(
            Array(SQL("%s.access_policy" % Snap.__storm_table__)),
            Select(
                ArrayAgg(AccessPolicyGrant.policy_id),
                tables=(AccessPolicyGrant,
                        Join(TeamParticipation,
                             TeamParticipation.teamID ==
                             AccessPolicyGrant.grantee_id)),
                where=(TeamParticipation.person == user)
            )), False)

    return [Or(artifact_grant_query, policy_grant_query)]<|MERGE_RESOLUTION|>--- conflicted
+++ resolved
@@ -60,19 +60,14 @@
     ArchiveFormatterAPI,
     DateTimeFormatterAPI,
     )
-<<<<<<< HEAD
-from lp.app.enums import InformationType
+from lp.app.enums import (
+    InformationType,
+    PUBLIC_INFORMATION_TYPES,
+    )
 from lp.app.errors import (
     IncompatibleArguments,
     SubscriptionPrivacyViolation,
     )
-=======
-from lp.app.enums import (
-    InformationType,
-    PUBLIC_INFORMATION_TYPES,
-    )
-from lp.app.errors import IncompatibleArguments
->>>>>>> b815a6f7
 from lp.app.interfaces.security import IAuthorization
 from lp.app.interfaces.services import IService
 from lp.buildmaster.enums import BuildStatus
