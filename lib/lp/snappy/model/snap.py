--- conflicted
+++ resolved
@@ -675,9 +675,6 @@
         # The returned jobs are ordered by descending ID.
         jobs = job_source.findBySnap(
             self, statuses=(JobStatus.WAITING, JobStatus.RUNNING))
-<<<<<<< HEAD
-        return [SnapBuildRequest.fromJob(job) for job in jobs]
-=======
         return DecoratedResultSet(
             jobs, result_decorator=SnapBuildRequest.fromJob)
 
@@ -689,7 +686,6 @@
         jobs = job_source.findBySnap(self, statuses=(JobStatus.FAILED,))
         return DecoratedResultSet(
             jobs, result_decorator=SnapBuildRequest.fromJob)
->>>>>>> 8130d3ad
 
     def _getBuilds(self, filter_term, order_by):
         """The actual query to get the builds."""
