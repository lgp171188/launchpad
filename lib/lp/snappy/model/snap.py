--- conflicted
+++ resolved
@@ -1437,14 +1437,10 @@
 
     def findByIds(self, snap_ids, visible_by_user=None):
         """See `ISnapSet`."""
-<<<<<<< HEAD
-        return IStore(Snap).find(Snap, Snap.id.is_in(snap_ids))
-=======
         clauses = [Snap.id.is_in(snap_ids)]
         if visible_by_user is not None:
             clauses.append(get_snap_privacy_filter(visible_by_user))
         return IStore(Snap).find(Snap, *clauses)
->>>>>>> 44ad6e9e
 
     def findByOwner(self, owner):
         """See `ISnapSet`."""
