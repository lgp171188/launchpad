--- conflicted
+++ resolved
@@ -21,22 +21,16 @@
     HTTMock,
     )
 from mechanize import LinkNotFoundError
-<<<<<<< HEAD
 import mock
-=======
 from pymacaroons import Macaroon
->>>>>>> dd4dac1f
 import pytz
 import soupmatchers
 from testtools.matchers import (
     MatchesSetwise,
     MatchesStructure,
     )
-<<<<<<< HEAD
+import transaction
 import yaml
-=======
-import transaction
->>>>>>> dd4dac1f
 from zope.component import getUtility
 from zope.publisher.interfaces import NotFound
 from zope.security.interfaces import Unauthorized
@@ -306,42 +300,6 @@
             extract_text(find_tag_by_id(browser.contents, "privacy"))
         )
 
-<<<<<<< HEAD
-    def test_initial_name_extraction_git(self):
-        [git_ref] = self.factory.makeGitRefs()
-        git_ref.getBlob = FakeMethod(result='name: test-snap')
-        view = create_initialized_view(git_ref, "+new-snap")
-        initial_values = view.initial_values
-        self.assertIn('name', initial_values)
-        self.assertEqual('test-snap', initial_values['name'])
-
-    def test_initial_name_extraction_git_repo_error(self):
-        [git_ref] = self.factory.makeGitRefs()
-        git_ref.getBlob = FakeMethod(failure=GitRepositoryScanFault)
-        view = create_initialized_view(git_ref, "+new-snap")
-        initial_values = view.initial_values
-        self.assertIn('name', initial_values)
-        self.assertEqual(None, initial_values['name'])
-
-    def test_initial_name_extraction_git_invalid_data(self):
-        for invalid_result in (None, 123, '', '[][]', '#name:test', ']'):
-            [git_ref] = self.factory.makeGitRefs()
-            git_ref.getBlob = FakeMethod(result=invalid_result)
-            view = create_initialized_view(git_ref, "+new-snap")
-            initial_values = view.initial_values
-            self.assertIn('name', initial_values)
-            self.assertEqual(None, initial_values['name'])
-
-    def test_initial_name_extraction_git_safe_yaml(self):
-        [git_ref] = self.factory.makeGitRefs()
-        git_ref.getBlob = FakeMethod(result='Malicious code encoded in YAML!')
-        view = create_initialized_view(git_ref, "+new-snap")
-        with mock.patch('yaml.load') as unsafe_load:
-            with mock.patch('yaml.safe_load') as safe_load:
-                initial_values = view.initial_values
-        self.assertEqual(0, unsafe_load.call_count)
-        self.assertEqual(1, safe_load.call_count)
-=======
     def test_create_new_snap_store_upload(self):
         # Creating a new snap and asking for it to be automatically uploaded
         # to the store sets all the appropriate fields and redirects to SSO
@@ -395,7 +353,41 @@
             "macaroon_caveat_id=dummy&"
             "discharge_macaroon_field=field.discharge_macaroon",
             redirection.hdrs["Location"])
->>>>>>> dd4dac1f
+
+    def test_initial_name_extraction_git(self):
+        [git_ref] = self.factory.makeGitRefs()
+        git_ref.getBlob = FakeMethod(result='name: test-snap')
+        view = create_initialized_view(git_ref, "+new-snap")
+        initial_values = view.initial_values
+        self.assertIn('name', initial_values)
+        self.assertEqual('test-snap', initial_values['name'])
+
+    def test_initial_name_extraction_git_repo_error(self):
+        [git_ref] = self.factory.makeGitRefs()
+        git_ref.getBlob = FakeMethod(failure=GitRepositoryScanFault)
+        view = create_initialized_view(git_ref, "+new-snap")
+        initial_values = view.initial_values
+        self.assertIn('name', initial_values)
+        self.assertEqual(None, initial_values['name'])
+
+    def test_initial_name_extraction_git_invalid_data(self):
+        for invalid_result in (None, 123, '', '[][]', '#name:test', ']'):
+            [git_ref] = self.factory.makeGitRefs()
+            git_ref.getBlob = FakeMethod(result=invalid_result)
+            view = create_initialized_view(git_ref, "+new-snap")
+            initial_values = view.initial_values
+            self.assertIn('name', initial_values)
+            self.assertEqual(None, initial_values['name'])
+
+    def test_initial_name_extraction_git_safe_yaml(self):
+        [git_ref] = self.factory.makeGitRefs()
+        git_ref.getBlob = FakeMethod(result='Malicious code encoded in YAML!')
+        view = create_initialized_view(git_ref, "+new-snap")
+        with mock.patch('yaml.load') as unsafe_load:
+            with mock.patch('yaml.safe_load') as safe_load:
+                initial_values = view.initial_values
+        self.assertEqual(0, unsafe_load.call_count)
+        self.assertEqual(1, safe_load.call_count)
 
 
 class TestSnapAdminView(BrowserTestCase):
