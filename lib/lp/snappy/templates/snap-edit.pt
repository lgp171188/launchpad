--- conflicted
+++ resolved
@@ -29,11 +29,7 @@
           <metal:block use-macro="context/@@launchpad_form/widget_row" />
         </tal:widget>
 
-<<<<<<< HEAD
-        <tr tal:condition="view/has_snappy_series">
-=======
         <tr tal:condition="view/has_snappy_distro_series">
->>>>>>> 11bd6cf4
           <td>
             <tal:widget define="widget nocall:view/widgets/store_upload">
               <metal:block use-macro="context/@@launchpad_form/widget_row" />
