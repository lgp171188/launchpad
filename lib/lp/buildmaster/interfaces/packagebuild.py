# Copyright 2010 Canonical Ltd.  This software is licensed under the
# GNU Affero General Public License version 3 (see the file LICENSE).

"""Interface for package-specific builds."""
__metaclass__ = type
__all__ = [
    'IPackageBuild',
    'IPackageBuildSource',
    ]


from zope.interface import Interface, Attribute
from zope.schema import Choice, Object, TextLine
from lazr.restful.declarations import exported
from lazr.restful.fields import Reference

from canonical.launchpad import _
from canonical.launchpad.interfaces.librarian import ILibraryFileAlias
from lp.buildmaster.interfaces.buildfarmjob import IBuildFarmJob
from lp.registry.interfaces.distribution import IDistribution
from lp.registry.interfaces.distroseries import IDistroSeries
from lp.registry.interfaces.pocket import PackagePublishingPocket
from lp.soyuz.interfaces.archive import IArchive


class IPackageBuild(IBuildFarmJob):
    """Attributes and operations specific to package build jobs."""

    id = Attribute('The package build ID.')

    archive = exported(
        Reference(
            title=_('Archive'), schema=IArchive,
            required=True, readonly=True,
            description=_('The Archive context for this build.')))

    pocket = exported(
        Choice(
            title=_('Pocket'), required=True,
            vocabulary=PackagePublishingPocket,
            description=_('The build targeted pocket.')))

    upload_log = Object(
        schema=ILibraryFileAlias, required=False,
        title=_('The LibraryFileAlias containing the upload log for a'
                'build resulting in an upload that could not be processed '
                'successfully. Otherwise it will be None.'))

    upload_log_url = exported(
        TextLine(
            title=_("Upload Log URL"), required=False,
            description=_("A URL for failed upload logs."
                          "Will be None if there was no failure.")))

    dependencies = exported(
        TextLine(
            title=_('Dependencies'), required=False,
            description=_('Debian-like dependency line that must be satisfied'
                          ' before attempting to build this request.')))

    build_farm_job = Reference(
        title=_('Build farm job'), schema=IBuildFarmJob, required=True,
        readonly=True, description=_('The base build farm job.'))

    policy_name = TextLine(
        title=_("Policy name"), required=True,
        description=_("The upload policy to use for handling these builds."))

    current_component = Attribute(
        'Component where the source related to this build was last '
        'published.')

    distribution = exported(
        Reference(
            schema=IDistribution,
            title=_("Distribution"), required=True,
            description=_("Shortcut for its distribution.")))

    distro_series = exported(
        Reference(
            schema=IDistroSeries,
            title=_("Distribution series"), required=True,
            description=_("Shortcut for its distribution series.")))

    def getUploaderCommand(distro_series, upload_leaf, uploader_logfilename):
        """Get the command to run as the uploader.

        :return: A list of command line arguments, beginning with the
            executable.
        """

    def getUploadDirLeaf(build_cookie, now=None):
        """Return the directory-leaf where files to be uploaded are stored.

        :param build_cookie: The build cookie as returned by the slave.
        :param now: The `datetime` to use when constructing the leaf
            directory name. If not provided, defaults to now.
        """

    def getUploadDir(upload_leaf):
        """Return the full directory where files to be uploaded are stored.

        :param upload_leaf: The leaf directory name where things will be
            stored.
        """

    def getLogFromSlave():
        """Get last buildlog from slave. """

    def getUploadLogContent(root, leaf):
        """Retrieve the upload log contents.

        :param root: Root directory for the uploads
        :param leaf: Leaf for this particular upload
        :return: Contents of log file or message saying no log file was found.
        """

    def estimateDuration():
        """Estimate the build duration."""

    def storeBuildInfo(librarian, slave_status):
        """Store available information for the build job.

        Derived classes can override this as needed, and call it from
        custom status handlers, but it should not be called externally.
        """

    def verifySuccessfulUpload():
        """Verify that the upload of this build completed succesfully."""

    def storeUploadLog(content):
        """Store the given content as the build upload_log.

        :param content: string containing the upload-processor log output for
            the binaries created in this build.
        """

    def notify(extra_info=None):
        """Notify current build state to related people via email.

        :param extra_info: Optional extra information that will be included
            in the notification email. If the notification is for a
            failed-to-upload error then this must be the content of the
            upload log.
        """

    def handleStatus(status, librarian, slave_status):
        """Handle a finished build status from a slave.

        :param status: Slave build status string with 'BuildStatus.' stripped.
        :param slave_status: A dict as returned by IBuilder.slaveStatus
        """


class IPackageBuildSource(Interface):
    """A utility of this interface used to create _things_."""

    def new(archive, pocket, dependencies=None):
        """Create a new `IPackageBuild`.

        :param archive: An `IArchive`.
        :param pocket: An item of `PackagePublishingPocket`.
        :param dependencies: An optional debian-like dependency line.
<<<<<<< HEAD
        """


class IPackageBuildDerived(Interface):
    """Classes deriving from IPackageBuild inherit the default handleStatus.
    """
    def handleStatus(status, librarian, slave_status):
        """Handle a finished build status from a slave.

        :param status: Slave build status string with 'BuildStatus.' stripped.
        :param slave_status: A dict as returned by IBuilder.slaveStatus
        """

    def queueBuild(suspended=False):
        """Create a BuildQueue entry for this build.

        :param suspended: Whether the associated `Job` instance should be
            created in a suspended state.
        """
=======
        """
>>>>>>> ba4b7452
<|MERGE_RESOLUTION|>--- conflicted
+++ resolved
@@ -151,6 +151,13 @@
         :param slave_status: A dict as returned by IBuilder.slaveStatus
         """
 
+    def queueBuild(suspended=False):
+        """Create a BuildQueue entry for this build.
+
+        :param suspended: Whether the associated `Job` instance should be
+            created in a suspended state.
+        """
+
 
 class IPackageBuildSource(Interface):
     """A utility of this interface used to create _things_."""
@@ -161,26 +168,4 @@
         :param archive: An `IArchive`.
         :param pocket: An item of `PackagePublishingPocket`.
         :param dependencies: An optional debian-like dependency line.
-<<<<<<< HEAD
-        """
-
-
-class IPackageBuildDerived(Interface):
-    """Classes deriving from IPackageBuild inherit the default handleStatus.
-    """
-    def handleStatus(status, librarian, slave_status):
-        """Handle a finished build status from a slave.
-
-        :param status: Slave build status string with 'BuildStatus.' stripped.
-        :param slave_status: A dict as returned by IBuilder.slaveStatus
-        """
-
-    def queueBuild(suspended=False):
-        """Create a BuildQueue entry for this build.
-
-        :param suspended: Whether the associated `Job` instance should be
-            created in a suspended state.
-        """
-=======
-        """
->>>>>>> ba4b7452
+        """