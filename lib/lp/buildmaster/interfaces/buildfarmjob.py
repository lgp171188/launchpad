--- conflicted
+++ resolved
@@ -9,10 +9,7 @@
 
 __all__ = [
     'IBuildFarmJob',
-<<<<<<< HEAD
     'IBuildFarmJobSource',
-=======
->>>>>>> dad2b6e4
     'IBuildFarmJobDerived',
     'BuildFarmJobType',
     ]
@@ -64,7 +61,6 @@
 class IBuildFarmJob(Interface):
     """Operations that jobs for the build farm must implement."""
 
-<<<<<<< HEAD
     id = Attribute('The build farm job ID.')
 
     processor = Reference(
@@ -112,18 +108,6 @@
         vocabulary=BuildFarmJobType,
         description=_("The specific type of job."))
 
-    def generateSlaveBuildCookie():
-        """Produce a cookie for the slave as a token of the job it's doing.
-
-        The cookie need not be unique, but should be hard for a
-        compromised slave to guess.
-
-        :return: a hard-to-guess ASCII string that can be reproduced
-            accurately based on this job's properties.
-        """
-
-=======
->>>>>>> dad2b6e4
     def score():
         """Calculate a job score appropriate for the job type in question."""
 
@@ -181,31 +165,13 @@
             to a builder, False otherwise.
         """
 
-<<<<<<< HEAD
-=======
-    processor = Reference(
-        IProcessor, title=_("Processor"),
-        description=_(
-            "The Processor required by this build farm job. "
-            "For processor-independent job types please return None."))
-
-    virtualized = Attribute(
-        _(
-            "The virtualization setting required by this build farm job. "
-            "For job types that do not care about virtualization please "
-            "return None."))
-
->>>>>>> dad2b6e4
 
 class IBuildFarmJobDerived(Interface):
     """Common functionality required by classes delegating IBuildFarmJob.
 
     An implementation of this class must setup the necessary delagation.
     """
-<<<<<<< HEAD
-=======
-
->>>>>>> dad2b6e4
+
     def getByJob(job):
         """Get the specific `IBuildFarmJob` for the given `Job`.
 
@@ -213,7 +179,17 @@
         has an entry associated with `job`.
         """
 
-<<<<<<< HEAD
+    def generateSlaveBuildCookie():
+        """Produce a cookie for the slave as a token of the job it's doing.
+
+        The cookie need not be unique, but should be hard for a
+        compromised slave to guess.
+
+        :return: a hard-to-guess ASCII string that can be reproduced
+            accurately based on this job's properties.
+        """
+
+
 class IBuildFarmJobSource(Interface):
     """A utility of BuildFarmJob used to create _things_."""
 
@@ -226,15 +202,4 @@
         :param processor: An optional processor for this job.
         :param virtualized: An optional boolean indicating whether
             this job should be run virtualized.
-        """
-=======
-    def generateSlaveBuildCookie():
-        """Produce a cookie for the slave as a token of the job it's doing.
-
-        The cookie need not be unique, but should be hard for a
-        compromised slave to guess.
-
-        :return: a hard-to-guess ASCII string that can be reproduced
-            accurately based on this job's properties.
-        """
->>>>>>> dad2b6e4
+        """