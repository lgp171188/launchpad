# Copyright 2009 Canonical Ltd.  This software is licensed under the
# GNU Affero General Public License version 3 (see the file LICENSE).

# pylint: disable-msg=E0211,E0213

"""Common build interfaces."""

__metaclass__ = type

__all__ = ['IBuildBase']

from zope.interface import Attribute, Interface
from zope.schema import Choice, Datetime, Object, TextLine, Timedelta
from lazr.enum import DBEnumeratedType
from lazr.restful.declarations import exported

from lp.buildmaster.interfaces.builder import IBuilder
from canonical.launchpad.interfaces.librarian import ILibraryFileAlias
from canonical.launchpad import _


class IBuildBase(Interface):
    """Common interface shared by farm jobs that build a package."""

    datecreated = exported(
        Datetime(
            title=_('Date created'), required=True, readonly=True,
            description=_("The time when the build request was created.")))

    # Really BuildStatus. Patched in _schema_circular_imports.
    buildstate = exported(
        Choice(
            title=_('State'), required=True, vocabulary=DBEnumeratedType,
            description=_("The current build state.")))

    date_first_dispatched = exported(
        Datetime(
            title=_('Date first dispatched'), required=False,
            description=_("The actual build start time. Set when the build "
                          "is dispatched the first time and not changed in "
                          "subsequent build attempts.")))

    builder = Object(
        title=_("Builder"), schema=IBuilder, required=False,
        description=_("The Builder which address this build request."))

    datebuilt = exported(
        Datetime(
            title=_('Date built'), required=False,
            description=_("The time when the build result got collected.")))

    buildduration = Timedelta(
        title=_("Build Duration"), required=False,
        description=_("Build duration interval, calculated when the "
                      "build result gets collected."))

<<<<<<< HEAD
    # XXX: jml 2010-01-12: Rename to build_log.
=======
    # XXX: jml 2010-01-12: Rename to build_log. (bug 507306)
>>>>>>> cac9e547
    buildlog = Object(
        schema=ILibraryFileAlias, required=False,
        title=_("The LibraryFileAlias containing the entire buildlog."))

    buildqueue_record = Attribute("Corresponding BuildQueue record")

    is_private = Attribute("Whether the build should be treated as private.")

    policy_name = Attribute(
        "The upload policy to use for handling these builds.")

    def getUploaderCommand(upload_leaf):
        """Get the command to run as the uploader.

        :return: A list of command line arguments, beginning with the
            executable.
        """

    def handleStatus(status, librarian, slave_status):
        """Handle a finished build status from a slave.

        :param status: Slave build status string with 'BuildStatus.' stripped.
        :param slave_status: A dict as returned by IBuilder.slaveStatus
        """

    def getLogFromSlave():
        """Get last buildlog from slave.

        Invoke getFileFromSlave method with 'buildlog' identifier.
        """

    def storeBuildInfo(librarian, slave_status):
        """Store available information for the build job.

        Subclasses can override this as needed, and call it from custom status
        handlers, but it should not be called externally.
        """

    def notify(extra_info=None):
        """Notify current build state to related people via email."""<|MERGE_RESOLUTION|>--- conflicted
+++ resolved
@@ -54,11 +54,7 @@
         description=_("Build duration interval, calculated when the "
                       "build result gets collected."))
 
-<<<<<<< HEAD
-    # XXX: jml 2010-01-12: Rename to build_log.
-=======
     # XXX: jml 2010-01-12: Rename to build_log. (bug 507306)
->>>>>>> cac9e547
     buildlog = Object(
         schema=ILibraryFileAlias, required=False,
         title=_("The LibraryFileAlias containing the entire buildlog."))
