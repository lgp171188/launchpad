--- conflicted
+++ resolved
@@ -779,11 +779,7 @@
             virtualized=False, estimated_duration=22,
             sourcename=u'xx-recipe-bash', score=1025)
         self.builds.append(job.specific_build)
-<<<<<<< HEAD
-        job = self.factory.makeSourcePackageRecipeBuildJob(
-=======
-        job = self.makeCustomBuildQueue(
->>>>>>> 9cd4bee6
+        job = self.makeCustomBuildQueue(
             virtualized=False, estimated_duration=222,
             sourcename=u'xx-recipe-zsh', score=1053)
         self.builds.append(job.specific_build)
@@ -975,55 +971,29 @@
             virtualized=False, estimated_duration=332,
             sourcename=u'xxr-aptitude', score=1025)
         self.builds.append(job.specific_build)
-<<<<<<< HEAD
-        job = self.factory.makeSourcePackageRecipeBuildJob(
+        job = self.makeCustomBuildQueue(
             virtualized=False, estimated_duration=443,
             sourcename=u'xxr-auto-apt', score=1053)
         self.builds.append(job.specific_build)
-        job = self.factory.makeSourcePackageRecipeBuildJob(
+        job = self.makeCustomBuildQueue(
             estimated_duration=554, sourcename=u'xxr-daptup', score=1051,
             virtualized=None)
         self.builds.append(job.specific_build)
-        job = self.factory.makeSourcePackageRecipeBuildJob(
+        job = self.makeCustomBuildQueue(
             estimated_duration=665, sourcename=u'xxr-cron-apt', score=1043)
         self.builds.append(job.specific_build)
-        job = self.factory.makeSourcePackageRecipeBuildJob(
+        job = self.makeCustomBuildQueue(
             estimated_duration=776, sourcename=u'xxr-apt-build', score=1043)
         self.builds.append(job.specific_build)
-        job = self.factory.makeSourcePackageRecipeBuildJob(
+        job = self.makeCustomBuildQueue(
             estimated_duration=887, sourcename=u'xxr-debdelta', score=1044,
             virtualized=None)
         self.builds.append(job.specific_build)
-        job = self.factory.makeSourcePackageRecipeBuildJob(
+        job = self.makeCustomBuildQueue(
             estimated_duration=998, sourcename=u'xxr-apt', score=1044,
             virtualized=None)
         self.builds.append(job.specific_build)
-        job = self.factory.makeSourcePackageRecipeBuildJob(
-=======
-        job = self.makeCustomBuildQueue(
-            virtualized=False, estimated_duration=443,
-            sourcename=u'xxr-auto-apt', score=1053)
-        self.builds.append(job.specific_build)
-        job = self.makeCustomBuildQueue(
-            estimated_duration=554, sourcename=u'xxr-daptup', score=1051,
-            virtualized=None)
-        self.builds.append(job.specific_build)
-        job = self.makeCustomBuildQueue(
-            estimated_duration=665, sourcename=u'xxr-cron-apt', score=1043)
-        self.builds.append(job.specific_build)
-        job = self.makeCustomBuildQueue(
-            estimated_duration=776, sourcename=u'xxr-apt-build', score=1043)
-        self.builds.append(job.specific_build)
-        job = self.makeCustomBuildQueue(
-            estimated_duration=887, sourcename=u'xxr-debdelta', score=1044,
-            virtualized=None)
-        self.builds.append(job.specific_build)
-        job = self.makeCustomBuildQueue(
-            estimated_duration=998, sourcename=u'xxr-apt', score=1044,
-            virtualized=None)
-        self.builds.append(job.specific_build)
-        job = self.makeCustomBuildQueue(
->>>>>>> 9cd4bee6
+        job = self.makeCustomBuildQueue(
             estimated_duration=1110, sourcename=u'xxr-cupt', score=1044,
             virtualized=None)
         self.builds.append(job.specific_build)
