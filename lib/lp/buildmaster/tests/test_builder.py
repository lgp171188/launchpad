# Copyright 2009-2010 Canonical Ltd.  This software is licensed under the
# GNU Affero General Public License version 3 (see the file LICENSE).

"""Test Builder features."""

import errno
import os
import socket
import xmlrpclib

from testtools.content import Content
from testtools.content_type import UTF8_TEXT

from zope.component import getUtility
from zope.security.proxy import removeSecurityProxy

from canonical.buildd.slave import BuilderStatus
from canonical.buildd.tests.harness import BuilddSlaveTestSetup
from canonical.database.sqlbase import flush_database_updates
from canonical.launchpad.webapp.interfaces import (
    DEFAULT_FLAVOR,
    IStoreSelector,
    MAIN_STORE,
    )
from canonical.testing.layers import (
    DatabaseFunctionalLayer,
    LaunchpadZopelessLayer
    )
from lp.buildmaster.enums import BuildStatus
from lp.buildmaster.interfaces.builder import IBuilder, IBuilderSet
from lp.buildmaster.interfaces.buildfarmjobbehavior import (
    IBuildFarmJobBehavior,
    )
from lp.buildmaster.interfaces.buildqueue import IBuildQueueSet
from lp.buildmaster.model.builder import BuilderSlave
from lp.buildmaster.model.buildfarmjobbehavior import IdleBuildBehavior
from lp.buildmaster.model.buildqueue import BuildQueue
from lp.buildmaster.tests.mock_slaves import (
    AbortedSlave,
    MockBuilder,
    )
from lp.soyuz.enums import (
    ArchivePurpose,
    PackagePublishingStatus,
    )
from lp.soyuz.interfaces.binarypackagebuild import IBinaryPackageBuildSet
from lp.soyuz.model.binarypackagebuildbehavior import (
    BinaryPackageBuildBehavior,
    )
from lp.soyuz.tests.test_publishing import SoyuzTestPublisher
from lp.testing import (
    TestCase,
    TestCaseWithFactory,
    )
from lp.testing.fakemethod import FakeMethod


class TestBuilder(TestCaseWithFactory):
    """Basic unit tests for `Builder`."""

    layer = DatabaseFunctionalLayer

    def test_providesInterface(self):
        # Builder provides IBuilder
        builder = self.factory.makeBuilder()
        self.assertProvides(builder, IBuilder)

    def test_default_values(self):
        builder = self.factory.makeBuilder()
        # Make sure the Storm cache gets the values that the database
        # initialises.
        flush_database_updates()
        self.assertEqual(0, builder.failure_count)

    def test_getCurrentBuildFarmJob(self):
        bq = self.factory.makeSourcePackageRecipeBuildJob(3333)
        builder = self.factory.makeBuilder()
        bq.markAsBuilding(builder)
        self.assertEqual(
            bq, builder.getCurrentBuildFarmJob().buildqueue_record)

    def test_getBuildQueue(self):
        buildqueueset = getUtility(IBuildQueueSet)
        active_jobs = buildqueueset.getActiveBuildJobs()
        [active_job] = active_jobs
        builder = active_job.builder

        bq = builder.getBuildQueue()
        self.assertEqual(active_job, bq)

        active_job.builder = None
        bq = builder.getBuildQueue()
        self.assertIs(None, bq)

    def test_updateBuilderStatus_catches_repeated_EINTR(self):
        # A single EINTR return from a socket operation should cause the
        # operation to be retried, not fail/reset the builder.
        builder = removeSecurityProxy(self.factory.makeBuilder())
        builder.handleTimeout = FakeMethod()
        builder.rescueIfLost = FakeMethod()

        def _fake_checkSlaveAlive():
            # Raise an EINTR error for all invocations.
            raise socket.error(errno.EINTR, "fake eintr")

        builder.checkSlaveAlive = _fake_checkSlaveAlive
        builder.updateStatus()

        # builder.updateStatus should eventually have called
        # handleTimeout()
        self.assertEqual(1, builder.handleTimeout.call_count)

    def test_updateBuilderStatus_catches_single_EINTR(self):
        builder = removeSecurityProxy(self.factory.makeBuilder())
        builder.handleTimeout = FakeMethod()
        builder.rescueIfLost = FakeMethod()
        self.eintr_returned = False

        def _fake_checkSlaveAlive():
            # raise an EINTR error for the first invocation only.
            if not self.eintr_returned:
                self.eintr_returned = True
                raise socket.error(errno.EINTR, "fake eintr")

        builder.checkSlaveAlive = _fake_checkSlaveAlive
        builder.updateStatus()

        # builder.updateStatus should never call handleTimeout() for a
        # single EINTR.
        self.assertEqual(0, builder.handleTimeout.call_count)

    def test_slave(self):
        # Builder.slave is a BuilderSlave that points at the actual Builder.
        # The Builder is only ever used in scripts that run outside of the
        # security context.
        builder = removeSecurityProxy(self.factory.makeBuilder())
        self.assertEqual(builder.url, builder.slave.url)


class Test_rescueBuilderIfLost(TestCaseWithFactory):
    """Tests for lp.buildmaster.model.builder.rescueBuilderIfLost."""

    layer = LaunchpadZopelessLayer

    def test_recovery_of_aborted_slave(self):
        # If a slave is in the ABORTED state, rescueBuilderIfLost should
        # clean it if we don't think it's currently building anything.
        # See bug 463046.
        aborted_slave = AbortedSlave()
        # The slave's clean() method is normally an XMLRPC call, so we
        # can just stub it out and check that it got called.
        aborted_slave.clean = FakeMethod()
        builder = MockBuilder("mock_builder", aborted_slave)
        builder.currentjob = None
        builder.rescueIfLost()

        self.assertEqual(1, aborted_slave.clean.call_count)


class TestFindBuildCandidateBase(TestCaseWithFactory):
    """Setup the test publisher and some builders."""

    layer = LaunchpadZopelessLayer

    def setUp(self):
        super(TestFindBuildCandidateBase, self).setUp()
        self.publisher = SoyuzTestPublisher()
        self.publisher.prepareBreezyAutotest()

        # Create some i386 builders ready to build PPA builds.  Two
        # already exist in sampledata so we'll use those first.
        self.builder1 = getUtility(IBuilderSet)['bob']
        self.frog_builder = getUtility(IBuilderSet)['frog']
        self.builder3 = self.factory.makeBuilder(name='builder3')
        self.builder4 = self.factory.makeBuilder(name='builder4')
        self.builder5 = self.factory.makeBuilder(name='builder5')
        self.builders = [
            self.builder1,
            self.frog_builder,
            self.builder3,
            self.builder4,
            self.builder5,
            ]

        # Ensure all builders are operational.
        for builder in self.builders:
            builder.builderok = True
            builder.manual = False


class TestFindBuildCandidatePPAWithSingleBuilder(TestCaseWithFactory):

    layer = LaunchpadZopelessLayer

    def setUp(self):
        super(TestFindBuildCandidatePPAWithSingleBuilder, self).setUp()
        self.publisher = SoyuzTestPublisher()
        self.publisher.prepareBreezyAutotest()

        self.bob_builder = getUtility(IBuilderSet)['bob']
        self.frog_builder = getUtility(IBuilderSet)['frog']

        # Disable bob so only frog is available.
        self.bob_builder.manual = True
        self.bob_builder.builderok = True
        self.frog_builder.manual = False
        self.frog_builder.builderok = True

        # Make a new PPA and give it some builds.
        self.ppa_joe = self.factory.makeArchive(name="joesppa")
        self.publisher.getPubSource(
            sourcename="gedit", status=PackagePublishingStatus.PUBLISHED,
            archive=self.ppa_joe).createMissingBuilds()

    def test_findBuildCandidate_first_build_started(self):
        # The allocation rule for PPA dispatching doesn't apply when
        # there's only one builder available.

        # Asking frog to find a candidate should give us the joesppa build.
        next_job = removeSecurityProxy(
            self.frog_builder)._findBuildCandidate()
        build = getUtility(IBinaryPackageBuildSet).getByQueueEntry(next_job)
        self.assertEqual('joesppa', build.archive.name)

        # If bob is in a failed state the joesppa build is still
        # returned.
        self.bob_builder.builderok = False
        self.bob_builder.manual = False
        next_job = removeSecurityProxy(
            self.frog_builder)._findBuildCandidate()
        build = getUtility(IBinaryPackageBuildSet).getByQueueEntry(next_job)
        self.assertEqual('joesppa', build.archive.name)


class TestFindBuildCandidatePPABase(TestFindBuildCandidateBase):

    ppa_joe_private = False
    ppa_jim_private = False

    def _setBuildsBuildingForArch(self, builds_list, num_builds,
                                  archtag="i386"):
        """Helper function.

        Set the first `num_builds` in `builds_list` with `archtag` as
        BUILDING.
        """
        count = 0
        for build in builds_list[:num_builds]:
            if build.distro_arch_series.architecturetag == archtag:
                build.status = BuildStatus.BUILDING
                build.builder = self.builders[count]
            count += 1

    def setUp(self):
        """Publish some builds for the test archive."""
        super(TestFindBuildCandidatePPABase, self).setUp()

        # Create two PPAs and add some builds to each.
        self.ppa_joe = self.factory.makeArchive(
            name="joesppa", private=self.ppa_joe_private)
        self.ppa_jim = self.factory.makeArchive(
            name="jimsppa", private=self.ppa_jim_private)

        self.joe_builds = []
        self.joe_builds.extend(
            self.publisher.getPubSource(
                sourcename="gedit", status=PackagePublishingStatus.PUBLISHED,
                archive=self.ppa_joe).createMissingBuilds())
        self.joe_builds.extend(
            self.publisher.getPubSource(
                sourcename="firefox",
                status=PackagePublishingStatus.PUBLISHED,
                archive=self.ppa_joe).createMissingBuilds())
        self.joe_builds.extend(
            self.publisher.getPubSource(
                sourcename="cobblers",
                status=PackagePublishingStatus.PUBLISHED,
                archive=self.ppa_joe).createMissingBuilds())
        self.joe_builds.extend(
            self.publisher.getPubSource(
                sourcename="thunderpants",
                status=PackagePublishingStatus.PUBLISHED,
                archive=self.ppa_joe).createMissingBuilds())

        self.jim_builds = []
        self.jim_builds.extend(
            self.publisher.getPubSource(
                sourcename="gedit",
                status=PackagePublishingStatus.PUBLISHED,
                archive=self.ppa_jim).createMissingBuilds())
        self.jim_builds.extend(
            self.publisher.getPubSource(
                sourcename="firefox",
                status=PackagePublishingStatus.PUBLISHED,
                archive=self.ppa_jim).createMissingBuilds())

        # Set the first three builds in joe's PPA as building, which
        # leaves two builders free.
        self._setBuildsBuildingForArch(self.joe_builds, 3)
        num_active_builders = len(
            [build for build in self.joe_builds if build.builder is not None])
        num_free_builders = len(self.builders) - num_active_builders
        self.assertEqual(num_free_builders, 2)


class TestFindBuildCandidatePPA(TestFindBuildCandidatePPABase):

    def test_findBuildCandidate_first_build_started(self):
        # A PPA cannot start a build if it would use 80% or more of the
        # builders.
        next_job = removeSecurityProxy(self.builder4)._findBuildCandidate()
        build = getUtility(IBinaryPackageBuildSet).getByQueueEntry(next_job)
        self.failIfEqual('joesppa', build.archive.name)

    def test_findBuildCandidate_first_build_finished(self):
        # When joe's first ppa build finishes, his fourth i386 build
        # will be the next build candidate.
        self.joe_builds[0].status = BuildStatus.FAILEDTOBUILD
        next_job = removeSecurityProxy(self.builder4)._findBuildCandidate()
        build = getUtility(IBinaryPackageBuildSet).getByQueueEntry(next_job)
        self.failUnlessEqual('joesppa', build.archive.name)


class TestFindBuildCandidatePrivatePPA(TestFindBuildCandidatePPABase):

    ppa_joe_private = True

    def test_findBuildCandidate_for_private_ppa(self):
        # If a ppa is private it will be able to have parallel builds
        # for the one architecture.
        next_job = removeSecurityProxy(self.builder4)._findBuildCandidate()
        build = getUtility(IBinaryPackageBuildSet).getByQueueEntry(next_job)
        self.failUnlessEqual('joesppa', build.archive.name)


class TestFindBuildCandidateDistroArchive(TestFindBuildCandidateBase):

    def setUp(self):
        """Publish some builds for the test archive."""
        super(TestFindBuildCandidateDistroArchive, self).setUp()
        # Create a primary archive and publish some builds for the
        # queue.
        self.non_ppa = self.factory.makeArchive(
            name="primary", purpose=ArchivePurpose.PRIMARY)

        self.gedit_build = self.publisher.getPubSource(
            sourcename="gedit", status=PackagePublishingStatus.PUBLISHED,
            archive=self.non_ppa).createMissingBuilds()[0]
        self.firefox_build = self.publisher.getPubSource(
            sourcename="firefox", status=PackagePublishingStatus.PUBLISHED,
            archive=self.non_ppa).createMissingBuilds()[0]

    def test_findBuildCandidate_for_non_ppa(self):
        # Normal archives are not restricted to serial builds per
        # arch.

        next_job = removeSecurityProxy(
            self.frog_builder)._findBuildCandidate()
        build = getUtility(IBinaryPackageBuildSet).getByQueueEntry(next_job)
        self.failUnlessEqual('primary', build.archive.name)
        self.failUnlessEqual('gedit', build.source_package_release.name)

        # Now even if we set the build building, we'll still get the
        # second non-ppa build for the same archive as the next candidate.
        build.status = BuildStatus.BUILDING
        build.builder = self.frog_builder
        next_job = removeSecurityProxy(
            self.frog_builder)._findBuildCandidate()
        build = getUtility(IBinaryPackageBuildSet).getByQueueEntry(next_job)
        self.failUnlessEqual('primary', build.archive.name)
        self.failUnlessEqual('firefox', build.source_package_release.name)

    def test_findBuildCandidate_for_recipe_build(self):
        # Recipe builds with a higher score are selected first.
        # This test is run in a context with mixed recipe and binary builds.

        self.assertIsNot(self.frog_builder.processor, None)
        self.assertEqual(self.frog_builder.virtualized, True)

        self.assertEqual(self.gedit_build.buildqueue_record.lastscore, 2505)
        self.assertEqual(self.firefox_build.buildqueue_record.lastscore, 2505)

        recipe_build_job = self.factory.makeSourcePackageRecipeBuildJob(9999)

        self.assertEqual(recipe_build_job.lastscore, 9999)

        next_job = removeSecurityProxy(
            self.frog_builder)._findBuildCandidate()

        self.failUnlessEqual(recipe_build_job, next_job)


class TestFindRecipeBuildCandidates(TestFindBuildCandidateBase):
    # These tests operate in a "recipe builds only" setting.
    # Please see also bug #507782.

    def clearBuildQueue(self):
        """Delete all `BuildQueue`, XXXJOb and `Job` instances."""
        store = getUtility(IStoreSelector).get(MAIN_STORE, DEFAULT_FLAVOR)
        for bq in store.find(BuildQueue):
            bq.destroySelf()

    def setUp(self):
        """Publish some builds for the test archive."""
        super(TestFindRecipeBuildCandidates, self).setUp()
        # Create a primary archive and publish some builds for the
        # queue.
        self.non_ppa = self.factory.makeArchive(
            name="primary", purpose=ArchivePurpose.PRIMARY)

        self.clearBuildQueue()
        self.bq1 = self.factory.makeSourcePackageRecipeBuildJob(3333)
        self.bq2 = self.factory.makeSourcePackageRecipeBuildJob(4333)

    def test_findBuildCandidate_with_highest_score(self):
        # The recipe build with the highest score is selected first.
        # This test is run in a "recipe builds only" context.

        self.assertIsNot(self.frog_builder.processor, None)
        self.assertEqual(self.frog_builder.virtualized, True)

        next_job = removeSecurityProxy(
            self.frog_builder)._findBuildCandidate()

        self.failUnlessEqual(self.bq2, next_job)


class TestCurrentBuildBehavior(TestCaseWithFactory):
    """This test ensures the get/set behavior of IBuilder's
    current_build_behavior property.
    """

    layer = LaunchpadZopelessLayer

    def setUp(self):
        """Create a new builder ready for testing."""
        super(TestCurrentBuildBehavior, self).setUp()
        self.builder = self.factory.makeBuilder(name='builder')

        # Have a publisher and a ppa handy for some of the tests below.
        self.publisher = SoyuzTestPublisher()
        self.publisher.prepareBreezyAutotest()
        self.ppa_joe = self.factory.makeArchive(name="joesppa")

        self.build = self.publisher.getPubSource(
            sourcename="gedit", status=PackagePublishingStatus.PUBLISHED,
            archive=self.ppa_joe).createMissingBuilds()[0]

        self.buildfarmjob = self.build.buildqueue_record.specific_job

    def test_idle_behavior_when_no_current_build(self):
        """We return an idle behavior when there is no behavior specified
        nor a current build.
        """
        self.assertIsInstance(
            self.builder.current_build_behavior, IdleBuildBehavior)

    def test_set_behavior_sets_builder(self):
        """Setting a builder's behavior also associates the behavior with the
        builder."""
        behavior = IBuildFarmJobBehavior(self.buildfarmjob)
        self.builder.current_build_behavior = behavior

        self.assertEqual(behavior, self.builder.current_build_behavior)
        self.assertEqual(behavior._builder, self.builder)

    def test_current_job_behavior(self):
        """The current behavior is set automatically from the current job."""
        # Set the builder attribute on the buildqueue record so that our
        # builder will think it has a current build.
        self.build.buildqueue_record.builder = self.builder

        self.assertIsInstance(
            self.builder.current_build_behavior, BinaryPackageBuildBehavior)


class TestSlave(TestCase):
    """
    Integration tests for BuilderSlave that verify how it works against a
    real slave server.
    """

    # XXX: JonathanLange 2010-09-20 bug=643521: There are also tests for
    # BuilderSlave in buildd-slave.txt and in other places. The tests here
    # ought to become the canonical tests for BuilderSlave vs running buildd
    # XML-RPC server interaction.

    # The URL for the XML-RPC service set up by `BuilddSlaveTestSetup`.
    TEST_URL = 'http://localhost:8221/rpc/'

    def getServerSlave(self):
        """Set up a test build slave server.

        :return: A `BuilddSlaveTestSetup` object.
        """
        tachandler = BuilddSlaveTestSetup()
        tachandler.setUp()
        def addLogFile(exc_info):
            self.addDetail(
                'xmlrpc-log-file',
                Content(UTF8_TEXT, lambda: open(tachandler.logfile, 'r').read()))
        self.addOnException(addLogFile)
        self.addCleanup(tachandler.tearDown)
        return tachandler

    def getClientSlave(self):
        """Return a `BuilderSlave` for use in testing.

        Points to a fixed URL that is also used by `BuilddSlaveTestSetup`.
        """
<<<<<<< HEAD
        return BuilderSlave(self.TEST_URL, 'vmhost')
=======
        return BuilderSlave.makeBlockingSlave(self.TEST_URL, 'vmhost')
>>>>>>> 7ccc3aa5

    def makeCacheFile(self, tachandler, filename):
        """Make a cache file available on the remote slave.

        :param tachandler: The TacTestSetup object used to start the remote
            slave.
        :param filename: The name of the file to create in the file cache
            area.
        """
        path = os.path.join(tachandler.root, 'filecache', filename)
        fd = open(path, 'w')
        fd.write('something')
        fd.close()
        self.addCleanup(os.unlink, path)

    def triggerGoodBuild(self, slave, build_id=None):
        """Trigger a good build on 'slave'.

        :param slave: A `BuilderSlave` instance to trigger the build on.
        :param build_id: The build identifier. If not specified, defaults to
            an arbitrary string.
        :type build_id: str
        :return: The build id returned by the slave.
        """
        if build_id is None:
            build_id = self.getUniqueString()
        tachandler = self.getServerSlave()
        chroot_file = 'fake-chroot'
        dsc_file = 'thing'
        self.makeCacheFile(tachandler, chroot_file)
        self.makeCacheFile(tachandler, dsc_file)
        return slave.build(
            build_id, 'debian', chroot_file, {'.dsc': dsc_file},
            {'ogrecomponent': 'main'})

    def test_abort(self):
        slave = self.getClientSlave()
        # We need to be in a BUILDING state before we can abort.
        self.triggerGoodBuild(slave)
        result = slave.abort()
        self.assertEqual(result, BuilderStatus.ABORTING)

    def test_build(self):
        # Calling 'build' with an expected builder type, a good build id,
        # valid chroot & filemaps works and returns a BuilderStatus of
        # BUILDING.
        build_id = 'some-id'
        slave = self.getClientSlave()
        result = self.triggerGoodBuild(slave, build_id)
        self.assertEqual([BuilderStatus.BUILDING, build_id], result)

<<<<<<< HEAD
=======
    def test_clean(self):
        slave = self.getClientSlave()
        # XXX: JonathanLange 2010-09-21: Calling clean() on the slave requires
        # it to be in either the WAITING or ABORTED states, and both of these
        # states are very difficult to achieve in a test environment. For the
        # time being, we'll just assert that a clean attribute exists.
        self.assertNotEqual(getattr(slave, 'clean', None), None)

>>>>>>> 7ccc3aa5
    def test_echo(self):
        # Calling 'echo' contacts the server which returns the arguments we
        # gave it.
        self.getServerSlave()
        slave = self.getClientSlave()
        result = slave.echo('foo', 'bar', 42)
        self.assertEqual(['foo', 'bar', 42], result)

    def test_info(self):
        # Calling 'info' gets some information about the slave.
        self.getServerSlave()
        slave = self.getClientSlave()
        result = slave.info()
        # We're testing the hard-coded values, since the version is hard-coded
        # into the remote slave, the supported build managers are hard-coded
        # into the tac file for the remote slave and config is returned from
        # the configuration file.
        self.assertEqual(
            ['1.0',
             'i386',
             ['sourcepackagerecipe',
              'translation-templates', 'binarypackage', 'debian']],
            result)

    def test_initial_status(self):
        # Calling 'status' returns the current status of the slave. The
        # initial status is IDLE.
        self.getServerSlave()
        slave = self.getClientSlave()
        status = slave.status()
        self.assertEqual([BuilderStatus.IDLE, ''], status)

    def test_status_after_build(self):
        # Calling 'status' returns the current status of the slave. After a
        # build has been triggered, the status is BUILDING.
        slave = self.getClientSlave()
        build_id = 'status-build-id'
        self.triggerGoodBuild(slave, build_id)
        status = slave.status()
        self.assertEqual([BuilderStatus.BUILDING, build_id], status[:2])
        [log_file] = status[2:]
        self.assertIsInstance(log_file, xmlrpclib.Binary)

    def test_ensurepresent_not_there(self):
        # ensurepresent checks to see if a file is there.
        self.getServerSlave()
        slave = self.getClientSlave()
        result = slave.ensurepresent('blahblah', None, None, None)
        self.assertEqual([False, 'No URL'], result)

    def test_ensurepresent_actually_there(self):
        # ensurepresent checks to see if a file is there.
        tachandler = self.getServerSlave()
        slave = self.getClientSlave()
        self.makeCacheFile(tachandler, 'blahblah')
        result = slave.ensurepresent('blahblah', None, None, None)
        self.assertEqual([True, 'No URL'], result)<|MERGE_RESOLUTION|>--- conflicted
+++ resolved
@@ -508,11 +508,7 @@
 
         Points to a fixed URL that is also used by `BuilddSlaveTestSetup`.
         """
-<<<<<<< HEAD
-        return BuilderSlave(self.TEST_URL, 'vmhost')
-=======
         return BuilderSlave.makeBlockingSlave(self.TEST_URL, 'vmhost')
->>>>>>> 7ccc3aa5
 
     def makeCacheFile(self, tachandler, filename):
         """Make a cache file available on the remote slave.
@@ -564,8 +560,6 @@
         result = self.triggerGoodBuild(slave, build_id)
         self.assertEqual([BuilderStatus.BUILDING, build_id], result)
 
-<<<<<<< HEAD
-=======
     def test_clean(self):
         slave = self.getClientSlave()
         # XXX: JonathanLange 2010-09-21: Calling clean() on the slave requires
@@ -574,7 +568,6 @@
         # time being, we'll just assert that a clean attribute exists.
         self.assertNotEqual(getattr(slave, 'clean', None), None)
 
->>>>>>> 7ccc3aa5
     def test_echo(self):
         # Calling 'echo' contacts the server which returns the arguments we
         # gave it.
