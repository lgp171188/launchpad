# Copyright 2010-2011 Canonical Ltd.  This software is licensed under the
# GNU Affero General Public License version 3 (see the file LICENSE).

"""Tests for `IPackageBuild`."""

__metaclass__ = type

from datetime import datetime
import hashlib
import os
import shutil
import tempfile

from storm.store import Store
from zope.component import getUtility
from zope.security.interfaces import Unauthorized
from zope.security.proxy import removeSecurityProxy

<<<<<<< HEAD
from canonical.config import config
from canonical.database.constants import UTC_NOW
from canonical.testing.layers import (
    LaunchpadFunctionalLayer,
    LaunchpadZopelessLayer,
    )
=======
>>>>>>> e46dd8ab
from lp.archiveuploader.uploadprocessor import parse_build_upload_leaf_name
from lp.buildmaster.enums import (
    BuildFarmJobType,
    BuildStatus,
    )
from lp.buildmaster.interfaces.packagebuild import (
    IPackageBuild,
    IPackageBuildSet,
    IPackageBuildSource,
    )
from lp.buildmaster.model.builder import BuilderSlave
from lp.buildmaster.model.buildfarmjob import BuildFarmJob
from lp.buildmaster.model.packagebuild import PackageBuild
from lp.buildmaster.tests.mock_slaves import WaitingSlave
from lp.registry.interfaces.pocket import PackagePublishingPocket
<<<<<<< HEAD
=======
from lp.services.config import config
from lp.services.database.constants import UTC_NOW
>>>>>>> e46dd8ab
from lp.testing import (
    login,
    login_person,
    TestCaseWithFactory,
    )
from lp.testing.factory import LaunchpadObjectFactory
from lp.testing.fakemethod import FakeMethod
from lp.testing.layers import (
    LaunchpadFunctionalLayer,
    LaunchpadZopelessLayer,
    )
from lp.testing.mail_helpers import pop_notifications


class TestPackageBuildBase(TestCaseWithFactory):
    """Provide a factory method for creating PackageBuilds.

    This is not included in the launchpad test factory because
    only classes deriving from PackageBuild should be used.
    """

    def makePackageBuild(
        self, archive=None, job_type=BuildFarmJobType.PACKAGEBUILD,
        status=BuildStatus.NEEDSBUILD,
        pocket=PackagePublishingPocket.RELEASE):
        if archive is None:
            archive = self.factory.makeArchive()

        return getUtility(IPackageBuildSource).new(
            job_type=job_type, virtualized=True, archive=archive,
            status=status, pocket=pocket)


class TestPackageBuild(TestPackageBuildBase):
    """Tests for the package build object."""

    layer = LaunchpadFunctionalLayer

    def setUp(self):
        """Create a package build with which to test."""
        super(TestPackageBuild, self).setUp()
        joe = self.factory.makePerson(name="joe")
        joes_ppa = self.factory.makeArchive(owner=joe, name="ppa")
        self.package_build = self.makePackageBuild(archive=joes_ppa)

    def test_providesInterface(self):
        # PackageBuild provides IPackageBuild
        self.assertProvides(self.package_build, IPackageBuild)

    def test_saves_record(self):
        # A package build can be stored in the database.
        store = Store.of(self.package_build)
        store.flush()
        retrieved_build = store.find(
            PackageBuild,
            PackageBuild.id == self.package_build.id).one()
        self.assertEqual(self.package_build, retrieved_build)

    def test_unimplemented_methods(self):
        # Classes deriving from PackageBuild must provide getTitle.
        self.assertRaises(NotImplementedError, self.package_build.getTitle)
        self.assertRaises(
            NotImplementedError, self.package_build.estimateDuration)
        self.assertRaises(
            NotImplementedError, self.package_build.verifySuccessfulUpload)
        self.assertRaises(NotImplementedError, self.package_build.notify)
        self.assertRaises(
            NotImplementedError, self.package_build.handleStatus,
            None, None, None)

    def test_default_values(self):
        # PackageBuild has a number of default values.
        self.failUnlessEqual(
            'multiverse', self.package_build.current_component.name)
        self.failUnlessEqual(None, self.package_build.distribution)
        self.failUnlessEqual(None, self.package_build.distro_series)

    def test_log_url(self):
        # The url of the build log file is determined by the PackageBuild.
        lfa = self.factory.makeLibraryFileAlias('mybuildlog.txt')
        removeSecurityProxy(self.package_build).log = lfa
        log_url = self.package_build.log_url
        self.failUnlessEqual(
            'http://launchpad.dev/~joe/'
            '+archive/ppa/+build/%d/+files/mybuildlog.txt' % (
                self.package_build.build_farm_job.id),
            log_url)

    def test_storeUploadLog(self):
        # The given content is uploaded to the librarian and linked as
        # the upload log.
        self.package_build.storeUploadLog("Some content")
        self.failIfEqual(None, self.package_build.upload_log)
        self.failUnlessEqual(
            hashlib.sha1("Some content").hexdigest(),
            self.package_build.upload_log.content.sha1)

    def test_storeUploadLog_private(self):
        # A private package build will store the upload log on the
        # restricted librarian.
        login('admin@canonical.com')
        self.package_build.archive.buildd_secret = 'sekrit'
        self.package_build.archive.private = True
        self.failUnless(self.package_build.is_private)
        self.package_build.storeUploadLog("Some content")
        self.failUnless(self.package_build.upload_log.restricted)

    def test_storeUploadLog_unicode(self):
        # Unicode upload logs are uploaded as UTF-8.
        unicode_content = u"Some content \N{SNOWMAN}"
        self.package_build.storeUploadLog(unicode_content)
        self.failIfEqual(None, self.package_build.upload_log)
        self.failUnlessEqual(
            hashlib.sha1(unicode_content.encode('utf-8')).hexdigest(),
            self.package_build.upload_log.content.sha1)

    def test_upload_log_url(self):
        # The url of the upload log file is determined by the PackageBuild.
        Store.of(self.package_build).flush()
        build_id = self.package_build.build_farm_job.id
        self.package_build.storeUploadLog("Some content")
        log_url = self.package_build.upload_log_url
        self.failUnlessEqual(
            'http://launchpad.dev/~joe/'
            '+archive/ppa/+build/%d/+files/upload_%d_log.txt' % (
                build_id, build_id),
            log_url)

    def test_view_package_build(self):
        # Anonymous access can read public builds, but not edit.
        self.failUnlessEqual(
            None, self.package_build.dependencies)
        self.assertRaises(
            Unauthorized, setattr, self.package_build,
            'dependencies', u'my deps')

    def test_edit_package_build(self):
        # An authenticated user who belongs to the owning archive team
        # can edit the build.
        login_person(self.package_build.archive.owner)
        self.package_build.dependencies = u'My deps'
        self.failUnlessEqual(
            u'My deps', self.package_build.dependencies)

        # But other users cannot.
        other_person = self.factory.makePerson()
        login_person(other_person)
        self.assertRaises(
            Unauthorized, setattr, self.package_build,
            'dependencies', u'my deps')

    def test_admin_package_build(self):
        # Users with edit access can update attributes.
        login('admin@canonical.com')
        self.package_build.dependencies = u'My deps'
        self.failUnlessEqual(
            u'My deps', self.package_build.dependencies)

    def test_getUploadDirLeaf(self):
        # getUploadDirLeaf returns the current time, followed by the build
        # cookie.
        now = datetime.now()
        build_cookie = self.factory.getUniqueString()
        upload_leaf = self.package_build.getUploadDirLeaf(
            build_cookie, now=now)
        self.assertEqual(
            '%s-%s' % (now.strftime("%Y%m%d-%H%M%S"), build_cookie),
            upload_leaf)

    def test_destroySelf_removes_BuildFarmJob(self):
        # Destroying a packagebuild also destroys the BuildFarmJob it
        # references.
        naked_build = removeSecurityProxy(self.package_build)
        store = Store.of(self.package_build)
        # Ensure build_farm_job_id is set.
        store.flush()
        build_farm_job_id = naked_build.build_farm_job_id
        naked_build.destroySelf()
        result = store.find(
            BuildFarmJob, BuildFarmJob.id == build_farm_job_id)
        self.assertIs(None, result.one())


class TestPackageBuildSet(TestPackageBuildBase):

    layer = LaunchpadFunctionalLayer

    def setUp(self):
        super(TestPackageBuildSet, self).setUp()
        person = self.factory.makePerson()
        self.archive = self.factory.makeArchive(owner=person)
        self.package_builds = []
        self.package_builds.append(
            self.makePackageBuild(archive=self.archive,
                                  pocket=PackagePublishingPocket.UPDATES))
        self.package_builds.append(
            self.makePackageBuild(archive=self.archive,
                                  status=BuildStatus.BUILDING))
        self.package_build_set = getUtility(IPackageBuildSet)

    def test_getBuildsForArchive_all(self):
        # The default call without arguments returns all builds for the
        # archive.
        self.assertContentEqual(
            self.package_builds, self.package_build_set.getBuildsForArchive(
                self.archive))

    def test_getBuildsForArchive_by_status(self):
        # If the status arg is used, the results will be filtered by
        # status.
        self.assertContentEqual(
            self.package_builds[1:],
            self.package_build_set.getBuildsForArchive(
                self.archive, status=BuildStatus.BUILDING))

    def test_getBuildsForArchive_by_pocket(self):
        # If the pocket arg is used, the results will be filtered by
        # pocket.
        self.assertContentEqual(
            self.package_builds[:1],
            self.package_build_set.getBuildsForArchive(
                self.archive, pocket=PackagePublishingPocket.UPDATES))


class TestGetUploadMethodsMixin:
    """Tests for `IPackageBuild` that need objects from the rest of LP."""

    layer = LaunchpadZopelessLayer

    def makeBuild(self):
        """Allow classes to override the build with which the test runs."""
        raise NotImplemented

    def setUp(self):
        super(TestGetUploadMethodsMixin, self).setUp()
        self.build = self.makeBuild()

    def test_getUploadDirLeafCookie_parseable(self):
        # getUploadDirLeaf should return a directory name
        # that is parseable by the upload processor.
        upload_leaf = self.build.getUploadDirLeaf(
            self.build.getBuildCookie())
        (job_type, job_id) = parse_build_upload_leaf_name(upload_leaf)
        self.assertEqual(
            (self.build.build_farm_job.job_type.name, self.build.id),
            (job_type, job_id))


class TestHandleStatusMixin:
    """Tests for `IPackageBuild`s handleStatus method."""

    layer = LaunchpadZopelessLayer

    def makeBuild(self):
        """Allow classes to override the build with which the test runs."""
        raise NotImplementedError

    def setUp(self):
        super(TestHandleStatusMixin, self).setUp()
        self.factory = LaunchpadObjectFactory()
        self.build = self.makeBuild()
        # For the moment, we require a builder for the build so that
        # handleStatus_OK can get a reference to the slave.
        builder = self.factory.makeBuilder()
        self.build.buildqueue_record.builder = builder
        self.build.buildqueue_record.setDateStarted(UTC_NOW)
        self.slave = WaitingSlave('BuildStatus.OK')
        self.slave.valid_file_hashes.append('test_file_hash')
        self.patch(BuilderSlave, 'makeBuilderSlave', FakeMethod(self.slave))

        # We overwrite the buildmaster root to use a temp directory.
        tempdir = tempfile.mkdtemp()
        self.addCleanup(shutil.rmtree, tempdir)
        self.upload_root = tempdir
        tmp_builddmaster_root = """
        [builddmaster]
        root: %s
        """ % self.upload_root
        config.push('tmp_builddmaster_root', tmp_builddmaster_root)

        # We stub out our builds getUploaderCommand() method so
        # we can check whether it was called as well as
        # verifySuccessfulUpload().
        removeSecurityProxy(self.build).verifySuccessfulUpload = FakeMethod(
            result=True)

    def assertResultCount(self, count, result):
        self.assertEquals(
            1, len(os.listdir(os.path.join(self.upload_root, result))))

    def test_handleStatus_OK_normal_file(self):
        # A filemap with plain filenames should not cause a problem.
        # The call to handleStatus will attempt to get the file from
        # the slave resulting in a URL error in this test case.
        def got_status(ignored):
            self.assertEqual(BuildStatus.UPLOADING, self.build.status)
            self.assertResultCount(1, "incoming")

        d = self.build.handleStatus('OK', None, {
                'filemap': {'myfile.py': 'test_file_hash'},
                })
        return d.addCallback(got_status)

    def test_handleStatus_OK_absolute_filepath(self):
        # A filemap that tries to write to files outside of
        # the upload directory will result in a failed upload.
        def got_status(ignored):
            self.assertEqual(BuildStatus.FAILEDTOUPLOAD, self.build.status)
            self.assertResultCount(0, "failed")
            self.assertIs(None, self.build.buildqueue_record)

        d = self.build.handleStatus('OK', None, {
            'filemap': {'/tmp/myfile.py': 'test_file_hash'},
            })
        return d.addCallback(got_status)

    def test_handleStatus_OK_relative_filepath(self):
        # A filemap that tries to write to files outside of
        # the upload directory will result in a failed upload.
        def got_status(ignored):
            self.assertEqual(BuildStatus.FAILEDTOUPLOAD, self.build.status)
            self.assertResultCount(0, "failed")

        d = self.build.handleStatus('OK', None, {
            'filemap': {'../myfile.py': 'test_file_hash'},
            })
        return d.addCallback(got_status)

    def test_handleStatus_OK_sets_build_log(self):
        # The build log is set during handleStatus.
        removeSecurityProxy(self.build).log = None
        self.assertEqual(None, self.build.log)
        d = self.build.handleStatus('OK', None, {
                'filemap': {'myfile.py': 'test_file_hash'},
                })

        def got_status(ignored):
            self.assertNotEqual(None, self.build.log)

        return d.addCallback(got_status)

    def _test_handleStatus_notifies(self, status):
        # An email notification is sent for a given build status if
        # notifications are allowed for that status.

        naked_build = removeSecurityProxy(self.build)
        expected_notification = (
            status in naked_build.ALLOWED_STATUS_NOTIFICATIONS)

        def got_status(ignored):
            if expected_notification:
                self.assertNotEqual(
                    0, len(pop_notifications()), "No notifications received.")
            else:
                self.assertContentEqual([], pop_notifications())
        d = self.build.handleStatus(status, None, {})
        return d.addCallback(got_status)

    def test_handleStatus_DEPFAIL_notifies(self):
        return self._test_handleStatus_notifies("DEPFAIL")

    def test_handleStatus_CHROOTFAIL_notifies(self):
        return self._test_handleStatus_notifies("CHROOTFAIL")

    def test_handleStatus_PACKAGEFAIL_notifies(self):
        return self._test_handleStatus_notifies("PACKAGEFAIL")

    def test_date_finished_set(self):
        # The date finished is updated during handleStatus_OK.
        removeSecurityProxy(self.build).date_finished = None
        self.assertEqual(None, self.build.date_finished)
        d = self.build.handleStatus('OK', None, {
                'filemap': {'myfile.py': 'test_file_hash'},
                })

        def got_status(ignored):
            self.assertNotEqual(None, self.build.date_finished)

        return d.addCallback(got_status)<|MERGE_RESOLUTION|>--- conflicted
+++ resolved
@@ -16,15 +16,6 @@
 from zope.security.interfaces import Unauthorized
 from zope.security.proxy import removeSecurityProxy
 
-<<<<<<< HEAD
-from canonical.config import config
-from canonical.database.constants import UTC_NOW
-from canonical.testing.layers import (
-    LaunchpadFunctionalLayer,
-    LaunchpadZopelessLayer,
-    )
-=======
->>>>>>> e46dd8ab
 from lp.archiveuploader.uploadprocessor import parse_build_upload_leaf_name
 from lp.buildmaster.enums import (
     BuildFarmJobType,
@@ -40,11 +31,8 @@
 from lp.buildmaster.model.packagebuild import PackageBuild
 from lp.buildmaster.tests.mock_slaves import WaitingSlave
 from lp.registry.interfaces.pocket import PackagePublishingPocket
-<<<<<<< HEAD
-=======
 from lp.services.config import config
 from lp.services.database.constants import UTC_NOW
->>>>>>> e46dd8ab
 from lp.testing import (
     login,
     login_person,
