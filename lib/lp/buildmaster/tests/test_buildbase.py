--- conflicted
+++ resolved
@@ -14,20 +14,15 @@
 import unittest
 
 from canonical.config import config
-<<<<<<< HEAD
 from canonical.launchpad.scripts import BufferLogger
-from canonical.testing.layers import DatabaseFunctionalLayer, LaunchpadZopelessLayer
-from lp.buildmaster.model.buildbase import BuildBase
-=======
-from canonical.database.constants import UTC_NOW
 from canonical.testing.layers import (
     DatabaseFunctionalLayer, LaunchpadZopelessLayer)
+from canonical.database.constants import UTC_NOW
 from lp.buildmaster.interfaces.buildbase import BuildStatus
 from lp.buildmaster.model.buildbase import BuildBase
 from lp.registry.interfaces.pocket import pocketsuffix
 from lp.soyuz.tests.soyuzbuilddhelpers import WaitingSlave
 from lp.soyuz.tests.test_publishing import SoyuzTestPublisher
->>>>>>> 7c64a670
 from lp.testing import TestCase, TestCaseWithFactory
 from lp.testing.fakemethod import FakeMethod
 
@@ -61,7 +56,6 @@
 
     layer = LaunchpadZopelessLayer
 
-<<<<<<< HEAD
     def setUp(self):
         self.queue_location = tempfile.mkdtemp()
         self.leaf = "theleaf"
@@ -94,7 +88,20 @@
         self.build_base.processUpload(self.leaf,
             os.path.join(self.queue_location, "mylog"),
             self.queue_location, logger)
-=======
+
+        # Directory tree in place.
+        for directory in ['incoming', 'accepted', 'rejected', 'failed']:
+            self.assertQueuePath(directory)
+
+        # Just to check if local assertion is working as expect.
+        self.assertRaises(AssertionError, self.assertQueuePath, 'foobar')
+
+
+class TestBuildBaseWithDatabase(TestCaseWithFactory):
+    """Tests for `IBuildBase` that need objects from the rest of Launchpad."""
+
+    layer = DatabaseFunctionalLayer
+
     def test_getUploadLogContent_nolog(self):
         """If there is no log file there, a string explanation is returned.
         """
@@ -121,14 +128,30 @@
         build_base = BuildBase()
         self.assertEquals('foo',
             build_base.getUploadLogContent(os.getcwd(), "myleaf"))
->>>>>>> 7c64a670
-
-        # Directory tree in place.
-        for directory in ['incoming', 'accepted', 'rejected', 'failed']:
-            self.assertQueuePath(directory)
-
-        # Just to check if local assertion is working as expect.
-        self.assertRaises(AssertionError, self.assertQueuePath, 'foobar')
+
+    def test_getUploaderCommand(self):
+        build_base = BuildBase()
+        upload_leaf = self.factory.getUniqueString('upload-leaf')
+        build_base.distroseries = self.factory.makeDistroSeries()
+        build_base.distribution = build_base.distroseries.distribution
+        build_base.pocket = self.factory.getAnyPocket()
+        build_base.id = self.factory.getUniqueInteger()
+        build_base.policy_name = self.factory.getUniqueString('policy-name')
+        config_args = list(config.builddmaster.uploader.split())
+        log_file = self.factory.getUniqueString('logfile')
+        config_args.extend(
+            ['--log-file', log_file,
+             '-d', build_base.distribution.name,
+             '-s', (build_base.distroseries.name
+                    + pocketsuffix[build_base.pocket]),
+             '-b', str(build_base.id),
+             '-J', upload_leaf,
+             '--context=%s' % build_base.policy_name,
+             os.path.abspath(config.builddmaster.root),
+             ])
+        uploader_command = build_base.getUploaderCommand(
+            upload_leaf, log_file)
+        self.assertEqual(config_args, uploader_command)
 
 
 class TestBuildBaseHandleStatus(TestCaseWithFactory):
