# Copyright 2009-2013 Canonical Ltd.  This software is licensed under the
# GNU Affero General Public License version 3 (see the file LICENSE).

"""Tests for the renovated slave scanner aka BuilddManager."""

import os
import signal
import time
import xmlrpclib

from testtools.deferredruntest import (
    assert_fails_with,
    AsynchronousDeferredRunTest,
    )
from testtools.matchers import Equals
import transaction
from twisted.internet import (
    defer,
    reactor,
    task,
    )
from twisted.internet.task import deferLater
from twisted.python.failure import Failure
from zope.component import getUtility
from zope.security.proxy import removeSecurityProxy

from lp.buildmaster.enums import (
    BuildQueueStatus,
    BuildStatus,
    )
from lp.buildmaster.interactor import (
    BuilderInteractor,
    BuilderSlave,
    extract_vitals_from_db,
    )
from lp.buildmaster.interfaces.builder import IBuilderSet
from lp.buildmaster.interfaces.buildfarmjobbehavior import (
    IBuildFarmJobBehavior,
    )
from lp.buildmaster.interfaces.buildqueue import IBuildQueueSet
from lp.buildmaster.manager import (
    assessFailureCounts,
    BuilddManager,
    BuilderFactory,
    NewBuildersScanner,
    PrefetchedBuilderFactory,
    SlaveScanner,
    )
from lp.buildmaster.model.builder import Builder
from lp.buildmaster.tests.harness import BuilddManagerTestSetup
from lp.buildmaster.tests.mock_slaves import (
    BrokenSlave,
    BuildingSlave,
    LostBuildingBrokenSlave,
    make_publisher,
    MockBuilder,
    OkSlave,
    TrivialBehavior,
    )
from lp.registry.interfaces.distribution import IDistributionSet
from lp.services.config import config
from lp.services.job.interfaces.job import JobStatus
from lp.services.log.logger import BufferLogger
from lp.soyuz.interfaces.binarypackagebuild import IBinaryPackageBuildSet
from lp.testing import (
    ANONYMOUS,
    login,
    StormStatementRecorder,
    TestCase,
    TestCaseWithFactory,
    )
from lp.testing.dbuser import switch_dbuser
from lp.testing.factory import LaunchpadObjectFactory
from lp.testing.fakemethod import FakeMethod
from lp.testing.layers import (
    LaunchpadScriptLayer,
    LaunchpadZopelessLayer,
    ZopelessDatabaseLayer,
    )
from lp.testing.matchers import HasQueryCount
from lp.testing.sampledata import BOB_THE_BUILDER_NAME


class TestSlaveScannerScan(TestCase):
    """Tests `SlaveScanner.scan` method.

    This method uses the old framework for scanning and dispatching builds.
    """
    layer = ZopelessDatabaseLayer
    run_tests_with = AsynchronousDeferredRunTest.make_factory(timeout=20)

    def setUp(self):
        """Set up BuilddSlaveTest.

        Also adjust the sampledata in a way a build can be dispatched to
        'bob' builder.
        """
        super(TestSlaveScannerScan, self).setUp()
        # Creating the required chroots needed for dispatching.
        test_publisher = make_publisher()
        ubuntu = getUtility(IDistributionSet).getByName('ubuntu')
        hoary = ubuntu.getSeries('hoary')
        test_publisher.setUpDefaultDistroSeries(hoary)
        test_publisher.addFakeChroots(db_only=True)

    def _resetBuilder(self, builder):
        """Reset the given builder and its job."""

        builder.builderok = True
        job = builder.currentjob
        if job is not None:
            job.reset()

        transaction.commit()

    def assertBuildingJob(self, job, builder, logtail=None):
        """Assert the given job is building on the given builder."""
        if logtail is None:
            logtail = 'Dummy sampledata entry, not processing'

        self.assertTrue(job is not None)
        self.assertEqual(job.builder, builder)
        self.assertTrue(job.date_started is not None)
        self.assertEqual(job.job.status, JobStatus.RUNNING)
        # XXX: Only unconditional until sampledata is migrated.
        if job.status is not None:
            self.assertEqual(job.status, BuildQueueStatus.RUNNING)
        build = getUtility(IBinaryPackageBuildSet).getByQueueEntry(job)
        self.assertEqual(build.status, BuildStatus.BUILDING)
        self.assertEqual(job.logtail, logtail)

    def _getScanner(self, builder_name=None, clock=None, builder_factory=None):
        """Instantiate a SlaveScanner object.

        Replace its default logging handler by a testing version.
        """
        if builder_name is None:
            builder_name = BOB_THE_BUILDER_NAME
        if builder_factory is None:
            builder_factory = BuilderFactory()
        scanner = SlaveScanner(
            builder_name, builder_factory, BufferLogger(), clock=clock)
        scanner.logger.name = 'slave-scanner'

        return scanner

    @defer.inlineCallbacks
    def testScanDispatchForResetBuilder(self):
        # A job gets dispatched to the sampledata builder after it's reset.

        # Reset sampledata builder.
        builder = getUtility(IBuilderSet)[BOB_THE_BUILDER_NAME]
        self._resetBuilder(builder)
        self.patch(BuilderSlave, 'makeBuilderSlave', FakeMethod(OkSlave()))
        # Set this to 1 here so that _checkDispatch can make sure it's
        # reset to 0 after a successful dispatch.
        builder.failure_count = 1

        # Run 'scan' and check its result.
        switch_dbuser(config.builddmaster.dbuser)
        scanner = self._getScanner()
        yield scanner.scan()
        self.assertEqual(0, builder.failure_count)
        self.assertTrue(builder.currentjob is not None)

    def _checkNoDispatch(self, slave, builder):
        """Assert that no dispatch has occurred.

        'slave' is None, so no interations would be passed
        to the asynchonous dispatcher and the builder remained active
        and IDLE.
        """
        self.assertTrue(slave is None, "Unexpected slave.")

        builder = getUtility(IBuilderSet).get(builder.id)
        self.assertTrue(builder.builderok)
        self.assertTrue(builder.currentjob is None)

    def _checkJobRescued(self, slave, builder, job):
        """`SlaveScanner.scan` rescued the job.

        Nothing gets dispatched,  the 'broken' builder remained disabled
        and the 'rescued' job is ready to be dispatched.
        """
        self.assertTrue(
            slave is None, "Unexpected slave.")

        builder = getUtility(IBuilderSet).get(builder.id)
        self.assertFalse(builder.builderok)

        job = getUtility(IBuildQueueSet).get(job.id)
        self.assertTrue(job.builder is None)
        self.assertTrue(job.date_started is None)
        build = getUtility(IBinaryPackageBuildSet).getByQueueEntry(job)
        self.assertEqual(build.status, BuildStatus.NEEDSBUILD)

    @defer.inlineCallbacks
    def testScanRescuesJobFromBrokenBuilder(self):
        # The job assigned to a broken builder is rescued.
        # Sampledata builder is enabled and is assigned to an active job.
        builder = getUtility(IBuilderSet)[BOB_THE_BUILDER_NAME]
        self.patch(
            BuilderSlave, 'makeBuilderSlave',
            FakeMethod(BuildingSlave(build_id='PACKAGEBUILD-8')))
        self.assertTrue(builder.builderok)
        job = builder.currentjob
        self.assertBuildingJob(job, builder)

        scanner = self._getScanner()
        yield scanner.scan()
        self.assertIsNot(None, builder.currentjob)

        # Disable the sampledata builder
        builder.builderok = False
        transaction.commit()

        # Run 'scan' and check its result.
        slave = yield scanner.scan()
        self.assertIs(None, builder.currentjob)
        self._checkJobRescued(slave, builder, job)

    def _checkJobUpdated(self, slave, builder, job):
        """`SlaveScanner.scan` updates legitimate jobs.

        Job is kept assigned to the active builder and its 'logtail' is
        updated.
        """
        self.assertTrue(slave is None, "Unexpected slave.")

        builder = getUtility(IBuilderSet).get(builder.id)
        self.assertTrue(builder.builderok)

        job = getUtility(IBuildQueueSet).get(job.id)
        self.assertBuildingJob(job, builder, logtail='This is a build log')

    def testScanUpdatesBuildingJobs(self):
        # Enable sampledata builder attached to an appropriate testing
        # slave. It will respond as if it was building the sampledata job.
        builder = getUtility(IBuilderSet)[BOB_THE_BUILDER_NAME]

        login('foo.bar@canonical.com')
        builder.builderok = True
        self.patch(BuilderSlave, 'makeBuilderSlave',
                   FakeMethod(BuildingSlave(build_id='PACKAGEBUILD-8')))
        transaction.commit()
        login(ANONYMOUS)

        job = builder.currentjob
        self.assertBuildingJob(job, builder)

        # Run 'scan' and check its result.
        switch_dbuser(config.builddmaster.dbuser)
        scanner = self._getScanner()
        d = defer.maybeDeferred(scanner.scan)
        d.addCallback(self._checkJobUpdated, builder, job)
        return d

    def test_scan_with_nothing_to_dispatch(self):
        factory = LaunchpadObjectFactory()
        builder = factory.makeBuilder()
        self.patch(BuilderSlave, 'makeBuilderSlave', FakeMethod(OkSlave()))
        transaction.commit()
        scanner = self._getScanner(builder_name=builder.name)
        d = scanner.scan()
        return d.addCallback(self._checkNoDispatch, builder)

    def test_scan_with_manual_builder(self):
        # Reset sampledata builder.
        builder = getUtility(IBuilderSet)[BOB_THE_BUILDER_NAME]
        self._resetBuilder(builder)
        self.patch(BuilderSlave, 'makeBuilderSlave', FakeMethod(OkSlave()))
        builder.manual = True
        transaction.commit()
        scanner = self._getScanner()
        d = scanner.scan()
        d.addCallback(self._checkNoDispatch, builder)
        return d

    @defer.inlineCallbacks
    def test_scan_with_not_ok_builder(self):
        # Reset sampledata builder.
        builder = getUtility(IBuilderSet)[BOB_THE_BUILDER_NAME]
        self._resetBuilder(builder)
        self.patch(BuilderSlave, 'makeBuilderSlave', FakeMethod(OkSlave()))
        builder.builderok = False
        transaction.commit()
        scanner = self._getScanner()
        yield scanner.scan()
        # Because the builder is not ok, we can't use _checkNoDispatch.
        self.assertIsNone(builder.currentjob)

    def test_scan_of_broken_slave(self):
        builder = getUtility(IBuilderSet)[BOB_THE_BUILDER_NAME]
        self._resetBuilder(builder)
        self.patch(
            BuilderSlave, 'makeBuilderSlave', FakeMethod(BrokenSlave()))
        builder.failure_count = 0
        transaction.commit()
        scanner = self._getScanner(builder_name=builder.name)
        d = scanner.scan()
        return assert_fails_with(d, xmlrpclib.Fault)

    @defer.inlineCallbacks
    def test_scan_calls_builder_factory_prescanUpdate(self):
        # SlaveScanner.scan() starts by calling
        # BuilderFactory.prescanUpdate() to eg. perform necessary
        # transaction management.
        bf = BuilderFactory()
        bf.prescanUpdate = FakeMethod()
        scanner = self._getScanner(builder_factory=bf)

        # Disable the builder so we don't try to use the slave. It's not
        # relevant for this test.
        builder = getUtility(IBuilderSet)[BOB_THE_BUILDER_NAME]
        builder.builderok = False
        transaction.commit()

        yield scanner.scan()

        self.assertEqual(1, bf.prescanUpdate.call_count)

    @defer.inlineCallbacks
    def test_scan_skipped_if_builderfactory_stale(self):
        # singleCycle does nothing if the BuilderFactory's update
        # timestamp is older than the end of the previous scan. This
        # prevents eg. a scan after a dispatch from failing to notice
        # that a build has been dispatched.
        pbf = PrefetchedBuilderFactory()
        pbf.update()
        scanner = self._getScanner(builder_factory=pbf)
        fake_scan = FakeMethod()

        def _fake_scan():
            fake_scan()
            return defer.succeed(None)
        scanner.scan = _fake_scan
        self.assertEqual(0, fake_scan.call_count)

        # An initial cycle triggers a scan.
        yield scanner.singleCycle()
        self.assertEqual(1, fake_scan.call_count)

        # But a subsequent cycle without updating BuilderFactory's data
        # is a no-op.
        yield scanner.singleCycle()
        self.assertEqual(1, fake_scan.call_count)

        # Updating the BuilderFactory causes scans to resume.
        pbf.update()
        yield scanner.singleCycle()
        self.assertEqual(2, fake_scan.call_count)

    @defer.inlineCallbacks
    def _assertFailureCounting(self, builder_count, job_count,
                               expected_builder_count, expected_job_count):
        # If scan() fails with an exception, failure_counts should be
        # incremented.  What we do with the results of the failure
        # counts is tested below separately, this test just makes sure that
        # scan() is setting the counts.
        def failing_scan():
            return defer.fail(Exception("fake exception"))
        scanner = self._getScanner()
        scanner.scan = failing_scan
        from lp.buildmaster import manager as manager_module
        self.patch(manager_module, 'assessFailureCounts', FakeMethod())
        builder = getUtility(IBuilderSet)[scanner.builder_name]

        builder.failure_count = builder_count
        naked_build = removeSecurityProxy(builder.currentjob.specific_build)
        naked_build.failure_count = job_count
        # The _scanFailed() calls abort, so make sure our existing
        # failure counts are persisted.
        transaction.commit()

        # singleCycle() calls scan() which is our fake one that throws an
        # exception.
        yield scanner.singleCycle()

        # Failure counts should be updated, and the assessment method
        # should have been called.  The actual behaviour is tested below
        # in TestFailureAssessments.
        self.assertEqual(expected_builder_count, builder.failure_count)
        self.assertEqual(
            expected_job_count,
            builder.currentjob.specific_build.failure_count)
        self.assertEqual(1, manager_module.assessFailureCounts.call_count)

    def test_scan_first_fail(self):
        # The first failure of a job should result in the failure_count
        # on the job and the builder both being incremented.
        self._assertFailureCounting(
            builder_count=0, job_count=0, expected_builder_count=1,
            expected_job_count=1)

    def test_scan_second_builder_fail(self):
        # The first failure of a job should result in the failure_count
        # on the job and the builder both being incremented.
        self._assertFailureCounting(
            builder_count=1, job_count=0, expected_builder_count=2,
            expected_job_count=1)

    def test_scan_second_job_fail(self):
        # The first failure of a job should result in the failure_count
        # on the job and the builder both being incremented.
        self._assertFailureCounting(
            builder_count=0, job_count=1, expected_builder_count=1,
            expected_job_count=2)

    @defer.inlineCallbacks
    def test_scanFailed_handles_lack_of_a_job_on_the_builder(self):
        def failing_scan():
            return defer.fail(Exception("fake exception"))
        scanner = self._getScanner()
        scanner.scan = failing_scan
        builder = getUtility(IBuilderSet)[scanner.builder_name]
        builder.failure_count = (
            Builder.RESET_THRESHOLD * Builder.RESET_FAILURE_THRESHOLD)
        builder.currentjob.reset()
        transaction.commit()

        yield scanner.singleCycle()
        self.assertFalse(builder.builderok)

    @defer.inlineCallbacks
    def test_fail_to_resume_slave_resets_job(self):
        # If an attempt to resume and dispatch a slave fails, it should
        # reset the job via job.reset()

        # Make a slave with a failing resume() method.
        slave = OkSlave()
        slave.resume = lambda: deferLater(
            reactor, 0, defer.fail, Failure(('out', 'err', 1)))

        # Reset sampledata builder.
        builder = removeSecurityProxy(
            getUtility(IBuilderSet)[BOB_THE_BUILDER_NAME])
        self._resetBuilder(builder)
        self.assertEqual(0, builder.failure_count)
        self.patch(BuilderSlave, 'makeBuilderSlave', FakeMethod(slave))
        builder.vm_host = "fake_vm_host"

        scanner = self._getScanner()

        # Get the next job that will be dispatched.
        job = removeSecurityProxy(builder._findBuildCandidate())
        job.virtualized = True
        builder.virtualized = True
        transaction.commit()
        yield scanner.singleCycle()

        # The failure_count will have been incremented on the builder, we
        # can check that to see that a dispatch attempt did indeed occur.
        self.assertEqual(1, builder.failure_count)
        # There should also be no builder set on the job.
        self.assertIsNone(job.builder)
        build = getUtility(IBinaryPackageBuildSet).getByQueueEntry(job)
        self.assertEqual(build.status, BuildStatus.NEEDSBUILD)

    @defer.inlineCallbacks
    def test_update_slave_version(self):
        # If the reported slave version differs from the DB's record of it,
        # then scanning the builder updates the DB.
        slave = OkSlave(version="100")
        builder = getUtility(IBuilderSet)[BOB_THE_BUILDER_NAME]
        builder.version = "99"
        self._resetBuilder(builder)
        self.patch(BuilderSlave, 'makeBuilderSlave', FakeMethod(slave))
        scanner = self._getScanner()
        yield scanner.scan()
        self.assertEqual("100", builder.version)

    def test_updateVersion_no_op(self):
        # If the slave version matches the DB, then updateVersion does not
        # touch the DB.
        builder = getUtility(IBuilderSet)[BOB_THE_BUILDER_NAME]
        builder.version = "100"
        transaction.commit()
        vitals = extract_vitals_from_db(builder)
        scanner = self._getScanner()
        with StormStatementRecorder() as recorder:
            scanner.updateVersion(vitals, {"builder_version": "100"})
        self.assertThat(recorder, HasQueryCount(Equals(0)))

    @defer.inlineCallbacks
    def test_cancelling_a_build(self):
        # When scanning an in-progress build, if its state is CANCELLING
        # then the build should be aborted, and eventually stopped and moved
        # to the CANCELLED state if it does not abort by itself.

        # Set up a mock building slave.
        slave = BuildingSlave()

        # Set the sample data builder building with the slave from above.
        builder = getUtility(IBuilderSet)[BOB_THE_BUILDER_NAME]
        login('foo.bar@canonical.com')
        builder.builderok = True
        # For now, we can only cancel virtual builds.
        builder.virtualized = True
        builder.vm_host = "fake_vm_host"
        self.patch(BuilderSlave, 'makeBuilderSlave', FakeMethod(slave))
        transaction.commit()
        login(ANONYMOUS)
        buildqueue = builder.currentjob
<<<<<<< HEAD
        behavior = IBuildFarmJobBehavior(buildqueue.specific_old_job)
=======
        behavior = IBuildFarmJobBehavior(buildqueue.specific_job.build)
>>>>>>> 9170035b
        slave.build_id = behavior.getBuildCookie()
        self.assertBuildingJob(buildqueue, builder)

        # Now set the build to CANCELLING.
        build = getUtility(IBinaryPackageBuildSet).getByQueueEntry(buildqueue)
        build.updateStatus(BuildStatus.CANCELLING)

        # Run 'scan' and check its results.
        switch_dbuser(config.builddmaster.dbuser)
        clock = task.Clock()
        scanner = self._getScanner(clock=clock)
        yield scanner.scan()

        # An abort request should be sent.
        self.assertEqual(1, slave.call_log.count("abort"))
        self.assertEqual(BuildStatus.CANCELLING, build.status)

        # Advance time a little.  Nothing much should happen.
        clock.advance(1)
        yield scanner.scan()
        self.assertEqual(1, slave.call_log.count("abort"))
        self.assertEqual(BuildStatus.CANCELLING, build.status)

        # Advance past the timeout.  The build state should be cancelled and
        # we should have also called the resume() method on the slave that
        # resets the virtual machine.
        clock.advance(SlaveScanner.CANCEL_TIMEOUT)
        yield scanner.scan()
        self.assertEqual(1, slave.call_log.count("abort"))
        self.assertEqual(1, slave.call_log.count("resume"))
        self.assertEqual(BuildStatus.CANCELLED, build.status)


class TestPrefetchedBuilderFactory(TestCaseWithFactory):

    layer = ZopelessDatabaseLayer

    def test_get(self):
        # PrefetchedBuilderFactory.__getitem__ is unoptimised, just
        # querying and returning the named builder.
        builder = self.factory.makeBuilder()
        pbf = PrefetchedBuilderFactory()
        self.assertEqual(builder, pbf[builder.name])

    def test_update(self):
        # update grabs all of the Builders and their BuildQueues in a
        # single query.
        builders = [self.factory.makeBuilder() for i in range(5)]
        for i in range(3):
            bq = self.factory.makeBinaryPackageBuild().queueBuild()
            bq.markAsBuilding(builders[i])
        pbf = PrefetchedBuilderFactory()
        transaction.commit()
        pbf.update()
        with StormStatementRecorder() as recorder:
            pbf.update()
        self.assertThat(recorder, HasQueryCount(Equals(1)))

    def test_getVitals(self):
        # PrefetchedBuilderFactory.getVitals looks up the BuilderVitals
        # in a local cached map, without hitting the DB.
        builder = self.factory.makeBuilder()
        bq = self.factory.makeBinaryPackageBuild().queueBuild()
        bq.markAsBuilding(builder)
        transaction.commit()
        name = builder.name
        pbf = PrefetchedBuilderFactory()
        pbf.update()

        def assertQuerylessVitals(comparator):
            expected_vitals = extract_vitals_from_db(builder)
            transaction.commit()
            with StormStatementRecorder() as recorder:
                got_vitals = pbf.getVitals(name)
                comparator(expected_vitals, got_vitals)
                comparator(expected_vitals.build_queue, got_vitals.build_queue)
            self.assertThat(recorder, HasQueryCount(Equals(0)))
            return got_vitals

        # We can get the vitals of a builder from the factory without
        # any DB queries.
        vitals = assertQuerylessVitals(self.assertEqual)
        self.assertIsNot(None, vitals.build_queue)

        # If we cancel the BuildQueue to unassign it, the factory
        # doesn't notice immediately.
        bq.cancel()
        vitals = assertQuerylessVitals(self.assertNotEqual)
        self.assertIsNot(None, vitals.build_queue)

        # But the vitals will show the builder as idle if we ask the
        # factory to refetch.
        pbf.update()
        vitals = assertQuerylessVitals(self.assertEqual)
        self.assertIs(None, vitals.build_queue)

    def test_iterVitals(self):
        # PrefetchedBuilderFactory.iterVitals looks up the details from
        # the local cached map, without hitting the DB.

        # Construct 5 new builders, 3 with builds. This is in addition
        # to the 2 in sampledata, 1 with a build.
        builders = [self.factory.makeBuilder() for i in range(5)]
        for i in range(3):
            bq = self.factory.makeBinaryPackageBuild().queueBuild()
            bq.markAsBuilding(builders[i])
        transaction.commit()
        pbf = PrefetchedBuilderFactory()
        pbf.update()

        with StormStatementRecorder() as recorder:
            all_vitals = list(pbf.iterVitals())
        self.assertThat(recorder, HasQueryCount(Equals(0)))
        # Compare the counts with what we expect, and the full result
        # with the non-prefetching BuilderFactory.
        self.assertEqual(7, len(all_vitals))
        self.assertEqual(
            4, len([v for v in all_vitals if v.build_queue is not None]))
        self.assertContentEqual(BuilderFactory().iterVitals(), all_vitals)


class FakeBuildQueue:

    def __init__(self):
        self.id = 1
        self.reset = FakeMethod()


class MockBuilderFactory:
    """A mock builder factory which uses a preset Builder and BuildQueue."""

    def __init__(self, builder, build_queue):
        self.updateTestData(builder, build_queue)
        self.get_call_count = 0
        self.getVitals_call_count = 0

    def update(self):
        return

    def prescanUpdate(self):
        return

    def updateTestData(self, builder, build_queue):
        self._builder = builder
        self._build_queue = build_queue

    def __getitem__(self, name):
        self.get_call_count += 1
        return self._builder

    def getVitals(self, name):
        self.getVitals_call_count += 1
        return extract_vitals_from_db(self._builder, self._build_queue)


class TestSlaveScannerWithoutDB(TestCase):

    run_tests_with = AsynchronousDeferredRunTest

    @defer.inlineCallbacks
    def test_scan_with_job(self):
        # SlaveScanner.scan calls updateBuild() when a job is building.
        slave = BuildingSlave('trivial')
        bq = FakeBuildQueue()

        # Instrument updateBuild.
        interactor = BuilderInteractor()
        interactor.updateBuild = FakeMethod()

        scanner = SlaveScanner(
            'mock', MockBuilderFactory(MockBuilder(), bq), BufferLogger(),
            interactor_factory=FakeMethod(interactor),
            slave_factory=FakeMethod(slave),
            behavior_factory=FakeMethod(TrivialBehavior()))
        # XXX: checkCancellation needs more than a FakeBuildQueue.
        scanner.checkCancellation = FakeMethod(defer.succeed(False))

        yield scanner.scan()
        self.assertEqual(['status_dict'], slave.call_log)
        self.assertEqual(1, interactor.updateBuild.call_count)
        self.assertEqual(0, bq.reset.call_count)

    @defer.inlineCallbacks
    def test_scan_aborts_lost_slave_with_job(self):
        # SlaveScanner.scan uses BuilderInteractor.rescueIfLost to abort
        # slaves that don't have the expected job.
        slave = BuildingSlave('nontrivial')
        bq = FakeBuildQueue()

        # Instrument updateBuild.
        interactor = BuilderInteractor()
        interactor.updateBuild = FakeMethod()

        scanner = SlaveScanner(
            'mock', MockBuilderFactory(MockBuilder(), bq), BufferLogger(),
            interactor_factory=FakeMethod(interactor),
            slave_factory=FakeMethod(slave),
            behavior_factory=FakeMethod(TrivialBehavior()))
        # XXX: checkCancellation needs more than a FakeBuildQueue.
        scanner.checkCancellation = FakeMethod(defer.succeed(False))

        # A single scan will call status_dict(), notice that the slave is
        # lost, abort() the slave, then reset() the job without calling
        # updateBuild().
        yield scanner.scan()
        self.assertEqual(['status_dict', 'abort'], slave.call_log)
        self.assertEqual(0, interactor.updateBuild.call_count)
        self.assertEqual(1, bq.reset.call_count)

    @defer.inlineCallbacks
    def test_scan_aborts_lost_slave_when_idle(self):
        # SlaveScanner.scan uses BuilderInteractor.rescueIfLost to abort
        # slaves that aren't meant to have a job.
        slave = BuildingSlave()

        # Instrument updateBuild.
        interactor = BuilderInteractor()
        interactor.updateBuild = FakeMethod()

        scanner = SlaveScanner(
            'mock', MockBuilderFactory(MockBuilder(), None), BufferLogger(),
            interactor_factory=FakeMethod(interactor),
            slave_factory=FakeMethod(slave),
            behavior_factory=FakeMethod(None))

        # A single scan will call status_dict(), notice that the slave is
        # lost, abort() the slave, then reset() the job without calling
        # updateBuild().
        yield scanner.scan()
        self.assertEqual(['status_dict', 'abort'], slave.call_log)
        self.assertEqual(0, interactor.updateBuild.call_count)

    def test_getExpectedCookie_caches(self):
        bf = MockBuilderFactory(MockBuilder(), FakeBuildQueue())
        scanner = SlaveScanner(
            'mock', bf, BufferLogger(), interactor_factory=FakeMethod(None),
            slave_factory=FakeMethod(None),
            behavior_factory=FakeMethod(TrivialBehavior()))

        def assertCounts(expected):
            self.assertEqual(
                expected,
                (scanner.interactor_factory.call_count,
                 scanner.behavior_factory.call_count,
                 scanner.builder_factory.get_call_count))

        # The first call will get a Builder and a BuildFarmJobBehavior.
        assertCounts((0, 0, 0))
        cookie1 = scanner.getExpectedCookie(bf.getVitals('foo'))
        self.assertEqual('trivial', cookie1)
        assertCounts((0, 1, 1))

        # A second call with the same BuildQueue will not reretrieve them.
        cookie2 = scanner.getExpectedCookie(bf.getVitals('foo'))
        self.assertEqual(cookie1, cookie2)
        assertCounts((0, 1, 1))

        # But a call with a new BuildQueue will regrab.
        bf.updateTestData(bf._builder, FakeBuildQueue())
        cookie3 = scanner.getExpectedCookie(bf.getVitals('foo'))
        self.assertEqual(cookie1, cookie3)
        assertCounts((0, 2, 2))

        # And unsetting the BuildQueue returns None again.
        bf.updateTestData(bf._builder, None)
        cookie4 = scanner.getExpectedCookie(bf.getVitals('foo'))
        self.assertIs(None, cookie4)
        assertCounts((0, 2, 2))


class TestCancellationChecking(TestCaseWithFactory):
    """Unit tests for the checkCancellation method."""

    layer = ZopelessDatabaseLayer
    run_tests_with = AsynchronousDeferredRunTest.make_factory(timeout=20)

    def setUp(self):
        super(TestCancellationChecking, self).setUp()
        builder_name = BOB_THE_BUILDER_NAME
        self.builder = getUtility(IBuilderSet)[builder_name]
        self.builder.virtualized = True
        self.interactor = BuilderInteractor()

    @property
    def vitals(self):
        return extract_vitals_from_db(self.builder)

    def _getScanner(self, clock=None):
        scanner = SlaveScanner(
            None, BuilderFactory(), BufferLogger(), clock=clock)
        scanner.logger.name = 'slave-scanner'
        return scanner

    def test_ignores_nonvirtual(self):
        # If the builder is nonvirtual make sure we return False.
        self.builder.virtualized = False
        d = self._getScanner().checkCancellation(
            self.vitals, None, self.interactor)
        return d.addCallback(self.assertFalse)

    def test_ignores_no_buildqueue(self):
        # If the builder has no buildqueue associated,
        # make sure we return False.
        buildqueue = self.builder.currentjob
        buildqueue.reset()
        d = self._getScanner().checkCancellation(
            self.vitals, None, self.interactor)
        return d.addCallback(self.assertFalse)

    def test_ignores_build_not_cancelling(self):
        # If the active build is not in a CANCELLING state, ignore it.
        d = self._getScanner().checkCancellation(
            self.vitals, None, self.interactor)
        return d.addCallback(self.assertFalse)

    @defer.inlineCallbacks
    def test_cancelling_build_is_cancelled(self):
        # If a build is CANCELLING and the cancel timeout expires, make sure
        # True is returned and the slave was resumed.
        slave = OkSlave()
        self.builder.vm_host = "fake_vm_host"
        buildqueue = self.builder.currentjob
        build = getUtility(IBinaryPackageBuildSet).getByQueueEntry(buildqueue)
        build.updateStatus(BuildStatus.CANCELLING)
        clock = task.Clock()
        scanner = self._getScanner(clock=clock)

        result = yield scanner.checkCancellation(
            self.vitals, slave, self.interactor)
        self.assertNotIn("resume", slave.call_log)
        self.assertFalse(result)
        self.assertEqual(BuildStatus.CANCELLING, build.status)

        clock.advance(SlaveScanner.CANCEL_TIMEOUT)
        result = yield scanner.checkCancellation(
            self.vitals, slave, self.interactor)
        self.assertEqual(1, slave.call_log.count("resume"))
        self.assertTrue(result)
        self.assertEqual(BuildStatus.CANCELLED, build.status)

    @defer.inlineCallbacks
    def test_lost_build_is_cancelled(self):
        # If the builder reports a fault while attempting to abort it, then
        # immediately resume the slave as if the cancel timeout had expired.
        slave = LostBuildingBrokenSlave()
        self.builder.vm_host = "fake_vm_host"
        buildqueue = self.builder.currentjob
        build = getUtility(IBinaryPackageBuildSet).getByQueueEntry(buildqueue)
        build.updateStatus(BuildStatus.CANCELLING)
        result = yield self._getScanner().checkCancellation(
            self.vitals, slave, self.interactor)
        self.assertEqual(1, slave.call_log.count("resume"))
        self.assertTrue(result)
        self.assertEqual(BuildStatus.CANCELLED, build.status)


class TestBuilddManager(TestCase):

    layer = LaunchpadZopelessLayer

    def _stub_out_scheduleNextScanCycle(self):
        # stub out the code that adds a callLater, so that later tests
        # don't get surprises.
        self.patch(SlaveScanner, 'startCycle', FakeMethod())

    def test_addScanForBuilders(self):
        # Test that addScanForBuilders generates NewBuildersScanner objects.
        self._stub_out_scheduleNextScanCycle()

        manager = BuilddManager()
        builder_names = set(
            builder.name for builder in getUtility(IBuilderSet))
        scanners = manager.addScanForBuilders(builder_names)
        scanner_names = set(scanner.builder_name for scanner in scanners)
        self.assertEqual(builder_names, scanner_names)

    def test_startService_adds_NewBuildersScanner(self):
        # When startService is called, the manager will start up a
        # NewBuildersScanner object.
        self._stub_out_scheduleNextScanCycle()
        clock = task.Clock()
        manager = BuilddManager(clock=clock)

        # Replace scan() with FakeMethod so we can see if it was called.
        manager.new_builders_scanner.scan = FakeMethod()

        manager.startService()
        advance = NewBuildersScanner.SCAN_INTERVAL + 1
        clock.advance(advance)
        self.assertNotEqual(0, manager.new_builders_scanner.scan.call_count)


class TestFailureAssessments(TestCaseWithFactory):

    layer = ZopelessDatabaseLayer
    run_tests_with = AsynchronousDeferredRunTest

    def setUp(self):
        TestCaseWithFactory.setUp(self)
        self.builder = self.factory.makeBuilder()
        self.build = self.factory.makeSourcePackageRecipeBuild()
        self.buildqueue = self.build.queueBuild()
        self.buildqueue.markAsBuilding(self.builder)
        self.slave = OkSlave()

    def _assessFailureCounts(self, fail_notes, retry=True):
        # Helper for assessFailureCounts boilerplate.
        return assessFailureCounts(
            BufferLogger(), extract_vitals_from_db(self.builder), self.builder,
            self.slave, BuilderInteractor(), retry, Exception(fail_notes))

    @defer.inlineCallbacks
    def test_job_reset_threshold_with_retry(self):
        naked_build = removeSecurityProxy(self.build)
        self.builder.failure_count = Builder.JOB_RESET_THRESHOLD - 1
        naked_build.failure_count = Builder.JOB_RESET_THRESHOLD - 1

        yield self._assessFailureCounts("failnotes")
        self.assertIsNot(None, self.builder.currentjob)
        self.assertEqual(self.build.status, BuildStatus.BUILDING)

        self.builder.failure_count += 1
        naked_build.failure_count += 1

        yield self._assessFailureCounts("failnotes")
        self.assertIs(None, self.builder.currentjob)
        self.assertEqual(self.build.status, BuildStatus.NEEDSBUILD)

    @defer.inlineCallbacks
    def test_job_reset_threshold_no_retry(self):
        naked_build = removeSecurityProxy(self.build)
        self.builder.failure_count = 1
        naked_build.failure_count = 1

        yield self._assessFailureCounts("failnotes", retry=False)
        self.assertIs(None, self.builder.currentjob)
        self.assertEqual(self.build.status, BuildStatus.NEEDSBUILD)

    @defer.inlineCallbacks
    def test_job_failing_more_than_builder_fails_job(self):
        self.build.gotFailure()
        self.build.gotFailure()
        self.builder.gotFailure()

        yield self._assessFailureCounts("failnotes")
        self.assertIs(None, self.builder.currentjob)
        self.assertEqual(self.build.status, BuildStatus.FAILEDTOBUILD)
        self.assertEqual(0, self.builder.failure_count)

    @defer.inlineCallbacks
    def test_virtual_builder_reset_thresholds(self):
        self.builder.virtualized = True
        self.builder.vm_host = 'foo'

        for failure_count in range(
            Builder.RESET_THRESHOLD - 1,
            Builder.RESET_THRESHOLD * Builder.RESET_FAILURE_THRESHOLD):
            self.builder.failure_count = failure_count
            yield self._assessFailureCounts("failnotes")
            self.assertIs(None, self.builder.currentjob)
            self.assertEqual(self.build.status, BuildStatus.NEEDSBUILD)
            self.assertEqual(
                failure_count // Builder.RESET_THRESHOLD,
                self.slave.call_log.count('resume'))
            self.assertTrue(self.builder.builderok)

        self.builder.failure_count = (
            Builder.RESET_THRESHOLD * Builder.RESET_FAILURE_THRESHOLD)
        yield self._assessFailureCounts("failnotes")
        self.assertIs(None, self.builder.currentjob)
        self.assertEqual(self.build.status, BuildStatus.NEEDSBUILD)
        self.assertEqual(
            Builder.RESET_FAILURE_THRESHOLD - 1,
            self.slave.call_log.count('resume'))
        self.assertFalse(self.builder.builderok)
        self.assertEqual("failnotes", self.builder.failnotes)

    @defer.inlineCallbacks
    def test_non_virtual_builder_reset_thresholds(self):
        self.builder.virtualized = False
        self.builder.failure_count = Builder.RESET_THRESHOLD - 1
        yield self._assessFailureCounts("failnotes")
        self.assertIs(None, self.builder.currentjob)
        self.assertEqual(self.build.status, BuildStatus.NEEDSBUILD)
        self.assertEqual(0, self.slave.call_log.count('resume'))
        self.assertTrue(self.builder.builderok)

        self.builder.failure_count = Builder.RESET_THRESHOLD
        yield self._assessFailureCounts("failnotes")
        self.assertIs(None, self.builder.currentjob)
        self.assertEqual(self.build.status, BuildStatus.NEEDSBUILD)
        self.assertEqual(0, self.slave.call_log.count('resume'))
        self.assertFalse(self.builder.builderok)
        self.assertEqual("failnotes", self.builder.failnotes)

    @defer.inlineCallbacks
    def test_builder_failing_with_no_attached_job(self):
        self.buildqueue.reset()
        self.builder.failure_count = (
            Builder.RESET_THRESHOLD * Builder.RESET_FAILURE_THRESHOLD)

        yield self._assessFailureCounts("failnotes")
        self.assertFalse(self.builder.builderok)
        self.assertEqual("failnotes", self.builder.failnotes)


class TestNewBuilders(TestCase):
    """Test detecting of new builders."""

    layer = LaunchpadZopelessLayer

    def _getScanner(self, clock=None):
        nbs = NewBuildersScanner(
            manager=BuilddManager(builder_factory=BuilderFactory()),
            clock=clock)
        nbs.checkForNewBuilders()
        return nbs

    def test_scheduleScan(self):
        # Test that scheduleScan calls the "scan" method.
        clock = task.Clock()
        builder_scanner = self._getScanner(clock=clock)
        builder_scanner.scan = FakeMethod()
        builder_scanner.scheduleScan()

        advance = NewBuildersScanner.SCAN_INTERVAL + 1
        clock.advance(advance)
        self.assertNotEqual(
            0, builder_scanner.scan.call_count,
            "scheduleScan did not schedule anything")

    def test_checkForNewBuilders(self):
        # Test that checkForNewBuilders() detects a new builder

        # The basic case, where no builders are added.
        builder_scanner = self._getScanner()
        self.assertEqual([], builder_scanner.checkForNewBuilders())

        # Add two builders and ensure they're returned.
        new_builders = ["scooby", "lassie"]
        factory = LaunchpadObjectFactory()
        for builder_name in new_builders:
            factory.makeBuilder(name=builder_name)
        self.assertEqual(
            new_builders, builder_scanner.checkForNewBuilders())

    def test_checkForNewBuilders_detects_builder_only_once(self):
        # checkForNewBuilders() only detects a new builder once.
        builder_scanner = self._getScanner()
        self.assertEqual([], builder_scanner.checkForNewBuilders())
        LaunchpadObjectFactory().makeBuilder(name="sammy")
        self.assertEqual(["sammy"], builder_scanner.checkForNewBuilders())
        self.assertEqual([], builder_scanner.checkForNewBuilders())

    def test_scan(self):
        # See if scan detects new builders.

        def fake_checkForNewBuilders():
            return "new_builders"

        def fake_addScanForBuilders(new_builders):
            self.assertEqual("new_builders", new_builders)

        clock = task.Clock()
        builder_scanner = self._getScanner(clock=clock)
        builder_scanner.checkForNewBuilders = fake_checkForNewBuilders
        builder_scanner.manager.addScanForBuilders = fake_addScanForBuilders
        builder_scanner.scheduleScan = FakeMethod()

        builder_scanner.scan()
        advance = NewBuildersScanner.SCAN_INTERVAL + 1
        clock.advance(advance)


def is_file_growing(filepath, poll_interval=1, poll_repeat=10):
    """Poll the file size to see if it grows.

    Checks the size of the file in given intervals and returns True as soon as
    it sees the size increase between two polls. If the size does not
    increase after a given number of polls, the function returns False.
    If the file does not exist, the function silently ignores that and waits
    for it to appear on the next pall. If it has not appeared by the last
    poll, the exception is propagated.
    Program execution is blocked during polling.

    :param filepath: The path to the file to be palled.
    :param poll_interval: The number of seconds in between two polls.
    :param poll_repeat: The number times to repeat the polling, so the size is
        polled a total of poll_repeat+1 times. The default values create a
        total poll time of 11 seconds. The BuilddManager logs
        "scanning cycles" every 5 seconds so these settings should see an
        increase if the process is logging to this file.
    """
    last_size = None
    for poll in range(poll_repeat + 1):
        try:
            statinfo = os.stat(filepath)
            if last_size is None:
                last_size = statinfo.st_size
            elif statinfo.st_size > last_size:
                return True
            else:
                # The file should not be shrinking.
                assert statinfo.st_size == last_size
        except OSError:
            if poll == poll_repeat:
                # Propagate only on the last loop, i.e. give up.
                raise
        time.sleep(poll_interval)
    return False


class TestBuilddManagerScript(TestCaseWithFactory):

    layer = LaunchpadScriptLayer

    def testBuilddManagerRuns(self):
        # The `buildd-manager.tac` starts and stops correctly.
        fixture = BuilddManagerTestSetup()
        fixture.setUp()
        fixture.tearDown()
        self.layer.force_dirty_database()

    # XXX Julian 2010-08-06 bug=614275
    # These next 2 tests are in the wrong place, they should be near the
    # implementation of RotatableFileLogObserver and not depend on the
    # behaviour of the buildd-manager.  I've disabled them here because
    # they prevented me from landing this branch which reduces the
    # logging output.

    def disabled_testBuilddManagerLogging(self):
        # The twistd process logs as execpected.
        test_setup = self.useFixture(BuilddManagerTestSetup())
        logfilepath = test_setup.logfile
        # The process logs to its logfile.
        self.assertTrue(is_file_growing(logfilepath))
        # After rotating the log, the process keeps using the old file, no
        # new file is created.
        rotated_logfilepath = logfilepath + '.1'
        os.rename(logfilepath, rotated_logfilepath)
        self.assertTrue(is_file_growing(rotated_logfilepath))
        self.assertFalse(os.access(logfilepath, os.F_OK))
        # Upon receiving the USR1 signal, the process will re-open its log
        # file at the old location.
        test_setup.sendSignal(signal.SIGUSR1)
        self.assertTrue(is_file_growing(logfilepath))
        self.assertTrue(os.access(rotated_logfilepath, os.F_OK))

    def disabled_testBuilddManagerLoggingNoRotation(self):
        # The twistd process does not perform its own rotation.
        # By default twistd will rotate log files that grow beyond
        # 1000000 bytes but this is deactivated for the buildd manager.
        test_setup = BuilddManagerTestSetup()
        logfilepath = test_setup.logfile
        rotated_logfilepath = logfilepath + '.1'
        # Prefill the log file to just under 1000000 bytes.
        test_setup.precreateLogfile(
            "2010-07-27 12:36:54+0200 [-] Starting scanning cycle.\n", 18518)
        self.useFixture(test_setup)
        # The process logs to the logfile.
        self.assertTrue(is_file_growing(logfilepath))
        # No rotation occured.
        self.assertFalse(
            os.access(rotated_logfilepath, os.F_OK),
            "Twistd's log file was rotated by twistd.")<|MERGE_RESOLUTION|>--- conflicted
+++ resolved
@@ -501,11 +501,7 @@
         transaction.commit()
         login(ANONYMOUS)
         buildqueue = builder.currentjob
-<<<<<<< HEAD
-        behavior = IBuildFarmJobBehavior(buildqueue.specific_old_job)
-=======
-        behavior = IBuildFarmJobBehavior(buildqueue.specific_job.build)
->>>>>>> 9170035b
+        behavior = IBuildFarmJobBehavior(buildqueue.specific_build)
         slave.build_id = behavior.getBuildCookie()
         self.assertBuildingJob(buildqueue, builder)
 
