--- conflicted
+++ resolved
@@ -88,15 +88,6 @@
         super(TestBuildCancellation, self).setUp()
         self.builder = self.factory.makeBuilder()
 
-<<<<<<< HEAD
-    def _makeBuildQueue(self, bfj, job):
-        return BuildQueue(
-            build_farm_job=bfj.build_farm_job, job=job, lastscore=9999,
-            job_type=BuildFarmJobType.PACKAGEBUILD,
-            estimated_duration=timedelta(seconds=69), virtualized=True)
-
-=======
->>>>>>> eb8eec1a
     def assertCancelled(self, build, buildqueue):
         self.assertEqual(BuildStatus.CANCELLED, build.status)
         self.assertIs(None, buildqueue.specific_job)
@@ -104,13 +95,7 @@
 
     def test_binarypackagebuild_cancel(self):
         build = self.factory.makeBinaryPackageBuild()
-<<<<<<< HEAD
-        buildpackagejob = build.makeJob()
-        bq = self._makeBuildQueue(build, buildpackagejob.job)
-        Store.of(build).add(bq)
-=======
         bq = build.queueBuild()
->>>>>>> eb8eec1a
         bq.markAsBuilding(self.builder)
         bq.cancel()
 
