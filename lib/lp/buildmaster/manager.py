--- conflicted
+++ resolved
@@ -223,7 +223,7 @@
                 buildqueue.cancel()
                 transaction.commit()
                 if builder.virtualized:
-                    d = builder.resumeSlaveHost()
+                    d = self.interactor.resumeSlaveHost()
                     d.addCallback(resume_done)
                     return d
                 else:
@@ -234,17 +234,9 @@
             return defer.succeed(False)
 
         self.logger.info("Cancelling build '%s'" % build.title)
-<<<<<<< HEAD
-        builder.requestAbort()
+        self.interactor.requestAbort()
         self.date_cancel = self._clock.seconds() + self.CANCEL_TIMEOUT
         return defer.succeed(False)
-=======
-        buildqueue.cancel()
-        transaction.commit()
-        d = self.interactor.resumeSlaveHost()
-        d.addCallback(resume_done)
-        return d
->>>>>>> 3f8e7aa6
 
     def scan(self):
         """Probe the builder and update/dispatch/collect as appropriate.
