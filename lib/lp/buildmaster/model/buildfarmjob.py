# Copyright 2009 Canonical Ltd.  This software is licensed under the
# GNU Affero General Public License version 3 (see the file LICENSE).

__metaclass__ = type
__all__ = [
    'BuildFarmJob',
    'BuildFarmJobDerived',
    ]


from lazr.delegates import delegates

import hashlib
import pytz

from storm.locals import Bool, DateTime, Int, Reference, Storm

from zope.component import getUtility
from zope.interface import classProvides, implements
from zope.security.proxy import removeSecurityProxy

from canonical.database.enumcol import DBEnum
from canonical.launchpad.interfaces.lpstorm import IMasterStore
from canonical.launchpad.webapp.interfaces import (
    DEFAULT_FLAVOR, IStoreSelector, MAIN_STORE)

from lp.buildmaster.interfaces.buildbase import BuildStatus
from lp.buildmaster.interfaces.buildfarmjob import (
    BuildFarmJobType, IBuildFarmJob, IBuildFarmJobDerived,
    IBuildFarmJobSource)
from lp.buildmaster.interfaces.buildqueue import IBuildQueueSet


class BuildFarmJob(Storm):
    """A base implementation for `IBuildFarmJob` classes."""

    __storm_table__ = 'BuildFarmJob'

    implements(IBuildFarmJob)
    classProvides(IBuildFarmJobSource)

    id = Int(primary=True)

    processor_id = Int(name='processor', allow_none=True)
    processor = Reference(processor_id, 'Processor.id')

    virtualized = Bool()

    date_created = DateTime(
        name='date_created', allow_none=False, tzinfo=pytz.UTC)

    date_started = DateTime(
        name='date_started', allow_none=True, tzinfo=pytz.UTC)

    date_finished = DateTime(
        name='date_finished', allow_none=True, tzinfo=pytz.UTC)

    date_first_dispatched = DateTime(
        name='date_first_dispatched', allow_none=True, tzinfo=pytz.UTC)

    builder_id = Int(name='builder', allow_none=True)
    builder = Reference(builder_id, 'Builder.id')

    status = DBEnum(name='status', allow_none=False, enum=BuildStatus)

    log_id = Int(name='log', allow_none=True)
    log = Reference(log_id, 'LibraryFileAlias.id')

    job_type = DBEnum(
        name='job_type', allow_none=False, enum=BuildFarmJobType)

    def __init__(self, job_type, status=None, processor=None,
                 virtualized=None):
        if status is None:
            status = BuildStatus.NEEDSBUILD
        self.job_type, self.status, self.process, self.virtualized = (
            job_type,
            status,
            processor,
            virtualized,
            )

    @classmethod
    def new(cls, job_type, status=None, processor=None,
            virtualized=None):
        """See `IBuildFarmJobSource`."""
        build_farm_job = BuildFarmJob(
            job_type, status, processor, virtualized)

        store = IMasterStore(BuildFarmJob)
        store.add(build_farm_job)
        return build_farm_job

    def score(self):
        """See `IBuildFarmJob`."""
        raise NotImplementedError

    def getLogFileName(self):
        """See `IBuildFarmJob`."""
        return 'buildlog.txt'

    def getName(self):
        """See `IBuildFarmJob`."""
        raise NotImplementedError

    def getTitle(self):
        """See `IBuildFarmJob`."""
        raise NotImplementedError

    def jobStarted(self):
        """See `IBuildFarmJob`."""
        pass

    def jobReset(self):
        """See `IBuildFarmJob`."""
        pass

    def jobAborted(self):
        """See `IBuildFarmJob`."""
        pass

<<<<<<< HEAD
    @staticmethod
    def addCandidateSelectionCriteria(processor, virtualized):
        """See `IBuildFarmJob`."""
        return ('')

    @staticmethod
    def postprocessCandidate(job, logger):
        """See `IBuildFarmJob`."""
        return True
=======
    @property
    def processor(self):
        """See `IBuildFarmJob`."""
        return None

    @property
    def virtualized(self):
        """See `IBuildFarmJob`."""
        return None
>>>>>>> dbff1fdd


class BuildFarmJobDerived:
    """See `IBuildFarmJobDerived`."""
    implements(IBuildFarmJobDerived)
    delegates(IBuildFarmJob, context='_build_farm_job')

    def __init__(self, *args, **kwargs):
        """Ensure the instance to which we delegate is set on creation."""
        self._set_build_farm_job()
        super(BuildFarmJobDerived, self).__init__(*args, **kwargs)

    def __storm_loaded__(self):
        """Set the attribute for our IBuildFarmJob delegation.

        This is needed here as __init__() is not called when a storm object
        is loaded from the database.
        """
        self._set_build_farm_job()

    def _set_build_farm_job(self):
        """Set the build farm job to which we will delegate.

        Sub-classes can override as required.
        """
        self._build_farm_job = BuildFarmJob(
            job_type=BuildFarmJobType.PACKAGEBUILD)

    @classmethod
    def getByJob(cls, job):
        """See `IBuildFarmJobDerived`."""
        store = getUtility(IStoreSelector).get(MAIN_STORE, DEFAULT_FLAVOR)
        return store.find(cls, cls.job == job).one()

    @staticmethod
    def addCandidateSelectionCriteria(processor, virtualized):
        """See `IBuildFarmJobDerived`."""
        return ('')

    @staticmethod
    def postprocessCandidate(job, logger):
        """See `IBuildFarmJobDerived`."""
        return True

    def generateSlaveBuildCookie(self):
        """See `IBuildFarmJobDerived`."""
        buildqueue = getUtility(IBuildQueueSet).getByJob(self.job)

        if buildqueue.processor is None:
            processor = '*'
        else:
            processor = repr(buildqueue.processor.id)

        contents = ';'.join([
            repr(removeSecurityProxy(self.job).id),
            self.job.date_created.isoformat(),
            repr(buildqueue.id),
            buildqueue.job_type.name,
            processor,
            self.getName(),
            ])

        return hashlib.sha1(contents).hexdigest()<|MERGE_RESOLUTION|>--- conflicted
+++ resolved
@@ -119,7 +119,6 @@
         """See `IBuildFarmJob`."""
         pass
 
-<<<<<<< HEAD
     @staticmethod
     def addCandidateSelectionCriteria(processor, virtualized):
         """See `IBuildFarmJob`."""
@@ -129,17 +128,6 @@
     def postprocessCandidate(job, logger):
         """See `IBuildFarmJob`."""
         return True
-=======
-    @property
-    def processor(self):
-        """See `IBuildFarmJob`."""
-        return None
-
-    @property
-    def virtualized(self):
-        """See `IBuildFarmJob`."""
-        return None
->>>>>>> dbff1fdd
 
 
 class BuildFarmJobDerived:
