# Copyright 2009-2013 Canonical Ltd.  This software is licensed under the
# GNU Affero General Public License version 3 (see the file LICENSE).

__metaclass__ = type
__all__ = [
    'BuildFarmJob',
    'BuildFarmJobMixin',
    'BuildFarmJobOld',
    ]

import datetime
import hashlib

import pytz
from storm.expr import (
    Desc,
    LeftJoin,
    Or,
    )
from storm.locals import (
    Bool,
    DateTime,
    Int,
    Reference,
    Storm,
    )
from storm.store import Store
from zope.component import getUtility
from zope.interface import (
    classProvides,
    implements,
    )
from zope.security.proxy import removeSecurityProxy

from lp.buildmaster.enums import (
    BuildFarmJobType,
    BuildStatus,
    )
from lp.buildmaster.interfaces.buildfarmjob import (
    IBuildFarmJob,
    IBuildFarmJobOld,
    IBuildFarmJobSet,
    IBuildFarmJobSource,
    )
from lp.buildmaster.interfaces.buildqueue import IBuildQueueSet
from lp.services.database.enumcol import DBEnum
from lp.services.database.interfaces import (
    DEFAULT_FLAVOR,
    IStoreSelector,
    MAIN_STORE,
    )
from lp.services.database.lpstorm import (
    IMasterStore,
    IStore,
    )


class BuildFarmJobOld:
    """Some common implementation for IBuildFarmJobOld."""

    implements(IBuildFarmJobOld)

    processor = None
    virtualized = None

    @staticmethod
    def preloadBuildFarmJobs(jobs):
        """Preload the build farm jobs to which the given jobs will delegate.

        """
        pass

    @classmethod
    def getByJob(cls, job):
        """See `IBuildFarmJobOld`."""
        store = getUtility(IStoreSelector).get(MAIN_STORE, DEFAULT_FLAVOR)
        return store.find(cls, cls.job == job).one()

    @classmethod
    def getByJobs(cls, jobs):
        """See `IBuildFarmJobOld`.
        """
        store = getUtility(IStoreSelector).get(MAIN_STORE, DEFAULT_FLAVOR)
        job_ids = [job.id for job in jobs]
        return store.find(
            cls, cls.job_id.is_in(job_ids))

    def score(self):
        """See `IBuildFarmJobOld`."""
        raise NotImplementedError

    def getLogFileName(self):
        """See `IBuildFarmJobOld`."""
        return 'buildlog.txt'

    def getName(self):
        """See `IBuildFarmJobOld`."""
        raise NotImplementedError

    def getTitle(self):
        """See `IBuildFarmJob`."""
        return self.build.title

    def generateSlaveBuildCookie(self):
        """See `IBuildFarmJobOld`."""
        buildqueue = getUtility(IBuildQueueSet).getByJob(self.job)

        if buildqueue.processor is None:
            processor = '*'
        else:
            processor = repr(buildqueue.processor.id)

        contents = ';'.join([
            repr(removeSecurityProxy(self.job).id),
            self.job.date_created.isoformat(),
            repr(buildqueue.id),
            buildqueue.job_type.name,
            processor,
            self.getName(),
            ])

        return hashlib.sha1(contents).hexdigest()

    def cleanUp(self):
        """See `IBuildFarmJob`.

        Classes that derive from BuildFarmJobOld need to clean up
        after themselves correctly.
        """
        Store.of(self).remove(self)

    @staticmethod
    def addCandidateSelectionCriteria(processor, virtualized):
        """See `IBuildFarmJobOld`."""
        return ('')

    @staticmethod
    def postprocessCandidate(job, logger):
        """See `IBuildFarmJobOld`."""
        return True

    def jobStarted(self):
        """See `IBuildFarmJobOld`."""
        # XXX wgrant: builder should be set here.
        self.build.updateStatus(BuildStatus.BUILDING)

    def jobReset(self):
        """See `IBuildFarmJob`."""
        self.build.updateStatus(BuildStatus.NEEDSBUILD)

    def jobAborted(self):
        """See `IBuildFarmJob`."""
        self.build.updateStatus(BuildStatus.NEEDSBUILD)

    def jobCancel(self):
        """See `IBuildFarmJob`."""
        self.build.updateStatus(BuildStatus.CANCELLED)


class BuildFarmJob(Storm):
    """A base implementation for `IBuildFarmJob` classes."""
    __storm_table__ = 'BuildFarmJob'

    implements(IBuildFarmJob)
    classProvides(IBuildFarmJobSource)

    id = Int(primary=True)

    processor_id = Int(name='processor', allow_none=True)
    processor = Reference(processor_id, 'Processor.id')

    virtualized = Bool()

    date_created = DateTime(
        name='date_created', allow_none=False, tzinfo=pytz.UTC)

    date_started = DateTime(
        name='date_started', allow_none=True, tzinfo=pytz.UTC)

    date_finished = DateTime(
        name='date_finished', allow_none=True, tzinfo=pytz.UTC)

    date_first_dispatched = DateTime(
        name='date_first_dispatched', allow_none=True, tzinfo=pytz.UTC)

    builder_id = Int(name='builder', allow_none=True)
    builder = Reference(builder_id, 'Builder.id')

    status = DBEnum(name='status', allow_none=False, enum=BuildStatus)

    log_id = Int(name='log', allow_none=True)
    log = Reference(log_id, 'LibraryFileAlias.id')

    job_type = DBEnum(
        name='job_type', allow_none=False, enum=BuildFarmJobType)

    failure_count = Int(name='failure_count', allow_none=False)

<<<<<<< HEAD
=======
    archive_id = Int(name='archive')
    archive = Reference(archive_id, 'Archive.id')

    dependencies = None

>>>>>>> 0c226c0b
    def __init__(self, job_type, status=BuildStatus.NEEDSBUILD,
                 processor=None, virtualized=None, date_created=None,
                 builder=None, archive=None):
        super(BuildFarmJob, self).__init__()
        (self.job_type, self.status, self.processor, self.virtualized,
         self.builder, self.archive) = (
             job_type, status, processor, virtualized, builder, archive)
        if date_created is not None:
            self.date_created = date_created

    @classmethod
    def new(cls, job_type, status=BuildStatus.NEEDSBUILD, processor=None,
            virtualized=None, date_created=None, builder=None, archive=None):
        """See `IBuildFarmJobSource`."""
        build_farm_job = BuildFarmJob(
            job_type, status, processor, virtualized, date_created, builder,
            archive)
        store = IMasterStore(BuildFarmJob)
        store.add(build_farm_job)
        return build_farm_job


class BuildFarmJobMixin:

    @property
    def processor(self):
        return self._new_processor

    @property
    def virtualized(self):
        return self._new_virtualized

    @property
    def date_created(self):
        return self._new_date_created

    @property
    def date_started(self):
        return self._new_date_started

    @property
    def date_finished(self):
        return self._new_date_finished

    @property
    def date_first_dispatched(self):
        return self._new_date_first_dispatched

    @property
    def builder(self):
        return self._new_builder

    @property
    def status(self):
        return self._new_status

    @property
    def log(self):
        return self._new_log

    @property
    def job_type(self):
        return self.build_farm_job.job_type

    @property
    def failure_count(self):
        return self._new_failure_count

    @property
    def dependencies(self):
        return None

    @property
    def title(self):
        """See `IBuildFarmJob`."""
        return self.job_type.title

    @property
    def duration(self):
        """See `IBuildFarmJob`."""
        if self.date_started is None or self.date_finished is None:
            return None
        return self.date_finished - self.date_started

    def makeJob(self):
        """See `IBuildFarmJobOld`."""
        raise NotImplementedError

    @property
    def buildqueue_record(self):
        """See `IBuildFarmJob`."""
        return None

    @property
    def is_private(self):
        """See `IBuildFarmJob`.

        This base implementation assumes build farm jobs are public, but
        derived implementations can override as required.
        """
        return False

    @property
    def log_url(self):
        """See `IBuildFarmJob`.

        This base implementation of the property always returns None. Derived
        implementations need to override for their specific context.
        """
        return None

    @property
    def was_built(self):
        """See `IBuild`"""
        return self.status not in [BuildStatus.NEEDSBUILD,
                                   BuildStatus.BUILDING,
                                   BuildStatus.CANCELLED,
                                   BuildStatus.CANCELLING,
                                   BuildStatus.UPLOADING,
                                   BuildStatus.SUPERSEDED]

    def setLog(self, log):
        """See `IBuildFarmJob`."""
        self.build_farm_job.log = self._new_log = log

    def updateStatus(self, status, builder=None, slave_status=None,
                     date_started=None, date_finished=None):
        """See `IBuildFarmJob`."""
        self.build_farm_job.status = self._new_status = status

        # If there's a builder provided, set it if we don't already have
        # one, or otherwise crash if it's different from the one we
        # expected.
        if builder is not None:
            if self.builder is None:
                self.build_farm_job.builder = self._new_builder = builder
            else:
                assert self.builder == builder

        # If we're starting to build, set date_started and
        # date_first_dispatched if required.
        if self.date_started is None and status == BuildStatus.BUILDING:
            self.build_farm_job.date_started = self._new_date_started = (
                date_started or datetime.datetime.now(pytz.UTC))
            if self.date_first_dispatched is None:
                self.build_farm_job.date_first_dispatched = self.date_started
                self._new_date_first_dispatched = self.date_started

        # If we're in a final build state (or UPLOADING, which sort of
        # is), set date_finished if date_started is.
        if (self.date_started is not None and self.date_finished is None
            and status not in (
                BuildStatus.NEEDSBUILD, BuildStatus.BUILDING,
                BuildStatus.CANCELLING)):
            # XXX cprov 20060615 bug=120584: Currently buildduration includes
            # the scanner latency, it should really be asking the slave for
            # the duration spent building locally.
            self.build_farm_job.date_finished = self._new_date_finished = (
                date_finished or datetime.datetime.now(pytz.UTC))

    def gotFailure(self):
        """See `IBuildFarmJob`."""
        self.build_farm_job.failure_count += 1
        self._new_failure_count += 1


class BuildFarmJobSet:
    implements(IBuildFarmJobSet)

    def getBuildsForBuilder(self, builder_id, status=None, user=None):
        """See `IBuildFarmJobSet`."""
        # Imported here to avoid circular imports.
        from lp.buildmaster.model.packagebuild import PackageBuild
        from lp.soyuz.model.archive import (
            Archive, get_archive_privacy_filter)

        clauses = [
            BuildFarmJob.builder == builder_id,
            Or(PackageBuild.id == None, get_archive_privacy_filter(user))]
        if status is not None:
            clauses.append(BuildFarmJob.status == status)

        # We need to ensure that we don't include any private builds.
        # Currently only package builds can be private (via their
        # related archive), but not all build farm jobs will have a
        # related package build - hence the left join.
        origin = [
            BuildFarmJob,
            LeftJoin(
                PackageBuild,
                PackageBuild.build_farm_job == BuildFarmJob.id),
            LeftJoin(Archive, Archive.id == PackageBuild.archive_id),
            ]

        return IStore(BuildFarmJob).using(*origin).find(
            BuildFarmJob, *clauses).order_by(
                Desc(BuildFarmJob.date_finished), BuildFarmJob.id)<|MERGE_RESOLUTION|>--- conflicted
+++ resolved
@@ -196,14 +196,9 @@
 
     failure_count = Int(name='failure_count', allow_none=False)
 
-<<<<<<< HEAD
-=======
     archive_id = Int(name='archive')
     archive = Reference(archive_id, 'Archive.id')
 
-    dependencies = None
-
->>>>>>> 0c226c0b
     def __init__(self, job_type, status=BuildStatus.NEEDSBUILD,
                  processor=None, virtualized=None, date_created=None,
                  builder=None, archive=None):
