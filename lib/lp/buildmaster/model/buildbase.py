--- conflicted
+++ resolved
@@ -20,27 +20,20 @@
 import datetime
 import logging
 import os
-<<<<<<< HEAD
+import subprocess
+
 import pytz
-from cStringIO import StringIO
-=======
-import subprocess
->>>>>>> babe4117
-
-import pytz
+
 from storm.store import Store
 from zope.component import getUtility
 from zope.security.proxy import removeSecurityProxy
 
 from canonical.config import config
-<<<<<<< HEAD
-=======
 from canonical.database.sqlbase import (
     clear_current_connection_cache,
     cursor,
     flush_database_updates,
     )
->>>>>>> babe4117
 from canonical.launchpad.helpers import filenameToContentType
 from canonical.launchpad.interfaces.librarian import ILibraryFileAliasSet
 from canonical.librarian.utils import copy_and_close
@@ -49,14 +42,6 @@
     BuildStatus,
     )
 from lp.buildmaster.model.buildqueue import BuildQueue
-<<<<<<< HEAD
-from lp.buildmaster.interfaces.buildbase import BUILDD_MANAGER_LOG_NAME
-=======
-from lp.registry.interfaces.pocket import pocketsuffix
-
-
-UPLOAD_LOG_FILENAME = 'uploader.log'
->>>>>>> babe4117
 
 
 def handle_status_for_build(build, status, librarian, slave_status,
