--- conflicted
+++ resolved
@@ -148,11 +148,6 @@
         directory, store build information and push them through the
         uploader.
         """
-        # XXX cprov 2007-07-11 bug=129487: untested code path.
-<<<<<<< HEAD
-=======
-        buildid = '%d-%d' % (self.id, self.buildqueue_record.id)
->>>>>>> 081de63c
         filemap = slave_status['filemap']
 
         logger.info("Processing successful build %s from builder %s" % (
