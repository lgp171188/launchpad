<<<<<<< HEAD
# Copyright 2009-2011 Canonical Ltd.  This software is licensed under the
=======
# Copyright 2009,2011 Canonical Ltd.  This software is licensed under the
>>>>>>> 44e54313
# GNU Affero General Public License version 3 (see the file LICENSE).

# pylint: disable-msg=E0611,W0212

__metaclass__ = type

__all__ = [
    'Builder',
    'BuilderSet',
    'ProxyWithConnectionTimeout',
    'rescueBuilderIfLost',
    'updateBuilderStatus',
    ]

import gzip
import logging
import os
import socket
import tempfile
import xmlrpclib

from lazr.restful.utils import safe_hasattr
from sqlobject import (
    BoolCol,
    ForeignKey,
    IntCol,
    SQLObjectNotFound,
    StringCol,
    )
from storm.expr import (
    Coalesce,
    Count,
    Sum,
    )
import transaction
from twisted.internet import (
    defer,
    reactor as default_reactor,
    )
from twisted.web import xmlrpc
from twisted.web.client import downloadPage
from zope.component import getUtility
from zope.interface import implements

from canonical.config import config
from canonical.database.sqlbase import (
    SQLBase,
    sqlvalues,
    )
from canonical.launchpad.helpers import filenameToContentType
from canonical.launchpad.interfaces.librarian import ILibraryFileAliasSet
from canonical.launchpad.webapp import urlappend
from canonical.launchpad.webapp.interfaces import (
    DEFAULT_FLAVOR,
    IStoreSelector,
    MAIN_STORE,
    SLAVE_FLAVOR,
    )
from canonical.librarian.utils import copy_and_close
from lp.app.errors import NotFoundError
from lp.buildmaster.interfaces.builder import (
    BuildDaemonError,
    BuildSlaveFailure,
    CannotFetchFile,
    CannotResumeHost,
    CorruptBuildCookie,
    IBuilder,
    IBuilderSet,
    )
from lp.buildmaster.interfaces.buildfarmjob import IBuildFarmJobSet
from lp.buildmaster.interfaces.buildqueue import IBuildQueueSet
from lp.buildmaster.model.buildfarmjobbehavior import IdleBuildBehavior
from lp.buildmaster.model.buildqueue import (
    BuildQueue,
    specific_job_classes,
    )
from lp.registry.interfaces.person import validate_public_person
from lp.services.database.transaction_policy import DatabaseTransactionPolicy
from lp.services.job.interfaces.job import JobStatus
from lp.services.job.model.job import Job
from lp.services.propertycache import cachedproperty
from lp.services.twistedsupport import cancel_on_timeout
from lp.services.twistedsupport.processmonitor import ProcessWithTimeout
# XXX Michael Nelson 2010-01-13 bug=491330
# These dependencies on soyuz will be removed when getBuildRecords()
# is moved.
from lp.soyuz.interfaces.binarypackagebuild import IBinaryPackageBuildSet
from lp.soyuz.interfaces.buildrecords import (
    IHasBuildRecords,
    IncompatibleArguments,
    )
from lp.soyuz.model.processor import Processor


class QuietQueryFactory(xmlrpc._QueryFactory):
    """XMLRPC client factory that doesn't splatter the log with junk."""
    noisy = False


class ProxyWithConnectionTimeout(xmlrpc.Proxy):
    """Extend Twisted's Proxy to provide a configurable connection timeout."""

    def __init__(self, url, user=None, password=None, allowNone=False,
                 useDateTime=False, timeout=None):
        xmlrpc.Proxy.__init__(
            self, url, user, password, allowNone, useDateTime)
        if timeout is None:
            self.timeout = config.builddmaster.socket_timeout
        else:
            self.timeout = timeout

    def callRemote(self, method, *args):
        """Basically a carbon copy of the parent but passes the timeout
        to connectTCP."""

        def cancel(d):
            factory.deferred = None
            connector.disconnect()
        factory = self.queryFactory(
            self.path, self.host, method, self.user,
            self.password, self.allowNone, args, cancel, self.useDateTime)
        if self.secure:
            from twisted.internet import ssl
            connector = default_reactor.connectSSL(
                self.host, self.port or 443, factory,
                ssl.ClientContextFactory(),
                timeout=self.timeout)
        else:
            connector = default_reactor.connectTCP(
                self.host, self.port or 80, factory,
                timeout=self.timeout)
        return factory.deferred


class BuilderSlave(object):
    """Add in a few useful methods for the XMLRPC slave.

    :ivar url: The URL of the actual builder. The XML-RPC resource and
        the filecache live beneath this.
    """

    # WARNING: If you change the API for this, you should also change the APIs
    # of the mocks in soyuzbuilderhelpers to match. Otherwise, you will have
    # many false positives in your test run and will most likely break
    # production.

    def __init__(self, proxy, builder_url, vm_host, reactor=None):
        """Initialize a BuilderSlave.

        :param proxy: An XML-RPC proxy, implementing 'callRemote'. It must
            support passing and returning None objects.
        :param builder_url: The URL of the builder.
        :param vm_host: The VM host to use when resuming.
        """
        self.url = builder_url
        self._vm_host = vm_host
        self._file_cache_url = urlappend(builder_url, 'filecache')
        self._server = proxy

        if reactor is None:
            self.reactor = default_reactor
        else:
            self.reactor = reactor

    @classmethod
    def makeBuilderSlave(cls, builder_url, vm_host, reactor=None, proxy=None):
        """Create and return a `BuilderSlave`.

        :param builder_url: The URL of the slave buildd machine,
            e.g. http://localhost:8221
        :param vm_host: If the slave is virtual, specify its host machine
            here.
        :param reactor: Used by tests to override the Twisted reactor.
        :param proxy: Used By tests to override the xmlrpc.Proxy.
        """
        rpc_url = urlappend(builder_url.encode('utf-8'), 'rpc')
        if proxy is None:
            server_proxy = ProxyWithConnectionTimeout(rpc_url, allowNone=True)
            server_proxy.queryFactory = QuietQueryFactory
        else:
            server_proxy = proxy
        return cls(server_proxy, builder_url, vm_host, reactor)

    def _with_timeout(self, d):
        TIMEOUT = config.builddmaster.socket_timeout
        return cancel_on_timeout(d, TIMEOUT, self.reactor)

    def abort(self):
        """Abort the current build."""
        return self._with_timeout(self._server.callRemote('abort'))

    def clean(self):
        """Clean up the waiting files and reset the slave's internal state."""
        return self._with_timeout(self._server.callRemote('clean'))

    def echo(self, *args):
        """Echo the arguments back."""
        return self._with_timeout(self._server.callRemote('echo', *args))

    def info(self):
        """Return the protocol version and the builder methods supported."""
        return self._with_timeout(self._server.callRemote('info'))

    def status(self):
        """Return the status of the build daemon."""
        return self._with_timeout(self._server.callRemote('status'))

    def ensurepresent(self, sha1sum, url, username, password):
        # XXX: Nothing external calls this. Make it private.
        """Attempt to ensure the given file is present."""
        return self._with_timeout(self._server.callRemote(
            'ensurepresent', sha1sum, url, username, password))

    def getFile(self, sha_sum, file_to_write):
        """Fetch a file from the builder.

        :param sha_sum: The sha of the file (which is also its name on the
            builder)
        :param file_to_write: A file name or file-like object to write
            the file to
        :return: A Deferred that calls back when the download is done, or
            errback with the error string.
        """
        file_url = urlappend(self._file_cache_url, sha_sum).encode('utf8')
        # If desired we can pass a param "timeout" here but let's leave
        # it at the default value if it becomes obvious we need to
        # change it.
        return downloadPage(file_url, file_to_write, followRedirect=0)

    def getFiles(self, filemap):
        """Fetch many files from the builder.

        :param filemap: A Dictionary containing key values of the builder
            file name to retrieve, which maps to a value containing the
            file name or file object to write the file to.

        :return: A DeferredList that calls back when the download is done.
        """
        dl = defer.gatherResults([
            self.getFile(builder_file, filemap[builder_file])
            for builder_file in filemap])
        return dl

    def resume(self, clock=None):
        """Resume the builder in an asynchronous fashion.

        We use the builddmaster configuration 'socket_timeout' as
        the process timeout.

        :param clock: An optional twisted.internet.task.Clock to override
                      the default clock.  For use in tests.

        :return: a Deferred that returns a
            (stdout, stderr, subprocess exitcode) triple
        """
        resume_command = config.builddmaster.vm_resume_command % {
            'vm_host': self._vm_host}
        # Twisted API requires string but the configuration provides unicode.
        resume_argv = [
            term.encode('utf-8') for term in resume_command.split()]
        d = defer.Deferred()
        p = ProcessWithTimeout(
            d, config.builddmaster.socket_timeout, clock=clock)
        p.spawnProcess(resume_argv[0], tuple(resume_argv))
        return d

    def cacheFile(self, logger, libraryfilealias):
        """Make sure that the file at 'libraryfilealias' is on the slave.

        :param logger: A python `Logger` object.
        :param libraryfilealias: An `ILibraryFileAlias`.
        """
        url = libraryfilealias.http_url
        logger.info(
            "Asking builder on %s to ensure it has file %s (%s, %s)" % (
                self._file_cache_url, libraryfilealias.filename, url,
                libraryfilealias.content.sha1))
        return self.sendFileToSlave(libraryfilealias.content.sha1, url)

    def sendFileToSlave(self, sha1, url, username="", password=""):
        """Helper to send the file at 'url' with 'sha1' to this builder."""
        d = self.ensurepresent(sha1, url, username, password)

        def check_present((present, info)):
            if not present:
                raise CannotFetchFile(url, info)
        return d.addCallback(check_present)

    def build(self, buildid, builder_type, chroot_sha1, filemap, args):
        """Build a thing on this build slave.

        :param buildid: A string identifying this build.
        :param builder_type: The type of builder needed.
        :param chroot_sha1: XXX
        :param filemap: A dictionary mapping from paths to SHA-1 hashes of
            the file contents.
        :param args: A dictionary of extra arguments. The contents depend on
            the build job type.
        """
        d = self._with_timeout(self._server.callRemote(
            'build', buildid, builder_type, chroot_sha1, filemap, args))

        def got_fault(failure):
            failure.trap(xmlrpclib.Fault)
            raise BuildSlaveFailure(failure.value)
        return d.addErrback(got_fault)


# This is a separate function since MockBuilder needs to use it too.
# Do not use it -- (Mock)Builder.rescueIfLost should be used instead.
def rescueBuilderIfLost(builder, logger=None):
    """See `IBuilder`."""
    # 'ident_position' dict relates the position of the job identifier
    # token in the sentence received from status(), according the
    # two status we care about. See lp:launchpad-buildd
    # for further information about sentence format.
    ident_position = {
        'BuilderStatus.BUILDING': 1,
        'BuilderStatus.WAITING': 2
        }

    d = builder.slaveStatusSentence()

    def got_status(status_sentence):
        """After we get the status, clean if we have to.

        Always return status_sentence.
        """
        # Isolate the BuilderStatus string, always the first token in
        # IBuilder.slaveStatusSentence().
        status = status_sentence[0]

        # If the cookie test below fails, it will request an abort of the
        # builder.  This will leave the builder in the aborted state and
        # with no assigned job, and we should now "clean" the slave which
        # will reset its state back to IDLE, ready to accept new builds.
        # This situation is usually caused by a temporary loss of
        # communications with the slave and the build manager had to reset
        # the job.
        if status == 'BuilderStatus.ABORTED' and builder.currentjob is None:
            if not builder.virtualized:
                # We can't reset non-virtual builders reliably as the
                # abort() function doesn't kill the actual build job,
                # only the sbuild process!  All we can do here is fail
                # the builder with a message indicating the problem and
                # wait for an admin to reboot it.
                builder.failBuilder(
                    "Non-virtual builder in ABORTED state, requires admin to "
                    "restart")
                return "dummy status"
            if logger is not None:
                logger.info(
                    "Builder '%s' being cleaned up from ABORTED" %
                    (builder.name,))
            d = builder.cleanSlave()
            return d.addCallback(lambda ignored: status_sentence)
        else:
            return status_sentence

    def rescue_slave(status_sentence):
        # If slave is not building nor waiting, it's not in need of rescuing.
        status = status_sentence[0]
        if status not in ident_position.keys():
            return
        slave_build_id = status_sentence[ident_position[status]]
        try:
            builder.verifySlaveBuildCookie(slave_build_id)
        except CorruptBuildCookie, reason:
            if status == 'BuilderStatus.WAITING':
                d = builder.cleanSlave()
            else:
                d = builder.requestAbort()

            def log_rescue(ignored):
                if logger:
                    logger.info(
                        "Builder '%s' rescued from '%s': '%s'" %
                        (builder.name, slave_build_id, reason))
            return d.addCallback(log_rescue)

    d.addCallback(got_status)
    d.addCallback(rescue_slave)
    return d


def updateBuilderStatus(builder, logger=None):
    """See `IBuilder`."""
    if logger:
        logger.debug('Checking %s' % builder.name)

    return builder.rescueIfLost(logger)


class Builder(SQLBase):

    implements(IBuilder, IHasBuildRecords)
    _table = 'Builder'

    _defaultOrder = ['id']

    processor = ForeignKey(dbName='processor', foreignKey='Processor',
                           notNull=True)
    url = StringCol(dbName='url', notNull=True)
    name = StringCol(dbName='name', notNull=True)
    title = StringCol(dbName='title', notNull=True)
    description = StringCol(dbName='description', notNull=True)
    owner = ForeignKey(
        dbName='owner', foreignKey='Person',
        storm_validator=validate_public_person, notNull=True)
    _builderok = BoolCol(dbName='builderok', notNull=True)
    failnotes = StringCol(dbName='failnotes')
    virtualized = BoolCol(dbName='virtualized', default=True, notNull=True)
    speedindex = IntCol(dbName='speedindex')
    manual = BoolCol(dbName='manual', default=False)
    vm_host = StringCol(dbName='vm_host')
    active = BoolCol(dbName='active', notNull=True, default=True)
    failure_count = IntCol(dbName='failure_count', default=0, notNull=True)

    # The number of times a builder can consecutively fail before we
    # give up and mark it builderok=False.
    FAILURE_THRESHOLD = 5

    def __storm_invalidated__(self):
        """Clear cached properties."""
        super(Builder, self).__storm_invalidated__()
        self._current_build_behavior = None

    def _getCurrentBuildBehavior(self):
        """Return the current build behavior."""
        if not safe_hasattr(self, '_current_build_behavior'):
            self._current_build_behavior = None

        if (self._current_build_behavior is None or
            isinstance(self._current_build_behavior, IdleBuildBehavior)):
            # If we don't currently have a current build behavior set,
            # or we are currently idle, then...
            currentjob = self.currentjob
            if currentjob is not None:
                # ...we'll set it based on our current job.
                self._current_build_behavior = (
                    currentjob.required_build_behavior)
                self._current_build_behavior.setBuilder(self)
                return self._current_build_behavior
            elif self._current_build_behavior is None:
                # If we don't have a current job or an idle behavior
                # already set, then we just set the idle behavior
                # before returning.
                self._current_build_behavior = IdleBuildBehavior()
            return self._current_build_behavior

        else:
            # We did have a current non-idle build behavior set, so
            # we just return it.
            return self._current_build_behavior

    def _setCurrentBuildBehavior(self, new_behavior):
        """Set the current build behavior."""
        self._current_build_behavior = new_behavior
        if self._current_build_behavior is not None:
            self._current_build_behavior.setBuilder(self)

    current_build_behavior = property(
        _getCurrentBuildBehavior, _setCurrentBuildBehavior)

    def _getBuilderok(self):
        return self._builderok

    def _setBuilderok(self, value):
        self._builderok = value
        if value is True:
            self.resetFailureCount()

    builderok = property(_getBuilderok, _setBuilderok)

    def gotFailure(self):
        """See `IBuilder`."""
        self.failure_count += 1

    def resetFailureCount(self):
        """See `IBuilder`."""
        self.failure_count = 0

    def rescueIfLost(self, logger=None):
        """See `IBuilder`."""
        return rescueBuilderIfLost(self, logger)

    def updateStatus(self, logger=None):
        """See `IBuilder`."""
        return updateBuilderStatus(self, logger)

    def cleanSlave(self):
        """See IBuilder."""
        return self.slave.clean()

    # XXX 2010-08-24 Julian bug=623281
    # This should not be a property!  It's masking a complicated query.
    @property
    def currentjob(self):
        """See IBuilder"""
        return getUtility(IBuildQueueSet).getByBuilder(self)

    def requestAbort(self):
        """See IBuilder."""
        return self.slave.abort()

    def resumeSlaveHost(self):
        """See IBuilder."""
        if not self.virtualized:
            return defer.fail(CannotResumeHost('Builder is not virtualized.'))

        if not self.vm_host:
            return defer.fail(CannotResumeHost('Undefined vm_host.'))

        logger = self._getSlaveScannerLogger()
        logger.info("Resuming %s (%s)" % (self.name, self.url))

        d = self.slave.resume()

        def got_resume_ok((stdout, stderr, returncode)):
            return stdout, stderr

        def got_resume_bad(failure):
            stdout, stderr, code = failure.value
            raise CannotResumeHost(
                "Resuming failed:\nOUT:\n%s\nERR:\n%s\n" % (stdout, stderr))

        return d.addCallback(got_resume_ok).addErrback(got_resume_bad)

    @cachedproperty
    def slave(self):
        """See IBuilder."""
        # A cached attribute is used to allow tests to replace
        # the slave object, which is usually an XMLRPC client, with a
        # stub object that removes the need to actually create a buildd
        # slave in various states - which can be hard to create.
        return BuilderSlave.makeBuilderSlave(self.url, self.vm_host)

    def setSlaveForTesting(self, proxy):
        """See IBuilder."""
        # XXX JeroenVermeulen 2011-11-09, bug=888010: Don't use this.
        # It's a trap.  See bug for details.
        self.slave = proxy

    def startBuild(self, build_queue_item, logger):
        """See IBuilder."""
        self.current_build_behavior = build_queue_item.required_build_behavior
        self.current_build_behavior.logStartBuild(logger)

        # Make sure the request is valid; an exception is raised if it's not.
        self.current_build_behavior.verifyBuildRequest(logger)

        # Set the build behavior depending on the provided build queue item.
        if not self.builderok:
            raise BuildDaemonError(
                "Attempted to start a build on a known-bad builder.")

        # If we are building a virtual build, resume the virtual machine.
        if self.virtualized:
            d = self.resumeSlaveHost()
        else:
            d = defer.succeed(None)

        def ping_done(ignored):
            return self.current_build_behavior.dispatchBuildToSlave(
                build_queue_item.id, logger)

        def resume_done(ignored):
            # Before we try and contact the resumed slave, we're going
            # to send it a message.  This is to ensure it's accepting
            # packets from the outside world, because testing has shown
            # that the first packet will randomly fail for no apparent
            # reason.  This could be a quirk of the Xen guest, we're not
            # sure.  We also don't care about the result from this message,
            # just that it's sent, hence the "addBoth".
            # See bug 586359.
            if self.virtualized:
                d = self.slave.echo("ping")
            else:
                d = defer.succeed(None)
            d.addBoth(ping_done)
            return d

        d.addCallback(resume_done)
        return d

    def failBuilder(self, reason):
        """See IBuilder"""
        # XXX cprov 2007-04-17: ideally we should be able to notify the
        # the buildd-admins about FAILED builders. One alternative is to
        # make the buildd_cronscript (slave-scanner, in this case) to exit
        # with error, for those cases buildd-sequencer automatically sends
        # an email to admins with the script output.
        self.builderok = False
        self.failnotes = reason

    def getBuildRecords(self, build_state=None, name=None, arch_tag=None,
                        user=None, binary_only=True):
        """See IHasBuildRecords."""
        if binary_only:
            return getUtility(IBinaryPackageBuildSet).getBuildsForBuilder(
                self.id, build_state, name, arch_tag, user)
        else:
            if arch_tag is not None or name is not None:
                raise IncompatibleArguments(
                    "The 'arch_tag' and 'name' parameters can be used only "
                    "with binary_only=True.")
            return getUtility(IBuildFarmJobSet).getBuildsForBuilder(
                self, status=build_state, user=user)

    def slaveStatus(self):
        """See IBuilder."""
        d = self.slave.status()

        def got_status(status_sentence):
            status = {'builder_status': status_sentence[0]}

            # Extract detailed status and log information if present.
            # Although build_id is also easily extractable here, there is no
            # valid reason for anything to use it, so we exclude it.
            if status['builder_status'] == 'BuilderStatus.WAITING':
                status['build_status'] = status_sentence[1]
            else:
                if status['builder_status'] == 'BuilderStatus.BUILDING':
                    status['logtail'] = status_sentence[2]

            self.current_build_behavior.updateSlaveStatus(
                status_sentence, status)
            return status

        return d.addCallback(got_status)

    def slaveStatusSentence(self):
        """See IBuilder."""
        return self.slave.status()

    def verifySlaveBuildCookie(self, slave_build_id):
        """See `IBuilder`."""
        return self.current_build_behavior.verifySlaveBuildCookie(
            slave_build_id)

    def updateBuild(self, queueItem):
        """See `IBuilder`."""
        return self.current_build_behavior.updateBuild(queueItem)

    def transferSlaveFileToLibrarian(self, file_sha1, filename, private):
        """See IBuilder."""
        out_file_fd, out_file_name = tempfile.mkstemp(suffix=".buildlog")
        out_file = os.fdopen(out_file_fd, "r+")

        def got_file(ignored, filename, out_file, out_file_name):
            try:
                # If the requested file is the 'buildlog' compress it
                # using gzip before storing in Librarian.
                if file_sha1 == 'buildlog':
                    out_file = open(out_file_name)
                    filename += '.gz'
                    out_file_name += '.gz'
                    gz_file = gzip.GzipFile(out_file_name, mode='wb')
                    copy_and_close(out_file, gz_file)
                    os.remove(out_file_name.replace('.gz', ''))

                # Reopen the file, seek to its end position, count and seek
                # to beginning, ready for adding to the Librarian.
                out_file = open(out_file_name)
                out_file.seek(0, 2)
                bytes_written = out_file.tell()
                out_file.seek(0)

                transaction.commit()
                with DatabaseTransactionPolicy(read_only=False):
                    library_file = getUtility(ILibraryFileAliasSet).create(
                        filename, bytes_written, out_file,
                        contentType=filenameToContentType(filename),
                        restricted=private)
                    transaction.commit()
            finally:
                # Remove the temporary file.  getFile() closes the file
                # object.
                os.remove(out_file_name)

            return library_file.id

        d = self.slave.getFile(file_sha1, out_file)
        d.addCallback(got_file, filename, out_file, out_file_name)
        return d

    def isAvailable(self):
        """See `IBuilder`."""
        if not self.builderok:
            return defer.succeed(False)
        d = self.slaveStatusSentence()

        def catch_fault(failure):
            failure.trap(xmlrpclib.Fault, socket.error)
            return False

        def check_available(status):
            return status[0] == 'BuilderStatus.IDLE'
        return d.addCallbacks(check_available, catch_fault)

    def _getSlaveScannerLogger(self):
        """Return the logger instance from buildd-slave-scanner.py."""
        # XXX cprov 20071120: Ideally the Launchpad logging system
        # should be able to configure the root-logger instead of creating
        # a new object, then the logger lookups won't require the specific
        # name argument anymore. See bug 164203.
        logger = logging.getLogger('slave-scanner')
        return logger

    def acquireBuildCandidate(self):
        """Acquire a build candidate in an atomic fashion.

        When retrieving a candidate we need to mark it as building
        immediately so that it is not dispatched by another builder in the
        build manager.

        We can consider this to be atomic because although the build manager
        is a Twisted app and gives the appearance of doing lots of things at
        once, it's still single-threaded so no more than one builder scan
        can be in this code at the same time.

        If there's ever more than one build manager running at once, then
        this code will need some sort of mutex, or run in a single
        transaction.
        """
        candidate = self._findBuildCandidate()
        if candidate is not None:
            transaction.commit()
            with DatabaseTransactionPolicy(read_only=False):
                candidate.markAsBuilding(self)
                transaction.commit()
        return candidate

    def _findBuildCandidate(self):
        """Find a candidate job for dispatch to an idle buildd slave.

        The pending BuildQueue item with the highest score for this builder
        or None if no candidate is available.

        :return: A candidate job.
        """
        def qualify_subquery(job_type, sub_query):
            """Put the sub-query into a job type context."""
            qualified_query = """
                ((BuildQueue.job_type != %s) OR EXISTS(%%s))
            """ % sqlvalues(job_type)
            qualified_query %= sub_query
            return qualified_query

        logger = self._getSlaveScannerLogger()
        candidate = None

        general_query = """
            SELECT buildqueue.id FROM buildqueue, job
            WHERE
                buildqueue.job = job.id
                AND job.status = %s
                AND (
                    -- The processor values either match or the candidate
                    -- job is processor-independent.
                    buildqueue.processor = %s OR
                    buildqueue.processor IS NULL)
                AND (
                    -- The virtualized values either match or the candidate
                    -- job does not care about virtualization and the idle
                    -- builder *is* virtualized (the latter is a security
                    -- precaution preventing the execution of untrusted code
                    -- on native builders).
                    buildqueue.virtualized = %s OR
                    (buildqueue.virtualized IS NULL AND %s = TRUE))
                AND buildqueue.builder IS NULL
        """ % sqlvalues(
            JobStatus.WAITING, self.processor, self.virtualized,
            self.virtualized)
        order_clause = " ORDER BY buildqueue.lastscore DESC, buildqueue.id"

        extra_queries = []
        job_classes = specific_job_classes()
        for job_type, job_class in job_classes.iteritems():
            query = job_class.addCandidateSelectionCriteria(
                self.processor, self.virtualized)
            if query == '':
                # This job class does not need to refine candidate jobs
                # further.
                continue

            # The sub-query should only apply to jobs of the right type.
            extra_queries.append(qualify_subquery(job_type, query))
        query = ' AND '.join([general_query] + extra_queries) + order_clause

        store = getUtility(IStoreSelector).get(MAIN_STORE, DEFAULT_FLAVOR)
        candidate_jobs = store.execute(query).get_all()

        for (candidate_id,) in candidate_jobs:
            candidate = getUtility(IBuildQueueSet).get(candidate_id)
            job_class = job_classes[candidate.job_type]
            candidate_approved = job_class.postprocessCandidate(
                candidate, logger)
            if candidate_approved:
                return candidate

        return None

    def _dispatchBuildCandidate(self, candidate):
        """Dispatch the pending job to the associated buildd slave.

        This method can only be executed in the builddmaster machine, since
        it will actually issues the XMLRPC call to the buildd-slave.

        :param candidate: The job to dispatch.
        """
        logger = self._getSlaveScannerLogger()
        # Using maybeDeferred ensures that any exceptions are also
        # wrapped up and caught later.
        d = defer.maybeDeferred(self.startBuild, candidate, logger)
        return d

    def handleTimeout(self, logger, error_message):
        """See IBuilder."""
        if self.virtualized:
            # Virtualized/PPA builder: attempt a reset.
            logger.warn(
                "Resetting builder: %s -- %s" % (self.url, error_message),
                exc_info=True)
            d = self.resumeSlaveHost()
            return d
        else:
            # XXX: This should really let the failure bubble up to the
            # scan() method that does the failure counting.
            # Mark builder as 'failed'.
            logger.warn(
                "Disabling builder: %s -- %s" % (self.url, error_message))
            self.failBuilder(error_message)
            return defer.succeed(None)

    def findAndStartJob(self, buildd_slave=None):
        """See IBuilder."""
        # XXX This method should be removed in favour of two separately
        # called methods that find and dispatch the job.  It will
        # require a lot of test fixing.
        logger = self._getSlaveScannerLogger()
        candidate = self.acquireBuildCandidate()

        if candidate is None:
            logger.debug("No build candidates available for builder.")
            return defer.succeed(None)

        if buildd_slave is not None:
            self.setSlaveForTesting(buildd_slave)

        d = self._dispatchBuildCandidate(candidate)
        return d.addCallback(lambda ignored: candidate)

    def getBuildQueue(self):
        """See `IBuilder`."""
        # Return a single BuildQueue for the builder provided it's
        # currently running a job.
        store = getUtility(IStoreSelector).get(MAIN_STORE, DEFAULT_FLAVOR)
        return store.find(
            BuildQueue,
            BuildQueue.job == Job.id,
            BuildQueue.builder == self.id,
            Job._status == JobStatus.RUNNING,
            Job.date_started != None).one()

    def getCurrentBuildFarmJob(self):
        """See `IBuilder`."""
        # Don't make this a property, it's masking a few queries.
        return self.currentjob.specific_job.build


class BuilderSet(object):
    """See IBuilderSet"""
    implements(IBuilderSet)

    def __init__(self):
        self.title = "The Launchpad build farm"

    def __iter__(self):
        return iter(Builder.select())

    def getByName(self, name):
        """See IBuilderSet."""
        try:
            return Builder.selectOneBy(name=name)
        except SQLObjectNotFound:
            raise NotFoundError(name)

    def __getitem__(self, name):
        return self.getByName(name)

    def new(self, processor, url, name, title, description, owner,
            active=True, virtualized=False, vm_host=None, manual=True):
        """See IBuilderSet."""
        return Builder(processor=processor, url=url, name=name, title=title,
                       description=description, owner=owner, active=active,
                       virtualized=virtualized, vm_host=vm_host,
                       _builderok=True, manual=manual)

    def get(self, builder_id):
        """See IBuilderSet."""
        return Builder.get(builder_id)

    def count(self):
        """See IBuilderSet."""
        return Builder.select().count()

    def getBuilders(self):
        """See IBuilderSet."""
        return Builder.selectBy(
            active=True, orderBy=['virtualized', 'processor', 'name'])

    def getBuildQueueSizes(self):
        """See `IBuilderSet`."""
        store = getUtility(IStoreSelector).get(MAIN_STORE, SLAVE_FLAVOR)
        results = store.find((
            Count(),
            Sum(BuildQueue.estimated_duration),
            Processor,
            Coalesce(BuildQueue.virtualized, True)),
            Processor.id == BuildQueue.processorID,
            Job.id == BuildQueue.jobID,
            Job._status == JobStatus.WAITING).group_by(
                Processor, Coalesce(BuildQueue.virtualized, True))

        result_dict = {'virt': {}, 'nonvirt': {}}
        for size, duration, processor, virtualized in results:
            if virtualized is False:
                virt_str = 'nonvirt'
            else:
                virt_str = 'virt'
            result_dict[virt_str][processor.name] = (
                size, duration)

        return result_dict

    def getBuildersForQueue(self, processor, virtualized):
        """See `IBuilderSet`."""
        return Builder.selectBy(_builderok=True, processor=processor,
                                virtualized=virtualized)<|MERGE_RESOLUTION|>--- conflicted
+++ resolved
@@ -1,8 +1,4 @@
-<<<<<<< HEAD
 # Copyright 2009-2011 Canonical Ltd.  This software is licensed under the
-=======
-# Copyright 2009,2011 Canonical Ltd.  This software is licensed under the
->>>>>>> 44e54313
 # GNU Affero General Public License version 3 (see the file LICENSE).
 
 # pylint: disable-msg=E0611,W0212
