<!-- Copyright 2011 Canonical Ltd.  This software is licensed under the
     GNU Affero General Public License version 3 (see the file LICENSE).
-->
<configure
    xmlns="http://namespaces.zope.org/zope"
    xmlns:browser="http://namespaces.zope.org/browser"
    xmlns:i18n="http://namespaces.zope.org/i18n"
    i18n_domain="launchpad">
    <adapter factory=".adapters.subscriber.LongPollSubscriber" />
<<<<<<< HEAD
    <adapter factory=".adapters.job.JobLongPollEvent" />
    <subscriber handler=".adapters.event.object_event" />
=======
    <subscriber handler=".adapters.storm.object_created" />
    <subscriber handler=".adapters.storm.object_deleted" />
    <subscriber handler=".adapters.storm.object_modified" />
>>>>>>> e84bd7af
</configure><|MERGE_RESOLUTION|>--- conflicted
+++ resolved
@@ -7,12 +7,8 @@
     xmlns:i18n="http://namespaces.zope.org/i18n"
     i18n_domain="launchpad">
     <adapter factory=".adapters.subscriber.LongPollSubscriber" />
-<<<<<<< HEAD
     <adapter factory=".adapters.job.JobLongPollEvent" />
-    <subscriber handler=".adapters.event.object_event" />
-=======
     <subscriber handler=".adapters.storm.object_created" />
     <subscriber handler=".adapters.storm.object_deleted" />
     <subscriber handler=".adapters.storm.object_modified" />
->>>>>>> e84bd7af
 </configure>