# Copyright 2009-2018 Canonical Ltd.  This software is licensed under the
# GNU Affero General Public License version 3 (see the file LICENSE).

"""Interfaces for searching and working with results."""

__metaclass__ = type

__all__ = [
    'BingSearchService',
    'GoogleSearchService',
    'PageMatch',
    'PageMatches',
    ]

import json
import urllib
from urlparse import (
    parse_qsl,
    urlunparse,
    )
import xml.etree.cElementTree as ET

from lazr.restful.utils import get_current_browser_request
from lazr.uri import URI
import requests
from zope.interface import implementer

from lp.services.config import config
from lp.services.sitesearch.interfaces import (
<<<<<<< HEAD
    SiteSearchResponseError,
=======
>>>>>>> eee4ec0f
    GoogleWrongGSPVersion,
    ISearchResult,
    ISearchResults,
    ISearchService,
    SiteSearchResponseError,
    )
from lp.services.timeline.requesttimeline import get_request_timeline
from lp.services.timeout import (
    TimeoutError,
    urlfetch,
    )
from lp.services.webapp import urlparse


@implementer(ISearchResult)
class PageMatch:
    """See `ISearchResult`.

    A search result that represents a web page.
    """

    @property
    def url_rewrite_exceptions(self):
        """A list of launchpad.net URLs that must not be rewritten.

        Configured in config.google.url_rewrite_exceptions.
        """
        return config.google.url_rewrite_exceptions.split()

    @property
    def url_rewrite_scheme(self):
        """The URL scheme used in rewritten URLs.

        Configured in config.vhosts.use_https.
        """
        if config.vhosts.use_https:
            return 'https'
        else:
            return 'http'

    @property
    def url_rewrite_hostname(self):
        """The network location used in rewritten URLs.

        Configured in config.vhost.mainsite.hostname.
        """
        return config.vhost.mainsite.hostname

    def __init__(self, title, url, summary):
        """initialize a PageMatch.

        :param title: A string. The title of the item.
        :param url: A string. The full URL of the item.
        :param summary: A string. A summary of the item.
        """
        self.title = title
        self.summary = summary
        self.url = self._rewrite_url(url)

    def _sanitize_query_string(self, url):
        """Escapes invalid urls."""
        parts = urlparse(url)
        querydata = parse_qsl(parts.query)
        querystring = urllib.urlencode(querydata)
        urldata = list(parts)
        urldata[-2] = querystring
        return urlunparse(urldata)

    def _strip_trailing_slash(self, url):
        """Return the url without a trailing slash."""
        uri = URI(url).ensureNoSlash()
        return str(uri)

    def _rewrite_url(self, url):
        """Rewrite the url to the local environment.

        Links with launchpad.net are rewritten to the local hostname,
        except if the domain matches a domain in the url_rewrite_exceptions.
        property.

        :param url: A URL str that may be rewritten to the local
            launchpad environment.
        :return: A URL str.
        """
        url = self._sanitize_query_string(url)
        if self.url_rewrite_hostname == 'launchpad.net':
            # Do not rewrite the url is the hostname is the public hostname.
            return self._strip_trailing_slash(url)
        parts = urlparse(url)
        for netloc in self.url_rewrite_exceptions:
            # The network location is parts[1] in the tuple.
            if netloc in parts[1]:
                return url
        local_scheme = self.url_rewrite_scheme
        local_hostname = parts[1].replace(
            'launchpad.net', self.url_rewrite_hostname)
        local_parts = tuple(
            [local_scheme] + [local_hostname] + list(parts[2:]))
        url = urlunparse(local_parts)
        return self._strip_trailing_slash(url)


@implementer(ISearchResults)
class PageMatches:
    """See `ISearchResults`.

    A collection of PageMatches.
    """

    def __init__(self, matches, start, total):
        """initialize a PageMatches.

        :param matches: A list of `PageMatch` objects.
        :param start: The index of the first item in the collection relative
            to the total number of items.
        :param total: The total number of items that matched a search.
        """
        self._matches = matches
        self.start = start
        self.total = total

    def __len__(self):
        """See `ISearchResults`."""
        return len(self._matches)

    def __getitem__(self, index):
        """See `ISearchResults`."""
        return self._matches[index]

    def __iter__(self):
        """See `ISearchResults`."""
        return iter(self._matches)


@implementer(ISearchService)
class GoogleSearchService:
    """See `ISearchService`.

    A search service that searches Google for launchpad.net pages.
    """

    _default_values = {
        'client': 'google-csbe',
        'cx': None,
        'ie': 'utf8',
        'num': 20,
        'oe': 'utf8',
        'output': 'xml_no_dtd',
        'start': 0,
        'q': None,
        }

    @property
    def client_id(self):
        """The client-id issued by Google.

        Google requires that each client of the Google Search Engine
        service to pass its id as a parameter in the request URL.
        """
        return config.google.client_id

    @property
    def site(self):
        """The URL to the Google Search Engine service.

        The URL is probably http://www.google.com/search.
        """
        return config.google.site

    def search(self, terms, start=0):
        """See `ISearchService`.

        The config.google.client_id is used as Google client-id in the
        search request. Search returns 20 or fewer results for each query.
        For terms that match more than 20 results, the start param can be
        used over multiple queries to get successive sets of results.

        :return: `ISearchResults` (PageMatches).
        :raise: `GoogleWrongGSPVersion` if the xml cannot be parsed.
        """
        search_url = self.create_search_url(terms, start=start)
        request = get_current_browser_request()
        timeline = get_request_timeline(request)
        action = timeline.start("google-search-api", search_url)
        try:
            response = urlfetch(search_url)
        except (TimeoutError, requests.RequestException) as error:
            # Google search service errors are not code errors. Let the
            # call site choose to handle the unavailable service.
            raise SiteSearchResponseError(
                "The response errored: %s" % str(error))
        finally:
            action.finish()
        page_matches = self._parse_google_search_protocol(response.content)
        return page_matches

    def _checkParameter(self, name, value, is_int=False):
        """Check that a parameter value is not None or an empty string."""
        if value in (None, ''):
            raise ValueError("Missing value for parameter '%s'." % name)
        if is_int:
            try:
                int(value)
            except ValueError:
                raise ValueError(
                    "Value for parameter '%s' is not an int." % name)

    def create_search_url(self, terms, start=0):
        """Return a Google search url."""
        self._checkParameter('q', terms)
        self._checkParameter('start', start, is_int=True)
        self._checkParameter('cx', self.client_id)
        search_params = dict(self._default_values)
        search_params['q'] = terms.encode('utf8')
        search_params['start'] = start
        search_params['cx'] = self.client_id
        query_string = urllib.urlencode(sorted(search_params.items()))
        return self.site + '?' + query_string

    def _getElementsByAttributeValue(self, doc, path, name, value):
        """Return a list of elements whose named attribute matches the value.

        The cElementTree implementation does not support attribute selection
        (@) or conditional expressions (./PARAM[@name = 'start']).

        :param doc: An ElementTree of an XML document.
        :param path: A string path to match the first element.
        :param name: The attribute name to check.
        :param value: The string value of the named attribute.
        """
        elements = doc.findall(path)
        return [element for element in elements
                if element.get(name) == value]

    def _getElementByAttributeValue(self, doc, path, name, value):
        """Return the first element whose named attribute matches the value.

        :param doc: An ElementTree of an XML document.
        :param path: A string path to match an element.
        :param name: The attribute name to check.
        :param value: The string value of the named attribute.
        """
        return self._getElementsByAttributeValue(doc, path, name, value)[0]

    def _parse_google_search_protocol(self, gsp_xml):
        """Return a `PageMatches` object.

        :param gsp_xml: A string that should be Google Search Protocol
            version 3.2 XML. There is no guarantee that other GSP versions
            can be parsed.
        :return: `ISearchResults` (PageMatches).
        :raise: `SiteSearchResponseError` if the xml is incomplete.
        :raise: `GoogleWrongGSPVersion` if the xml cannot be parsed.
        """
        try:
            gsp_doc = ET.fromstring(gsp_xml)
            start_param = self._getElementByAttributeValue(
                gsp_doc, './PARAM', 'name', 'start')
        except (SyntaxError, IndexError):
            raise SiteSearchResponseError(
                "The response was incomplete, no xml.")
        try:
            start = int(start_param.get('value'))
        except (AttributeError, ValueError):
            # The datatype is not what PageMatches requires.
            raise GoogleWrongGSPVersion(
                "Could not get the 'start' from the GSP XML response.")
        page_matches = []
        total = 0
        results = gsp_doc.find('RES')
        if results is None:
            # Google did not match any pages. Return an empty PageMatches.
            return PageMatches(page_matches, start, total)

        try:
            total = int(results.find('M').text)
        except (AttributeError, ValueError):
            # The datatype is not what PageMatches requires.
            raise GoogleWrongGSPVersion(
                "Could not get the 'total' from the GSP XML response.")
        if total < 0:
            # See bug 683115.
            total = 0
        for result in results.findall('R'):
            url_tag = result.find('U')
            title_tag = result.find('T')
            summary_tag = result.find('S')
            if None in (url_tag, title_tag, summary_tag):
                # Google indexed a bad page, or the page may be marked for
                # removal from the index. We should not include this.
                continue
            title = title_tag.text
            url = url_tag.text
            summary = summary_tag.text
            if None in (url, title, summary):
                # There is not enough data to create a PageMatch object.
                # This can be caused by an empty title or summary which
                # has been observed for pages that are from vhosts that
                # should not be indexed.
                continue
            summary = summary.replace('<br>', '')
            page_matches.append(PageMatch(title, url, summary))
        if len(page_matches) == 0 and total > 20:
            # No viable page matches could be found in the set and there
            # are more possible matches; the XML may be the wrong version.
            raise GoogleWrongGSPVersion(
                "Could not get any PageMatches from the GSP XML response.")
        return PageMatches(page_matches, start, total)


@implementer(ISearchService)
class BingSearchService:
    """See `ISearchService`.

    A search service that searches Bing for launchpad.net pages.
    """

    _default_values = {
        # XXX: maxiberta 2018-03-26: Set `mkt` based on the current request.
        'customConfig': None,
        'mkt': 'en-US',
        'count': 20,
        'offset': 0,
        'q': None,
        }

    @property
    def subscription_key(self):
        """The subscription key issued by Bing Custom Search."""
        return config.bing.subscription_key

    @property
    def custom_config_id(self):
        """The custom search instance as configured in Bing Custom Search."""
        return config.bing.custom_config_id

    @property
    def site(self):
        """The URL to the Bing Custom Search service.

        The URL is probably
        https://api.cognitive.microsoft.com/bingcustomsearch/v7.0/search.
        """
        return config.bing.site

    def search(self, terms, start=0):
        """See `ISearchService`.

        The `subscription_key` and `custom_config_id` are used in the
        search request. Search returns 20 or fewer results for each query.
        For terms that match more than 20 results, the start param can be
        used over multiple queries to get successive sets of results.

        :return: `ISearchResults` (PageMatches).
        :raise: `SiteSearchResponseError` if the json response is incomplete or
            cannot be parsed.
        """
        search_url = self.create_search_url(terms, start=start)
        search_headers = self.create_search_headers()
        request = get_current_browser_request()
        timeline = get_request_timeline(request)
        action = timeline.start("bing-search-api", search_url)
        try:
            response = urlfetch(search_url, headers=search_headers)
        except (TimeoutError, requests.RequestException) as error:
            raise SiteSearchResponseError(
                "The response errored: %s" % str(error))
        finally:
            action.finish()
        page_matches = self._parse_bing_response(response.content, start)
        return page_matches

    def _checkParameter(self, name, value, is_int=False):
        """Check that a parameter value is not None or an empty string."""
        if value in (None, ''):
            raise ValueError("Missing value for parameter '%s'." % name)
        if is_int:
            try:
                int(value)
            except ValueError:
                raise ValueError(
                    "Value for parameter '%s' is not an int." % name)

    def create_search_url(self, terms, start=0):
        """Return a Bing Custom Search search url."""
        self._checkParameter('q', terms)
        self._checkParameter('offset', start, is_int=True)
        self._checkParameter('customConfig', self.custom_config_id)
        search_params = dict(self._default_values)
        search_params['q'] = terms.encode('utf8')
        search_params['offset'] = start
        search_params['customConfig'] = self.custom_config_id
        query_string = urllib.urlencode(sorted(search_params.items()))
        return self.site + '?' + query_string

    def create_search_headers(self):
        """Return a dict with Bing Custom Search compatible request headers."""
        self._checkParameter('subscription_key', self.subscription_key)
        return {
            'Ocp-Apim-Subscription-Key': self.subscription_key,
            }

    def _parse_bing_response(self, bing_json, start=0):
        """Return a `PageMatches` object.

        :param bing_json: A string containing Bing Custom Search API v7 JSON.
        :return: `ISearchResults` (PageMatches).
        :raise: `SiteSearchResponseError` if the json response is incomplete or
            cannot be parsed.
        """
        try:
            bing_doc = json.loads(bing_json)
        except (TypeError, ValueError):
            raise SiteSearchResponseError(
                "The response was incomplete, no JSON.")

        try:
            response_type = bing_doc['_type']
        except (AttributeError, KeyError, ValueError):
            raise SiteSearchResponseError(
                "Could not get the '_type' from the Bing JSON response.")

        if response_type == 'ErrorResponse':
            try:
                errors = [error['message'] for error in bing_doc['errors']]
                raise SiteSearchResponseError(
                    "Error response from Bing: %s" % '; '.join(errors))
            except (AttributeError, KeyError, TypeError, ValueError):
                raise SiteSearchResponseError(
                    "Unable to parse the Bing JSON error response.")
        elif response_type != 'SearchResponse':
            raise SiteSearchResponseError(
                "Unknown Bing JSON response type: '%s'." % response_type)

        page_matches = []
        total = 0
        try:
            results = bing_doc['webPages']['value']
        except (AttributeError, KeyError, ValueError):
            # Bing did not match any pages. Return an empty PageMatches.
            return PageMatches(page_matches, start, total)

        try:
            total = int(bing_doc['webPages']['totalEstimatedMatches'])
        except (AttributeError, KeyError, ValueError):
            # The datatype is not what PageMatches requires.
            raise SiteSearchResponseError(
                "Could not get the total from the Bing JSON response.")
        if total < 0:
            # See bug 683115.
            total = 0
        for result in results:
            url = result.get('url')
            title = result.get('name')
            summary = result.get('snippet')
            if None in (url, title, summary):
                # There is not enough data to create a PageMatch object.
                # This can be caused by an empty title or summary which
                # has been observed for pages that are from vhosts that
                # should not be indexed.
                continue
            summary = summary.replace('<br>', '')
            page_matches.append(PageMatch(title, url, summary))

        return PageMatches(page_matches, start, total)<|MERGE_RESOLUTION|>--- conflicted
+++ resolved
@@ -27,10 +27,6 @@
 
 from lp.services.config import config
 from lp.services.sitesearch.interfaces import (
-<<<<<<< HEAD
-    SiteSearchResponseError,
-=======
->>>>>>> eee4ec0f
     GoogleWrongGSPVersion,
     ISearchResult,
     ISearchResults,
