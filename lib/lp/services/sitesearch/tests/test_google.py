# Copyright 2011-2016 Canonical Ltd.  This software is licensed under the
# GNU Affero General Public License version 3 (see the file LICENSE).

"""Test the google search service."""

__metaclass__ = type


from fixtures import MockPatch
from requests.exceptions import (
    ConnectionError,
    HTTPError,
    )

from lp.services.sitesearch import GoogleSearchService
from lp.services.sitesearch.interfaces import SiteSearchResponseError
from lp.services.timeout import TimeoutError
from lp.testing import TestCase
from lp.testing.layers import LaunchpadFunctionalLayer


class TestGoogleSearchService(TestCase):
    """Test GoogleSearchService."""

    layer = LaunchpadFunctionalLayer

    def setUp(self):
        super(TestGoogleSearchService, self).setUp()
        self.search_service = GoogleSearchService()

    def test_search_converts_HTTPError(self):
        # The method converts HTTPError to SiteSearchResponseError.
        args = ('url', 500, 'oops', {}, None)
        self.useFixture(MockPatch(
            'lp.services.sitesearch.urlfetch', side_effect=HTTPError(*args)))
        self.assertRaises(
            SiteSearchResponseError, self.search_service.search, 'fnord')

    def test_search_converts_ConnectionError(self):
        # The method converts ConnectionError to SiteSearchResponseError.
        self.useFixture(MockPatch(
            'lp.services.sitesearch.urlfetch',
            side_effect=ConnectionError('oops')))
        self.assertRaises(
            SiteSearchResponseError, self.search_service.search, 'fnord')

    def test_search_converts_TimeoutError(self):
        # The method converts TimeoutError to SiteSearchResponseError.
        self.useFixture(MockPatch(
            'lp.services.sitesearch.urlfetch',
            side_effect=TimeoutError('oops')))
        self.assertRaises(
            SiteSearchResponseError, self.search_service.search, 'fnord')

    def test___parse_google_search_protocol_SyntaxError(self):
        # The method converts SyntaxError to SiteSearchResponseError.
        self.useFixture(MockPatch(
<<<<<<< HEAD
            'lp.services.timeout.urlfetch', side_effect=SyntaxError('oops')))
=======
            'lp.services.sitesearch.urlfetch', side_effect=SyntaxError('oops')))
>>>>>>> 70db0164
        self.assertRaises(
            SiteSearchResponseError,
            self.search_service._parse_google_search_protocol, '')

    def test___parse_google_search_protocol_IndexError(self):
        # The method converts IndexError to SiteSearchResponseError.
        self.useFixture(MockPatch(
<<<<<<< HEAD
            'lp.services.timeout.urlfetch', side_effect=IndexError('oops')))
=======
            'lp.services.sitesearch.urlfetch', side_effect=IndexError('oops')))
>>>>>>> 70db0164
        data = (
            '<?xml version="1.0" encoding="UTF-8" standalone="no"?>'
            '<GSP VER="3.2"></GSP>')
        self.assertRaises(
            SiteSearchResponseError,
            self.search_service._parse_google_search_protocol, data)<|MERGE_RESOLUTION|>--- conflicted
+++ resolved
@@ -55,11 +55,8 @@
     def test___parse_google_search_protocol_SyntaxError(self):
         # The method converts SyntaxError to SiteSearchResponseError.
         self.useFixture(MockPatch(
-<<<<<<< HEAD
-            'lp.services.timeout.urlfetch', side_effect=SyntaxError('oops')))
-=======
-            'lp.services.sitesearch.urlfetch', side_effect=SyntaxError('oops')))
->>>>>>> 70db0164
+            'lp.services.sitesearch.urlfetch',
+            side_effect=SyntaxError('oops')))
         self.assertRaises(
             SiteSearchResponseError,
             self.search_service._parse_google_search_protocol, '')
@@ -67,11 +64,7 @@
     def test___parse_google_search_protocol_IndexError(self):
         # The method converts IndexError to SiteSearchResponseError.
         self.useFixture(MockPatch(
-<<<<<<< HEAD
-            'lp.services.timeout.urlfetch', side_effect=IndexError('oops')))
-=======
             'lp.services.sitesearch.urlfetch', side_effect=IndexError('oops')))
->>>>>>> 70db0164
         data = (
             '<?xml version="1.0" encoding="UTF-8" standalone="no"?>'
             '<GSP VER="3.2"></GSP>')
