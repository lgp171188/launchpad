--- conflicted
+++ resolved
@@ -6,23 +6,11 @@
 __metaclass__ = type
 
 import os
-<<<<<<< HEAD
-
-import pytz
 
 from fixtures import TempDir
-
-from lp.services.twistedsupport.loggingsupport import (
-    LaunchpadLogFile,
-    )
-=======
-import shutil
-import tempfile
-
 import pytz
 
 from lp.services.twistedsupport.loggingsupport import LaunchpadLogFile
->>>>>>> 80180e56
 from lp.testing import TestCase
 
 
