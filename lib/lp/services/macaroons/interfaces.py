--- conflicted
+++ resolved
@@ -31,11 +31,8 @@
     issuable_via_authserver = Bool(
         "Does this issuer allow issuing macaroons via the authserver?")
 
-<<<<<<< HEAD
-    def verifyMacaroon(macaroon, context, require_context=True, **kwargs):
-=======
-    def verifyMacaroon(macaroon, context, require_context=True, errors=None):
->>>>>>> 300ef7de
+    def verifyMacaroon(macaroon, context, require_context=True, errors=None,
+                       **kwargs):
         """Verify that `macaroon` is valid for `context`.
 
         :param macaroon: A `Macaroon`.
@@ -45,13 +42,10 @@
             verify that the macaroon could be valid for some context.  Use
             this in the authentication part of an
             authentication/authorisation API.
-<<<<<<< HEAD
+        :param errors: If non-None, any verification error messages will be
+            appended to this list.
         :param kwargs: Additional arguments that issuers may require to
             verify a macaroon.
-=======
-        :param errors: If non-None, any verification error messages will be
-            appended to this list.
->>>>>>> 300ef7de
         :return: True if `macaroon` is valid for `context`, otherwise False.
         """
 
