# Copyright 2010 Canonical Ltd.  This software is licensed under the
# GNU Affero General Public License version 3 (see the file LICENSE).

"""Optimized bulk operations against the database."""

__metaclass__ = type
__all__ = [
    'insert_many',
    'load',
    'load_referencing',
    'load_related',
    'reload',
    ]


from collections import defaultdict
from functools import partial
from operator import attrgetter

<<<<<<< HEAD
from storm.database import convert_param_marks
from storm.exceptions import (
    ClosedError,
    ConnectionBlockedError,
    )
from storm.expr import (
    Insert,
=======
from storm.expr import (
    And,
>>>>>>> 94f41fcf
    Or,
    )
from storm.info import get_cls_info
from storm.store import Store
from storm.tracer import trace
from zope.security.proxy import removeSecurityProxy

from lp.services.database.lpstorm import IStore


def collate(things, key):
    """Collate the given objects according to a key function.

    Generates (common-key-value, list-of-things) tuples, like groupby,
    except that the given objects do not need to be sorted.
    """
    collection = defaultdict(list)
    for thing in things:
        collection[key(thing)].append(thing)
    return collection.iteritems()


def get_type(thing):
    """Return the type of the given object.

    If the given object is wrapped by a security proxy, the type
    returned is that of the wrapped object.
    """
    return type(removeSecurityProxy(thing))


def gen_reload_queries(objects):
    """Prepare queries to reload the given objects."""
    for object_type, objects in collate(objects, get_type):
        primary_key = get_cls_info(object_type).primary_key
        if len(primary_key) != 1:
            raise AssertionError(
                "Compound primary keys are not supported: %s." %
                object_type.__name__)
        primary_key_column = primary_key[0]
        primary_key_column_getter = primary_key_column.__get__
        for store, objects in collate(objects, Store.of):
            primary_keys = map(primary_key_column_getter, objects)
            condition = primary_key_column.is_in(primary_keys)
            yield store.find(object_type, condition)


def reload(objects):
    """Reload a large number of objects efficiently."""
    for query in gen_reload_queries(objects):
        list(query)


def _primary_key(object_type, allow_compound=False):
    """Get a primary key our helpers can use.

    :raises AssertionError if the key is missing or unusable.
    """
    primary_key = get_cls_info(object_type).primary_key
    if len(primary_key) == 1:
        return primary_key[0]
    else:
        if not allow_compound:
            raise AssertionError(
                "Compound primary keys are not supported: %s." %
                object_type.__name__)
        return primary_key


def load(object_type, primary_keys, store=None):
    """Load a large number of objects efficiently."""
    primary_key = _primary_key(object_type, allow_compound=True)
    primary_keys = set(primary_keys)
    primary_keys.discard(None)
    if not primary_keys:
        return []
    if isinstance(primary_key, tuple):
        condition = Or(*(
            And(*(key == value for (key, value) in zip(primary_key, values)))
            for values in primary_keys))
    else:
        condition = primary_key.is_in(primary_keys)
    if store is None:
        store = IStore(object_type)
    return list(store.find(object_type, condition))


def load_referencing(object_type, owning_objects, reference_keys):
    """Load objects of object_type that reference owning_objects.

    Note that complex types like Person are best loaded through dedicated
    helpers that can eager load other related things (e.g. validity for
    Person).

    :param object_type: The object type to load - e.g. BranchSubscription.
    :param owning_objects: The objects which are referenced. E.g. [Branch()]
        At this point, all the objects should be of the same type, but that
        constraint could be lifted in future.
    :param reference_keys: A list of attributes that should be used to select
        object_type keys. e.g. ['branchID']
    :return: A list of object_type where any of reference_keys refered to the
        primary key of any of owning_objects.
    """
    store = IStore(object_type)
    if type(owning_objects) not in (list, tuple):
        owning_objects = tuple(owning_objects)
    if not owning_objects:
        return []
    exemplar = owning_objects[0]
    primary_key = _primary_key(get_type(exemplar))
    attribute = primary_key.name
    ids = set(map(attrgetter(attribute), owning_objects))
    conditions = []
    # Note to future self doing perf tuning: may want to make ids a WITH
    # clause.
    for column in map(partial(getattr, object_type), reference_keys):
        conditions.append(column.is_in(ids))
    return list(store.find(object_type, Or(conditions)))


def load_related(object_type, owning_objects, foreign_keys):
    """Load objects of object_type referred to by owning_objects.

    Note that complex types like Person are best loaded through dedicated
    helpers that can eager load other related things (e.g. validity for
    Person).

    :param object_type: The object type to load - e.g. Person.
    :param owning_objects: The objects holding the references. E.g. Bug.
    :param foreign_keys: A list of attributes that should be inspected for
        keys. e.g. ['ownerID']
    """
    keys = set()
    for owning_object in owning_objects:
        keys.update(map(partial(getattr, owning_object), foreign_keys))
    return load(object_type, keys)


def execute_many(store, statement, rows):
    """Invoke cursor.executemany for a Store.

    Adapted from Store.execute and Connection.execute.
    """
    if store._implicit_flush_block_count == 0:
        store.flush()
    connection = store._connection
    if connection._closed:
        raise ClosedError("Connection is closed")
    if connection._blocked:
        raise ConnectionBlockedError("Access to connection is blocked")
    if connection._event:
        connection._event.emit("register-transaction")
    connection._ensure_connected()
    statement = convert_param_marks(statement, "?", connection.param_mark)
    raw_cursor = connection._check_disconnect(connection.build_raw_cursor)
    connection._check_disconnect(
        trace, "execute_many", connection, raw_cursor,
        statement, rows or ())
    try:
        connection._check_disconnect(raw_cursor.executemany, statement, rows)
    except Exception, error:
        connection._check_disconnect(
            trace, "execute_many_success", connection, raw_cursor,
            statement, rows, error)
        raise
    else:
        connection._check_disconnect(
            trace, "connection_raw_execute_success", connection, raw_cursor,
            statement, rows)
    return raw_cursor


def insert_many_raw(store, table, columns, rows):
    """Insert multiple rows into a table.

    :param store: Store to use for insertion.
    :param table: Name of the table to insert into.
    :param columns: Iterable of names of columns.
    :param rows: Sequence of tuples of values, in order as per columns.
    """
    def listify(values):
        return '(%s)' % ', '.join(values)
    column_str = listify(columns)
    values = listify(['?'] * len(columns))
    values = '(%s)' % ', '.join(['?' for column in columns])
    statement = "INSERT INTO %s %s VALUES %s" % (table, column_str, values)
    return execute_many(store, statement, rows)


def insert_many(store, table, columns, rows):
    """Insert multiple rows into a table.

    :param store: Store to use for insertion.
    :param table: Name of the table to insert into.
    :param columns: Iterable of names of columns.
    :param rows: Sequence of tuples of values, in order as per columns.
    """
    return store.execute(Insert(columns, table=[table], expr=rows))<|MERGE_RESOLUTION|>--- conflicted
+++ resolved
@@ -17,18 +17,14 @@
 from functools import partial
 from operator import attrgetter
 
-<<<<<<< HEAD
 from storm.database import convert_param_marks
 from storm.exceptions import (
     ClosedError,
     ConnectionBlockedError,
     )
 from storm.expr import (
+    And,
     Insert,
-=======
-from storm.expr import (
-    And,
->>>>>>> 94f41fcf
     Or,
     )
 from storm.info import get_cls_info
