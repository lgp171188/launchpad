--- conflicted
+++ resolved
@@ -700,41 +700,4 @@
                 # The list loaded just fine, so it successfully
                 # resynchronized.  Be sure to unlock it!
                 mlist.Unlock()
-<<<<<<< HEAD
-                statuses[name] = ('resynchronize', 'success')
-
-
-def extractall(tgz_file):
-    """Extract all members of `tgz_file` to the current working directory."""
-    path = '.'
-    # XXX BarryWarsaw 2007-11-13: This is nearly a straight ripoff of
-    # Python 2.5's TarFile.extractall() method, though simplified for our
-    # particular purpose.  When we upgrade Launchpad to Python 2.5, this
-    # function can be removed.
-    directories = []
-    for tarinfo in tgz_file:
-        if tarinfo.isdir():
-            # Extract directory with a safe mode, so that
-            # all files below can be extracted as well.
-            try:
-                os.makedirs(os.path.join(path, tarinfo.name), 0777)
-            except EnvironmentError:
-                pass
-            directories.append(tarinfo)
-        else:
-            tgz_file.extract(tarinfo, path)
-    # Reverse sort directories.
-    directories.sort(lambda a, b: cmp(a.name, b.name))
-    directories.reverse()
-    # Set correct owner, mtime and filemode on directories.
-    for tarinfo in directories:
-        path = os.path.join(path, tarinfo.name)
-        try:
-            tgz_file.chown(tarinfo, path)
-            tgz_file.utime(tarinfo, path)
-            tgz_file.chmod(tarinfo, path)
-        except tarfile.ExtractError as e:
-            log_exception('xmlrpc', 'tarfile: %s', e)
-=======
-                statuses[name] = ('resynchronize', 'success')
->>>>>>> 0298c801
+                statuses[name] = ('resynchronize', 'success')