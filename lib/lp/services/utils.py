# Copyright 2009-2011 Canonical Ltd.  This software is licensed under the
# GNU Affero General Public License version 3 (see the file LICENSE).

"""Generic Python utilities.

Functions, lists and so forth. Nothing here that does system calls or network
stuff.
"""

__metaclass__ = type
__all__ = [
    'AutoDecorate',
    'base',
    'CachingIterator',
    'compress_hash',
    'decorate_with',
    'docstring_dedent',
    'file_exists',
    'iter_list_chunks',
    'iter_split',
<<<<<<< HEAD
    'obfuscate_email',
    're_email_address',
=======
    'RegisteredSubclass',
>>>>>>> 669679fa
    'run_capturing_output',
    'synchronize',
    'text_delta',
    'traceback_info',
    'utc_now',
    'value_string',
    ]

from datetime import datetime
from itertools import tee
import os
import re
from StringIO import StringIO
import string
import sys
from textwrap import dedent
from types import FunctionType

from fixtures import (
    Fixture,
    MonkeyPatch,
    )
from lazr.enum import BaseItem
import pytz
from twisted.python.util import mergeFunctionMetadata
from zope.security.proxy import isinstance as zope_isinstance


def AutoDecorate(*decorators):
    """Factory to generate metaclasses that automatically apply decorators.

    AutoDecorate is a metaclass factory that can be used to make a class
    implicitly wrap all of its methods with one or more decorators.
    """

    class AutoDecorateMetaClass(type):

        def __new__(cls, class_name, bases, class_dict):
            new_class_dict = {}
            for name, value in class_dict.items():
                if type(value) == FunctionType:
                    for decorator in decorators:
                        value = decorator(value)
                        assert callable(value), (
                            "Decorator %s didn't return a callable."
                            % repr(decorator))
                new_class_dict[name] = value
            return type.__new__(cls, class_name, bases, new_class_dict)

    return AutoDecorateMetaClass


def base(number, radix):
    """Convert 'number' to an arbitrary base numbering scheme, 'radix'.

    This function is based on work from the Python Cookbook and is under the
    Python license.

    Inverse function to int(str, radix) and long(str, radix)
    """
    if not 2 <= radix <= 62:
        raise ValueError("radix must be between 2 and 62: %s" % (radix,))

    if number < 0:
        raise ValueError("number must be non-negative: %s" % (number,))

    result = []
    addon = result.append
    if number == 0:
        addon('0')

    ABC = string.digits + string.ascii_letters
    while number:
        number, rdigit = divmod(number, radix)
        addon(ABC[rdigit])

    result.reverse()
    return ''.join(result)


def compress_hash(hash_obj):
    """Compress a hash_obj using `base`.

    Given an ``md5`` or ``sha1`` hash object, compress it down to either 22 or
    27 characters in a way that's safe to be used in URLs. Takes the hex of
    the hash and converts it to base 62.
    """
    return base(int(hash_obj.hexdigest(), 16), 62)


def iter_split(string, splitter):
    """Iterate over ways to split 'string' in two with 'splitter'.

    If 'string' is empty, then yield nothing. Otherwise, yield tuples like
    ('a/b/c', ''), ('a/b', 'c'), ('a', 'b/c') for a string 'a/b/c' and a
    splitter '/'.

    The tuples are yielded such that the first tuple has everything in the
    first tuple. With each iteration, the first element gets smaller and the
    second gets larger. It stops iterating just before it would have to yield
    ('', 'a/b/c').
    """
    if string == '':
        return
    tokens = string.split(splitter)
    for i in reversed(range(1, len(tokens) + 1)):
        yield splitter.join(tokens[:i]), splitter.join(tokens[i:])


def iter_list_chunks(a_list, size):
    """Iterate over `a_list` in chunks of size `size`.

    I'm amazed this isn't in itertools (mwhudson).
    """
    for i in range(0, len(a_list), size):
        yield a_list[i:i + size]


def synchronize(source, target, add, remove):
    """Update 'source' to match 'target' using 'add' and 'remove'.

    Changes the container 'source' so that it equals 'target', calling 'add'
    with any object in 'target' not in 'source' and 'remove' with any object
    not in 'target' but in 'source'.
    """
    need_to_add = [obj for obj in target if obj not in source]
    need_to_remove = [obj for obj in source if obj not in target]
    for obj in need_to_add:
        add(obj)
    for obj in need_to_remove:
        remove(obj)


def value_string(item):
    """Return a unicode string representing value.

    This text is special cased for enumerated types.
    """
    if item is None:
        return '(not set)'
    elif zope_isinstance(item, BaseItem):
        return item.title
    else:
        return unicode(item)


def text_delta(instance_delta, delta_names, state_names, interface):
    """Return a textual delta for a Delta object.

    A list of strings is returned.

    Only modified members of the delta will be shown.

    :param instance_delta: The delta to generate a textual representation of.
    :param delta_names: The names of all members to show changes to.
    :param state_names: The names of all members to show only the new state
        of.
    :param interface: The Zope interface that the input delta compared.
    """
    output = []
    indent = ' ' * 4

    # Fields for which we have old and new values.
    for field_name in delta_names:
        delta = getattr(instance_delta, field_name, None)
        if delta is None:
            continue
        title = interface[field_name].title
        old_item = value_string(delta['old'])
        new_item = value_string(delta['new'])
        output.append("%s%s: %s => %s" % (indent, title, old_item, new_item))
    for field_name in state_names:
        delta = getattr(instance_delta, field_name, None)
        if delta is None:
            continue
        title = interface[field_name].title
        if output:
            output.append('')
        output.append('%s changed to:\n\n%s' % (title, delta))
    return '\n'.join(output)


class CachingIterator:
    """Remember the items extracted from the iterator for the next iteration.

    Some generators and iterators are expensive to calculate, like calculating
    the merge sorted revision graph for a bazaar branch, so you don't want to
    call them too often.  Rearranging the code so it doesn't call the
    expensive iterator can make the code awkward.  This class provides a way
    to have the iterator called once, and the results stored.  The results
    can then be iterated over again, and more values retrieved from the
    iterator if necessary.
    """

    def __init__(self, iterator):
        self.iterator = iterator

    def __iter__(self):
        # Teeing an iterator previously returned by tee won't cause heat
        # death. See tee_copy in itertoolsmodule.c in the Python source.
        self.iterator, iterator = tee(self.iterator)
        return iterator


def decorate_with(context_factory, *args, **kwargs):
    """Create a decorator that runs decorated functions with 'context'."""

    def decorator(function):

        def decorated(*a, **kw):
            with context_factory(*args, **kwargs):
                return function(*a, **kw)

        return mergeFunctionMetadata(function, decorated)

    return decorator


def docstring_dedent(s):
    """Remove leading indentation from a doc string.

    Since the first line doesn't have indentation, split it off, dedent, and
    then reassemble.
    """
    # Make sure there is at least one newline so the split works.
    first, rest = (s + '\n').split('\n', 1)
    return (first + '\n' + dedent(rest)).strip()


def file_exists(filename):
    """Does `filename` exist?"""
    return os.access(filename, os.F_OK)


class CapturedOutput(Fixture):
    """A fixture that captures output to stdout and stderr."""

    def __init__(self):
        super(CapturedOutput, self).__init__()
        self.stdout = StringIO()
        self.stderr = StringIO()

    def setUp(self):
        super(CapturedOutput, self).setUp()
        self.useFixture(MonkeyPatch('sys.stdout', self.stdout))
        self.useFixture(MonkeyPatch('sys.stderr', self.stderr))


def run_capturing_output(function, *args, **kwargs):
    """Run ``function`` capturing output to stdout and stderr.

    :param function: A function to run.
    :param args: Arguments passed to the function.
    :param kwargs: Keyword arguments passed to the function.
    :return: A tuple of ``(ret, stdout, stderr)``, where ``ret`` is the value
        returned by ``function``, ``stdout`` is the captured standard output
        and ``stderr`` is the captured stderr.
    """
    with CapturedOutput() as captured:
        ret = function(*args, **kwargs)
    return ret, captured.stdout.getvalue(), captured.stderr.getvalue()


def traceback_info(info):
    """Set `__traceback_info__` in the caller's locals.

    This is more aesthetically pleasing that assigning to __traceback_info__,
    but it more importantly avoids spurious lint warnings about unused local
    variables, and helps to avoid typos.
    """
    sys._getframe(1).f_locals["__traceback_info__"] = info


class RegisteredSubclass(type):
    """Metaclass for when subclasses should be registered."""

    def __init__(cls, name, bases, dict_):
        # _register_subclass must be a static method to permit upcalls.
        #
        # We cannot use super(Class, cls) to do the upcalls, because Class
        # isn't fully defined yet.  (Remember, we're calling this from a
        # metaclass.)
        #
        # Without using super, a classmethod that overrides another
        # classmethod has no reasonable way to call the overridden version AND
        # provide its class as first parameter (i.e. "cls").  Therefore, we
        # must use a static method.
        cls._register_subclass(cls)


def utc_now():
    """Return a timezone-aware timestamp for the current time."""
    return datetime.now(tz=pytz.UTC)


# This is a regular expression that matches email address embedded in
# text. It is not RFC 2821 compliant, nor does it need to be. This
# expression strives to identify probable email addresses so that they
# can be obfuscated when viewed by unauthenticated users. See
# http://www.email-unlimited.com/stuff/email_address_validator.htm

# localnames do not have [&?%!@<>,;:`|{}()#*^~ ] in practice
# (regardless of RFC 2821) because they conflict with other systems.
# See https://lists.ubuntu.com
#     /mailman/private/launchpad-reviews/2007-June/006081.html

# This verson of the re is more than 5x faster that the orginal
# version used in ftest/test_tales.testObfuscateEmail.
re_email_address = re.compile(r"""
    \b[a-zA-Z0-9._/="'+-]{1,64}@  # The localname.
    [a-zA-Z][a-zA-Z0-9-]{1,63}    # The hostname.
    \.[a-zA-Z0-9.-]{1,251}\b      # Dot starts one or more domains.
    """, re.VERBOSE)              # ' <- font-lock turd


def obfuscate_email(text_to_obfuscate):
    """Obfuscate an email address.

    The email address is obfuscated as <email address hidden>.

    The pattern used to identify an email address is not 2822. It strives
    to match any possible email address embedded in the text. For example,
    mailto:person@domain.dom and http://person:password@domain.dom both
    match, though the http match is in fact not an email address.
    """
    text = re_email_address.sub(
        r'<email address hidden>', text_to_obfuscate)
    text = text.replace(
        "<<email address hidden>>", "<email address hidden>")
    return text<|MERGE_RESOLUTION|>--- conflicted
+++ resolved
@@ -18,12 +18,9 @@
     'file_exists',
     'iter_list_chunks',
     'iter_split',
-<<<<<<< HEAD
     'obfuscate_email',
     're_email_address',
-=======
     'RegisteredSubclass',
->>>>>>> 669679fa
     'run_capturing_output',
     'synchronize',
     'text_delta',
