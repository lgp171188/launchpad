--- conflicted
+++ resolved
@@ -182,11 +182,7 @@
         return list(Store.of(self).find(
             MessageRevision,
             MessageRevision.message == self
-<<<<<<< HEAD
-        ).order_by(MessageRevision.date_created))
-=======
         ).order_by(MessageRevision.revision))
->>>>>>> 4eba7a67
 
     def editContent(self, new_content):
         """See `IMessage`."""
