--- conflicted
+++ resolved
@@ -25,12 +25,8 @@
     SQLBase,
     sqlvalues,
     )
-<<<<<<< HEAD
 from canonical.launchpad.helpers import ensure_unicode
-from canonical.launchpad.interfaces import ISlaveStore
-=======
 from canonical.launchpad.interfaces.lpstorm import ISlaveStore
->>>>>>> f7b75a5e
 from lp.app.errors import NotFoundError
 from lp.services.worlddata.interfaces.language import (
     ILanguage,
