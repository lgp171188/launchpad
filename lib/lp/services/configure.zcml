--- conflicted
+++ resolved
@@ -15,10 +15,7 @@
   <include package=".profile" />
   <include package=".salesforce" />
   <include package=".scripts" />
-<<<<<<< HEAD
+  <include package=".search" />
   <include package=".session" />
-=======
-  <include package=".search" />
->>>>>>> e81b320b
   <include package=".worlddata" />
 </configure>