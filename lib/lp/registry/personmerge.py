# Copyright 2009-2022 Canonical Ltd.  This software is licensed under the
# GNU Affero General Public License version 3 (see the file LICENSE).

"""Person/team merger implementation."""

__all__ = ["merge_people"]

from storm.store import Store
from zope.component import getUtility
from zope.security.proxy import removeSecurityProxy

from lp.charms.interfaces.charmrecipe import ICharmRecipeSet
from lp.code.interfaces.branchcollection import IAllBranches, IBranchCollection
from lp.code.interfaces.gitcollection import IGitCollection
from lp.crafts.interfaces.craftrecipe import ICraftRecipeSet
from lp.oci.interfaces.ocirecipe import IOCIRecipeSet
from lp.registry.interfaces.mailinglist import (
    PURGE_STATES,
    IMailingListSet,
    MailingListStatus,
)
from lp.registry.interfaces.personnotification import IPersonNotificationSet
from lp.registry.interfaces.teammembership import (
    ACTIVE_STATES,
    ITeamMembershipSet,
    TeamMembershipStatus,
)
from lp.rocks.interfaces.rockrecipe import IRockRecipeSet
from lp.services.database import postgresql
from lp.services.database.interfaces import IStore
from lp.services.database.sqlbase import cursor, sqlvalues
from lp.services.identity.interfaces.emailaddress import IEmailAddressSet
from lp.services.mail.helpers import get_email_template
from lp.snappy.interfaces.snap import ISnapSet
from lp.soyuz.enums import ArchiveStatus
from lp.soyuz.interfaces.archive import IArchiveSet
from lp.soyuz.interfaces.livefs import ILiveFSSet


def _merge_person_decoration(
    to_person,
    from_person,
    skip,
    decorator_table,
    person_pointer_column,
    additional_person_columns,
):
    """Merge a table that "decorates" Person.

    Because "person decoration" is becoming more frequent, we create a
    helper function that can be used for tables that decorate person.

    :to_person:       the IPerson that is "real"
    :from_person:     the IPerson that is being merged away
    :skip:            a list of table/column pairs that have been
                        handled
    :decorator_table: the name of the table that decorated Person
    :person_pointer_column:
                        the column on decorator_table that UNIQUE'ly
                        references Person.id
    :additional_person_columns:
                        additional columns in the decorator_table that
                        also reference Person.id but are not UNIQUE

    A Person decorator is a table that uniquely references Person,
    so that the information in the table "extends" the Person table.
    Because the reference to Person is unique, there can only be one
    row in the decorator table for any given Person. This function
    checks if there is an existing decorator for the to_person, and
    if so, it just leaves any from_person decorator in place as
    "noise". Otherwise, it updates any from_person decorator to
    point to the "to_person". There can also be other columns in the
    decorator which point to Person, these are assumed to be
    non-unique and will be updated to point to the to_person
    regardless.
    """
    store = Store.of(to_person)
    # First, update the main UNIQUE pointer row which links the
    # decorator table to Person. We do not update rows if there are
    # already rows in the table that refer to the to_person
    store.execute(
        """UPDATE %(decorator)s
        SET %(person_pointer)s=%(to_id)d
        WHERE %(person_pointer)s=%(from_id)d
            AND ( SELECT count(*) FROM %(decorator)s
                WHERE %(person_pointer)s=%(to_id)d ) = 0
        """
        % {
            "decorator": decorator_table,
            "person_pointer": person_pointer_column,
            "from_id": from_person.id,
            "to_id": to_person.id,
        }
    )

    # Now, update any additional columns in the table which point to
    # Person. Since these are assumed to be NOT UNIQUE, we don't
    # have to worry about multiple rows pointing at the to_person.
    for additional_column in additional_person_columns:
        store.execute(
            """UPDATE %(decorator)s
            SET %(column)s=%(to_id)d
            WHERE %(column)s=%(from_id)d
            """
            % {
                "decorator": decorator_table,
                "from_id": from_person.id,
                "to_id": to_person.id,
                "column": additional_column,
            }
        )
    skip.append((decorator_table.lower(), person_pointer_column.lower()))


def _mergeAccessArtifactGrant(cur, from_id, to_id):
    # Update only the AccessArtifactGrants that will not conflict.
    cur.execute(
        """
        UPDATE AccessArtifactGrant
        SET grantee=%(to_id)d
        WHERE
            grantee = %(from_id)d
            AND artifact NOT IN (
                SELECT artifact
                FROM AccessArtifactGrant
                WHERE grantee = %(to_id)d
                )
        """
        % vars()
    )
    # and delete those left over.
    cur.execute(
        """
        DELETE FROM AccessArtifactGrant WHERE grantee = %(from_id)d
        """
        % vars()
    )


def _mergeAccessPolicyGrant(cur, from_id, to_id):
    # Update only the AccessPolicyGrants that will not conflict.
    cur.execute(
        """
        UPDATE AccessPolicyGrant
        SET grantee=%(to_id)d
        WHERE
            grantee = %(from_id)d
            AND policy NOT IN (
                SELECT policy
                FROM AccessPolicyGrant
                WHERE grantee = %(to_id)d
                )
        """
        % vars()
    )
    # and delete those left over.
    cur.execute(
        """
        DELETE FROM AccessPolicyGrant WHERE grantee = %(from_id)d
        """
        % vars()
    )


def _mergeGitRuleGrant(cur, from_id, to_id):
    # Transfer GitRuleGrants that only exist on from_person.
    cur.execute(
        """
        UPDATE GitRuleGrant
        SET grantee=%(to_id)d
        WHERE
            grantee = %(from_id)d
            AND rule NOT IN (
                SELECT rule
                FROM GitRuleGrant
                WHERE grantee = %(to_id)d
                )
        """
        % vars()
    )
    # Merge permissions on GitRuleGrants that exist on both from_person and
    # to_person.  When multiple grants match a user we take the union of the
    # permissions they confer, so it's safe to do that here too.
    cur.execute(
        """
        UPDATE GitRuleGrant
        SET
            can_create = GitRuleGrant.can_create OR other.can_create,
            can_push = GitRuleGrant.can_push OR other.can_push,
            can_force_push =
                GitRuleGrant.can_force_push OR other.can_force_push
        FROM GitRuleGrant AS other
        WHERE
            GitRuleGrant.grantee = %(to_id)d
            AND other.grantee = %(from_id)d
            AND GitRuleGrant.rule = other.rule
        """
        % vars()
    )
    # Delete the remaining GitRuleGrants for from_person, which have now all
    # been either transferred or merged.
    cur.execute(
        """
        DELETE FROM GitRuleGrant WHERE grantee = %(from_id)d
        """
        % vars()
    )


def _mergeBranches(from_person, to_person):
    # This shouldn't use removeSecurityProxy.
    branches = getUtility(IBranchCollection).ownedBy(from_person)
    for branch in branches.getBranches():
        removeSecurityProxy(branch).setOwner(to_person, to_person)


def _mergeGitRepositories(from_person, to_person):
    # This shouldn't use removeSecurityProxy.
    repositories = getUtility(IGitCollection).ownedBy(from_person)
    for repository in repositories.getRepositories():
        removeSecurityProxy(repository).setOwner(to_person, to_person)


def _mergeSourcePackageRecipes(from_person, to_person):
    # This shouldn't use removeSecurityProxy.
    recipes = from_person.recipes
    existing_names = [r.name for r in to_person.recipes]
    for recipe in recipes:
        new_name = recipe.name
        count = 1
        while new_name in existing_names:
            new_name = "%s-%s" % (recipe.name, count)
            count += 1
        naked_recipe = removeSecurityProxy(recipe)
        naked_recipe.owner = to_person
        naked_recipe.name = new_name


def _mergeLoginTokens(cur, from_id, to_id):
    # Remove all LoginTokens.
    cur.execute(
        """
        DELETE FROM LoginToken WHERE requester=%(from_id)d"""
        % vars()
    )


def _mergeMailingListSubscriptions(cur, from_id, to_id):
    # Update MailingListSubscription. Note that since all the from_id
    # email addresses are set to NEW, all the subscriptions must be
    # removed because the user must confirm them.
    cur.execute(
        """
        DELETE FROM MailingListSubscription WHERE person=%(from_id)d
        """
        % vars()
    )


def _mergeBranchSubscription(cur, from_id, to_id):
    # Update only the BranchSubscription that will not conflict.
    cur.execute(
        """
        UPDATE BranchSubscription
        SET person=%(to_id)d
        WHERE person=%(from_id)d AND branch NOT IN
            (
            SELECT branch
            FROM BranchSubscription
            WHERE person = %(to_id)d
            )
        """
        % vars()
    )
    # and delete those left over.
    cur.execute(
        """
        DELETE FROM BranchSubscription WHERE person=%(from_id)d
        """
        % vars()
    )


def _mergeGitSubscription(cur, from_id, to_id):
    # Update only the GitSubscription that will not conflict.
    cur.execute(
        """
        UPDATE GitSubscription
        SET person=%(to_id)d
        WHERE person=%(from_id)d AND repository NOT IN
            (
            SELECT repository
            FROM GitSubscription
            WHERE person = %(to_id)d
            )
        """
        % vars()
    )
    # and delete those left over.
    cur.execute(
        """
        DELETE FROM GitSubscription WHERE person=%(from_id)d
        """
        % vars()
    )


def _mergeBugAffectsPerson(cur, from_id, to_id):
    # Update only the BugAffectsPerson that will not conflict
    cur.execute(
        """
        UPDATE BugAffectsPerson
        SET person=%(to_id)d
        WHERE person=%(from_id)d AND bug NOT IN
            (
            SELECT bug
            FROM BugAffectsPerson
            WHERE person = %(to_id)d
            )
        """
        % vars()
    )
    # and delete those left over.
    cur.execute(
        """
        DELETE FROM BugAffectsPerson WHERE person=%(from_id)d
        """
        % vars()
    )


def _mergeAnswerContact(cur, from_id, to_id):
    # Update only the AnswerContacts that will not conflict.
    cur.execute(
        """
        UPDATE AnswerContact
        SET person=%(to_id)d
        WHERE person=%(from_id)d
            AND distribution IS NULL
            AND product NOT IN (
                SELECT product
                FROM AnswerContact
                WHERE person = %(to_id)d
                )
        """
        % vars()
    )
    cur.execute(
        """
        UPDATE AnswerContact
        SET person=%(to_id)d
        WHERE person=%(from_id)d
            AND distribution IS NOT NULL
            AND (distribution, sourcepackagename) NOT IN (
                SELECT distribution,sourcepackagename
                FROM AnswerContact
                WHERE person = %(to_id)d
                )
        """
        % vars()
    )
    # and delete those left over.
    cur.execute(
        """
        DELETE FROM AnswerContact WHERE person=%(from_id)d
        """
        % vars()
    )


def _mergeQuestionSubscription(cur, from_id, to_id):
    # Update only the QuestionSubscriptions that will not conflict.
    cur.execute(
        """
        UPDATE QuestionSubscription
        SET person=%(to_id)d
        WHERE person=%(from_id)d AND question NOT IN
            (
            SELECT question
            FROM QuestionSubscription
            WHERE person = %(to_id)d
            )
        """
        % vars()
    )
    # and delete those left over.
    cur.execute(
        """
        DELETE FROM QuestionSubscription WHERE person=%(from_id)d
        """
        % vars()
    )


def _mergeBugNotificationRecipient(cur, from_id, to_id):
    # Update BugNotificationRecipient entries that will not conflict.
    cur.execute(
        """
        UPDATE BugNotificationRecipient
        SET person=%(to_id)d
        WHERE person=%(from_id)d AND bug_notification NOT IN (
            SELECT bug_notification FROM BugNotificationRecipient
            WHERE person=%(to_id)d
            )
        """
        % vars()
    )
    # and delete those left over.
    cur.execute(
        """
        DELETE FROM BugNotificationRecipient
        WHERE person=%(from_id)d
        """
        % vars()
    )


def _mergeStructuralSubscriptions(cur, from_id, to_id):
    # Update StructuralSubscription entries that will not conflict.
    # We separate this out from the parent query primarily to help
    # keep within our line length constraints, though it might make
    # things more readable otherwise as well.
    exists_query = """
        SELECT StructuralSubscription.id
        FROM StructuralSubscription
        WHERE StructuralSubscription.subscriber=%(to_id)d AND (
            StructuralSubscription.product=SSub.product
            OR
            StructuralSubscription.project=SSub.project
            OR
            StructuralSubscription.distroseries=SSub.distroseries
            OR
            StructuralSubscription.milestone=SSub.milestone
            OR
            StructuralSubscription.productseries=SSub.productseries
            OR
            (StructuralSubscription.distribution=SSub.distribution
                AND StructuralSubscription.sourcepackagename IS NULL
                AND SSub.sourcepackagename IS NULL)
            OR
            (StructuralSubscription.sourcepackagename=
                SSub.sourcepackagename
                AND StructuralSubscription.sourcepackagename=
                SSub.sourcepackagename)
            )
        """
    cur.execute(
        (
            """
        UPDATE StructuralSubscription
        SET subscriber=%(to_id)d
        WHERE subscriber=%(from_id)d AND id NOT IN (
            SELECT SSub.id
            FROM StructuralSubscription AS SSub
            WHERE
                SSub.subscriber=%(from_id)d
                AND EXISTS ("""
            + exists_query
            + """)
        )
        """
        )
        % vars()
    )
    # Delete the rest.  We have to explicitly delete the bug subscription
    # filters first because there is not a cascade delete set up in the
    # db.
    cur.execute(
        """
        DELETE FROM BugSubscriptionFilter
        WHERE structuralsubscription IN (
            SELECT id
            FROM StructuralSubscription
            WHERE subscriber=%(from_id)d)
        """
        % vars()
    )
    cur.execute(
        """
        DELETE FROM StructuralSubscription WHERE subscriber=%(from_id)d
        """
        % vars()
    )


def _mergeSpecificationSubscription(cur, from_id, to_id):
    # Update the SpecificationSubscription entries that will not conflict
    # and trash the rest
    cur.execute(
        """
        UPDATE SpecificationSubscription
        SET person=%(to_id)d
        WHERE person=%(from_id)d AND specification NOT IN
            (
            SELECT specification
            FROM SpecificationSubscription
            WHERE person = %(to_id)d
            )
        """
        % vars()
    )
    cur.execute(
        """
        DELETE FROM SpecificationSubscription WHERE person=%(from_id)d
        """
        % vars()
    )


def _mergeSprintAttendance(cur, from_id, to_id):
    # Update only the SprintAttendances that will not conflict
    cur.execute(
        """
        UPDATE SprintAttendance
        SET attendee=%(to_id)d
        WHERE attendee=%(from_id)d AND sprint NOT IN
            (
            SELECT sprint
            FROM SprintAttendance
            WHERE attendee = %(to_id)d
            )
        """
        % vars()
    )
    # and delete those left over
    cur.execute(
        """
        DELETE FROM SprintAttendance WHERE attendee=%(from_id)d
        """
        % vars()
    )


def _mergePOExportRequest(cur, from_id, to_id):
    # Update only the POExportRequests that will not conflict
    # and trash the rest
    cur.execute(
        """
        UPDATE POExportRequest
        SET person=%(to_id)d
        WHERE person=%(from_id)d AND id NOT IN (
            SELECT a.id FROM POExportRequest AS a, POExportRequest AS b
            WHERE a.person = %(from_id)d AND b.person = %(to_id)d
            AND a.potemplate = b.potemplate
            AND a.pofile = b.pofile
            )
        """
        % vars()
    )
    cur.execute(
        """
        DELETE FROM POExportRequest WHERE person=%(from_id)d
        """
        % vars()
    )


def _mergeTranslationMessage(cur, from_id, to_id):
    # Update the TranslationMessage. They should not conflict since each
    # of them are independent
    cur.execute(
        """
        UPDATE TranslationMessage
        SET submitter=%(to_id)d
        WHERE submitter=%(from_id)d
        """
        % vars()
    )
    cur.execute(
        """
        UPDATE TranslationMessage
        SET reviewer=%(to_id)d
        WHERE reviewer=%(from_id)d
        """
        % vars()
    )


def _mergeTranslationImportQueueEntry(cur, from_id, to_id):
    # Update only the TranslationImportQueueEntry that will not conflict
    # and trash the rest
    cur.execute(
        """
        UPDATE TranslationImportQueueEntry
        SET importer=%(to_id)d
        WHERE importer=%(from_id)d AND id NOT IN (
            SELECT a.id
            FROM TranslationImportQueueEntry AS a,
                    TranslationImportQueueEntry AS b
            WHERE a.importer = %(from_id)d AND b.importer = %(to_id)d
            AND a.distroseries = b.distroseries
            AND a.sourcepackagename = b.sourcepackagename
            AND a.productseries = b.productseries
            AND a.path = b.path
            )
        """
        % vars()
    )
    cur.execute(
        """
        DELETE FROM TranslationImportQueueEntry WHERE importer=%(from_id)d
        """
        % vars()
    )


def _mergeCodeReviewVote(cur, from_id, to_id):
    # Update only the CodeReviewVote that will not conflict,
    # and leave conflicts as noise
    cur.execute(
        """
        UPDATE CodeReviewVote
        SET reviewer=%(to_id)d
        WHERE reviewer=%(from_id)d AND id NOT IN (
            SELECT a.id FROM CodeReviewVote AS a, CodeReviewVote AS b
            WHERE a.reviewer = %(from_id)d AND b.reviewer = %(to_id)d
            AND a.branch_merge_proposal = b.branch_merge_proposal
            )
        """
        % vars()
    )


def _mergeTeamMembership(cur, from_id, to_id):
    # Transfer active team memberships
    admin = TeamMembershipStatus.ADMIN
    cur.execute(
        "SELECT team, status FROM TeamMembership WHERE person = %s "
        "AND status IN %s" % sqlvalues(from_id, ACTIVE_STATES)
    )
    for team_id, status in cur.fetchall():
        cur.execute(
            "SELECT status FROM TeamMembership WHERE person = %s "
            "AND team = %s" % sqlvalues(to_id, team_id)
        )
        result = cur.fetchone()
        if result is not None:
            current_status = result[0]
            # Now we can safely delete from_person's membership record,
            # because we know to_person has a membership entry for this
            # team, so may only need to change its status.
            cur.execute(
                "DELETE FROM TeamMembership WHERE person = %s "
                "AND team = %s" % sqlvalues(from_id, team_id)
            )

            if current_status == admin.value:
                # to_person is already an administrator of this team, no
                # need to do anything else.
                continue
            # to_person is either an approved or an inactive member,
            # while from_person is either admin or approved. That means we
            # can safely set from_person's membership status on
            # to_person's membership.
            assert status in {s.value for s in ACTIVE_STATES}
            cur.execute(
                "UPDATE TeamMembership SET status = %s WHERE person = %s "
                "AND team = %s" % sqlvalues(status, to_id, team_id)
            )
        else:
            # to_person is not a member of this team. just change
            # from_person with to_person in the membership record.
            cur.execute(
                "UPDATE TeamMembership SET person = %s WHERE person = %s "
                "AND team = %s" % sqlvalues(to_id, from_id, team_id)
            )

    cur.execute(
        "SELECT team FROM TeamParticipation WHERE person = %s "
        "AND person != team" % sqlvalues(from_id)
    )
    for team_id in cur.fetchall():
        cur.execute(
            "SELECT team FROM TeamParticipation WHERE person = %s "
            "AND team = %s" % sqlvalues(to_id, team_id)
        )
        if not cur.fetchone():
            cur.execute(
                "UPDATE TeamParticipation SET person = %s WHERE "
                "person = %s AND team = %s"
                % sqlvalues(to_id, from_id, team_id)
            )
        else:
            cur.execute(
                "DELETE FROM TeamParticipation WHERE person = %s AND "
                "team = %s" % sqlvalues(from_id, team_id)
            )


def _mergeProposedInvitedTeamMembership(cur, from_id, to_id):
    # Memberships in an intermediate state are declined to avoid
    # cyclic membership errors and confusion about who the proposed
    # member is.
    TMS = TeamMembershipStatus
    update_template = """
        UPDATE TeamMembership
        SET status = %s
        WHERE
            person = %s
            AND status = %s
        """
    cur.execute(
        update_template % sqlvalues(TMS.DECLINED, from_id, TMS.PROPOSED)
    )
    cur.execute(
        update_template
        % sqlvalues(TMS.INVITATION_DECLINED, from_id, TMS.INVITED)
    )


def _mergeKarmaCache(cur, from_id, to_id, from_karma):
    # Merge the karma total cache so the user does not think the karma
    # was lost.
    params = dict(from_id=from_id, to_id=to_id)
    if from_karma > 0:
        cur.execute(
            """
            SELECT karma_total FROM KarmaTotalCache
            WHERE person = %(to_id)d
            """
            % params
        )
        result = cur.fetchone()
        if result is not None:
            # Add the karma to the remaining user.
            params["karma_total"] = from_karma + result[0]
            cur.execute(
                """
                UPDATE KarmaTotalCache SET karma_total = %(karma_total)d
                WHERE person = %(to_id)d
                """
                % params
            )
        else:
            # Make the existing karma belong to the remaining user.
            cur.execute(
                """
                UPDATE KarmaTotalCache SET person = %(to_id)d
                WHERE person = %(from_id)d
                """
                % params
            )
    # Delete the old caches; the daily job will build them later.
    cur.execute(
        """
        DELETE FROM KarmaTotalCache WHERE person = %(from_id)d
        """
        % params
    )
    cur.execute(
        """
        DELETE FROM KarmaCache WHERE person = %(from_id)d
        """
        % params
    )


def _mergeDateCreated(cur, from_id, to_id):
    cur.execute(
        """
        UPDATE Person
        SET datecreated = (
            SELECT MIN(datecreated) FROM Person
            WHERE id in (%(to_id)d, %(from_id)d) LIMIT 1)
        WHERE id = %(to_id)d
        """
        % vars()
    )


def _mergeCodeReviewInlineCommentDraft(cur, from_id, to_id):
    params = dict(from_id=from_id, to_id=to_id)
    # Remove conflicting drafts.
    cur.execute(
        """
    DELETE FROM CodeReviewInlineCommentDraft
    WHERE person = %(from_id)d AND previewdiff IN (
        SELECT previewdiff FROM CodeReviewInlineCommentDraft
            WHERE person = %(to_id)d)
    """
        % params
    )
    # Update draft comments to the new owner.
    cur.execute(
        """
    UPDATE CodeReviewInlineCommentDraft SET person = %(to_id)d
    WHERE person = %(from_id)d
    """
        % params
    )


def _mergeLiveFS(cur, from_person, to_person):
    # This shouldn't use removeSecurityProxy.
    livefses = getUtility(ILiveFSSet).getByPerson(from_person)
    existing_names = [
        livefs.name for livefs in getUtility(ILiveFSSet).getByPerson(to_person)
    ]
    for livefs in livefses:
        new_name = livefs.name
        count = 1
        while new_name in existing_names:
            new_name = "%s-%s" % (livefs.name, count)
            count += 1
        naked_livefs = removeSecurityProxy(livefs)
        naked_livefs.owner = to_person
        naked_livefs.name = new_name
    if not livefses.is_empty():
        IStore(livefses[0]).flush()


def _mergeSnap(cur, from_person, to_person):
    # This shouldn't use removeSecurityProxy.
    snaps = getUtility(ISnapSet).findByOwner(from_person)
    existing_names = [
        s.name for s in getUtility(ISnapSet).findByOwner(to_person)
    ]
    for snap in snaps:
        naked_snap = removeSecurityProxy(snap)
        new_name = naked_snap.name
        count = 1
        while new_name in existing_names:
            new_name = "%s-%s" % (snap.name, count)
            count += 1
        naked_snap.owner = to_person
        naked_snap.name = new_name
    if not snaps.is_empty():
        IStore(snaps[0]).flush()


def _mergeSnapSubscription(cur, from_id, to_id):
    # Update only the SnapSubscription that will not conflict.
    cur.execute(
        """
        UPDATE SnapSubscription
        SET person=%(to_id)d
        WHERE person=%(from_id)d AND snap NOT IN
            (
            SELECT snap
            FROM SnapSubscription
            WHERE person = %(to_id)d
            )
        """
        % vars()
    )
    # and delete those left over.
    cur.execute(
        """
        DELETE FROM SnapSubscription WHERE person=%(from_id)d
        """
        % vars()
    )


def _mergeOCIRecipe(cur, from_person, to_person):
    # This shouldn't use removeSecurityProxy
    oci_recipes = getUtility(IOCIRecipeSet).findByOwner(from_person)
    existing_names = [
        r.name for r in getUtility(IOCIRecipeSet).findByOwner(to_person)
    ]
    for recipe in oci_recipes:
        naked_recipe = removeSecurityProxy(recipe)
        new_name = naked_recipe.name
        count = 1
        while new_name in existing_names:
            new_name = "%s-%s" % (naked_recipe.name, count)
            count += 1
        naked_recipe.owner = to_person
        naked_recipe.name = new_name
    if not oci_recipes.is_empty():
        IStore(oci_recipes[0]).flush()


def _mergeOCIRecipeSubscription(cur, from_id, to_id):
    # Update only the OCIRecipeSubscription that will not conflict.
    cur.execute(
        """
        UPDATE OCIRecipeSubscription
        SET person=%(to_id)d
        WHERE person=%(from_id)d AND recipe NOT IN
            (
            SELECT recipe
            FROM OCIRecipeSubscription
            WHERE person = %(to_id)d
            )
        """
        % vars()
    )
    # and delete those left over.
    cur.execute(
        """
        DELETE FROM OCIRecipeSubscription WHERE person=%(from_id)d
        """
        % vars()
    )


def _mergeVulnerabilitySubscription(cur, from_id, to_id):
    # Update only the VulnerabilitySubscription that will not conflict.
    cur.execute(
        """
        UPDATE VulnerabilitySubscription
        SET person=%(to_id)d
        WHERE person=%(from_id)d AND vulnerability NOT IN
            (
            SELECT vulnerability
            FROM VulnerabilitySubscription
            WHERE person = %(to_id)d
            )
    """
        % vars()
    )
    # and delete those left over.
    cur.execute(
        """
        DELETE FROM VulnerabilitySubscription WHERE person=%(from_id)d
        """
        % vars()
    )


def _mergeCharmRecipe(cur, from_person, to_person):
    # This shouldn't use removeSecurityProxy.
    recipes = getUtility(ICharmRecipeSet).findByOwner(from_person)
    existing_names = [
        r.name for r in getUtility(ICharmRecipeSet).findByOwner(to_person)
    ]
    for recipe in recipes:
        naked_recipe = removeSecurityProxy(recipe)
        new_name = naked_recipe.name
        count = 1
        while new_name in existing_names:
            new_name = "%s-%s" % (recipe.name, count)
            count += 1
        naked_recipe.owner = to_person
        naked_recipe.name = new_name
    if not recipes.is_empty():
        IStore(recipes[0]).flush()


def _mergeRockRecipe(cur, from_person, to_person):
    # This shouldn't use removeSecurityProxy.
    recipes = getUtility(IRockRecipeSet).findByOwner(from_person)
    existing_names = [
        r.name for r in getUtility(IRockRecipeSet).findByOwner(to_person)
    ]
    for recipe in recipes:
        naked_recipe = removeSecurityProxy(recipe)
        new_name = naked_recipe.name
        count = 1
        while new_name in existing_names:
            new_name = "%s-%s" % (recipe.name, count)
            count += 1
        naked_recipe.owner = to_person
        naked_recipe.name = new_name
    if not recipes.is_empty():
        IStore(recipes[0]).flush()


def _mergeCraftRecipe(cur, from_person, to_person):
    # This shouldn't use removeSecurityProxy.
    recipes = getUtility(ICraftRecipeSet).findByOwner(from_person)
    existing_names = [
        r.name for r in getUtility(ICraftRecipeSet).findByOwner(to_person)
    ]
    for recipe in recipes:
        naked_recipe = removeSecurityProxy(recipe)
        new_name = naked_recipe.name
        count = 1
        while new_name in existing_names:
            new_name = "%s-%s" % (recipe.name, count)
            count += 1
        naked_recipe.owner = to_person
        naked_recipe.name = new_name
    if not recipes.is_empty():
        IStore(recipes[0]).flush()


def _purgeUnmergableTeamArtifacts(from_team, to_team, reviewer):
    """Purge team artifacts that cannot be merged, but can be removed."""
    # A team cannot have more than one mailing list.
    mailing_list = getUtility(IMailingListSet).get(from_team.name)
    if mailing_list is not None:
        if mailing_list.status in PURGE_STATES:
            from_team.mailing_list.purge()
        elif mailing_list.status != MailingListStatus.PURGED:
            raise AssertionError(
                "Teams with active mailing lists cannot be merged."
            )
    # Team email addresses are not transferable.
    from_team.setContactAddress(None)
    # Memberships in the team are not transferable because there
    # is a high probability there will be a CyclicTeamMembershipError.
    comment = (
        "Deactivating all members as this team is being merged into %s."
        % to_team.name
    )
    membershipset = getUtility(ITeamMembershipSet)
    membershipset.deactivateActiveMemberships(from_team, comment, reviewer)
    # Memberships in other teams are not transferable because there
    # is a high probability there will be a CyclicTeamMembershipError.
    all_super_teams = set(from_team.teams_participated_in)
    indirect_super_teams = set(from_team.teams_indirectly_participated_in)
    super_teams = all_super_teams - indirect_super_teams
    naked_from_team = removeSecurityProxy(from_team)
    for team in super_teams:
        naked_from_team.retractTeamMembership(team, reviewer)
    IStore(from_team).flush()


def merge_people(from_person, to_person, reviewer, delete=False):
    """Helper for merge and delete methods."""
    # since we are doing direct SQL manipulation, make sure all
    # changes have been flushed to the database
    store = Store.of(from_person)
    store.flush()
    if (
        from_person.is_team
        and not to_person.is_team
        or not from_person.is_team
        and to_person.is_team
    ):
        raise AssertionError("Users cannot be merged with teams.")
    if from_person.is_team and reviewer is None:
        raise AssertionError("Team merged require a reviewer.")
    if (
        getUtility(IArchiveSet).getPPAOwnedByPerson(
            from_person,
            statuses=[ArchiveStatus.ACTIVE, ArchiveStatus.DELETING],
        )
        is not None
    ):
        raise AssertionError(
            "from_person has a ppa in ACTIVE or DELETING status"
        )
    from_person_branches = getUtility(IAllBranches).ownedBy(from_person)
    if not from_person_branches.isPrivate().is_empty():
        raise AssertionError("from_person has private branches.")
    if from_person.is_team:
        _purgeUnmergableTeamArtifacts(from_person, to_person, reviewer)
    if not getUtility(IEmailAddressSet).getByPerson(from_person).is_empty():
        raise AssertionError("from_person still has email addresses.")

    # Get a database cursor.
    cur = cursor()

    # These table.columns will be skipped by the 'catch all'
    # update performed later
    skip = [
        # The AccessPolicy.person reference is to allow private teams to
        # see their own +junk branches. We don't allow merges for teams who
        # own private branches so we can skip this column.
        ("accesspolicy", "person"),
        ("teammembership", "person"),
        ("teammembership", "team"),
        ("teamparticipation", "person"),
        ("teamparticipation", "team"),
        ("personlanguage", "person"),
        ("person", "merged"),
        ("personsettings", "person"),
        ("emailaddress", "person"),
        # Polls are not carried over when merging teams.
        ("poll", "team"),
        # We can safely ignore the mailinglist table as there's a sanity
        # check above which prevents teams with associated mailing lists
        # from being merged.
        ("mailinglist", "team"),
        # I don't think we need to worry about the votecast and vote
        # tables, because a real human should never have two profiles
        # in Launchpad that are active members of a given team and voted
        # in a given poll. -- GuilhermeSalgado 2005-07-07
        # We also can't afford to change poll results after they are
        # closed -- StuartBishop 20060602
        ("votecast", "person"),
        ("vote", "person"),
        ("translationrelicensingagreement", "person"),
        # These are ON DELETE CASCADE and maintained by triggers.
        ("bugsummary", "viewed_by"),
        ("bugsummaryjournal", "viewed_by"),
        ("latestpersonsourcepackagereleasecache", "creator"),
        ("latestpersonsourcepackagereleasecache", "maintainer"),
        # Obsolete table.
        ("branchmergequeue", "owner"),
<<<<<<< HEAD
        # XXX jugmac00 2024-08-26: This needs handling before we deploy the
        # rock recipe code, but can be ignored for the purpose of deploying
        # the database tables.
        # see commit a98e2a935646ff7496c76c607d355815027c35a4 for similar
        # required changes in the past for the charm build type.
        ("rockrecipe", "owner"),
        # XXX ruinedyourlife 2024-09-18: This needs handling before we deploy
        # the craft recipe code, but can be ignored for the purpose of
        # deploying the database tables.
        # see commit a98e2a935646ff7496c76c607d355815027c35a4 for similar
        # required changes in the past for the charm build type.
        ("craftrecipe", "owner"),
=======
>>>>>>> 6fc80a61
    ]

    references = list(postgresql.listReferences(cur, "person", "id"))
    postgresql.check_indirect_references(references)

    # These rows are in a UNIQUE index, and we can only move them
    # to the new Person if there is not already an entry. eg. if
    # the destination and source persons are both subscribed to a bug,
    # we cannot change the source persons subscription. We just leave them
    # as noise for the time being.

    to_id = to_person.id
    from_id = from_person.id

    # Update PersonLocation, which is a Person-decorator table.
    _merge_person_decoration(
        to_person,
        from_person,
        skip,
        "PersonLocation",
        "person",
        [
            "last_modified_by",
        ],
    )

    # Update GPGKey. It won't conflict, but our sanity checks don't
    # know that.
    cur.execute(
        "UPDATE GPGKey SET owner=%(to_id)d WHERE owner=%(from_id)d" % vars()
    )
    skip.append(("gpgkey", "owner"))

    _mergeAccessArtifactGrant(cur, from_id, to_id)
    _mergeAccessPolicyGrant(cur, from_id, to_id)
    _mergeGitRuleGrant(cur, from_id, to_id)
    skip.append(("accessartifactgrant", "grantee"))
    skip.append(("accesspolicygrant", "grantee"))
    skip.append(("gitrulegrant", "grantee"))

    # Update the Branches that will not conflict, and fudge the names of
    # ones that *do* conflict.
    _mergeBranches(from_person, to_person)
    skip.append(("branch", "owner"))

    # Update the GitRepositories that will not conflict, and fudge the names
    # of ones that *do* conflict.
    _mergeGitRepositories(from_person, to_person)
    skip.append(("gitrepository", "owner"))

    _mergeSourcePackageRecipes(from_person, to_person)
    skip.append(("sourcepackagerecipe", "owner"))

    _mergeMailingListSubscriptions(cur, from_id, to_id)
    skip.append(("mailinglistsubscription", "person"))

    _mergeBranchSubscription(cur, from_id, to_id)
    skip.append(("branchsubscription", "person"))

    _mergeGitSubscription(cur, from_id, to_id)
    skip.append(("gitsubscription", "person"))

    _mergeBugAffectsPerson(cur, from_id, to_id)
    skip.append(("bugaffectsperson", "person"))

    _mergeAnswerContact(cur, from_id, to_id)
    skip.append(("answercontact", "person"))

    _mergeQuestionSubscription(cur, from_id, to_id)
    skip.append(("questionsubscription", "person"))

    _mergeBugNotificationRecipient(cur, from_id, to_id)
    skip.append(("bugnotificationrecipient", "person"))

    # We ignore BugSubscriptionFilterMutes.
    skip.append(("bugsubscriptionfiltermute", "person"))

    # We ignore BugMutes.
    skip.append(("bugmute", "person"))

    _mergeStructuralSubscriptions(cur, from_id, to_id)
    skip.append(("structuralsubscription", "subscriber"))

    _mergeSpecificationSubscription(cur, from_id, to_id)
    skip.append(("specificationsubscription", "person"))

    _mergeSprintAttendance(cur, from_id, to_id)
    skip.append(("sprintattendance", "attendee"))

    _mergePOExportRequest(cur, from_id, to_id)
    skip.append(("poexportrequest", "person"))

    _mergeTranslationMessage(cur, from_id, to_id)
    skip.append(("translationmessage", "submitter"))
    skip.append(("translationmessage", "reviewer"))

    # Handle the POFileTranslator cache by doing nothing. As it is
    # maintained by triggers, the data migration has already been done
    # for us when we updated the source tables.
    skip.append(("pofiletranslator", "person"))

    _mergeTranslationImportQueueEntry(cur, from_id, to_id)
    skip.append(("translationimportqueueentry", "importer"))

    # XXX cprov 2007-02-22 bug=87098:
    # Since we only allow one PPA for each user,
    # we can't reassign the old user archive to the new user.
    # It need to be done manually, probably by reasinning all publications
    # to the old PPA to the new one, performing a careful_publishing on it
    # and removing the old one from disk.
    skip.append(("archive", "owner"))

    _mergeCodeReviewVote(cur, from_id, to_id)
    skip.append(("codereviewvote", "reviewer"))

    _mergeKarmaCache(cur, from_id, to_id, from_person.karma)
    skip.append(("karmacache", "person"))
    skip.append(("karmatotalcache", "person"))

    _mergeDateCreated(cur, from_id, to_id)

    _mergeLoginTokens(cur, from_id, to_id)
    skip.append(("logintoken", "requester"))

    _mergeCodeReviewInlineCommentDraft(cur, from_id, to_id)
    skip.append(("codereviewinlinecommentdraft", "person"))

    _mergeLiveFS(cur, from_person, to_person)
    skip.append(("livefs", "owner"))

    _mergeSnap(cur, from_person, to_person)
    skip.append(("snap", "owner"))

    _mergeSnapSubscription(cur, from_id, to_id)
    skip.append(("snapsubscription", "person"))

    _mergeOCIRecipe(cur, from_person, to_person)
    skip.append(("ocirecipe", "owner"))

    _mergeOCIRecipeSubscription(cur, from_id, to_id)
    skip.append(("ocirecipesubscription", "person"))

    _mergeCharmRecipe(cur, from_id, to_id)
    skip.append(("charmrecipe", "owner"))

    _mergeRockRecipe(cur, from_id, to_id)
    skip.append(("rockrecipe", "owner"))

    _mergeCraftRecipe(cur, from_id, to_id)
    skip.append(("craftrecipe", "owner"))

    _mergeVulnerabilitySubscription(cur, from_id, to_id)
    skip.append(("vulnerabilitysubscription", "person"))

    # Sanity check. If we have a reference that participates in a
    # UNIQUE index, it must have already been handled by this point.
    # We can tell this by looking at the skip list.
    for src_tab, src_col, ref_tab, ref_col, _, _ in references:
        uniques = postgresql.listUniques(cur, src_tab, src_col)
        if len(uniques) > 0 and (src_tab, src_col) not in skip:
            raise NotImplementedError(
                "%s.%s reference to %s.%s is in a UNIQUE index "
                "but has not been handled"
                % (src_tab, src_col, ref_tab, ref_col)
            )

    # Handle all simple cases
    for src_tab, src_col, _, _, _, _ in references:
        if (src_tab, src_col) in skip:
            continue
        cur.execute(
            "UPDATE %s SET %s=%d WHERE %s=%d"
            % (src_tab, src_col, to_person.id, src_col, from_person.id)
        )

    _mergeTeamMembership(cur, from_id, to_id)
    _mergeProposedInvitedTeamMembership(cur, from_id, to_id)

    # Flag the person as merged
    cur.execute(
        """
        UPDATE Person SET merged=%(to_id)d WHERE id=%(from_id)d
        """
        % vars()
    )

    # Append a -merged suffix to the person's name.
    name = base = "%s-merged" % from_person.name
    cur.execute("SELECT id FROM Person WHERE name = %s" % sqlvalues(name))
    i = 1
    while cur.fetchone():
        name = "%s%d" % (base, i)
        cur.execute("SELECT id FROM Person WHERE name = %s" % sqlvalues(name))
        i += 1
    cur.execute(
        "UPDATE Person SET name = %s WHERE id = %s" % sqlvalues(name, from_id)
    )

    # Since we've updated the database behind Storm's back,
    # flush its caches.
    store.invalidate()

    # Move OpenId Identifiers from the merged account to the new
    # account.
    if from_person.account is not None and to_person.account is not None:
        store.execute(
            """
            UPDATE OpenIdIdentifier SET account=%s WHERE account=%s
            """
            % sqlvalues(to_person.account_id, from_person.account_id)
        )

    if delete:
        # We don't notify anyone about deletes.
        return

    # Inform the user of the merge changes.
    if to_person.is_team:
        mail_text = get_email_template("team-merged.txt", app="registry")
        subject = "Launchpad teams merged"
    else:
        mail_text = get_email_template("person-merged.txt", app="registry")
        subject = "Launchpad accounts merged"
    mail_text = mail_text % {
        "dupename": from_person.name,
        "person": to_person.name,
    }
    getUtility(IPersonNotificationSet).addNotification(
        to_person, subject, mail_text
    )<|MERGE_RESOLUTION|>--- conflicted
+++ resolved
@@ -1081,21 +1081,6 @@
         ("latestpersonsourcepackagereleasecache", "maintainer"),
         # Obsolete table.
         ("branchmergequeue", "owner"),
-<<<<<<< HEAD
-        # XXX jugmac00 2024-08-26: This needs handling before we deploy the
-        # rock recipe code, but can be ignored for the purpose of deploying
-        # the database tables.
-        # see commit a98e2a935646ff7496c76c607d355815027c35a4 for similar
-        # required changes in the past for the charm build type.
-        ("rockrecipe", "owner"),
-        # XXX ruinedyourlife 2024-09-18: This needs handling before we deploy
-        # the craft recipe code, but can be ignored for the purpose of
-        # deploying the database tables.
-        # see commit a98e2a935646ff7496c76c607d355815027c35a4 for similar
-        # required changes in the past for the charm build type.
-        ("craftrecipe", "owner"),
-=======
->>>>>>> 6fc80a61
     ]
 
     references = list(postgresql.listReferences(cur, "person", "id"))
