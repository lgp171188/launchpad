--- conflicted
+++ resolved
@@ -670,6 +670,24 @@
         naked_snap.name = new_name
     if not snaps.is_empty():
         IStore(snaps[0]).flush()
+
+
+def _mergeSnapSubscription(cur, from_id, to_id):
+    # Update only the SnapSubscription that will not conflict.
+    cur.execute('''
+        UPDATE SnapSubscription
+        SET person=%(to_id)d
+        WHERE person=%(from_id)d AND snap NOT IN
+            (
+            SELECT snap
+            FROM SnapSubscription
+            WHERE person = %(to_id)d
+            )
+        ''' % vars())
+    # and delete those left over.
+    cur.execute('''
+        DELETE FROM SnapSubscription WHERE person=%(from_id)d
+        ''' % vars())
 
 
 def _mergeOCIRecipe(cur, from_person, to_person):
@@ -917,12 +935,8 @@
     _mergeSnap(cur, from_person, to_person)
     skip.append(('snap', 'owner'))
 
-<<<<<<< HEAD
+
     _mergeSnapSubscription(cur, from_id, to_id)
-=======
-    # XXX pappacena 2021-02-18: add tests for this once we have
-    # SnapSubscription model in place.
->>>>>>> 7b9cc891
     skip.append(('snapsubscription', 'person'))
 
     _mergeOCIRecipe(cur, from_person, to_person)
