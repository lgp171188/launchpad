--- conflicted
+++ resolved
@@ -53,16 +53,6 @@
 from lp.soyuz.interfaces.buildrecords import IHasBuildRecords
 from lp.translations.interfaces.languagepack import ILanguagePack
 
-<<<<<<< HEAD
-from lazr.restful.fields import CollectionField, Reference
-from lazr.restful.declarations import (
-    LAZR_WEBSERVICE_EXPORTED, export_as_webservice_entry,
-    export_factory_operation,
-    export_read_operation, exported, operation_parameters,
-    operation_returns_collection_of, operation_returns_entry,
-    rename_parameters_as, webservice_error)
-=======
->>>>>>> 7c6dc5e8
 
 class DistroSeriesNameField(ContentNameField):
     """A class to ensure `IDistroSeries` has unique names."""
