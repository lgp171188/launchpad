# Copyright 2009-2011 Canonical Ltd.  This software is licensed under the
# GNU Affero General Public License version 3 (see the file LICENSE).

# pylint: disable-msg=E0211,E0213

"""Interfaces including and related to IDistroSeries."""

__metaclass__ = type

__all__ = [
    'DerivationError',
    'IDistroSeries',
    'IDistroSeriesEditRestricted',
    'IDistroSeriesPublic',
    'IDistroSeriesSet',
    ]

from lazr.enum import DBEnumeratedType
from lazr.restful.declarations import (
    call_with,
    export_as_webservice_entry,
    export_factory_operation,
    export_read_operation,
    export_write_operation,
    exported,
    LAZR_WEBSERVICE_EXPORTED,
    operation_for_version,
    operation_parameters,
    operation_returns_collection_of,
    operation_returns_entry,
    rename_parameters_as,
    REQUEST_USER,
    webservice_error,
    )
from lazr.restful.fields import (
    CollectionField,
    Reference,
    ReferenceChoice,
    )
from zope.component import getUtility
from zope.interface import (
    Attribute,
    Interface,
    )
from zope.schema import (
    Bool,
    Choice,
    Datetime,
    List,
    Object,
    TextLine,
    )

from canonical.launchpad import _
from lp.app.interfaces.launchpad import IServiceUsage
from lp.app.validators import LaunchpadValidationError
from lp.app.validators.email import email_validator
from lp.app.validators.name import name_validator
from lp.app.validators.version import sane_version
from lp.blueprints.interfaces.specificationtarget import ISpecificationGoal
from lp.bugs.interfaces.bugtarget import (
    IBugTarget,
    IHasBugs,
    IHasOfficialBugTags,
    )
from lp.bugs.interfaces.structuralsubscription import (
    IStructuralSubscriptionTarget,
    )
from lp.registry.errors import NoSuchDistroSeries
from lp.registry.interfaces.milestone import (
    IHasMilestones,
    IMilestone,
    )
from lp.registry.interfaces.person import IPerson
from lp.registry.interfaces.role import (
    IHasAppointedDriver,
    IHasOwner,
    )
from lp.registry.interfaces.series import (
    ISeriesMixin,
    SeriesStatus,
    )
from lp.registry.interfaces.sourcepackage import ISourcePackage
from lp.services.fields import (
    ContentNameField,
    Description,
    PublicPersonChoice,
    Title,
    UniqueField,
    )
from lp.soyuz.interfaces.buildrecords import IHasBuildRecords
from lp.translations.interfaces.hastranslationimports import (
    IHasTranslationImports,
    )
from lp.translations.interfaces.hastranslationtemplates import (
    IHasTranslationTemplates,
    )
from lp.translations.interfaces.languagepack import ILanguagePack


class DistroSeriesNameField(ContentNameField):
    """A class to ensure `IDistroSeries` has unique names."""
    errormessage = _("%s is already in use by another series.")

    @property
    def _content_iface(self):
        """See `IField`."""
        return IDistroSeries

    def _getByName(self, name):
        """See `IField`."""
        try:
            if self._content_iface.providedBy(self.context):
                return self.context.distribution.getSeries(name)
            else:
                return self.context.getSeries(name)
        except NoSuchDistroSeries:
            # The name is available for the new series.
            return None


class DistroSeriesVersionField(UniqueField):
    """A class to ensure `IDistroSeries` has unique versions."""
    errormessage = _(
        "%s is already in use by another version in this distribution.")
    attribute = 'version'

    @property
    def _content_iface(self):
        return IDistroSeries

    @property
    def _distribution(self):
        if self._content_iface.providedBy(self.context):
            return self.context.distribution
        else:
            return self.context

    def _getByName(self, version):
        """Return the `IDistroSeries` for the specified distribution version.

        The distribution is the context's distribution (which may
        the context itself); A version is unique to a distribution.
        """
        found_series = None
        for series in getUtility(IDistroSeriesSet).findByVersion(version):
            if (series.distribution == self._distribution
                and series != self.context):
                # A version is unique to a distribution, but a distroseries
                # may edit itself.
                found_series = series
                break
        return found_series

    def _getByAttribute(self, version):
        """Return the content object with the given attribute."""
        return self._getByName(version)

    def _validate(self, version):
        """See `UniqueField`."""
        super(DistroSeriesVersionField, self)._validate(version)
        if not sane_version(version):
            raise LaunchpadValidationError(
                "%s is not a valid version" % version)
        # Avoid circular import hell.
        from lp.archivepublisher.debversion import Version, VersionError
        try:
            # XXX sinzui 2009-07-25 bug=404613: DistributionMirror and buildd
            # have stricter version rules than the schema. The version must
            # be a debversion.
            Version(version)
        except VersionError, error:
            raise LaunchpadValidationError(
                "'%s': %s" % (version, error))


class IDistroSeriesPublic(
    ISeriesMixin, IHasAppointedDriver, IHasOwner, IBugTarget,
    ISpecificationGoal, IHasMilestones, IHasOfficialBugTags,
    IHasBuildRecords, IHasTranslationImports, IHasTranslationTemplates,
    IServiceUsage):
    """Public IDistroSeries properties."""

    id = Attribute("The distroseries's unique number.")
    name = exported(
        DistroSeriesNameField(
            title=_("Name"), required=True,
            description=_("The name of this series."),
            constraint=name_validator))
    displayname = exported(
        TextLine(
            title=_("Display name"), required=True,
            description=_("The series displayname.")))
    fullseriesname = exported(
        TextLine(
            title=_("Series full name"), required=False,
            description=_("The series full name, e.g. Ubuntu Warty")))
    title = exported(
        Title(
            title=_("Title"), required=True,
            description=_(
                "The title of this series. It should be distinctive "
                "and designed to look good at the top of a page.")))
    description = exported(
        Description(title=_("Description"), required=True,
            description=_("A detailed description of this series, with "
                          "information on the architectures covered, the "
                          "availability of security updates and any other "
                          "relevant information.")))
    version = exported(
        DistroSeriesVersionField(
            title=_("Version"), required=True,
            description=_("The version string for this series.")))
    distribution = exported(
        Reference(
            Interface,  # Really IDistribution, see circular import fix below.
            title=_("Distribution"), required=True,
            description=_("The distribution for which this is a series.")))
    distributionID = Attribute('The distribution ID.')
    named_version = Attribute('The combined display name and version.')
    parent = Attribute('The structural parent of this series - the distro')
    components = Attribute("The series components.")
    # IComponent is not exported on the api.
    component_names = exported(List(
        value_type=TextLine(),
        title=_(u'The series component names'),
        readonly=True))
    upload_components = Attribute("The series components that can be "
                                  "uploaded to.")
    suite_names = exported(List(
        value_type=TextLine(),
        title=_(u'The series pocket names'),
        readonly=True))
    sections = Attribute("The series sections.")
    status = exported(
        Choice(
            title=_("Status"), required=True,
            vocabulary=SeriesStatus))
    is_derived_series = Bool(
        title=u'Is this series a derived series?', readonly=True,
        description=(u"Whether or not this series is a derived series."))
<<<<<<< HEAD
    is_initializing = Bool(
        title=u'Is this series initializing?', readonly=True,
        description=(u"Whether or not this series is initializing."))
=======
>>>>>>> 888b2dc6
    datereleased = exported(
        Datetime(title=_("Date released")))
    previous_series = exported(
        ReferenceChoice(
            title=_("Parent series"),
            description=_("The series from which this one was branched."),
            required=True, schema=Interface,  # Really IDistroSeries
            vocabulary='DistroSeries'),
        ("devel", dict(exported_as="previous_series")),
        ("1.0", dict(exported_as="parent_series")),
        ("beta", dict(exported_as="parent_series")),
        readonly=True)
    registrant = exported(
        PublicPersonChoice(
            title=_("Registrant"), vocabulary='ValidPersonOrTeam'))
    owner = exported(Reference(
        IPerson, title=_("Owning team of the derived series"), readonly=True,
        description=_(
            "This attribute mirrors the owner of the distribution.")))
    date_created = exported(
        Datetime(title=_("The date this series was registered.")))
    driver = exported(
        ReferenceChoice(
            title=_("Driver"),
            description=_(
                "The person or team responsible for decisions about features "
                "and bugs that will be targeted to this series of the "
                "distribution."),
            required=False, vocabulary='ValidPersonOrTeam', schema=IPerson))
    changeslist = exported(
        TextLine(
            title=_("E-mail changes to"), required=True,
            description=_("The mailing list or other e-mail address that "
                          "Launchpad should notify about new uploads."),
            constraint=email_validator))
    sourcecount = Attribute("Source Packages Counter")
    defer_translation_imports = Bool(
        title=_("Defer translation imports"),
        description=_("Suspends any translation imports for this series"),
        default=True,
        required=True,
        )
    binarycount = Attribute("Binary Packages Counter")

    architecturecount = Attribute("The number of architectures in this "
        "series.")
    nominatedarchindep = Attribute(
        "DistroArchSeries designed to build architecture-independent "
        "packages whithin this distroseries context.")
    messagecount = Attribute("The total number of translatable items in "
        "this series.")
    distroserieslanguages = Attribute("The set of dr-languages in this "
        "series.")

    hide_all_translations = Bool(
        title=u'Hide translations for this release', required=True,
        description=(
            u"You may hide all translation for this distribution series so"
             " that only Launchpad administrators will be able to see them."
             " For example, you should hide these translations while they are"
             " being imported from a previous series so that translators"
             " will not be confused by imports that are in progress."),
        default=True)

    language_pack_base = Choice(
        title=_('Language pack base'), required=False,
        description=_('''
            Language pack with the export of all translations
            available for this distribution series when it was generated. The
            subsequent update exports will be generated based on this one.
            '''), vocabulary='FilteredFullLanguagePack')

    language_pack_delta = Choice(
        title=_('Language pack update'), required=False,
        description=_('''
            Language pack with the export of all translation updates
            available for this distribution series since the language pack
            base was generated.
            '''), vocabulary='FilteredDeltaLanguagePack')

    language_pack_proposed = Choice(
        title=_('Proposed language pack update'), required=False,
        description=_('''
            Base or update language pack export that is being tested and
            proposed to be used as the new language pack base or
            language pack update for this distribution series.
            '''), vocabulary='FilteredLanguagePack')

    language_pack_full_export_requested = Bool(
        title=_('Request a full language pack export'), required=True,
        description=_('''
            Whether next language pack generation will be a full export. This
            information is useful when update packs are too big and want to
            merge all those changes in the base pack.
            '''))

    last_full_language_pack_exported = Object(
        title=_('Latest exported language pack with all translation files.'),
        required=False, readonly=True, schema=ILanguagePack)

    last_delta_language_pack_exported = Object(
        title=_(
            'Lastest exported language pack with updated translation files.'),
        required=False, readonly=True, schema=ILanguagePack)

    # related joins
    packagings = Attribute("All of the Packaging entries for this "
        "distroseries.")
    specifications = Attribute("The specifications targeted to this "
        "series.")

    language_packs = Attribute(
        "All language packs associated with this distribution series.")

    backports_not_automatic = Bool(
        title=_("Don't upgrade to backports automatically"), required=True,
        description=_("""
            Set NotAutomatic: yes and ButAutomaticUpgrades: yes in Release
            files generated for the backports pocket. This tells apt to
            automatically upgrade within backports, but not into it.
            """))

    # other properties
    prior_series = Attribute(
        "Prior series *by date* from the same distribution.")

    main_archive = exported(
        Reference(
            Interface,  # Really IArchive, see below for circular import fix.
            title=_('Distribution Main Archive')))

    supported = exported(
        Bool(
            title=_("Supported"),
            description=_(
                "Whether or not this series is currently supported.")))

    def isUnstable():
        """Whether or not a distroseries is unstable.

        The distribution is "unstable" until it is released; after that
        point, all development on the Release pocket is stopped and
        development moves on to the other pockets.
        """

    def canUploadToPocket(pocket):
        """Decides whether or not allow uploads for a given pocket.

        Only allow uploads for RELEASE pocket in unreleased
        distroseries and the opposite, only allow uploads for
        non-RELEASE pockets in released distroseries.
        For instance, in edgy time :

                warty         -> DENY
                edgy          -> ALLOW
                warty-updates -> ALLOW
                edgy-security -> DENY

        Note that FROZEN is not considered either 'stable' or 'unstable'
        state.  Uploads to a FROZEN distroseries will end up in the
        UNAPPROVED queue.

        Return True if the upload is allowed and False if denied.
        """

    def getLatestUploads():
        """Return the latest five source uploads for this DistroSeries.

        It returns a list containing up to five elements as
        IDistroSeriesSourcePackageRelease instances
        """

    # DistroArchSeries lookup properties/methods.
    architectures = exported(
        CollectionField(
            title=_("All architectures in this series."),
            value_type=Reference(schema=Interface),  # IDistroArchSeries.
            readonly=True))

    enabled_architectures = Attribute(
        "All architectures in this series with the 'enabled' flag set.")

    virtualized_architectures = Attribute(
        "All architectures in this series where PPA is supported.")

    buildable_architectures = Attribute(
        "All architectures in this series with available chroot tarball.")

    def __getitem__(archtag):
        """Return the distroarchseries for this distroseries with the
        given architecturetag.
        """

    def __str__():
        """Return the name of the distroseries."""

    def getDistroArchSeriesByProcessor(processor):
        """Return the distroarchseries for this distroseries with the
        given architecturetag from a `IProcessor`.

        :param processor: An `IProcessor`
        :return: An `IDistroArchSeries` or None when none was found.
        """

    @operation_parameters(
        archtag=TextLine(
            title=_("The architecture tag"), required=True))
    @operation_returns_entry(Interface)
    @export_read_operation()
    def getDistroArchSeries(archtag):
        """Return the distroarchseries for this distroseries with the
        given architecturetag.
        """
    # End of DistroArchSeries lookup methods.

    def updateStatistics(ztm):
        """Update all the Rosetta stats for this distro series."""

    def updatePackageCount():
        """Update the binary and source package counts for this distro
        series."""

    @operation_parameters(
        name=TextLine(
            title=_("The name of the source package"), required=True))
    @operation_returns_entry(ISourcePackage)
    @export_read_operation()
    def getSourcePackage(name):
        """Return a source package in this distro series by name.

        The name given may be a string or an ISourcePackageName-providing
        object. The source package may not be published in the distro series.
        """

    def getTranslatableSourcePackages():
        """Return a list of Source packages in this distribution series
        that can be translated.
        """

    def getPrioritizedUnlinkedSourcePackages():
        """Return a list of package summaries that need packaging links.

        A summary is a dict of package (`ISourcePackage`), total_bugs,
        and total_messages (translatable messages).
        """

    def getPrioritizedPackagings():
        """Return a list of packagings that need more upstream information."""

    def getMostRecentlyLinkedPackagings():
        """Return a list of packagings that are the most recently linked.

        At most five packages are returned of those most recently linked to an
        upstream.
        """

    @operation_parameters(
        created_since_date=Datetime(
            title=_("Created Since Timestamp"),
            description=_(
                "Return items that are more recent than this timestamp."),
            required=False),
        status=Choice(
            # Really PackageUploadCustomFormat, patched in
            # _schema_circular_imports.py
            vocabulary=DBEnumeratedType,
            title=_("Package Upload Status"),
            description=_("Return only items that have this status."),
            required=False),
        archive=Reference(
            # Really IArchive, patched in _schema_circular_imports.py
            schema=Interface,
            title=_("Archive"),
            description=_("Return only items for this archive."),
            required=False),
        pocket=Choice(
            # Really PackagePublishingPocket, patched in
            # _schema_circular_imports.py
            vocabulary=DBEnumeratedType,
            title=_("Pocket"),
            description=_("Return only items targeted to this pocket"),
            required=False),
        custom_type=Choice(
            # Really PackageUploadCustomFormat, patched in
            # _schema_circular_imports.py
            vocabulary=DBEnumeratedType,
            title=_("Custom Type"),
            description=_("Return only items with custom files of this "
                          "type."),
            required=False),
        )
    # Really IPackageUpload, patched in _schema_circular_imports.py
    @operation_returns_collection_of(Interface)
    @export_read_operation()
    def getPackageUploads(created_since_date, status, archive, pocket,
                          custom_type):
        """Get package upload records for this distribution series.

        :param created_since_date: If specified, only returns items uploaded
            since the timestamp supplied.
        :param status: Filter results by this `PackageUploadStatus`
        :param archive: Filter results for this `IArchive`
        :param pocket: Filter results by this `PackagePublishingPocket`
        :param custom_type: Filter results by this `PackageUploadCustomFormat`
        :return: A result set containing `IPackageUpload`
        """

    def getUnlinkedTranslatableSourcePackages():
        """Return a list of source packages that can be translated in
        this distribution series but which lack Packaging links.
        """

    def getBinaryPackage(name):
        """Return a DistroSeriesBinaryPackage for this name.

        The name given may be an IBinaryPackageName or a string.  The
        binary package may not be published in the distro series.
        """

    def getSourcePackageRelease(sourcepackagerelease):
        """Return a IDistroSeriesSourcePackageRelease

        sourcepackagerelease is an ISourcePackageRelease.
        """

    def getCurrentSourceReleases(source_package_names):
        """Get the current release of a list of source packages.

        :param source_package_names: a list of `ISourcePackageName`
            instances.

        :return: a dict where the key is a `ISourcePackage`
            and the value is a `IDistroSeriesSourcePackageRelease`.
        """

    def getPublishedSources(sourcepackage_or_name, pocket=None, version=None,
                            include_pending=False, exclude_pocket=None,
                            archive=None):
        """Return the SourcePackagePublishingHistory(s)

        Deprecated.  Use IArchive.getPublishedSources instead.

        Given a ISourcePackageName or name.

        If pocket is not specified, we look in all pockets.

        If version is not specified, return packages with any version.

        If exclude_pocket is specified we exclude results matching that
        pocket.

        If 'include_pending' is True, we return also the pending publication
        records, those packages that will get published in the next publisher
        run (it's only useful when we need to know if a given package is
        known during a publisher run, mostly in pre-upload checks)

        If 'archive' is not specified consider publication in the
        main_archive, otherwise respect the given value.
        """

    def getAllPublishedSources():
        """Return all currently published sources for the distroseries.

        Return publications in the main archives only.
        """

    def getAllPublishedBinaries():
        """Return all currently published binaries for the distroseries.

        Return publications in the main archives only.
        """

    def getSourcesPublishedForAllArchives():
        """Return all sourcepackages published across all the archives.

        It's only used in the buildmaster/master.py context for calculating
        the publication that are still missing build records.

        It will consider all publishing records in PENDING or PUBLISHED status
        as part of the 'build-unpublished-source' specification.

        For 'main_archive' candidates it will automatically exclude RELEASE
        pocket records of released distroseries (ensuring that we won't waste
        time with records that can't be accepted).

        Return a SelectResult of SourcePackagePublishingHistory.
        """

    def getDistroSeriesLanguage(language):
        """Return the DistroSeriesLanguage for this distroseries and the
        given language, or None if there's no DistroSeriesLanguage for this
        distribution and the given language.
        """

    def getDistroSeriesLanguageOrDummy(language):
        """Return the DistroSeriesLanguage for this distroseries and the
        given language, or a DummyDistroSeriesLanguage.
        """

    def createUploadedSourcePackageRelease(
        sourcepackagename, version, maintainer, builddepends,
        builddependsindep, architecturehintlist, component, creator, urgency,
        changelog, changelog_entry, dsc, dscsigningkey, section,
        dsc_maintainer_rfc822, dsc_standards_version, dsc_format,
        dsc_binaries, archive, copyright, build_conflicts,
        build_conflicts_indep, dateuploaded=None,
        source_package_recipe_build=None, user_defined_fields=None,
        homepage=None):
        """Create an uploads `SourcePackageRelease`.

        Set this distroseries set to be the uploadeddistroseries.

        All arguments are mandatory, they are extracted/built when
        processing and uploaded source package:

         :param dateuploaded: timestamp, if not provided will be UTC_NOW
         :param sourcepackagename: `ISourcePackageName`
         :param version: string, a debian valid version
         :param maintainer: IPerson designed as package maintainer
         :param creator: IPerson, package uploader
         :param component: IComponent
         :param section: ISection
         :param urgency: dbschema.SourcePackageUrgency
         :param dscsigningkey: IGPGKey used to sign the DSC file
         :param dsc: string, original content of the dsc file
         :param copyright: string, the original debian/copyright content
         :param changelog: LFA ID of the debian/changelog file in librarian
         :param changelog_entry: string, changelog extracted from the
                                 changesfile
         :param architecturehintlist: string, DSC architectures
         :param builddepends: string, DSC build dependencies
         :param builddependsindep: string, DSC architecture independent build
                                   dependencies.
         :param build_conflicts: string, DSC Build-Conflicts content
         :param build_conflicts_indep: string, DSC Build-Conflicts-Indep
                                       content
         :param dsc_maintainer_rfc822: string, DSC maintainer field
         :param dsc_standards_version: string, DSC standards version field
         :param dsc_format: string, DSC format version field
         :param dsc_binaries:  string, DSC binaries field
         :param archive: IArchive to where the upload was targeted
         :param dateuploaded: optional datetime, if omitted assumed nowUTC
         :param source_package_recipe_build: optional SourcePackageRecipeBuild
         :param user_defined_fields: optional sequence of key-value pairs with
                                     user defined fields.
         :param homepage: optional string with (unchecked) upstream homepage
                          URL
         :return: the just creates `SourcePackageRelease`
        """

    def getComponentByName(name):
        """Get the named component.

        Raise NotFoundError if the component is not in the permitted component
        list for this distroseries.
        """

    def getSectionByName(name):
        """Get the named section.

        Raise NotFoundError if the section is not in the permitted section
        list for this distroseries.
        """

    def addSection(section):
        """SQLObject provided method to fill a related join key section."""

    def getBinaryPackagePublishing(
        name=None, version=None, archtag=None, sourcename=None, orderBy=None,
        pocket=None, component=None, archive=None):
        """Get BinaryPackagePublishings in a DistroSeries.

        Can optionally restrict the results by name, version,
        architecturetag, pocket and/or component.

        If sourcename is passed, only packages that are built from
        source packages by that name will be returned.
        If archive is passed, restricted the results to the given archive,
        if it is suppressed the results will be restricted to the
        distribution 'main_archive'.
        """

    def getSourcePackagePublishing(status, pocket, component=None,
                                   archive=None):
        """Return a selectResult of ISourcePackagePublishingHistory.

        According status and pocket.
        If archive is passed, restricted the results to the given archive,
        if it is suppressed the results will be restricted to the
        distribution 'main_archive'.
        """

    def getBinaryPackageCaches(archive=None):
        """All of the cached binary package records for this distroseries.

        If 'archive' is not given it will return all caches stored for the
        distroseries main archives (PRIMARY and PARTNER).
        """

    def removeOldCacheItems(archive, log):
        """Delete any records that are no longer applicable.

        Consider all binarypackages marked as REMOVED.

        Also purges all existing cache records for disabled archives.

        :param archive: target `IArchive`.
        :param log: the context logger object able to print DEBUG level
            messages.
        """

    def updateCompletePackageCache(archive, log, ztm, commit_chunk=500):
        """Update the binary package cache

        Consider all binary package names published in this distro series
        and entirely skips updates for disabled archives

        :param archive: target `IArchive`;
        :param log: logger object for printing debug level information;
        :param ztm:  transaction used for partial commits, every chunk of
            'commit_chunk' updates is committed;
        :param commit_chunk: number of updates before commit, defaults to 500.

        :return the number of packages updated.
        """

    def updatePackageCache(binarypackagename, archive, log):
        """Update the package cache for a given IBinaryPackageName

        'log' is required, it should be a logger object able to print
        DEBUG level messages.
        'ztm' is the current trasaction manager used for partial commits
        (in full batches of 100 elements)
        """

    def searchPackages(text):
        """Search through the packge cache for this distroseries and return
        DistroSeriesBinaryPackage objects that match the given text.
        """

    def createQueueEntry(pocket, archive, changesfilename, changesfilecontent,
                         signingkey=None, package_copy_job=None):
        """Create a queue item attached to this distroseries.

        Create a new records respecting the given pocket and archive.

        The default state is NEW, sorted sqlobject declaration, any
        modification should be performed via Queue state-machine.

        The changesfile argument should be the text of the .changes for this
        upload. The contents of this may be used later.

        'signingkey' is the IGPGKey used to sign the changesfile or None if
        the changesfile is unsigned.
        """

    def newArch(architecturetag, processorfamily, official, owner,
                supports_virtualized=False, enabled=True):
        """Create a new port or DistroArchSeries for this DistroSeries."""

    def copyTranslationsFromParent(ztm):
        """Copy any translation done in parent that we lack.

        If there is another translation already added to this one, we ignore
        the one from parent.

        The supplied transaction manager will be used for intermediate
        commits to break up large copying jobs into palatable smaller
        chunks.

        This method starts and commits transactions, so don't rely on `self`
        or any other database object remaining valid across this call!
        """

    def getPOFileContributorsByLanguage(language):
        """People who translated strings to the given language.

        The people that translated only IPOTemplate objects that are not
        current will not appear in the returned list.
        """

    def getSuite(pocket):
        """Return the suite for this distro series and the given pocket.

        :param pocket: A `DBItem` of `PackagePublishingPocket`.
        :return: A string.
        """

    def isSourcePackageFormatPermitted(format):
        """Check if the specified source format is allowed in this series.

        :param format: The SourcePackageFormat to check.
        """

    @operation_returns_collection_of(Interface)
    @export_read_operation()
    def getDerivedSeries():
        """Get all `DistroSeries` derived from this one."""

    @operation_returns_collection_of(Interface)
    @export_read_operation()
    def getParentSeries():
        """Get all parent `DistroSeries`."""

    @operation_parameters(
        parent_series=Reference(
            schema=Interface,  # IDistroSeries
            title=_("The parent series to consider."),
            required=False),
        difference_type=Choice(
            vocabulary=DBEnumeratedType,  # DistroSeriesDifferenceType
            title=_("Only return differences of this type."), required=False),
        source_package_name_filter=TextLine(
            title=_("Only return differences for packages matching this "
                    "name."),
            required=False),
        status=Choice(
            vocabulary=DBEnumeratedType,  # DistroSeriesDifferenceStatus
            title=_("Only return differences of this status."),
            required=False),
        child_version_higher=Bool(
            title=_("Only return differences for which the child's version "
                    "is higher than the parent's."),
            required=False),
        )
    @operation_returns_collection_of(Interface)
    @export_read_operation()
    @operation_for_version('devel')
    def getDifferencesTo(parent_series, difference_type,
                         source_package_name_filter, status,
                         child_version_higher):
        """Return the differences between this series and the specified
        parent_series (or all the parent series if parent_series is None).

        :param parent_series: The parent series for which the differences
            should be returned. All parents are considered if this is None.
        :param difference_type: The type of the differences to return.
        :param source_package_name_filter: A package name to use as a filter
            for the differences.
        :param status: The status of the differences to return.
        :param child_version_higher: Only return differences for which the
            child's version is higher than the parent's version.
        """

    def isInitializing():
        """Is this series initializing?"""

    def isInitialized():
        """Has this series been initialized?"""


class IDistroSeriesEditRestricted(Interface):
    """IDistroSeries properties which require launchpad.Edit."""

    @rename_parameters_as(dateexpected='date_targeted')
    @export_factory_operation(
        IMilestone, ['name', 'dateexpected', 'summary', 'code_name'])
    def newMilestone(name, dateexpected=None, summary=None, code_name=None):
        """Create a new milestone for this DistroSeries."""

    @operation_parameters(
        parents=List(
            title=_("The list of parents to derive from."),
            value_type=TextLine(),
            required=True),
        architectures=List(
            title=_("The list of architectures to copy to the derived "
            "distroseries."), value_type=TextLine(),
            required=False),
        packagesets=List(
            title=_("The list of packagesets to copy to the derived "
            "distroseries"), value_type=TextLine(),
            required=False),
        rebuild=Bool(
            title=_("If binaries will be copied to the derived "
            "distroseries."),
            required=True),
        overlays=List(
            title=_("The list of booleans indicating, for each parent, if "
            "the parent/child relationship should be an overlay."),
            value_type=Bool(),
            required=False),
        overlay_pockets=List(
            title=_("The list of overlay pockets."),
            value_type=TextLine(),
            required=False),
        overlay_components=List(
            title=_("The list of overlay components."),
            value_type=TextLine(),
            required=False),
        )
    @call_with(user=REQUEST_USER)
    @export_write_operation()
    def initDerivedDistroSeries(user, parents, architectures,
                                packagesets, rebuild, overlays,
                                overlay_pockets, overlay_components):
        """Initialize this series from parents.

        This method performs checks and then creates a job to populate
        the new distroseries.

        :param parents: The list of parent ids this series will derive
            from.
        :param architectures: The architectures to copy to the derived
            series. If not specified, all of the architectures are copied.
        :param packagesets: The packagesets to copy to the derived series.
            If not specified, all of the packagesets are copied.
        :param rebuild: Whether binaries will be copied to the derived
            series. If it's true, they will not be, and if it's false, they
            will be.
        :param overlays: A list of booleans indicating, for each parent, if
            the parent/child relationship should be an overlay.
        :param overlay_pockets: The list of pockets names to use for overlay
            relationships.
        :param overlay_components: The list of components names to use for
            overlay relationships.
        """


class IDistroSeries(IDistroSeriesEditRestricted, IDistroSeriesPublic,
                    IStructuralSubscriptionTarget):
    """A series of an operating system distribution."""
    export_as_webservice_entry()


# We assign the schema for an `IHasBugs` method argument here
# in order to avoid circular dependencies.
IHasBugs['searchTasks'].queryTaggedValue(LAZR_WEBSERVICE_EXPORTED)[
    'params']['nominated_for'].schema = IDistroSeries


class IDistroSeriesSet(Interface):
    """The set of distro seriess."""

    def get(distroseriesid):
        """Retrieve the distro series with the given distroseriesid."""

    def translatables():
        """Return a set of distroseriess that can be translated in
        rosetta."""

    def findByName(name):
        """Find a DistroSeries by name.

        Returns a list of matching distributions, which may be empty.
        """

    def queryByName(distribution, name):
        """Query a DistroSeries by name.

        :distribution: An IDistribution.
        :name: A string.

        Returns the matching DistroSeries, or None if not found.
        """

    def findByVersion(version):
        """Find a DistroSeries by version.

        Returns a list of matching distributions, which may be empty.
        """

    def fromSuite(distribution, suite):
        """Return the distroseries and pocket for 'suite' of 'distribution'.

        :param distribution: An `IDistribution`.
        :param suite: A string that forms the name of a suite.
        :return: (`IDistroSeries`, `DBItem`) where the item is from
            `PackagePublishingPocket`.
        """

    def getCurrentSourceReleases(distro_series_source_packagenames):
        """Lookup many distroseries source package releases.

        :param distro_series_to_source_packagenames: A dictionary with
            its keys being `IDistroSeries` and its values a list of
            `ISourcePackageName`.
        :return: A dict as per `IDistroSeries.getCurrentSourceReleases`
        """

    def search(distribution=None, released=None, orderBy=None):
        """Search the set of distro seriess.

        released == True will filter results to only include
        IDistroSeries with status CURRENT or SUPPORTED.

        released == False will filter results to only include
        IDistroSeriess with status EXPERIMENTAL, DEVELOPMENT,
        FROZEN.

        released == None will do no filtering on status.
        """


class DerivationError(Exception):
    """Raised when there is a problem deriving a distroseries."""
    webservice_error(400)  # Bad Request
    _message_prefix = "Error deriving distro series"


# Monkey patch for circular import avoidance done in
# _schema_circular_imports.py<|MERGE_RESOLUTION|>--- conflicted
+++ resolved
@@ -239,12 +239,6 @@
     is_derived_series = Bool(
         title=u'Is this series a derived series?', readonly=True,
         description=(u"Whether or not this series is a derived series."))
-<<<<<<< HEAD
-    is_initializing = Bool(
-        title=u'Is this series initializing?', readonly=True,
-        description=(u"Whether or not this series is initializing."))
-=======
->>>>>>> 888b2dc6
     datereleased = exported(
         Datetime(title=_("Date released")))
     previous_series = exported(
