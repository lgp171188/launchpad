# Copyright 2009-2012 Canonical Ltd.  This software is licensed under the
# GNU Affero General Public License version 3 (see the file LICENSE).

"""Interfaces including and related to IProduct."""

__metaclass__ = type

__all__ = [
    'ILicensesModifiedEvent',
    'InvalidProductName',
    'IProduct',
    'IProductModerateRestricted',
    'IProductDriverRestricted',
    'IProductEditRestricted',
    'IProductPublic',
    'IProductReviewSearch',
    'IProductSet',
    'License',
    'LicenseStatus',
    'NoSuchProduct',
    'valid_sourceforge_project_name',
    ]


import re
from textwrap import dedent

from lazr.enum import (
    DBEnumeratedType,
    DBItem,
    )
from lazr.lifecycle.snapshot import doNotSnapshot
from lazr.restful.declarations import (
    call_with,
    collection_default_content,
    export_as_webservice_collection,
    export_as_webservice_entry,
    export_factory_operation,
    export_operation_as,
    export_read_operation,
    export_write_operation,
    exported,
    mutator_for,
    operation_for_version,
    operation_parameters,
    operation_returns_collection_of,
    operation_returns_entry,
    rename_parameters_as,
    REQUEST_USER,
    )
from lazr.restful.fields import (
    CollectionField,
    Reference,
    ReferenceChoice,
    )
from lazr.restful.interface import copy_field
from zope.interface import (
    Attribute,
    Interface,
    )
from zope.schema import (
    Bool,
    Choice,
    Date,
    Datetime,
    Int,
    Object,
    Set,
    Text,
    TextLine,
    )
from zope.schema.vocabulary import SimpleVocabulary

from lp import _
from lp.answers.interfaces.questiontarget import IQuestionTarget
from lp.app.errors import NameLookupFailed
from lp.app.interfaces.headings import IRootContext
from lp.app.interfaces.informationtype import IInformationType
from lp.app.interfaces.launchpad import (
    IHasIcon,
    IHasLogo,
    IHasMugshot,
    ILaunchpadUsage,
    IServiceUsage,
    )
from lp.app.validators import LaunchpadValidationError
from lp.app.validators.name import name_validator
from lp.blueprints.interfaces.specificationtarget import ISpecificationTarget
from lp.blueprints.interfaces.sprint import IHasSprints
from lp.bugs.interfaces.bugsupervisor import IHasBugSupervisor
from lp.bugs.interfaces.bugtarget import (
    IBugTarget,
    IHasExpirableBugs,
    IOfficialBugTagTargetPublic,
    IOfficialBugTagTargetRestricted,
    )
from lp.bugs.interfaces.bugtracker import IHasExternalBugTracker
from lp.bugs.interfaces.structuralsubscription import (
    IStructuralSubscriptionTarget,
    )
from lp.code.interfaces.hasbranches import (
    IHasBranches,
    IHasCodeImports,
    IHasMergeProposals,
    )
from lp.code.interfaces.hasrecipes import IHasRecipes
from lp.registry.enums import (
    BranchSharingPolicy,
    BugSharingPolicy,
    SpecificationSharingPolicy,
    )
from lp.registry.interfaces.announcement import IMakesAnnouncements
from lp.registry.interfaces.commercialsubscription import (
    ICommercialSubscription,
    )
from lp.registry.interfaces.karma import IKarmaContext
from lp.registry.interfaces.milestone import (
    ICanGetMilestonesDirectly,
    IHasMilestones,
    )
from lp.registry.interfaces.oopsreferences import IHasOOPSReferences
from lp.registry.interfaces.pillar import IPillar
from lp.registry.interfaces.productrelease import IProductRelease
from lp.registry.interfaces.productseries import IProductSeries
from lp.registry.interfaces.projectgroup import IProjectGroup
from lp.registry.interfaces.role import (
    IHasAppointedDriver,
    IHasDrivers,
    IHasOwner,
    )
from lp.services.fields import (
    Description,
    IconImageUpload,
    LogoImageUpload,
    MugshotImageUpload,
    PersonChoice,
    ProductBugTracker,
    ProductNameField,
    PublicPersonChoice,
    Summary,
    Title,
    URIField,
    )
from lp.translations.interfaces.hastranslationimports import (
    IHasTranslationImports,
    )
from lp.translations.interfaces.translationpolicy import ITranslationPolicy

# This is based on the definition of <label> in RFC 1035, section
# 2.3.1, which is what SourceForge project names are based on.
re_valid_rfc1035_label = re.compile(
    '^[a-zA-Z](?:[a-zA-Z0-9-]{,61}[a-zA-Z0-9])?$')


def valid_sourceforge_project_name(project_name):
    """Is this is a valid SourceForge project name?

    Project names must be valid domain name components.

        >>> valid_sourceforge_project_name('mailman')
        True

        >>> valid_sourceforge_project_name('hop-2-hop')
        True

        >>> valid_sourceforge_project_name('quake3')
        True

    They cannot start with a number.

        >>> valid_sourceforge_project_name('1mailman')
        False

    Nor can they start or end with a hyphen.

        >>> valid_sourceforge_project_name('-mailman')
        False

        >>> valid_sourceforge_project_name('mailman-')
        False

    They must be between 1 and 63 characters in length.

        >>> valid_sourceforge_project_name('x' * 0)
        False

        >>> valid_sourceforge_project_name('x' * 1)
        True

        >>> valid_sourceforge_project_name('x' * 63)
        True

        >>> valid_sourceforge_project_name('x' * 64)
        False

    """
    return re_valid_rfc1035_label.match(project_name) is not None


def sourceforge_project_name_validator(project_name):
    """Raise a validation exception if the name is not valid.

        >>> sourceforge_project_name_validator('valid')
        True

        >>> sourceforge_project_name_validator(
        ...     '1nvalid') #doctest: +ELLIPSIS,+NORMALIZE_WHITESPACE
        Traceback (most recent call last):
        ...
        LaunchpadValidationError: SourceForge project names...
    """
    if valid_sourceforge_project_name(project_name):
        return True
    else:
        raise LaunchpadValidationError(
            _(dedent("""
                SourceForge project names must begin with a letter (A
                to Z; case does not matter), followed by zero or more
                letters, numbers, or hyphens, then end with a letter
                or number. In total it must not be more than 63
                characters in length.""")))


class LicenseStatus(DBEnumeratedType):
    """The status of a project's licence review."""

    OPEN_SOURCE = DBItem(
        10, "Open Source",
        u"This project&rsquo;s licence is open source.")
    PROPRIETARY = DBItem(
        20, "Proprietary",
        u"This project&rsquo;s licence is proprietary.")
    UNREVIEWED = DBItem(
        30, "Unreviewed",
        u"This project&rsquo;s licence has not been reviewed.")
    UNSPECIFIED = DBItem(
        40, "Unspecified",
        u"This project&rsquo;s licence has not been specified.")


class License(DBEnumeratedType):
    """Licences under which a project's code can be released."""

    # Sort licences alphabetically by their description.
    sort_order = (
        'ACADEMIC', 'APACHE', 'ARTISTIC', 'ARTISTIC_2_0',
        'BSD', 'COMMON_PUBLIC',
        'CC_BY', 'CC_BY_SA', 'CC_0', 'ECLIPSE',
        'EDUCATIONAL_COMMUNITY', 'AFFERO', 'GNU_GFDL_NO_OPTIONS',
        'GNU_GPL_V2', 'GNU_GPL_V3', 'GNU_LGPL_V2_1', 'GNU_LGPL_V3', 'MIT',
        'MPL', 'OFL', 'OPEN_SOFTWARE', 'PERL', 'PHP', 'PUBLIC_DOMAIN',
        'PYTHON', 'ZPL',
        'DONT_KNOW', 'OTHER_PROPRIETARY', 'OTHER_OPEN_SOURCE')

    ACADEMIC = DBItem(
        10, "Academic Free Licence",
        url='http://www.opensource.org/licenses/afl-3.0.php')
    AFFERO = DBItem(
        20, "GNU Affero GPL v3",
        url='http://www.opensource.org/licenses/agpl-v3.html')
    APACHE = DBItem(
        30, "Apache Licence",
        url='http://www.opensource.org/licenses/apache2.0.php')
    ARTISTIC = DBItem(
        40, "Artistic Licence 1.0",
        url='http://opensource.org/licenses/artistic-license-1.0.php')
    ARTISTIC_2_0 = DBItem(
        45, 'Artistic Licence 2.0',
        url='http://www.opensource.org/licenses/artistic-license-2.0.php')
    BSD = DBItem(
        50, "Simplified BSD Licence",
        url='http://www.opensource.org/licenses/bsd-license.php')
    COMMON_PUBLIC = DBItem(
        80, "Common Public Licence",
        url='http://www.opensource.org/licenses/cpl1.0.php')
    ECLIPSE = DBItem(
        90, "Eclipse Public Licence",
        url='http://www.opensource.org/licenses/eclipse-1.0.php')
    EDUCATIONAL_COMMUNITY = DBItem(
        100, "Educational Community Licence",
        url='http://www.opensource.org/licenses/ecl2.php')
    GNU_GPL_V2 = DBItem(
        130, "GNU GPL v2",
        url='http://www.opensource.org/licenses/gpl-2.0.php')
    GNU_GPL_V3 = DBItem(
        135, "GNU GPL v3",
        url='http://www.opensource.org/licenses/gpl-3.0.html')
    GNU_LGPL_V2_1 = DBItem(
        150, "GNU LGPL v2.1",
        url='http://www.opensource.org/licenses/lgpl-2.1.php')
    GNU_LGPL_V3 = DBItem(
        155, "GNU LGPL v3",
        url='http://www.opensource.org/licenses/lgpl-3.0.html')
    MIT = DBItem(
        160, "MIT / X / Expat Licence",
        url='http://www.opensource.org/licenses/mit-license.php')
    MPL = DBItem(
        170, "Mozilla Public Licence",
        url='http://www.opensource.org/licenses/mozilla1.1.php')
    OPEN_SOFTWARE = DBItem(
        190, "Open Software Licence v 3.0",
        url='http://www.opensource.org/licenses/osl-3.0.php')
    # XXX BarryWarsaw 2009-06-10 There is really no such thing as the "Perl
    # Licence".  See bug 326308 for details.  We can't remove this option
    # because of the existing data in production, however the plan is to hide
    # this choice from users during project creation as part of bug 333932.
    PERL = DBItem(
        200, "Perl Licence")
    PHP = DBItem(
        210, "PHP Licence",
        url='http://www.opensource.org/licenses/php.php')
    PUBLIC_DOMAIN = DBItem(
        220, "Public Domain",
        url='https://answers.launchpad.net/launchpad/+faq/564')
    PYTHON = DBItem(
        230, "Python Licence",
        url='http://www.opensource.org/licenses/PythonSoftFoundation.php')
    ZPL = DBItem(
        280, "Zope Public Licence",
        url='http://www.opensource.org/licenses/zpl.php')
    CC_BY = DBItem(
        300, 'Creative Commons - Attribution',
        url='http://creativecommons.org/about/licenses')
    CC_BY_SA = DBItem(
        310, 'Creative Commons - Attribution Share Alike',
        url='http://creativecommons.org/about/licenses')
    CC_0 = DBItem(
        320, 'Creative Commons - No Rights Reserved',
        url='http://creativecommons.org/about/cc0')
    GNU_GFDL_NO_OPTIONS = DBItem(
        330, "GNU GFDL no options",
        url='http://www.gnu.org/copyleft/fdl.html')
    OFL = DBItem(
        340, "Open Font Licence v1.1",
        url='http://scripts.sil.org/OFL')
    # This is a placeholder "licence" for users who know they want something
    # open source but haven't yet chosen a licence for their project.  We do
    # not want to block them from registering their project, but this choice
    # will allow us to nag them later.
    DONT_KNOW = DBItem(3000, "I don't know yet")

    OTHER_PROPRIETARY = DBItem(1000, "Other/Proprietary")
    OTHER_OPEN_SOURCE = DBItem(1010, "Other/Open Source")


class ILicensesModifiedEvent(Interface):
    """A Product's licenses were changed."""

    def __init__(self, product, user=None):
        """Create an an event about a licence change to a product.

        :param product: The product that was modified.
        :param user: The user who modified the object. The user comes from
            the current interaction if the user is not provided.
        """


class IProductDriverRestricted(Interface):
    """`IProduct` properties which require launchpad.Driver permission."""

    @call_with(owner=REQUEST_USER)
    @rename_parameters_as(releasefileglob="release_url_pattern")
    @export_factory_operation(
        IProductSeries, ['name', 'summary', 'branch', 'releasefileglob'])
    @export_operation_as('newSeries')
    def newSeries(owner, name, summary, branch=None, releasefileglob=None):
        """Creates a new `IProductSeries` for this `IProduct`.

        :param owner: The registrant of this series.
        :param name: The unique name of this series.
        :param summary: The summary of the purpose and focus of development
            of this series.
        :param branch: The bazaar branch that contains the code for
            this series.
        :param releasefileglob: The public URL pattern where release files can
            be automatically downloaded from and linked to this series.
        """


class IProductModerateRestricted(Interface):
    """`IProduct` properties which require launchpad.Moderate."""

    qualifies_for_free_hosting = exported(
        Bool(
            title=_("Qualifies for free hosting"),
            readonly=True,
            description=_(
                "Whether the project's licensing qualifies it for free "
                "use of launchpad.")))

    reviewer_whiteboard = exported(
        Text(
            title=_('Notes for the project reviewer'),
            required=False,
            description=_(
                "Notes on the project's licence, editable only by reviewers "
                "(Admins and Commercial Admins).")))

    is_permitted = exported(
        Bool(
            title=_("Is Permitted"),
            readonly=True,
            description=_(
                "Whether the project's licensing qualifies for free "
                "hosting or the project has an up-to-date "
                "subscription.")))

    project_reviewed = exported(
        Bool(
            title=_('Project reviewed'),
            description=_("Whether or not this project has been reviewed. "
                          "If you looked at the project and how it uses "
                          "Launchpad, you reviewed it.")))

    license_approved = exported(
        Bool(
            title=_("Licence approved"),
            description=_(
                "The project is legitimate and its licence appears valid. "
                "Not applicable to 'Other/Proprietary'.")))


class IProductPublic(Interface):

    id = Int(title=_('The Project ID'))

    def userCanView(user):
        """True if the given user has access to this product."""


<<<<<<< HEAD
class IProductLimitedView(IHasLogo, IHasOwner, ILaunchpadUsage):
=======
class IProductLimitedView(IHasIcon, IHasLogo, IHasOwner, ILaunchpadUsage):
>>>>>>> 330c426b
    """Attributes that must be visible for person with artifact grants
    on bugs, branches or specifications for the product.
    """

    displayname = exported(
        TextLine(
            title=_('Display Name'),
            description=_("""The name of the project as it would appear in a
                paragraph.""")),
        exported_as='display_name')

<<<<<<< HEAD
=======
    icon = exported(
        IconImageUpload(
            title=_("Icon"), required=False,
            default_image_resource='/@@/product',
            description=_(
                "A small image of exactly 14x14 pixels and at most 5kb in "
                "size, that can be used to identify this project. The icon "
                "will be displayed next to the project name everywhere in "
                "Launchpad that we refer to the project and link to it.")))

>>>>>>> 330c426b
    logo = exported(
        LogoImageUpload(
            title=_("Logo"), required=False,
            default_image_resource='/@@/product-logo',
            description=_(
                "An image of exactly 64x64 pixels that will be displayed in "
                "the heading of all pages related to this project. It should "
                "be no bigger than 50kb in size.")))

    name = exported(
        ProductNameField(
            title=_('Name'),
            constraint=name_validator,
            description=_(
                "At least one lowercase letter or number, followed by "
                "letters, numbers, dots, hyphens or pluses. "
                "Keep this name short; it is used in URLs as shown above.")))

    owner = exported(
        PersonChoice(
            title=_('Maintainer'),
            required=True,
            vocabulary='ValidPillarOwner',
            description=_("The restricted team, moderated team, or person "
                          "who maintains the project information in "
                          "Launchpad.")))

    project = exported(
        ReferenceChoice(
            title=_('Part of'),
            required=False,
            vocabulary='ProjectGroup',
            schema=IProjectGroup,
            description=_(
                'Project group. This is an overarching initiative that '
                'includes several related projects. For example, the Mozilla '
                'Project produces Firefox, Thunderbird and Gecko. This '
                'information is used to group those projects in a coherent '
                'way. If you make this project part of a group, the group '
                'preferences and decisions around bug tracking, translation '
                'and security policy will apply to this project.')),
        exported_as='project_group')

    title = exported(
        Title(
            title=_('Title'),
            description=_("The project title. Should be just a few words.")))


class IProductView(
    ICanGetMilestonesDirectly, IHasAppointedDriver, IHasBranches,
<<<<<<< HEAD
    IHasDrivers, IHasExternalBugTracker, IHasIcon,
=======
    IHasExternalBugTracker,
>>>>>>> 330c426b
    IHasMergeProposals, IHasMilestones, IHasExpirableBugs,
    IHasMugshot, IHasSprints, IHasTranslationImports,
    ITranslationPolicy, IKarmaContext, IMakesAnnouncements,
    IOfficialBugTagTargetPublic, IHasOOPSReferences,
<<<<<<< HEAD
    ISpecificationTarget, IHasRecipes, IHasCodeImports, IServiceUsage):
=======
    IHasRecipes, IHasCodeImports, IServiceUsage):
>>>>>>> 330c426b
    """Public IProduct properties."""

    registrant = exported(
        PublicPersonChoice(
            title=_('Registrant'),
            required=True,
            readonly=True,
            vocabulary='ValidPersonOrTeam',
            description=_("This person registered the project in "
                          "Launchpad.")))

    driver = exported(
        PersonChoice(
            title=_("Driver"),
            description=_(
                "This person or team will be able to set feature goals for "
                "and approve bug targeting or backporting for ANY major "
                "series in this project. You might want to leave this blank "
                "and just appoint a team for each specific series, rather "
                "than having one project team that does it all."),
            required=False, vocabulary='ValidPersonOrTeam'))

<<<<<<< HEAD
    drivers = Attribute(
        "Presents the drivers of this project as a list. A list is "
        "required because there might be a project driver and also a "
        "driver appointed in the overarching project group.")

=======
>>>>>>> 330c426b
    summary = exported(
        Summary(
            title=_('Summary'),
            description=_(
                "A short paragraph to introduce the project's work.")))

    description = exported(
        Description(
            title=_('Description'),
            required=False,
            description=_(
                "Details about the project's work, highlights, goals, and "
                "how to contribute. Use plain text, paragraphs are preserved "
                "and URLs are linked in pages. Don't repeat the Summary.")))

    datecreated = exported(
        Datetime(
            title=_('Date Created'),
            required=True, readonly=True,
            description=_("The date this project was created in Launchpad.")),
        exported_as='date_created')

    homepageurl = exported(
        URIField(
            title=_('Homepage URL'),
            required=False,
            allowed_schemes=['http', 'https', 'ftp'], allow_userinfo=False,
            description=_("""The project home page. Please include
                the http://""")),
        exported_as="homepage_url")

    wikiurl = exported(
        URIField(
            title=_('Wiki URL'),
            required=False,
            allowed_schemes=['http', 'https', 'ftp'], allow_userinfo=False,
            description=_("""The full URL of this project's wiki, if it has
                one. Please include the http://""")),
        exported_as='wiki_url')

    screenshotsurl = exported(
        URIField(
            title=_('Screenshots URL'),
            required=False,
            allowed_schemes=['http', 'https', 'ftp'], allow_userinfo=False,
            description=_("""The full URL for screenshots of this project,
                if available. Please include the http://""")),
        exported_as='screenshots_url')

    downloadurl = exported(
        URIField(
            title=_('Download URL'),
            required=False,
            allowed_schemes=['http', 'https', 'ftp'], allow_userinfo=False,
            description=_("""The full URL where downloads for this project
                are located, if available. Please include the http://""")),
        exported_as='download_url')

    programminglang = exported(
        TextLine(
            title=_('Programming Languages'),
            required=False,
            description=_("""A comma delimited list of programming
                languages used for this project.""")),
        exported_as='programming_language')

    sourceforgeproject = exported(
        TextLine(
            title=_('Sourceforge Project'),
            required=False,
            constraint=sourceforge_project_name_validator,
            description=_("""The SourceForge project name for
                this project, if it is in sourceforge.""")),
        exported_as='sourceforge_project')

    freshmeatproject = exported(
        TextLine(
            title=_('Freshmeat Project'),
            required=False, description=_("""The Freshmeat project name for
                this project, if it is in freshmeat.""")),
        exported_as='freshmeat_project')

    homepage_content = Text(
        title=_("Homepage Content"), required=False,
        description=_(
            "The content of this project's home page. Edit this and it will "
            "be displayed for all the world to see. It is NOT a wiki "
            "so you cannot undo changes."))

<<<<<<< HEAD
    icon = exported(
        IconImageUpload(
            title=_("Icon"), required=False,
            default_image_resource='/@@/product',
            description=_(
                "A small image of exactly 14x14 pixels and at most 5kb in "
                "size, that can be used to identify this project. The icon "
                "will be displayed next to the project name everywhere in "
                "Launchpad that we refer to the project and link to it.")))

=======
>>>>>>> 330c426b
    mugshot = exported(
        MugshotImageUpload(
            title=_("Brand"), required=False,
            default_image_resource='/@@/product-mugshot',
            description=_(
                "A large image of exactly 192x192 pixels, that will be "
                "displayed on this project's home page in Launchpad. It "
                "should be no bigger than 100kb in size.")),
        exported_as='brand')

    autoupdate = Bool(
        title=_('Automatic update'),
        description=_("Whether or not this project's attributes are "
                      "updated automatically."))

    private_bugs = exported(
        Bool(
            title=_('Private bugs (obsolete; always False)'), readonly=True,
            description=_("Replaced by bug_sharing_policy.")),
        ('devel', dict(exported=False)))

    branch_sharing_policy = exported(Choice(
        title=_('Branch sharing policy'),
        description=_("Sharing policy for this project's branches."),
        required=True, readonly=True, vocabulary=BranchSharingPolicy),
        as_of='devel')
    bug_sharing_policy = exported(Choice(
        title=_('Bug sharing policy'),
        description=_("Sharing policy for this project's bugs."),
        required=True, readonly=True, vocabulary=BugSharingPolicy),
        as_of='devel')
    specification_sharing_policy = exported(Choice(
        title=_('Blueprint sharing policy'),
        description=_("Sharing policy for this project's specifications."),
        required=True, readonly=True, vocabulary=SpecificationSharingPolicy),
        as_of='devel')

    licenses = exported(
        Set(title=_('Licences'),
            value_type=Choice(vocabulary=License)))

    license_info = exported(
        Description(
            title=_('Description of additional licences'),
            required=False,
            description=_(
                "Description of licences that do not appear in the list "
                "above.")))

    bugtracker = exported(
        ProductBugTracker(
            title=_('Bugs are tracked'),
            vocabulary="BugTracker"),
        exported_as='bug_tracker')

    sourcepackages = Attribute(_("List of packages for this product"))

    date_next_suggest_packaging = exported(
        Datetime(
            title=_('Next suggest packaging date'),
            description=_(
                "Obsolete. The date to resume Ubuntu package suggestions."),
            required=False),
        ('devel', dict(exported=False)))

    distrosourcepackages = Attribute(_("List of distribution packages for "
        "this product"))

    ubuntu_packages = Attribute(
        _("List of distribution packages for this product in Ubuntu"))

    series = exported(
        doNotSnapshot(
            CollectionField(value_type=Object(schema=IProductSeries))))

    development_focus = exported(
        ReferenceChoice(
            title=_('Development focus'), required=True,
            vocabulary='FilteredProductSeries',
            schema=IProductSeries,
            description=_(
                'The series that represents the master or trunk branch. '
                'The Bazaar URL lp:<project> points to the development focus '
                'series branch.')))
    development_focusID = Attribute("The development focus ID.")

    name_with_project = Attribute(_("Returns the product name prefixed "
        "by the project name, if a project is associated with this "
        "product; otherwise, simply returns the product name."))

    releases = exported(
        doNotSnapshot(
            CollectionField(
                title=_("An iterator over the ProductReleases for "
                        "this product."),
                readonly=True,
                value_type=Reference(schema=IProductRelease))))

    translation_focus = exported(
        ReferenceChoice(
            title=_("Translation focus"), required=False,
            vocabulary='FilteredProductSeries',
            schema=IProductSeries,
            description=_(
                'Project series that translators should focus on.')))

    translatable_packages = Attribute(
        "A list of the source packages for this product that can be "
        "translated sorted by distroseries.name and sourcepackage.name.")

    translatable_series = Attribute(
        "A list of the series of this product for which we have translation "
        "templates.")

    obsolete_translatable_series = Attribute("""
        A list of the series of this product with obsolete translation
        templates.""")

    primary_translatable = Attribute(
        "The best guess we have for what new translators will want to "
        "translate for a given product: the latest series for which we have "
        "templates, and failing that, an Ubuntu package.")

    translationgroups = Attribute("The list of applicable translation "
        "groups for a product. There can be several: one from the product, "
        "and potentially one from the project, too.")

    commercial_subscription = exported(
        Reference(
            ICommercialSubscription,
            title=_("Commercial subscriptions"),
            description=_(
                "An object which contains the timeframe and the voucher "
                "code of a subscription.")))

    commercial_subscription_is_due = exported(
            Bool(
                title=_("Commercial subscription is due"),
                readonly=True,
                description=_(
                    "Whether the project's licensing requires a new "
                    "commercial subscription to use launchpad.")))

    has_current_commercial_subscription = Attribute("""
        Whether the project has a current commercial subscription.""")

    license_status = Attribute("""
        Whether the licence is OPENSOURCE, UNREVIEWED, or PROPRIETARY.""")

    remote_product = exported(
        TextLine(
            title=_('Remote bug tracker project id'), required=False,
            description=_(
                "Some bug trackers host multiple projects at the same URL "
                "and require an identifier for the specific project.")))

    active_or_packaged_series = Attribute(
        _("Series that are active and/or have been packaged."))

    packagings = Attribute(_("All the packagings for the project."))

    security_contact = exported(
        TextLine(
            title=_('Security contact'), required=False, readonly=True,
            description=_('Security contact (obsolete; always None)')),
            ('devel', dict(exported=False)), as_of='1.0')

    def getAllowedBugInformationTypes():
        """Get the information types that a bug in this project can have.

        :return: A sequence of `InformationType`s.
        """

    def getDefaultBugInformationType():
        """Get the default information type of a new bug in this project.

        :return: The `InformationType`.
        """

    def getVersionSortedSeries(statuses=None, filter_statuses=None):
        """Return all the series sorted by the name field as a version.

        The development focus field is an exception. It will always
        be sorted first.

        :param statuses: If statuses is not None, only include series
                         which are in the given statuses.
        :param filter_statuses: Filter out any series with statuses listed in
                                filter_statuses.
        """

    def redeemSubscriptionVoucher(voucher, registrant, purchaser,
                                  subscription_months, whiteboard=None,
                                  current_datetime=None):
        """Redeem a voucher and extend the subscription expiration date.

        The voucher must have already been verified to be redeemable.
        :param voucher: The voucher id as tracked in the external system.
        :param registrant: Who is redeeming the voucher.
        :param purchaser: Who purchased the voucher.  May not be known.
        :param subscription_months: integer indicating the number of months
            the voucher is for.
        :param whiteboard: Notes for this activity.
        :param current_datetime: Current time.  Will be datetime.now() if not
            specified.
        :return: None
        """

    def getPackage(distroseries):
        """Return a package in that distroseries for this product."""

    @operation_parameters(
        name=TextLine(title=_("Name"), required=True))
    @operation_returns_entry(IProductSeries)
    @export_read_operation()
    def getSeries(name):
        """Return the series for this product for the given name, or None."""

    @operation_parameters(
        version=TextLine(title=_("Version"), required=True))
    @operation_returns_entry(IProductRelease)
    @export_read_operation()
    def getRelease(version):
        """Return the release for this product that has the version given."""

    def getMilestonesAndReleases():
        """Return all the milestones and releases for this product."""

    def packagedInDistros():
        """Returns the distributions this product has been packaged in."""

    def userCanEdit(user):
        """Can the user edit this product?"""

    def getLinkedBugWatches():
        """Return all the bug watches that are linked to this Product.

        Being linked, means that a bug watch having the same bug tracker
        as this Product is using, is linked to a bug task targeted to
        this Product.
        """

    @operation_parameters(
        include_inactive=Bool(title=_("Include inactive"),
                              required=False, default=False))
    @export_read_operation()
    @export_operation_as('get_timeline')
    def getTimeline(include_inactive):
        """Return basic timeline data useful for creating a diagram.

        The number of milestones returned per series is limited.
        """


class IProductEditRestricted(IOfficialBugTagTargetRestricted):
    """`IProduct` properties which require launchpad.Edit permission."""

    @mutator_for(IProductView['bug_sharing_policy'])
    @operation_parameters(bug_sharing_policy=copy_field(
        IProductView['bug_sharing_policy']))
    @export_write_operation()
    @operation_for_version("devel")
    def setBugSharingPolicy(bug_sharing_policy):
        """Mutator for bug_sharing_policy.

        Checks authorization and entitlement.
        """

    @mutator_for(IProductView['branch_sharing_policy'])
    @operation_parameters(
        branch_sharing_policy=copy_field(
            IProductView['branch_sharing_policy']))
    @export_write_operation()
    @operation_for_version("devel")
    def setBranchSharingPolicy(branch_sharing_policy):
        """Mutator for branch_sharing_policy.

        Checks authorization and entitlement.
        """

    @mutator_for(IProductView['specification_sharing_policy'])
    @operation_parameters(
        specification_sharing_policy=copy_field(
            IProductView['specification_sharing_policy']))
    @export_write_operation()
    @operation_for_version("devel")
    def setSpecificationSharingPolicy(specification_sharing_policy):
        """Mutator for specification_sharing_policy.

        Checks authorization and entitlement.
        """

    def checkInformationType(value):
        """Check whether the information type change should be permitted.

        Iterate through exceptions explaining why the type should not be
        changed.  Has the side-effect of creating a commercial subscription if
        permitted.
        """


class IProduct(
<<<<<<< HEAD
    IBugTarget, IHasBugSupervisor, IProductEditRestricted,
    IProductModerateRestricted, IProductDriverRestricted, IProductView,
    IProductLimitedView, IProductPublic, IQuestionTarget, IRootContext,
    IStructuralSubscriptionTarget, IInformationType, IPillar):
=======
    IBugTarget, IHasBugSupervisor, IHasDrivers, IProductEditRestricted,
    IProductModerateRestricted, IProductDriverRestricted, IProductView,
    IProductLimitedView, IProductPublic, IQuestionTarget, IRootContext,
    ISpecificationTarget, IStructuralSubscriptionTarget, IInformationType,
    IPillar):
>>>>>>> 330c426b
    """A Product.

    The Launchpad Registry describes the open source world as ProjectGroups
    and Products. Each ProjectGroup may be responsible for several Products.
    For example, the Mozilla Project has Firefox, Thunderbird and The
    Mozilla App Suite as Products, among others.
    """

    export_as_webservice_entry('project')

    drivers = Attribute(
        "Presents the drivers of this project as a list. A list is "
        "required because there might be a project driver and also a "
        "driver appointed in the overarching project group.")


# Fix cyclic references.
IProjectGroup['products'].value_type = Reference(IProduct)
IProductRelease['product'].schema = IProduct


class IProductSet(Interface):
    export_as_webservice_collection(IProduct)

    title = Attribute("The set of Products registered in the Launchpad")

    people = Attribute(
        "The PersonSet, placed here so we can easily render "
        "the list of latest teams to register on the /projects/ page.")

    def get_users_private_products(user):
        """Get users non-public products.

        :param user: Which user are we searching products for.
        :return: An iterable of IProduct
        """

    def get_users_private_products(user):
        """Get users non-public products.

        :param user: Which user are we searching products for.
        :return: An iterable of IProduct
        """

    def get_all_active(eager_load=True):
        """Get all active products.

        :param eager_load: If False do not load related objects such as the
            owner.
        :return: An iterable of IProduct.
        """

    def __iter__():
        """Return an iterator over all the active products."""

    def __getitem__(name):
        """Get a product by its name."""

    def get(productid):
        """Get a product by its id.

        If the product can't be found a NotFoundError will be
        raised.
        """

    def getByName(name, ignore_inactive=False):
        """Return the product with the given name, ignoring inactive products
        if ignore_inactive is True.

        Return None if there is no such product.
        """

    def getProductsWithBranches(num_products=None):
        """Return an iterator over all active products that have branches.

        If num_products is not None, then the first `num_products` are
        returned.
        """

    @call_with(owner=REQUEST_USER)
    @rename_parameters_as(
        displayname='display_name', project='project_group',
        homepageurl='home_page_url', screenshotsurl='screenshots_url',
        freshmeatproject='freshmeat_project', wikiurl='wiki_url',
        downloadurl='download_url',
        sourceforgeproject='sourceforge_project',
        programminglang='programming_lang')
    @export_factory_operation(
        IProduct, ['name', 'displayname', 'title', 'summary', 'description',
                   'project', 'homepageurl', 'screenshotsurl',
                   'downloadurl', 'freshmeatproject', 'wikiurl',
                   'sourceforgeproject', 'programminglang',
                   'project_reviewed', 'licenses', 'license_info',
                   'registrant', 'bug_supervisor', 'driver'])
    @export_operation_as('new_project')
    def createProduct(owner, name, displayname, title, summary,
                      description=None, project=None, homepageurl=None,
                      screenshotsurl=None, wikiurl=None,
                      downloadurl=None, freshmeatproject=None,
                      sourceforgeproject=None, programminglang=None,
                      project_reviewed=False, mugshot=None, logo=None,
                      icon=None, licenses=None, license_info=None,
                      registrant=None, bug_supervisor=None, driver=None):
        """Create and return a brand new Product.

        See `IProduct` for a description of the parameters.
        """

    @operation_parameters(
        search_text=TextLine(title=_("Search text")),
        active=Bool(title=_("Is the project active")),
        project_reviewed=Bool(title=_("Is the project licence reviewed")),
        licenses=Set(title=_('Licenses'),
                       value_type=Choice(vocabulary=License)),
        created_after=Date(title=_("Created after date")),
        created_before=Date(title=_("Created before date")),
        has_subscription=Bool(title=_("Has a commercial subscription")),
        subscription_expires_after=Date(
            title=_("Subscription expires after")),
        subscription_expires_before=Date(
            title=_("Subscription expired before")),
        subscription_modified_after=Date(
            title=_("Subscription modified after")),
        subscription_modified_before=Date(
            title=_("Subscription modified before")))
    @operation_returns_collection_of(IProduct)
    @export_read_operation()
    @export_operation_as('licensing_search')
    @call_with(user=REQUEST_USER)
    def forReview(user,
                  search_text=None,
                  active=None,
                  project_reviewed=None,
                  licenses=None,
                  created_after=None,
                  created_before=None,
                  has_subscription=None,
                  subscription_expires_after=None,
                  subscription_expires_before=None,
                  subscription_modified_after=None,
                  subscription_modified_before=None):
        """Return an iterator over products that need to be reviewed."""

    @collection_default_content()
    def _request_user_search():
        """Wrapper for search to use request user in default content."""

    @call_with(user=REQUEST_USER)
    @operation_parameters(text=TextLine(title=_("Search text")))
    @operation_returns_collection_of(IProduct)
    @export_read_operation()
    def search(user, text=None):
        """Search through the Registry database for products that match the
        query terms. text is a piece of text in the title / summary /
        description fields of product.

        This call eager loads data appropriate for web API; caution may be
        needed for other callers.
        """

    @operation_returns_collection_of(IProduct)
    @call_with(user=REQUEST_USER, quantity=None)
    @export_read_operation()
    def latest(user, quantity=5):
        """Return the latest projects registered in Launchpad.

        The supplied user determines which objects are visible.

        If the quantity is not specified or is a value that is not 'None'
        then the set of projects returned is limited to that value (the
        default quantity is 5).  If quantity is 'None' then all projects are
        returned.  For the web service it is not possible to specify the
        quantity, so all projects are returned, latest first.
        """

    def getTranslatables():
        """Return an iterator over products that have translatable resources.

        Skips products that are not configured to be translated in
        Launchpad, as well as non-active ones.
        """

    def count_all():
        """Return a count of the total number of products registered in
        Launchpad."""

    def count_translatable():
        """Return a count of the number of products that have
        upstream-oriented translations configured in Rosetta."""

    def count_buggy():
        """Return the number of products that have bugs associated with them
        in Launchpad."""

    def count_featureful():
        """Return the number of products that have specs associated with
        them in Blueprint."""

    def count_reviewed():
        """Return a count of the number of products in the Launchpad that
        are both active and reviewed."""

    def count_answered():
        """Return the number of projects that have questions and answers
        associated with them.
        """

    def count_codified():
        """Return the number of projects that have branches associated with
        them.
        """

    def getProductsWithNoneRemoteProduct(bugtracker_type=None):
        """Get all the IProducts having a `remote_product` of None

        The result can be filtered to only return Products associated
        with a given bugtracker type.
        """

    def getSFLinkedProductsWithNoneRemoteProduct():
        """Get IProducts with a sourceforge project and no remote_product."""


emptiness_vocabulary = SimpleVocabulary.fromItems(
        [('Empty', True), ('Not Empty', False)])


class IProductReviewSearch(Interface):
    """A search form for products being reviewed."""

    search_text = TextLine(
      title=_('Search text'),
      description=_("Search text in the product's name, displayname, title, "
                    "summary, and description."),
      required=False)

    active = Choice(
        title=_('Active'), values=[True, False],
        required=False, default=True)

    project_reviewed = Choice(
        title=_('Project Reviewed'), values=[True, False],
        required=False, default=False)

    license_approved = Choice(
        title=_('Project Approved'), values=[True, False],
        required=False, default=False)

    licenses = Set(
        title=_('Licenses'),
        value_type=Choice(vocabulary=License),
        required=False,
        default=set())

    has_subscription = Choice(
        title=_('Has Commercial Subscription'),
        values=[True, False], required=False)

    created_after = Date(title=_("Created between"), required=False)

    created_before = Date(title=_("and"), required=False)

    subscription_expires_after = Date(
        title=_("Subscription expires between"), required=False)

    subscription_expires_before = Date(
        title=_("and"), required=False)

    subscription_modified_after = Date(
        title=_("Subscription modified between"), required=False)

    subscription_modified_before = Date(
        title=_("and"), required=False)


class NoSuchProduct(NameLookupFailed):
    """Raised when we try to find a product that doesn't exist."""

    _message_prefix = "No such product"


class InvalidProductName(LaunchpadValidationError):

    def __init__(self, name):
        self.name = name
        LaunchpadValidationError.__init__(
            self, "Invalid name for product: %s." % (name, ))


# Fix circular imports.
from lp.registry.interfaces.distributionsourcepackage import (
    IDistributionSourcePackage)
IDistributionSourcePackage['upstream_product'].schema = IProduct

ICommercialSubscription['product'].schema = IProduct<|MERGE_RESOLUTION|>--- conflicted
+++ resolved
@@ -428,11 +428,7 @@
         """True if the given user has access to this product."""
 
 
-<<<<<<< HEAD
-class IProductLimitedView(IHasLogo, IHasOwner, ILaunchpadUsage):
-=======
 class IProductLimitedView(IHasIcon, IHasLogo, IHasOwner, ILaunchpadUsage):
->>>>>>> 330c426b
     """Attributes that must be visible for person with artifact grants
     on bugs, branches or specifications for the product.
     """
@@ -444,8 +440,6 @@
                 paragraph.""")),
         exported_as='display_name')
 
-<<<<<<< HEAD
-=======
     icon = exported(
         IconImageUpload(
             title=_("Icon"), required=False,
@@ -456,7 +450,6 @@
                 "will be displayed next to the project name everywhere in "
                 "Launchpad that we refer to the project and link to it.")))
 
->>>>>>> 330c426b
     logo = exported(
         LogoImageUpload(
             title=_("Logo"), required=False,
@@ -508,20 +501,12 @@
 
 class IProductView(
     ICanGetMilestonesDirectly, IHasAppointedDriver, IHasBranches,
-<<<<<<< HEAD
-    IHasDrivers, IHasExternalBugTracker, IHasIcon,
-=======
     IHasExternalBugTracker,
->>>>>>> 330c426b
     IHasMergeProposals, IHasMilestones, IHasExpirableBugs,
     IHasMugshot, IHasSprints, IHasTranslationImports,
     ITranslationPolicy, IKarmaContext, IMakesAnnouncements,
     IOfficialBugTagTargetPublic, IHasOOPSReferences,
-<<<<<<< HEAD
-    ISpecificationTarget, IHasRecipes, IHasCodeImports, IServiceUsage):
-=======
     IHasRecipes, IHasCodeImports, IServiceUsage):
->>>>>>> 330c426b
     """Public IProduct properties."""
 
     registrant = exported(
@@ -544,14 +529,6 @@
                 "than having one project team that does it all."),
             required=False, vocabulary='ValidPersonOrTeam'))
 
-<<<<<<< HEAD
-    drivers = Attribute(
-        "Presents the drivers of this project as a list. A list is "
-        "required because there might be a project driver and also a "
-        "driver appointed in the overarching project group.")
-
-=======
->>>>>>> 330c426b
     summary = exported(
         Summary(
             title=_('Summary'),
@@ -641,19 +618,6 @@
             "be displayed for all the world to see. It is NOT a wiki "
             "so you cannot undo changes."))
 
-<<<<<<< HEAD
-    icon = exported(
-        IconImageUpload(
-            title=_("Icon"), required=False,
-            default_image_resource='/@@/product',
-            description=_(
-                "A small image of exactly 14x14 pixels and at most 5kb in "
-                "size, that can be used to identify this project. The icon "
-                "will be displayed next to the project name everywhere in "
-                "Launchpad that we refer to the project and link to it.")))
-
-=======
->>>>>>> 330c426b
     mugshot = exported(
         MugshotImageUpload(
             title=_("Brand"), required=False,
@@ -956,18 +920,11 @@
 
 
 class IProduct(
-<<<<<<< HEAD
-    IBugTarget, IHasBugSupervisor, IProductEditRestricted,
-    IProductModerateRestricted, IProductDriverRestricted, IProductView,
-    IProductLimitedView, IProductPublic, IQuestionTarget, IRootContext,
-    IStructuralSubscriptionTarget, IInformationType, IPillar):
-=======
     IBugTarget, IHasBugSupervisor, IHasDrivers, IProductEditRestricted,
     IProductModerateRestricted, IProductDriverRestricted, IProductView,
     IProductLimitedView, IProductPublic, IQuestionTarget, IRootContext,
     ISpecificationTarget, IStructuralSubscriptionTarget, IInformationType,
     IPillar):
->>>>>>> 330c426b
     """A Product.
 
     The Launchpad Registry describes the open source world as ProjectGroups
@@ -997,13 +954,6 @@
     people = Attribute(
         "The PersonSet, placed here so we can easily render "
         "the list of latest teams to register on the /projects/ page.")
-
-    def get_users_private_products(user):
-        """Get users non-public products.
-
-        :param user: Which user are we searching products for.
-        :return: An iterable of IProduct
-        """
 
     def get_users_private_products(user):
         """Get users non-public products.
