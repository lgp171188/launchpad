# Copyright 2009 Canonical Ltd.  This software is licensed under the
# GNU Affero General Public License version 3 (see the file LICENSE).

# pylint: disable-msg=E0211,E0213

"""Interfaces including and related to IProduct."""

__metaclass__ = type

__all__ = [
    'InvalidProductName',
    'IProduct',
    'IProductProjectReviewRestricted',
    'IProductDriverRestricted',
    'IProductEditRestricted',
    'IProductPublic',
    'IProductReviewSearch',
    'IProductSet',
    'License',
    'LicenseStatus',
    'NoSuchProduct',
    'valid_sourceforge_project_name',
    ]


import re

from textwrap import dedent

from zope.interface import Interface, Attribute
from zope.schema import (
    Bool, Choice, Date, Datetime, Int, Object, Set, Text, TextLine)
from zope.schema.vocabulary import SimpleVocabulary
from lazr.enum import DBEnumeratedType, DBItem

from canonical.launchpad import _
from canonical.launchpad.fields import (
    Description, IconImageUpload, LogoImageUpload, MugshotImageUpload,
    ParticipatingPersonChoice, ProductBugTracker, ProductNameField,
    PublicPersonChoice, Summary, Title, URIField)
from lp.registry.interfaces.structuralsubscription import (
    IStructuralSubscriptionTarget)
from lp.app.interfaces.headings import IRootContext
from lp.code.interfaces.branchvisibilitypolicy import (
    IHasBranchVisibilityPolicy)
<<<<<<< HEAD
from lp.code.interfaces.hasbranches import (
    IHasBranches, IHasCodeImports, IHasMergeProposals)
=======
from lp.code.interfaces.hasbranches import IHasBranches, IHasMergeProposals
from lp.code.interfaces.hasrecipes import IHasRecipes
>>>>>>> 10b0a44b
from lp.bugs.interfaces.bugtarget import (
    IBugTarget, IOfficialBugTagTargetPublic, IOfficialBugTagTargetRestricted)
from lp.registry.interfaces.karma import IKarmaContext
from canonical.launchpad.interfaces.launchpad import (
    IHasAppointedDriver, IHasDrivers, IHasExternalBugTracker, IHasIcon,
    IHasLogo, IHasMugshot, IHasSecurityContact, ILaunchpadUsage)
from lp.registry.interfaces.role import IHasOwner
from lp.registry.interfaces.milestone import (
    ICanGetMilestonesDirectly, IHasMilestones)
from lp.registry.interfaces.announcement import IMakesAnnouncements
from lp.registry.interfaces.commercialsubscription import (
    ICommercialSubscription)
from lp.registry.interfaces.mentoringoffer import IHasMentoringOffers
from lp.registry.interfaces.pillar import IPillar
from lp.registry.interfaces.productrelease import IProductRelease
from lp.registry.interfaces.productseries import IProductSeries
from lp.registry.interfaces.projectgroup import IProjectGroup
from lp.blueprints.interfaces.specificationtarget import (
    ISpecificationTarget)
from lp.blueprints.interfaces.sprint import IHasSprints
from lp.translations.interfaces.translationgroup import (
    ITranslationPolicy)
from canonical.launchpad.validators import LaunchpadValidationError
from canonical.launchpad.validators.name import name_validator
from canonical.launchpad.webapp.interfaces import NameLookupFailed
from lazr.restful.fields import CollectionField, Reference, ReferenceChoice
from lazr.restful.declarations import (
    REQUEST_USER, call_with, collection_default_content,
    export_as_webservice_collection, export_as_webservice_entry,
    export_factory_operation, export_operation_as, export_read_operation,
    exported, operation_parameters, operation_returns_entry,
    operation_returns_collection_of, rename_parameters_as)


# This is based on the definition of <label> in RFC 1035, section
# 2.3.1, which is what SourceForge project names are based on.
re_valid_rfc1035_label = re.compile(
    '^[a-zA-Z](?:[a-zA-Z0-9-]{,61}[a-zA-Z0-9])?$')


def valid_sourceforge_project_name(project_name):
    """Is this is a valid SourceForge project name?

    Project names must be valid domain name components.

        >>> valid_sourceforge_project_name('mailman')
        True

        >>> valid_sourceforge_project_name('hop-2-hop')
        True

        >>> valid_sourceforge_project_name('quake3')
        True

    They cannot start with a number.

        >>> valid_sourceforge_project_name('1mailman')
        False

    Nor can they start or end with a hyphen.

        >>> valid_sourceforge_project_name('-mailman')
        False

        >>> valid_sourceforge_project_name('mailman-')
        False

    They must be between 1 and 63 characters in length.

        >>> valid_sourceforge_project_name('x' * 0)
        False

        >>> valid_sourceforge_project_name('x' * 1)
        True

        >>> valid_sourceforge_project_name('x' * 63)
        True

        >>> valid_sourceforge_project_name('x' * 64)
        False

    """
    return re_valid_rfc1035_label.match(project_name) is not None


def sourceforge_project_name_validator(project_name):
    """Raise a validation exception if the name is not valid.

        >>> sourceforge_project_name_validator('valid')
        True

        >>> sourceforge_project_name_validator(
        ...     '1nvalid') #doctest: +ELLIPSIS,+NORMALIZE_WHITESPACE
        Traceback (most recent call last):
        ...
        LaunchpadValidationError: SourceForge project names...
    """
    if valid_sourceforge_project_name(project_name):
        return True
    else:
        raise LaunchpadValidationError(
            _(dedent("""
                SourceForge project names must begin with a letter (A
                to Z; case does not matter), followed by zero or more
                letters, numbers, or hyphens, then end with a letter
                or number. In total it must not be more than 63
                characters in length.""")))


class LicenseStatus(DBEnumeratedType):
    """The status of a project's license review."""

    OPEN_SOURCE = DBItem(
        10, "Open Source",
        u"This project&rsquo;s license is open source.")
    PROPRIETARY = DBItem(
        20, "Proprietary",
        u"This project&rsquo;s license is proprietary.")
    UNREVIEWED = DBItem(
        30, "Unreviewed",
        u"This project&rsquo;s license has not been reviewed.")
    UNSPECIFIED = DBItem(
        40, "Unspecified",
        u"This project&rsquo;s license has not been specified.")


class License(DBEnumeratedType):
    """Licenses under which a project's code can be released."""

    # Sort licenses alphabetically by their description.
    sort_order = (
        'ACADEMIC', 'APACHE', 'ARTISTIC', 'ARTISTIC_2_0',
        'BSD', 'COMMON_PUBLIC',
        'CC_BY', 'CC_BY_SA', 'CC_0', 'ECLIPSE',
        'EDUCATIONAL_COMMUNITY', 'AFFERO', 'GNU_GPL_V2', 'GNU_GPL_V3',
        'GNU_LGPL_V2_1', 'GNU_LGPL_V3', 'MIT', 'MPL', 'OPEN_SOFTWARE', 'PERL',
        'PHP', 'PUBLIC_DOMAIN', 'PYTHON', 'ZPL',
        'DONT_KNOW', 'OTHER_PROPRIETARY', 'OTHER_OPEN_SOURCE')

    ACADEMIC = DBItem(
        10, "Academic Free License",
        url='http://www.opensource.org/licenses/afl-3.0.php')
    AFFERO = DBItem(
        20, "GNU Affero GPL v3",
        url='http://www.opensource.org/licenses/agpl-v3.html')
    APACHE = DBItem(
        30, "Apache License",
        url='http://www.opensource.org/licenses/apache2.0.php')
    ARTISTIC = DBItem(
        40, "Artistic License 1.0",
        url='http://opensource.org/licenses/artistic-license-1.0.php')
    ARTISTIC_2_0 = DBItem(
        45, 'Artistic License 2.0',
        url='http://www.opensource.org/licenses/artistic-license-2.0.php')
    BSD = DBItem(
        50, "Simplified BSD License",
        url='http://www.opensource.org/licenses/bsd-license.php')
    COMMON_PUBLIC = DBItem(
        80, "Common Public License",
        url='http://www.opensource.org/licenses/cpl1.0.php')
    ECLIPSE = DBItem(
        90, "Eclipse Public License",
        url='http://www.opensource.org/licenses/eclipse-1.0.php')
    EDUCATIONAL_COMMUNITY = DBItem(
        100, "Educational Community License",
        url='http://www.opensource.org/licenses/ecl2.php')
    GNU_GPL_V2 = DBItem(
        130, "GNU GPL v2",
        url='http://www.opensource.org/licenses/gpl-2.0.php')
    GNU_GPL_V3 = DBItem(
        135, "GNU GPL v3",
        url='http://www.opensource.org/licenses/gpl-3.0.html')
    GNU_LGPL_V2_1 = DBItem(
        150, "GNU LGPL v2.1",
        url='http://www.opensource.org/licenses/lgpl-2.1.php')
    GNU_LGPL_V3 = DBItem(
        155, "GNU LGPL v3",
        url='http://www.opensource.org/licenses/lgpl-3.0.html')
    MIT = DBItem(
        160, "MIT / X / Expat License",
        url='http://www.opensource.org/licenses/mit-license.php')
    MPL = DBItem(
        170, "Mozilla Public License",
        url='http://www.opensource.org/licenses/mozilla1.1.php')
    OPEN_SOFTWARE = DBItem(
        190, "Open Software License v 3.0",
        url='http://www.opensource.org/licenses/osl-3.0.php')
    # XXX BarryWarsaw 2009-06-10 There is really no such thing as the "Perl
    # License".  See bug 326308 for details.  We can't remove this option
    # because of the existing data in production, however the plan is to hide
    # this choice from users during project creation as part of bug 333932.
    PERL = DBItem(
        200, "Perl License")
    PHP = DBItem(
        210, "PHP License",
        url='http://www.opensource.org/licenses/php.php')
    PUBLIC_DOMAIN = DBItem(
        220, "Public Domain",
        url='https://answers.launchpad.net/launchpad/+faq/564')
    PYTHON = DBItem(
        230, "Python License",
        url='http://www.opensource.org/licenses/PythonSoftFoundation.php')
    ZPL = DBItem(
        280, "Zope Public License",
        url='http://www.opensource.org/licenses/zpl.php')
    CC_BY = DBItem(
        300, 'Creative Commons - Attribution',
        url='http://creativecommons.org/about/licenses')
    CC_BY_SA = DBItem(
        310, 'Creative Commons - Attribution Share Alike',
        url='http://creativecommons.org/about/licenses')
    CC_0 = DBItem(
        320, 'Creative Commons - No Rights Reserved',
        url='http://creativecommons.org/about/cc0')
    # This is a placeholder "license" for users who know they want something
    # open source but haven't yet chosen a license for their project.  We do
    # not want to block them from registering their project, but this choice
    # will allow us to nag them later.
    DONT_KNOW = DBItem(3000, "I don't know yet")

    OTHER_PROPRIETARY = DBItem(1000, "Other/Proprietary")
    OTHER_OPEN_SOURCE = DBItem(1010, "Other/Open Source")


class IProductDriverRestricted(Interface):
    """`IProduct` properties which require launchpad.Driver permission."""

    def newSeries(owner, name, summary, branch=None, releasefileglob=None):
        """Creates a new `IProductSeries` for this `IProduct`.

        :param owner: The registrant of this series.
        :param name: The unique name of this series.
        :param summary: The summary of the purpose and focus of development
            of this series.
        :param branch: The bazaar branch that contains the code for
            this series.
        :param releasefileglob: The public URL pattern where release files can
            be automatically downloaded from and linked to this series.
        """


class IProductEditRestricted(IOfficialBugTagTargetRestricted):
    """`IProduct` properties which require launchpad.Edit permission."""


class IProductProjectReviewRestricted(Interface):
    """`IProduct` properties which require launchpad.ProjectReview."""

    qualifies_for_free_hosting = exported(
        Bool(
            title=_("Qualifies for free hosting"),
            readonly=True,
            description=_(
                "Whether the project's licensing qualifies it for free "
                "use of launchpad.")))

    reviewer_whiteboard = exported(
        Text(
            title=_('Notes for the project reviewer'),
            required=False,
            description=_(
                "Notes on the project's license, editable only by reviewers "
                "(Admins and Commercial Admins).")))

    is_permitted = exported(
        Bool(
            title=_("Is Permitted"),
            readonly=True,
            description=_(
                "Whether the project's licensing qualifies for free "
                "hosting or the project has an up-to-date "
                "subscription.")))

    license_reviewed = exported(
        Bool(
            title=_('Project reviewed'),
            description=_("Whether or not this project has been reviewed. "
                          "If you looked at the project and how it uses "
                          "Launchpad, you reviewed it.")))

    license_approved = exported(
        Bool(
            title=_("Project approved"),
            description=_(
                "The project is legitimate and its license appears valid. "
                "Not applicable to 'Other/Proprietary'.")))


class IProductPublic(
    IBugTarget, ICanGetMilestonesDirectly, IHasAppointedDriver, IHasBranches,
    IHasBranchVisibilityPolicy, IHasDrivers, IHasExternalBugTracker, IHasIcon,
    IHasLogo, IHasMentoringOffers, IHasMergeProposals, IHasMilestones,
    IHasMugshot, IHasOwner, IHasSecurityContact, IHasSprints,
    ITranslationPolicy, IKarmaContext, ILaunchpadUsage, IMakesAnnouncements,
<<<<<<< HEAD
    IOfficialBugTagTargetPublic, IPillar, ISpecificationTarget,
    IHasCodeImports):
=======
    IOfficialBugTagTargetPublic, IPillar, ISpecificationTarget, IHasRecipes):
>>>>>>> 10b0a44b
    """Public IProduct properties."""

    # XXX Mark Shuttleworth 2004-10-12: Let's get rid of ID's in interfaces
    # unless we really need them. BradB says he can remove the need for them
    # in SQLObject soon.
    id = Int(title=_('The Project ID'))

    project = exported(
        ReferenceChoice(
            title=_('Part of'),
            required=False,
            vocabulary='Project',
            schema=IProjectGroup,
            description=_(
                'Super-project. In Launchpad, we can setup a special '
                '"project group" that is an overarching initiative that '
                'includes several related projects. For example, the Mozilla '
                'Project produces Firefox, Thunderbird and Gecko. This '
                'information is used to group those projects in a coherent '
                'way. If you make this project part of a group, the group '
                'preferences and decisions around bug tracking, translation '
                'and security policy will apply to this project.')),
        exported_as='project_group')

    owner = exported(
        ParticipatingPersonChoice(
            title=_('Maintainer'),
            required=True,
            vocabulary='ValidOwner',
            description=_("The person or team who maintains the project "
                          "information in Launchpad.")))

    registrant = exported(
        PublicPersonChoice(
            title=_('Registrant'),
            required=True,
            readonly=True,
            vocabulary='ValidPersonOrTeam',
            description=_("This person registered the project in "
                          "Launchpad.")))

    driver = exported(
        ParticipatingPersonChoice(
            title=_("Driver"),
            description=_(
                "This person or team will be able to set feature goals for "
                "and approve bug targeting or backporting for ANY major "
                "series in this project. You might want to leave this blank "
                "and just appoint a team for each specific series, rather "
                "than having one project team that does it all."),
            required=False, vocabulary='ValidPersonOrTeam'))

    drivers = Attribute(
        "Presents the drivers of this project as a list. A list is "
        "required because there might be a project driver and also a "
        "driver appointed in the overarching project group.")

    name = exported(
        ProductNameField(
            title=_('Name'),
            constraint=name_validator,
            description=_(
                "At least one lowercase letter or number, followed by "
                "letters, numbers, dots, hyphens or pluses. "
                "Keep this name short; it is used in URLs as shown above.")))

    displayname = exported(
        TextLine(
            title=_('Display Name'),
            description=_("""The name of the project as it would appear in a
                paragraph.""")),
        exported_as='display_name')

    title = exported(
        Title(
            title=_('Title'),
            description=_("The project title. Should be just a few words.")))

    summary = exported(
        Summary(
            title=_('Summary'),
            description=_(
                "A short paragraph to introduce the project's work.")))

    description = exported(
        Description(
            title=_('Description'),
            required=False,
            description=_(
                "Details about the project's work, highlights, goals, and "
                "how to contribute. Use plain text, paragraphs are preserved "
                "and URLs are linked in pages. Don't repeat the Summary.")))

    datecreated = exported(
        Datetime(
            title=_('Date Created'),
            required=True, readonly=True,
            description=_("The date this project was created in Launchpad.")),
        exported_as='date_created')

    homepageurl = exported(
        URIField(
            title=_('Homepage URL'),
            required=False,
            allowed_schemes=['http', 'https', 'ftp'], allow_userinfo=False,
            description=_("""The project home page. Please include
                the http://""")),
        exported_as="homepage_url")

    wikiurl = exported(
        URIField(
            title=_('Wiki URL'),
            required=False,
            allowed_schemes=['http', 'https', 'ftp'], allow_userinfo=False,
            description=_("""The full URL of this project's wiki, if it has
                one. Please include the http://""")),
        exported_as='wiki_url')

    screenshotsurl = exported(
        URIField(
            title=_('Screenshots URL'),
            required=False,
            allowed_schemes=['http', 'https', 'ftp'], allow_userinfo=False,
            description=_("""The full URL for screenshots of this project,
                if available. Please include the http://""")),
        exported_as='screenshots_url')

    downloadurl = exported(
        URIField(
            title=_('Download URL'),
            required=False,
            allowed_schemes=['http', 'https', 'ftp'], allow_userinfo=False,
            description=_("""The full URL where downloads for this project
                are located, if available. Please include the http://""")),
        exported_as='download_url')

    programminglang = exported(
        TextLine(
            title=_('Programming Languages'),
            required=False,
            description=_("""A comma delimited list of programming
                languages used for this project.""")),
        exported_as='programming_language')

    sourceforgeproject = exported(
        TextLine(
            title=_('Sourceforge Project'),
            required=False,
            constraint=sourceforge_project_name_validator,
            description=_("""The SourceForge project name for
                this project, if it is in sourceforge.""")),
        exported_as='sourceforge_project')

    freshmeatproject = exported(
        TextLine(
            title=_('Freshmeat Project'),
            required=False, description=_("""The Freshmeat project name for
                this project, if it is in freshmeat.""")),
        exported_as='freshmeat_project')

    homepage_content = Text(
        title=_("Homepage Content"), required=False,
        description=_(
            "The content of this project's home page. Edit this and it will "
            "be displayed for all the world to see. It is NOT a wiki "
            "so you cannot undo changes."))

    icon = exported(
        IconImageUpload(
            title=_("Icon"), required=False,
            default_image_resource='/@@/product',
            description=_(
                "A small image of exactly 14x14 pixels and at most 5kb in "
                "size, that can be used to identify this project. The icon "
                "will be displayed next to the project name everywhere in "
                "Launchpad that we refer to the project and link to it.")))

    logo = exported(
        LogoImageUpload(
            title=_("Logo"), required=False,
            default_image_resource='/@@/product-logo',
            description=_(
                "An image of exactly 64x64 pixels that will be displayed in "
                "the heading of all pages related to this project. It should "
                "be no bigger than 50kb in size.")))

    mugshot = exported(
        MugshotImageUpload(
            title=_("Brand"), required=False,
            default_image_resource='/@@/product-mugshot',
            description=_(
                "A large image of exactly 192x192 pixels, that will be "
                "displayed on this project's home page in Launchpad. It "
                "should be no bigger than 100kb in size.")),
        exported_as='brand')

    autoupdate = Bool(
        title=_('Automatic update'),
        description=_("Whether or not this project's attributes are "
                      "updated automatically."))

    private_bugs = Bool(title=_('Private bugs'),
                        description=_(
                            "Whether or not bugs reported into this project "
                            "are private by default."))
    licenses = exported(
        Set(title=_('Licenses'),
            value_type=Choice(vocabulary=License)))

    license_info = exported(
        Description(
            title=_('Description of additional licenses'),
            required=False,
            description=_(
                "Description of licenses that do not appear in the list "
                "above.")))

    bugtracker = exported(
        ProductBugTracker(
            title=_('Bugs are tracked'),
            vocabulary="BugTracker"),
        exported_as='bug_tracker')

    sourcepackages = Attribute(_("List of packages for this product"))

    distrosourcepackages = Attribute(_("List of distribution packages for "
        "this product"))

    series = exported(
        CollectionField(value_type=Object(schema=IProductSeries)))

    development_focus = exported(
        ReferenceChoice(
            title=_('Development focus'), required=True,
            vocabulary='FilteredProductSeries',
            schema=IProductSeries,
            description=_('The "trunk" series where development is focused')))

    name_with_project = Attribute(_("Returns the product name prefixed "
        "by the project name, if a project is associated with this "
        "product; otherwise, simply returns the product name."))

    releases = exported(
        CollectionField(
            title=_("An iterator over the ProductReleases for this product."),
            readonly=True,
            value_type=Reference(schema=IProductRelease)))

    translation_focus = exported(
        ReferenceChoice(
            title=_("Translation Focus"), required=False,
            vocabulary='FilteredProductSeries',
            schema=IProductSeries,
            description=_(
                'The ProductSeries where translations are focused.')))

    translatable_packages = Attribute(
        "A list of the source packages for this product that can be "
        "translated sorted by distroseries.name and sourcepackage.name.")

    translatable_series = Attribute(
        "A list of the series of this product for which we have translation "
        "templates.")

    obsolete_translatable_series = Attribute("""
        A list of the series of this product with obsolete translation
        templates.""")

    primary_translatable = Attribute(
        "The best guess we have for what new translators will want to "
        "translate for a given product: the latest series for which we have "
        "templates, and failing that, an Ubuntu package.")

    translationgroups = Attribute("The list of applicable translation "
        "groups for a product. There can be several: one from the product, "
        "and potentially one from the project, too.")

    aggregatetranslationpermission = Attribute("The translation permission "
        "that applies to translations in this product, based on the "
        "permissions that apply to the product as well as its project.")

    commercial_subscription = exported(
        Reference(
            ICommercialSubscription,
            title=_("Commercial subscriptions"),
            description=_(
                "An object which contains the timeframe and the voucher "
                "code of a subscription.")))

    commercial_subscription_is_due = exported(
            Bool(
                title=_("Commercial subscription is due"),
                readonly=True,
                description=_(
                    "Whether the project's licensing requires a new "
                    "commercial subscription to use launchpad.")))

    license_status = Attribute("""
        Whether the license is OPENSOURCE, UNREVIEWED, or PROPRIETARY.""")

    remote_product = exported(
        TextLine(
            title=_('Remote project'), required=False,
            description=_(
                "The ID of this project on its remote bug tracker.")))

    def redeemSubscriptionVoucher(voucher, registrant, purchaser,
                                  subscription_months, whiteboard=None,
                                  current_datetime=None):
        """Redeem a voucher and extend the subscription expiration date.

        The voucher must have already been verified to be redeemable.
        :param voucher: The voucher id as tracked in the external system.
        :param registrant: Who is redeeming the voucher.
        :param purchaser: Who purchased the voucher.  May not be known.
        :param subscription_months: integer indicating the number of months
            the voucher is for.
        :param whiteboard: Notes for this activity.
        :param current_datetime: Current time.  Will be datetime.now() if not
            specified.
        :return: None
        """

    def getLatestBranches(quantity=5):
        """Latest <quantity> branches registered for this product."""

    def getPackage(distroseries):
        """Return a package in that distroseries for this product."""

    @operation_parameters(
        name=TextLine(title=_("Name"), required=True))
    @operation_returns_entry(IProductSeries)
    @export_read_operation()
    def getSeries(name):
        """Return the series for this product for the given name, or None."""

    @operation_parameters(
        version=TextLine(title=_("Version"), required=True))
    @operation_returns_entry(IProductRelease)
    @export_read_operation()
    def getRelease(version):
        """Return the release for this product that has the version given."""

    def getMilestonesAndReleases():
        """Return all the milestones and releases for this product."""

    def packagedInDistros():
        """Returns the distributions this product has been packaged in."""

    def userCanEdit(user):
        """Can the user edit this product?"""

    def getLinkedBugWatches():
        """Return all the bug watches that are linked to this Product.

        Being linked, means that a bug watch having the same bug tracker
        as this Product is using, is linked to a bug task targeted to
        this Product.
        """

    @operation_parameters(
        include_inactive=Bool(title=_("Include inactive"),
                              required=False, default=False))
    @export_read_operation()
    @export_operation_as('get_timeline')
    def getTimeline(include_inactive):
        """Return basic timeline data useful for creating a diagram."""


class IProduct(IProductEditRestricted, IProductProjectReviewRestricted,
               IProductDriverRestricted, IProductPublic, IRootContext,
               IStructuralSubscriptionTarget):
    """A Product.

    The Launchpad Registry describes the open source world as Projects and
    Products. Each Project may be responsible for several Products.
    For example, the Mozilla Project has Firefox, Thunderbird and The
    Mozilla App Suite as Products, among others.
    """

    export_as_webservice_entry('project')

# Fix cyclic references.
IProjectGroup['products'].value_type = Reference(IProduct)
IProductRelease['product'].schema = IProduct


class IProductSet(Interface):
    export_as_webservice_collection(IProduct)

    title = Attribute("The set of Products registered in the Launchpad")

    people = Attribute(
        "The PersonSet, placed here so we can easily render "
        "the list of latest teams to register on the /projects/ page.")

    all_active = Attribute(
        "All the active products, sorted newest first.")

    def __iter__():
        """Return an iterator over all the active products."""

    def __getitem__(name):
        """Get a product by its name."""

    def get(productid):
        """Get a product by its id.

        If the product can't be found a NotFoundError will be
        raised.
        """

    def getByName(name, ignore_inactive=False):
        """Return the product with the given name, ignoring inactive products
        if ignore_inactive is True.

        Return None if there is no such product.
        """

    def getProductsWithBranches(num_products=None):
        """Return an iterator over all active products that have branches.

        If num_products is not None, then the first `num_products` are
        returned.
        """

    @call_with(owner=REQUEST_USER)
    @rename_parameters_as(
        displayname='display_name', project='project_group',
        homepageurl='home_page_url', screenshotsurl='screenshots_url',
        freshmeatproject='freshmeat_project', wikiurl='wiki_url',
        downloadurl='download_url',
        sourceforgeproject='sourceforge_project',
        programminglang='programming_lang')
    @export_factory_operation(
        IProduct, ['name', 'displayname', 'title', 'summary', 'description',
                   'project', 'homepageurl', 'screenshotsurl',
                   'downloadurl', 'freshmeatproject', 'wikiurl',
                   'sourceforgeproject', 'programminglang',
                   'license_reviewed', 'licenses', 'license_info',
                   'registrant'])
    @export_operation_as('new_project')
    def createProduct(owner, name, displayname, title, summary,
                      description=None, project=None, homepageurl=None,
                      screenshotsurl=None, wikiurl=None,
                      downloadurl=None, freshmeatproject=None,
                      sourceforgeproject=None, programminglang=None,
                      license_reviewed=False, mugshot=None, logo=None,
                      icon=None, licenses=None, license_info=None,
                      registrant=None):
        """Create and return a brand new Product.

        See `IProduct` for a description of the parameters.
        """

    @operation_parameters(
        search_text=TextLine(title=_("Search text")),
        active=Bool(title=_("Is the project active")),
        license_reviewed=Bool(title=_("Is the project license reviewed")),
        licenses = Set(title=_('Licenses'),
                       value_type=Choice(vocabulary=License)),
        license_info_is_empty=Bool(title=_("License info is empty")),
        has_zero_licenses=Bool(title=_("Has zero licenses")),
        created_after=Date(title=_("Created after date")),
        created_before=Date(title=_("Created before date")),
        subscription_expires_after=Date(
            title=_("Subscription expires after")),
        subscription_expires_before=Date(
            title=_("Subscription expired before")),
        subscription_modified_after=Date(
            title=_("Subscription modified after")),
        subscription_modified_before=Date(
            title=_("Subscription modified before")))
    @operation_returns_collection_of(IProduct)
    @export_read_operation()
    @export_operation_as('licensing_search')
    def forReview(search_text=None,
                  active=None,
                  license_reviewed=None,
                  licenses=None,
                  license_info_is_empty=None,
                  has_zero_licenses=None,
                  created_after=None,
                  created_before=None,
                  subscription_expires_after=None,
                  subscription_expires_before=None,
                  subscription_modified_after=None,
                  subscription_modified_before=None):
        """Return an iterator over products that need to be reviewed."""

    @collection_default_content()
    @operation_parameters(text=TextLine(title=_("Search text")))
    @operation_returns_collection_of(IProduct)
    @export_read_operation()
    def search(text=None, soyuz=None,
               rosetta=None, malone=None,
               bazaar=None):
        """Search through the Registry database for products that match the
        query terms. text is a piece of text in the title / summary /
        description fields of product. soyuz, bazaar, malone etc are
        hints as to whether the search should be limited to products
        that are active in those Launchpad applications."""

    @operation_returns_collection_of(IProduct)
    @call_with(quantity=None)
    @export_read_operation()
    def latest(quantity=5):
        """Return the latest projects registered in Launchpad.

        If the quantity is not specified or is a value that is not 'None'
        then the set of projects returned is limited to that value (the
        default quantity is 5).  If quantity is 'None' then all projects are
        returned.  For the web service it is not possible to specify the
        quantity, so all projects are returned, latest first.
        """

    def getTranslatables():
        """Return an iterator over products that have translatable resources.

        Skips products that are not configured to be translated in
        Launchpad, as well as non-active ones.
        """

    def featuredTranslatables(maximumproducts=8):
        """Return an iterator over a random sample of translatable products.

        Similar to `getTranslatables`, except the number of results is
        limited and they are randomly chosen.

        :param maximum_products: Maximum number of products to be
            returned.
        :return: An iterator over active, translatable products.
        """
        # XXX JeroenVermeulen 2008-07-31 bug=253583: this is not
        # currently used!

    def count_all():
        """Return a count of the total number of products registered in
        Launchpad."""

    def count_translatable():
        """Return a count of the number of products that have
        upstream-oriented translations configured in Rosetta."""

    def count_buggy():
        """Return the number of products that have bugs associated with them
        in Launchpad."""

    def count_featureful():
        """Return the number of products that have specs associated with
        them in Blueprint."""

    def count_reviewed():
        """Return a count of the number of products in the Launchpad that
        are both active and reviewed."""

    def count_answered():
        """Return the number of projects that have questions and answers
        associated with them.
        """

    def count_codified():
        """Return the number of projects that have branches associated with
        them.
        """

    def getProductsWithNoneRemoteProduct(bugtracker_type=None):
        """Get all the IProducts having a `remote_product` of None

        The result can be filtered to only return Products associated
        with a given bugtracker type.
        """

    def getSFLinkedProductsWithNoneRemoteProduct(self):
        """Get IProducts with a sourceforge project and no remote_product."""


emptiness_vocabulary = SimpleVocabulary.fromItems(
        [('Empty', True), ('Not Empty', False)])


class IProductReviewSearch(Interface):
    """A search form for products being reviewed."""

    search_text = TextLine(
      title=_('Search text'),
      description=_("Search text in the product's name, displayname, title, "
                    "summary, and description."),
      required=False)

    active = Choice(
        title=_('Active'), values=[True, False],
        required=False, default=True)

    license_reviewed = Choice(
        title=_('Project Reviewed'), values=[True, False],
        required=False, default=False)

    license_approved = Choice(
        title=_('Project Approved'), values=[True, False],
        required=False, default=False)

    license_info_is_empty = Choice(
        title=_('Description of additional licenses'),
        description=_('Either this field or any one of the selected licenses'
                      ' must match.'),
        vocabulary=emptiness_vocabulary, required=False, default=None)

    licenses = Set(
        title=_('Licenses'),
        value_type=Choice(vocabulary=License),
        required=False,
        default=set())

    has_zero_licenses = Choice(
        title=_('Or has no license specified'),
        values=[True, False], required=False)

    created_after = Date(title=_("Created between"), required=False)

    created_before = Date(title=_("and"), required=False)

    subscription_expires_after = Date(
        title=_("Subscription expires between"), required=False)

    subscription_expires_before = Date(
        title=_("and"), required=False)

    subscription_modified_after = Date(
        title=_("Subscription modified between"), required=False)

    subscription_modified_before = Date(
        title=_("and"), required=False)


class NoSuchProduct(NameLookupFailed):
    """Raised when we try to find a product that doesn't exist."""

    _message_prefix = "No such product"


class InvalidProductName(LaunchpadValidationError):

    def __init__(self, name):
        self.name = name
        LaunchpadValidationError.__init__(
            self, "Invalid name for product: %s." % (name, ))


# Fix circular imports.
from lp.registry.interfaces.distributionsourcepackage import (
    IDistributionSourcePackage)
IDistributionSourcePackage['upstream_product'].schema = IProduct<|MERGE_RESOLUTION|>--- conflicted
+++ resolved
@@ -43,13 +43,9 @@
 from lp.app.interfaces.headings import IRootContext
 from lp.code.interfaces.branchvisibilitypolicy import (
     IHasBranchVisibilityPolicy)
-<<<<<<< HEAD
 from lp.code.interfaces.hasbranches import (
     IHasBranches, IHasCodeImports, IHasMergeProposals)
-=======
-from lp.code.interfaces.hasbranches import IHasBranches, IHasMergeProposals
 from lp.code.interfaces.hasrecipes import IHasRecipes
->>>>>>> 10b0a44b
 from lp.bugs.interfaces.bugtarget import (
     IBugTarget, IOfficialBugTagTargetPublic, IOfficialBugTagTargetRestricted)
 from lp.registry.interfaces.karma import IKarmaContext
@@ -344,12 +340,8 @@
     IHasLogo, IHasMentoringOffers, IHasMergeProposals, IHasMilestones,
     IHasMugshot, IHasOwner, IHasSecurityContact, IHasSprints,
     ITranslationPolicy, IKarmaContext, ILaunchpadUsage, IMakesAnnouncements,
-<<<<<<< HEAD
-    IOfficialBugTagTargetPublic, IPillar, ISpecificationTarget,
+    IOfficialBugTagTargetPublic, IPillar, ISpecificationTarget, IHasRecipes,
     IHasCodeImports):
-=======
-    IOfficialBugTagTargetPublic, IPillar, ISpecificationTarget, IHasRecipes):
->>>>>>> 10b0a44b
     """Public IProduct properties."""
 
     # XXX Mark Shuttleworth 2004-10-12: Let's get rid of ID's in interfaces
