# Copyright 2010 Canonical Ltd.  This software is licensed under the
# GNU Affero General Public License version 3 (see the file LICENSE).

"""Interface classes for a difference between two distribution series."""

__metaclass__ = type


__all__ = [
    'IDistroSeriesDifference',
    'IDistroSeriesDifferenceSource',
    ]

from lazr.restful.fields import Reference
from zope.interface import Interface
from zope.schema import (
    Choice,
    Int,
    Text,
    TextLine,
    )

from canonical.launchpad import _
from lp.registry.enum import (
    DistroSeriesDifferenceStatus,
    DistroSeriesDifferenceType,
    )
from lp.registry.interfaces.distroseries import IDistroSeries
from lp.registry.interfaces.sourcepackagename import ISourcePackageName
from lp.soyuz.interfaces.packagediff import IPackageDiff
from lp.soyuz.interfaces.publishing import ISourcePackagePublishingHistory


class IDistroSeriesDifference(Interface):
    """An interface for a package difference between two distroseries."""

    id = Int(title=_('ID'), required=True, readonly=True)

    derived_series = Reference(
        IDistroSeries, title=_("Derived series"), required=True,
        readonly=True, description=_(
            "The distribution series which, together with its parent, "
            "identifies the two series with the difference."))

    source_package_name = Reference(
        ISourcePackageName,
        title=_("Source package name"), required=True, readonly=True,
        description=_(
            "The package with a difference between the derived series "
            "and its parent."))

    last_package_diff = Reference(
        IPackageDiff, title=_("Last package diff"), required=False,
        readonly=True, description=_(
            "The most recently generated package diff for this difference."))

    activity_log = Text(
        title=_('A log of activity and comments for this difference.'),
        required=False, readonly=True)

    status = Choice(
        title=_('Distro series difference status.'),
        description=_('The current status of this difference.'),
        vocabulary=DistroSeriesDifferenceStatus,
        required=True, readonly=True)

    difference_type = Choice(
        title=_('Difference type'),
        description=_('The type of difference for this package.'),
        vocabulary=DistroSeriesDifferenceType,
        required=True, readonly=True)

    source_pub = Reference(
        ISourcePackagePublishingHistory,
        title=_("Derived source pub"), readonly=True,
        description=_(
            "The most recent published version in the derived series."))

    parent_source_pub = Reference(
        ISourcePackagePublishingHistory,
        title=_("Parent source pub"), readonly=True,
        description=_(
            "The most recent published version in the parent series."))

<<<<<<< HEAD
    def appendActivityLog(message, user=None):
        """Add a message to the activity log.

        :param message: The message to be appended to the activity log.
        :param user: Optional user creating the message. If present the
            username will be included when the message is appended.
        """

    def updateDifferenceType():
        """Checks that difference type matches the current publishings.

        If the type is updated, a relevant message is appended to the
        activity log.

        If there is no longer a difference (ie. the versions are
        the same) then the status is updated to

        :return: True if the type was updated, False otherwise.
        """
=======
    title = TextLine(
        title=_("Title"), readonly=True, required=False, description=_(
            "A human-readable name describing this difference."))

    def addComment(owner, comment):
        """Add a comment on this difference."""
>>>>>>> 6d2083b2


class IDistroSeriesDifferenceSource(Interface):
    """A utility of this interface can be used to create differences."""

    def new(derived_series, source_package_name, difference_type,
            status=DistroSeriesDifferenceStatus.NEEDS_ATTENTION):
        """Create an `IDistroSeriesDifference`.

        :param derived_series: The distribution series which was derived
            from a parent. If a series without a parent is passed an
            exception is raised.
        :type derived_series: `IDistroSeries`.
        :param source_package_name: A source package name identifying the
            package with a difference.
        :type source_package_name: `ISourcePackageName`.
        :param difference_type: Indicates the type of difference represented
            by this record.
        :type difference_type: `DistroSeriesDifferenceType`.
        :param status: The current status of this difference.
        :type status: `DistorSeriesDifferenceStatus`.
        :raises NotADerivedSeriesError: When the passed distro series
            is not a derived series.
        :return: A new `DistroSeriesDifference` object.
        """<|MERGE_RESOLUTION|>--- conflicted
+++ resolved
@@ -82,7 +82,10 @@
         description=_(
             "The most recent published version in the parent series."))
 
-<<<<<<< HEAD
+    title = TextLine(
+        title=_("Title"), readonly=True, required=False, description=_(
+            "A human-readable name describing this difference."))
+
     def appendActivityLog(message, user=None):
         """Add a message to the activity log.
 
@@ -102,14 +105,9 @@
 
         :return: True if the type was updated, False otherwise.
         """
-=======
-    title = TextLine(
-        title=_("Title"), readonly=True, required=False, description=_(
-            "A human-readable name describing this difference."))
 
     def addComment(owner, comment):
         """Add a comment on this difference."""
->>>>>>> 6d2083b2
 
 
 class IDistroSeriesDifferenceSource(Interface):
