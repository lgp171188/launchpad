--- conflicted
+++ resolved
@@ -73,21 +73,12 @@
             reactivated an existing key.
         """
 
-<<<<<<< HEAD
     def deactivate(key):
         """Deactivate a key.
 
         :param key: An IGPGKey instance.
         """
 
-    def get(key_id, default=None):
-        """Return the GPGKey object for the given id.
-
-        Return the given default if there's no object with the given id.
-        """
-
-=======
->>>>>>> baa57c1a
     def getByFingerprint(fingerprint, default=None):
         """Return UNIQUE result for a given Key fingerprint including
         inactive ones.
