/* Copyright 2012 Canonical Ltd.  This software is licensed under the
 * GNU Affero General Public License version 3 (see the file LICENSE).
 *
 * Disclosure infrastructure.
 *
 * @module lp.registry.sharing
 */

YUI.add('lp.registry.sharing.pillarsharingview', function(Y) {

var namespace = Y.namespace('lp.registry.sharing.pillarsharingview');

function PillarSharingView(config) {
    PillarSharingView.superclass.constructor.apply(this, arguments);
}

PillarSharingView.ATTRS = {
    lp_client: {
        value: new Y.lp.client.Launchpad()
    },

    write_enabled: {
        value: false
    },

    grantee_picker: {
        value: null
    },

    grantee_table: {
        value: null
    },

    information_types_by_value: {
        value: null
    },

    sharing_permissions_by_value: {
        value: null
    }
};

Y.extend(PillarSharingView, Y.Widget, {

    initializer: function(config) {
        var information_types_by_value = {};
        Y.Array.each(LP.cache.information_types, function(info_type) {
            information_types_by_value[info_type.value] = info_type.title;
        });
        this.set(
            'information_types_by_value', information_types_by_value);
        var sharing_permissions_by_value = {};
        Y.Array.each(LP.cache.sharing_permissions, function(permission) {
            sharing_permissions_by_value[permission.value] = permission.title;
        });
        this.set(
            'sharing_permissions_by_value', sharing_permissions_by_value);

        // No need to do anything else if we are read only.
        if (LP.cache.sharing_write_enabled !== true) {
            return;
        }
        this.set('write_enabled', true);

        var vocab;
        var header;
        var steptitle;
        if (Y.Lang.isValue(config)) {
            if (Y.Lang.isValue(config.header)) {
                header = config.header;
            } else {
                throw new Error(
                    "Missing header config value for grantee picker");
            }
            if (Y.Lang.isValue(config.steptitle)) {
                steptitle = config.steptitle;
            } else {
                throw new Error(
                    "Missing steptitle config value for grantee picker");
            }
            if (Y.Lang.isValue(config.vocabulary)) {
                vocab = config.vocabulary;
            } else {
                throw new Error(
                    "Missing vocab config value for grantee picker");
            }
        } else {
            throw new Error("Missing config for grantee picker");
        }
        var self = this;
        var new_config = Y.merge(config, {
            align: {
                points: [Y.WidgetPositionAlign.CC,
                         Y.WidgetPositionAlign.CC]
            },
            progressbar: true,
            progress: 50,
            headerContent: Y.Node.create("<h2></h2>").set('text', header),
            steptitle: steptitle,
            zIndex: 1000,
            visible: false,
            information_types: LP.cache.information_types,
            sharing_permissions: LP.cache.sharing_permissions,
            save: function(result) {
                self.save_sharing_selection(
                    result.api_uri, result.selected_permissions);
            }
        });
        var ns = Y.lp.registry.sharing.granteepicker;
        var picker = new ns.GranteePicker(new_config);
        Y.lp.app.picker.setup_vocab_picker(picker, vocab, new_config);
        this.set('grantee_picker', picker);
    },

    renderUI: function() {
        var grantee_data = LP.cache.grantee_data;
        var otns = Y.lp.registry.sharing.granteetable;
        var grantee_table = new otns.GranteeTableWidget({
            grantees: grantee_data,
            sharing_permissions:
                this.get('sharing_permissions_by_value'),
            information_types: this.get('information_types_by_value'),
            write_enabled: this.get('write_enabled')
        });
        this.set('grantee_table', grantee_table);
        grantee_table.render();
        if (!this.get('write_enabled')) {
            Y.one('#add-grantee-link').addClass('hidden');
        }
    },

    bindUI: function() {
        if (!this.get('write_enabled')) {
            return;
        }
        var self = this;
        var share_link = Y.one('#add-grantee-link');
        share_link.on('click', function(e) {
            e.preventDefault();
            self.get('grantee_picker').show();
        });
        var grantee_table = this.get('grantee_table');
        var otns = Y.lp.registry.sharing.granteetable;
        grantee_table.subscribe(
            otns.GranteeTableWidget.REMOVE_SHAREE, function(e) {
                self.confirm_grantee_removal(
                    e.details[0], e.details[1], e.details[2]);
        });
        grantee_table.subscribe(
            otns.GranteeTableWidget.UPDATE_SHAREE, function(e) {
                self.update_grantee_interaction(
                    e.details[0], e.details[1], e.details[2]);
        });
        grantee_table.subscribe(
            otns.GranteeTableWidget.UPDATE_PERMISSION, function(e) {
                var permissions = {};
                permissions[e.details[1]] = e.details[2];
                self.save_sharing_selection(e.details[0], permissions);
        });
    },

    syncUI: function() {
<<<<<<< HEAD
        var grantee_table = this.get('grantee_table');
        grantee_table.syncUI();
=======
        var sharee_table = this.get('sharee_table');
        sharee_table.syncUI();
        var invisible_info_types = LP.cache.invisible_information_types;
        var exiting_warning = Y.one('#sharing-warning');
        if (Y.Lang.isObject(exiting_warning)) {
            exiting_warning.remove(true);
        }
        if (Y.Lang.isArray(invisible_info_types)
            && invisible_info_types.length > 0) {
            var warning_node = Y.Node.create(
                this._make_invisible_artifacts_warning(invisible_info_types));
            var sharing_header = Y.one('#sharing-header');
            sharing_header.insert(warning_node, 'after');
        }
    },

    _make_invisible_artifacts_warning: function(information_types) {
        return Y.lp.mustache.to_html([
        "<div id='sharing-warning' class='warning message' ",
        "style='margin-top: 2em'>",
        "<p>",
        "These information types are not shared with anyone:</p>",
        "<ul class='bulleted'>",
        "    {{#information_types}}",
        "        <li>{{.}}</li>",
        "    {{/information_types}}",
        "</ul>",
        "<p>There should be at least one person or exclusive team granted ",
        "access to all bugs and branches for each information type to ",
        "ensure there can be no invisible bugs or branches.</p>",
        "</div>"
        ].join(''), {
            information_types: information_types
        });
>>>>>>> 9007a1a2
    },

    // A common error handler for XHR operations.
    _error_handler: function(person_uri) {
        var grantee_data = LP.cache.grantee_data;
        var error_handler = new Y.lp.client.ErrorHandler();
        var grantee_name = null;
        Y.Array.some(grantee_data, function(grantee) {
            if (grantee.self_link === person_uri) {
                grantee_name = grantee.name;
                return true;
            }
        });
        var self = this;
        error_handler.showError = function(error_msg) {
            self.get('grantee_table').display_error(grantee_name, error_msg);
        };
        return error_handler;
    },

    /**
     * Show a spinner next to the delete icon.
     *
     * @method _show_delete_spinner
     */
    _show_delete_spinner: function(delete_link) {
        var spinner_node = Y.Node.create(
        '<img class="spinner" src="/@@/spinner" alt="Removing..." />');
        delete_link.insertBefore(spinner_node, delete_link);
        delete_link.addClass('hidden');
    },

    /**
     * Hide the delete spinner.
     *
     * @method _hide_delete_spinner
     */
    _hide_delete_spinner: function(delete_link) {
        delete_link.removeClass('hidden');
        var spinner = delete_link.get('parentNode').one('.spinner');
        if (Y.Lang.isValue(spinner)) {
            spinner.remove();
        }
    },

    /**
     * Prompt the user to confirm the removal of the selected grantee.
     *
     * @method confirm_grantee_removal
     */
    confirm_grantee_removal: function(delete_link, person_uri, person_name) {
        var confirm_text_template = [
            '<p class="large-warning" style="padding:2px 2px 15px 36px;">',
            '    Do you really want to stop sharing',
            '    "{pillar}" with {person_name}?',
            '</p>'
            ].join('');
        var confirm_text = Y.Lang.sub(confirm_text_template,
                {pillar: LP.cache.context.display_name,
                 person_name: person_name});
        var self = this;
        var co = new Y.lp.app.confirmationoverlay.ConfirmationOverlay({
            submit_fn: function() {
                self.perform_remove_grantee(delete_link, person_uri);
            },
            form_content: confirm_text,
            headerContent: '<h2>Stop sharing</h2>'
        });
        co.show();
    },

    /**
     * The server call to remove the specified grantee has succeeded.
     * Update the model and view.
     * @method remove_grantee_success
     * @param person_uri
     */
    remove_grantee_success: function(person_uri) {
        var grantee_data = LP.cache.grantee_data;
        var self = this;
        Y.Array.some(grantee_data, function(grantee, index) {
            if (grantee.self_link === person_uri) {
                grantee_data.splice(index, 1);
                self.syncUI();
                return true;
            }
        });
    },

    /**
     * Make a server call to remove the specified grantee.
     * @method perform_remove_grantee
     * @param delete_link
     * @param person_uri
     */
    perform_remove_grantee: function(delete_link, person_uri) {
        var error_handler = this._error_handler(person_uri);
        var pillar_uri = LP.cache.context.self_link;
        var self = this;
        var y_config =  {
            on: {
                start: Y.bind(
                    self._show_delete_spinner, namespace, delete_link),
                end: Y.bind(self._hide_delete_spinner, namespace, delete_link),
<<<<<<< HEAD
                success: function() {
                    self.remove_grantee_success(person_uri);
=======
                success: function(invisible_information_types) {
                    LP.cache.invisible_information_types =
                        invisible_information_types;
                    self.remove_sharee_success(person_uri);
>>>>>>> 9007a1a2
                },
                failure: error_handler.getFailureHandler()
            },
            parameters: {
                pillar: pillar_uri,
                grantee: person_uri
            }
        };
        this.get('lp_client').named_post(
            '/+services/sharing', 'deletePillarGrantee', y_config);
    },

    /**
     * Show a spinner for a sharing update operation.
     *
     * @method _show_sharing_spinner
     */
    _show_sharing_spinner: function() {
        var spinner_node = Y.Node.create(
        '<img class="spinner" src="/@@/spinner" alt="Saving..." />');
        var sharing_header = Y.one('#grantee-table th:nth-child(2)');
        sharing_header.appendChild(spinner_node, sharing_header);
    },

    /**
     * Hide the sharing spinner.
     *
     * @method _hide_hiding_spinner
     */
    _hide_hiding_spinner: function() {
        var spinner = Y.one('#grantee-table th .spinner');
        if (spinner !== null) {
            spinner.remove();
        }
    },

    /**
     * The server call to add the specified grantee has succeeded.
     * Update the model and view.
     * @method save_sharing_selection_success
     * @param updated_grantee
     */
    save_sharing_selection_success: function(updated_grantee) {
        var grantee_data = LP.cache.grantee_data;
        var grantee_replaced = false;
        Y.Array.some(grantee_data, function(grantee, index) {
            if (updated_grantee.name === grantee.name) {
                grantee_replaced = true;
                grantee_data.splice(index, 1, updated_grantee);
                return true;
            }
            return false;
        });
        if (!grantee_replaced) {
            grantee_data.splice(0, 0, updated_grantee);
        }
        this.syncUI();
    },

    /**
     * Make a server call to add the specified grantee and access policy.
     * @method save_sharing_selection
     * @param person_uri
     * @param permissions
     */
    save_sharing_selection: function(person_uri, permissions) {
        var error_handler = this._error_handler(person_uri);
        var pillar_uri = LP.cache.context.self_link;
        person_uri = Y.lp.client.normalize_uri(person_uri);
        person_uri = Y.lp.client.get_absolute_uri(person_uri);
        var information_types_by_value =
            this.get('information_types_by_value');
        var sharing_permissions_by_value =
            this.get('sharing_permissions_by_value');
        var permission_params = [];
        Y.each(permissions, function(permission, info_type) {
            permission_params.push(
                [information_types_by_value[info_type],
                sharing_permissions_by_value[permission]]);
        });
        var self = this;
        var y_config =  {
            on: {
                start: Y.bind(self._show_sharing_spinner, namespace),
                end: Y.bind(self._hide_hiding_spinner, namespace),
<<<<<<< HEAD
                success: function(grantee_entry) {
                    if (!Y.Lang.isValue(grantee_entry)) {
                        self.remove_grantee_success(person_uri);
=======
                success: function(result_data) {
                    LP.cache.invisible_information_types =
                        result_data.invisible_information_types;
                    var sharee_entry = result_data.sharee_entry;
                    if (!Y.Lang.isValue(sharee_entry)) {
                        self.remove_sharee_success(person_uri);
>>>>>>> 9007a1a2
                    } else {
                        self.save_sharing_selection_success(grantee_entry);
                    }
                },
                failure: error_handler.getFailureHandler()
            },
            parameters: {
                pillar: pillar_uri,
                grantee: person_uri,
                permissions: permission_params
            }
        };
        this.get('lp_client').named_post(
            '/+services/sharing', 'sharePillarInformation', y_config);
    },

    /**
     * The user has clicked the (+) icon for a grantee. We display the sharing
     * picker to allow the sharing permissions to be updated.
     * @param update_link
     * @param person_uri
     * @param person_name
     */
    update_grantee_interaction: function(update_link, person_uri, person_name) {
        var grantee_data = LP.cache.grantee_data;
        var grantee_permissions = {};
        var disabled_some_types = [];
        Y.Array.some(grantee_data, function(grantee) {
            var full_person_uri = Y.lp.client.normalize_uri(person_uri);
            full_person_uri = Y.lp.client.get_absolute_uri(full_person_uri);
            if (grantee.self_link !== full_person_uri) {
                return false;
            }
            grantee_permissions = grantee.permissions;
            // Do not allow the user to choose 'Some' unless there are shared
            // artifacts of that type.
            Y.Array.each(LP.cache.information_types, function(info_type) {
                if (Y.Array.indexOf(
                    grantee.shared_artifact_types, info_type.value) < 0) {
                    disabled_some_types.push(info_type.value);
                }
            });
            return true;
        });
        var allowed_permissions = [];
        Y.Array.each(LP.cache.sharing_permissions, function(permission) {
            allowed_permissions.push(permission.value);
        });
        this.get('grantee_picker').show({
            first_step: 2,
            grantee: {
                person_uri: person_uri,
                person_name: person_name
            },
            grantee_permissions: grantee_permissions,
            allowed_permissions: allowed_permissions,
            disabled_some_types: disabled_some_types
        });
    }
});

PillarSharingView.NAME = 'pillarSharingView';
namespace.PillarSharingView = PillarSharingView;

}, "0.1", { "requires": [
    'node', 'selector-css3', 'lp.client', 'lp.mustache', 'lazr.picker',
    'lp.app.picker', 'lp.mustache', 'lp.registry.sharing.granteepicker',
    'lp.registry.sharing.granteetable', 'lp.app.confirmationoverlay'
    ]});
<|MERGE_RESOLUTION|>--- conflicted
+++ resolved
@@ -142,12 +142,12 @@
         var grantee_table = this.get('grantee_table');
         var otns = Y.lp.registry.sharing.granteetable;
         grantee_table.subscribe(
-            otns.GranteeTableWidget.REMOVE_SHAREE, function(e) {
+            otns.GranteeTableWidget.REMOVE_GRANTEE, function(e) {
                 self.confirm_grantee_removal(
                     e.details[0], e.details[1], e.details[2]);
         });
         grantee_table.subscribe(
-            otns.GranteeTableWidget.UPDATE_SHAREE, function(e) {
+            otns.GranteeTableWidget.UPDATE_GRANTEE, function(e) {
                 self.update_grantee_interaction(
                     e.details[0], e.details[1], e.details[2]);
         });
@@ -160,12 +160,10 @@
     },
 
     syncUI: function() {
-<<<<<<< HEAD
         var grantee_table = this.get('grantee_table');
         grantee_table.syncUI();
-=======
-        var sharee_table = this.get('sharee_table');
-        sharee_table.syncUI();
+        var grantee_table = this.get('grantee_table');
+        grantee_table.syncUI();
         var invisible_info_types = LP.cache.invisible_information_types;
         var exiting_warning = Y.one('#sharing-warning');
         if (Y.Lang.isObject(exiting_warning)) {
@@ -182,8 +180,8 @@
 
     _make_invisible_artifacts_warning: function(information_types) {
         return Y.lp.mustache.to_html([
-        "<div id='sharing-warning' class='warning message' ",
-        "style='margin-top: 2em'>",
+        "<div id='sharing-warning'",
+        "class='block-sprite large-warning' style='margin-top: 1em'>",
         "<p>",
         "These information types are not shared with anyone:</p>",
         "<ul class='bulleted'>",
@@ -191,14 +189,12 @@
         "        <li>{{.}}</li>",
         "    {{/information_types}}",
         "</ul>",
-        "<p>There should be at least one person or exclusive team granted ",
-        "access to all bugs and branches for each information type to ",
+        "<p>These information types should be shared with someone to ",
         "ensure there can be no invisible bugs or branches.</p>",
         "</div>"
         ].join(''), {
             information_types: information_types
         });
->>>>>>> 9007a1a2
     },
 
     // A common error handler for XHR operations.
@@ -251,7 +247,7 @@
      */
     confirm_grantee_removal: function(delete_link, person_uri, person_name) {
         var confirm_text_template = [
-            '<p class="large-warning" style="padding:2px 2px 15px 36px;">',
+            '<p class="block-sprite large-warning">',
             '    Do you really want to stop sharing',
             '    "{pillar}" with {person_name}?',
             '</p>'
@@ -303,15 +299,10 @@
                 start: Y.bind(
                     self._show_delete_spinner, namespace, delete_link),
                 end: Y.bind(self._hide_delete_spinner, namespace, delete_link),
-<<<<<<< HEAD
-                success: function() {
-                    self.remove_grantee_success(person_uri);
-=======
                 success: function(invisible_information_types) {
                     LP.cache.invisible_information_types =
                         invisible_information_types;
-                    self.remove_sharee_success(person_uri);
->>>>>>> 9007a1a2
+                    self.remove_grantee_success(person_uri);
                 },
                 failure: error_handler.getFailureHandler()
             },
@@ -397,18 +388,12 @@
             on: {
                 start: Y.bind(self._show_sharing_spinner, namespace),
                 end: Y.bind(self._hide_hiding_spinner, namespace),
-<<<<<<< HEAD
-                success: function(grantee_entry) {
-                    if (!Y.Lang.isValue(grantee_entry)) {
-                        self.remove_grantee_success(person_uri);
-=======
                 success: function(result_data) {
                     LP.cache.invisible_information_types =
                         result_data.invisible_information_types;
-                    var sharee_entry = result_data.sharee_entry;
-                    if (!Y.Lang.isValue(sharee_entry)) {
-                        self.remove_sharee_success(person_uri);
->>>>>>> 9007a1a2
+                    var grantee_entry = result_data.grantee_entry;
+                    if (!Y.Lang.isValue(grantee_entry)) {
+                        self.remove_grantee_success(person_uri);
                     } else {
                         self.save_sharing_selection_success(grantee_entry);
                     }
