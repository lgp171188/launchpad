/* Copyright (c) 2011, Canonical Ltd. All rights reserved. */

YUI({
    base: '../../../../canonical/launchpad/icing/yui/',
    filter: 'raw',
    combine: false,
    fetchCSS: false
    }).use('test', 'console', 'node', 'node-event-simulate', 'lp.client',
<<<<<<< HEAD
        'lp.registry.structural_subscription', function(Y) {
=======
           'lp.registry.structural_subscription', function(Y) {
>>>>>>> e0078bc2

    var suite = new Y.Test.Suite("Structural subscription overlay tests");

    var context;
    var test_case;

    // Local aliases
    var Assert = Y.Assert,
        ArrayAssert = Y.ArrayAssert,
        module = Y.lp.registry.structural_subscription;

    // Expected content box.
    var content_box_name = 'ss-content-box';
    var content_box_id = '#' + content_box_name;

    // Listing node.
    var subscription_listing_name = 'subscription-listing';
    var subscription_listing_id = '#' + subscription_listing_name;

    var target_link_class = '.menu-link-subscribe_to_bug_mail';

    function array_compare(a,b) {
        if (a.length !== b.length) {
            return false;
        }
        a.sort();
        b.sort();
        var i;
        for (i=0; i<a.length; i++) {
            if (a[i] !== b[i]) {
                return false;
            }
        }
        return true;
    }

    function create_test_node(include_listing) {
        var test_node = Y.Node.create('<div id="test-content">')
            .append(Y.Node.create('<div></div>')
                .set('id', content_box_name));
<<<<<<< HEAD
=======
        test_node.append(Y.Node.create(
            '<a href="#" class="menu-link-subscribe_to_bug_mail">'+
            'A link, a link, my kingdom for a link</a>'));
>>>>>>> e0078bc2

        if (include_listing) {
            test_node.append(Y.Node.create('<div style="width: 50%"></div>')
                .set('id', subscription_listing_name));
        }

        return test_node;
    }

    function remove_test_node() {
        Y.one('body').removeChild(Y.one('#test-content'));
        var error_overlay = Y.one('.yui3-lazr-formoverlay');
        if (Y.Lang.isValue(error_overlay)) {
            Y.one('body').removeChild(error_overlay);
        }
    }

    function test_checked(list, expected) {
        var item, i;
        var length = list.size();
        for (i=0; i < length; i++) {
            item = list.item(i);
            if (item.get('checked') !== expected) {
                return false;
            }
        }
        return true;
    }

    function monkeypatch_LP() {
          // Monkeypatch LP to avoid network traffic and to allow
          // insertion of test data.
          var original_lp = window.LP;
          window.LP = {
            links: {},
            cache: {}
          };

          LP.cache.context = {
            title: 'Test Project',
            self_link: 'https://launchpad.dev/api/test_project'
          };
          LP.cache.administratedTeams = [];
          LP.cache.importances = ['Unknown', 'Critical', 'High', 'Medium',
                                  'Low', 'Wishlist', 'Undecided'];
          LP.cache.statuses = ['New', 'Incomplete', 'Opinion',
                               'Invalid', 'Won\'t Fix', 'Expired',
                               'Confirmed', 'Triaged', 'In Progress',
                               'Fix Committed', 'Fix Released', 'Unknown'];
          LP.links.me = 'https://launchpad.dev/api/~someone';
          return original_lp;
    }

    function LPClient(){
        if (!(this instanceof LPClient)) {
            throw new Error("Constructor called as a function");
        }
        this.received = [];
        // We create new functions every time because we allow them to be
        // configured.
        this.named_post = function(url, func, config) {
            this._call('named_post', config, arguments);
        };
        this.patch = function(bug_filter, data, config) {
            this._call('patch', config, arguments);
        };
    }

    LPClient.prototype._call = function(name, config, args) {
        this.received.push(
            [name, Array.prototype.slice.call(args)]);
        if (!Y.Lang.isValue(args.callee.args)) {
            throw new Error("Set call_args on "+name);
        }
<<<<<<< HEAD
        if (Y.Lang.isValue(args.callee.fail) && args.callee.fail) {
            config.on.failure.apply(undefined, args.callee.args);
=======
        var do_action = function () {
            if (Y.Lang.isValue(args.callee.fail) && args.callee.fail) {
                config.on.failure.apply(undefined, args.callee.args);
            } else {
                config.on.success.apply(undefined, args.callee.args);
            }
        };
        if (Y.Lang.isValue(args.callee.halt) && args.callee.halt) {
            args.callee.resume = do_action;
>>>>>>> e0078bc2
        } else {
            do_action();
        }
    };
    // DELETE uses Y.io directly as of this writing, so we cannot stub it
    // here.

    function make_lp_client_stub() {
        return new LPClient();
    }

    suite.add(new Y.Test.Case({
        name: 'Tests for the fake LP client (LPClient) used in these tests.',

        _should: {
            error: {
                test_error_when_used_as_a_function: new Error(
                    'Constructor called as a function')
            }
        },

        test_error_when_used_as_a_function: function() {
            // LPClient has a built-in safety to ensure that it's instantiated
            // correctly.
            LPClient();
        }
    }));

    test_case = new Y.Test.Case({
        name: 'structural_subscription_overlay',

        _should: {
            error: {
                test_setup_config_none: new Error(
                    'Missing config for structural_subscription.'),
                test_setup_config_no_content_box: new Error(
                    'Structural_subscription configuration has undefined '+
                    'properties.')
                }
        },

        setUp: function() {
            // Monkeypatch LP to avoid network traffic and to allow
            // insertion of test data.
            window.LP = {
                links: {},
                cache: {}
            };
            LP.cache.context = {
                title: 'Test Project',
                self_link: 'https://launchpad.dev/api/test_project'
            };
            LP.cache.administratedTeams = [];
            LP.cache.importances = [];
            LP.cache.statuses = [];

            this.configuration = {
                content_box: content_box_id
            };
            this.content_node = create_test_node();
            Y.one('body').appendChild(this.content_node);
        },

        tearDown: function() {
            //delete this.configuration;
            remove_test_node();
            delete this.content_node;
            delete this.configuration.lp_client;
            delete this.content_node;
        },

        test_setup_config_none: function() {
            // The config passed to setup may not be null.
            module.setup();
        },

        test_setup_config_no_content_box: function() {
            // The config passed to setup must contain a content_box.
            module.setup({});
        },

        test_anonymous: function() {
            // The link should not be shown to anonymous users so
            // 'setup' should not do anything in that case.  If it
            // were successful, the lp_client would be defined after
            // setup is called.
            LP.links.me = undefined;
            Assert.isUndefined(module.lp_client);
            module.setup(this.configuration);
            Assert.isUndefined(module.lp_client);
        },

        test_logged_in_user: function() {
            // If there is a logged-in user, setup is successful
            LP.links.me = 'https://launchpad.dev/api/~someone';
            Assert.isUndefined(module.lp_client);
            module.setup(this.configuration);
            Assert.isNotUndefined(module.lp_client);
        },

        test_list_contains: function() {
            // Validate that the list_contains function actually reports
            // whether or not an element is in a list.
            var list = ['a', 'b', 'c'];
            Assert.isTrue(module._list_contains(list, 'b'));
            Assert.isFalse(module._list_contains(list, 'd'));
            Assert.isFalse(module._list_contains([], 'a'));
            Assert.isTrue(module._list_contains(['a', 'a'], 'a'));
            Assert.isFalse(module._list_contains([], ''));
            Assert.isFalse(module._list_contains([], null));
            Assert.isFalse(module._list_contains(['a'], null));
            Assert.isFalse(module._list_contains([]));
        },

        test_make_selector_controls: function() {
            // Verify the creation of select all/none controls.
            var selectors = module.make_selector_controls('sharona');
            Assert.areEqual(
                'Select all', selectors.all_link.get('text'));
            Assert.areEqual(
                'Select none', selectors.none_link.get('text'));
            Assert.areEqual(
                'sharona-selectors', selectors.node.get('id'));
        }
    });
    suite.add(test_case);

    test_case = new Y.Test.Case({
        name: 'Structural Subscription Overlay save_subscription',

        _should: {
            error: {}
        },

        setUp: function() {
            // Monkeypatch LP to avoid network traffic and to allow
            // insertion of test data.
            window.LP = {
                links: {},
                cache: {}
            };
            Y.lp.client.Launchpad = function() {};
            Y.lp.client.Launchpad.prototype.named_post =
                function(url, func, config) {
                    context.url = url;
                    context.func = func;
                    context.config = config;
                    // No need to call the on.success handler.
                };
            LP.cache.context = {
                title: 'Test Project',
                self_link: 'https://launchpad.dev/api/test_project'
            };
            LP.links.me = 'https://launchpad.dev/api/~someone';
            LP.cache.administratedTeams = [];
            LP.cache.importances = [];
            LP.cache.statuses = [];

            this.configuration = {
                content_box: content_box_id
            };
            this.content_node = create_test_node();
            Y.one('body').appendChild(this.content_node);

            this.bug_filter = {
                lp_original_uri:
                    '/api/devel/firefox/+subscription/mark/+filter/28'
            };
            this.form_data = {
                recipient: ['user']
            };
            context = {};

            // Get the save subscription handler with empty success handler.
            this.save_subscription = module._make_add_subscription_handler(
                function() {});
        },

        tearDown: function() {
            delete this.configuration;
            remove_test_node();
            delete this.content_node;
        },

        test_user_recipient: function() {
            // When the user selects themselves as the recipient, the current
            // user's URI is used as the recipient value.
            module.setup(this.configuration);
            module._show_add_overlay(this.configuration);
            this.form_data.recipient = ['user'];
            this.save_subscription(this.form_data);
            Assert.areEqual(
                LP.links.me,
                context.config.parameters.subscriber);
        },

        test_team_recipient: function() {
            // When the user selects a team as the recipient, the selected
            // team's URI is used as the recipient value.
            module.setup(this.configuration);
            module._show_add_overlay(this.configuration);
            this.form_data.recipient = ['team'];
            this.form_data.team = ['https://launchpad.dev/api/~super-team'];
            this.save_subscription(this.form_data);
            Assert.areEqual(
                this.form_data.team[0],
                context.config.parameters.subscriber);
        }
    });
    suite.add(test_case);

    test_case = new Y.Test.Case({
        name: 'Structural Subscription validation tests',

        _should: {
            error: {
                }
        },

        setUp: function() {
            // Monkeypatch LP to avoid network traffic and to allow
            // insertion of test data.
            window.LP = {
                links: {},
                cache: {}
            };

        },

        test_get_error_for_tags_list_valid: function() {
            // Valid tags list is a space-separated list of tags
            // consisting of all lowercase and digits and potentially
            // '+', '-', '.' in non-initial characters.
            var tags = 'tag1 tag+2  tag.3 tag-4 5tag';
            Assert.isNull(module._get_error_for_tags_list(tags));
        },

        assertHasErrorInTagsList: function(tags) {
            var error_text = module._get_error_for_tags_list(tags);
            Assert.isNotNull(error_text);
            Assert.areEqual(
                'Tags can only contain lowercase ASCII letters, ' +
                    'digits 0-9 and symbols "+", "-" or ".", and they ' +
                    'must start with a lowercase letter or a digit.',
                error_text);
        },


        test_get_error_for_tags_list_uppercase: function() {
            // Uppercase is not allowed in tags.
            this.assertHasErrorInTagsList('Tag');
        },

        test_get_error_for_tags_list_invalid_characters: function() {
            // Anything other than lowercase, digits or '+', '-' and '.'
            // is invalid in tags.
            this.assertHasErrorInTagsList('tag#!');
        },

        test_get_error_for_tags_list_special_characters: function() {
            // Even if '+', '-' or '.' are allowed in tags,
            // they must not be at the beginning of a tag.
            this.assertHasErrorInTagsList('tag1 +tag2 -tag3 .tag4');
        }
    });
    suite.add(test_case);

    test_case = new Y.Test.Case({
        name: 'Structural Subscription interaction tests',

        _should: {
            error: {
                test_setup_overlay_missing_content_box: new Error(
                    'Node not found: #sir-not-appearing-in-this-test')
                }
        },

        setUp: function() {
            // Monkeypatch LP to avoid network traffic and to allow
            // insertion of test data.
            window.LP = {
                links: {},
                cache: {}
            };

            LP.cache.context = {
                title: 'Test Project',
                self_link: 'https://launchpad.dev/api/test_project'
            };
            LP.cache.administratedTeams = [];
            LP.cache.importances = [];
            LP.cache.statuses = [];
            LP.links.me = 'https://launchpad.dev/api/~someone';

            var lp_client = function() {};
            this.configuration = {
                content_box: content_box_id,
                lp_client: lp_client
            };

            this.content_node = create_test_node();
            Y.one('body').appendChild(this.content_node);
        },

        tearDown: function() {
            remove_test_node();
            delete this.content_node;
        },

        test_setup_overlay: function() {
            // At the outset there should be no overlay.
            var overlay = Y.one('#accordion-overlay');
            Assert.isNull(overlay);
            module.setup(this.configuration);
            module._show_add_overlay(this.configuration);
            // After the setup the overlay should be in the DOM.
            overlay = Y.one('#accordion-overlay');
            Assert.isNotNull(overlay);
            var header = Y.one(content_box_id).one('h2');
            Assert.areEqual(
                'Add a mail subscription for Test Project bugs',
                header.get('text'));
        },

        test_setup_overlay_missing_content_box: function() {
            // Pass in a content_box with a missing id to trigger an error.
            this.configuration.content_box =
                '#sir-not-appearing-in-this-test';
            module.setup(this.configuration);
            module._setup_overlay(this.configuration.content_box);
        },

        test_initial_state: function() {
            // When initialized the <div> elements for the filter
            // wrapper and the accordion wrapper should be collapsed.
            module.setup(this.configuration);
            // Simulate a click on the link to open the overlay.
            var link = Y.one('.menu-link-subscribe_to_bug_mail');
            link.simulate('click');
            var filter_wrapper = Y.one('#filter-wrapper');
            var accordion_wrapper = Y.one('#accordion-wrapper');
            Assert.isTrue(filter_wrapper.hasClass('lazr-closed'));
            Assert.isTrue(accordion_wrapper.hasClass('lazr-closed'));
        },

        test_added_or_changed_toggles: function() {
            // Test that the filter wrapper opens and closes in
            // response to the added_or_changed radio button.
            module.setup(this.configuration);
            // Simulate a click on the link to open the overlay.
            var link = Y.one('.menu-link-subscribe_to_bug_mail');
            link.simulate('click');
            var added_changed = Y.one('#added-or-changed');
            Assert.isFalse(added_changed.get('checked'));
            var filter_wrapper = Y.one('#filter-wrapper');
            // Initially closed.
            Assert.isTrue(filter_wrapper.hasClass('lazr-closed'));
            // Opens when selected.
            added_changed.simulate('click');
            this.wait(function() {
                Assert.isTrue(filter_wrapper.hasClass('lazr-opened'));
            }, 500);
            // Closes when deselected.
            Y.one('#added-or-closed').simulate('click');
            this.wait(function() {
                Assert.isTrue(filter_wrapper.hasClass('lazr-closed'));
            }, 500);
        },

        test_advanced_filter_toggles: function() {
            // Test that the accordion wrapper opens and closes in
            // response to the advanced filter check box.
            module.setup(this.configuration);
            // Simulate a click on the link to open the overlay.
            var link = Y.one('.menu-link-subscribe_to_bug_mail');
            link.simulate('click');
            var added_changed = Y.one('#added-or-changed');
            added_changed.set('checked', true);

            // Initially closed.
            var advanced_filter = Y.one('#advanced-filter');
            Assert.isFalse(advanced_filter.get('checked'));
            var accordion_wrapper = Y.one('#accordion-wrapper');
            this.wait(function() {
                Assert.isTrue(accordion_wrapper.hasClass('lazr-closed'));
            }, 500);
            // Opens when selected.
            advanced_filter.set('checked', true);
            this.wait(function() {
                Assert.isTrue(accordion_wrapper.hasClass('lazr-opened'));
            }, 500);
            // Closes when deselected.
            advanced_filter.set('checked', false);
            this.wait(function() {
                Assert.isTrue(accordion_wrapper.hasClass('lazr-closed'));
            }, 500);
        },

        test_importances_select_all_none: function() {
            // Test the select all/none functionality for the importances
            // accordion pane.
            module.setup(this.configuration);
            module._show_add_overlay(this.configuration);
            var checkboxes = Y.all('input[name="importances"]');
            var select_all = Y.one('#importances-selectors > a.select-all');
            var select_none = Y.one('#importances-selectors > a.select-none');
            Assert.isTrue(test_checked(checkboxes, true));
            // Simulate a click on the select_none control.
            select_none.simulate('click');
            Assert.isTrue(test_checked(checkboxes, false));
            // Simulate a click on the select_all control.
            select_all.simulate('click');
            Assert.isTrue(test_checked(checkboxes, true));
        },

        test_statuses_select_all_none: function() {
            // Test the select all/none functionality for the statuses
            // accordion pane.
            module.setup(this.configuration);
            module._show_add_overlay(this.configuration);
            var checkboxes = Y.all('input[name="statuses"]');
            var select_all = Y.one('#statuses-selectors > a.select-all');
            var select_none = Y.one('#statuses-selectors > a.select-none');
            Assert.isTrue(test_checked(checkboxes, true));
            // Simulate a click on the select_none control.
            select_none.simulate('click');
            Assert.isTrue(test_checked(checkboxes, false));
            // Simulate a click on the select_all control.
            select_all.simulate('click');
            Assert.isTrue(test_checked(checkboxes, true));
        }

    });
    suite.add(test_case);

    test_case = new Y.Test.Case({
        // Test the setup method.
        name: 'Structural Subscription error handling',

        _should: {
            error: {
                }
        },

        setUp: function() {
          // Monkeypatch LP to avoid network traffic and to allow
          // insertion of test data.
          this.original_lp = monkeypatch_LP();

          this.configuration = {
              content_box: content_box_id,
              lp_client: make_lp_client_stub()
          };

          this.content_node = create_test_node();
          Y.one('body').appendChild(this.content_node);
        },

        tearDown: function() {
            window.LP = this.original_lp;
            remove_test_node();
            delete this.content_node;
        },

        test_overlay_error_handling_adding: function() {
            // Verify that errors generated during adding of a filter are
            // displayed to the user.
            this.configuration.lp_client.named_post.fail = true;
            this.configuration.lp_client.named_post.args = [true, true];
            module.setup(this.configuration);
            module._show_add_overlay(this.configuration);
            // After the setup the overlay should be in the DOM.
            overlay = Y.one('#accordion-overlay');
            Assert.isNotNull(overlay);
            submit_button = Y.one('.yui3-lazr-formoverlay-actions button');
            submit_button.simulate('click');

            var error_box = Y.one('.yui3-lazr-formoverlay-errors');
            Assert.areEqual(
                'The following errors were encountered: ',
                error_box.get('text'));
        },

        test_spinner_removed_on_error: function() {
            // The spinner is removed from the submit button after a failure.
            this.configuration.lp_client.named_post.fail = true;
            this.configuration.lp_client.named_post.halt = true;
            this.configuration.lp_client.named_post.args = [true, true];
            module.setup(this.configuration);
            module._show_add_overlay(this.configuration);
            // After the setup the overlay should be in the DOM.
            overlay = Y.one('#accordion-overlay');
            Assert.isNotNull(overlay);
            submit_button = Y.one('.yui3-lazr-formoverlay-actions button');
            submit_button.simulate('click');
            // We are now looking at the state after the named post has been
            // called, but before it has returned with a failure.
            // The overlay should still be visible.
            Assert.isTrue(module._add_subscription_overlay.get('visible'));
            // The spinner should be spinning.
            Assert.isTrue(submit_button.hasClass('spinner'));
            Assert.isFalse(submit_button.hasClass('lazr-pos'));
            // Now we resume the call to trigger the failure.
            this.configuration.lp_client.named_post.resume()
            // The spinner is gone.
            Assert.isTrue(submit_button.hasClass('lazr-pos'));
            Assert.isFalse(submit_button.hasClass('spinner'));
        },

        test_overlay_error_handling_patching: function() {
            // Verify that errors generated during patching of a filter are
            // displayed to the user.
            var original_delete_filter = module._delete_filter;
            module._delete_filter = function() {};
            this.configuration.lp_client.patch.fail = true;
            this.configuration.lp_client.patch.args = [true, true];
            this.configuration.lp_client.named_post.args = [
                {'getAttrs': function() { return {}; }}];
            module.setup(this.configuration);
            module._show_add_overlay(this.configuration);
            // After the setup the overlay should be in the DOM.
            overlay = Y.one('#accordion-overlay');
            Assert.isNotNull(overlay);
            submit_button = Y.one('.yui3-lazr-formoverlay-actions button');
            submit_button.simulate('click');

            // Put this stubbed function back.
            module._delete_filter = original_delete_filter;

            var error_box = Y.one('.yui3-lazr-formoverlay-errors');
            Assert.areEqual(
                'The following errors were encountered: ',
                error_box.get('text'));
        }

    });
    suite.add(test_case);

    suite.add(new Y.Test.Case({
        name: 'Structural Subscription: deleting failed filters',

        _should: {error: {}},

        setUp: function() {
            // Monkeypatch LP to avoid network traffic and to allow
            // insertion of test data.
            this.original_lp = window.LP;
            window.LP = {
                links: {},
                cache: {}
            };
            LP.cache.context = {
                self_link: 'https://launchpad.dev/api/test_project'
            };
            LP.links.me = 'https://launchpad.dev/api/~someone';
            LP.cache.administratedTeams = [];
        },

        tearDown: function() {
            window.LP = this.original_lp;
        },

        test_delete_on_patch_failure: function() {
            // Creating a filter is a two step process.  First it is created
            // and then patched.  If the PATCH fails, then we should DELETE
            // the undifferentiated filter.

            // First we inject our own delete_filter implementation that just
            // tells us that it was called.
            var original_delete_filter = module._delete_filter;
            var delete_called = false;
            module._delete_filter = function() {
                delete_called = true;
            };
            var patch_failed = false;

            var TestBugFilter = function() {};
            TestBugFilter.prototype = {
                'getAttrs': function () {
                    return {};
                }
            };

            // Now we need an lp_client that will appear to succesfully create
            // the filter but then fail to patch it.
            var TestClient = function() {};
            TestClient.prototype = {
                'named_post': function (uri, operation_name, config) {
                    if (operation_name === 'addBugSubscriptionFilter') {
                        config.on.success(new TestBugFilter());
                    } else {
                        throw new Error('unexpected operation');
                    }
                },
                'patch': function(uri, representation, config, headers) {
                    config.on.failure(true, {'status':400});
                    patch_failed = true;
                }
            };
            module.lp_client = new TestClient();

            // OK, we're ready to add the bug filter and let the various
            // handlers be called.
            module._add_bug_filter(LP.links.me, 'this is a test');
            // Put some functions back.
            module._delete_filter = original_delete_filter;

            // Delete should have been called and the patch has failed.
            Assert.isTrue(delete_called);
            Assert.isTrue(patch_failed);
        }

    }));

    suite.add(new Y.Test.Case({
        name: 'Structural Subscription validate_config',

        _should: {
            error: {
                test_setup_config_none: new Error(
                    'Missing config for structural_subscription.'),
                test_setup_config_no_content_box: new Error(
                    'Structural_subscription configuration has undefined '+
                    'properties.')
                }
        },

        // Included in _should/error above.
        test_setup_config_none: function() {
            // The config passed to setup may not be null.
            module._validate_config();
        },

        // Included in _should/error above.
        test_setup_config_no_content_box: function() {
            // The config passed to setup must contain a content_box.
            module._validate_config({});
        }
    }));

    suite.add(new Y.Test.Case({
        name: 'Structural Subscription extract_form_data',

        // Verify that all the different values of the structural subscription
        // add/edit form are correctly extracted by the extract_form_data
        // function.

        _should: {
            error: {
                }
            },

        test_extract_description: function() {
            var form_data = {
                name: ['filter description'],
                events: [],
                filters: []
            };
            var patch_data = module._extract_form_data(form_data);
            Assert.areEqual(patch_data.description, form_data.name[0]);
        },

        test_extract_description_trim: function() {
            // Any leading or trailing whitespace is stripped from the
            // description.
            var form_data = {
                name: ['  filter description  '],
                events: [],
                filters: []
            };
            var patch_data = module._extract_form_data(form_data);
            Assert.areEqual('filter description', patch_data.description);
        },

        test_extract_chattiness_lifecycle: function() {
            var form_data = {
                name: [],
                events: ['added-or-closed'],
                filters: []
            };
            var patch_data = module._extract_form_data(form_data);
            Assert.areEqual(
                patch_data.bug_notification_level, 'Lifecycle');
        },

        test_extract_chattiness_discussion: function() {
            var form_data = {
                name: [],
                events: [],
                filters: []
            };
            var patch_data = module._extract_form_data(form_data);
            Assert.areEqual(
                patch_data.bug_notification_level, 'Details');
        },

        test_extract_chattiness_details: function() {
            var form_data = {
                name: [],
                events: [],
                filters: ['include-comments']
            };
            var patch_data = module._extract_form_data(form_data);
            Assert.areEqual(
                patch_data.bug_notification_level, 'Discussion');
        },

        test_extract_tags: function() {
            var form_data = {
                name: [],
                events: [],
                filters: ['advanced-filter'],
                tags: ['one two THREE'],
                tag_match: [''],
                importances: [],
                statuses: []
            };
            var patch_data = module._extract_form_data(form_data);
            // Note that the tags are converted to lower case.
            ArrayAssert.itemsAreEqual(
                patch_data.tags, ['one', 'two', 'three']);
        },

        test_extract_find_all_tags_true: function() {
            var form_data = {
                name: [],
                events: [],
                filters: ['advanced-filter'],
                tags: ['tag'],
                tag_match: ['match-all'],
                importances: [],
                statuses: []
            };
            var patch_data = module._extract_form_data(form_data);
            Assert.isTrue(patch_data.find_all_tags);
        },

        test_extract_find_all_tags_false: function() {
            var form_data = {
                name: [],
                events: [],
                filters: ['advanced-filter'],
                tags: ['tag'],
                tag_match: [],
                importances: [],
                statuses: []
            };
            var patch_data = module._extract_form_data(form_data);
            Assert.isFalse(patch_data.find_all_tags);
        },

        test_all_values_set: function() {
            // We need all the values to be set (even if empty) because
            // PATCH expects a set of changes to make and any unspecified
            // attributes will retain the previous value.
            var form_data = {
                name: [],
                events: [],
                filters: [],
                tags: ['tag'],
                tag_match: ['match-all'],
                importances: ['importance1'],
                statuses: ['status1']
            };
            var patch_data = module._extract_form_data(form_data);
            // Since advanced-filter isn't set, all the advanced values should
            // be empty/false despite the form values.
            Assert.isFalse(patch_data.find_all_tags);
            ArrayAssert.isEmpty(patch_data.tags);
            ArrayAssert.isEmpty(patch_data.importances);
            ArrayAssert.isEmpty(patch_data.statuses);
        }

    }));

    suite.add(new Y.Test.Case({
        name: 'Structural Subscription: add subcription workflow',

        _should: {error: {}},

        setUp: function() {
            var TestBugFilter = function() {};
            TestBugFilter.prototype = {
                'getAttrs': function () {
                    return {};
                }
            };
            // We need an lp_client that will appear to succesfully create the
            // bug filter.
            var TestClient = function() {};
            TestClient.prototype = {
                named_post: function (uri, operation_name, config) {
                    config.on.success(new TestBugFilter());
                    this.post_called = true;
                },
                patch: function(uri, representation, config, headers) {
                    config.on.success();
                    this.patch_called = true;
                },
                post_called: false,
                patch_called: false
            };

            this.original_lp = monkeypatch_LP();

            this.configuration = {
                content_box: content_box_id,
                lp_client: new TestClient()
            };
            this.content_node = create_test_node();
            Y.one('body').appendChild(this.content_node);
        },

        tearDown: function() {
            window.LP = this.original_lp;
            remove_test_node();
            delete this.content_node;
        },

        test_simple_add_workflow: function() {
            // Clicking on the "Subscribe to bug mail" link and then clicking
            // on the overlay form's "OK" button results in a filter being
            // created and PATCHed.
            module.setup(this.configuration);
            Y.one('a.menu-link-subscribe_to_bug_mail').simulate('click');
            Assert.isFalse(module.lp_client.post_called);
            Assert.isFalse(module.lp_client.patch_called);
            var button = Y.one('.yui3-lazr-formoverlay-actions button');
            Assert.areEqual(button.get('text'), 'OK');
            button.simulate('click');
            Assert.isTrue(module.lp_client.post_called);
            Assert.isTrue(module.lp_client.patch_called);
        },

<<<<<<< HEAD
        test_simple_add_workflow_cancled: function() {
=======
        test_simple_add_workflow_canceled: function() {
>>>>>>> e0078bc2
            // Clicking on the "Subscribe to bug mail" link and then clicking
            // on the overlay form's cancel button results in no filter being
            // created or PATCHed.
            module.setup(this.configuration);
            Y.one('a.menu-link-subscribe_to_bug_mail').simulate('click');
            Assert.isFalse(module.lp_client.post_called);
            Assert.isFalse(module.lp_client.patch_called);
            var button = Y.one(
                '.yui3-lazr-formoverlay-actions button+button');
            Assert.areEqual(button.get('text'), 'Cancel');
            button.simulate('click');
            Assert.isFalse(module.lp_client.post_called);
            Assert.isFalse(module.lp_client.patch_called);
        }

    }));

    suite.add(new Y.Test.Case({
        name: 'Structural Subscription: edit subcription workflow',

        _should: {error: {}},

        setUp: function() {
            var TestBugFilter = function(data) {
                if (data !== undefined) {
                    this._data = data;
                } else {
                    this._data = {};
                }
            };
            TestBugFilter.prototype = {
                'getAttrs': function () {
                    return this._data;
                }
            };
            // We need an lp_client that will appear to succesfully create the
            // bug filter.
            var TestClient = function() {
                this.post_called = false;
                this.patch_called = false;
            };
            TestClient.prototype = {
                named_post: function (uri, operation_name, config) {
                    config.on.success(new TestBugFilter());
                    this.post_called = true;
                },
                patch: function(uri, representation, config, headers) {
                    config.on.success(new TestBugFilter(representation));
                    this.patch_called = true;
                }
            };

            this.original_lp = monkeypatch_LP();

            LP.cache.subscription_info = [{
                target_url: 'http://example.com',
                target_title:'Example project',
                filters: [{
                    filter: {
                        description: 'DESCRIPTION',
                        statuses: [],
                        importances: [],
                        tags: [],
                        find_all_tags: true,
                        bug_notification_level: 'Discussion',
                        self_link: 'http://example.com/a_filter'
                        },
                    can_mute: true,
                    is_muted: false,
                    subscriber_is_team: false,
                    subscriber_url: 'http://example.com/subscriber',
                    subscriber_title: 'Thidwick',
                    user_is_team_admin: false
                }]
            }];


            this.configuration = {
                content_box: content_box_id,
                lp_client: new TestClient()
            };
            this.content_node = create_test_node(true);
            Y.one('body').appendChild(this.content_node);
        },

        tearDown: function() {
            window.LP = this.original_lp;
            remove_test_node();
            delete this.content_node;
        },

        test_simple_edit_workflow: function() {
            module.setup_bug_subscriptions(this.configuration);

            // Editing a value via the edit link and dialog causes the
            // subscription list to reflect the new value.
            var label = Y.one('.filter-name span').get('text');
            Assert.isTrue(label.indexOf('DESCRIPTION') !== -1);

            // No PATCHing has happened yet.
            Assert.isFalse(module.lp_client.patch_called);

            // Click the edit link.
            Y.one('a.edit-subscription').simulate('click');

            // Set a new name (description) and click OK.
            Y.one('input[name="name"]').set('value', 'NEW VALUE');
            var button = Y.one('.yui3-lazr-formoverlay-actions button');
            Assert.areEqual(button.get('text'), 'OK');
            button.simulate('click');

            // Clicking OK resulted in the bug filter being PATCHed.
            Assert.isTrue(module.lp_client.patch_called);
            // And the new value is reflected in the subscription listing.
            label = Y.one('.filter-name span').get('text');
            Assert.isTrue(label.indexOf('NEW VALUE') !== -1);
        }

    }));

    suite.add(new Y.Test.Case({
        name: 'Structural Subscription: unsubscribing',

        _should: {error: {}},

        setUp: function() {
            var TestClient = function() {};
            this.original_lp = monkeypatch_LP();

            LP.cache.subscription_info = [{
                target_url: 'http://example.com',
                target_title:'Example project',
                filters: [{
                    filter: {
                        description: 'DESCRIPTION',
                        statuses: [],
                        importances: [],
                        tags: [],
                        find_all_tags: true,
                        bug_notification_level: 'Discussion',
                        self_link: 'http://example.com/a_filter'
                        },
                    can_mute: true,
                    is_muted: false,
                    subscriber_is_team: false,
                    subscriber_url: 'http://example.com/subscriber',
                    subscriber_title: 'Thidwick',
                    user_is_team_admin: false
                }]
            }];

            this.configuration = {
                content_box: content_box_id,
                lp_client: new TestClient()
            };
            this.content_node = create_test_node(true);
            Y.one('body').appendChild(this.content_node);
        },

        tearDown: function() {
            window.LP = this.original_lp;
            remove_test_node();
            delete this.content_node;
        },

        test_simple_unsubscribe: function() {
            // Clicking on the unsubscribe link will result in a DELETE being
            // sent and the filter description being removed.

            var DELETE_performed = false;
            // Fake a DELETE that succeeds.
            module._Y_io_hook = function (link, config) {
                DELETE_performed = true;
                config.on.success();
            };

            module.setup_bug_subscriptions(this.configuration);
            Y.one('a.delete-subscription').simulate('click');
            Assert.isTrue(DELETE_performed);
<<<<<<< HEAD
=======
        },

        test_unsubscribe_spinner: function () {
            // The delete link shows a spinner while a deletion is requested.
            // if the deletion fails, the spinner is removed.
            var resume;
            module._Y_io_hook = function (link, config) {
                resume = function () {
                    config.on.failure(true, true);
                };
            };

            module.setup_bug_subscriptions(this.configuration);
            var delete_link = Y.one('a.delete-subscription');
            delete_link.simulate('click');
            Assert.isTrue(delete_link.hasClass('spinner'));
            Assert.isFalse(delete_link.hasClass('remove'));
            resume();
            Assert.isTrue(delete_link.hasClass('remove'));
            Assert.isFalse(delete_link.hasClass('spinner'));
>>>>>>> e0078bc2
        }

    }));

    suite.add(new Y.Test.Case({
        name: 'Add a subscription from +subscriptions page',

        setUp: function() {
            this.config = {
                content_box: content_box_id
            };
            this.content_box = create_test_node();
            Y.one('body').appendChild(this.content_box);
        },

        tearDown: function() {
            //delete this.configuration;
            remove_test_node();
            delete this.content_box;
        },

        _should: {
            error: {
                test_setup_subscription_link_none: new Error(
                    'Link to set as the pop-up link not found.')
            }
        },

        // Setting up a subscription link with no link in the DOM should fail.
        test_setup_subscription_link_none: function() {
            module.setup_subscription_link(this.config, "#link");
        },

        // Setting up a subscription link should unset the 'invisible-link',
        // and set 'visible-link' and 'js-action' CSS classes on the node.
        test_setup_subscription_link_classes: function() {
            var link = this.content_box.appendChild(
                Y.Node.create('<a>Link</a>'));
            link.set('id', 'link');
            link.addClass('invisible-link');
            module.setup_subscription_link(this.config, "#link");
            Assert.isFalse(link.hasClass('invisible-link'));
            Assert.isTrue(link.hasClass('visible-link'));
            Assert.isTrue(link.hasClass('js-action'));
        },

        // Setting up a subscription link creates an on-click handler
        // that calls up show_add_overlay with the passed in configuration.
        test_setup_subscription_link_behaviour: function() {
            var link = this.content_box.appendChild(
                Y.Node.create('<a>Link</a>'));
            link.set('id', 'link');

            // Track if the method was called.
            var called_method = false;

            // Keep the old module's _show_add_overlay, so we can override.
            old_show_add_overlay = module._show_add_overlay;
            var test = this;
            module._show_add_overlay = function(config) {
                module._show_add_overlay = old_show_add_overlay;
                Assert.areEqual(test.config, config);
                called_method = true;
            };
            module.setup_subscription_link(this.config, "#link");
            link.simulate('click');

            this.wait(function() {
                Assert.isTrue(called_method);
            }, 20);
        },

        // Success handler for adding a subscription does nothing in
        // the DOM if config.add_filter_description is not set.
        test_make_add_subscription_success_handler_nothing: function() {
            var success_handler =
                module._make_add_subscription_success_handler(this.config);
            var subs_list = this.content_box.appendChild(
                Y.Node.create('<div id="structural-subscriptions"></div>'));
            success_handler();
            // No sub-nodes have been created in the subs_list node.
            Assert.isTrue(subs_list.all('div.subscription-filter').isEmpty());
        },

        // Success handler for adding a subscription creates
        // a subscription listing if there's none and adds a filter to it.
        test_make_add_subscription_success_handler_empty_list: function() {
            this.config.add_filter_description = true;
            var success_handler =
                module._make_add_subscription_success_handler(this.config);
            var subs_list = this.content_box.appendChild(
                Y.Node.create('<div id="structural-subscriptions"></div>'));

            var form_data = {
                recipient: ["user"]
            };
            var target_info = {
                title: "MY TARGET",
                url: "http://target/" };
            window.LP.cache.target_info = target_info;
            var filter = {
                getAttrs: function() {
                    return {
                        importances: [],
                        statuses: [],
                        tags: [],
                        find_all_tags: true,
                        bug_notification_level: 'Discussion',
                        description: 'Filter name'
                    };
                }};

            success_handler(form_data, filter);
            // No sub-nodes have been created in the subs_list node.
            Assert.areEqual(
                1, subs_list.all('div.subscription-filter').size());
            var target_node = subs_list.one('#subscription-0>span>span');
            Assert.areEqual(
                'Subscriptions to MY TARGET',
                subs_list.one('#subscription-0>span>span').get('text'));
            var filter_node = subs_list.one('#subscription-filter-0');
            Assert.areEqual(
                'Your subscription: "Filter name"',
                filter_node.one('.filter-name').get('text'));
            this.config.add_filter_description = false;
            delete window.LP.cache.target_info;
        },

        // Success handler for adding a subscription adds a filter
        // to the subscription listing which already has filters listed.
        test_make_add_subscription_success_handler_with_filters: function() {
            this.config.add_filter_description = true;
            var success_handler =
                module._make_add_subscription_success_handler(this.config);
            var subs_list = this.content_box.appendChild(
                Y.Node.create('<div id="structural-subscriptions"></div>'));
            subs_list.appendChild('<div id="subscription-0"></div>')
                .appendChild('<div id="subscription-filter-0"'+
                             '     class="subscription-filter"></div>');
            var form_data = {
                recipient: ["user"]
            };
            var target_info = {
                title: "Subscription target",
                url: "http://target/" };
            window.LP.cache.target_info = target_info;
            var filter = {
                getAttrs: function() {
                    return {
                        importances: [],
                        statuses: [],
                        tags: [],
                        find_all_tags: true,
                        bug_notification_level: 'Discussion',
                        description: 'Filter name'
                    };
                }};

            success_handler(form_data, filter);
            // No sub-nodes have been created in the subs_list node.
            Assert.areEqual(
                2, subs_list.all('div.subscription-filter').size());
            this.config.add_filter_description = false;
            delete window.LP.cache.target_info;
        }
    }));

    // Lock, stock, and two smoking barrels.
    var handle_complete = function(data) {
        var status_node = Y.Node.create(
            '<p id="complete">Test status: complete</p>');
        Y.one('body').appendChild(status_node);
        };
    Y.Test.Runner.on('complete', handle_complete);
    Y.Test.Runner.add(suite);

    // The following two lines may be commented out for debugging but
    // must be restored before being checked in or the tests will fail
    // in the test runner.
    var console = new Y.Console({newestOnTop: false});
    console.render('#log');

    Y.on('domready', function() {
        Y.Test.Runner.run();
    });
});<|MERGE_RESOLUTION|>--- conflicted
+++ resolved
@@ -6,11 +6,7 @@
     combine: false,
     fetchCSS: false
     }).use('test', 'console', 'node', 'node-event-simulate', 'lp.client',
-<<<<<<< HEAD
-        'lp.registry.structural_subscription', function(Y) {
-=======
            'lp.registry.structural_subscription', function(Y) {
->>>>>>> e0078bc2
 
     var suite = new Y.Test.Suite("Structural subscription overlay tests");
 
@@ -51,12 +47,9 @@
         var test_node = Y.Node.create('<div id="test-content">')
             .append(Y.Node.create('<div></div>')
                 .set('id', content_box_name));
-<<<<<<< HEAD
-=======
         test_node.append(Y.Node.create(
             '<a href="#" class="menu-link-subscribe_to_bug_mail">'+
             'A link, a link, my kingdom for a link</a>'));
->>>>>>> e0078bc2
 
         if (include_listing) {
             test_node.append(Y.Node.create('<div style="width: 50%"></div>')
@@ -131,10 +124,6 @@
         if (!Y.Lang.isValue(args.callee.args)) {
             throw new Error("Set call_args on "+name);
         }
-<<<<<<< HEAD
-        if (Y.Lang.isValue(args.callee.fail) && args.callee.fail) {
-            config.on.failure.apply(undefined, args.callee.args);
-=======
         var do_action = function () {
             if (Y.Lang.isValue(args.callee.fail) && args.callee.fail) {
                 config.on.failure.apply(undefined, args.callee.args);
@@ -144,7 +133,6 @@
         };
         if (Y.Lang.isValue(args.callee.halt) && args.callee.halt) {
             args.callee.resume = do_action;
->>>>>>> e0078bc2
         } else {
             do_action();
         }
@@ -979,11 +967,7 @@
             Assert.isTrue(module.lp_client.patch_called);
         },
 
-<<<<<<< HEAD
-        test_simple_add_workflow_cancled: function() {
-=======
         test_simple_add_workflow_canceled: function() {
->>>>>>> e0078bc2
             // Clicking on the "Subscribe to bug mail" link and then clicking
             // on the overlay form's cancel button results in no filter being
             // created or PATCHed.
@@ -1163,8 +1147,6 @@
             module.setup_bug_subscriptions(this.configuration);
             Y.one('a.delete-subscription').simulate('click');
             Assert.isTrue(DELETE_performed);
-<<<<<<< HEAD
-=======
         },
 
         test_unsubscribe_spinner: function () {
@@ -1185,7 +1167,6 @@
             resume();
             Assert.isTrue(delete_link.hasClass('remove'));
             Assert.isFalse(delete_link.hasClass('spinner'));
->>>>>>> e0078bc2
         }
 
     }));
