--- conflicted
+++ resolved
@@ -702,11 +702,8 @@
      * distroseries to the possible choices.
      *
      * @method add_distroseries
-<<<<<<< HEAD
-=======
      * @param {Object} The distroseries to add ({value:distroseries_id),
      *     api_uri:distroseries_uri}).
->>>>>>> cabb49b5
      */
     add_distroseries: function(distroseries) {
         var path = distroseries.api_uri + "/architectures";
@@ -762,11 +759,8 @@
      * Add a list of distroarchseries.
      *
      * @method add_distroarchseries
-<<<<<<< HEAD
-=======
      * @param {String} distroseries_id The distroarchseries id.
      * @param {Object} distroarchseries The distroarchseries object.
->>>>>>> cabb49b5
      */
     add_distroarchseries: function(distroseries_id, distroarchseries) {
         this._distroseries[distroseries_id] = distroarchseries;
@@ -1000,10 +994,7 @@
      * Add a distroseries: add its packagesets to the packageset picker.
      *
      * @method add_distroseries
-<<<<<<< HEAD
-=======
      * @param {Object} distroseries The distroseries object.
->>>>>>> cabb49b5
      */
     add_distroseries: function(distroseries) {
         var distro_series_uri = Y.lp.client.get_absolute_uri(
@@ -1037,11 +1028,7 @@
     },
 
     /**
-<<<<<<< HEAD
-     * Initialise the picker's select node.
-=======
      * Initialize the picker's select node.
->>>>>>> cabb49b5
      *
      * @method init_select
      */
@@ -1063,23 +1050,15 @@
      * Add a choice to the picker.
      *
      * @method add_choice
-<<<<<<< HEAD
-=======
      * @param {Object} choice The choice object to be added
      *     ({text: choice_text, value: choice_value, data: choice_data}).
->>>>>>> cabb49b5
      */
     add_choice: function(choice) {
         var select = this.init_select();
         var option = Y.Node.create("<option />");
         option.set("value", choice.value)
-<<<<<<< HEAD
-                .set("text", choice.text)
-                .setData("data", choice.data);
-=======
             .set("text", choice.text)
             .setData("data", choice.data);
->>>>>>> cabb49b5
         var options = select.all('option');
         if (options.isEmpty()) {
             select.append(option);
@@ -1099,10 +1078,6 @@
      * Add choices (a set of packagesets) to the picker.
      *
      * @method add_packagesets
-<<<<<<< HEAD
-     */
-    add_packagesets: function(packagesets, distroseries) {
-=======
      * @param {Y.lp.client.Collection} packagesets The collection of
      *     packagesets to add.
      * @param {Object} distroseries The distroseries object
@@ -1110,7 +1085,6 @@
      */
     add_packagesets: function(packagesets, distroseries) {
         this._packagesets[distroseries.value] = packagesets.entries;
->>>>>>> cabb49b5
         packagesets.entries.forEach(
             function(packageset) {
                 var value = packageset.get("id");
@@ -1131,13 +1105,6 @@
      * Remove a distroseries: remove its packagesets from the picker.
      *
      * @method remove_distroseries
-<<<<<<< HEAD
-     */
-    remove_distroseries: function(distroseries_id) {
-        this.fieldNode.all(
-            'option[value$="-' + distroseries_id + '"]').remove();
-        Y.lazr.anim.green_flash({node: this.fieldNode}).run();
-=======
      * @param {String} distroseries_id The id of the distroseries to be
      *     removed.
      */
@@ -1148,7 +1115,6 @@
                     'option[value="' + packageset.get("id") + '"]').remove();
             }, this);
        Y.lazr.anim.green_flash({node: this.fieldNode}).run();
->>>>>>> cabb49b5
         if (this.fieldNode.all('option').isEmpty()) {
             this.clean_display();
         }
@@ -1160,15 +1126,12 @@
         this.error_handler.clearProgressUI = Y.bind(this.hideSpinner, this);
         this.error_handler.showError = Y.bind(this.showError, this);
         this.clean_display();
-<<<<<<< HEAD
-=======
         // _packagesets maps each distroseries' id to a collection of ids 
         // of its packagesets.
         // It's populated each time a new distroseries is added as a parent
         // and used when a distroseries is removed to get all the
         // corresponding packagesets to be removed from the widget.
         this._packagesets = {};
->>>>>>> cabb49b5
     }
 
 });
