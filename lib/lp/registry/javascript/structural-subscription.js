/* Copyright 2011 Canonical Ltd.  This software is licensed under the
 * GNU Affero General Public License version 3 (see the file LICENSE).
 *
 * Form overlay widgets and subscriber handling for structural subscriptions.
 *
 * @module registry
 * @submodule structural_subscription
 */

YUI.add('lp.registry.structural_subscription', function(Y) {

var namespace = Y.namespace('lp.registry.structural_subscription');

var FILTER_COMMENTS = 'filter-comments',
    FILTER_WRAPPER = 'filter-wrapper',
    ACCORDION_WRAPPER = 'accordion-wrapper',
    ADDED_OR_CLOSED = 'added-or-closed',
    ADDED_OR_CHANGED = 'added-or-changed',
    ADVANCED_FILTER = 'advanced-filter',
    MATCH_ALL = 'match-all',
    MATCH_ANY = 'match-any'
    ;

var add_subscription_overlay;
var cancel_button_html =
    '<button type="button" name="field.actions.cancel" ' +
    'class="lazr-neg lazr-btn" >Cancel</button>';

namespace.lp_client = undefined;

/*
 * An object representing the global actions portlet.
 *
 */
var PortletTarget = function() {};
Y.augment(PortletTarget, Y.Event.Target);
namespace.portlet = new PortletTarget();

function subscription_success() {
    // TODO Should there be some success notification?
    add_subscription_overlay.hide();
}

var overlay_error_handler = new Y.lp.client.ErrorHandler();
overlay_error_handler.showError = function(error_msg) {
  add_subscription_overlay.showError(error_msg);
};

/**
 * Does the list contain the target?
 *
 * @private
 * @method list_contains
 * @param {List} list The list to search.
 * @param {String} target The target of interest.
 */
function list_contains(list, target) {
    // The list may be undefined in some cases.
    return Y.Lang.isArray(list) && list.indexOf(target) !== -1;
}

// Expose to tests.
namespace._list_contains = list_contains;

/**
 * Reformat the data returned from the add/edit form into something acceptable
 * to send as a PATCH.
 */
function extract_form_data(form_data) {
    if (form_data === 'this is a test') {
        // This is a short-circuit to make testing easier.
        return {};
    }
    var patch_data = {
        description: Y.Lang.trim(form_data.name[0]),
        tags: [],
        find_all_tags: false,
        importances: [],
        statuses: []
    };

    // Set the notification level.
    var added_or_closed = list_contains(form_data.events, ADDED_OR_CLOSED);
    var filter_comments = list_contains(form_data.filters, FILTER_COMMENTS);

    // Chattiness: Lifecycle < Details < Discussion.
    if (added_or_closed) {
        patch_data.bug_notification_level = 'Lifecycle';
    } else if (!filter_comments) {
        patch_data.bug_notification_level = 'Discussion';
    } else {
        patch_data.bug_notification_level = 'Details';
    }

    // Set the tags, importances, and statuses.  Only do this if
    // ADDED_OR_CHANGED and ADVANCED_FILTER are selected.
    var advanced_filter = (!added_or_closed &&
                           list_contains(form_data.filters, ADVANCED_FILTER));
    if (advanced_filter) {
        // Tags are a list with one element being a space-separated string.
        var tags = form_data.tags[0];
        if (Y.Lang.isValue(tags) && tags !== '') {
            patch_data.tags = tags.toLowerCase().split(' ');
        }
        patch_data.find_all_tags =
            list_contains(form_data.tag_match, MATCH_ALL);
        if (form_data.importances.length > 0) {
            patch_data.importances = form_data.importances;
        }
        if (form_data.statuses.length > 0) {
            patch_data.statuses = form_data.statuses;
        }
    } else {
        // clear out the tags, statuses, and importances in case this is an
        // edit.
        patch_data.tags = patch_data.importances = patch_data.statuses = [];
    }
    return patch_data;
}

// Expose in the namespace for testing purposes.
namespace._extract_form_data = extract_form_data;

/**
 * Given a bug filter, update it with information extracted from a form.
 *
 * @private
 * @method patch_bug_filter
 * @param {Object} bug_filter The bug filter.
 * @param {Object} form_data The data returned from the form submission.
 * @param {Object} on Event handlers to override the defaults.
 */
function patch_bug_filter(bug_filter, form_data, on) {
    var patch_data = extract_form_data(form_data);

    var config = {
        on: Y.merge({
            success: subscription_success,
            failure: overlay_error_handler.getFailureHandler()
            }, on)
        };
    namespace.lp_client.patch(bug_filter.self_link, patch_data, config);
}
namespace.patch_bug_filter = patch_bug_filter;

/**
 * Delete the given filter
 */
function delete_filter(filter) {
    var y_config = {
        method: "POST",
        headers: {'X-HTTP-Method-Override': 'DELETE'},
        on: {failure: overlay_error_handler.getFailureHandler()}
    };
    Y.io(filter.self_link, y_config);
}

// Exported for testing.
namespace._delete_filter = delete_filter;

/**
 * Create a new structural subscription filter.
 *
 * @method create_structural_subscription filter
 * @param {Object} who Link to the user or team to be subscribed.
 * @param {Object} form_data The data returned from the form submission.
 */
function add_bug_filter(who, form_data) {
    var config = {
        on: {success: function (bug_filter) {
                // If we fail to PATCH the new bug filter, DELETE it.
                var on = {failure: function () {
                    // We use the namespace binding so tests can override
                    // these functions.
                    namespace._delete_filter(bug_filter);
                    // Call the failure handler to report the original
                    // error to the user.
                    overlay_error_handler.getFailureHandler()
                        .apply(this, arguments);
                }};
                patch_bug_filter(bug_filter.getAttrs(), form_data, on);
            },
            failure: overlay_error_handler.getFailureHandler()
        },
        parameters: {
            subscriber: who
        }
    };

    namespace.lp_client.named_post(LP.cache.context.self_link,
        'addBugSubscriptionFilter', config);
}

// Exported for testing.
namespace._add_bug_filter = add_bug_filter;

/**
 * Given the form data from a user, save the subscription.
 *
 * @private
 * @method save_subscription
 * @param {Object} form_data The data generated by the form submission.
 */

function save_subscription(form_data) {
    var who;
    var has_errors = check_for_errors_in_overlay(add_subscription_overlay);
    if (has_errors) {
        return false;
    }
    if (form_data.recipient[0] === 'user') {
        who = LP.links.me;
    } else {
        // There can be only one.
        who = form_data.team[0];
    }
    add_bug_filter(who, form_data);
}
namespace.save_subscription = save_subscription;

function check_for_errors_in_overlay(overlay) {
    var has_errors = false;
    var errors = [];
    var field;
    for (field in overlay.field_errors) {
        if (overlay.field_errors.hasOwnProperty(field)) {
            if (overlay.field_errors[field]) {
                has_errors = true;
                errors.push(field);
            }
        }
    }
    if (has_errors) {
        var error_text = errors.pop();
        if (errors.length > 0) {
            error_text = errors.join(', ') + ' and ' + error_text;
        }

        overlay.showError(
            'Value for ' + error_text + ' is invalid.');
        return true;
    } else {
        return false;
    }
}

/**
 * Handle the activation of the edit subscription link.
 */
function edit_subscription_handler(context, form_data) {
    var has_errors = check_for_errors_in_overlay(add_subscription_overlay);
    var filter_node = Y.one(
        '#subscription-filter-'+context.filter_id.toString());
    if (has_errors) {
        return false;
    }
    var on = {success: function (new_data) {
        var filter = new_data.getAttrs();
        filter_node.one('.filter-description')
            .empty()
            .appendChild(create_filter_description(filter));
        filter_node.one('.filter-name')
            .empty()
            .appendChild(render_filter_title(context.filter_info, filter));
        add_subscription_overlay.hide();
    }};
    patch_bug_filter(context.filter_info.filter, form_data, on);
}

/**
 * Initialize the overlay errors and set up field validators.
 */
function setup_overlay_validators(overlay, overlay_id) {
    overlay.field_errors = {};
    add_input_validator(overlay, overlay_id, 'tags', get_error_for_tags_list);
}

/**
 * Populate the overlay element with the contents of the add/edit form.
 */
function create_overlay(content_box_id, overlay_id, submit_button,
        submit_callback) {
    // Create the overlay.
    add_subscription_overlay = new Y.lazr.FormOverlay({
        headerContent:
            '<h2 id="subscription-overlay-title">Add a mail subscription '+
            'for '+LP.cache.context.title + ' bugs</h2>',
        form_content: Y.one(overlay_id),
        centered: true,
        visible: false,
        form_submit_button: submit_button,
        form_cancel_button: Y.Node.create(cancel_button_html),
        form_submit_callback: function(formdata) {
            // Do not clean up if saving was not successful.
            var save_succeeded = submit_callback(formdata);
            if (save_succeeded !== false) {
                clean_up();
            }
        }
    });
    add_subscription_overlay.render(content_box_id);
    setup_overlay_validators(add_subscription_overlay, overlay_id);
    // Prevent cruft from hanging around upon closing.
    function clean_up(e) {
        var filter_wrapper = Y.one('#' + FILTER_WRAPPER);
        filter_wrapper.hide();
        collapse_node(filter_wrapper);
    }
    add_subscription_overlay.get('form_cancel_button').on(
        'click', clean_up);
    add_subscription_overlay.on('cancel', clean_up);
}

/**
 * Reset the overlay form to initial values.
 */
function clear_overlay(content_node, no_recipient_picker) {
    if (no_recipient_picker) {
        set_recipient_label(content_node, undefined);
    } else {
        set_recipient(content_node, false, undefined);
    }
    content_node.one('[name="name"]').set('value', '');
    set_checkboxes(
        content_node, LP.cache.statuses, LP.cache.statuses);
    set_checkboxes(
        content_node, LP.cache.importances, LP.cache.importances);
    content_node.one('[name="tags"]').set('value', '');
    set_radio_buttons(
        content_node, [MATCH_ALL, MATCH_ANY], MATCH_ALL);
    set_radio_buttons(
        content_node, [ADDED_OR_CLOSED, ADDED_OR_CHANGED], ADDED_OR_CLOSED);
    set_checkboxes(
        content_node, [FILTER_COMMENTS, ADVANCED_FILTER], []);
    collapse_node(Y.one('#' + ACCORDION_WRAPPER), {duration: 0});
    collapse_node(Y.one('#' + FILTER_WRAPPER), {duration: 0});
}

/**
 * Make a table cell.
 *
 * @private
 * @method make_cell
 * @param {Object} item Item to be placed in the cell.
 * @param {String} name Name of the control.
 */
function make_cell(item, name) {
    var cell = Y.Node.create('<td style="padding-left:3px"><td>');
    cell.appendChild('<label></label>')
        .append(Y.Node.create('<input type="checkbox" checked></input>')
            .set('name', name)
            .set('value', item))
        .append(Y.Node.create('<span></span>')
            .set('text', item));
    return cell;
}
/**
 * Make a table.
 *
 * @private
 * @method make_table
 * @param {Object} list List of items to be put in the table.
 * @param {String} name Name of the control.
 * @param {Int} num_cols The number of columns for the table to use.
 */
function make_table(list, name, num_cols) {
    var table = Y.Node.create('<table></table>');
    var i, row;
    for (i=0; i<list.length; i++) {
        if (i % num_cols === 0) {
            row = table.appendChild('<tr></tr>');
        }
        row.appendChild(make_cell(list[i], name));
    }
    return table;
}

/**
 * Make selector controls, the links for 'Select all' and
 * 'Select none' that appear within elements with many checkboxes.
 *
 * @private
 * @method make_selector_controls
 * @param {String} parent Name of the parent.
 * @return {Object} Hash with 'all_name', 'none_name', and 'html' keys.
 */
function make_selector_controls(parent) {
    var selectors_id = parent + '-selectors';
    var rv = {};
    rv.all_link = Y.Node.create(
        '<a href="#" class="select-all">Select all</a>');
    rv.none_link = Y.Node.create(
        '<a href="#" class="select-none">Select none</a>');
    rv.node = Y.Node.create(
            '<div style="margin-left: 10px;margin-bottom: 10px"></div>')
        .set('id', selectors_id)
        .append(rv.all_link)
        .append(' &nbsp; ')
        .append(rv.none_link);

    return rv;
}
namespace.make_selector_controls = make_selector_controls;

/**
 * Construct a handler closure for select all/none links.
 */
function make_select_handler(node, all, checked_value) {
    return function(e) {
        e.halt();
        Y.each(all, function(value) {
            get_input_by_value(node, value).set('checked', checked_value);
        });
    };
}

/* We want to call 'resize' directly on tags container
 * when we add a validation failed error message.
 */
var tags_container;

/**
 * Create the accordion.
 *
 * @method create_accordion
 * @param {String} overlay_id Id of the overlay element.
 * @param {Object} content_node Node where the overlay is anchored.
 * @return {Object} accordion The accordion just created.
 */
function create_accordion(overlay_id, content_node) {
    var accordion = new Y.Accordion({
          useAnimation: true,
          collapseOthersOnExpand: true,
          visible: false
    });

    accordion.render(overlay_id);

    var statuses_ai,
        importances_ai,
        tags_ai;

    // Build tags pane.
    tags_ai = new Y.AccordionItem( {
        label: "Tags",
        expanded: false,
        alwaysVisible: false,
        id: "tags_ai",
        contentHeight: {method: "auto"}
    } );
    tags_container = tags_ai;
    tags_ai.set("bodyContent", Y.Node.create('<div><div></div></div>')
        .append(Y.Node.create('<input type="radio" name="tag_match" checked>')
            .set('value', MATCH_ALL))
        .append('Match all tags')
        .append(Y.Node.create('<input type="radio" name="tag_match" checked>')
            .set('value', MATCH_ANY))
        .append('Match any tags')
        .append(
        '<div style="padding-bottom:10px;">' +
        '    <input type="text" name="tags" size="60"/>' +
        '    <a target="help"'+
        '        href="/+help/structural-subscription-tags.html" ' +
        '        class="sprite maybe">&nbsp;'+
               '<span class="invisible-link">Structural subscription tags '+
        '       help</span></a> ' +
        '</div>'));
    accordion.addItem(tags_ai);

    // Build importances pane.
    importances_ai = new Y.AccordionItem( {
        label: "Importances",
        expanded: false,
        alwaysVisible: false,
        id: "importances_ai",
        contentHeight: {method: "auto"}
    } );
    var importances = LP.cache.importances;
    var selectors = make_selector_controls('importances');
    importances_ai.set("bodyContent",
        Y.Node.create('<div id="importances-wrapper"></div>')
            .append(selectors.node)
            .append(make_table(importances, 'importances', 4)));
    accordion.addItem(importances_ai);
    // Wire up the 'all' and 'none' selectors.
    var node = content_node.one('#importances-wrapper');
    selectors.all_link.on('click',
        make_select_handler(node, importances, true));
    selectors.none_link.on('click',
        make_select_handler(node, importances, false));

    // Build statuses pane.
    statuses_ai = new Y.AccordionItem( {
        label: "Statuses",
        expanded: false,
        alwaysVisible: false,
        id: "statuses_ai",
        contentHeight: {method: "auto"}
    } );
    var statuses = LP.cache.statuses;
    selectors = make_selector_controls('statuses');
    statuses_ai.set("bodyContent",
        Y.Node.create('<div id="statuses-wrapper"></div>')
            .append(selectors.node)
            .append(make_table(statuses, 'statuses', 3)));
    accordion.addItem(statuses_ai);
    // Wire up the 'all' and 'none' selectors.
    node = content_node.one('#statuses-wrapper');
    selectors.all_link.on('click',
        make_select_handler(node, statuses, true));
    selectors.none_link.on('click',
        make_select_handler(node, statuses, false));

    return accordion;
}

/**
 * Collapse the node and set its arrow to 'collapsed'
 */
function collapse_node(node, user_cfg) {
    if (user_cfg && user_cfg.duration === 0) {
        node.setStyles({
            height: 0,
            visibility: 'hidden',
            overflow: 'hidden'
            // Don't set display: none because then the node won't be taken
            // into account and the rendering will sometimes jiggle
            // horizontally when the node is opened.
        });
        node.addClass('lazr-closed').removeClass('lazr-opened');
        return;
    }
    var anim = Y.lazr.effects.slide_in(node, user_cfg);
    // XXX: BradCrittenden 2011-03-03 bug=728457 : This fix for
    // resizing needs to be incorporated into lazr.effects.  When that
    // is done it should be removed from here.
    anim.on("start", function() {
        node.setStyles({
            visibility: 'visible'
        });
    });
    anim.on("end", function() {
        node.setStyles({
            height: 0,
            visibility: 'hidden',
            display: null
            // Don't set display: none because then the node won't be taken
            // into account and the rendering will sometimes jiggle
            // horizontally when the node is opened.
        });
    });
    anim.run();
}

/**
 * Expand the node and set its arrow to 'collapsed'
 */
function expand_node(node, user_cfg) {
    if (user_cfg && user_cfg.duration === 0) {
        node.setStyles({
            height: 'auto',
            visibility: 'visible',
            overflow: null, // Inherit.
            display: null // Inherit.
        });
        node.addClass('lazr-opened').removeClass('lazr-closed');
        return;
    }
    // Set the node to 'hidden' so that the proper size can be found.
    node.setStyles({
        visibility: 'hidden'
    });
    var anim = Y.lazr.effects.slide_out(node, user_cfg);
    // XXX: BradCrittenden 2011-03-03 bug=728457 : This fix for
    // resizing needs to be incorporated into lazr.effects.  When that
    // is done it should be removed from here.
    anim.on("start", function() {
        // Set the node to 'visible' for the beginning of the animation.
        node.setStyles({
            visibility: 'visible'
        });
    });
    anim.on("end", function() {
        // Change the height to auto when the animation completes.
        node.setStyles({
            height: 'auto'
        });
    });
    anim.run();
}

/**
 * Add a recipient picker to the overlay.
 */
function add_recipient_picker(content_box, hide) {
    var no_recipient_picker = Y.Node.create(
        '<input type="hidden" name="recipient" value="user">' +
        '<span>Yourself</span>');
    var recipient_picker = Y.Node.create(
        '<label><input type="radio" name="recipient" value="user" checked>' +
        '  Yourself</label><br>' +
        '<label><input type="radio" name="recipient" value="team">' +
        '  One of the teams you administer</label><br>' +
        '<dl style="margin-left:25px;">' +
        '  <dt></dt>' +
        '  <dd>' +
        '    <select name="team" id="structural-subscription-teams">' +
        '    </select>' +
        '  </dd>' +
        '</dl>');
    var teams = LP.cache.administratedTeams;
    var node = content_box.one('#bug-mail-recipient');
    node.empty();
    // Populate the team drop down from LP.cache data, if appropriate.
    if (!hide && teams.length > 0) {
        var select = recipient_picker.one('#structural-subscription-teams');
        var i;
        for (i=0; i<teams.length; i++) {
            select.append(Y.Node.create('<option></option>')
                .set('text', teams[i].title)
                .set('value', teams[i].link));
        }
        select.on(
            'focus',
            function () {
                Y.one('input[value="team"][name="recipient"]').set(
                    'checked', true);
            }
        );
        node.append(recipient_picker);
    } else {
        node.append(no_recipient_picker);
    }
}

/**
 * Construct the overlay and populate it with the add/edit form.
 */
function setup_overlay(content_box_id, hide_recipient_picker) {
    var content_node = Y.one(content_box_id);
    var container = Y.Node.create(
        '<div id="overlay-container"><dl>' +
        '    <dt>Bug mail recipient</dt>' +
        '    <dd id="bug-mail-recipient">' +
        '    </dd>' +
        '  <dt>Subscription name</dt>' +
        '  <dd>' +
        '    <input type="text" name="name">' +
        '    <a target="help" class="sprite maybe"' +
        '          href="/+help/structural-subscription-name.html">&nbsp;' +
        '      <span class="invisible-link">Structural subscription' +
        '        description help</span></a> ' +
        '  </dd>' +
        '  <dt>Receive mail for bugs affecting' +
        '    <span id="structural-subscription-context-title"></span> '+
        '    that</dt>' +
        '  <dd>' +
        '    <div id="events">' +
        '      <input type="radio" name="events"' +
        '          value="added-or-closed"' +
        '          id="added-or-closed" checked>' +
        '      <label for="added-or-closed">are added or ' +
        '        closed</label>' +
        '      <br>' +
        '      <input type="radio" name="events"' +
        '          value="added-or-changed"' +
        '          id="added-or-changed">' +
        '      <label for="added-or-changed">are added or changed in' +
        '        any way' +
        '        <em id="added-or-changed-more">(more options...)</em>' +
        '      </label>' +
        '    </div>' +
        '    <div id="filter-wrapper" class="ss-collapsible">' +
        '    <dl style="margin-left:25px;">' +
        '      <dt></dt>' +
        '      <dd>' +
        '        <input type="checkbox" name="filters"' +
        '            value="filter-comments"' +
        '            id="filter-comments">' +
        '        <label for="filter-comments">Don\'t send mail about' +
        '          comments</label><br>' +
        '        <input type="checkbox" name="filters"' +
        '            value="advanced-filter"' +
        '            id="advanced-filter">' +
        '        <label for="advanced-filter">Bugs must match this' +
        '          filter <em id="advanced-filter-more">(...)</em>' +
        '        </label><br>' +
        '        <div id="accordion-wrapper" ' +
        '            class="ss-collapsible">' +
        '            <dl>' +
        '                <dt></dt>' +
        '                <dd style="margin-left:25px;">' +
        '                    <div id="accordion-overlay"' +
        '                        style="position:relative; '+
                                        'overflow:hidden;"></div>' +
        '                </dd>' +
        '            </dl>' +
        '        </div> ' +
        '      </dd>' +
        '    </dl>' +
        '    </div> ' +
        '  </dd>' +
        '  <dt></dt>' +
        '</dl></div>');

    // Assemble some nodes and set the title.
    content_node
        .appendChild(container)
            .one('#structural-subscription-context-title')
                .set('text', LP.cache.context.title);
    add_recipient_picker(content_node, hide_recipient_picker);

    var accordion = create_accordion('#accordion-overlay', content_node);

    // Set up click handlers for the events radio buttons.
    var radio_group = Y.all('#events input');
    radio_group.on(
        'change',
         function() {handle_change(ADDED_OR_CHANGED, FILTER_WRAPPER);});

    // And a listener for advanced filter selection.
    var advanced_filter = Y.one('#' + ADVANCED_FILTER);
    advanced_filter.on(
        'change',
        function() {handle_change(ADVANCED_FILTER, ACCORDION_WRAPPER);});
    return '#' + container._node.id;
}                               // setup_overlay
// Expose in the namespace for testing purposes.
namespace._setup_overlay = setup_overlay;

function handle_change(control_name, div_name, user_cfg) {
    // Expand or collapse the node depending on the control.
    // user_cfg is passed to expand_node or collapse_node, and is
    // useful to set the duration.
    var ctl = Y.one('#' + control_name);
    var more = Y.one('#' + control_name + '-more');
    var div = Y.one('#' + div_name);
    var checked = ctl.get('checked');
    if (checked) {
        expand_node(div, user_cfg);
        more.setStyle('display', 'none');
    } else {
        collapse_node(div, user_cfg);
        more.setStyle('display', null);
    }
}

/**
 * Create the LP client.
 *
 * @method setup_client
 */
function setup_client() {
    namespace.lp_client = new Y.lp.client.Launchpad();
}                               // setup_client

/**
 * External entry point for configuring the structual subscription.
 * @method setup_bug_subscriptions
 * @param {Object} config Object literal of config name/value pairs.
 *     config.content_box is the name of an element on the page where
 *         the overlay will be anchored.
 */
namespace.setup_bug_subscriptions = function(config) {
    // Return if pre-setup fails.
    if (!pre_setup(config)) {
        return;
    }
<<<<<<< HEAD
=======

>>>>>>> ebbadfd9
    fill_in_bug_subscriptions(config);
};

/**
 * Set up a validator function for a form input field.
 * @method add_input_validator
 * @param {Object} overlay Overlay object.
 * @param {String} overlay_id Element ID of the containing overlay.
 * @param {String} field_name Form <input> 'name' to set up a validator for.
 * @param {String} validator Function which returns 'null' if there is
      no error in the field value, and an error message otherwise.
 */
function add_input_validator(overlay, overlay_id, field_name, validator) {
    var input = Y.one(overlay_id + ' input[name="'+field_name+'"]');
    var field_container = input.get('parentNode');
    var error_container = Y.Node.create('<div class="inline-warning"></div>');
    field_container.appendChild(error_container);

    input.on('change', function(e) {
        var error_text = validator(input.get('value'));
        if (error_text !== null) {
            Y.lazr.anim.red_flash({node: input}).run();
            error_container.setContent(error_text);
            overlay.field_errors[field_name] = true;
            // Accordion sets fixed height for the accordion item,
            // so we have to resize the tags container.
            if (field_name === 'tags') {
                tags_container.resize();
            }
            // Firefox prohibits focus from inside the 'focus lost' event
            // handler (probably to stop loops), so we need to run
            // it from a different context (which we do with setTimeout).
            setTimeout(function() { input.focus(); input.select(); }, 1);
        } else {
            error_container.setContent('');
            overlay.field_errors[field_name] = false;
        }
    });
}

function get_error_for_tags_list(value) {
    // See database/schema/trusted.sql valid_name() function
    // which is used to validate a single tag.
    // As an extension, we also allow "-" (hyphen) in front of
    // any tag to indicate exclusion of a tag, and we accept
    // a space-separated list.
    if (value.match(/^(\-?[a-z0-9][a-z0-9\+\.\-]*[ ]*)*$/) !== null) {
        return null;
    } else {
        return ('Tags can only contain lowercase ASCII letters, ' +
                'digits 0-9 and symbols "+", "-" or ".", and they ' +
                'must start with a lowercase letter or a digit.');
    }
}

// Export for testing
namespace._get_error_for_tags_list = get_error_for_tags_list;

function get_input_by_value(node, value) {
    // XXX broken: this should also care about input name because some values
    // repeat in other areas of the form
    return node.one('input[value="'+value+'"]');
}


/**
 * Set the value of a set of checkboxes to the provided values.
 */
function set_checkboxes(node, all, checked) {
    // Clear all the checkboxes.
    Y.each(all, function (value) {
            get_input_by_value(node, value).set('checked', false);
    });
    // Check the checkboxes that are supposed to be checked.
    Y.each(checked, function (value) {
        get_input_by_value(node, value).set('checked', true);
    });
}

/**
 * Set the value of a select box to the provided value.
 */
function set_options(node, name, value) {
    var select = node.one('select[name="team"]');
    Y.each(select.get('options'), function (option) {
            option.set('selected', option.get('value')===value);
        });
}

/**
 * Set the value of a set of radio buttons to the provided value.
 */
function set_radio_buttons(node, all, value) {
    set_checkboxes(node, all, [value]);
}

/**
 * Set the values of the recipient select box and radio buttons.
 */
function set_recipient(node, is_team, team_link) {
    if (LP.cache.administratedTeams.length > 0) {
        get_input_by_value(node, 'user').set('checked', !is_team);
        get_input_by_value(node, 'team').set('checked', is_team);
        set_options(node, 'teams',
                    team_link || LP.cache.administratedTeams[0].link);
    }
}

/**
 * Sets the recipient label according to the filter on the overlay.
 * Overlay must not have a recipient picker, but a simple recipient label.
 */
function set_recipient_label(content_node, filter_info) {
    var recipient_label = content_node.one('input[name="recipient"] + span'),
        teams = LP.cache.administratedTeams;
    if (filter_info !== undefined && filter_info.subscriber_is_team) {
        var i;
        for (i=0; i<teams.length; i++) {
            if (teams[i].link === filter_info.subscriber_link){
                recipient_label.set('text', teams[i].title);
                break;
            }
        }
    } else {
        recipient_label.set('text', 'Yourself');
    }
}

/**
 * Sets filter statuses and importances on the overlay based on the filter
 * data.
 */
function set_filter_statuses_and_importances(content_node, filter) {
    var is_lifecycle = filter.bug_notification_level==='Lifecycle',
        statuses = filter.statuses,
        importances = filter.importances;
    if (is_lifecycle) {
        statuses = LP.cache.statuses;
        importances = LP.cache.importances;
    } else {
        // An absence of values is equivalent to all values.
        if (statuses.length === 0) {
            statuses = LP.cache.statuses;
        }
        if (importances.length === 0) {
            importances = LP.cache.importances;
        }
    }
    set_checkboxes(content_node, LP.cache.statuses, statuses);
    set_checkboxes(
        content_node, LP.cache.importances, importances);
}

/**
 * Sets filter tags and tag matching options in the overlay based on the
 * filter data.
 */
function set_filter_tags(content_node, filter) {
    var is_lifecycle = filter.bug_notification_level==='Lifecycle';
    content_node.one('[name="tags"]').set(
        'value', is_lifecycle ? '' : filter.tags.join(' '));
    set_radio_buttons(
        content_node, [MATCH_ALL, MATCH_ANY],
        filter.find_all_tags ? MATCH_ALL : MATCH_ANY);
}

/**
 * Sets filter notification level radio/check boxes in the overlay
 * according to the filter data.
 */
function set_filter_notification_options(content_node, filter) {
    var is_lifecycle = filter.bug_notification_level==='Lifecycle',
        has_advanced_filters = !is_lifecycle && (
            filter.statuses.length ||
                filter.importances.length ||
                filter.tags.length) > 0,
        filters = has_advanced_filters ? [ADVANCED_FILTER] : [],
        event = ADDED_OR_CHANGED;
    // Chattiness: Lifecycle < Details < Discussion.
    switch (filter.bug_notification_level) {
        case 'Lifecycle':
            event = ADDED_OR_CLOSED;
            filters = [];
            break;
        case 'Details':
            filters.push(FILTER_COMMENTS);
            break;
    }
    // 'Discussion' case is the default and handled by the declared
    // values in the code.
    set_radio_buttons(
        content_node, [ADDED_OR_CLOSED, ADDED_OR_CHANGED], event);
    set_checkboxes(
        content_node, [FILTER_COMMENTS, ADVANCED_FILTER], filters);
    handle_change(ADDED_OR_CHANGED, FILTER_WRAPPER, {duration: 0});
    handle_change(ADVANCED_FILTER, ACCORDION_WRAPPER, {duration: 0});
}

/**
 * Loads all data from the filter into the overlay for editing.
 */
function load_overlay_with_filter_data(content_node, filter_info) {
    var filter = filter_info.filter;
    set_recipient_label(content_node, filter_info);
    content_node.one('[name="name"]').set('value',filter.description);
    set_filter_statuses_and_importances(content_node, filter);
    set_filter_tags(content_node, filter);
    set_filter_notification_options(content_node, filter);
}

/**
 * Show an overlay for editing a subscription.
 */
function show_edit_overlay(config, subscription, filter_info, filter_id) {
    Y.one(config.content_box).empty();
    var content_node = Y.one(config.content_box),
        overlay_id = setup_overlay(config.content_box, true),
        submit_button = Y.Node.create(
            '<button type="submit" name="field.actions.create" ' +
                'value="Save Changes" class="lazr-pos lazr-btn" ' +
                '>OK</button>');

    clear_overlay(content_node, true);

    var context = {
        filter_info: filter_info,
        filter_id: filter_id
    };
    create_overlay(
        config.content_box, overlay_id, submit_button,
        function (form_data) {
            return edit_subscription_handler(context, form_data);});

    load_overlay_with_filter_data(content_node, filter_info);
    var title = subscription.target_title;
    Y.one('#structural-subscription-context-title')
        .set('text', title);
    Y.one('#subscription-overlay-title')
        .set('text', 'Edit subscription for '+title+' bugs');

    // We need to initialize the help links.  They may have already been
    // initialized except for the ones we added, so setupHelpTrigger
    // is idempotent.  Notice that this is old MochiKit code.
    forEach(findHelpLinks(), setupHelpTrigger);
    add_subscription_overlay.show();
}

/**
 * Return an edit handler for the specified filter.
 */
function make_edit_handler(subscription, filter_info, filter_id, config) {
    // subscription is the filter's subscription.
    // filter_info is the filter's information (from subscription.filters).
    // filter_id is the numerical id for the filter, unique on the page.
    // config is the configuration object used for the entire assembly of the
    // page.
    return function(e) {
        e.halt();
        show_edit_overlay(config, subscription, filter_info, filter_id);
    };
}

/**
 * Construct a handler for an unsubscribe link.
 */
function make_delete_handler(filter, node, subscriber_id) {
    var error_handler = new Y.lp.client.ErrorHandler();
    error_handler.showError = function(error_msg) {
      var unsubscribe_node = node.one('a.delete-subscription');
      Y.lp.app.errors.display_error(unsubscribe_node, error_msg);
    };
    return function() {
        var y_config = {
            method: "POST",
            headers: {'X-HTTP-Method-Override': 'DELETE'},
            on: {success: function(transactionid, response, args){
                    var subscriber = Y.one(
                        '#subscription-'+subscriber_id.toString());
                    var to_collapse = subscriber;
                    var filters = subscriber.all('.subscription-filter');
                    if (!filters.isEmpty()) {
                        to_collapse = node;
                    }
                    collapse_node(to_collapse);
                    },
                 failure: error_handler.getFailureHandler()
                }
            };
        Y.io(filter.self_link, y_config);
    };
}

/**
 * Construct a handler for a mute link.
 */
function make_mute_handler(filter_info, node){
    var error_handler = new Y.lp.client.ErrorHandler();
    error_handler.showError = function(error_msg) {
      var mute_node = node.one('a.mute-subscription');
      Y.lp.app.errors.display_error(mute_node, error_msg);
    };
    return function() {
        var fname;
        if (filter_info.is_muted) {
            fname = 'unmute';
        } else {
            fname = 'mute';
        }
        var config = {
            on: {success: function(){
                    if (fname === 'mute') {
                        filter_info.is_muted = true;
                    } else {
                        filter_info.is_muted = false;
                    }
                    handle_mute(node, filter_info.is_muted);
                    },
                 failure: error_handler.getFailureHandler()
                }
            };
        namespace.lp_client.named_post(filter_info.filter.self_link,
            fname, config);
    };
}

/**
 * Attach activation (click) handlers to all of the edit links on the page.
 */
function wire_up_edit_links(config) {
    var listing = Y.one('#subscription-listing');
    var subscription_info = LP.cache.subscription_info;
    var filter_id = 0;
    var i;
    var j;
    for (i=0; i<subscription_info.length; i++) {
        var sub = subscription_info[i];
        for (j=0; j<sub.filters.length; j++) {
            var filter_info = sub.filters[j];
            var node = Y.one('#subscription-filter-'+filter_id.toString());
            if (filter_info.can_mute) {
                var mute_link = node.one('a.mute-subscription');
                mute_link.on('click', make_mute_handler(filter_info, node));
            }
            if (!filter_info.subscriber_is_team ||
                filter_info.user_is_team_admin) {
<<<<<<< HEAD
=======
                var node = Y.one(
                    '#subscription-filter-'+filter_id.toString());
>>>>>>> ebbadfd9
                var edit_link = node.one('a.edit-subscription');
                var edit_handler = make_edit_handler(
                    sub, filter_info, filter_id, config);
                edit_link.on('click', edit_handler);
                var delete_link = node.one('a.delete-subscription');
                var delete_handler = make_delete_handler(
                    filter_info.filter, node, i);
                delete_link.on('click', delete_handler);
            }
            filter_id += 1;
        }
    }
}

/**
 * For a given filter node, set it up properly based on mute state.
 */
function handle_mute(node, muted) {
    var control = node.one('a.mute-subscription');
    var label = node.one('em.mute-label');
    var description = node.one('.filter-description');
    if (muted) {
        control.set('text', 'Receive emails from this subscription');
        control.replaceClass('no', 'yes');
        label.setStyle('display', null);
        description.setStyle('color', '#bbb');
    } else {
        control.set('text', 'Do not receive emails from this subscription');
        control.replaceClass('yes', 'no');
        label.setStyle('display', 'none');
        description.setStyle('color', null);
    }
}

/**
 * Populate the subscription list DOM element with subscription descriptions.
 */
function fill_in_bug_subscriptions(config) {
    validate_config(config);

    var listing = Y.one('#subscription-listing');
    var subscription_info = LP.cache.subscription_info;
    var top_node = Y.Node.create(
        '<div class="yui-g"><div id="structural-subscriptions"></div></div>');
    var filter_id = 0;
    var i;
    var j;
    for (i=0; i<subscription_info.length; i++) {
        var sub = subscription_info[i];
        var sub_node = top_node.appendChild(Y.Node.create(
            '<div style="margin-top: 2em; padding: 0 1em 1em 1em; '+
            '      border: 1px solid #ddd;"></div>')
            .set('id', 'subscription-'+i.toString()));
        sub_node.appendChild(Y.Node.create(
            '  <span style="float: left; margin-top: -0.6em; '+
            '      padding: 0 1ex; background-color: #fff;"></a>'))
            .appendChild('<span>Subscriptions to </span>')
                .appendChild(Y.Node.create('<a></a>')
                    .set('href', sub.target_url)
                    .set('text', sub.target_title));

        for (j=0; j<sub.filters.length; j++) {
            var filter = sub.filters[j].filter;
            // We put the filters in the cache so that the patch mechanism
            // can automatically find them and update them on a successful
            // edit.  This makes it possible to open up a filter after an edit
            // and see the information you expect to see.
            LP.cache['structural-subscription-filter-'+filter_id.toString()] =
                filter;
            var filter_node = sub_node.appendChild(Y.Node.create(
                '<div style="margin: 1em 0em 0em 1em"'+
                '      class="subscription-filter"></div>')
                .set('id', 'subscription-filter-'+filter_id.toString()))
                .appendChild(Y.Node.create(
                    '<div style="margin-top: 1em"></div>'));
            filter_node.appendChild(Y.Node.create(
                '<strong class="filter-name"></strong>'))
                .appendChild(render_filter_title(sub.filters[j], filter));
            if (sub.filters[j].can_mute) {
                filter_node.appendChild(Y.Node.create(
                    '<em class="mute-label" style="padding-left: 1em;">You '+
                    'do not receive emails from this subscription.</em>'));
            }
            var can_edit = (!sub.filters[j].subscriber_is_team ||
                            sub.filters[j].user_is_team_admin);
            // Whitespace is stripped from the left and right of the string
            // when you make a node, so we have to build the string with the
            // intermediate whitespace and then create the node at the end.
            var control_template = '';
            if (sub.filters[j].can_mute) {
                control_template += (
                    '<a href="#" class="sprite js-action '+
                    'mute-subscription"></a>');
                if (can_edit) {
                    control_template += ' or ';
                }
            }
            if (can_edit) {
                // User can edit the subscription.
                control_template += (
                    '<a href="#" class="sprite modify edit js-action '+
                    '    edit-subscription">Edit this subscription</a> or '+
                    '<a href="#" class="sprite modify remove js-action '+
                    '    delete-subscription">Unsubscribe</a>');
            }
            filter_node.appendChild(Y.Node.create(
                '<span style="float: right"></span>')
                ).appendChild(Y.Node.create(control_template));
            filter_node.appendChild(Y.Node.create(
                '<div style="padding-left: 1em" '+
                'class="filter-description"></div>'))
                .appendChild(create_filter_description(filter));
            if (sub.filters[j].can_mute) {
                handle_mute(filter_node, sub.filters[j].is_muted);
            }

            filter_id += 1;
        }

        // We can remove this once we enforce at least one filter per
        // subscription.
        if (subscription_info[i].filters.length === 0) {
            sub_node.appendChild(
                '<div style="clear: both; padding: 1em 0 0 1em"></div>')
                .appendChild('<strong>All messages</strong>');
        }
    }
    listing.appendChild(top_node);

    wire_up_edit_links(config);
}

/**
 * Construct a one-line textual description of a filter's name.
 */
function render_filter_title(filter_info, filter) {
    var title = Y.Node.create('<span></span>');
    var description;
    if (filter.description) {
        description = '"'+filter.description+'"';
    } else {
        description = '(unnamed)';
    }
    if (filter_info.subscriber_is_team) {
        title.appendChild(Y.Node.create('<a></a>'))
            .set('href', filter_info.subscriber_url)
            .set('text', filter_info.subscriber_title);
        title.appendChild(Y.Node.create('<span></span>'))
             .set('text', ' subscription: '+description);
    } else {
        title.set('text', 'Your subscription: '+description);
    }
    return title;
}

/**
 * Construct a textual description of all of filter's properties.
 */
function create_filter_description(filter) {
    var description = Y.Node.create('<div></div>');

    var filter_items = [];
    // Format status conditions.
    if (filter.statuses.length !== 0) {
        filter_items.push(Y.Node.create('<li></li>')
            .set('text', 'have status '+filter.statuses.join(', ')));
    }

    // Format importance conditions.
    if (filter.importances.length !== 0) {
        filter_items.push(Y.Node.create('<li></li>')
            .set('text', 'are of importance '+filter.importances.join(', ')));
    }

    // Format tag conditions.
    if (filter.tags.length !== 0) {
        var tag_desc = Y.Node.create('<li>are tagged with </li>')
            .append(Y.Node.create('<strong></strong>'))
            .append(Y.Node.create('<span> of these tags: </span>'))
            .append(Y.Node.create('<span></span>')
                .set('text', filter.tags.join(', ')));

        if (filter.find_all_tags) {
            tag_desc.one('strong').set('text', 'all');
        } else {
            tag_desc.one('strong').set('text', 'any');
        }
        filter_items.push(tag_desc);
    }

    // If there were any conditions to list, stich them in with an
    // intro.
    if (filter_items.length > 0) {
        var ul = Y.Node.create('<ul class="bulleted"></ul>');
        Y.each(filter_items, function (li) {ul.appendChild(li);});
        description.appendChild(
            Y.Node.create('<span>You are subscribed to bugs that</span>'));
        description.appendChild(ul);
    }

    // Format event details.
    var events; // When will email be sent?
    if (filter.bug_notification_level === 'Discussion') {
        events = 'You will receive an email when any change '+
            'is made or a comment is added.';
    } else if (filter.bug_notification_level === 'Details') {
        events = 'You will receive an email when any changes '+
            'are made to the bug.  Bug comments will not be sent.';
    } else if (filter.bug_notification_level === 'Lifecycle') {
        events = 'You will receive an email when bugs are '+
            'opened or closed.';
    } else {
        throw new Error('Unrecognized events.');
    }
    description.appendChild(Y.Node.create(events));

    return description;
}

/**
 * Check the configuration for obvious faults.
 */
function validate_config(config) {
    if (!Y.Lang.isValue(config)) {
        throw new Error(
            'Missing config for structural_subscription.');
    }
    if (!Y.Lang.isValue(config.content_box)) {
            throw new Error(
                'Structural_subscription configuration has ' +
                'undefined properties.');
    }
}

// Expose in the namespace for testing purposes.
namespace._validate_config = validate_config;

/**
 * Do pre-setup checks and initalizations.
 * Sets up the LP client and ensures the user is logged-in.
 */
function pre_setup(config) {
    validate_config(config);

    // If the user is not logged in, then we need to defer to the
    // default behaviour.
    if (LP.links.me === undefined) {
        return false;
    }
    if (Y.Lang.isValue(config.lp_client)) {
        // Tests can specify an lp_client if they want to.
        namespace.lp_client = config.lp_client;
    } else {
        // Setup the Launchpad client.
        setup_client();
    }
    return true;
}

/**
 * Show the overlay for creating a new subscription.
 */
function show_add_overlay(config) {
    Y.one(config.content_box).empty();
    var overlay_id = setup_overlay(config.content_box);
    clear_overlay(Y.one(config.content_box), false);

    var submit_button = Y.Node.create(
        '<button type="submit" name="field.actions.create" ' +
        'value="Create subscription" class="lazr-pos lazr-btn" '+
        '>OK</button>');

    create_overlay(config.content_box, overlay_id, submit_button,
        save_subscription);
    // We need to initialize the help links.  They may have already been
    // initialized except for the ones we added, so setupHelpTrigger
    // is idempotent.  Notice that this is old MochiKit code.
    forEach(findHelpLinks(), setupHelpTrigger);
    add_subscription_overlay.show();
    return overlay_id;
}
namespace._show_add_overlay = show_add_overlay;

/**
 * Modify a link to pop up a subscription overlay.
 *
 * @method setup_subscription_link
 * @param {String} link_id Id of the link element.
 * @param {String} overlay_id Id of the overlay element.
 */
function setup_subscription_link(config, link_id) {
    // Modify the menu-link-subscribe-to-bug-mail link to be visible.
    var link = Y.one(link_id);
    if (!Y.Lang.isValue(link)) {
        Y.fail('Link to set as the pop-up link not found.');
    }
    link.removeClass('invisible-link');
    link.addClass('visible-link');
    link.on('click', function(e) {
        e.halt();
        show_add_overlay(config);
    });
    link.addClass('js-action');
}                               // setup_subscription_links

/**
 * External entry point for configuring the structural subscription.
 * @method setup
 * @param {Object} config Object literal of config name/value pairs.
 *     config.content_box is the name of an element on the page where
 *         the overlay will be anchored.
 */
namespace.setup = function(config) {
    // Return if pre-setup fails.
    if (!pre_setup(config)) {
        return;
    }
<<<<<<< HEAD
=======

>>>>>>> ebbadfd9
    // Create the subscription links on the page.
    setup_subscription_link(config, '.menu-link-subscribe_to_bug_mail');
}; // setup

}, '0.1', {requires: [
        'dom', 'node', 'lazr.anim', 'lazr.formoverlay', 'lazr.overlay',
        'lazr.effects', 'lp.app.errors', 'lp.client', 'gallery-accordion'
    ]});<|MERGE_RESOLUTION|>--- conflicted
+++ resolved
@@ -766,10 +766,7 @@
     if (!pre_setup(config)) {
         return;
     }
-<<<<<<< HEAD
-=======
-
->>>>>>> ebbadfd9
+
     fill_in_bug_subscriptions(config);
 };
 
@@ -1115,11 +1112,6 @@
             }
             if (!filter_info.subscriber_is_team ||
                 filter_info.user_is_team_admin) {
-<<<<<<< HEAD
-=======
-                var node = Y.one(
-                    '#subscription-filter-'+filter_id.toString());
->>>>>>> ebbadfd9
                 var edit_link = node.one('a.edit-subscription');
                 var edit_handler = make_edit_handler(
                     sub, filter_info, filter_id, config);
@@ -1437,10 +1429,7 @@
     if (!pre_setup(config)) {
         return;
     }
-<<<<<<< HEAD
-=======
-
->>>>>>> ebbadfd9
+
     // Create the subscription links on the page.
     setup_subscription_link(config, '.menu-link-subscribe_to_bug_mail');
 }; // setup
