--- conflicted
+++ resolved
@@ -207,14 +207,10 @@
 
 function save_subscription(form_data) {
     var who;
-<<<<<<< HEAD
     var has_errors = check_for_errors_in_overlay(add_subscription_overlay);
     if (has_errors)
         return false;
-    if (form_data.recipient[0] == 'user') {
-=======
     if (form_data.recipient[0] === 'user') {
->>>>>>> ba73de5d
         who = LP.links.me;
     } else {
         // There can be only one.
