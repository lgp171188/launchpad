# Copyright 2009-2010 Canonical Ltd.  This software is licensed under the
# GNU Affero General Public License version 3 (see the file LICENSE).

"""Vocabularies for content objects.

Vocabularies that represent a set of content objects should be in this module.
Those vocabularies that are only used for providing a UI are better placed in
the browser code.

Note that you probably shouldn't be importing stuff from these modules, as it
is better to have your schema's fields look up the vocabularies by name. Some
of these vocabularies will only work if looked up by name, as they require
context to calculate the available options. Obtaining a vocabulary by name
also avoids circular import issues.

eg.

class IFoo(Interface):
    thingy = Choice(..., vocabulary='Thingies')

The binding of name -> class is done in the configure.zcml
"""

__metaclass__ = type

__all__ = [
    'ActiveMailingListVocabulary',
    'AdminMergeablePersonVocabulary',
    'AllUserTeamsParticipationVocabulary',
    'CommercialProjectsVocabulary',
    'DistributionOrProductOrProjectGroupVocabulary',
    'DistributionOrProductVocabulary',
    'DistributionVocabulary',
    'DistroSeriesDerivationVocabulary',
    'DistroSeriesVocabulary',
    'FeaturedProjectVocabulary',
    'FilteredDistroSeriesVocabulary',
    'FilteredProductSeriesVocabulary',
    'KarmaCategoryVocabulary',
    'MilestoneVocabulary',
    'NonMergedPeopleAndTeamsVocabulary',
    'person_team_participations_vocabulary_factory',
    'PersonAccountToMergeVocabulary',
    'PersonActiveMembershipVocabulary',
    'ProductReleaseVocabulary',
    'ProductSeriesVocabulary',
    'ProductVocabulary',
    'project_products_vocabulary_factory',
    'ProjectGroupVocabulary',
    'SourcePackageNameVocabulary',
    'UserTeamsParticipationPlusSelfVocabulary',
    'UserTeamsParticipationVocabulary',
    'ValidPersonOrTeamVocabulary',
    'ValidPersonVocabulary',
    'ValidTeamMemberVocabulary',
    'ValidTeamOwnerVocabulary',
    'ValidTeamVocabulary',
    ]


from operator import attrgetter

from sqlobject import (
    AND,
    CONTAINSSTRING,
    OR,
    )
from storm.expr import (
    Alias,
    And,
    Desc,
    Join,
    LeftJoin,
    Not,
    Or,
    Select,
    SQL,
    Union,
    With,
    )
from storm.info import ClassAlias
from zope.component import getUtility
from zope.interface import implements
from zope.schema.interfaces import IVocabularyTokenized
from zope.schema.vocabulary import (
    SimpleTerm,
    SimpleVocabulary,
    )
from zope.security.interfaces import Unauthorized
from zope.security.proxy import (
    isinstance as zisinstance,
    removeSecurityProxy,
    )

from canonical.database.sqlbase import (
    quote,
    quote_like,
    SQLBase,
    sqlvalues,
    )
from canonical.launchpad.components.decoratedresultset import (
    DecoratedResultSet,
    )
from canonical.launchpad.database.emailaddress import EmailAddress
from canonical.launchpad.helpers import (
    ensure_unicode,
    shortlist,
    )
from canonical.launchpad.interfaces.emailaddress import EmailAddressStatus
from canonical.launchpad.interfaces.lpstorm import IStore
from canonical.launchpad.webapp.authorization import check_permission
from canonical.launchpad.webapp.interfaces import (
    DEFAULT_FLAVOR,
    ILaunchBag,
    IStoreSelector,
    MAIN_STORE,
    )
from canonical.launchpad.webapp.publisher import nearest
from canonical.launchpad.webapp.vocabulary import (
    BatchedCountableIterator,
    CountableIterator,
    IHugeVocabulary,
    NamedSQLObjectHugeVocabulary,
    NamedSQLObjectVocabulary,
    SQLObjectVocabularyBase,
    )
from lp.app.browser.tales import DateTimeFormatterAPI
from lp.app.interfaces.launchpad import ILaunchpadCelebrities
from lp.blueprints.interfaces.specification import ISpecification
from lp.bugs.interfaces.bugtask import (
    IBugTask,
    IDistroBugTask,
    IDistroSeriesBugTask,
    IProductSeriesBugTask,
    IUpstreamBugTask,
    )
from lp.registry.interfaces.distribution import IDistribution
from lp.registry.interfaces.distributionsourcepackage import (
    IDistributionSourcePackage,
    )
from lp.registry.interfaces.distroseries import IDistroSeries
from lp.registry.interfaces.mailinglist import (
    IMailingListSet,
    MailingListStatus,
    )
from lp.registry.interfaces.milestone import (
    IMilestoneSet,
    IProjectGroupMilestone,
    )
from lp.registry.interfaces.person import (
    CLOSED_TEAM_POLICY,
    IPerson,
    IPersonSet,
    ITeam,
    PersonVisibility,
    )
from lp.registry.interfaces.pillar import (
    IPillar,
    IPillarName,
    )
from lp.registry.interfaces.product import (
    IProduct,
    IProductSet,
    License,
    )
from lp.registry.interfaces.productseries import IProductSeries
from lp.registry.interfaces.projectgroup import IProjectGroup
from lp.registry.interfaces.sourcepackage import ISourcePackage
from lp.registry.model.distribution import Distribution
from lp.registry.model.distroseries import DistroSeries
from lp.registry.model.distroseriesparent import DistroSeriesParent
from lp.registry.model.featuredproject import FeaturedProject
from lp.registry.model.karma import KarmaCategory
from lp.registry.model.mailinglist import MailingList
from lp.registry.model.milestone import Milestone
from lp.registry.model.person import (
    IrcID,
    Person,
    )
from lp.registry.model.pillar import PillarName
from lp.registry.model.product import Product
from lp.registry.model.productrelease import ProductRelease
from lp.registry.model.productseries import ProductSeries
from lp.registry.model.projectgroup import ProjectGroup
from lp.registry.model.sourcepackagename import SourcePackageName
from lp.registry.model.teammembership import TeamParticipation
from lp.services.database import bulk
from lp.services.features import getFeatureFlag
from lp.services.propertycache import (
    cachedproperty,
    get_property_cache,
    )
from lp.soyuz.model.distroarchseries import DistroArchSeries


class BasePersonVocabulary:
    """This is a base class used by all different Person Vocabularies."""

    _table = Person

    def __init__(self, context=None):
        super(BasePersonVocabulary, self).__init__(context)
        self.enhanced_picker_enabled = bool(
            getFeatureFlag('disclosure.picker_enhancements.enabled'))

    def toTerm(self, obj):
        """Return the term for this object."""
        try:
            return SimpleTerm(obj, obj.name, obj.displayname)
        except Unauthorized:
            return None

    def getTermByToken(self, token):
        """Return the term for the given token.

        If the token contains an '@', treat it like an email. Otherwise,
        treat it like a name.
        """
        token = ensure_unicode(token)
        if "@" in token:
            # This looks like an email token, so let's do an object
            # lookup based on that.
            email = IStore(EmailAddress).find(
                EmailAddress,
                EmailAddress.email.lower() == token.strip().lower()).one()
            if email is None:
                raise LookupError(token)
            return self.toTerm(email.person)
        else:
            # This doesn't look like an email, so let's simply treat
            # it like a name.
            person = getUtility(IPersonSet).getByName(token)
            if person is None:
                raise LookupError(token)
            term = self.toTerm(person)
            if term is None:
                raise LookupError(token)
            return term


class KarmaCategoryVocabulary(NamedSQLObjectVocabulary):
    """All `IKarmaCategory` objects vocabulary."""
    _table = KarmaCategory
    _orderBy = 'name'


class ProductVocabulary(SQLObjectVocabularyBase):
    """All `IProduct` objects vocabulary."""
    implements(IHugeVocabulary)
    step_title = 'Search'

    _table = Product
    _orderBy = 'displayname'
    displayname = 'Select a project'

    def __contains__(self, obj):
        # Sometimes this method is called with an SQLBase instance, but
        # z3 form machinery sends through integer ids. This might be due
        # to a bug somewhere.
        where = "active='t' AND id=%d"
        if zisinstance(obj, SQLBase):
            product = self._table.selectOne(where % obj.id)
            return product is not None and product == obj
        else:
            product = self._table.selectOne(where % int(obj))
            return product is not None

    def toTerm(self, obj):
        """See `IVocabulary`."""
        return SimpleTerm(obj, obj.name, obj.title)

    def getTermByToken(self, token):
        """See `IVocabularyTokenized`."""
        # Product names are always lowercase.
        token = token.lower()
        product = self._table.selectOneBy(name=token, active=True)
        if product is None:
            raise LookupError(token)
        return self.toTerm(product)

    def search(self, query):
        """See `SQLObjectVocabularyBase`.

        Returns products where the product name, displayname, title,
        summary, or description contain the given query. Returns an empty list
        if query is None or an empty string.
        """
        if query:
            query = ensure_unicode(query).lower()
            like_query = "'%%' || %s || '%%'" % quote_like(query)
            fti_query = quote(query)
            sql = "active = 't' AND (name LIKE %s OR fti @@ ftq(%s))" % (
                    like_query, fti_query)
            if getFeatureFlag('disclosure.picker_enhancements.enabled'):
                order_by = (
                    '(CASE name WHEN %s THEN 1 '
                    ' ELSE rank(fti, ftq(%s)) END) DESC, displayname, name'
                    % (fti_query, fti_query))
            else:
                order_by = self._orderBy
            return self._table.select(sql, orderBy=order_by, limit=100)
        return self.emptySelectResults()


class ProjectGroupVocabulary(SQLObjectVocabularyBase):
    """All `IProjectGroup` objects vocabulary."""
    implements(IHugeVocabulary)

    _table = ProjectGroup
    _orderBy = 'displayname'
    displayname = 'Select a project group'
    step_title = 'Search'

    def __contains__(self, obj):
        where = "active='t' and id=%d"
        if zisinstance(obj, SQLBase):
            project = self._table.selectOne(where % obj.id)
            return project is not None and project == obj
        else:
            project = self._table.selectOne(where % int(obj))
            return project is not None

    def toTerm(self, obj):
        """See `IVocabulary`."""
        return SimpleTerm(obj, obj.name, obj.title)

    def getTermByToken(self, token):
        """See `IVocabularyTokenized`."""
        project = self._table.selectOneBy(name=token, active=True)
        if project is None:
            raise LookupError(token)
        return self.toTerm(project)

    def search(self, query):
        """See `SQLObjectVocabularyBase`.

        Returns projects where the project name, displayname, title,
        summary, or description contain the given query. Returns an empty list
        if query is None or an empty string.
        """
        if query:
            query = ensure_unicode(query).lower()
            like_query = "'%%' || %s || '%%'" % quote_like(query)
            fti_query = quote(query)
            sql = "active = 't' AND (name LIKE %s OR fti @@ ftq(%s))" % (
                    like_query, fti_query)
            return self._table.select(sql)
        return self.emptySelectResults()


def project_products_vocabulary_factory(context):
    """Return a SimpleVocabulary containing the project's products."""
    assert context is not None
    project = IProjectGroup(context)
    return SimpleVocabulary([
        SimpleTerm(product, product.name, title=product.displayname)
        for product in project.products])


class UserTeamsParticipationVocabulary(SQLObjectVocabularyBase):
    """Describes the teams in which the current user participates."""
    _table = Person
    _orderBy = 'displayname'

    def toTerm(self, obj):
        """See `IVocabulary`."""
        return SimpleTerm(obj, obj.name, obj.unique_displayname)

    def __iter__(self):
        kw = {}
        if self._orderBy:
            kw['orderBy'] = self._orderBy
        launchbag = getUtility(ILaunchBag)
        if launchbag.user:
            user = launchbag.user
            for team in user.teams_participated_in:
                if team.visibility == PersonVisibility.PUBLIC:
                    yield self.toTerm(team)

    def getTermByToken(self, token):
        """See `IVocabularyTokenized`."""
        launchbag = getUtility(ILaunchBag)
        if launchbag.user:
            user = launchbag.user
            for team in user.teams_participated_in:
                if team.name == token:
                    return self.getTerm(team)
        raise LookupError(token)


class NonMergedPeopleAndTeamsVocabulary(
        BasePersonVocabulary, SQLObjectVocabularyBase):
    """The set of all non-merged people and teams.

    If you use this vocabulary you need to make sure that any code which uses
    the people provided by it know how to deal with people which don't have
    a preferred email address, that is, unvalidated person profiles.
    """
    implements(IHugeVocabulary)

    _orderBy = ['displayname']
    displayname = 'Select a Person or Team'
    step_title = 'Search'

    def __contains__(self, obj):
        return obj in self._select()

    def _select(self, text=""):
        """Return `IPerson` objects that match the text."""
        return getUtility(IPersonSet).find(text)

    def search(self, text):
        """See `SQLObjectVocabularyBase`.

        Return people/teams whose fti or email address match :text.
        """
        if not text:
            return self.emptySelectResults()

        return self._select(ensure_unicode(text).lower())


class PersonAccountToMergeVocabulary(
        BasePersonVocabulary, SQLObjectVocabularyBase):
    """The set of all non-merged people with at least one email address.

    This vocabulary is a very specialized one, meant to be used only to choose
    accounts to merge. You *don't* want to use it.
    """
    implements(IHugeVocabulary)

    _orderBy = ['displayname']
    displayname = 'Select a Person to Merge'
    step_title = 'Search'
    must_have_email = True

    def __contains__(self, obj):
        return obj in self._select()

    def _select(self, text=""):
        """Return `IPerson` objects that match the text."""
        return getUtility(IPersonSet).findPerson(
            text, exclude_inactive_accounts=False,
            must_have_email=self.must_have_email)

    def search(self, text):
        """See `SQLObjectVocabularyBase`.

        Return people whose fti or email address match :text.
        """
        if not text:
            return self.emptySelectResults()

        text = ensure_unicode(text).lower()
        return self._select(text)


class AdminMergeablePersonVocabulary(PersonAccountToMergeVocabulary):
    """The set of all non-merged people.

    This vocabulary is a very specialized one, meant to be used only for
    admins to choose accounts to merge. You *don't* want to use it.
    """
    must_have_email = False


class ValidPersonOrTeamVocabulary(
        BasePersonVocabulary, SQLObjectVocabularyBase):
    """The set of valid, viewable Persons/Teams in Launchpad.

    A Person is considered valid if she has a preferred email address, and
    Person.merged is None. Teams have no restrictions at all, which means that
    all teams the user has the permission to view are considered valid.  A
    user can view private teams in which she is a member and any public team.

    This vocabulary is registered as ValidPersonOrTeam, ValidAssignee,
    ValidMaintainer and ValidOwner, because they have exactly the same
    requisites.
    """
    implements(IHugeVocabulary)

    displayname = 'Select a Person or Team'
    step_title = 'Search'
    # This is what subclasses must change if they want any extra filtering of
    # results.
    extra_clause = True

    # Subclasses should override this property to allow null searches to
    # return all results.  If false, an empty result set is returned.
    allow_null_search = False

    # Cache table to use for checking validity.
    cache_table_name = 'ValidPersonOrTeamCache'

    LIMIT = 100

    def __contains__(self, obj):
        return obj in self._doSearch()

    @cachedproperty
    def store(self):
        """The storm store."""
        return getUtility(IStoreSelector).get(MAIN_STORE, DEFAULT_FLAVOR)

    @cachedproperty
    def _karma_context_constraint(self):
        context = nearest(self.context, IPillar)
        if IProduct.providedBy(context):
            karma_context_column = 'product'
        elif IDistribution.providedBy(context):
            karma_context_column = 'distribution'
        elif IProjectGroup.providedBy(context):
            karma_context_column = 'project'
        else:
            return None
        return '%s = %d' % (karma_context_column, context.id)

    def _privateTeamQueryAndTables(self):
        """Return query tables for private teams.

        The teams are based on membership by the user.
        Returns a tuple of (query, tables).
        """
        tables = []
        logged_in_user = getUtility(ILaunchBag).user
        if logged_in_user is not None:
            celebrities = getUtility(ILaunchpadCelebrities)
            if logged_in_user.inTeam(celebrities.admin):
                # If the user is a LP admin we allow all private teams to be
                # visible.
                private_query = AND(
                    Not(Person.teamowner == None),
                    Person.visibility == PersonVisibility.PRIVATE)
            else:
                private_query = AND(
                    TeamParticipation.person == logged_in_user.id,
                    Not(Person.teamowner == None),
                    Person.visibility == PersonVisibility.PRIVATE)
                tables = [Join(TeamParticipation,
                               TeamParticipation.teamID == Person.id)]
        else:
            private_query = False
        return (private_query, tables)

    def _doSearch(self, text=""):
        """Return the people/teams whose fti or email address match :text:"""
        if self.enhanced_picker_enabled:
            return self._doSearchWithImprovedSorting(text)
        else:
            return self._doSearchWithOriginalSorting(text)

    def _doSearchWithOriginalSorting(self, text=""):
        private_query, private_tables = self._privateTeamQueryAndTables()
        exact_match = None

        # Short circuit if there is no search text - all valid people and
        # teams have been requested.
        if not text:
            tables = [
                Person,
                Join(self.cache_table_name,
                     SQL("%s.id = Person.id" % self.cache_table_name)),
                ]
            tables.extend(private_tables)
            result = self.store.using(*tables).find(
                Person,
                And(
                    Or(Person.visibility == PersonVisibility.PUBLIC,
                       private_query,
                       ),
                    Person.merged == None,
                    self.extra_clause
                    )
                )
        else:
            # Do a full search based on the text given.

            # The queries are broken up into several steps for efficiency.
            # The public person and team searches do not need to join with the
            # TeamParticipation table, which is very expensive.  The search
            # for private teams does need that table but the number of private
            # teams is very small so the cost is not great.

            # First search for public persons and teams that match the text.
            public_tables = [
                Person,
                LeftJoin(EmailAddress, EmailAddress.person == Person.id),
                ]

            # Create an inner query that will match public persons and teams
            # that have the search text in the fti, at the start of the email
            # address, or as their full IRC nickname.
            # Since we may be eliminating results with the limit to improve
            # performance, we sort by the rank, so that we will always get
            # the best results. The fti rank will be between 0 and 1.
            # Note we use lower() instead of the non-standard ILIKE because
            # ILIKE doesn't hit the indexes.
            # The '%%' is necessary because storm variable substitution
            # converts it to '%'.
            public_inner_textual_select = SQL("""
                SELECT id FROM (
                    SELECT Person.id, 100 AS rank
                    FROM Person
                    WHERE name = ?
                    UNION ALL
                    SELECT Person.id, rank(fti, ftq(?))
                    FROM Person
                    WHERE Person.fti @@ ftq(?)
                    UNION ALL
                    SELECT Person.id, 10 AS rank
                    FROM Person, IrcId
                    WHERE IrcId.person = Person.id
                        AND lower(IrcId.nickname) = ?
                    UNION ALL
                    SELECT Person.id, 1 AS rank
                    FROM Person, EmailAddress
                    WHERE EmailAddress.person = Person.id
                        AND lower(email) LIKE ? || '%%'
                        AND EmailAddress.status IN (?, ?)
                    ) AS public_subquery
                ORDER BY rank DESC
                LIMIT ?
                """, (text, text, text, text, text,
                      EmailAddressStatus.VALIDATED.value,
                      EmailAddressStatus.PREFERRED.value,
                      self.LIMIT))

            public_result = self.store.using(*public_tables).find(
                Person,
                And(
                    Person.id.is_in(public_inner_textual_select),
                    Person.visibility == PersonVisibility.PUBLIC,
                    Person.merged == None,
                    Or(# A valid person-or-team is either a team...
                       # Note: 'Not' due to Bug 244768.
                       Not(Person.teamowner == None),
                       # Or a person who has a preferred email address.
                       EmailAddress.status == EmailAddressStatus.PREFERRED),
                    ))
            # The public query doesn't need to be ordered as it will be done
            # at the end.
            public_result.order_by()

            # Next search for the private teams.
            private_query, private_tables = self._privateTeamQueryAndTables()
            private_tables = [Person] + private_tables

            # Searching for private teams that match can be easier since we
            # are only interested in teams.  Teams can have email addresses
            # but we're electing to ignore them here.
            private_result = self.store.using(*private_tables).find(
                Person,
                And(
                    SQL('Person.fti @@ ftq(?)', [text]),
                    private_query,
                    )
                )

            private_result.order_by(SQL('rank(fti, ftq(?)) DESC', [text]))
            private_result.config(limit=self.LIMIT)

            combined_result = public_result.union(private_result)
            # Eliminate default ordering.
            combined_result.order_by()
            # XXX: BradCrittenden 2009-04-26 bug=217644: The use of Alias and
            # _get_select() is a work-around for .count() not working
            # with the 'distinct' option.
            subselect = Alias(combined_result._get_select(), 'Person')
            exact_match = (Person.name == text)
            result = self.store.using(subselect).find(
                (Person, exact_match),
                self.extra_clause)
        # XXX: BradCrittenden 2009-05-07 bug=373228: A bug in Storm prevents
        # setting the 'distinct' and 'limit' options in a single call to
        # .config().  The work-around is to split them up.  Note the limit has
        # to be after the call to 'order_by' for this work-around to be
        # effective.
        result.config(distinct=True)
        if exact_match is not None:
            # A DISTINCT requires that the sort parameters appear in the
            # select, but it will break the vocabulary if it returns a list of
            # tuples instead of a list of Person objects, so we create
            # another subselect to sort after the DISTINCT is done.
            distinct_subselect = Alias(result._get_select(), 'Person')
            result = self.store.using(distinct_subselect).find(Person)
            result.order_by(
                Desc(exact_match), Person.displayname, Person.name)
        else:
            result.order_by(Person.displayname, Person.name)
        result.config(limit=self.LIMIT)
        return result

    def _doSearchWithImprovedSorting(self, text=""):
        """Return the people/teams whose fti or email address match :text:"""

        private_query, private_tables = self._privateTeamQueryAndTables()

        # Short circuit if there is no search text - all valid people and
        # teams have been requested.
        if not text:
            tables = [
                Person,
                Join(self.cache_table_name,
                     SQL("%s.id = Person.id" % self.cache_table_name)),
                ]
            tables.extend(private_tables)
            result = self.store.using(*tables).find(
                Person,
                And(
                    Or(Person.visibility == PersonVisibility.PUBLIC,
                       private_query,
                       ),
                    Person.merged == None,
                    self.extra_clause
                    )
                )
            result.config(distinct=True)
            result.order_by(Person.displayname, Person.name)
        else:
            # Do a full search based on the text given.

            # The queries are broken up into several steps for efficiency.
            # The public person and team searches do not need to join with the
            # TeamParticipation table, which is very expensive.  The search
            # for private teams does need that table but the number of private
            # teams is very small so the cost is not great. However, if the
            # person is a logged in administrator, we don't need to join to
            # the TeamParticipation table and can construct a more efficient
            # query (since in this case we are searching all private teams).

            # Create a query that will match public persons and teams that
            # have the search text in the fti, at the start of their email
            # address, as their full IRC nickname, or at the start of their
            # displayname.
            # Since we may be eliminating results with the limit to improve
            # performance, we sort by the rank, so that we will always get
            # the best results. The fti rank will be between 0 and 1.
            # Note we use lower() instead of the non-standard ILIKE because
            # ILIKE doesn't hit the indexes.
            # The '%%' is necessary because storm variable substitution
            # converts it to '%'.

            # This is the SQL that will give us the IDs of the people we want
            # in the result.
            matching_person_sql = SQL("""
                SELECT id, MAX(rank) AS rank, false as is_private_team
                FROM (
                    SELECT Person.id,
                    (case
                        when person.name=? then 100
                        when person.name like ? || '%%' then 5
                        when lower(person.displayname) like ? || '%%' then 4
                        else rank(fti, ftq(?))
                    end) as rank
                    FROM Person
                    WHERE Person.name LIKE ? || '%%'
                    or lower(Person.displayname) LIKE ? || '%%'
                    or Person.fti @@ ftq(?)
                    UNION ALL
                    SELECT Person.id, 3 AS rank
                    FROM Person, IrcID
                    WHERE Person.id = IrcID.person
                        AND IrcID.nickname = ?
                    UNION ALL
                    SELECT Person.id, 2 AS rank
                    FROM Person, EmailAddress
                    WHERE Person.id = EmailAddress.person
                        AND LOWER(EmailAddress.email) LIKE ? || '%%'
                        AND status IN (?, ?)
                ) AS person_match
                GROUP BY id, is_private_team
            """, (text, text, text, text, text, text, text, text, text,
                  EmailAddressStatus.VALIDATED.value,
                  EmailAddressStatus.PREFERRED.value))

            # Do we need to search for private teams.
            if private_tables:
                private_tables = [Person] + private_tables
                private_ranking_sql = SQL("""
                    (case
                        when person.name=? then 100
                        when person.name like ? || '%%' then 5
                        when lower(person.displayname) like ? || '%%' then 3
                        else rank(fti, ftq(?))
                    end) as rank
                """, (text, text, text, text))

                # Searching for private teams that match can be easier since
                # we are only interested in teams.  Teams can have email
                # addresses but we're electing to ignore them here.
                private_result_select = Select(
                    tables=private_tables,
                    columns=(Person.id, private_ranking_sql,
                                SQL("true as is_private_team")),
                    where=And(
                        SQL("""
                            Person.name LIKE ? || '%%'
                            OR lower(Person.displayname) LIKE ? || '%%'
                            OR Person.fti @@ ftq(?)
                            """, [text, text, text]),
                        private_query))
                matching_person_sql = Union(matching_person_sql,
                          private_result_select, all=True)

            # The tables for public persons and teams that match the text.
            public_tables = [
                SQL("MatchingPerson"),
                Person,
                LeftJoin(EmailAddress, EmailAddress.person == Person.id),
                ]

            # If private_tables is empty, we are searching for all private
            # teams. We can simply append the private query component to the
            # public query. Otherwise, for efficiency as stated earlier, we
            # need to do a separate query to join to the TeamParticipation
            # table.
            private_teams_query = private_query
            if private_tables:
                private_teams_query = SQL("is_private_team")

            # We just select the required ids since we will use
            # IPersonSet.getPrecachedPersonsFromIDs to load the results
            matching_with = With("MatchingPerson", matching_person_sql)
            result = self.store.with_(
                matching_with).using(*public_tables).find(
                Person,
                And(
                    SQL("Person.id = MatchingPerson.id"),
                    Or(
                        And(# A public person or team
                            Person.visibility == PersonVisibility.PUBLIC,
                            Person.merged == None,
                            Or(# A valid person-or-team is either a team...
                                # Note: 'Not' due to Bug 244768.
                                Not(Person.teamowner == None),
                                # Or a person who has preferred email address.
                                EmailAddress.status ==
                                    EmailAddressStatus.PREFERRED)),
                        # Or a private team
                        private_teams_query),
                    self.extra_clause),
                )
            # Better ranked matches go first.
            if (getFeatureFlag('disclosure.person_affiliation_rank.enabled')
                and self._karma_context_constraint):
                rank_order = SQL("""
                    rank * COALESCE(
                        (SELECT LOG(karmavalue) FROM KarmaCache
                         WHERE person = Person.id AND
                            %s
                            AND category IS NULL AND karmavalue > 10),
                        1) DESC""" % self._karma_context_constraint)
            else:
                rank_order = SQL("rank DESC")
            result.order_by(rank_order, Person.displayname, Person.name)
        result.config(limit=self.LIMIT)

        # We will be displaying the person's irc nick(s) and emails in the
        # description so we need to bulk load them for performance, otherwise
        # we get one query per person per attribute.
        def pre_iter_hook(rows):
            persons = set(obj for obj in rows)
            # The emails.
            emails = bulk.load_referencing(
                EmailAddress, persons, ['personID'])
            email_by_person = dict((email.personID, email)
                for email in emails
                if email.status == EmailAddressStatus.PREFERRED)

            for person in persons:
                cache = get_property_cache(person)
                cache.preferredemail = email_by_person.get(person.id, None)
                cache.ircnicknames = []

            # The irc nicks.
            nicks = bulk.load_referencing(IrcID, persons, ['personID'])
            for nick in nicks:
                get_property_cache(nick.person).ircnicknames.append(nick)

        return DecoratedResultSet(result, pre_iter_hook=pre_iter_hook)

    def search(self, text):
        """Return people/teams whose fti or email address match :text:."""
        if not text:
            if self.allow_null_search:
                text = ''
            else:
                return self.emptySelectResults()

        text = ensure_unicode(text).lower()
        return self._doSearch(text=text)

    def searchForTerms(self, query=None):
        """See `IHugeVocabulary`."""
        results = self.search(query)
        return CountableIterator(results.count(), results, self.toTerm)


class ValidTeamVocabulary(ValidPersonOrTeamVocabulary):
    """The set of all valid, public teams in Launchpad."""

    displayname = 'Select a Team'

    # Because the base class does almost everything we need, we just need to
    # restrict the search results to those Persons who have a non-NULL
    # teamowner, i.e. a valid team.
    extra_clause = Not(Person.teamowner == None)
    # Search with empty string returns all teams.
    allow_null_search = True

    def _doSearch(self, text=""):
        """Return the teams whose fti, IRC, or email address match :text:"""

        private_query, private_tables = self._privateTeamQueryAndTables()
        base_query = And(
            Or(
                Person.visibility == PersonVisibility.PUBLIC,
                private_query,
                ),
            Person.merged == None
            )

        tables = [Person] + private_tables

        if not text:
            query = And(base_query,
                        Person.merged == None,
                        self.extra_clause)
            result = self.store.using(*tables).find(Person, query)
        else:
            if self.enhanced_picker_enabled:
                name_match_query = SQL("""
                    Person.name LIKE ? || '%%'
                    OR lower(Person.displayname) LIKE ? || '%%'
                    OR Person.fti @@ ftq(?)
                    """, [text, text, text]),
            else:
                name_match_query = SQL("Person.fti @@ ftq(%s)" % quote(text))

            email_storm_query = self.store.find(
                EmailAddress.personID,
                EmailAddress.email.lower().startswith(text))
            email_subquery = Alias(email_storm_query._get_select(),
                                   'EmailAddress')
            tables += [
                LeftJoin(email_subquery, EmailAddress.person == Person.id),
                ]

            result = self.store.using(*tables).find(
                Person,
                And(base_query,
                    self.extra_clause,
                    Or(name_match_query,
                       EmailAddress.person != None)))

        # To get the correct results we need to do distinct first, then order
        # by, then limit.
        result.config(distinct=True)
        result.order_by(Person.displayname, Person.name)
        result.config(limit=self.LIMIT)
        return result


class ValidPersonVocabulary(ValidPersonOrTeamVocabulary):
    """The set of all valid persons who are not teams in Launchpad."""
    displayname = 'Select a Person'
    # The extra_clause for a valid person is that it not be a team, so
    # teamowner IS NULL.
    extra_clause = 'Person.teamowner IS NULL'
    # Search with empty string returns all valid people.
    allow_null_search = True
    # Cache table to use for checking validity.
    cache_table_name = 'ValidPersonCache'


class TeamVocabularyMixin:
    """Common methods for team vocabularies."""

    displayname = 'Select a Team or Person'

    @property
    def is_closed_team(self):
        return self.team.subscriptionpolicy in CLOSED_TEAM_POLICY

    @property
    def step_title(self):
        """See `IHugeVocabulary`."""
        if self.is_closed_team:
            return (
                'Search for a restricted team, a moderated team, or a person')
        else:
            return 'Search'


class ValidTeamMemberVocabulary(TeamVocabularyMixin,
                                ValidPersonOrTeamVocabulary):
    """The set of valid members of a given team.

    With the exception of all teams that have this team as a member and the
    team itself, all valid persons and teams are valid members. Restricted
    and moderated teams cannot have open teams as members.
    """

    def __init__(self, context):
        if not context:
            raise AssertionError('ValidTeamMemberVocabulary needs a context.')
        if ITeam.providedBy(context):
            self.team = context
        else:
            raise AssertionError(
                "ValidTeamMemberVocabulary's context must implement ITeam."
                "Got %s" % str(context))

        ValidPersonOrTeamVocabulary.__init__(self, context)

    @property
    def extra_clause(self):
        clause = SQL("""
            Person.id NOT IN (
                SELECT team FROM TeamParticipation
                WHERE person = %d
                )
            """ % self.team.id)
        if self.is_closed_team:
            clause = And(
                clause,
                Person.subscriptionpolicy.is_in(CLOSED_TEAM_POLICY))
        return clause


class ValidTeamOwnerVocabulary(TeamVocabularyMixin,
                               ValidPersonOrTeamVocabulary):
    """The set of Persons/Teams that can be owner of a team.

    With the exception of the team itself and all teams owned by that team,
    all valid persons and teams are valid owners for the team. Restricted
    and moderated teams cannot have open teams as members.
    """

    def __init__(self, context):
        if not context:
            raise AssertionError('ValidTeamOwnerVocabulary needs a context.')

        if IPerson.providedBy(context):
            self.team = context
        elif IPersonSet.providedBy(context):
            # The context is an IPersonSet, which means we're creating a new
            # team and thus we don't need any extra_clause --any valid person
            # or team can be the owner of a newly created team.
            pass
        else:
            raise AssertionError(
                "ValidTeamOwnerVocabulary's context must provide IPerson "
                "or IPersonSet.")
        ValidPersonOrTeamVocabulary.__init__(self, context)

    @property
    def extra_clause(self):
        clause = SQL("""
            (person.teamowner != %d OR person.teamowner IS NULL) AND
            person.id != %d""" % (self.team.id, self.team.id))
        if self.is_closed_team:
            clause = And(
                clause,
                Person.subscriptionpolicy.is_in(CLOSED_TEAM_POLICY))
        return clause


class AllUserTeamsParticipationVocabulary(ValidTeamVocabulary):
    """The set of teams where the current user is a member.

    Other than UserTeamsParticipationVocabulary, this vocabulary includes
    private teams.
    """

    displayname = 'Select a Team of which you are a member'

    def __init__(self, context):
        super(AllUserTeamsParticipationVocabulary, self).__init__(context)
        user = getUtility(ILaunchBag).user
        if user is None:
            self.extra_clause = False
        else:
            self.extra_clause = AND(
                super(AllUserTeamsParticipationVocabulary, self).extra_clause,
                TeamParticipation.person == user.id,
                TeamParticipation.team == Person.id)


class PersonActiveMembershipVocabulary:
    """All the teams the person is an active member of."""

    implements(IVocabularyTokenized)

    def __init__(self, context):
        assert IPerson.providedBy(context)
        self.context = context

    def _get_teams(self):
        """The teams that the vocabulary is built from."""
        return [membership.team for membership
                in self.context.team_memberships
                if membership.team.visibility == PersonVisibility.PUBLIC]

    def __len__(self):
        """See `IVocabularyTokenized`."""
        return len(self._get_teams())

    def __iter__(self):
        """See `IVocabularyTokenized`."""
        return iter([self.getTerm(team) for team in self._get_teams()])

    def getTerm(self, team):
        """See `IVocabularyTokenized`."""
        if team not in self:
            raise LookupError(team)
        return SimpleTerm(team, team.name, team.displayname)

    def getTermByToken(self, token):
        """See `IVocabularyTokenized`."""
        for team in self._get_teams():
            if team.name == token:
                return self.getTerm(team)
        else:
            raise LookupError(token)

    def __contains__(self, obj):
        """See `IVocabularyTokenized`."""
        return obj in self._get_teams()


class ActiveMailingListVocabulary:
    """The set of all active mailing lists."""

    implements(IHugeVocabulary)

    displayname = 'Select an active mailing list.'
    step_title = 'Search'

    def __init__(self, context):
        assert context is None, (
            'Unexpected context for ActiveMailingListVocabulary')

    def __iter__(self):
        """See `IIterableVocabulary`."""
        return iter(getUtility(IMailingListSet).active_lists)

    def __len__(self):
        """See `IIterableVocabulary`."""
        return getUtility(IMailingListSet).active_lists.count()

    def __contains__(self, team_list):
        """See `ISource`."""
        # Unlike other __contains__() implementations in this module, and
        # somewhat contrary to the interface definition, this method does not
        # return False when team_list is not an IMailingList.  No interface
        # check of the argument is done here.  Doing the interface check and
        # returning False when we get an unexpected type would be more
        # Pythonic, but we deliberately break that rule because it is
        # considered more helpful to generate an OOPS when the wrong type of
        # object is used in a containment test.  The __contains__() methods in
        # this module that type check their arguments is considered incorrect.
        # This also implies that .getTerm(), contrary to its interface
        # definition, will not always raise LookupError when the term isn't in
        # the vocabulary, because an exceptions from the containment test it
        # does will just be passed on up the call stack.
        return team_list.status == MailingListStatus.ACTIVE

    def toTerm(self, team_list):
        """See `IVocabulary`.

        Turn the team mailing list into a SimpleTerm.
        """
        return SimpleTerm(team_list, team_list.team.name,
                          team_list.team.displayname)

    def getTerm(self, team_list):
        """See `IBaseVocabulary`."""
        if team_list not in self:
            raise LookupError(team_list)
        return self.toTerm(team_list)

    def getTermByToken(self, token):
        """See `IVocabularyTokenized`."""
        # token should be the team name as a string.
        team_list = getUtility(IMailingListSet).get(token)
        if team_list is None:
            raise LookupError(token)
        return self.getTerm(team_list)

    def search(self, text=None):
        """Search for active mailing lists.

        :param text: The name of a mailing list, which can be a partial
            name.  This actually matches against the name of the team to which
            the mailing list is linked.  If None (the default), all active
            mailing lists are returned.
        :return: An iterator over the active mailing lists matching the query.
        """
        if text is None:
            return getUtility(IMailingListSet).active_lists
        # The mailing list name, such as it has one, is really the name of the
        # team to which it is linked.
        return MailingList.select("""
            MailingList.team = Person.id
            AND Person.fti @@ ftq(%s)
            AND Person.teamowner IS NOT NULL
            AND MailingList.status = %s
            """ % sqlvalues(text, MailingListStatus.ACTIVE),
            clauseTables=['Person'])

    def searchForTerms(self, query=None):
        """See `IHugeVocabulary`."""
        results = self.search(query)
        return CountableIterator(results.count(), results, self.toTerm)


def person_term(person):
    """Return a SimpleTerm for the `Person`."""
    return SimpleTerm(person, person.name, title=person.displayname)


def person_team_participations_vocabulary_factory(context):
    """Return a SimpleVocabulary containing the teams a person
    participate in.
    """
    assert context is not None
    person = IPerson(context)
    return SimpleVocabulary([
        person_term(team) for team in person.teams_participated_in])


class UserTeamsParticipationPlusSelfVocabulary(
    UserTeamsParticipationVocabulary):
    """A vocabulary containing the public teams that the logged
    in user participates in, along with the logged in user themselves.
    """    """All `IProduct` objects vocabulary."""

    def __iter__(self):
        logged_in_user = getUtility(ILaunchBag).user
        yield self.toTerm(logged_in_user)
        super_class = super(UserTeamsParticipationPlusSelfVocabulary, self)
        for person in super_class.__iter__():
            yield person

    def getTermByToken(self, token):
        """See `IVocabularyTokenized`."""
        logged_in_user = getUtility(ILaunchBag).user
        if logged_in_user.name == token:
            return self.getTerm(logged_in_user)
        super_class = super(UserTeamsParticipationPlusSelfVocabulary, self)
        return super_class.getTermByToken(token)


class ProductReleaseVocabulary(SQLObjectVocabularyBase):
    """All `IProductRelease` objects vocabulary."""
    implements(IHugeVocabulary)

    displayname = 'Select a Product Release'
    step_title = 'Search'
    _table = ProductRelease
    # XXX carlos Perello Marin 2005-05-16 bugs=687:
    # Sorting by version won't give the expected results, because it's just a
    # text field.  e.g. ["1.0", "2.0", "11.0"] would be sorted as ["1.0",
    # "11.0", "2.0"].
    _orderBy = [Product.q.name, ProductSeries.q.name, Milestone.q.name]
    _clauseTables = ['Product', 'ProductSeries']

    def toTerm(self, obj):
        """See `IVocabulary`."""
        productrelease = obj
        productseries = productrelease.productseries
        product = productseries.product

        # NB: We use '/' as the seperator because '-' is valid in
        # a product.name or productseries.name
        token = '%s/%s/%s' % (
                    product.name, productseries.name, productrelease.version)
        return SimpleTerm(
            obj.id, token, '%s %s %s' % (
                product.name, productseries.name, productrelease.version))

    def getTermByToken(self, token):
        """See `IVocabularyTokenized`."""
        try:
            productname, productseriesname, dummy = token.split('/', 2)
        except ValueError:
            raise LookupError(token)

        obj = ProductRelease.selectOne(
            AND(ProductRelease.q.milestoneID == Milestone.q.id,
                Milestone.q.productseriesID == ProductSeries.q.id,
                ProductSeries.q.productID == Product.q.id,
                Product.q.name == productname,
                ProductSeries.q.name == productseriesname))
        try:
            return self.toTerm(obj)
        except IndexError:
            raise LookupError(token)

    def search(self, query):
        """Return terms where query is a substring of the version or name"""
        if not query:
            return self.emptySelectResults()

        query = ensure_unicode(query).lower()
        objs = self._table.select(
            AND(
                Milestone.q.id == ProductRelease.q.milestoneID,
                ProductSeries.q.id == Milestone.q.productseriesID,
                Product.q.id == ProductSeries.q.productID,
                OR(
                    CONTAINSSTRING(Product.q.name, query),
                    CONTAINSSTRING(ProductSeries.q.name, query),
                    )
                ),
            orderBy=self._orderBy
            )

        return objs


class ProductSeriesVocabulary(SQLObjectVocabularyBase):
    """All `IProductSeries` objects vocabulary."""
    implements(IHugeVocabulary)

    displayname = 'Select a Release Series'
    step_title = 'Search'
    _table = ProductSeries
    _order_by = [Product.name, ProductSeries.name]
    _clauseTables = ['Product']

    def toTerm(self, obj):
        """See `IVocabulary`."""
        # NB: We use '/' as the seperator because '-' is valid in
        # a product.name or productseries.name
        token = '%s/%s' % (obj.product.name, obj.name)
        return SimpleTerm(
            obj, token, '%s %s' % (obj.product.name, obj.name))

    def getTermByToken(self, token):
        """See `IVocabularyTokenized`."""
        try:
            productname, productseriesname = token.split('/', 1)
        except ValueError:
            raise LookupError(token)

        result = IStore(self._table).find(
            self._table,
            ProductSeries.product == Product.id,
            Product.name == productname,
            ProductSeries.name == productseriesname).one()
        if result is not None:
            return self.toTerm(result)
        raise LookupError(token)

    def search(self, query):
        """Return terms where query is a substring of the name."""
        if not query:
            return self.emptySelectResults()

        query = ensure_unicode(query).lower().strip('/')
        # If there is a slash splitting the product and productseries
        # names, they must both match. If there is no slash, we don't
        # know whether it is matching the product or the productseries
        # so we search both for the same string.
        if '/' in query:
            product_query, series_query = query.split('/', 1)
            substring_search = And(
                CONTAINSSTRING(Product.name, product_query),
                CONTAINSSTRING(ProductSeries.name, series_query))
        else:
            substring_search = Or(
                CONTAINSSTRING(Product.name, query),
                CONTAINSSTRING(ProductSeries.name, query))

        result = IStore(self._table).find(
            self._table,
            Product.id == ProductSeries.productID,
            substring_search)
        result = result.order_by(self._order_by)
        return result


class FilteredDistroSeriesVocabulary(SQLObjectVocabularyBase):
    """Describes the series of a particular distribution."""
    _table = DistroSeries
    _orderBy = 'version'

    def toTerm(self, obj):
        """See `IVocabulary`."""
        return SimpleTerm(
            obj, obj.id, '%s %s' % (obj.distribution.name, obj.name))

    def __iter__(self):
        kw = {}
        if self._orderBy:
            kw['orderBy'] = self._orderBy
        launchbag = getUtility(ILaunchBag)
        if launchbag.distribution:
            distribution = launchbag.distribution
            series = self._table.selectBy(
                distributionID=distribution.id, **kw)
            for series in sorted(series, key=attrgetter('sortkey')):
                yield self.toTerm(series)


class FilteredProductSeriesVocabulary(SQLObjectVocabularyBase):
    """Describes ProductSeries of a particular product."""
    _table = ProductSeries
    _orderBy = ['product', 'name']

    def toTerm(self, obj):
        """See `IVocabulary`."""
        return SimpleTerm(
            obj, obj.id, '%s %s' % (obj.product.name, obj.name))

    def __iter__(self):
        launchbag = getUtility(ILaunchBag)
        if launchbag.product is not None:
            for series in launchbag.product.series:
                yield self.toTerm(series)


class MilestoneVocabulary(SQLObjectVocabularyBase):
    """The milestones for a target."""
    _table = Milestone
    _orderBy = None

    def toTerm(self, obj):
        """See `IVocabulary`."""
        return SimpleTerm(obj, obj.id, obj.displayname)

    @staticmethod
    def getMilestoneTarget(milestone_context):
        """Return the milestone target."""
        if IUpstreamBugTask.providedBy(milestone_context):
            target = milestone_context.product
        elif IDistroBugTask.providedBy(milestone_context):
            target = milestone_context.distribution
        elif IDistroSeriesBugTask.providedBy(milestone_context):
            target = milestone_context.distroseries
        elif IProductSeriesBugTask.providedBy(milestone_context):
            target = milestone_context.productseries.product
        elif IDistributionSourcePackage.providedBy(milestone_context):
            target = milestone_context.distribution
        elif ISourcePackage.providedBy(milestone_context):
            target = milestone_context.distroseries
        elif ISpecification.providedBy(milestone_context):
            target = milestone_context.target
        elif IProductSeries.providedBy(milestone_context):
            # Show all the milestones of the product for a product series.
            target = milestone_context.product
        elif (IProjectGroup.providedBy(milestone_context) or
              IProduct.providedBy(milestone_context) or
              IDistribution.providedBy(milestone_context) or
              IDistroSeries.providedBy(milestone_context)):
            target = milestone_context
        else:
            # We didn't find a context that can have milestones attached
            # to it.
            target = None
        return target

    @cachedproperty
    def visible_milestones(self):
        """Return the active milestones."""
        milestone_context = self.context
        target = MilestoneVocabulary.getMilestoneTarget(milestone_context)

        # XXX: Brad Bollenbach 2006-02-24: Listifying milestones is
        # evil, but we need to sort the milestones by a non-database
        # value, for the user to find the milestone they're looking
        # for (particularly when showing *all* milestones on the
        # person pages.)
        #
        # This fixes an urgent bug though, so I think this problem
        # should be revisited after we've unblocked users.
        if target is not None:
            if IProjectGroup.providedBy(target):
                milestones_source = target.product_milestones
            else:
                milestones_source = target.milestones
            milestones = shortlist(milestones_source, longest_expected=40)
        else:
            # We can't use context to reasonably filter the
            # milestones, so let's either just grab all of them,
            # or let's return an empty vocabulary.
            # Generally, returning all milestones is a bad idea: We
            # have at present (2009-04-08) nearly 2000 active milestones,
            # and nobody really wants to search through such a huge list
            # on a web page. This problem is fixed for an IPerson
            # context by browser.person.RelevantMilestonesMixin.
            # getMilestoneWidgetValues() which creates a "sane" milestone
            # set. We need to create the big vocabulary of all visible
            # milestones nevertheless, in order to allow the validation
            # of submitted milestone values.
            #
            # For other targets, like MaloneApplication, we return an empty
            # vocabulary.
            if IPerson.providedBy(self.context):
                milestones = shortlist(
                    getUtility(IMilestoneSet).getVisibleMilestones(),
                    longest_expected=40)
            else:
                milestones = []

        if (IBugTask.providedBy(milestone_context) and
            milestone_context.milestone is not None and
            milestone_context.milestone not in milestones):
            # Even if we inactivate a milestone, a bugtask might still be
            # linked to it. Include such milestones in the vocabulary to
            # ensure that the +editstatus page doesn't break.
            milestones.append(milestone_context.milestone)

        # Prefetch products and distributions for rendering
        # milestones: optimization to reduce the number of queries.
        product_ids = set(
            removeSecurityProxy(milestone).productID
            for milestone in milestones)
        product_ids.discard(None)
        distro_ids = set(
            removeSecurityProxy(milestone).distributionID
            for milestone in milestones)
        distro_ids.discard(None)
        if len(product_ids) > 0:
            list(Product.select("id IN %s" % sqlvalues(product_ids)))
        if len(distro_ids) > 0:
            list(Distribution.select("id IN %s" % sqlvalues(distro_ids)))

        return sorted(milestones, key=attrgetter('displayname'))

    def __iter__(self):
        for milestone in self.visible_milestones:
            yield self.toTerm(milestone)

    def __len__(self):
        return len(self.visible_milestones)

    def __contains__(self, obj):
        if IProjectGroupMilestone.providedBy(obj):
            # ProjectGroup milestones are pseudo content objects
            # which aren't really a part of this vocabulary,
            # but sometimes we want to pass them to fields
            # that rely on this vocabulary for validation
            # so we special-case them here just for that purpose.
            return obj.target.getMilestone(obj.name)
        else:
            return SQLObjectVocabularyBase.__contains__(self, obj)


class CommercialProjectsVocabulary(NamedSQLObjectVocabulary):
    """List all commercial projects.

    A commercial project is one that does not qualify for free hosting.  For
    normal users only commercial projects for which the user is the
    maintainer, or in the maintainers team, will be listed.  For users with
    launchpad.Moderate permission, all commercial projects are returned.
    """

    implements(IHugeVocabulary)

    _table = Product
    _orderBy = 'displayname'
    step_title = 'Search'

    @property
    def displayname(self):
        """The vocabulary's display nane."""
        return 'Select a commercial project'

    def _filter_projs(self, projects):
        """Filter the list of all projects to just the commercial ones."""
        return [
            project for project in sorted(projects,
                                          key=attrgetter('displayname'))
            if not project.qualifies_for_free_hosting]

    def _doSearch(self, query=None):
        """Return terms where query is in the text of name
        or displayname, or matches the full text index.
        """
        user = self.context
        if user is None:
            return self.emptySelectResults()
        product_set = getUtility(IProductSet)
        if check_permission('launchpad.Moderate', product_set):
            projects = product_set.forReview(
                search_text=query, licenses=[License.OTHER_PROPRIETARY],
                active=True)
        else:
            projects = user.getOwnedProjects(match_name=query)
            projects = self._filter_projs(projects)
        return projects

    def toTerm(self, project):
        """Return the term for this object."""
        if project.commercial_subscription is None:
            sub_status = "(unsubscribed)"
        else:
            date_formatter = DateTimeFormatterAPI(
                project.commercial_subscription.date_expires)
            sub_status = "(expires %s)" % date_formatter.displaydate()
        return SimpleTerm(project,
                          project.name,
                          '%s %s' % (project.title, sub_status))

    def getTermByToken(self, token):
        """Return the term for the given token."""
        search_results = self._doSearch(token)
        for search_result in search_results:
            if search_result.name == token:
                return self.toTerm(search_result)
        raise LookupError(token)

    def searchForTerms(self, query=None):
        """See `SQLObjectVocabularyBase`."""
        results = self._doSearch(query)
        if type(results) is list:
            num = len(results)
        else:
            num = results.count()
        return CountableIterator(num, results, self.toTerm)

    def _commercial_projects(self):
        """Return the list of commercial projects owned by this user."""
        return self._filter_projs(self._doSearch())

    def __iter__(self):
        """See `IVocabulary`."""
        for proj in self._commercial_projects():
            yield self.toTerm(proj)

    def __contains__(self, obj):
        """See `IVocabulary`."""
        return obj in self._filter_projs([obj])


class DistributionVocabulary(NamedSQLObjectVocabulary):
    """All `IDistribution` objects vocabulary."""
    _table = Distribution
    _orderBy = 'name'

    def getTermByToken(self, token):
        """See `IVocabularyTokenized`."""
        obj = Distribution.selectOne("name=%s" % sqlvalues(token))
        if obj is None:
            raise LookupError(token)
        else:
            return self.toTerm(obj)

    def search(self, query):
        """Return terms where query is a substring of the name"""
        if not query:
            return self.emptySelectResults()

        query = query.lower()
        like_query = "'%%' || %s || '%%'" % quote_like(query)
        kw = {}
        if self._orderBy:
            kw['orderBy'] = self._orderBy
        return self._table.select("name LIKE %s" % like_query, **kw)


class DistroSeriesVocabulary(NamedSQLObjectVocabulary):
    """All `IDistroSeries` objects vocabulary."""
    _table = DistroSeries
    _orderBy = ["Distribution.displayname", "-DistroSeries.date_created"]
    _clauseTables = ['Distribution']

    def __iter__(self):
        series = self._table.select(
            DistroSeries.q.distributionID == Distribution.q.id,
            orderBy=self._orderBy, clauseTables=self._clauseTables)
        for series in sorted(series, key=attrgetter('sortkey')):
            yield self.toTerm(series)

    @staticmethod
    def toTerm(obj):
        """See `IVocabulary`."""
        # NB: We use '/' as the separator because '-' is valid in
        # a distribution.name
        token = '%s/%s' % (obj.distribution.name, obj.name)
        title = "%s: %s" % (obj.distribution.displayname, obj.title)
        return SimpleTerm(obj, token, title)

    def getTermByToken(self, token):
        """See `IVocabularyTokenized`."""
        try:
            distroname, distroseriesname = token.split('/', 1)
        except ValueError:
            raise LookupError(token)

        obj = DistroSeries.selectOne('''
                    Distribution.id = DistroSeries.distribution AND
                    Distribution.name = %s AND
                    DistroSeries.name = %s
                    ''' % sqlvalues(distroname, distroseriesname),
                    clauseTables=['Distribution'])
        if obj is None:
            raise LookupError(token)
        else:
            return self.toTerm(obj)

    def search(self, query):
        """Return terms where query is a substring of the name."""
        if not query:
            return self.emptySelectResults()

        query = ensure_unicode(query).lower()
        objs = self._table.select(
                AND(
                    Distribution.q.id == DistroSeries.q.distributionID,
                    OR(
                        CONTAINSSTRING(Distribution.q.name, query),
                        CONTAINSSTRING(DistroSeries.q.name, query))),
                    orderBy=self._orderBy)
        return objs


class DistroSeriesDerivationVocabulary:
    """A vocabulary source for series to derive from.

    Once a distribution has a series that has derived from a series in another
    distribution, all other derived series must also derive from a series in
    the same distribution.

    A distribution can have non-derived series. Any of these can be changed to
    derived at a later date, but as soon as this happens, the above rule
    applies.

    Also, a series must have architectures setup in LP to be a potential
    parent.

    It is permissible for a distribution to have both derived and non-derived
    series at the same time.
    """

    implements(IHugeVocabulary)

    displayname = "Add a parent series"
    step_title = 'Search'

    def __init__(self, context):
        """Create a new vocabulary for the context.

        :param context: It should adaptable to `IDistroSeries`.
        """
        assert IDistroSeries.providedBy(context)
        self.distribution = context.distribution

    def __len__(self):
        """See `IIterableVocabulary`."""
        return self.searchParents().count()

    def __iter__(self):
        """See `IIterableVocabulary`."""
        for series in self.searchParents():
            yield self.toTerm(series)

    def __contains__(self, value):
        """See `IVocabulary`."""
        if not IDistroSeries.providedBy(value):
            return False
        return value.id in [parent.id for parent in self.searchParents()]

    def getTerm(self, value):
        """See `IVocabulary`."""
        if value not in self:
            raise LookupError(value)
        return self.toTerm(value)

    def terms_by_token(self):
        """Mapping of terms by token."""
        return dict((term.token, term) for term in self.terms)

    def getTermByToken(self, token):
        try:
            return self.terms_by_token[token]
        except KeyError:
            raise LookupError(token)

    def toTerm(self, series):
        """Return the term for a parent series."""
        title = "%s: %s" % (series.distribution.displayname, series.title)
        return SimpleTerm(series, series.id, title)

    def searchForTerms(self, query=None):
        """See `IHugeVocabulary`."""
        results = self.searchParents(query)
        return CountableIterator(len(results), results, self.toTerm)

    @cachedproperty
    def terms(self):
        return self.searchParents()

    def find_terms(self, *where):
        """Return a `tuple` of terms matching the given criteria.

        The terms are returned in order. The `Distribution`s related to those
        terms are preloaded at the same time.
        """
        query = IStore(DistroSeries).find(
            (DistroSeries, Distribution),
            DistroSeries.distribution == Distribution.id,
            *where)
        query = query.order_by(
            Distribution.displayname,
            Desc(DistroSeries.date_created))
        return [series for (series, distribution) in query]

    def searchParents(self, query=None):
        """See `IHugeVocabulary`."""
        parent = ClassAlias(DistroSeries, "parent")
        child = ClassAlias(DistroSeries, "child")
<<<<<<< HEAD
        where = []
=======
        # Select only the series with architectures setup in LP.
        where = [DistroSeries.id == DistroArchSeries.distroseriesID]
>>>>>>> cabb49b5
        if query is not None:
            term = '%' + query.lower() + '%'
            search = Or(
                    DistroSeries.title.lower().like(term),
                    DistroSeries.description.lower().like(term),
                    DistroSeries.summary.lower().like(term))
            where.append(search)
<<<<<<< HEAD
        parent_distributions = Select(
=======
        parent_distributions = list(IStore(DistroSeries).find(
>>>>>>> cabb49b5
            parent.distributionID, And(
                parent.distributionID != self.distribution.id,
                child.distributionID == self.distribution.id,
                child.id == DistroSeriesParent.derived_series_id,
<<<<<<< HEAD
                parent.id == DistroSeriesParent.parent_series_id))
        where.append(
            DistroSeries.distributionID.is_in(parent_distributions))
        terms = self.find_terms(where)
        if len(terms) == 0:
            where = []
            if query is not None:
                where.append(search)
            where.append(DistroSeries.distribution != self.distribution)
            terms = self.find_terms(where)
        return terms
=======
                parent.id == DistroSeriesParent.parent_series_id)))
        if parent_distributions != []:
            where.append(
                DistroSeries.distributionID.is_in(parent_distributions))
            return self.find_terms(where)
        else:
            where.append(
                DistroSeries.distribution != self.distribution)
            return self.find_terms(where)
>>>>>>> cabb49b5


class PillarVocabularyBase(NamedSQLObjectHugeVocabulary):
    """Active `IPillar` objects vocabulary."""
    displayname = 'Needs to be overridden'
    _table = PillarName
    _orderBy = 'name'

    def toTerm(self, obj):
        """See `IVocabulary`."""
        if IPillarName.providedBy(obj):
            assert obj.active, 'Inactive object %s %d' % (
                    obj.__class__.__name__, obj.id)
            obj = obj.pillar

        # It is a hack using the class name here, but it works
        # fine and avoids an ugly if statement.
        title = '%s (%s)' % (obj.title, obj.__class__.__name__)

        return SimpleTerm(obj, obj.name, title)

    def getTermByToken(self, token):
        """See `IVocabularyTokenized`."""
        # Pillar names are always lowercase.
        return super(PillarVocabularyBase, self).getTermByToken(
            token.lower())

    def __contains__(self, obj):
        raise NotImplementedError


class DistributionOrProductVocabulary(PillarVocabularyBase):
    """Active `IDistribution` or `IProduct` objects vocabulary."""
    displayname = 'Select a project'
    _filter = """
        -- An active product/distro.
        ((active IS TRUE
         AND (product IS NOT NULL OR distribution IS NOT NULL)
        )
        OR
        -- Or an alias for an active product/distro.
        (alias_for IN (
            SELECT id FROM PillarName
            WHERE active IS TRUE AND
                (product IS NOT NULL OR distribution IS NOT NULL))
        ))
        """

    def __contains__(self, obj):
        if IProduct.providedBy(obj):
            # Only active products are in the vocabulary.
            return obj.active
        else:
            return IDistribution.providedBy(obj)


class DistributionOrProductOrProjectGroupVocabulary(PillarVocabularyBase):
    """Active `IProduct`, `IProjectGroup` or `IDistribution` vocabulary."""
    displayname = 'Select a project'
    _filter = PillarName.q.active == True

    def __contains__(self, obj):
        if IProduct.providedBy(obj) or IProjectGroup.providedBy(obj):
            # Only active products and projects are in the vocabulary.
            return obj.active
        else:
            return IDistribution.providedBy(obj)


class FeaturedProjectVocabulary(
                               DistributionOrProductOrProjectGroupVocabulary):
    """Vocabulary of projects that are featured on the LP Home Page."""

    _filter = AND(PillarName.q.id == FeaturedProject.q.pillar_name,
                  PillarName.q.active == True)
    _clauseTables = ['FeaturedProject']

    def __contains__(self, obj):
        """See `IVocabulary`."""
        query = """PillarName.id=FeaturedProject.pillar_name
                   AND PillarName.name = %s""" % sqlvalues(obj.name)
        return PillarName.selectOne(
                   query, clauseTables=['FeaturedProject']) is not None


class SourcePackageNameIterator(BatchedCountableIterator):
    """A custom iterator for SourcePackageNameVocabulary.

    Used to iterate over vocabulary items and provide full
    descriptions.

    Note that the reason we use special iterators is to ensure that we
    only do the search for descriptions across source package names that
    we actually are attempting to list, taking advantage of the
    resultset slicing that BatchNavigator does.
    """

    def getTermsWithDescriptions(self, results):
        return [SimpleTerm(obj, obj.name, obj.name) for obj in results]


class SourcePackageNameVocabulary(NamedSQLObjectHugeVocabulary):
    """A vocabulary that lists source package names."""
    displayname = 'Select a source package'
    _table = SourcePackageName
    _orderBy = 'name'
    iterator = SourcePackageNameIterator

    def getTermByToken(self, token):
        """See `IVocabularyTokenized`."""
        # package names are always lowercase.
        return super(SourcePackageNameVocabulary, self).getTermByToken(
            token.lower())<|MERGE_RESOLUTION|>--- conflicted
+++ resolved
@@ -1813,12 +1813,8 @@
         """See `IHugeVocabulary`."""
         parent = ClassAlias(DistroSeries, "parent")
         child = ClassAlias(DistroSeries, "child")
-<<<<<<< HEAD
-        where = []
-=======
         # Select only the series with architectures setup in LP.
         where = [DistroSeries.id == DistroArchSeries.distroseriesID]
->>>>>>> cabb49b5
         if query is not None:
             term = '%' + query.lower() + '%'
             search = Or(
@@ -1826,28 +1822,11 @@
                     DistroSeries.description.lower().like(term),
                     DistroSeries.summary.lower().like(term))
             where.append(search)
-<<<<<<< HEAD
-        parent_distributions = Select(
-=======
         parent_distributions = list(IStore(DistroSeries).find(
->>>>>>> cabb49b5
             parent.distributionID, And(
                 parent.distributionID != self.distribution.id,
                 child.distributionID == self.distribution.id,
                 child.id == DistroSeriesParent.derived_series_id,
-<<<<<<< HEAD
-                parent.id == DistroSeriesParent.parent_series_id))
-        where.append(
-            DistroSeries.distributionID.is_in(parent_distributions))
-        terms = self.find_terms(where)
-        if len(terms) == 0:
-            where = []
-            if query is not None:
-                where.append(search)
-            where.append(DistroSeries.distribution != self.distribution)
-            terms = self.find_terms(where)
-        return terms
-=======
                 parent.id == DistroSeriesParent.parent_series_id)))
         if parent_distributions != []:
             where.append(
@@ -1857,7 +1836,6 @@
             where.append(
                 DistroSeries.distribution != self.distribution)
             return self.find_terms(where)
->>>>>>> cabb49b5
 
 
 class PillarVocabularyBase(NamedSQLObjectHugeVocabulary):
