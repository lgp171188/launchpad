--- conflicted
+++ resolved
@@ -660,17 +660,6 @@
         """See `IBugTarget`."""
         return get_bug_tags("BugTask.distribution = %s" % sqlvalues(self))
 
-<<<<<<< HEAD
-    def getUsedBugTagsWithOpenCounts(self, user, tag_limit=0,
-                                     include_tags=None):
-        """See IBugTarget."""
-        # Circular fail.
-        from lp.bugs.model.bugsummary import BugSummary
-        return get_bug_tags_open_count(
-            And(BugSummary.distribution_id == self.id,
-                BugSummary.sourcepackagename_id == None),
-            user, tag_limit=tag_limit, include_tags=include_tags)
-
     def getBranchTips(self, since=None):
         """See `IDistribution`."""
         query = """
@@ -697,8 +686,6 @@
             results[-1].append([x[-1] for x in group])
         return results
 
-=======
->>>>>>> 73b671cc
     def getMirrorByName(self, name):
         """See `IDistribution`."""
         return Store.of(self).find(
