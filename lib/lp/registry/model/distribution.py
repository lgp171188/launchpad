# Copyright 2009-2010 Canonical Ltd.  This software is licensed under the
# GNU Affero General Public License version 3 (see the file LICENSE).

# pylint: disable-msg=E0611,W0212
"""Database classes for implementing distribution items."""

__metaclass__ = type
__all__ = [
    'Distribution',
    'DistributionSet',
    ]

from operator import attrgetter

from sqlobject import (
    BoolCol,
    ForeignKey,
    SQLObjectNotFound,
    StringCol,
    )
from sqlobject.sqlbuilder import SQLConstant
from storm.info import ClassAlias
from storm.locals import (
    And,
    Desc,
    Int,
    Join,
    Max,
    Or,
    SQL,
    )
from storm.store import Store
from zope.component import getUtility
from zope.interface import (
    alsoProvides,
    implements,
    )
from zope.security.proxy import removeSecurityProxy

from canonical.database.constants import UTC_NOW
from canonical.database.datetimecol import UtcDateTimeCol
from canonical.database.enumcol import EnumCol
from canonical.database.sqlbase import (
    cursor,
    quote,
    quote_like,
    SQLBase,
    sqlvalues,
    )
from canonical.launchpad.components.decoratedresultset import (
    DecoratedResultSet,
    )
from canonical.launchpad.components.storm_operators import (
    FTQ,
    Match,
    RANK,
    )
from canonical.launchpad.database.librarian import LibraryFileAlias
from canonical.launchpad.helpers import (
    ensure_unicode,
    shortlist,
    )
from canonical.launchpad.interfaces.launchpad import (
    IHasIcon,
    IHasLogo,
    IHasMugshot,
    ILaunchpadCelebrities,
    )
from canonical.launchpad.interfaces.lpstorm import IStore
from canonical.launchpad.webapp.url import urlparse
from lp.answers.interfaces.faqtarget import IFAQTarget
from lp.answers.interfaces.questioncollection import (
    QUESTION_STATUS_DEFAULT_SEARCH,
    )
from lp.answers.interfaces.questiontarget import IQuestionTarget
from lp.answers.model.faq import (
    FAQ,
    FAQSearch,
    )
from lp.answers.model.question import (
    QuestionTargetMixin,
    QuestionTargetSearch,
    )
from lp.app.enums import ServiceUsage
from lp.app.errors import NotFoundError
from lp.app.interfaces.launchpad import (
    ILaunchpadUsage,
    IServiceUsage,
    )
from lp.app.validators.name import (
    sanitize_name,
    valid_name,
    )
from lp.archivepublisher.debversion import Version
from lp.blueprints.enums import (
    SpecificationDefinitionStatus,
    SpecificationFilter,
    SpecificationImplementationStatus,
    )
from lp.blueprints.model.specification import (
    HasSpecificationsMixin,
    Specification,
    )
from lp.blueprints.model.sprint import HasSprintsMixin
from lp.bugs.interfaces.bugsupervisor import IHasBugSupervisor
from lp.bugs.interfaces.bugtarget import IHasBugHeat
from lp.bugs.interfaces.bugtask import (
    BugTaskStatus,
    UNRESOLVED_BUGTASK_STATUSES,
    )
from lp.bugs.interfaces.bugtaskfilter import OrderedBugTask
from lp.bugs.model.bug import (
    BugSet,
    get_bug_tags,
    get_bug_tags_open_count,
    )
from lp.bugs.model.bugtarget import (
    BugTargetBase,
    HasBugHeatMixin,
    OfficialBugTagTargetMixin,
    )
from lp.bugs.model.bugtask import BugTask
from lp.bugs.model.structuralsubscription import (
    StructuralSubscriptionTargetMixin,
    )
from lp.registry.errors import NoSuchDistroSeries
from lp.registry.interfaces.distribution import (
    IBaseDistribution,
    IDerivativeDistribution,
    IDistribution,
    IDistributionSet,
    )
from lp.registry.interfaces.distributionmirror import (
    IDistributionMirror,
    MirrorContent,
    MirrorFreshness,
    MirrorStatus,
    )
from lp.registry.interfaces.packaging import PackagingType
from lp.registry.interfaces.person import (
    validate_person,
    validate_public_person,
    )
from lp.registry.interfaces.pillar import IPillarNameSet
from lp.registry.interfaces.pocket import suffixpocket
from lp.registry.interfaces.series import SeriesStatus
from lp.registry.interfaces.sourcepackagename import ISourcePackageName
from lp.registry.model.announcement import MakesAnnouncements
from lp.registry.model.distributionmirror import (
    DistributionMirror,
    MirrorDistroArchSeries,
    MirrorDistroSeriesSource,
    )
from lp.registry.model.distributionsourcepackage import (
    DistributionSourcePackage,
    )
from lp.registry.model.distroseries import DistroSeries
from lp.registry.model.hasdrivers import HasDriversMixin
from lp.registry.model.karma import KarmaContextMixin
from lp.registry.model.milestone import (
    HasMilestonesMixin,
    Milestone,
    )
from lp.registry.model.pillar import HasAliasMixin
from lp.registry.model.sourcepackagename import SourcePackageName
from lp.services.propertycache import (
    cachedproperty,
    get_property_cache,
    )
from lp.services.worlddata.model.country import Country
from lp.soyuz.enums import (
    ArchivePurpose,
    ArchiveStatus,
    PackagePublishingStatus,
    PackageUploadStatus,
    )
from lp.soyuz.interfaces.archive import (
    IArchiveSet,
    MAIN_ARCHIVE_PURPOSES,
    )
from lp.soyuz.interfaces.archivepermission import IArchivePermissionSet
from lp.soyuz.interfaces.binarypackagebuild import IBinaryPackageBuildSet
from lp.soyuz.interfaces.buildrecords import IHasBuildRecords
from lp.soyuz.interfaces.publishing import active_publishing_status
from lp.soyuz.model.archive import Archive
from lp.soyuz.model.binarypackagebuild import BinaryPackageBuild
from lp.soyuz.model.binarypackagename import BinaryPackageName
from lp.soyuz.model.binarypackagerelease import BinaryPackageRelease
from lp.soyuz.model.distributionsourcepackagecache import (
    DistributionSourcePackageCache,
    )
from lp.soyuz.model.distributionsourcepackagerelease import (
    DistributionSourcePackageRelease,
    )
from lp.soyuz.model.distroarchseries import (
    DistroArchSeries,
    DistroArchSeriesSet,
    )
from lp.soyuz.model.distroseriespackagecache import DistroSeriesPackageCache
from lp.soyuz.model.files import BinaryPackageFile
from lp.soyuz.model.publishing import (
    BinaryPackagePublishingHistory,
    SourcePackageFilePublishing,
    SourcePackagePublishingHistory,
    )
from lp.soyuz.model.sourcepackagerelease import SourcePackageRelease
from lp.translations.enums import TranslationPermission
from lp.translations.model.hastranslationimports import (
    HasTranslationImportsMixin,
    )
from lp.translations.model.translationpolicy import TranslationPolicyMixin


class Distribution(SQLBase, BugTargetBase, MakesAnnouncements,
                   HasSpecificationsMixin, HasSprintsMixin, HasAliasMixin,
                   HasTranslationImportsMixin, KarmaContextMixin,
                   OfficialBugTagTargetMixin, QuestionTargetMixin,
                   StructuralSubscriptionTargetMixin, HasMilestonesMixin,
                   HasBugHeatMixin, HasDriversMixin, TranslationPolicyMixin):
    """A distribution of an operating system, e.g. Debian GNU/Linux."""
    implements(
        IDistribution, IFAQTarget, IHasBugHeat, IHasBugSupervisor,
        IHasBuildRecords, IHasIcon, IHasLogo, IHasMugshot, ILaunchpadUsage,
        IQuestionTarget, IServiceUsage)

    _table = 'Distribution'
    _defaultOrder = 'name'

    name = StringCol(notNull=True, alternateID=True, unique=True)
    displayname = StringCol(notNull=True)
    title = StringCol(notNull=True)
    summary = StringCol(notNull=True)
    description = StringCol(notNull=True)
    homepage_content = StringCol(default=None)
    icon = ForeignKey(
        dbName='icon', foreignKey='LibraryFileAlias', default=None)
    logo = ForeignKey(
        dbName='logo', foreignKey='LibraryFileAlias', default=None)
    mugshot = ForeignKey(
        dbName='mugshot', foreignKey='LibraryFileAlias', default=None)
    domainname = StringCol(notNull=True)
    owner = ForeignKey(
        dbName='owner', foreignKey='Person',
        storm_validator=validate_public_person, notNull=True)
    registrant = ForeignKey(
        dbName='registrant', foreignKey='Person',
        storm_validator=validate_public_person, notNull=True)
    bug_supervisor = ForeignKey(
        dbName='bug_supervisor', foreignKey='Person',
        storm_validator=validate_person,
        notNull=False,
        default=None)
    bug_reporting_guidelines = StringCol(default=None)
    bug_reported_acknowledgement = StringCol(default=None)
    security_contact = ForeignKey(
        dbName='security_contact', foreignKey='Person',
        storm_validator=validate_public_person, notNull=False,
        default=None)
    driver = ForeignKey(
        dbName="driver", foreignKey="Person",
        storm_validator=validate_public_person, notNull=False, default=None)
    members = ForeignKey(
        dbName='members', foreignKey='Person',
        storm_validator=validate_public_person, notNull=True)
    mirror_admin = ForeignKey(
        dbName='mirror_admin', foreignKey='Person',
        storm_validator=validate_public_person, notNull=True)
    translationgroup = ForeignKey(
        dbName='translationgroup', foreignKey='TranslationGroup',
        notNull=False, default=None)
    translationpermission = EnumCol(
        dbName='translationpermission', notNull=True,
        schema=TranslationPermission, default=TranslationPermission.OPEN)
    active = True # Required by IPillar interface.
    max_bug_heat = Int()

    def __repr__(self):
        displayname = self.displayname.encode('ASCII', 'backslashreplace')
        return "<%s '%s' (%s)>" % (
            self.__class__.__name__, displayname, self.name)

    def _init(self, *args, **kw):
        """Initialize an `IBaseDistribution` or `IDerivativeDistribution`."""
        SQLBase._init(self, *args, **kw)
        # Add a marker interface to set permissions for this kind
        # of distribution.
        if self.name == 'ubuntu':
            alsoProvides(self, IBaseDistribution)
        else:
            alsoProvides(self, IDerivativeDistribution)

    @property
    def uploaders(self):
        """See `IDistribution`."""
        # Get all the distribution archives and find out the uploaders
        # for each.
        distro_uploaders = []
        permission_set = getUtility(IArchivePermissionSet)
        for archive in self.all_distro_archives:
            uploaders = permission_set.uploadersForComponent(archive)
            distro_uploaders.extend(uploaders)

        return distro_uploaders

    official_answers = BoolCol(dbName='official_answers', notNull=True,
        default=False)
    official_blueprints = BoolCol(dbName='official_blueprints', notNull=True,
        default=False)
    official_malone = BoolCol(dbName='official_malone', notNull=True,
        default=False)
    official_rosetta = BoolCol(dbName='official_rosetta', notNull=True,
        default=False)

    @property
    def official_codehosting(self):
        # XXX: Aaron Bentley 2008-01-22
        # At this stage, we can't directly associate branches with source
        # packages or anything else resulting in a distribution, so saying
        # that a distribution supports codehosting at this stage makes
        # absolutely no sense at all.
        return False

    @property
    def official_anything(self):
        return True in (self.official_malone, self.official_rosetta,
                        self.official_blueprints, self.official_answers)

    _answers_usage = EnumCol(
        dbName="answers_usage", notNull=True,
        schema=ServiceUsage,
        default=ServiceUsage.UNKNOWN)

    def _get_answers_usage(self):
        if self._answers_usage != ServiceUsage.UNKNOWN:
            # If someone has set something with the enum, use it.
            return self._answers_usage
        elif self.official_answers:
            return ServiceUsage.LAUNCHPAD
        return self._answers_usage

    def _set_answers_usage(self, val):
        self._answers_usage = val
        if val == ServiceUsage.LAUNCHPAD:
            self.official_answers = True
        else:
            self.official_answers = False

    answers_usage = property(
        _get_answers_usage,
        _set_answers_usage,
        doc="Indicates if the product uses the answers service.")

    _blueprints_usage = EnumCol(
        dbName="blueprints_usage", notNull=True,
        schema=ServiceUsage,
        default=ServiceUsage.UNKNOWN)

    def _get_blueprints_usage(self):
        if self._blueprints_usage != ServiceUsage.UNKNOWN:
            # If someone has set something with the enum, use it.
            return self._blueprints_usage
        elif self.official_blueprints:
            return ServiceUsage.LAUNCHPAD
        return self._blueprints_usage

    def _set_blueprints_usage(self, val):
        self._blueprints_usage = val
        if val == ServiceUsage.LAUNCHPAD:
            self.official_blueprints = True
        else:
            self.official_blueprints = False

    blueprints_usage = property(
        _get_blueprints_usage,
        _set_blueprints_usage,
        doc="Indicates if the product uses the blueprints service.")

    _translations_usage = EnumCol(
        dbName="translations_usage", notNull=True,
        schema=ServiceUsage,
        default=ServiceUsage.UNKNOWN)

    def _get_translations_usage(self):
        if self._translations_usage != ServiceUsage.UNKNOWN:
            # If someone has set something with the enum, use it.
            return self._translations_usage
        elif self.official_rosetta:
            return ServiceUsage.LAUNCHPAD
        return self._translations_usage

    def _set_translations_usage(self, val):
        self._translations_usage = val
        if val == ServiceUsage.LAUNCHPAD:
            self.official_rosetta = True
        else:
            self.official_rosetta = False

    translations_usage = property(
        _get_translations_usage,
        _set_translations_usage,
        doc="Indicates if the product uses the translations service.")

    @property
    def codehosting_usage(self):
        return ServiceUsage.NOT_APPLICABLE

    @property
    def bug_tracking_usage(self):
        if not self.official_malone:
            return ServiceUsage.UNKNOWN
        else:
            return ServiceUsage.LAUNCHPAD

    @property
    def uses_launchpad(self):
        """Does this distribution actually use Launchpad?"""
        return self.official_anything

    enable_bug_expiration = BoolCol(dbName='enable_bug_expiration',
        notNull=True, default=False)
    translation_focus = ForeignKey(dbName='translation_focus',
        foreignKey='DistroSeries', notNull=False, default=None)
    date_created = UtcDateTimeCol(notNull=False, default=UTC_NOW)
    language_pack_admin = ForeignKey(
        dbName='language_pack_admin', foreignKey='Person',
        storm_validator=validate_public_person, notNull=False, default=None)

    @cachedproperty
    def main_archive(self):
        """See `IDistribution`."""
        return Store.of(self).find(Archive, distribution=self,
            purpose=ArchivePurpose.PRIMARY).one()

    @cachedproperty
    def all_distro_archives(self):
        """See `IDistribution`."""
        return Store.of(self).find(
            Archive,
            Archive.distribution == self,
            Archive.purpose.is_in(MAIN_ARCHIVE_PURPOSES))

    @cachedproperty
    def all_distro_archive_ids(self):
        """See `IDistribution`."""
        return [archive.id for archive in self.all_distro_archives]

    def _getMilestoneCondition(self):
        """See `HasMilestonesMixin`."""
        return (Milestone.distribution == self)

    def getArchiveIDList(self, archive=None):
        """See `IDistribution`."""
        if archive is None:
            return self.all_distro_archive_ids
        else:
            return [archive.id]

    def _getActiveMirrors(self, mirror_content_type,
            by_country=False, needs_fresh=False):
        """Builds the query to get the mirror data for various purposes."""
        mirrors = list(Store.of(self).find(
            DistributionMirror,
            And(
                DistributionMirror.distribution == self.id,
                DistributionMirror.content == mirror_content_type,
                DistributionMirror.enabled == True,
                DistributionMirror.status == MirrorStatus.OFFICIAL,
                DistributionMirror.official_candidate == True)))

        if by_country and mirrors:
            # Since country data is needed, fetch countries into the cache.
            countries = list(Store.of(self).find(
                Country,
                Country.id.is_in(mirror.countryID for mirror in mirrors)))

        if needs_fresh and mirrors:
            # Preload the distribution_mirrors' cache for mirror freshness.
            mirror_ids = [mirror.id for mirror in mirrors]

            arch_mirrors = list(Store.of(self).find(
                (MirrorDistroArchSeries.distribution_mirrorID,
                 Max(MirrorDistroArchSeries.freshness)),
                MirrorDistroArchSeries.distribution_mirrorID.is_in(
                    mirror_ids)).group_by(
                        MirrorDistroArchSeries.distribution_mirrorID))
            arch_mirror_freshness = {}
            arch_mirror_freshness.update(
                [(mirror_id, MirrorFreshness.items[mirror_freshness]) for
                 (mirror_id, mirror_freshness) in arch_mirrors])

            source_mirrors = list(Store.of(self).find(
                (MirrorDistroSeriesSource.distribution_mirrorID,
                 Max(MirrorDistroSeriesSource.freshness)),
                MirrorDistroSeriesSource.distribution_mirrorID.is_in(
                    [mirror.id for mirror in mirrors])).group_by(
                        MirrorDistroSeriesSource.distribution_mirrorID))
            source_mirror_freshness = {}
            source_mirror_freshness.update(
                [(mirror_id, MirrorFreshness.items[mirror_freshness]) for
                 (mirror_id, mirror_freshness) in source_mirrors])

            for mirror in mirrors:
                cache = get_property_cache(mirror)
                cache.arch_mirror_freshness = arch_mirror_freshness.get(
                    mirror.id, None)
                cache.source_mirror_freshness = source_mirror_freshness.get(
                    mirror.id, None)
        return mirrors

    @property
    def archive_mirrors(self):
        """See `IDistribution`."""
        return self._getActiveMirrors(MirrorContent.ARCHIVE)

    @property
    def archive_mirrors_by_country(self):
        """See `IDistribution`."""
        return self._getActiveMirrors(
            MirrorContent.ARCHIVE,
            by_country=True,
            needs_fresh=True)

    @property
    def cdimage_mirrors(self, by_country=False):
        """See `IDistribution`."""
        return self._getActiveMirrors(MirrorContent.RELEASE)

    @property
    def cdimage_mirrors_by_country(self):
        """See `IDistribution`."""
        return self._getActiveMirrors(
            MirrorContent.RELEASE,
            by_country=True)

    @property
    def disabled_mirrors(self):
        """See `IDistribution`."""
        return Store.of(self).find(
            DistributionMirror,
            distribution=self,
            enabled=False,
            status=MirrorStatus.OFFICIAL,
            official_candidate=True)

    @property
    def unofficial_mirrors(self):
        """See `IDistribution`."""
        return Store.of(self).find(
            DistributionMirror,
            distribution=self,
            status=MirrorStatus.UNOFFICIAL)

    @property
    def pending_review_mirrors(self):
        """See `IDistribution`."""
        return Store.of(self).find(
            DistributionMirror,
            distribution=self,
            status=MirrorStatus.PENDING_REVIEW,
            official_candidate=True)

    @property
    def full_functionality(self):
        """See `IDistribution`."""
        if IBaseDistribution.providedBy(self):
            return True
        return False

    @property
    def drivers(self):
        """See `IDistribution`."""
        if self.driver is not None:
            return [self.driver]
        else:
            return [self.owner]

    @property
    def _sort_key(self):
        """Return something that can be used to sort distributions,
        putting Ubuntu and its major derivatives first.

        This is used to ensure that the list of distributions displayed in
        Soyuz generally puts Ubuntu at the top.
        """
        if self.name == 'ubuntu':
            return (0, 'ubuntu')
        if self.name in ['kubuntu', 'xubuntu', 'edubuntu']:
            return (1, self.name)
        if 'buntu' in self.name:
            return (2, self.name)
        return (3, self.name)

    @cachedproperty
    def series(self):
        """See `IDistribution`."""
        ret = Store.of(self).find(
            DistroSeries,
            distribution=self)
        return sorted(ret, key=lambda a: Version(a.version), reverse=True)

    @cachedproperty
    def derivatives(self):
        """See `IDistribution`."""
        ParentDistroSeries = ClassAlias(DistroSeries)
<<<<<<< HEAD
        # rvb 2011-04-08 bug=754750: The clause
=======
        # XXX rvb 2011-04-08 bug=754750: The clause
>>>>>>> e0078bc2
        # 'DistroSeries.distributionID!=self.id' is only required
        # because the parent_series attribute has been (mis-)used
        # to denote other relations than proper derivation
        # relashionships. We should be rid of this condition once
        # the bug is fixed.
        ret = Store.of(self).find(
            DistroSeries,
            ParentDistroSeries.id==DistroSeries.parent_seriesID,
            ParentDistroSeries.distributionID==self.id,
            DistroSeries.distributionID!=self.id)
        return ret.config(
            distinct=True).order_by(Desc(DistroSeries.date_created))

    @property
    def architectures(self):
        """See `IDistribution`."""
        architectures = []

        # Concatenate architectures list since they are distinct.
        for series in self.series:
            architectures += series.architectures

        return architectures

    @property
    def bugtargetdisplayname(self):
        """See IBugTarget."""
        return self.displayname

    @property
    def bugtargetname(self):
        """See `IBugTarget`."""
        return self.name

    def _getBugTaskContextWhereClause(self):
        """See BugTargetBase."""
        return "BugTask.distribution = %d" % self.id

    def _customizeSearchParams(self, search_params):
        """Customize `search_params` for this distribution."""
        search_params.setDistribution(self)

    def getUsedBugTags(self):
        """See `IBugTarget`."""
        return get_bug_tags("BugTask.distribution = %s" % sqlvalues(self))

    def getUsedBugTagsWithOpenCounts(self, user, wanted_tags=None):
        """See `IBugTarget`."""
        return get_bug_tags_open_count(
            BugTask.distribution == self, user, wanted_tags=wanted_tags)

    def getMirrorByName(self, name):
        """See `IDistribution`."""
        return Store.of(self).find(
            DistributionMirror,
            distribution=self,
            name=name).one()

    def getCountryMirror(self, country, mirror_type):
        """See `IDistribution`."""
        return Store.of(self).find(
            DistributionMirror,
            distribution=self,
            country=country,
            content=mirror_type,
            country_dns_mirror=True).one()

    def newMirror(self, owner, speed, country, content, displayname=None,
                  description=None, http_base_url=None,
                  ftp_base_url=None, rsync_base_url=None,
                  official_candidate=False, enabled=False,
                  whiteboard=None):
        """See `IDistribution`."""
        # NB this functionality is only available to distributions that have
        # the full functionality of Launchpad enabled. This is Ubuntu and
        # commercial derivatives that have been specifically given this
        # ability
        if not self.full_functionality:
            return None

        urls = {'http_base_url': http_base_url,
                'ftp_base_url': ftp_base_url,
                'rsync_base_url': rsync_base_url}
        for name, value in urls.items():
            if value is not None:
                urls[name] = IDistributionMirror[name].normalize(value)

        url = urls['http_base_url'] or urls['ftp_base_url']
        assert url is not None, (
            "A mirror must provide either an HTTP or FTP URL (or both).")
        dummy, host, dummy, dummy, dummy, dummy = urlparse(url)
        name = sanitize_name('%s-%s' % (host, content.name.lower()))

        orig_name = name
        count = 1
        while self.getMirrorByName(name=name) is not None:
            count += 1
            name = '%s%s' % (orig_name, count)

        return DistributionMirror(
            distribution=self, owner=owner, name=name, speed=speed,
            country=country, content=content, displayname=displayname,
            description=description, http_base_url=urls['http_base_url'],
            ftp_base_url=urls['ftp_base_url'],
            rsync_base_url=urls['rsync_base_url'],
            official_candidate=official_candidate, enabled=enabled,
            whiteboard=whiteboard)

    def createBug(self, bug_params):
        """See canonical.launchpad.interfaces.IBugTarget."""
        bug_params.setBugTarget(distribution=self)
        return BugSet().createBug(bug_params)

    def _getBugTaskContextClause(self):
        """See BugTargetBase."""
        return 'BugTask.distribution = %s' % sqlvalues(self)

    @property
    def currentseries(self):
        """See `IDistribution`."""
        # XXX kiko 2006-03-18:
        # This should be just a selectFirst with a case in its
        # order by clause.

        # If we have a frozen one, return that.
        for series in self.series:
            if series.status == SeriesStatus.FROZEN:
                return series
        # If we have one in development, return that.
        for series in self.series:
            if series.status == SeriesStatus.DEVELOPMENT:
                return series
        # If we have a stable one, return that.
        for series in self.series:
            if series.status == SeriesStatus.CURRENT:
                return series
        # If we have ANY, return the first one.
        if len(self.series) > 0:
            return self.series[0]
        return None

    def __getitem__(self, name):
        for series in self.series:
            if series.name == name:
                return series
        raise NotFoundError(name)

    def __iter__(self):
        return iter(self.series)

    def getArchive(self, name):
        """See `IDistribution.`"""
        return getUtility(
            IArchiveSet).getByDistroAndName(self, name)

    def getSeries(self, name_or_version):
        """See `IDistribution`."""
        distroseries = Store.of(self).find(DistroSeries,
               Or(DistroSeries.name == name_or_version,
               DistroSeries.version == name_or_version),
            DistroSeries.distribution == self).one()
        if not distroseries:
            raise NoSuchDistroSeries(name_or_version)
        return distroseries

    def getDevelopmentSeries(self):
        """See `IDistribution`."""
        return Store.of(self).find(
            DistroSeries,
            distribution=self,
            status=SeriesStatus.DEVELOPMENT)

    def getMilestone(self, name):
        """See `IDistribution`."""
        return Milestone.selectOne("""
            distribution = %s AND
            name = %s
            """ % sqlvalues(self.id, name))

    def getSourcePackage(self, name):
        """See `IDistribution`."""
        if ISourcePackageName.providedBy(name):
            sourcepackagename = name
        else:
            try:
                sourcepackagename = SourcePackageName.byName(name)
            except SQLObjectNotFound:
                return None
        return DistributionSourcePackage(self, sourcepackagename)

    def getSourcePackageRelease(self, sourcepackagerelease):
        """See `IDistribution`."""
        return DistributionSourcePackageRelease(self, sourcepackagerelease)

    def getCurrentSourceReleases(self, source_package_names):
        """See `IDistribution`."""
        return getUtility(IDistributionSet).getCurrentSourceReleases(
            {self: source_package_names})

    @property
    def has_any_specifications(self):
        """See `IHasSpecifications`."""
        return self.all_specifications.count()

    @property
    def all_specifications(self):
        """See `IHasSpecifications`."""
        return self.specifications(filter=[SpecificationFilter.ALL])

    def specifications(self, sort=None, quantity=None, filter=None,
                       prejoin_people=True):
        """See `IHasSpecifications`.

        In the case of distributions, there are two kinds of filtering,
        based on:

          - completeness: we want to show INCOMPLETE if nothing is said
          - informationalness: we will show ANY if nothing is said

        """

        # Make a new list of the filter, so that we do not mutate what we
        # were passed as a filter
        if not filter:
            # it could be None or it could be []
            filter = [SpecificationFilter.INCOMPLETE]

        # now look at the filter and fill in the unsaid bits

        # defaults for completeness: if nothing is said about completeness
        # then we want to show INCOMPLETE
        completeness = False
        for option in [
            SpecificationFilter.COMPLETE,
            SpecificationFilter.INCOMPLETE]:
            if option in filter:
                completeness = True
        if completeness is False:
            filter.append(SpecificationFilter.INCOMPLETE)

        # defaults for acceptance: in this case we have nothing to do
        # because specs are not accepted/declined against a distro

        # defaults for informationalness: we don't have to do anything
        # because the default if nothing is said is ANY

        order = self._specification_sort(sort)

        # figure out what set of specifications we are interested in. for
        # distributions, we need to be able to filter on the basis of:
        #
        #  - completeness. by default, only incomplete specs shown
        #  - informational.
        #
        base = 'Specification.distribution = %s' % self.id
        query = base
        # look for informational specs
        if SpecificationFilter.INFORMATIONAL in filter:
            query += (' AND Specification.implementation_status = %s ' %
                quote(SpecificationImplementationStatus.INFORMATIONAL))

        # filter based on completion. see the implementation of
        # Specification.is_complete() for more details
        completeness = Specification.completeness_clause

        if SpecificationFilter.COMPLETE in filter:
            query += ' AND ( %s ) ' % completeness
        elif SpecificationFilter.INCOMPLETE in filter:
            query += ' AND NOT ( %s ) ' % completeness

        # Filter for validity. If we want valid specs only then we should
        # exclude all OBSOLETE or SUPERSEDED specs
        if SpecificationFilter.VALID in filter:
            query += (' AND Specification.definition_status NOT IN '
                '( %s, %s ) ' % sqlvalues(
                    SpecificationDefinitionStatus.OBSOLETE,
                    SpecificationDefinitionStatus.SUPERSEDED))

        # ALL is the trump card
        if SpecificationFilter.ALL in filter:
            query = base

        # Filter for specification text
        for constraint in filter:
            if isinstance(constraint, basestring):
                # a string in the filter is a text search filter
                query += ' AND Specification.fti @@ ftq(%s) ' % quote(
                    constraint)

        if prejoin_people:
            results = self._preload_specifications_people(query)
        else:
            results = Store.of(self).find(
                Specification,
                SQL(query))
        results.order_by(order)
        if quantity is not None:
            results = results[:quantity]
        return results

    def getSpecification(self, name):
        """See `ISpecificationTarget`."""
        return Specification.selectOneBy(distribution=self, name=name)

    def searchQuestions(self, search_text=None,
                        status=QUESTION_STATUS_DEFAULT_SEARCH,
                        language=None, sort=None, owner=None,
                        needs_attention_from=None, unsupported=False):
        """See `IQuestionCollection`."""
        if unsupported:
            unsupported_target = self
        else:
            unsupported_target = None

        return QuestionTargetSearch(
            distribution=self,
            search_text=search_text, status=status,
            language=language, sort=sort, owner=owner,
            needs_attention_from=needs_attention_from,
            unsupported_target=unsupported_target).getResults()

    def getTargetTypes(self):
        """See `QuestionTargetMixin`.

        Defines distribution as self and sourcepackagename as None.
        """
        return {'distribution': self,
                'sourcepackagename': None}

    def questionIsForTarget(self, question):
        """See `QuestionTargetMixin`.

        Return True when the Question's distribution is self.
        """
        if question.distribution is not self:
            return False
        return True

    def newFAQ(self, owner, title, content, keywords=None, date_created=None):
        """See `IFAQTarget`."""
        return FAQ.new(
            owner=owner, title=title, content=content, keywords=keywords,
            date_created=date_created, distribution=self)

    def findSimilarFAQs(self, summary):
        """See `IFAQTarget`."""
        return FAQ.findSimilar(summary, distribution=self)

    def getFAQ(self, id):
        """See `IFAQCollection`."""
        return FAQ.getForTarget(id, self)

    def searchFAQs(self, search_text=None, owner=None, sort=None):
        """See `IFAQCollection`."""
        return FAQSearch(
            search_text=search_text, owner=owner, sort=sort,
            distribution=self).getResults()

    def getDistroSeriesAndPocket(self, distroseries_name):
        """See `IDistribution`."""
        # Get the list of suffixes.
        suffixes = [suffix for suffix, ignored in suffixpocket.items()]
        # Sort it longest string first.
        suffixes.sort(key=len, reverse=True)

        for suffix in suffixes:
            if distroseries_name.endswith(suffix):
                try:
                    left_size = len(distroseries_name) - len(suffix)
                    return (self[distroseries_name[:left_size]],
                            suffixpocket[suffix])
                except KeyError:
                    # Swallow KeyError to continue round the loop.
                    pass

        raise NotFoundError(distroseries_name)

    def getSeriesByStatus(self, status):
        """See `IDistribution`."""
        return Store.of(self).find(DistroSeries,
            DistroSeries.distribution == self,
            DistroSeries.status == status)

    def _findPublishedBinaryFile(self, filename, archive):
        """Find binary package file of the given name and archive.

        :return: A `LibraryFileAlias`, or None.
        """
        search = Store.of(self).find(
            LibraryFileAlias,
            BinaryPackageFile.libraryfileID == LibraryFileAlias.id,
            BinaryPackagePublishingHistory.binarypackagereleaseID ==
                BinaryPackageFile.binarypackagereleaseID,
            DistroArchSeries.id ==
                BinaryPackagePublishingHistory.distroarchseriesID,
            DistroSeries.id == DistroArchSeries.distroseriesID,
            BinaryPackagePublishingHistory.dateremoved == None,
            DistroSeries.distribution == self,
            BinaryPackagePublishingHistory.archiveID == archive.id,
            LibraryFileAlias.filename == filename)
        return search.order_by(Desc(LibraryFileAlias.id)).first()

    def getFileByName(self, filename, archive=None, source=True, binary=True):
        """See `IDistribution`."""
        assert (source or binary), "searching in an explicitly empty " \
               "space is pointless"
        if archive is None:
            archive = self.main_archive

        if binary:
            candidate = self._findPublishedBinaryFile(filename, archive)
        else:
            candidate = None

        if source and candidate is None:
            spfp = SourcePackageFilePublishing.selectFirstBy(
                distribution=self, libraryfilealiasfilename=filename,
                archive=archive, orderBy=['id'])
            if spfp is not None:
                candidate = spfp.libraryfilealias

        if candidate is None:
            raise NotFoundError(filename)
        else:
            return candidate

    def getBuildRecords(self, build_state=None, name=None, pocket=None,
                        arch_tag=None, user=None, binary_only=True):
        """See `IHasBuildRecords`"""
        # Ignore "user", since it would not make any difference to the
        # records returned here (private builds are only in PPA right
        # now).
        # The "binary_only" option is not yet supported for
        # IDistribution.

        # Find out the distroarchseries in question.
        arch_ids = DistroArchSeriesSet().getIdsForArchitectures(
            self.architectures, arch_tag)

        # Use the facility provided by IBinaryPackageBuildSet to
        # retrieve the records.
        return getUtility(IBinaryPackageBuildSet).getBuildsByArchIds(
            self, arch_ids, build_state, name, pocket)

    def getSourcePackageCaches(self, archive=None):
        """See `IDistribution`."""
        if archive is not None:
            archives = [archive.id]
        else:
            archives = self.all_distro_archive_ids

        caches = DistributionSourcePackageCache.select("""
            distribution = %s AND
            archive IN %s
        """ % sqlvalues(self, archives),
        orderBy="name",
        prejoins=['sourcepackagename'])

        return caches

    def removeOldCacheItems(self, archive, log):
        """See `IDistribution`."""

        # Get the set of source package names to deal with.
        spns = set(SourcePackageName.select("""
            SourcePackagePublishingHistory.distroseries =
                DistroSeries.id AND
            DistroSeries.distribution = %s AND
            Archive.id = %s AND
            SourcePackagePublishingHistory.archive = Archive.id AND
            SourcePackagePublishingHistory.sourcepackagerelease =
                SourcePackageRelease.id AND
            SourcePackageRelease.sourcepackagename =
                SourcePackageName.id AND
            SourcePackagePublishingHistory.dateremoved is NULL AND
            Archive.enabled = TRUE
            """ % sqlvalues(self, archive),
            distinct=True,
            clauseTables=[
                'Archive',
                'DistroSeries',
                'SourcePackagePublishingHistory',
                'SourcePackageRelease']))

        # Remove the cache entries for packages we no longer publish.
        for cache in self.getSourcePackageCaches(archive):
            if cache.sourcepackagename not in spns:
                log.debug(
                    "Removing source cache for '%s' (%s)"
                    % (cache.name, cache.id))
                cache.destroySelf()

    def updateCompleteSourcePackageCache(self, archive, log, ztm,
                                         commit_chunk=500):
        """See `IDistribution`."""
        # Do not create cache entries for disabled archives.
        if not archive.enabled:
            return

        # Get the set of source package names to deal with.
        spns = list(SourcePackageName.select("""
            SourcePackagePublishingHistory.distroseries =
                DistroSeries.id AND
            DistroSeries.distribution = %s AND
            SourcePackagePublishingHistory.archive = %s AND
            SourcePackagePublishingHistory.sourcepackagerelease =
                SourcePackageRelease.id AND
            SourcePackageRelease.sourcepackagename =
                SourcePackageName.id AND
            SourcePackagePublishingHistory.dateremoved is NULL
            """ % sqlvalues(self, archive),
            distinct=True,
            orderBy="name",
            clauseTables=['SourcePackagePublishingHistory', 'DistroSeries',
                'SourcePackageRelease']))

        number_of_updates = 0
        chunk_size = 0
        for spn in spns:
            log.debug("Considering source '%s'" % spn.name)
            self.updateSourcePackageCache(spn, archive, log)
            chunk_size += 1
            number_of_updates += 1
            if chunk_size == commit_chunk:
                chunk_size = 0
                log.debug("Committing")
                ztm.commit()

        return number_of_updates

    def updateSourcePackageCache(self, sourcepackagename, archive, log):
        """See `IDistribution`."""

        # Get the set of published sourcepackage releases.
        sprs = list(SourcePackageRelease.select("""
            SourcePackageRelease.sourcepackagename = %s AND
            SourcePackageRelease.id =
                SourcePackagePublishingHistory.sourcepackagerelease AND
            SourcePackagePublishingHistory.distroseries =
                DistroSeries.id AND
            DistroSeries.distribution = %s AND
            SourcePackagePublishingHistory.archive = %s AND
            SourcePackagePublishingHistory.dateremoved is NULL
            """ % sqlvalues(sourcepackagename, self, archive),
            orderBy='id',
            clauseTables=['SourcePackagePublishingHistory', 'DistroSeries'],
            distinct=True))

        if len(sprs) == 0:
            log.debug("No sources releases found.")
            return

        # Find or create the cache entry.
        cache = DistributionSourcePackageCache.selectOne("""
            distribution = %s AND
            archive = %s AND
            sourcepackagename = %s
            """ % sqlvalues(self, archive, sourcepackagename))
        if cache is None:
            log.debug("Creating new source cache entry.")
            cache = DistributionSourcePackageCache(
                archive=archive,
                distribution=self,
                sourcepackagename=sourcepackagename)

        # Make sure the name is correct.
        cache.name = sourcepackagename.name

        # Get the sets of binary package names, summaries, descriptions.

        # XXX Julian 2007-04-03:
        # This bit of code needs fixing up, it is doing stuff that
        # really needs to be done in SQL, such as sorting and uniqueness.
        # This would also improve the performance.
        binpkgnames = set()
        binpkgsummaries = set()
        binpkgdescriptions = set()
        sprchangelog = set()
        for spr in sprs:
            log.debug("Considering source version %s" % spr.version)
            # changelog may be empty, in which case we don't want to add it
            # to the set as the join would fail below.
            if spr.changelog_entry is not None:
                sprchangelog.add(spr.changelog_entry)
            binpkgs = BinaryPackageRelease.select("""
                BinaryPackageRelease.build = BinaryPackageBuild.id AND
                BinaryPackageBuild.source_package_release = %s
                """ % sqlvalues(spr.id),
                clauseTables=['BinaryPackageBuild'])
            for binpkg in binpkgs:
                log.debug("Considering binary '%s'" % binpkg.name)
                binpkgnames.add(binpkg.name)
                binpkgsummaries.add(binpkg.summary)
                binpkgdescriptions.add(binpkg.description)

        # Update the caches.
        cache.binpkgnames = ' '.join(sorted(binpkgnames))
        cache.binpkgsummaries = ' '.join(sorted(binpkgsummaries))
        cache.binpkgdescriptions = ' '.join(sorted(binpkgdescriptions))
        cache.changelog = ' '.join(sorted(sprchangelog))

    def searchSourcePackageCaches(
        self, text, has_packaging=None, publishing_distroseries=None):
        """See `IDistribution`."""
        # The query below tries exact matching on the source package
        # name as well; this is because source package names are
        # notoriously bad for fti matching -- they can contain dots, or
        # be short like "at", both things which users do search for.
        store = Store.of(self)
        find_spec = (
            DistributionSourcePackageCache,
            SourcePackageName,
            SQL('rank(fti, ftq(%s)) AS rank' % sqlvalues(text)),
            )
        origin = [
            DistributionSourcePackageCache,
            Join(
                SourcePackageName,
                DistributionSourcePackageCache.sourcepackagename ==
                    SourcePackageName.id,
                ),
            ]

        publishing_condition = ''
        if publishing_distroseries is not None:
            origin += [
                Join(SourcePackageRelease,
                    SourcePackageRelease.sourcepackagename ==
                        SourcePackageName.id),
                Join(SourcePackagePublishingHistory,
                    SourcePackagePublishingHistory.sourcepackagerelease ==
                        SourcePackageRelease.id),
                ]
            publishing_condition = (
                "AND SourcePackagePublishingHistory.distroseries = %d"
                % publishing_distroseries.id)

        packaging_query = """
            SELECT 1
            FROM Packaging
            WHERE Packaging.sourcepackagename = SourcePackageName.id
            """
        has_packaging_condition = ''
        if has_packaging is True:
            has_packaging_condition = 'AND EXISTS (%s)' % packaging_query
        elif has_packaging is False:
            has_packaging_condition = 'AND NOT EXISTS (%s)' % packaging_query

        # Note: When attempting to convert the query below into straight
        # Storm expressions, a 'tuple index out-of-range' error was always
        # raised.
        condition = """
            DistributionSourcePackageCache.distribution = %s AND
            DistributionSourcePackageCache.archive IN %s AND
            (DistributionSourcePackageCache.fti @@ ftq(%s) OR
             DistributionSourcePackageCache.name ILIKE '%%' || %s || '%%')
            %s
            %s
            """ % (quote(self), quote(self.all_distro_archive_ids),
                   quote(text), quote_like(text), has_packaging_condition,
                   publishing_condition)
        dsp_caches_with_ranks = store.using(*origin).find(
            find_spec, condition).order_by(
                'rank DESC, DistributionSourcePackageCache.name')
        dsp_caches_with_ranks.config(distinct=True)
        return dsp_caches_with_ranks

    def searchSourcePackages(
        self, text, has_packaging=None, publishing_distroseries=None):
        """See `IDistribution`."""

        dsp_caches_with_ranks = self.searchSourcePackageCaches(
            text, has_packaging=has_packaging,
            publishing_distroseries=publishing_distroseries)

        # Create a function that will decorate the resulting
        # DistributionSourcePackageCaches, converting
        # them from the find_spec above into DSPs:
        def result_to_dsp(result):
            cache, source_package_name, rank = result
            return DistributionSourcePackage(
                self,
                source_package_name)

        # Return the decorated result set so the consumer of these
        # results will only see DSPs
        return DecoratedResultSet(dsp_caches_with_ranks, result_to_dsp)

    @property
    def _binaryPackageSearchClause(self):
        """Return a Storm match clause for binary package searches."""
        # This matches all DistributionSourcePackageCache rows that have
        # a source package that generated the BinaryPackageName that
        # we're searching for.
        return (
            DistroSeries.distribution == self,
            DistroSeries.status != SeriesStatus.OBSOLETE,
            DistroArchSeries.distroseries == DistroSeries.id,
            BinaryPackageBuild.distro_arch_series == DistroArchSeries.id,
            BinaryPackageRelease.build == BinaryPackageBuild.id,
            (BinaryPackageBuild.source_package_release ==
                SourcePackageRelease.id),
            SourcePackageRelease.sourcepackagename == SourcePackageName.id,
            DistributionSourcePackageCache.sourcepackagename ==
                SourcePackageName.id,
            DistributionSourcePackageCache.archiveID.is_in(
                self.all_distro_archive_ids))

    def searchBinaryPackages(self, package_name, exact_match=False):
        """See `IDistribution`."""
        store = Store.of(self)

        select_spec = (DistributionSourcePackageCache,)

        if exact_match:
            find_spec = self._binaryPackageSearchClause + (
                BinaryPackageRelease.binarypackagename
                    == BinaryPackageName.id,
                )
            match_clause = (BinaryPackageName.name == package_name,)
        else:
            # In this case we can use a simplified find-spec as the
            # binary package names are present on the
            # DistributionSourcePackageCache records.
            find_spec = (
                DistributionSourcePackageCache.distribution == self,
                DistributionSourcePackageCache.archiveID.is_in(
                    self.all_distro_archive_ids))
            match_clause = (
                DistributionSourcePackageCache.binpkgnames.like(
                    "%%%s%%" % package_name.lower()),)

        result_set = store.find(
            *(select_spec + find_spec + match_clause)).config(distinct=True)

        return result_set.order_by(DistributionSourcePackageCache.name)

    def searchBinaryPackagesFTI(self, package_name):
        """See `IDistribution`."""
        search_vector_column = DistroSeriesPackageCache.fti
        query_function = FTQ(ensure_unicode(package_name))
        rank = RANK(search_vector_column, query_function)

        extra_clauses = (
            BinaryPackageRelease.binarypackagenameID ==
                DistroSeriesPackageCache.binarypackagenameID,
            Match(search_vector_column, query_function),
            )
        where_spec = (self._binaryPackageSearchClause + extra_clauses)

        select_spec = (DistributionSourcePackageCache, rank)
        store = Store.of(self)
        results = store.find(select_spec, where_spec)
        results.order_by(Desc(rank)).config(distinct=True)

        def result_to_dspc(result):
            cache, rank = result
            return cache

        # Return the decorated result set so the consumer of these
        # results will only see DSPCs
        return DecoratedResultSet(results, result_to_dspc)

    def guessPackageNames(self, pkgname):
        """See `IDistribution`"""
        assert isinstance(pkgname, basestring), (
            "Expected string. Got: %r" % pkgname)

        pkgname = pkgname.strip().lower()
        if not valid_name(pkgname):
            raise NotFoundError('Invalid package name: %s' % pkgname)

        if self.currentseries is None:
            # Distribution with no series can't have anything
            # published in it.
            raise NotFoundError('%s has no series; %r was never '
                                'published in it'
                                % (self.displayname, pkgname))

        # The way this method works is that is tries to locate a pair
        # of packages related to that name. If it locates a source
        # package it then tries to see if it has been published at any
        # point, and gets the binary package from the publishing
        # record.
        #
        # If that fails (no source package by that name, or not
        # published) then it'll search binary packages, then find the
        # source package most recently associated with it, first in
        # the current distroseries and then across the whole
        # distribution.
        #
        # XXX kiko 2006-07-28:
        # Note that the strategy of falling back to previous
        # distribution series might be revisited in the future; for
        # instance, when people file bugs, it might actually be bad for
        # us to allow them to be associated with obsolete packages.

        bpph_location_clauses = [
            DistroSeries.distribution == self,
            DistroArchSeries.distroseriesID == DistroSeries.id,
            BinaryPackagePublishingHistory.distroarchseriesID ==
                DistroArchSeries.id,
            BinaryPackagePublishingHistory.archiveID.is_in(
                self.all_distro_archive_ids),
            BinaryPackagePublishingHistory.dateremoved == None,
            BinaryPackageRelease.id ==
                BinaryPackagePublishingHistory.binarypackagereleaseID,
            ]

        sourcepackagename = SourcePackageName.selectOneBy(name=pkgname)
        if sourcepackagename:
            # Note that in the source package case, we don't restrict
            # the search to the distribution release, making a best
            # effort to find a package.
            publishing = SourcePackagePublishingHistory.selectFirst('''
                SourcePackagePublishingHistory.distroseries =
                    DistroSeries.id AND
                DistroSeries.distribution = %s AND
                SourcePackagePublishingHistory.archive IN %s AND
                SourcePackagePublishingHistory.sourcepackagerelease =
                    SourcePackageRelease.id AND
                SourcePackageRelease.sourcepackagename = %s AND
                SourcePackagePublishingHistory.status IN %s
                ''' % sqlvalues(self,
                                self.all_distro_archive_ids,
                                sourcepackagename,
                                (PackagePublishingStatus.PUBLISHED,
                                 PackagePublishingStatus.PENDING)),
                clauseTables=['SourcePackageRelease', 'DistroSeries'],
                distinct=True,
                orderBy="id")
            if publishing is not None:
                # Attempt to find a published binary package of the
                # same name.
                bpph = IStore(BinaryPackagePublishingHistory).find(
                    BinaryPackagePublishingHistory,
                    BinaryPackageRelease.binarypackagename ==
                        BinaryPackageName.id,
                    BinaryPackageName.name == sourcepackagename.name,
                    BinaryPackageBuild.id == BinaryPackageRelease.buildID,
                    SourcePackageRelease.id ==
                        BinaryPackageBuild.source_package_release_id,
                    SourcePackageRelease.sourcepackagename ==
                        sourcepackagename,
                    *bpph_location_clauses).any()
                if bpph is not None:
                    bpr = bpph.binarypackagerelease
                    return (sourcepackagename, bpr.binarypackagename)
                # No binary with a similar name, so just return None
                # rather than returning some arbitrary binary package.
                return (sourcepackagename, None)

        # At this point we don't have a published source package by
        # that name, so let's try to find a binary package and work
        # back from there.
        binarypackagename = BinaryPackageName.selectOneBy(name=pkgname)
        if binarypackagename:
            # Ok, so we have a binarypackage with that name. Grab its
            # latest publication in the distribution (this may be an old
            # package name the end-user is groping for) -- and then get
            # the sourcepackagename from that.
            bpph = IStore(BinaryPackagePublishingHistory).find(
                BinaryPackagePublishingHistory,
                BinaryPackageRelease.binarypackagename == binarypackagename,
                *bpph_location_clauses).order_by(
                    Desc(BinaryPackagePublishingHistory.id)).first()
            if bpph is not None:
                spr = bpph.binarypackagerelease.build.source_package_release
                return (spr.sourcepackagename, binarypackagename)

        # We got nothing so signal an error.
        if sourcepackagename is None:
            # Not a binary package name, not a source package name,
            # game over!
            if binarypackagename:
                raise NotFoundError('Binary package %s not published in %s'
                                    % (pkgname, self.displayname))
            else:
                raise NotFoundError('Unknown package: %s' % pkgname)
        else:
            raise NotFoundError('Package %s not published in %s'
                                % (pkgname, self.displayname))

    # XXX cprov 20071024:  move this API to IArchiveSet, Distribution is
    # already too long and complicated.
    def getAllPPAs(self):
        """See `IDistribution`"""
        return Store.of(self).find(
            Archive,
            distribution=self,
            purpose=ArchivePurpose.PPA).order_by('id')

    def getCommercialPPAs(self):
        """See `IDistribution`."""
        # If we ever see non-Ubuntu PPAs, this will return more than
        # just the PPAs for the Ubuntu context.
        return getUtility(IArchiveSet).getCommercialPPAs()

    def searchPPAs(self, text=None, show_inactive=False, user=None):
        """See `IDistribution`."""
        clauses = ["""
        Archive.purpose = %s AND
        Archive.distribution = %s AND
        Archive.owner = ValidPersonOrTeamCache.id
        """ % sqlvalues(ArchivePurpose.PPA, self)]

        clauseTables = ['ValidPersonOrTeamCache']
        orderBy = ['Archive.displayname']

        if not show_inactive:
            active_statuses = (PackagePublishingStatus.PUBLISHED,
                               PackagePublishingStatus.PENDING)
            clauses.append("""
            Archive.id IN (
                SELECT archive FROM SourcepackagePublishingHistory
                WHERE status IN %s)
            """ % sqlvalues(active_statuses))

        if text:
            orderBy.insert(
                0, SQLConstant(
                    'rank(Archive.fti, ftq(%s)) DESC' % quote(text)))

            clauses.append("""
                Archive.fti @@ ftq(%s)
            """ % sqlvalues(text))

        if user is not None:
            if not user.inTeam(getUtility(ILaunchpadCelebrities).admin):
                clauses.append("""
                ((Archive.private = FALSE AND Archive.enabled = TRUE) OR
                 Archive.owner = %s OR
                 %s IN (SELECT TeamParticipation.person
                        FROM TeamParticipation
                        WHERE TeamParticipation.person = %s AND
                              TeamParticipation.team = Archive.owner)
                )
                """ % sqlvalues(user, user, user))
        else:
            clauses.append(
                "Archive.private = FALSE AND Archive.enabled = TRUE")


        query = ' AND '.join(clauses)
        return Archive.select(
            query, orderBy=orderBy, clauseTables=clauseTables)

    def getPendingAcceptancePPAs(self):
        """See `IDistribution`."""
        query = """
        Archive.purpose = %s AND
        Archive.distribution = %s AND
        PackageUpload.archive = Archive.id AND
        PackageUpload.status = %s
        """ % sqlvalues(ArchivePurpose.PPA, self,
                        PackageUploadStatus.ACCEPTED)

        return Archive.select(
            query, clauseTables=['PackageUpload'],
            orderBy=['archive.id'], distinct=True)

    def getPendingPublicationPPAs(self):
        """See `IDistribution`."""
        src_query = """
        Archive.purpose = %s AND
        Archive.distribution = %s AND
        SourcePackagePublishingHistory.archive = archive.id AND
        SourcePackagePublishingHistory.scheduleddeletiondate is null AND
        SourcePackagePublishingHistory.status IN (%s, %s)
         """ % sqlvalues(ArchivePurpose.PPA, self,
                         PackagePublishingStatus.PENDING,
                         PackagePublishingStatus.DELETED)

        src_archives = Archive.select(
            src_query, clauseTables=['SourcePackagePublishingHistory'],
            orderBy=['archive.id'], distinct=True)

        bin_query = """
        Archive.purpose = %s AND
        Archive.distribution = %s AND
        BinaryPackagePublishingHistory.archive = archive.id AND
        BinaryPackagePublishingHistory.scheduleddeletiondate is null AND
        BinaryPackagePublishingHistory.status IN (%s, %s)
        """ % sqlvalues(ArchivePurpose.PPA, self,
                        PackagePublishingStatus.PENDING,
                        PackagePublishingStatus.DELETED)

        bin_archives = Archive.select(
            bin_query, clauseTables=['BinaryPackagePublishingHistory'],
            orderBy=['archive.id'], distinct=True)

        deleting_archives = Archive.selectBy(
            status=ArchiveStatus.DELETING).orderBy(['archive.id'])

        return src_archives.union(bin_archives).union(deleting_archives)

    def getArchiveByComponent(self, component_name):
        """See `IDistribution`."""
        # XXX Julian 2007-08-16
        # These component names should be Soyuz-wide constants.
        componentMapToArchivePurpose = {
            'main': ArchivePurpose.PRIMARY,
            'restricted': ArchivePurpose.PRIMARY,
            'universe': ArchivePurpose.PRIMARY,
            'multiverse': ArchivePurpose.PRIMARY,
            'partner': ArchivePurpose.PARTNER,
            'contrib': ArchivePurpose.PRIMARY,
            'non-free': ArchivePurpose.PRIMARY,
            }

        try:
            # Map known components.
            return getUtility(IArchiveSet).getByDistroPurpose(self,
                componentMapToArchivePurpose[component_name])
        except KeyError:
            # Otherwise we defer to the caller.
            return None

    @property
    def upstream_report_excluded_packages(self):
        """See `IDistribution`."""
        # If the current distribution is Ubuntu, return a specific set
        # of excluded packages. Otherwise return an empty list.
        ubuntu = getUtility(ILaunchpadCelebrities).ubuntu
        if self == ubuntu:
            #XXX gmb 2009-02-02: bug 324298
            #    This needs to be managed in a nicer, non-hardcoded
            #    fashion.
            excluded_packages = [
                'apport',
                'casper',
                'displayconfig-gtk',
                'flashplugin-nonfree',
                'gnome-app-install',
                'nvidia-graphics-drivers-177',
                'software-properties',
                'sun-java6',
                'synaptic',
                'ubiquity',
                'ubuntu-meta',
                'update-manager',
                'update-notifier',
                'usb-creator',
                'usplash',
                ]
        else:
            excluded_packages = []

        return excluded_packages

    def getPackagesAndPublicUpstreamBugCounts(self, limit=50,
                                              exclude_packages=None):
        """See `IDistribution`."""
        from lp.registry.model.product import Product

        if exclude_packages is None or len(exclude_packages) == 0:
            # If exclude_packages is None or an empty list we set it to
            # be a list containing a single empty string. This is so
            # that we can quote() it properly for the query below ('NOT
            # IN ()' is not valid SQL).
            exclude_packages = ['']
        else:
            # Otherwise, listify exclude_packages so that we're not
            # trying to quote() a security proxy object.
            exclude_packages = list(exclude_packages)

        # This method collects three open bug counts for
        # sourcepackagenames in this distribution first, and then caches
        # product information before rendering everything into a list of
        # tuples.
        cur = cursor()
        cur.execute("""
            SELECT SPN.id, SPN.name,
            COUNT(DISTINCT Bugtask.bug) AS open_bugs,
            COUNT(DISTINCT CASE WHEN Bugtask.status = %(triaged)s THEN
                  Bugtask.bug END) AS bugs_triaged,
            COUNT(DISTINCT CASE WHEN Bugtask.status IN %(unresolved)s THEN
                  RelatedBugTask.bug END) AS bugs_affecting_upstream,
            COUNT(DISTINCT CASE WHEN Bugtask.status in %(unresolved)s AND
                  (RelatedBugTask.bugwatch IS NOT NULL OR
                  RelatedProduct.official_malone IS TRUE) THEN
                  RelatedBugTask.bug END) AS bugs_with_upstream_bugwatch,
            COUNT(DISTINCT CASE WHEN Bugtask.status in %(unresolved)s AND
                  RelatedBugTask.bugwatch IS NULL AND
                  RelatedProduct.official_malone IS FALSE AND
                  Bug.latest_patch_uploaded IS NOT NULL
                  THEN
                  RelatedBugTask.bug END)
                  AS bugs_with_upstream_patches
            FROM
                SourcePackageName AS SPN
                JOIN Bugtask ON SPN.id = Bugtask.sourcepackagename
                JOIN Bug ON Bug.id = Bugtask.bug
                LEFT OUTER JOIN Bugtask AS RelatedBugtask ON (
                    RelatedBugtask.bug = Bugtask.bug
                    AND RelatedBugtask.id != Bugtask.id
                    AND RelatedBugtask.product IS NOT NULL
                    AND RelatedBugtask.status != %(invalid)s
                    )
                LEFT OUTER JOIN Product AS RelatedProduct ON (
                    RelatedBugtask.product = RelatedProduct.id
                )
            WHERE
                Bugtask.distribution = %(distro)s
                AND Bugtask.sourcepackagename = spn.id
                AND Bugtask.distroseries IS NULL
                AND Bugtask.status IN %(unresolved)s
                AND Bug.private = 'F'
                AND Bug.duplicateof IS NULL
                AND spn.name NOT IN %(excluded_packages)s
            GROUP BY SPN.id, SPN.name
            HAVING COUNT(DISTINCT Bugtask.bug) > 0
            ORDER BY open_bugs DESC, SPN.name LIMIT %(limit)s
        """ % {'invalid': quote(BugTaskStatus.INVALID),
               'triaged': quote(BugTaskStatus.TRIAGED),
               'limit': limit,
               'distro': self.id,
               'unresolved': quote(UNRESOLVED_BUGTASK_STATUSES),
               'excluded_packages': quote(exclude_packages),
                })
        counts = cur.fetchall()
        cur.close()
        if not counts:
            # If no counts are returned it means that there are no
            # source package names in the database -- because the counts
            # would just return zero if no bugs existed. And if there
            # are no packages are in the database, all bets are off.
            return []

        # Next step is to extract which IDs actually show up in the
        # output we generate, and cache them.
        spn_ids = [item[0] for item in counts]
        list(SourcePackageName.select("SourcePackageName.id IN %s"
             % sqlvalues(spn_ids)))

        # Finally find out what products are attached to these source
        # packages (if any) and cache them too. The ordering of the
        # query by Packaging.id ensures that the dictionary holds the
        # latest entries for situations where we have multiple entries.
        cur = cursor()
        cur.execute("""
            SELECT Packaging.sourcepackagename, Product.id
              FROM Product, Packaging, ProductSeries, DistroSeries
             WHERE ProductSeries.product = Product.id AND
                   DistroSeries.distribution = %s AND
                   Packaging.distroseries = DistroSeries.id AND
                   Packaging.productseries = ProductSeries.id AND
                   Packaging.sourcepackagename IN %s AND
                   Packaging.packaging = %s AND
                   Product.active IS TRUE
                   ORDER BY Packaging.id
        """ % sqlvalues(self.id, spn_ids, PackagingType.PRIME))
        sources_to_products = dict(cur.fetchall())
        cur.close()
        if sources_to_products:
            # Cache some more information to avoid us having to hit the
            # database hard for each product rendered.
            list(Product.select("Product.id IN %s" %
                 sqlvalues(sources_to_products.values()),
                 prejoins=["bug_supervisor", "bugtracker", "project",
                           "development_focus.branch"]))

        # Okay, we have all the information good to go, so assemble it
        # in a reasonable data structure.
        results = []
        for (spn_id, spn_name, open_bugs, bugs_triaged,
             bugs_affecting_upstream, bugs_with_upstream_bugwatch,
             bugs_with_upstream_patches) in counts:
            sourcepackagename = SourcePackageName.get(spn_id)
            dsp = self.getSourcePackage(sourcepackagename)
            if spn_id in sources_to_products:
                product_id = sources_to_products[spn_id]
                product = Product.get(product_id)
            else:
                product = None
            results.append(
                (dsp, product, open_bugs, bugs_triaged,
                 bugs_affecting_upstream, bugs_with_upstream_bugwatch,
                 bugs_with_upstream_patches))
        return results

    def setBugSupervisor(self, bug_supervisor, user):
        """See `IHasBugSupervisor`."""
        self.bug_supervisor = bug_supervisor
        if bug_supervisor is not None:
            self.addBugSubscription(bug_supervisor, user)

    def userCanEdit(self, user):
        """See `IDistribution`."""
        if user is None:
            return False
        admins = getUtility(ILaunchpadCelebrities).admin
        return user.inTeam(self.owner) or user.inTeam(admins)

    def newSeries(self, name, displayname, title, summary,
                  description, version, parent_series, registrant):
        """See `IDistribution`."""
        series = DistroSeries(
            distribution=self,
            name=name,
            displayname=displayname,
            title=title,
            summary=summary,
            description=description,
            version=version,
            status=SeriesStatus.EXPERIMENTAL,
            parent_series=parent_series,
            registrant=registrant)
        if (registrant.inTeam(self.driver)
            and not registrant.inTeam(self.owner)):
            # This driver is a release manager.
            series.driver = registrant

        # May wish to add this to the series rather than clearing the cache --
        # RBC 20100816.
        del get_property_cache(self).series

        return series

    @property
    def has_published_binaries(self):
        """See `IDistribution`."""
        store = Store.of(self)
        results = store.find(
            BinaryPackagePublishingHistory,
            DistroArchSeries.distroseries == DistroSeries.id,
            DistroSeries.distribution == self,
            BinaryPackagePublishingHistory.distroarchseries ==
                DistroArchSeries.id,
            BinaryPackagePublishingHistory.status ==
                PackagePublishingStatus.PUBLISHED).config(limit=1)

        # XXX 2009-02-19 Julian
        # Storm is not very useful for bool checking on the results,
        # see: https://bugs.launchpad.net/soyuz/+bug/246200
        return results.any() != None

    def sharesTranslationsWithOtherSide(self, person, language,
                                        sourcepackage=None,
                                        purportedly_upstream=False):
        """See `ITranslationPolicy`."""
        assert sourcepackage is not None, (
            "Translations sharing policy requires a SourcePackage.")

        if not sourcepackage.has_sharing_translation_templates:
            # There is no known upstream template or series.  Take the
            # uploader's word for whether these are upstream translations
            # (in which case they're shared) or not.
            # What are the consequences if that value is incorrect?  In
            # the case where translations from upstream are purportedly
            # from Ubuntu, we miss a chance at sharing when the package
            # is eventually matched up with a productseries.  An import
            # or sharing-script run will fix that.  In the case where
            # Ubuntu translations are purportedly from upstream, an
            # import can fix it once a productseries is selected; or a
            # merge done by a script will give precedence to the Product
            # translations for upstream.
            return purportedly_upstream

        productseries = sourcepackage.productseries
        return productseries.product.invitesTranslationEdits(person, language)

    def getBugTaskWeightFunction(self):
        """Provide a weight function to determine optimal bug task.

        Full weight is given to tasks for this distribution.

        Given that there must be a distribution task for a series of that
        distribution to have a task, we give no more weighting to a
        distroseries task than any other.
        """
        distributionID = self.id
        def weight_function(bugtask):
            if bugtask.distributionID == distributionID:
                return OrderedBugTask(1, bugtask.id, bugtask)
            return OrderedBugTask(2, bugtask.id, bugtask)
        return weight_function


class DistributionSet:
    """This class is to deal with Distribution related stuff"""

    implements(IDistributionSet)
    title = "Registered Distributions"

    def __iter__(self):
        """See `IDistributionSet`."""
        return iter(self.getDistros())

    def __getitem__(self, name):
        """See `IDistributionSet`."""
        distribution = self.getByName(name)
        if distribution is None:
            raise NotFoundError(name)
        return distribution

    def get(self, distributionid):
        """See canonical.launchpad.interfaces.IDistributionSet."""
        return Distribution.get(distributionid)

    def count(self):
        """See `IDistributionSet`."""
        return Distribution.select().count()

    def getDistros(self):
        """See `IDistributionSet`."""
        distros = Distribution.select()
        return sorted(
            shortlist(distros, 100), key=lambda distro: distro._sort_key)

    def getByName(self, name):
        """See `IDistributionSet`."""
        pillar = getUtility(IPillarNameSet).getByName(name)
        if not IDistribution.providedBy(pillar):
            return None
        return pillar

    def new(self, name, displayname, title, description, summary, domainname,
            members, owner, registrant, mugshot=None, logo=None, icon=None):
        """See `IDistributionSet`."""
        distro = Distribution(
            name=name,
            displayname=displayname,
            title=title,
            description=description,
            summary=summary,
            domainname=domainname,
            members=members,
            mirror_admin=owner,
            owner=owner,
            registrant=registrant,
            mugshot=mugshot,
            logo=logo,
            icon=icon)
        getUtility(IArchiveSet).new(distribution=distro,
            owner=owner, purpose=ArchivePurpose.PRIMARY)
        return distro

    def getCurrentSourceReleases(self, distro_source_packagenames):
        """See `IDistributionSet`."""
        # Builds one query for all the distro_source_packagenames.
        # This may need tuning: its possible that grouping by the common
        # archives may yield better efficiency: the current code is
        # just a direct push-down of the previous in-python lookup to SQL.
        series_clauses = []
        distro_lookup = {}
        for distro, package_names in distro_source_packagenames.items():
            source_package_ids = map(attrgetter('id'), package_names)
            # all_distro_archive_ids is just a list of ints, but it gets
            # wrapped anyway - and sqlvalues goes boom.
            archives = removeSecurityProxy(
                distro.all_distro_archive_ids)
            clause = """(spr.sourcepackagename IN %s AND
                spph.archive IN %s AND
                ds.distribution = %s)
                """ % sqlvalues(source_package_ids, archives, distro.id)
            series_clauses.append(clause)
            distro_lookup[distro.id] = distro
        if not len(series_clauses):
            return {}
        combined_clause = "(" + " OR ".join(series_clauses) + ")"

        releases = IStore(SourcePackageRelease).find(
            (SourcePackageRelease, Distribution.id), SQL("""
                (SourcePackageRelease.id, Distribution.id) IN (
                    SELECT DISTINCT ON (
                        spr.sourcepackagename, ds.distribution)
                        spr.id, ds.distribution
                    FROM
                        SourcePackageRelease AS spr,
                        SourcePackagePublishingHistory AS spph,
                        DistroSeries AS ds
                    WHERE
                        spph.sourcepackagerelease = spr.id
                        AND spph.distroseries = ds.id
                        AND spph.status IN %s
                        AND %s
                    ORDER BY
                        spr.sourcepackagename, ds.distribution, spph.id DESC
                    )
                """
                % (sqlvalues(active_publishing_status) + (combined_clause,))))
        result = {}
        for sp_release, distro_id in releases:
            distro = distro_lookup[distro_id]
            sourcepackage = distro.getSourcePackage(
                sp_release.sourcepackagename)
            result[sourcepackage] = DistributionSourcePackageRelease(
                distro, sp_release)
        return result<|MERGE_RESOLUTION|>--- conflicted
+++ resolved
@@ -602,11 +602,7 @@
     def derivatives(self):
         """See `IDistribution`."""
         ParentDistroSeries = ClassAlias(DistroSeries)
-<<<<<<< HEAD
-        # rvb 2011-04-08 bug=754750: The clause
-=======
         # XXX rvb 2011-04-08 bug=754750: The clause
->>>>>>> e0078bc2
         # 'DistroSeries.distributionID!=self.id' is only required
         # because the parent_series attribute has been (mis-)used
         # to denote other relations than proper derivation
