# Copyright 2009-2011 Canonical Ltd.  This software is licensed under the
# GNU Affero General Public License version 3 (see the file LICENSE).

# pylint: disable-msg=E0611,W0212
"""A module for CodeOfConduct (CoC) related classes.

https://launchpad.canonical.com/CodeOfConduct
"""

__metaclass__ = type
__all__ = ['CodeOfConduct', 'CodeOfConductSet', 'CodeOfConductConf',
           'SignedCodeOfConduct', 'SignedCodeOfConductSet']

from datetime import datetime
import os

import pytz
from sqlobject import (
    BoolCol,
    ForeignKey,
    StringCol,
    )
from zope.component import getUtility
from zope.interface import implements

<<<<<<< HEAD
from canonical.config import config
from canonical.database.constants import UTC_NOW
from canonical.database.datetimecol import UtcDateTimeCol
from canonical.database.sqlbase import (
    flush_database_updates,
    quote,
    SQLBase,
    )
from canonical.launchpad.webapp import canonical_url
=======
>>>>>>> e2c170e4
from lp.app.errors import NotFoundError
from lp.registry.interfaces.codeofconduct import (
    ICodeOfConduct,
    ICodeOfConductConf,
    ICodeOfConductSet,
    ISignedCodeOfConduct,
    ISignedCodeOfConductSet,
    )
from lp.registry.interfaces.gpg import IGPGKeySet
<<<<<<< HEAD
=======
from lp.services.config import config
from lp.services.database.constants import UTC_NOW
from lp.services.database.datetimecol import UtcDateTimeCol
from lp.services.database.sqlbase import (
    flush_database_updates,
    quote,
    SQLBase,
    )
>>>>>>> e2c170e4
from lp.services.gpg.interfaces import (
    GPGVerificationError,
    IGPGHandler,
    )
from lp.services.mail.sendmail import (
    format_address,
    simple_sendmail,
    )
from lp.services.webapp import canonical_url


class CodeOfConductConf:
    """Abstract Component to store the current CoC configuration."""

    implements(ICodeOfConductConf)

    ## XXX: cprov 2005-02-17
    ## Integrate this class with LaunchpadCentral configuration
    ## in the future.

    path = 'lib/lp/registry/codesofconduct/'
    prefix = 'Ubuntu Code of Conduct - '
    currentrelease = '1.1'
    # Set the datereleased to the date that 1.0 CoC was released,
    # preserving everyone's Ubuntu Code of Conduct signatory status.
    # https://launchpad.net/products/launchpad/+bug/48995
    datereleased = datetime(2005, 4, 12, tzinfo=pytz.timezone("UTC"))


class CodeOfConduct:
    """CoC class model.

    A set of properties allow us to properly handle the CoC stored
    in the filesystem, so it's not a database class.
    """

    implements(ICodeOfConduct)

    def __init__(self, version):
        self.version = version
        # verify if the respective file containing the code of conduct exists
        if not os.path.exists(self._filename):
            # raise something sane
            raise NotFoundError(version)

    @property
    def title(self):
        """Return preformatted title (config_prefix + version)."""

        ## XXX: cprov 2005-02-18
        ## Missed doctest, problems initing ZopeComponentLookupError.

        # Recover the prefix for CoC from a Component
        prefix = getUtility(ICodeOfConductConf).prefix

        # Build a fancy title
        return '%s' % prefix + self.version

    @property
    def content(self):
        """Return the content of the CoC file."""
        fp = open(self._filename)
        data = fp.read()
        fp.close()

        return data

    @property
    def current(self):
        """Is this the current release of the Code of Conduct?"""
        return getUtility(ICodeOfConductConf).currentrelease == self.version

    @property
    def _filename(self):
        """Rebuild filename according the local version."""
        # Recover the path for CoC from a Component
        path = getUtility(ICodeOfConductConf).path
        return os.path.join(path, self.version + '.txt')

    @property
    def datereleased(self):
        return getUtility(ICodeOfConductConf).datereleased


class CodeOfConductSet:
    """A set of CodeOfConducts."""

    implements(ICodeOfConductSet)

    title = 'Launchpad Codes of Conduct'

    def __getitem__(self, version):
        """See ICodeOfConductSet."""
        # Create an entry point for the Admin Console
        # Obviously we are excluding a CoC version called 'console'
        if version == 'console':
            return SignedCodeOfConductSet()
        # in normal conditions return the CoC Release
        try:
            return CodeOfConduct(version)
        except NotFoundError:
            return None

    def __iter__(self):
        """See ICodeOfConductSet."""
        releases = []

        # Recover the path for CoC from a component
        cocs_path = getUtility(ICodeOfConductConf).path

        # iter through files and store the CoC Object
        for filename in os.listdir(cocs_path):
            # Select the correct filenames
            if filename.endswith('.txt'):
                # Extract the version from filename
                version = filename.replace('.txt', '')
                releases.append(CodeOfConduct(version))

        # Return the available list of CoCs objects
        return iter(releases)

    @property
    def current_code_of_conduct(self):
        # XXX kiko 2006-08-01:
        # What a hack, but this whole file needs cleaning up.
        currentrelease = getUtility(ICodeOfConductConf).currentrelease
        for code in self:
            if currentrelease == code.version:
                return code
        raise AssertionError("No current code of conduct registered")


class SignedCodeOfConduct(SQLBase):
    """Code of Conduct."""

    implements(ISignedCodeOfConduct)

    _table = 'SignedCodeOfConduct'

    owner = ForeignKey(foreignKey="Person", dbName="owner", notNull=True)

    signedcode = StringCol(dbName='signedcode', notNull=False, default=None)

    signingkey = ForeignKey(foreignKey="GPGKey", dbName="signingkey",
                            notNull=False, default=None)

    datecreated = UtcDateTimeCol(dbName='datecreated', notNull=True,
                                 default=UTC_NOW)

    recipient = ForeignKey(foreignKey="Person", dbName="recipient",
                           notNull=False, default=None)

    admincomment = StringCol(dbName='admincomment', notNull=False,
                             default=None)

    active = BoolCol(dbName='active', notNull=True, default=False)

    @property
    def displayname(self):
        """Build a Fancy Title for CoC."""
        displayname = self.datecreated.strftime('%Y-%m-%d')

        if self.signingkey:
            displayname += (': digitally signed by %s (%s)'
                            % (self.owner.displayname,
                               self.signingkey.displayname))
        else:
            displayname += (': paper submission accepted by %s'
                            % self.recipient.displayname)

        return displayname

    def sendAdvertisementEmail(self, subject, content):
        """See ISignedCodeOfConduct."""
        assert self.owner.preferredemail
        template = open('lib/lp/registry/emailtemplates/'
                        'signedcoc-acknowledge.txt').read()
        fromaddress = format_address(
            "Launchpad Code Of Conduct System",
            config.canonical.noreply_from_address)
        replacements = {'user': self.owner.displayname,
                        'content': content}
        message = template % replacements
        simple_sendmail(
            fromaddress, str(self.owner.preferredemail.email),
            subject, message)


class SignedCodeOfConductSet:
    """A set of CodeOfConducts"""

    implements(ISignedCodeOfConductSet)

    title = 'Code of Conduct Administrator Page'

    def __getitem__(self, id):
        """Get a Signed CoC Entry."""
        return SignedCodeOfConduct.get(id)

    def __iter__(self):
        """Iterate through the Signed CoC."""
        return iter(SignedCodeOfConduct.select())

    def verifyAndStore(self, user, signedcode):
        """See ISignedCodeOfConductSet."""
        # XXX cprov 2005-02-24:
        # Are we missing the version field in SignedCoC table?
        # how to figure out which CoC version is signed?

        # XXX: cprov 2005-02-27:
        # To be implemented:
        # * Valid Person (probably always true via permission lp.AnyPerson),
        # * Valid GPGKey (valid and active),
        # * Person and GPGkey matches (done on DB side too),
        # * CoC is the current version available, or the previous
        #   still-supported version in old.txt,
        # * CoC was signed (correctly) by the GPGkey.

        # use a utility to perform the GPG operations
        gpghandler = getUtility(IGPGHandler)

        try:
            sane_signedcode = signedcode.encode('utf-8')
        except UnicodeEncodeError:
            raise TypeError('Signed Code Could not be encoded as UTF-8')

        try:
            sig = gpghandler.getVerifiedSignature(sane_signedcode)
        except GPGVerificationError, e:
            return str(e)

        if not sig.fingerprint:
            return ('The signature could not be verified. '
                    'Check that the OpenPGP key you used to sign with '
                    'is published correctly in the global key ring.')

        gpgkeyset = getUtility(IGPGKeySet)

        gpg = gpgkeyset.getByFingerprint(sig.fingerprint)

        if not gpg:
            return ('The key you used, which has the fingerprint <code>%s'
                    '</code>, is not registered in Launchpad. Please '
                    '<a href="%s/+editpgpkeys">follow the '
                    'instructions</a> and try again.'
                    % (sig.fingerprint, canonical_url(user)))

        if gpg.owner.id != user.id:
            return ('You (%s) do not seem to be the owner of this OpenPGP '
                    'key (<code>%s</code>).'
                    % (user.displayname, gpg.owner.displayname))

        if not gpg.active:
            return ('The OpenPGP key used (<code>%s</code>) has been '
                    'deactivated. '
                    'Please <a href="%s/+editpgpkeys">reactivate</a> it and '
                    'try again.'
                    % (gpg.displayname, canonical_url(user)))

        # recover the current CoC release
        coc = CodeOfConduct(getUtility(ICodeOfConductConf).currentrelease)
        current = coc.content

        # calculate text digest
        if sig.plain_data.split() != current.split():
            return ('The signed text does not match the Code of Conduct. '
                    'Make sure that you signed the correct text (white '
                    'space differences are acceptable).')

        # Store the signature
        signed = SignedCodeOfConduct(owner=user, signingkey=gpg,
                                     signedcode=signedcode, active=True)

        # Send Advertisement Email
        subject = 'Your Code of Conduct signature has been acknowledged'
        content = ('Digitally Signed by %s\n' % sig.fingerprint)
        signed.sendAdvertisementEmail(subject, content)

    def searchByDisplayname(self, displayname, searchfor=None):
        """See ISignedCodeOfConductSet."""
        clauseTables = ['Person']

        # XXX: cprov 2005-02-27:
        # FTI presents problems when query by incomplete names
        # and I'm not sure if the best solution here is to use
        # trivial ILIKE query. Oppinion required on Review.

        # glue Person and SignedCoC table
        query = 'SignedCodeOfConduct.owner = Person.id'

        # XXX cprov 2005-03-02:
        # I'm not sure if the it is correct way to query ALL
        # entries. If it is it should be part of FTI queries,
        # isn't it ?

        # the name shoudl work like a filter, if you don't enter anything
        # you get everything.
        if displayname:
            query += ' AND Person.fti @@ ftq(%s)' % quote(displayname)

        # Attempt to search for directive
        if searchfor == 'activeonly':
            query += ' AND SignedCodeOfConduct.active = true'

        elif searchfor == 'inactiveonly':
            query += ' AND SignedCodeOfConduct.active = false'

        return SignedCodeOfConduct.select(
            query, clauseTables=clauseTables,
            orderBy='SignedCodeOfConduct.active')

    def searchByUser(self, user_id, active=True):
        """See ISignedCodeOfConductSet."""
        # XXX kiko 2006-08-14:
        # What is this user_id nonsense? Use objects!
        return SignedCodeOfConduct.selectBy(ownerID=user_id,
                                            active=active)

    def modifySignature(self, sign_id, recipient, admincomment, state):
        """See ISignedCodeOfConductSet."""
        sign = SignedCodeOfConduct.get(sign_id)
        sign.active = state
        sign.admincomment = admincomment
        sign.recipient = recipient.id

        subject = 'Launchpad: Code Of Conduct Signature Modified'
        content = ('State: %s\n'
                   'Comment: %s\n'
                   'Modified by %s'
                    % (state, admincomment, recipient.displayname))

        sign.sendAdvertisementEmail(subject, content)

        flush_database_updates()

    def acknowledgeSignature(self, user, recipient):
        """See ISignedCodeOfConductSet."""
        active = True
        sign = SignedCodeOfConduct(owner=user, recipient=recipient,
                                   active=active)

        subject = 'Launchpad: Code Of Conduct Signature Acknowledge'
        content = 'Paper Submitted acknowledge by %s' % recipient.displayname

        sign.sendAdvertisementEmail(subject, content)

    def getLastAcceptedDate(self):
        """See ISignedCodeOfConductSet."""
        return getUtility(ICodeOfConductConf).datereleased<|MERGE_RESOLUTION|>--- conflicted
+++ resolved
@@ -23,18 +23,6 @@
 from zope.component import getUtility
 from zope.interface import implements
 
-<<<<<<< HEAD
-from canonical.config import config
-from canonical.database.constants import UTC_NOW
-from canonical.database.datetimecol import UtcDateTimeCol
-from canonical.database.sqlbase import (
-    flush_database_updates,
-    quote,
-    SQLBase,
-    )
-from canonical.launchpad.webapp import canonical_url
-=======
->>>>>>> e2c170e4
 from lp.app.errors import NotFoundError
 from lp.registry.interfaces.codeofconduct import (
     ICodeOfConduct,
@@ -44,8 +32,6 @@
     ISignedCodeOfConductSet,
     )
 from lp.registry.interfaces.gpg import IGPGKeySet
-<<<<<<< HEAD
-=======
 from lp.services.config import config
 from lp.services.database.constants import UTC_NOW
 from lp.services.database.datetimecol import UtcDateTimeCol
@@ -54,7 +40,6 @@
     quote,
     SQLBase,
     )
->>>>>>> e2c170e4
 from lp.services.gpg.interfaces import (
     GPGVerificationError,
     IGPGHandler,
