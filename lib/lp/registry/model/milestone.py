--- conflicted
+++ resolved
@@ -39,13 +39,8 @@
 
 from lp.app.errors import NotFoundError
 from lp.blueprints.model.specification import (
-<<<<<<< HEAD
-    get_specification_privacy_filter,
-    Specification,
-=======
     Specification,
     visible_specification_query,
->>>>>>> 330c426b
     )
 from lp.blueprints.model.specificationworkitem import SpecificationWorkItem
 from lp.bugs.interfaces.bugsummary import IBugSummaryDimension
@@ -163,11 +158,7 @@
         origin, clauses = visible_specification_query(user)
         origin.extend([
             LeftJoin(Person, Specification.assigneeID == Person.id),
-<<<<<<< HEAD
-            ]
-=======
             ])
->>>>>>> 330c426b
         milestones = self._milestone_ids_expr(user)
 
         results = store.using(*origin).find(
@@ -185,12 +176,7 @@
                                 milestones),
                             SpecificationWorkItem.deleted == False)),
                     all=True)),
-<<<<<<< HEAD
-            get_specification_privacy_filter(user))
-        results.config(distinct=True)
-=======
             *clauses)
->>>>>>> 330c426b
         ordered_results = results.order_by(Desc(Specification.priority),
                                            Specification.definition_status,
                                            Specification.implementation_status,
