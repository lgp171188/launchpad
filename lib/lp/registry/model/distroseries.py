# Copyright 2009-2011 Canonical Ltd.  This software is licensed under the
# GNU Affero General Public License version 3 (see the file LICENSE).

# pylint: disable-msg=E0611,W0212

"""Database classes for a distribution series."""

__metaclass__ = type

__all__ = [
    'DistroSeries',
    'DistroSeriesSet',
    ]

import collections
from cStringIO import StringIO
import logging
from operator import attrgetter

import apt_pkg
from sqlobject import (
    BoolCol,
    ForeignKey,
    IntCol,
    SQLMultipleJoin,
    SQLObjectNotFound,
    SQLRelatedJoin,
    StringCol,
    )
from storm.locals import (
    Desc,
    Join,
    SQL,
    )
from storm.store import (
    EmptyResultSet,
    Store,
    )
from zope.component import getUtility
from zope.interface import implements
from zope.security.interfaces import Unauthorized
from zope.security.proxy import removeSecurityProxy

from canonical.database.constants import (
    DEFAULT,
    UTC_NOW,
    )
from canonical.database.datetimecol import UtcDateTimeCol
from canonical.database.enumcol import EnumCol
from canonical.database.sqlbase import (
    flush_database_caches,
    flush_database_updates,
    quote,
    quote_like,
    SQLBase,
    sqlvalues,
    )
from canonical.launchpad.components.decoratedresultset import (
    DecoratedResultSet,
    )
from canonical.launchpad.database.librarian import LibraryFileAlias
from canonical.launchpad.interfaces.librarian import ILibraryFileAliasSet
from canonical.launchpad.interfaces.lpstorm import IStore
from canonical.launchpad.mail import signed_message_from_string
from canonical.launchpad.webapp.interfaces import (
    IStoreSelector,
    MAIN_STORE,
    SLAVE_FLAVOR,
    )
from lp.app.enums import service_uses_launchpad
from lp.app.errors import NotFoundError
from lp.app.interfaces.launchpad import IServiceUsage
from lp.blueprints.enums import (
    SpecificationFilter,
    SpecificationGoalStatus,
    SpecificationImplementationStatus,
    SpecificationSort,
    )
from lp.blueprints.model.specification import (
    HasSpecificationsMixin,
    Specification,
    )
from lp.bugs.interfaces.bugtarget import IHasBugHeat
from lp.bugs.interfaces.bugtaskfilter import OrderedBugTask
from lp.bugs.model.bug import (
    get_bug_tags,
    get_bug_tags_open_count,
    )
from lp.bugs.model.bugtarget import (
    BugTargetBase,
    HasBugHeatMixin,
    )
from lp.bugs.model.bugtask import BugTask
from lp.bugs.model.structuralsubscription import (
    StructuralSubscriptionTargetMixin,
    )
from lp.registry.interfaces.distroseries import (
    DerivationError,
    IDistroSeries,
    IDistroSeriesSet,
    )
from lp.registry.interfaces.distroseriesdifference import (
    IDistroSeriesDifferenceSource,
    )
from lp.registry.interfaces.person import validate_public_person
from lp.registry.interfaces.pocket import (
    PackagePublishingPocket,
    pocketsuffix,
    )
from lp.registry.interfaces.series import SeriesStatus
from lp.registry.interfaces.sourcepackage import (
    ISourcePackage,
    ISourcePackageFactory,
    )
from lp.registry.interfaces.sourcepackagename import (
    ISourcePackageName,
    ISourcePackageNameSet,
    )
from lp.registry.model.milestone import (
    HasMilestonesMixin,
    Milestone,
    )
from lp.registry.model.packaging import Packaging
from lp.registry.model.person import Person
from lp.registry.model.series import SeriesMixin
from lp.registry.model.sourcepackage import SourcePackage
from lp.registry.model.sourcepackagename import SourcePackageName
from lp.services.propertycache import (
    cachedproperty,
    get_property_cache,
    )
from lp.services.worlddata.model.language import Language
from lp.soyuz.enums import (
    ArchivePurpose,
    PackagePublishingStatus,
    PackageUploadStatus,
    )
from lp.soyuz.interfaces.archive import ALLOW_RELEASE_BUILDS
from lp.soyuz.interfaces.binarypackagebuild import IBinaryPackageBuildSet
from lp.soyuz.interfaces.binarypackagename import IBinaryPackageName
from lp.soyuz.interfaces.buildrecords import IHasBuildRecords
from lp.soyuz.interfaces.distributionjob import (
    IInitialiseDistroSeriesJobSource,
    )
from lp.soyuz.interfaces.publishing import (
    active_publishing_status,
    ICanPublishPackages,
    )
from lp.soyuz.interfaces.queue import (
    IHasQueueItems,
    IPackageUploadSet,
    )
from lp.soyuz.interfaces.sourcepackageformat import (
    ISourcePackageFormatSelectionSet,
    )
from lp.soyuz.model.binarypackagename import BinaryPackageName
from lp.soyuz.model.binarypackagerelease import BinaryPackageRelease
from lp.soyuz.model.component import Component
from lp.soyuz.model.distroarchseries import (
    DistroArchSeries,
    DistroArchSeriesSet,
    PocketChroot,
    )
from lp.soyuz.model.distroseriesbinarypackage import DistroSeriesBinaryPackage
from lp.soyuz.model.distroseriespackagecache import DistroSeriesPackageCache
from lp.soyuz.model.distroseriessourcepackagerelease import (
    DistroSeriesSourcePackageRelease,
    )
from lp.soyuz.model.publishing import (
    BinaryPackagePublishingHistory,
    SourcePackagePublishingHistory,
    )
from lp.soyuz.model.queue import (
    PackageUpload,
    PackageUploadQueue,
    )
from lp.soyuz.model.section import Section
from lp.soyuz.model.sourcepackagerelease import SourcePackageRelease
from lp.soyuz.scripts.initialise_distroseries import (
    InitialisationError,
    InitialiseDistroSeries,
    )
from lp.translations.enums import LanguagePackType
from lp.translations.model.distroseries_translations_copy import (
    copy_active_translations,
    )
from lp.translations.model.distroserieslanguage import (
    DistroSeriesLanguage,
    DummyDistroSeriesLanguage,
    )
from lp.translations.model.hastranslationimports import (
    HasTranslationImportsMixin,
    )
from lp.translations.model.hastranslationtemplates import (
    HasTranslationTemplatesMixin,
    )
from lp.translations.model.languagepack import LanguagePack
from lp.translations.model.pofile import POFile
from lp.translations.model.pofiletranslator import POFileTranslator
from lp.translations.model.potemplate import (
    POTemplate,
    TranslationTemplatesCollection,
    )


class DistroSeries(SQLBase, BugTargetBase, HasSpecificationsMixin,
                   HasTranslationImportsMixin, HasTranslationTemplatesMixin,
                   HasMilestonesMixin, SeriesMixin,
                   StructuralSubscriptionTargetMixin, HasBugHeatMixin):
    """A particular series of a distribution."""
    implements(
        ICanPublishPackages, IDistroSeries, IHasBugHeat, IHasBuildRecords,
        IHasQueueItems, IServiceUsage)

    _table = 'DistroSeries'
    _defaultOrder = ['distribution', 'version']

    distribution = ForeignKey(
        dbName='distribution', foreignKey='Distribution', notNull=True)
    name = StringCol(notNull=True)
    displayname = StringCol(notNull=True)
    title = StringCol(notNull=True)
    description = StringCol(notNull=True)
    version = StringCol(notNull=True)
    status = EnumCol(
        dbName='releasestatus', notNull=True, schema=SeriesStatus)
    date_created = UtcDateTimeCol(notNull=False, default=UTC_NOW)
    datereleased = UtcDateTimeCol(notNull=False, default=None)
    previous_series = ForeignKey(
        dbName='parent_series', foreignKey='DistroSeries', notNull=False)
    registrant = ForeignKey(
        dbName='registrant', foreignKey='Person',
        storm_validator=validate_public_person, notNull=True)
    driver = ForeignKey(
        dbName="driver", foreignKey="Person",
        storm_validator=validate_public_person, notNull=False, default=None)
    changeslist = StringCol(notNull=False, default=None)
    nominatedarchindep = ForeignKey(
        dbName='nominatedarchindep', foreignKey='DistroArchSeries',
        notNull=False, default=None)
    messagecount = IntCol(notNull=True, default=0)
    binarycount = IntCol(notNull=True, default=DEFAULT)
    sourcecount = IntCol(notNull=True, default=DEFAULT)
    defer_translation_imports = BoolCol(notNull=True, default=True)
    hide_all_translations = BoolCol(notNull=True, default=True)
    language_pack_base = ForeignKey(
        foreignKey="LanguagePack", dbName="language_pack_base", notNull=False,
        default=None)
    language_pack_delta = ForeignKey(
        foreignKey="LanguagePack", dbName="language_pack_delta",
        notNull=False, default=None)
    language_pack_proposed = ForeignKey(
        foreignKey="LanguagePack", dbName="language_pack_proposed",
        notNull=False, default=None)
    language_pack_full_export_requested = BoolCol(notNull=True, default=False)
    backports_not_automatic = BoolCol(notNull=True, default=False)

    language_packs = SQLMultipleJoin(
        'LanguagePack', joinColumn='distroseries', orderBy='-date_exported')
    sections = SQLRelatedJoin(
        'Section', joinColumn='distroseries', otherColumn='section',
        intermediateTable='SectionSelection')

    @property
    def named_version(self):
        return '%s (%s)' % (self.displayname, self.version)

    @property
    def upload_components(self):
        """See `IDistroSeries`."""
        return Component.select("""
            ComponentSelection.distroseries = %s AND
            Component.id = ComponentSelection.component
            """ % self.id,
            clauseTables=["ComponentSelection"])

    @cachedproperty
    def components(self):
        """See `IDistroSeries`."""
        # XXX julian 2007-06-25
        # This is filtering out the partner component for now, until
        # the second stage of the partner repo arrives in 1.1.8.
        return list(Component.select("""
            ComponentSelection.distroseries = %s AND
            Component.id = ComponentSelection.component AND
            Component.name != 'partner'
            """ % self.id,
            clauseTables=["ComponentSelection"]))

    @property
    def answers_usage(self):
        """See `IServiceUsage.`"""
        return self.distribution.answers_usage

    @property
    def blueprints_usage(self):
        """See `IServiceUsage.`"""
        return self.distribution.blueprints_usage

    @property
    def translations_usage(self):
        """See `IServiceUsage.`"""
        return self.distribution.translations_usage

    @property
    def codehosting_usage(self):
        """See `IServiceUsage.`"""
        return self.distribution.codehosting_usage

    @property
    def bug_tracking_usage(self):
        """See `IServiceUsage.`"""
        return self.distribution.bug_tracking_usage

    @property
    def uses_launchpad(self):
        """ See `IServiceUsage.`"""
        return (
            service_uses_launchpad(self.blueprints_usage) or
            service_uses_launchpad(self.translations_usage) or
            service_uses_launchpad(self.answers_usage) or
            service_uses_launchpad(self.codehosting_usage) or
            service_uses_launchpad(self.bug_tracking_usage))

    # DistroArchSeries lookup properties/methods.
    architectures = SQLMultipleJoin(
        'DistroArchSeries', joinColumn='distroseries',
        orderBy='architecturetag')

    def __getitem__(self, archtag):
        """See `IDistroSeries`."""
        return self.getDistroArchSeries(archtag)

    def __repr__(self):
        return '<%s %r>' % (self.__class__.__name__, self.name)

    def __str__(self):
        return '%s %s' % (self.distribution.name, self.name)

    def getDistroArchSeries(self, archtag):
        """See `IDistroSeries`."""
        item = DistroArchSeries.selectOneBy(
            distroseries=self, architecturetag=archtag)
        if item is None:
            raise NotFoundError('Unknown architecture %s for %s %s' % (
                archtag, self.distribution.name, self.name))
        return item

    def getDistroArchSeriesByProcessor(self, processor):
        """See `IDistroSeries`."""
        # XXX: JRV 2010-01-14: This should ideally use storm to find the
        # distroarchseries rather than iterating over all of them, but
        # I couldn't figure out how to do that - and a trivial for loop
        # isn't expensive given there's generally less than a dozen
        # architectures.
        for architecture in self.architectures:
            if architecture.processorfamily == processor.family:
                return architecture
        return None

    @property
    def enabled_architectures(self):
        store = Store.of(self)
        results = store.find(
            DistroArchSeries,
            DistroArchSeries.distroseries == self,
            DistroArchSeries.enabled == True)
        return results.order_by(DistroArchSeries.architecturetag)

    @property
    def buildable_architectures(self):
        store = Store.of(self)
        origin = [
            DistroArchSeries,
            Join(PocketChroot,
                 PocketChroot.distroarchseries == DistroArchSeries.id),
            Join(LibraryFileAlias,
                 PocketChroot.chroot == LibraryFileAlias.id),
            ]
        results = store.using(*origin).find(
            DistroArchSeries,
            DistroArchSeries.distroseries == self)
        return results.order_by(DistroArchSeries.architecturetag)

    @property
    def virtualized_architectures(self):
        store = Store.of(self)
        results = store.find(
            DistroArchSeries,
            DistroArchSeries.distroseries == self,
            DistroArchSeries.supports_virtualized == True)
        return results.order_by(DistroArchSeries.architecturetag)
    # End of DistroArchSeries lookup methods

    @property
    def parent(self):
        """See `IDistroSeries`."""
        return self.distribution

    @property
    def owner(self):
        """See `IDistroSeries`."""
        return self.distribution.owner

    @property
    def sortkey(self):
        """A string to be used for sorting distro seriess.

        This is designed to sort alphabetically by distro and series name,
        except that Ubuntu will be at the top of the listing.
        """
        result = ''
        if self.distribution.name == 'ubuntu':
            result += '-'
        result += self.distribution.name + self.name
        return result

    @cachedproperty
    def _all_packagings(self):
        """Get an unordered list of all packagings.

        :return: A ResultSet which can be decorated or tuned further. Use
            DistroSeries._packaging_row_to_packaging to extract the
            packaging objects out.
        """
        # We join to SourcePackageName, ProductSeries, and Product to cache
        # the objects that are implicitly needed to work with a
        # Packaging object.
        # NB: precaching objects like this method tries to do has a very poor
        # hit rate with storm - many queries will still be executed; consider
        # ripping this out and instead allowing explicit inclusion of things
        # like Person._members does - returning a cached object graph.
        # -- RBC 20100810
        # Avoid circular import failures.
        from lp.registry.model.product import Product
        from lp.registry.model.productseries import ProductSeries
        find_spec = (Packaging, SourcePackageName, ProductSeries, Product)
        origin = [
            Packaging,
            Join(
                SourcePackageName,
                Packaging.sourcepackagename == SourcePackageName.id),
            Join(
                ProductSeries,
                Packaging.productseries == ProductSeries.id),
            Join(
                Product,
                ProductSeries.product == Product.id)]
        condition = Packaging.distroseries == self.id
        results = IStore(self).using(*origin).find(find_spec, condition)
        return results

    @staticmethod
    def _packaging_row_to_packaging(row):
        # each row has:
        #  (packaging, spn, product_series, product)
        return row[0]

    @property
    def packagings(self):
        """See `IDistroSeries`."""
        results = self._all_packagings
        results = results.order_by(SourcePackageName.name)
        return DecoratedResultSet(results,
            DistroSeries._packaging_row_to_packaging)

    def getPrioritizedUnlinkedSourcePackages(self):
        """See `IDistroSeries`.

        The prioritization is a heuristic rule using bug heat,
        translatable messages, and the source package release's component.
        """
        find_spec = (
            SourcePackageName,
            SQL("""
                coalesce(total_bug_heat, 0) + coalesce(po_messages, 0) +
                CASE WHEN component = 1 THEN 1000 ELSE 0 END AS score"""),
            SQL("coalesce(bug_count, 0) AS bug_count"),
            SQL("coalesce(total_messages, 0) AS total_messages"))
        # This does not use _current_sourcepackage_joins_and_conditions
        # because the two queries are working on different data sets -
        # +needs-packaging was timing out and +packaging wasn't, and
        # destabilising things unnecessarily is not good.
        origin = SQL("""
            SourcePackageName, (SELECT
        spr.sourcepackagename,
        spr.component,
        bug_count,
        total_bug_heat,
        SUM(POTemplate.messagecount) * %(po_message_weight)s AS po_messages,
        SUM(POTemplate.messagecount) AS total_messages
    FROM
        SourcePackageRelease AS spr
        JOIN SourcePackagePublishingHistory AS spph
            ON spr.id = spph.sourcepackagerelease
        JOIN Archive
            ON spph.archive = Archive.id
        JOIN Section
            ON spph.section = Section.id
        JOIN DistroSeries
            ON spph.distroseries = DistroSeries.id
        LEFT OUTER JOIN DistributionSourcePackage AS dsp
            ON dsp.sourcepackagename = spr.sourcepackagename
                AND dsp.distribution = DistroSeries.distribution
        LEFT OUTER JOIN POTemplate
            ON POTemplate.sourcepackagename = spr.sourcepackagename
                AND POTemplate.distroseries = DistroSeries.id
    WHERE
        DistroSeries.id = %(distroseries)s
        AND spph.status IN %(active_status)s
        AND Archive.purpose = %(primary)s
        AND Section.name <> 'translations'
        AND NOT EXISTS (
            SELECT TRUE FROM Packaging
            WHERE
                Packaging.sourcepackagename = spr.sourcepackagename
                AND Packaging.distroseries = spph.distroseries)
    GROUP BY
        spr.sourcepackagename, spr.component, bug_count, total_bug_heat
    ) AS spn_info""" % sqlvalues(
            po_message_weight=self._current_sourcepackage_po_weight,
            distroseries=self,
            active_status=active_publishing_status,
            primary=ArchivePurpose.PRIMARY))
        condition = SQL("sourcepackagename.id = spn_info.sourcepackagename")
        results = IStore(self).using(origin).find(find_spec, condition)
        results = results.order_by('score DESC', SourcePackageName.name)
        results = results.config(distinct=('score', SourcePackageName.name))

        def decorator(row):
            spn, score, bug_count, total_messages = row
            return {
                'package': SourcePackage(
                    sourcepackagename=spn, distroseries=self),
                'bug_count': bug_count,
                'total_messages': total_messages,
                }
        return DecoratedResultSet(results, decorator)

    def getPrioritizedPackagings(self):
        """See `IDistroSeries`.

        The prioritization is a heuristic rule using the branch, bug heat,
        translatable messages, and the source package release's component.
        """
        # We join to SourcePackageName, ProductSeries, and Product to cache
        # the objects that are implcitly needed to work with a
        # Packaging object.
        joins, conditions = self._current_sourcepackage_joins_and_conditions
        # XXX: EdwinGrubbs 2010-07-29 bug=374777
        # Storm doesn't support DISTINCT ON.
        origin = SQL('''
            (
            SELECT DISTINCT ON (Packaging.id)
                Packaging.*,
                spr.component AS spr_component,
                SourcePackageName.name AS spn_name,
                total_bug_heat,
                po_messages
            FROM %(joins)s
            WHERE %(conditions)s
                AND packaging.id IS NOT NULL
            ) AS Packaging
            JOIN ProductSeries
                ON Packaging.productseries = ProductSeries.id
            JOIN Product
                ON ProductSeries.product = Product.id
            ''' % dict(joins=joins, conditions=conditions))
        return IStore(self).using(origin).find(Packaging).order_by('''
                (CASE WHEN spr_component = 1 THEN 1000 ELSE 0 END
                + CASE WHEN Product.bugtracker IS NULL
                    THEN coalesce(total_bug_heat, 10) ELSE 0 END
                + CASE WHEN ProductSeries.translations_autoimport_mode = 1
                    THEN coalesce(po_messages, 10) ELSE 0 END
                + CASE WHEN ProductSeries.branch IS NULL THEN 500 ELSE 0 END
                ) DESC,
                spn_name ASC
                ''')

    @property
    def _current_sourcepackage_po_weight(self):
        """See getPrioritized*."""
        # Bugs and PO messages are heuristically scored. These queries
        # can easily timeout so filters and weights are used to create
        # an acceptable prioritization of packages that is fast to excecute.
        return .5

    @property
    def _current_sourcepackage_joins_and_conditions(self):
        """The SQL joins and conditions to prioritize source packages.

        Used for getPrioritizedPackagings only.
        """
        # Bugs and PO messages are heuristically scored. These queries
        # can easily timeout so filters and weights are used to create
        # an acceptable prioritization of packages that is fast to excecute.
        po_message_weight = self._current_sourcepackage_po_weight
        message_score = ("""
            LEFT JOIN (
                SELECT
                    POTemplate.sourcepackagename,
                    POTemplate.distroseries,
                    SUM(POTemplate.messagecount) * %(po_message_weight)s
                        AS po_messages,
                    SUM(POTemplate.messagecount) AS total_messages
                FROM POTemplate
                WHERE
                    POTemplate.sourcepackagename is not NULL
                    AND POTemplate.distroseries = %(distroseries)s
                GROUP BY
                    POTemplate.sourcepackagename,
                    POTemplate.distroseries
                ) messages
                ON SourcePackageName.id = messages.sourcepackagename
                AND DistroSeries.id = messages.distroseries
            """ % sqlvalues(
                distroseries=self,
                po_message_weight=po_message_weight))
        joins = ("""
            SourcePackageName
            JOIN SourcePackageRelease spr
                ON SourcePackageName.id = spr.sourcepackagename
            JOIN SourcePackagePublishingHistory spph
                ON spr.id = spph.sourcepackagerelease
            JOIN archive
                ON spph.archive = Archive.id
            JOIN section
                ON spph.section = section.id
            JOIN DistroSeries
                ON spph.distroseries = DistroSeries.id
            LEFT JOIN Packaging
                ON SourcePackageName.id = Packaging.sourcepackagename
                AND Packaging.distroseries = DistroSeries.id
            LEFT JOIN DistributionSourcePackage dsp
                ON dsp.sourcepackagename = spr.sourcepackagename
                    AND dsp.distribution = DistroSeries.distribution
            """ + message_score)
        conditions = ("""
            DistroSeries.id = %(distroseries)s
            AND spph.status IN %(active_status)s
            AND archive.purpose = %(primary)s
            AND section.name != 'translations'
            """ % sqlvalues(
                distroseries=self,
                active_status=active_publishing_status,
                primary=ArchivePurpose.PRIMARY))
        return (joins, conditions)

    def getMostRecentlyLinkedPackagings(self):
        """See `IDistroSeries`."""
        results = self._all_packagings
        # Order by creation date with a secondary ordering by sourcepackage
        # name to ensure the ordering for test data where many packagings have
        # identical creation dates.
        results = results.order_by(Desc(Packaging.datecreated),
                                   SourcePackageName.name)[:5]
        return DecoratedResultSet(results,
            DistroSeries._packaging_row_to_packaging)

    @property
    def supported(self):
        return self.status in [
            SeriesStatus.CURRENT,
            SeriesStatus.SUPPORTED,
            ]

    @property
    def distroserieslanguages(self):
        result = DistroSeriesLanguage.select(
            "DistroSeriesLanguage.language = Language.id AND "
            "DistroSeriesLanguage.distroseries = %d AND "
            "Language.visible = TRUE" % self.id,
            prejoinClauseTables=["Language"],
            clauseTables=["Language"],
            prejoins=["distroseries"],
            orderBy=["Language.englishname"])
        return result

    @cachedproperty
    def prior_series(self):
        """See `IDistroSeries`."""
        # This property is cached because it is used intensely inside
        # sourcepackage.py; avoiding regeneration reduces a lot of
        # count(*) queries.
        datereleased = self.datereleased
        # if this one is unreleased, use the last released one
        if not datereleased:
            datereleased = 'NOW'
        results = DistroSeries.select('''
                distribution = %s AND
                datereleased < %s
                ''' % sqlvalues(self.distribution.id, datereleased),
                orderBy=['-datereleased'])
        return list(results)

    @property
    def bug_reporting_guidelines(self):
        """See `IBugTarget`."""
        return self.distribution.bug_reporting_guidelines

    @property
    def bug_reported_acknowledgement(self):
        """See `IBugTarget`."""
        return self.distribution.bug_reported_acknowledgement

    def _getMilestoneCondition(self):
        """See `HasMilestonesMixin`."""
        return (Milestone.distroseries == self)

    def canUploadToPocket(self, pocket):
        """See `IDistroSeries`."""
        # Allow everything for distroseries in FROZEN state.
        if self.status == SeriesStatus.FROZEN:
            return True

        # Define stable/released states.
        stable_states = (SeriesStatus.SUPPORTED,
                         SeriesStatus.CURRENT)

        # Deny uploads for RELEASE pocket in stable states.
        if (pocket == PackagePublishingPocket.RELEASE and
            self.status in stable_states):
            return False

        # Deny uploads for post-release pockets in unstable states.
        if (pocket != PackagePublishingPocket.RELEASE and
            self.status not in stable_states):
            return False

        # Allow anything else.
        return True

    def updatePackageCount(self):
        """See `IDistroSeries`."""

        # first update the source package count
        query = """
            SourcePackagePublishingHistory.distroseries = %s AND
            SourcePackagePublishingHistory.archive IN %s AND
            SourcePackagePublishingHistory.status IN %s AND
            SourcePackagePublishingHistory.pocket = %s AND
            SourcePackagePublishingHistory.sourcepackagerelease =
                SourcePackageRelease.id AND
            SourcePackageRelease.sourcepackagename =
                SourcePackageName.id
            """ % sqlvalues(
                    self,
                    self.distribution.all_distro_archive_ids,
                    active_publishing_status,
                    PackagePublishingPocket.RELEASE)
        self.sourcecount = SourcePackageName.select(
            query, distinct=True,
            clauseTables=['SourcePackageRelease',
                          'SourcePackagePublishingHistory']).count()

        # next update the binary count
        clauseTables = ['DistroArchSeries', 'BinaryPackagePublishingHistory',
                        'BinaryPackageRelease']
        query = """
            BinaryPackagePublishingHistory.binarypackagerelease =
                BinaryPackageRelease.id AND
            BinaryPackageRelease.binarypackagename =
                BinaryPackageName.id AND
            BinaryPackagePublishingHistory.status IN %s AND
            BinaryPackagePublishingHistory.pocket = %s AND
            BinaryPackagePublishingHistory.distroarchseries =
                DistroArchSeries.id AND
            DistroArchSeries.distroseries = %s AND
            BinaryPackagePublishingHistory.archive IN %s
            """ % sqlvalues(
                    active_publishing_status,
                    PackagePublishingPocket.RELEASE,
                    self,
                    self.distribution.all_distro_archive_ids)
        ret = BinaryPackageName.select(
            query, distinct=True, clauseTables=clauseTables).count()
        self.binarycount = ret

    @property
    def architecturecount(self):
        """See `IDistroSeries`."""
        return self.architectures.count()

    @property
    def fullseriesname(self):
        return "%s %s" % (
            self.distribution.name.capitalize(), self.name.capitalize())

    @property
    def is_derived_series(self):
        """See `IDistroSeries`."""
<<<<<<< HEAD
        return not self.getParentSeries() == []
=======
        # XXX rvb 2011-04-11 bug=754750: This should be cleaned up once
        # the bug is fixed.
        return self.previous_series is not None
>>>>>>> 4cb4ad8c

    @property
    def is_initialising(self):
        """See `IDistroSeries`."""
        return not getUtility(
            IInitialiseDistroSeriesJobSource).getPendingJobsForDistroseries(
                self).is_empty()

    @property
    def bugtargetname(self):
        """See IBugTarget."""
        # XXX mpt 2007-07-10 bugs 113258, 113262:
        # The distribution's and series' names should be used instead
        # of fullseriesname.
        return self.fullseriesname

    @property
    def bugtargetdisplayname(self):
        """See IBugTarget."""
        return self.fullseriesname

    @property
    def max_bug_heat(self):
        """See `IHasBugs`."""
        return self.distribution.max_bug_heat

    @property
    def last_full_language_pack_exported(self):
        return LanguagePack.selectFirstBy(
            distroseries=self, type=LanguagePackType.FULL,
            orderBy='-date_exported')

    @property
    def last_delta_language_pack_exported(self):
        return LanguagePack.selectFirstBy(
            distroseries=self, type=LanguagePackType.DELTA,
            updates=self.language_pack_base, orderBy='-date_exported')

    def _customizeSearchParams(self, search_params):
        """Customize `search_params` for this distribution series."""
        search_params.setDistroSeries(self)

    def _getOfficialTagClause(self):
        return self.distribution._getOfficialTagClause()

    @property
    def official_bug_tags(self):
        """See `IHasBugs`."""
        return self.distribution.official_bug_tags

    def getUsedBugTags(self):
        """See `IHasBugs`."""
        return get_bug_tags("BugTask.distroseries = %s" % sqlvalues(self))

    def getUsedBugTagsWithOpenCounts(self, user, wanted_tags=None):
        """See `IHasBugs`."""
        return get_bug_tags_open_count(
            BugTask.distroseries == self, user, wanted_tags=wanted_tags)

    @property
    def has_any_specifications(self):
        """See IHasSpecifications."""
        return self.all_specifications.count()

    @property
    def all_specifications(self):
        return self.specifications(filter=[SpecificationFilter.ALL])

    def specifications(self, sort=None, quantity=None, filter=None,
                       prejoin_people=True):
        """See IHasSpecifications.

        In this case the rules for the default behaviour cover three things:

          - acceptance: if nothing is said, ACCEPTED only
          - completeness: if nothing is said, ANY
          - informationalness: if nothing is said, ANY

        """

        # Make a new list of the filter, so that we do not mutate what we
        # were passed as a filter
        if not filter:
            # filter could be None or [] then we decide the default
            # which for a distroseries is to show everything approved
            filter = [SpecificationFilter.ACCEPTED]

        # defaults for completeness: in this case we don't actually need to
        # do anything, because the default is ANY

        # defaults for acceptance: in this case, if nothing is said about
        # acceptance, we want to show only accepted specs
        acceptance = False
        for option in [
            SpecificationFilter.ACCEPTED,
            SpecificationFilter.DECLINED,
            SpecificationFilter.PROPOSED]:
            if option in filter:
                acceptance = True
        if acceptance is False:
            filter.append(SpecificationFilter.ACCEPTED)

        # defaults for informationalness: we don't have to do anything
        # because the default if nothing is said is ANY

        # sort by priority descending, by default
        if sort is None or sort == SpecificationSort.PRIORITY:
            order = ['-priority', 'Specification.definition_status',
                     'Specification.name']
        elif sort == SpecificationSort.DATE:
            # we are showing specs for a GOAL, so under some circumstances
            # we care about the order in which the specs were nominated for
            # the goal, and in others we care about the order in which the
            # decision was made.

            # we need to establish if the listing will show specs that have
            # been decided only, or will include proposed specs.
            show_proposed = set([
                SpecificationFilter.ALL,
                SpecificationFilter.PROPOSED,
                ])
            if len(show_proposed.intersection(set(filter))) > 0:
                # we are showing proposed specs so use the date proposed
                # because not all specs will have a date decided.
                order = ['-Specification.datecreated', 'Specification.id']
            else:
                # this will show only decided specs so use the date the spec
                # was accepted or declined for the sprint
                order = ['-Specification.date_goal_decided',
                         '-Specification.datecreated',
                         'Specification.id']

        # figure out what set of specifications we are interested in. for
        # distroseries, we need to be able to filter on the basis of:
        #
        #  - completeness.
        #  - goal status.
        #  - informational.
        #
        base = 'Specification.distroseries = %s' % self.id
        query = base
        # look for informational specs
        if SpecificationFilter.INFORMATIONAL in filter:
            query += (' AND Specification.implementation_status = %s' %
              quote(SpecificationImplementationStatus.INFORMATIONAL))

        # filter based on completion. see the implementation of
        # Specification.is_complete() for more details
        completeness = Specification.completeness_clause

        if SpecificationFilter.COMPLETE in filter:
            query += ' AND ( %s ) ' % completeness
        elif SpecificationFilter.INCOMPLETE in filter:
            query += ' AND NOT ( %s ) ' % completeness

        # look for specs that have a particular goalstatus (proposed,
        # accepted or declined)
        if SpecificationFilter.ACCEPTED in filter:
            query += ' AND Specification.goalstatus = %d' % (
                SpecificationGoalStatus.ACCEPTED.value)
        elif SpecificationFilter.PROPOSED in filter:
            query += ' AND Specification.goalstatus = %d' % (
                SpecificationGoalStatus.PROPOSED.value)
        elif SpecificationFilter.DECLINED in filter:
            query += ' AND Specification.goalstatus = %d' % (
                SpecificationGoalStatus.DECLINED.value)

        # ALL is the trump card
        if SpecificationFilter.ALL in filter:
            query = base

        # Filter for specification text
        for constraint in filter:
            if isinstance(constraint, basestring):
                # a string in the filter is a text search filter
                query += ' AND Specification.fti @@ ftq(%s) ' % quote(
                    constraint)

        results = Specification.select(query, orderBy=order, limit=quantity)
        if prejoin_people:
            results = results.prejoin(['assignee', 'approver', 'drafter'])
        return results

    def getSpecification(self, name):
        """See ISpecificationTarget."""
        return self.distribution.getSpecification(name)

    def getDistroSeriesLanguage(self, language):
        """See `IDistroSeries`."""
        return DistroSeriesLanguage.selectOneBy(
            distroseries=self, language=language)

    def getDistroSeriesLanguageOrDummy(self, language):
        """See `IDistroSeries`."""
        drl = self.getDistroSeriesLanguage(language)
        if drl is not None:
            return drl
        return DummyDistroSeriesLanguage(self, language)

    def updateStatistics(self, ztm):
        """See `IDistroSeries`."""
        # first find the set of all languages for which we have pofiles in
        # the distribution that are visible and not English
        langidset = set(IStore(Language).find(
            Language.id,
            Language.visible == True,
            Language.id == POFile.languageID,
            Language.code != 'en',
            POFile.potemplateID == POTemplate.id,
            POTemplate.distroseries == self,
            POTemplate.iscurrent == True).config(distinct=True))

        # now run through the existing DistroSeriesLanguages for the
        # distroseries, and update their stats, and remove them from the
        # list of languages we need to have stats for
        for distroserieslanguage in self.distroserieslanguages:
            distroserieslanguage.updateStatistics(ztm)
            langidset.discard(distroserieslanguage.language.id)
        # now we should have a set of languages for which we NEED
        # to have a DistroSeriesLanguage
        for langid in langidset:
            drl = DistroSeriesLanguage(distroseries=self, languageID=langid)
            drl.updateStatistics(ztm)
        # lastly, we need to update the message count for this distro
        # series itself
        messagecount = 0
        for potemplate in self.getCurrentTranslationTemplates():
            messagecount += potemplate.messageCount()
        self.messagecount = messagecount
        ztm.commit()

    def getSourcePackage(self, name):
        """See `IDistroSeries`."""
        if not ISourcePackageName.providedBy(name):
            try:
                name = SourcePackageName.byName(name)
            except SQLObjectNotFound:
                return None
        return getUtility(ISourcePackageFactory).new(
            sourcepackagename=name, distroseries=self)

    def getBinaryPackage(self, name):
        """See `IDistroSeries`."""
        if not IBinaryPackageName.providedBy(name):
            try:
                name = BinaryPackageName.byName(name)
            except SQLObjectNotFound:
                return None
        return DistroSeriesBinaryPackage(self, name)

    def getSourcePackageRelease(self, sourcepackagerelease):
        """See `IDistroSeries`."""
        return DistroSeriesSourcePackageRelease(self, sourcepackagerelease)

    def getCurrentSourceReleases(self, source_package_names):
        """See `IDistroSeries`."""
        return getUtility(IDistroSeriesSet).getCurrentSourceReleases(
            {self: source_package_names})

    def getTranslatableSourcePackages(self):
        """See `IDistroSeries`."""
        query = """
            POTemplate.sourcepackagename = SourcePackageName.id AND
            POTemplate.iscurrent = TRUE AND
            POTemplate.distroseries = %s""" % sqlvalues(self.id)
        result = SourcePackageName.select(query, clauseTables=['POTemplate'],
            orderBy=['name'], distinct=True)
        return [SourcePackage(sourcepackagename=spn, distroseries=self) for
            spn in result]

    def getUnlinkedTranslatableSourcePackages(self):
        """See `IDistroSeries`."""
        # Note that both unlinked packages and
        # linked-with-no-productseries packages are considered to be
        # "unlinked translatables".
        query = """
            SourcePackageName.id NOT IN (SELECT DISTINCT
             sourcepackagename FROM Packaging WHERE distroseries = %s) AND
            POTemplate.sourcepackagename = SourcePackageName.id AND
            POTemplate.distroseries = %s""" % sqlvalues(self.id, self.id)
        unlinked = SourcePackageName.select(
            query, clauseTables=['POTemplate'], orderBy=['name'])
        query = """
            Packaging.sourcepackagename = SourcePackageName.id AND
            Packaging.productseries = NULL AND
            POTemplate.sourcepackagename = SourcePackageName.id AND
            POTemplate.distroseries = %s""" % sqlvalues(self.id)
        linked_but_no_productseries = SourcePackageName.select(
            query, clauseTables=['POTemplate', 'Packaging'], orderBy=['name'])
        result = unlinked.union(linked_but_no_productseries)
        return [SourcePackage(sourcepackagename=spn, distroseries=self) for
            spn in result]

    def getPublishedSources(self, sourcepackage_or_name, version=None,
                             pocket=None, include_pending=False,
                             exclude_pocket=None, archive=None):
        """See `IDistroSeries`."""
        # Deprecated.  Use IArchive.getPublishedSources instead.

        # XXX cprov 2006-02-13 bug 31317:
        # We need a standard and easy API, no need
        # to support multiple type arguments, only string name should be
        # the best choice in here, the call site will be clearer.
        if ISourcePackage.providedBy(sourcepackage_or_name):
            spn = sourcepackage_or_name.name
        elif ISourcePackageName.providedBy(sourcepackage_or_name):
            spn = sourcepackage_or_name
        else:
            spns = getUtility(ISourcePackageNameSet)
            spn = spns.queryByName(sourcepackage_or_name)
            if spn is None:
                return EmptyResultSet()

        queries = ["""
        sourcepackagerelease=sourcepackagerelease.id AND
        sourcepackagerelease.sourcepackagename=%s AND
        distroseries=%s
        """ % sqlvalues(spn.id, self.id)]

        if pocket is not None:
            queries.append("pocket=%s" % sqlvalues(pocket.value))

        if version is not None:
            queries.append("version=%s" % sqlvalues(version))

        if exclude_pocket is not None:
            queries.append("pocket!=%s" % sqlvalues(exclude_pocket.value))

        if include_pending:
            queries.append("status in (%s, %s)" % sqlvalues(
                PackagePublishingStatus.PUBLISHED,
                PackagePublishingStatus.PENDING))
        else:
            queries.append("status=%s" % sqlvalues(
                PackagePublishingStatus.PUBLISHED))

        archives = self.distribution.getArchiveIDList(archive)
        queries.append("archive IN %s" % sqlvalues(archives))

        published = SourcePackagePublishingHistory.select(
            " AND ".join(queries), clauseTables = ['SourcePackageRelease'],
            orderBy=['-id'])

        return published

    def isUnstable(self):
        """See `IDistroSeries`."""
        return self.status in [
            SeriesStatus.FROZEN,
            SeriesStatus.DEVELOPMENT,
            SeriesStatus.EXPERIMENTAL,
        ]

    def getAllPublishedSources(self):
        """See `IDistroSeries`."""
        # Consider main archives only, and return all sources in
        # the PUBLISHED state.
        archives = self.distribution.getArchiveIDList()
        return SourcePackagePublishingHistory.select("""
            distroseries = %s AND
            status = %s AND
            archive in %s
            """ % sqlvalues(self, PackagePublishingStatus.PUBLISHED,
                            archives),
            orderBy="id")

    def getAllPublishedBinaries(self):
        """See `IDistroSeries`."""
        # Consider main archives only, and return all binaries in
        # the PUBLISHED state.
        archives = self.distribution.getArchiveIDList()
        return BinaryPackagePublishingHistory.select("""
            BinaryPackagePublishingHistory.distroarchseries =
                DistroArchSeries.id AND
            DistroArchSeries.distroseries = DistroSeries.id AND
            DistroSeries.id = %s AND
            BinaryPackagePublishingHistory.status = %s AND
            BinaryPackagePublishingHistory.archive in %s
            """ % sqlvalues(self, PackagePublishingStatus.PUBLISHED,
                            archives),
            clauseTables=["DistroArchSeries", "DistroSeries"],
            orderBy="BinaryPackagePublishingHistory.id")

    def getSourcesPublishedForAllArchives(self):
        """See `IDistroSeries`."""
        query = """
            SourcePackagePublishingHistory.distroseries = %s AND
            SourcePackagePublishingHistory.archive = Archive.id AND
            SourcePackagePublishingHistory.status in %s AND
            Archive.purpose != %s
         """ % sqlvalues(self, active_publishing_status, ArchivePurpose.COPY)

        if not self.isUnstable():
            # Stable distroseries don't allow builds for the release
            # pockets for the primary archives, but they do allow them for
            # the PPA and PARTNER archives.

            # XXX: Julian 2007-09-14: this should come from a single
            # location where this is specified, not sprinkled around the code.
            query += ("""AND (Archive.purpose in %s OR
                            SourcePackagePublishingHistory.pocket != %s)""" %
                      sqlvalues(ALLOW_RELEASE_BUILDS,
                                PackagePublishingPocket.RELEASE))

        return SourcePackagePublishingHistory.select(
            query, clauseTables=['Archive'], orderBy="id")

    def getSourcePackagePublishing(self, status, pocket, component=None,
                                   archive=None):
        """See `IDistroSeries`."""
        archives = self.distribution.getArchiveIDList(archive)

        clause = """
            SourcePackagePublishingHistory.sourcepackagerelease=
                SourcePackageRelease.id AND
            SourcePackageRelease.sourcepackagename=
                SourcePackageName.id AND
            SourcePackagePublishingHistory.distroseries=%s AND
            SourcePackagePublishingHistory.archive IN %s AND
            SourcePackagePublishingHistory.status=%s AND
            SourcePackagePublishingHistory.pocket=%s
            """ % sqlvalues(self, archives, status, pocket)

        if component:
            clause += (
                " AND SourcePackagePublishingHistory.component=%s"
                % sqlvalues(component))

        orderBy = ['SourcePackageName.name']
        clauseTables = ['SourcePackageRelease', 'SourcePackageName']

        return SourcePackagePublishingHistory.select(
            clause, orderBy=orderBy, clauseTables=clauseTables)

    def getBinaryPackagePublishing(
        self, name=None, version=None, archtag=None, sourcename=None,
        orderBy=None, pocket=None, component=None, archive=None):
        """See `IDistroSeries`."""
        archives = self.distribution.getArchiveIDList(archive)

        query = ["""
        BinaryPackagePublishingHistory.binarypackagerelease =
            BinaryPackageRelease.id AND
        BinaryPackagePublishingHistory.distroarchseries =
            DistroArchSeries.id AND
        BinaryPackageRelease.binarypackagename =
            BinaryPackageName.id AND
        BinaryPackageRelease.build =
            BinaryPackageBuild.id AND
        BinaryPackageBuild.source_package_release =
            SourcePackageRelease.id AND
        SourcePackageRelease.sourcepackagename =
            SourcePackageName.id AND
        DistroArchSeries.distroseries = %s AND
        BinaryPackagePublishingHistory.archive IN %s AND
        BinaryPackagePublishingHistory.status = %s
        """ % sqlvalues(self, archives, PackagePublishingStatus.PUBLISHED)]

        if name:
            query.append('BinaryPackageName.name = %s' % sqlvalues(name))

        if version:
            query.append('BinaryPackageRelease.version = %s'
                      % sqlvalues(version))

        if archtag:
            query.append('DistroArchSeries.architecturetag = %s'
                      % sqlvalues(archtag))

        if sourcename:
            query.append(
                'SourcePackageName.name = %s' % sqlvalues(sourcename))

        if pocket:
            query.append(
                'BinaryPackagePublishingHistory.pocket = %s'
                % sqlvalues(pocket))

        if component:
            query.append(
                'BinaryPackagePublishingHistory.component = %s'
                % sqlvalues(component))

        query = " AND ".join(query)

        clauseTables = ['BinaryPackagePublishingHistory', 'DistroArchSeries',
                        'BinaryPackageRelease', 'BinaryPackageName',
                        'BinaryPackageBuild', 'SourcePackageRelease',
                        'SourcePackageName']

        result = BinaryPackagePublishingHistory.select(
            query, distinct=False, clauseTables=clauseTables, orderBy=orderBy)

        return result

    def getBuildRecords(self, build_state=None, name=None, pocket=None,
                        arch_tag=None, user=None, binary_only=True):
        """See IHasBuildRecords"""
        # Ignore "user", since it would not make any difference to the
        # records returned here (private builds are only in PPA right
        # now). We also ignore binary_only and always return binaries.

        # Find out the distroarchseries in question.
        arch_ids = DistroArchSeriesSet().getIdsForArchitectures(
            self.architectures, arch_tag)

        # Use the facility provided by IBinaryPackageBuildSet to
        # retrieve the records.
        return getUtility(IBinaryPackageBuildSet).getBuildsByArchIds(
            self.distribution, arch_ids, build_state, name, pocket)

    def createUploadedSourcePackageRelease(
        self, sourcepackagename, version, maintainer, builddepends,
        builddependsindep, architecturehintlist, component, creator,
        urgency, changelog, changelog_entry, dsc, dscsigningkey, section,
        dsc_maintainer_rfc822, dsc_standards_version, dsc_format,
        dsc_binaries, archive, copyright, build_conflicts,
        build_conflicts_indep, dateuploaded=DEFAULT,
        source_package_recipe_build=None, user_defined_fields=None,
        homepage=None):
        """See `IDistroSeries`."""
        return SourcePackageRelease(
            upload_distroseries=self, sourcepackagename=sourcepackagename,
            version=version, maintainer=maintainer, dateuploaded=dateuploaded,
            builddepends=builddepends, builddependsindep=builddependsindep,
            architecturehintlist=architecturehintlist, component=component,
            creator=creator, urgency=urgency, changelog=changelog,
            changelog_entry=changelog_entry, dsc=dsc,
            dscsigningkey=dscsigningkey, section=section, copyright=copyright,
            upload_archive=archive,
            dsc_maintainer_rfc822=dsc_maintainer_rfc822,
            dsc_standards_version=dsc_standards_version,
            dsc_format=dsc_format, dsc_binaries=dsc_binaries,
            build_conflicts=build_conflicts,
            build_conflicts_indep=build_conflicts_indep,
            source_package_recipe_build=source_package_recipe_build,
            user_defined_fields=user_defined_fields, homepage=homepage)

    def getComponentByName(self, name):
        """See `IDistroSeries`."""
        comp = Component.byName(name)
        if comp is None:
            raise NotFoundError(name)
        permitted = set(self.components)
        if comp in permitted:
            return comp
        raise NotFoundError(name)

    def getSectionByName(self, name):
        """See `IDistroSeries`."""
        section = Section.byName(name)
        if section is None:
            raise NotFoundError(name)
        permitted = set(self.sections)
        if section in permitted:
            return section
        raise NotFoundError(name)

    def getBinaryPackageCaches(self, archive=None):
        """See `IDistroSeries`."""
        if archive is not None:
            archives = [archive.id]
        else:
            archives = self.distribution.all_distro_archive_ids

        caches = DistroSeriesPackageCache.select("""
            distroseries = %s AND
            archive IN %s
        """ % sqlvalues(self, archives),
        orderBy="name")

        return caches

    def removeOldCacheItems(self, archive, log):
        """See `IDistroSeries`."""

        # get the set of package names that should be there
        bpns = set(BinaryPackageName.select("""
            BinaryPackagePublishingHistory.distroarchseries =
                DistroArchSeries.id AND
            DistroArchSeries.distroseries = %s AND
            Archive.id = %s AND
            BinaryPackagePublishingHistory.archive = Archive.id AND
            BinaryPackagePublishingHistory.binarypackagerelease =
                BinaryPackageRelease.id AND
            BinaryPackageRelease.binarypackagename =
                BinaryPackageName.id AND
            BinaryPackagePublishingHistory.dateremoved is NULL AND
            Archive.enabled = TRUE
            """ % sqlvalues(self, archive),
            distinct=True,
            clauseTables=[
                'Archive',
                'DistroArchSeries',
                'BinaryPackagePublishingHistory',
                'BinaryPackageRelease']))

        # remove the cache entries for binary packages we no longer want
        for cache in self.getBinaryPackageCaches(archive):
            if cache.binarypackagename not in bpns:
                log.debug(
                    "Removing binary cache for '%s' (%s)"
                    % (cache.name, cache.id))
                cache.destroySelf()

    def updateCompletePackageCache(self, archive, log, ztm, commit_chunk=500):
        """See `IDistroSeries`."""
        # Do not create cache entries for disabled archives.
        if not archive.enabled:
            return

        # Get the set of package names to deal with.
        bpns = IStore(BinaryPackageName).find(
            BinaryPackageName,
            DistroArchSeries.distroseries == self,
            BinaryPackagePublishingHistory.distroarchseriesID ==
                DistroArchSeries.id,
            BinaryPackagePublishingHistory.archive == archive,
            BinaryPackagePublishingHistory.binarypackagereleaseID ==
                BinaryPackageRelease.id,
            BinaryPackageRelease.binarypackagename == BinaryPackageName.id,
            BinaryPackagePublishingHistory.dateremoved == None).config(
                distinct=True).order_by(BinaryPackageName.name)

        number_of_updates = 0
        chunk_size = 0
        for bpn in bpns:
            log.debug("Considering binary '%s'" % bpn.name)
            self.updatePackageCache(bpn, archive, log)
            number_of_updates += 1
            chunk_size += 1
            if chunk_size == commit_chunk:
                chunk_size = 0
                log.debug("Committing")
                ztm.commit()

        return number_of_updates

    def updatePackageCache(self, binarypackagename, archive, log):
        """See `IDistroSeries`."""

        # get the set of published binarypackagereleases
        bprs = IStore(BinaryPackageRelease).find(
            BinaryPackageRelease,
            BinaryPackageRelease.binarypackagename == binarypackagename,
            BinaryPackageRelease.id ==
                BinaryPackagePublishingHistory.binarypackagereleaseID,
            BinaryPackagePublishingHistory.distroarchseriesID ==
                DistroArchSeries.id,
            DistroArchSeries.distroseries == self,
            BinaryPackagePublishingHistory.archive == archive,
            BinaryPackagePublishingHistory.dateremoved == None)
        bprs = bprs.order_by(Desc(BinaryPackageRelease.datecreated))
        bprs = bprs.config(distinct=True)

        if bprs.count() == 0:
            log.debug("No binary releases found.")
            return

        # find or create the cache entry
        cache = DistroSeriesPackageCache.selectOne("""
            distroseries = %s AND
            archive = %s AND
            binarypackagename = %s
            """ % sqlvalues(self, archive, binarypackagename))
        if cache is None:
            log.debug("Creating new binary cache entry.")
            cache = DistroSeriesPackageCache(
                archive=archive,
                distroseries=self,
                binarypackagename=binarypackagename)

        # make sure the cached name, summary and description are correct
        cache.name = binarypackagename.name
        cache.summary = bprs[0].summary
        cache.description = bprs[0].description

        # get the sets of binary package summaries, descriptions. there is
        # likely only one, but just in case...

        summaries = set()
        descriptions = set()
        for bpr in bprs:
            log.debug("Considering binary version %s" % bpr.version)
            summaries.add(bpr.summary)
            descriptions.add(bpr.description)

        # and update the caches
        cache.summaries = ' '.join(sorted(summaries))
        cache.descriptions = ' '.join(sorted(descriptions))

    def searchPackages(self, text):
        """See `IDistroSeries`."""

        store = getUtility(IStoreSelector).get(MAIN_STORE, SLAVE_FLAVOR)
        find_spec = (
            DistroSeriesPackageCache,
            BinaryPackageName,
            SQL('rank(fti, ftq(%s)) AS rank' % sqlvalues(text)))
        origin = [
            DistroSeriesPackageCache,
            Join(
                BinaryPackageName,
                DistroSeriesPackageCache.binarypackagename ==
                    BinaryPackageName.id),
            ]

        # Note: When attempting to convert the query below into straight
        # Storm expressions, a 'tuple index out-of-range' error was always
        # raised.
        package_caches = store.using(*origin).find(
            find_spec,
            """DistroSeriesPackageCache.distroseries = %s AND
            DistroSeriesPackageCache.archive IN %s AND
            (fti @@ ftq(%s) OR
            DistroSeriesPackageCache.name ILIKE '%%' || %s || '%%')
            """ % (quote(self),
                   quote(self.distribution.all_distro_archive_ids),
                   quote(text), quote_like(text)),
            ).config(distinct=True)

        # Create a function that will decorate the results, converting
        # them from the find_spec above into a DSBP:
        def result_to_dsbp((cache, binary_package_name, rank)):
            return DistroSeriesBinaryPackage(
                distroseries=cache.distroseries,
                binarypackagename=binary_package_name,
                cache=cache)

        # Return the decorated result set so the consumer of these
        # results will only see DSBPs
        return DecoratedResultSet(package_caches, result_to_dsbp)

    def newArch(self, architecturetag, processorfamily, official, owner,
                supports_virtualized=False, enabled=True):
        """See `IDistroSeries`."""
        distroarchseries = DistroArchSeries(
            architecturetag=architecturetag, processorfamily=processorfamily,
            official=official, distroseries=self, owner=owner,
            supports_virtualized=supports_virtualized, enabled=enabled)
        return distroarchseries

    def newMilestone(self, name, dateexpected=None, summary=None,
                     code_name=None):
        """See `IDistroSeries`."""
        return Milestone(
            name=name, code_name=code_name,
            dateexpected=dateexpected, summary=summary,
            distribution=self.distribution, distroseries=self)

    def getLatestUploads(self):
        """See `IDistroSeries`."""
        query = """
        sourcepackagerelease.id=packageuploadsource.sourcepackagerelease
        AND sourcepackagerelease.sourcepackagename=sourcepackagename.id
        AND packageuploadsource.packageupload=packageupload.id
        AND packageupload.status=%s
        AND packageupload.distroseries=%s
        AND packageupload.archive IN %s
        """ % sqlvalues(
                PackageUploadStatus.DONE,
                self,
                self.distribution.all_distro_archive_ids)

        last_uploads = SourcePackageRelease.select(
            query, limit=5, prejoins=['sourcepackagename'],
            clauseTables=['SourcePackageName', 'PackageUpload',
                          'PackageUploadSource'],
            orderBy=['-packageupload.id'])

        distro_sprs = [
            self.getSourcePackageRelease(spr) for spr in last_uploads]

        return distro_sprs

    @staticmethod
    def setNewerDistroSeriesVersions(spphs):
        """Set the newer_distroseries_version attribute on the spph entries.

        :param spphs: The SourcePackagePublishingHistory objects to set the
            newer_distroseries_version attribute on.
        """
        # Partition by distro series to use getCurrentSourceReleases
        distro_series = collections.defaultdict(list)
        for spph in spphs:
            distro_series[spph.distroseries].append(spph)
        for series, spphs in distro_series.items():
            packagenames = set()
            for spph in spphs:
                packagenames.add(spph.sourcepackagerelease.sourcepackagename)
            latest_releases = series.getCurrentSourceReleases(
                packagenames)
            for spph in spphs:
                latest_release = latest_releases.get(spph.meta_sourcepackage)
                if latest_release is not None and apt_pkg.VersionCompare(
                    latest_release.version, spph.source_package_version) > 0:
                    version = latest_release
                else:
                    version = None
                get_property_cache(spph).newer_distroseries_version = version

    def createQueueEntry(self, pocket, changesfilename, changesfilecontent,
                         archive, signing_key=None):
        """See `IDistroSeries`."""
        # We store the changes file in the librarian to avoid having to
        # deal with broken encodings in these files; this will allow us
        # to regenerate these files as necessary.
        #
        # The use of StringIO here should be safe: we do not encoding of
        # the content in the changes file (as doing so would be guessing
        # at best, causing unpredictable corruption), and simply pass it
        # off to the librarian.

        # The PGP signature is stripped from all changesfiles
        # to avoid replay attacks (see bugs 159304 and 451396).
        signed_message = signed_message_from_string(changesfilecontent)
        if signed_message is not None:
            # Overwrite `changesfilecontent` with the text stripped
            # of the PGP signature.
            new_content = signed_message.signedContent
            if new_content is not None:
                changesfilecontent = signed_message.signedContent

        changes_file = getUtility(ILibraryFileAliasSet).create(
            changesfilename, len(changesfilecontent),
            StringIO(changesfilecontent), 'text/plain',
            restricted=archive.private)

        return PackageUpload(
            distroseries=self, status=PackageUploadStatus.NEW,
            pocket=pocket, archive=archive,
            changesfile=changes_file, signing_key=signing_key)

    def getPackageUploadQueue(self, state):
        """See `IDistroSeries`."""
        return PackageUploadQueue(self, state)

    def getPackageUploads(self, created_since_date=None, status=None,
                          archive=None, pocket=None, custom_type=None):
        """See `IDistroSeries`."""
        return getUtility(IPackageUploadSet).getAll(
            self, created_since_date, status, archive, pocket, custom_type)

    def getQueueItems(self, status=None, name=None, version=None,
                      exact_match=False, pocket=None, archive=None):
        """See `IDistroSeries`."""
        # XXX Julian 2009-07-02 bug=394645
        # This method is partially deprecated by getPackageUploads(),
        # see the bug for more info.

        default_clauses = ["""
            packageupload.distroseries = %s""" % sqlvalues(self)]

        # Restrict result to given archives.
        archives = self.distribution.getArchiveIDList(archive)

        default_clauses.append("""
        packageupload.archive IN %s""" % sqlvalues(archives))

        # restrict result to a given pocket
        if pocket is not None:
            if not isinstance(pocket, list):
                pocket = [pocket]
            default_clauses.append("""
            packageupload.pocket IN %s""" % sqlvalues(pocket))

        # XXX cprov 2006-06-06:
        # We may reorganise this code, creating some new methods provided
        # by IPackageUploadSet, as: getByStatus and getByName.
        if not status:
            assert not version and not exact_match
            return PackageUpload.select(
                " AND ".join(default_clauses), orderBy=['-id'])

        if not isinstance(status, list):
            status = [status]

        default_clauses.append("""
        packageupload.status IN %s""" % sqlvalues(status))

        if not name:
            assert not version and not exact_match
            return PackageUpload.select(
                " AND ".join(default_clauses), orderBy=['-id'])

        source_where_clauses = default_clauses + ["""
            packageupload.id = packageuploadsource.packageupload
            """]

        build_where_clauses = default_clauses + ["""
            packageupload.id = packageuploadbuild.packageupload
            """]

        custom_where_clauses = default_clauses + ["""
            packageupload.id = packageuploadcustom.packageupload
            """]

        # modify source clause to lookup on sourcepackagerelease
        source_where_clauses.append("""
            packageuploadsource.sourcepackagerelease =
            sourcepackagerelease.id""")
        source_where_clauses.append(
            "sourcepackagerelease.sourcepackagename = sourcepackagename.id")

        # modify build clause to lookup on binarypackagerelease
        build_where_clauses.append(
            "packageuploadbuild.build = binarypackagerelease.build")
        build_where_clauses.append(
            "binarypackagerelease.binarypackagename = binarypackagename.id")

        # modify custom clause to lookup on libraryfilealias
        custom_where_clauses.append(
            "packageuploadcustom.libraryfilealias = "
            "libraryfilealias.id")

        # attempt to exact or similar names in builds, sources and custom
        if exact_match:
            source_where_clauses.append(
                "sourcepackagename.name = '%s'" % name)
            build_where_clauses.append("binarypackagename.name = '%s'" % name)
            custom_where_clauses.append(
                "libraryfilealias.filename='%s'" % name)
        else:
            source_where_clauses.append(
                "sourcepackagename.name LIKE '%%' || %s || '%%'"
                % quote_like(name))

            build_where_clauses.append(
                "binarypackagename.name LIKE '%%' || %s || '%%'"
                % quote_like(name))

            custom_where_clauses.append(
                "libraryfilealias.filename LIKE '%%' || %s || '%%'"
                % quote_like(name))

        # attempt for given version argument, except by custom
        if version:
            # exact or similar matches
            if exact_match:
                source_where_clauses.append(
                    "sourcepackagerelease.version = '%s'" % version)
                build_where_clauses.append(
                    "binarypackagerelease.version = '%s'" % version)
            else:
                source_where_clauses.append(
                    "sourcepackagerelease.version LIKE '%%' || %s || '%%'"
                    % quote_like(version))
                build_where_clauses.append(
                    "binarypackagerelease.version LIKE '%%' || %s || '%%'"
                    % quote_like(version))

        source_clauseTables = [
            'PackageUploadSource',
            'SourcePackageRelease',
            'SourcePackageName',
            ]
        source_orderBy = ['-sourcepackagerelease.dateuploaded']

        build_clauseTables = [
            'PackageUploadBuild',
            'BinaryPackageRelease',
            'BinaryPackageName',
            ]
        build_orderBy = ['-binarypackagerelease.datecreated']

        custom_clauseTables = [
            'PackageUploadCustom',
            'LibraryFileAlias',
            ]
        custom_orderBy = ['-LibraryFileAlias.id']

        source_where_clause = " AND ".join(source_where_clauses)
        source_results = PackageUpload.select(
            source_where_clause, clauseTables=source_clauseTables,
            orderBy=source_orderBy)

        build_where_clause = " AND ".join(build_where_clauses)
        build_results = PackageUpload.select(
            build_where_clause, clauseTables=build_clauseTables,
            orderBy=build_orderBy)

        custom_where_clause = " AND ".join(custom_where_clauses)
        custom_results = PackageUpload.select(
            custom_where_clause, clauseTables=custom_clauseTables,
            orderBy=custom_orderBy)

        # XXX StuartBishop 2010-03-11 bug=537335
        # This method is attempting to return ordered results but
        # failing. It is also referencing non-existing documentation
        # in the docstring - this method does not exist in the IDistroSeries
        # interface.

        return source_results.union(build_results.union(custom_results))

    def createBug(self, bug_params):
        """See canonical.launchpad.interfaces.IBugTarget."""
        # We don't currently support opening a new bug on an IDistroSeries,
        # because internally bugs are reported against IDistroSeries only when
        # targeted to be fixed in that series, which is rarely the case for a
        # brand new bug report.
        raise NotImplementedError(
            "A new bug cannot be filed directly on a distribution series, "
            "because series are meant for \"targeting\" a fix to a specific "
            "version. It's possible that we may change this behaviour to "
            "allow filing a bug on a distribution series in the "
            "not-too-distant future. For now, you probably meant to file "
            "the bug on the distribution instead.")

    def _getBugTaskContextClause(self):
        """See BugTargetBase."""
        return 'BugTask.distroseries = %s' % sqlvalues(self)

    def copyTranslationsFromParent(self, transaction, logger=None):
        """See `IDistroSeries`."""
        if logger is None:
            logger = logging

        assert self.defer_translation_imports, (
            "defer_translation_imports not set!"
            " That would corrupt translation data mixing new imports"
            " with the information being copied.")

        assert self.hide_all_translations, (
            "hide_all_translations not set!"
            " That would allow users to see and modify incomplete"
            " translation state.")

        flush_database_updates()
        flush_database_caches()
        copy_active_translations(self, transaction, logger)

    def getPOFileContributorsByLanguage(self, language):
        """See `IDistroSeries`."""
        contributors = IStore(Person).find(
            Person,
            POFileTranslator.personID == Person.id,
            POFile.id == POFileTranslator.pofileID,
            POFile.language == language,
            POTemplate.id == POFile.potemplateID,
            POTemplate.distroseries == self,
            POTemplate.iscurrent == True)
        contributors = contributors.order_by(*Person._storm_sortingColumns)
        contributors = contributors.config(distinct=True)
        return contributors

    def getPendingPublications(self, archive, pocket, is_careful):
        """See ICanPublishPackages."""
        queries = ['distroseries = %s' % sqlvalues(self)]

        # Query main archive for this distroseries
        queries.append('archive=%s' % sqlvalues(archive))

        # Careful publishing should include all PUBLISHED rows, normal run
        # only includes PENDING ones.
        statuses = [PackagePublishingStatus.PENDING]
        if is_careful:
            statuses.append(PackagePublishingStatus.PUBLISHED)
        queries.append('status IN %s' % sqlvalues(statuses))

        # Restrict to a specific pocket.
        queries.append('pocket = %s' % sqlvalues(pocket))

        # Exclude RELEASE pocket if the distroseries was already released,
        # since it should not change for main archive.
        # We allow RELEASE publishing for PPAs.
        # We also allow RELEASE publishing for partner.
        if (not self.isUnstable() and
            not archive.allowUpdatesToReleasePocket()):
            queries.append(
            'pocket != %s' % sqlvalues(PackagePublishingPocket.RELEASE))

        publications = SourcePackagePublishingHistory.select(
            " AND ".join(queries), orderBy="-id")

        return publications

    def publish(self, diskpool, log, archive, pocket, is_careful=False):
        """See ICanPublishPackages."""
        log.debug("Publishing %s-%s" % (self.title, pocket.name))
        log.debug("Attempting to publish pending sources.")

        dirty_pockets = set()
        for spph in self.getPendingPublications(archive, pocket, is_careful):
            if not self.checkLegalPocket(spph, is_careful, log):
                continue
            spph.publish(diskpool, log)
            dirty_pockets.add((self.name, spph.pocket))

        # propagate publication request to each distroarchseries.
        for dar in self.architectures:
            more_dirt = dar.publish(
                diskpool, log, archive, pocket, is_careful)
            dirty_pockets.update(more_dirt)

        return dirty_pockets

    def checkLegalPocket(self, publication, is_careful, log):
        """Check if the publication can happen in the archive."""
        # 'careful' mode re-publishes everything:
        if is_careful:
            return True

        # PPA and PARTNER allow everything.
        if publication.archive.allowUpdatesToReleasePocket():
            return True

        # FROZEN state also allow all pockets to be published.
        if self.status == SeriesStatus.FROZEN:
            return True

        # If we're not republishing, we want to make sure that
        # we're not publishing packages into the wrong pocket.
        # Unfortunately for careful mode that can't hold true
        # because we indeed need to republish everything.
        if (self.isUnstable() and
            publication.pocket != PackagePublishingPocket.RELEASE):
            log.error("Tried to publish %s (%s) into a non-release "
                      "pocket on unstable series %s, skipping"
                      % (publication.displayname, publication.id,
                         self.displayname))
            return False
        if (not self.isUnstable() and
            publication.pocket == PackagePublishingPocket.RELEASE):
            log.error("Tried to publish %s (%s) into release pocket "
                      "on stable series %s, skipping"
                      % (publication.displayname, publication.id,
                         self.displayname))
            return False

        return True

    @property
    def main_archive(self):
        return self.distribution.main_archive

    def getTemplatesCollection(self):
        """See `IHasTranslationTemplates`."""
        return TranslationTemplatesCollection().restrictDistroSeries(self)

    def getSharingPartner(self):
        """See `IHasTranslationTemplates`."""
        # No sharing partner is defined for DistroSeries.
        return None

    def getSuite(self, pocket):
        """See `IDistroSeries`."""
        if pocket == PackagePublishingPocket.RELEASE:
            return self.name
        else:
            return '%s%s' % (self.name, pocketsuffix[pocket])

    def isSourcePackageFormatPermitted(self, format):
        return getUtility(
            ISourcePackageFormatSelectionSet).getBySeriesAndFormat(
                self, format) is not None

    def deriveDistroSeries(self, user, name, distribution=None,
                           displayname=None, title=None, summary=None,
                           description=None, version=None,
                           architectures=(), packagesets=(), rebuild=False):
        """See `IDistroSeries`."""
        if distribution is None:
            distribution = self.distribution
        child = IStore(self).find(
            DistroSeries, name=name, distribution=distribution).one()
        if child is None:
            if not displayname:
                raise DerivationError(
                    "Display Name needs to be set when creating a "
                    "distroseries.")
            if not title:
                raise DerivationError(
                    "Title needs to be set when creating a distroseries.")
            if not summary:
                raise DerivationError(
                    "Summary needs to be set when creating a "
                    "distroseries.")
            if not description:
                raise DerivationError(
                    "Description needs to be set when creating a "
                    "distroseries.")
            if not version:
                raise DerivationError(
                    "Version needs to be set when creating a "
                    "distroseries.")
            child = distribution.newSeries(
                name=name, displayname=displayname, title=title,
                summary=summary, description=description,
                version=version, previous_series=None, registrant=user)
            IStore(self).add(child)
        else:
            if child.previous_series is not None:
                raise DerivationError(
                    "DistroSeries %s parent series is %s, "
                    "but it must not be set" % (
                        child.name, self.name))
        initialise_series = InitialiseDistroSeries(self, child)
        try:
            initialise_series.check()
        except InitialisationError, e:
            raise DerivationError(e)
        getUtility(IInitialiseDistroSeriesJobSource).create(
            self, child, architectures, packagesets, rebuild)

    def getParentSeries(self):
        """See `IDistroSeriesPublic`."""
        # Circular imports.
        from lp.registry.interfaces.distroseriesparent import (
            IDistroSeriesParentSet,
            )
        dsps = getUtility(IDistroSeriesParentSet).getByDerivedSeries(self)
        return [dsp.parent_series for dsp in dsps]

    def getDerivedSeries(self):
        """See `IDistroSeriesPublic`."""
<<<<<<< HEAD
        # Circular imports.
        from lp.registry.interfaces.distroseriesparent import (
            IDistroSeriesParentSet,
            )
        dsps = getUtility(IDistroSeriesParentSet).getByParentSeries(self)
        return [dsp.derived_series for dsp in dsps]
=======
        # XXX rvb 2011-04-08 bug=754750: The clause
        # 'DistroSeries.distributionID!=self.distributionID' is only
        # required because the previous_series attribute has been
        # (mis-)used to denote other relations than proper derivation
        # relashionships. We should be rid of this condition once
        # the bug is fixed.
        results = Store.of(self).find(
            DistroSeries,
            DistroSeries.previous_series==self.id,
            DistroSeries.distributionID!=self.distributionID)
        return results.order_by(Desc(DistroSeries.date_created))
>>>>>>> 4cb4ad8c

    def getBugTaskWeightFunction(self):
        """Provide a weight function to determine optimal bug task.

        Full weight is given to tasks for this distro series.

        If the series isn't found, the distribution task is better than
        others.
        """
        seriesID = self.id
        distributionID = self.distributionID

        def weight_function(bugtask):
            if bugtask.distroseriesID == seriesID:
                return OrderedBugTask(1, bugtask.id, bugtask)
            elif bugtask.distributionID == distributionID:
                return OrderedBugTask(2, bugtask.id, bugtask)
            else:
                return OrderedBugTask(3, bugtask.id, bugtask)
        return weight_function

    def getDifferencesTo(self, parent_series=None, difference_type=None,
                         source_package_name_filter=None, status=None,
                         child_version_higher=False):
        """See `IDistroSeries`."""
        return getUtility(
            IDistroSeriesDifferenceSource).getForDistroSeries(
                self,
                difference_type = difference_type,
                source_package_name_filter=source_package_name_filter,
                status=status,
                child_version_higher=child_version_higher)


class DistroSeriesSet:
    implements(IDistroSeriesSet)

    def get(self, distroseriesid):
        """See `IDistroSeriesSet`."""
        return DistroSeries.get(distroseriesid)

    def translatables(self):
        """See `IDistroSeriesSet`."""
        store = getUtility(IStoreSelector).get(MAIN_STORE, SLAVE_FLAVOR)
        # Join POTemplate distinctly to only get entries with available
        # translations.
        result_set = store.using((DistroSeries, POTemplate)).find(
            DistroSeries,
            DistroSeries.hide_all_translations == False,
            DistroSeries.id == POTemplate.distroseriesID)
        result_set = result_set.config(distinct=True)
        return result_set

    def findByName(self, name):
        """See `IDistroSeriesSet`."""
        return DistroSeries.selectBy(name=name)

    def queryByName(self, distribution, name):
        """See `IDistroSeriesSet`."""
        return DistroSeries.selectOneBy(distribution=distribution, name=name)

    def findByVersion(self, version):
        """See `IDistroSeriesSet`."""
        return DistroSeries.selectBy(version=version)

    def _parseSuite(self, suite):
        """Parse 'suite' into a series name and a pocket."""
        tokens = suite.rsplit('-', 1)
        if len(tokens) == 1:
            return suite, PackagePublishingPocket.RELEASE
        series, pocket = tokens
        try:
            pocket = PackagePublishingPocket.items[pocket.upper()]
        except KeyError:
            # No such pocket. Probably trying to get a hyphenated series name.
            return suite, PackagePublishingPocket.RELEASE
        else:
            return series, pocket

    def fromSuite(self, distribution, suite):
        """See `IDistroSeriesSet`."""
        series_name, pocket = self._parseSuite(suite)
        series = distribution.getSeries(series_name)
        return series, pocket

    def getCurrentSourceReleases(self, distro_series_source_packagenames):
        """See `IDistroSeriesSet`."""
        # Builds one query for all the distro_series_source_packagenames.
        # This may need tuning: its possible that grouping by the common
        # archives may yield better efficiency: the current code is
        # just a direct push-down of the previous in-python lookup to SQL.
        series_clauses = []
        distroseries_lookup = {}
        for distroseries, package_names in \
            distro_series_source_packagenames.items():
            source_package_ids = map(attrgetter('id'), package_names)
            # all_distro_archive_ids is just a list of ints, but it gets
            # wrapped anyway - and sqlvalues goes boom.
            archives = removeSecurityProxy(
                distroseries.distribution.all_distro_archive_ids)
            clause = """(spr.sourcepackagename IN %s AND
                spph.archive IN %s AND
                spph.distroseries = %s)
                """ % sqlvalues(source_package_ids, archives, distroseries.id)
            series_clauses.append(clause)
            distroseries_lookup[distroseries.id] = distroseries
        if not len(series_clauses):
            return {}
        combined_clause = "(" + " OR ".join(series_clauses) + ")"

        releases = IStore(SourcePackageRelease).find(
            (SourcePackageRelease, DistroSeries.id), SQL("""
                (SourcePackageRelease.id, DistroSeries.id) IN (
                    SELECT
                        DISTINCT ON (spr.sourcepackagename, spph.distroseries)
                        spr.id, spph.distroseries
                    FROM
                        SourcePackageRelease AS spr,
                        SourcePackagePublishingHistory AS spph
                    WHERE
                        spph.sourcepackagerelease = spr.id
                        AND spph.status IN %s
                        AND %s
                    ORDER BY
                        spr.sourcepackagename, spph.distroseries, spph.id DESC
                    )
                """
                % (sqlvalues(active_publishing_status) + (combined_clause,))))
        result = {}
        for sp_release, distroseries_id in releases:
            distroseries = distroseries_lookup[distroseries_id]
            sourcepackage = distroseries.getSourcePackage(
                sp_release.sourcepackagename)
            result[sourcepackage] = DistroSeriesSourcePackageRelease(
                distroseries, sp_release)
        return result

    def search(self, distribution=None, isreleased=None, orderBy=None):
        """See `IDistroSeriesSet`."""
        where_clause = ""
        if distribution is not None:
            where_clause += "distribution = %s" % sqlvalues(distribution.id)
        if isreleased is not None:
            if where_clause:
                where_clause += " AND "
            if isreleased:
                # The query is filtered on released releases.
                where_clause += "releasestatus in (%s, %s)" % sqlvalues(
                    SeriesStatus.CURRENT,
                    SeriesStatus.SUPPORTED)
            else:
                # The query is filtered on unreleased releases.
                where_clause += "releasestatus in (%s, %s, %s)" % sqlvalues(
                    SeriesStatus.EXPERIMENTAL,
                    SeriesStatus.DEVELOPMENT,
                    SeriesStatus.FROZEN)
        if orderBy is not None:
            return DistroSeries.select(where_clause, orderBy=orderBy)
        else:
            return DistroSeries.select(where_clause)<|MERGE_RESOLUTION|>--- conflicted
+++ resolved
@@ -38,7 +38,6 @@
     )
 from zope.component import getUtility
 from zope.interface import implements
-from zope.security.interfaces import Unauthorized
 from zope.security.proxy import removeSecurityProxy
 
 from canonical.database.constants import (
@@ -789,13 +788,7 @@
     @property
     def is_derived_series(self):
         """See `IDistroSeries`."""
-<<<<<<< HEAD
         return not self.getParentSeries() == []
-=======
-        # XXX rvb 2011-04-11 bug=754750: This should be cleaned up once
-        # the bug is fixed.
-        return self.previous_series is not None
->>>>>>> 4cb4ad8c
 
     @property
     def is_initialising(self):
@@ -2011,26 +2004,12 @@
 
     def getDerivedSeries(self):
         """See `IDistroSeriesPublic`."""
-<<<<<<< HEAD
         # Circular imports.
         from lp.registry.interfaces.distroseriesparent import (
             IDistroSeriesParentSet,
             )
         dsps = getUtility(IDistroSeriesParentSet).getByParentSeries(self)
         return [dsp.derived_series for dsp in dsps]
-=======
-        # XXX rvb 2011-04-08 bug=754750: The clause
-        # 'DistroSeries.distributionID!=self.distributionID' is only
-        # required because the previous_series attribute has been
-        # (mis-)used to denote other relations than proper derivation
-        # relashionships. We should be rid of this condition once
-        # the bug is fixed.
-        results = Store.of(self).find(
-            DistroSeries,
-            DistroSeries.previous_series==self.id,
-            DistroSeries.distributionID!=self.distributionID)
-        return results.order_by(Desc(DistroSeries.date_created))
->>>>>>> 4cb4ad8c
 
     def getBugTaskWeightFunction(self):
         """Provide a weight function to determine optimal bug task.
