--- conflicted
+++ resolved
@@ -1969,11 +1969,7 @@
             child = distribution.newSeries(
                 name=name, displayname=displayname, title=title,
                 summary=summary, description=description,
-<<<<<<< HEAD
-                version=version, parent_series=self, registrant=user)
-=======
-                version=version, parent_series=None, owner=user)
->>>>>>> e505b620
+                version=version, parent_series=None, registrant=user)
             IStore(self).add(child)
         else:
             if child.parent_series is not None:
