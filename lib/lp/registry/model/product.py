--- conflicted
+++ resolved
@@ -1,10 +1,5 @@
-<<<<<<< HEAD
 # Copyright 2009 Canonical Ltd.  This software is licensed under the
 # GNU Affero General Public License version 3 (see the file LICENSE).
-
-=======
-# Copyright 2004-2009 Canonical Ltd.  All rights reserved.
->>>>>>> ded7aa9a
 # pylint: disable-msg=E0611,W0212
 
 """Database classes including and related to Product."""
@@ -48,7 +43,8 @@
 from lp.bugs.model.bugwatch import BugWatch
 from lp.registry.model.commercialsubscription import (
     CommercialSubscription)
-from lp.translations.model.customlanguagecode import CustomLanguageCode
+from lp.translations.model.customlanguagecode import (
+    CustomLanguageCode, HasCustomLanguageCodesMixin)
 from lp.translations.model.potemplate import POTemplate
 from lp.registry.model.distroseries import DistroSeries
 from lp.registry.model.distribution import Distribution
@@ -84,7 +80,7 @@
 from canonical.launchpad.interfaces.launchpad import (
     IHasIcon, IHasLogo, IHasMugshot, ILaunchpadCelebrities, ILaunchpadUsage,
     NotFoundError)
-from canonical.launchpad.interfaces.customlanguagecode import (
+from lp.translations.interfaces.customlanguagecode import (
     IHasCustomLanguageCodes)
 from canonical.launchpad.interfaces.launchpadstatistic import (
     ILaunchpadStatisticSet)
@@ -171,19 +167,13 @@
               QuestionTargetMixin, HasTranslationImportsMixin,
               HasAliasMixin, StructuralSubscriptionTargetMixin,
               HasMilestonesMixin, OfficialBugTagTargetMixin, HasBranchesMixin,
-              HasMergeProposalsMixin):
+              HasCustomLanguageCodesMixin, HasMergeProposalsMixin):
 
     """A Product."""
 
     implements(
-<<<<<<< HEAD
-        IFAQTarget, IHasBugSupervisor, IHasIcon, IHasLogo,
-        IHasMugshot, ILaunchpadUsage, IProduct, IQuestionTarget)
-=======
         IFAQTarget, IHasBugSupervisor, IHasCustomLanguageCodes, IHasIcon,
-        IHasLogo, IHasMugshot, ILaunchpadUsage, IProduct, IQuestionTarget,
-        IStructuralSubscriptionTarget)
->>>>>>> ded7aa9a
+        IHasLogo, IHasMugshot, ILaunchpadUsage, IProduct, IQuestionTarget)
 
     _table = 'Product'
 
@@ -949,16 +939,9 @@
         if bug_supervisor is not None:
             subscription = self.addBugSubscription(bug_supervisor, user)
 
-    @property
-    def custom_language_codes(self):
-        """See `IHasCustomLanguageCodes`."""
-        return CustomLanguageCode.selectBy(
-            product=self, orderBy=['language_code'])
-
-    def getCustomLanguageCode(self, language_code):
-        """See `IHasCustomLanguageCodes`."""
-        return CustomLanguageCode.selectOneBy(
-            product=self, language_code=language_code)
+    def composeCustomLanguageCodeMatch(self):
+        """See `HasCustomLanguageCodesMixin`."""
+        return CustomLanguageCode.product == self
 
     def createCustomLanguageCode(self, language_code, language):
         """See `IHasCustomLanguageCodes`."""
