--- conflicted
+++ resolved
@@ -68,12 +68,8 @@
     FREE_INFORMATION_TYPES,
     InformationType,
     PRIVATE_INFORMATION_TYPES,
-<<<<<<< HEAD
+    PROPRIETARY_INFORMATION_TYPES,
     PUBLIC_INFORMATION_TYPES,
-    PUBLIC_PROPRIETARY_INFORMATION_TYPES,
-=======
->>>>>>> 59cb2a79
-    PROPRIETARY_INFORMATION_TYPES,
     PUBLIC_PROPRIETARY_INFORMATION_TYPES,
     service_uses_launchpad,
     ServiceUsage,
@@ -160,6 +156,7 @@
     LicenseStatus,
     )
 from lp.registry.interfaces.productrelease import IProductReleaseSet
+from lp.registry.interfaces.role import IPersonRoles
 from lp.registry.model.announcement import MakesAnnouncements
 from lp.registry.model.commercialsubscription import CommercialSubscription
 from lp.registry.model.distribution import Distribution
@@ -455,11 +452,7 @@
 
     _information_type = EnumCol(
         enum=InformationType, default=InformationType.PUBLIC,
-<<<<<<< HEAD
-        dbName='information_type',
-=======
         dbName="information_type",
->>>>>>> 59cb2a79
         storm_validator=_valid_product_information_type)
 
     def _get_information_type(self):
@@ -467,15 +460,12 @@
 
     def _set_information_type(self, value):
         self._information_type = value
-<<<<<<< HEAD
-=======
         # Make sure that policies are updated to grant permission to the
         # maintainer as required for the Product.
         # However, only on edits. If this is a new Product it's handled
         # already.
         if not self._SO_creating:
             self._ensurePolicies([value])
->>>>>>> 59cb2a79
 
     information_type = property(_get_information_type, _set_information_type)
 
