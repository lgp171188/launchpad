# Copyright 2009 Canonical Ltd.  This software is licensed under the
# GNU Affero General Public License version 3 (see the file LICENSE).

__metaclass__ = type
__all__ = ['GPGKey', 'GPGKeySet']

from sqlobject import (
    BoolCol,
    ForeignKey,
    IntCol,
    SQLObjectNotFound,
    StringCol,
    )
from zope.component import getUtility
from zope.interface import implementer

from lp.registry.interfaces.gpg import (
    IGPGKey,
    IGPGKeySet,
    )
from lp.services.database.enumcol import EnumCol
from lp.services.database.interfaces import IStore
from lp.services.database.sqlbase import (
    SQLBase,
    sqlvalues,
    )
from lp.services.gpg.interfaces import (
    GPGKeyAlgorithm,
    IGPGHandler,
    )


@implementer(IGPGKey)
class GPGKey(SQLBase):

    _table = 'GPGKey'
    _defaultOrder = ['owner', 'keyid']

    owner = ForeignKey(dbName='owner', foreignKey='Person', notNull=True)

    keyid = StringCol(dbName='keyid', notNull=True)
    fingerprint = StringCol(dbName='fingerprint', notNull=True)

    keysize = IntCol(dbName='keysize', notNull=True)

    algorithm = EnumCol(dbName='algorithm', notNull=True,
                        enum=GPGKeyAlgorithm)

    active = BoolCol(dbName='active', notNull=True)

    can_encrypt = BoolCol(dbName='can_encrypt', notNull=False)

    @property
    def keyserverURL(self):
        return getUtility(
            IGPGHandler).getURLForKeyInServer(self.fingerprint, public=True)

    @property
    def displayname(self):
        return '%s%s/%s' % (self.keysize, self.algorithm.title, self.keyid)


@implementer(IGPGKeySet)
class GPGKeySet:

    def new(self, ownerID, keyid, fingerprint, keysize,
            algorithm, active=True, can_encrypt=False):
        """See `IGPGKeySet`"""
        return GPGKey(owner=ownerID, keyid=keyid,
                      fingerprint=fingerprint, keysize=keysize,
                      algorithm=algorithm, active=active,
                      can_encrypt=can_encrypt)

    def activate(self, requester, key, can_encrypt):
        """See `IGPGKeySet`."""
        fingerprint = key.fingerprint
        lp_key = self.getByFingerprint(fingerprint)
        if lp_key:
            # Then the key already exists, so let's reactivate it.
            lp_key.active = True
            lp_key.can_encrypt = can_encrypt
            return lp_key, False
        ownerID = requester.id
        keyid = key.keyid
        keysize = key.keysize
        algorithm = GPGKeyAlgorithm.items[key.algorithm]
        lp_key = self.new(
            ownerID, keyid, fingerprint, keysize, algorithm,
            can_encrypt=can_encrypt)
        return lp_key, True

    def getByFingerprint(self, fingerprint, default=None):
        """See `IGPGKeySet`"""
        result = GPGKey.selectOneBy(fingerprint=fingerprint)
        if result is None:
            return default
        return result

<<<<<<< HEAD
    def getByFingerprints(self, fingerprints):
        """See `IGPGKeySet`"""
        return IStore(GPGKey).find(
            GPGKey, GPGKey.fingerprint.is_in(fingerprints))

    def getGPGKeysForPeople(self, people):
        """See `IGPGKeySet`"""
        return GPGKey.select("""
            GPGKey.owner IN %s AND
            GPGKey.active = True
            """ % sqlvalues([person.id for person in people]))

    def getGPGKeys(self, ownerid=None, active=True):
        """See `IGPGKeySet`"""
=======
    def getGPGKeysForPerson(self, owner, active=True):
>>>>>>> 7df1f2bf
        if active is False:
            query = """
                active = false
                AND fingerprint NOT IN
                    (SELECT fingerprint FROM LoginToken
                     WHERE fingerprint IS NOT NULL
                           AND requester = %s
                           AND date_consumed is NULL
                    )
                """ % sqlvalues(owner.id)
        else:
            query = 'active=true'

        query += ' AND owner=%s' % sqlvalues(owner.id)

        return list(GPGKey.select(query, orderBy='id'))<|MERGE_RESOLUTION|>--- conflicted
+++ resolved
@@ -96,24 +96,12 @@
             return default
         return result
 
-<<<<<<< HEAD
     def getByFingerprints(self, fingerprints):
         """See `IGPGKeySet`"""
         return IStore(GPGKey).find(
             GPGKey, GPGKey.fingerprint.is_in(fingerprints))
 
-    def getGPGKeysForPeople(self, people):
-        """See `IGPGKeySet`"""
-        return GPGKey.select("""
-            GPGKey.owner IN %s AND
-            GPGKey.active = True
-            """ % sqlvalues([person.id for person in people]))
-
-    def getGPGKeys(self, ownerid=None, active=True):
-        """See `IGPGKeySet`"""
-=======
     def getGPGKeysForPerson(self, owner, active=True):
->>>>>>> 7df1f2bf
         if active is False:
             query = """
                 active = false
