--- conflicted
+++ resolved
@@ -78,15 +78,8 @@
     # Now determine the existing and desired links, and make them
     # match. The caller may have provided the wanted_links.
     apasource = getUtility(IAccessPolicyArtifactSource)
-<<<<<<< HEAD
-    wanted_links = (wanted_links or
-        set(
-            (abstract_artifact, policy) for policy in
-            getUtility(IAccessPolicySource).find(
-                (pillar, information_type) for pillar in pillars)))
-=======
-    wanted_links = set((abstract_artifact, policy) for policy in aps)
->>>>>>> 347a0d07
+    wanted_links = (wanted_links
+                    or set((abstract_artifact, policy) for policy in aps))
     existing_links = set([
         (apa.abstract_artifact, apa.policy)
         for apa in apasource.findByArtifact([abstract_artifact])])
