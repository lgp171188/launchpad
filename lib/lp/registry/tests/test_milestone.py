--- conflicted
+++ resolved
@@ -19,13 +19,12 @@
 
 from lp.app.enums import InformationType
 from lp.app.errors import NotFoundError
-<<<<<<< HEAD
-from lp.registry.enums import BugSharingPolicy
-=======
 from lp.app.interfaces.informationtype import IInformationType
 from lp.app.interfaces.services import IService
-from lp.registry.enums import SharingPermission
->>>>>>> 273c5857
+from lp.registry.enums import (
+    BugSharingPolicy,
+    SharingPermission,
+    )
 from lp.registry.interfaces.distribution import IDistributionSet
 from lp.registry.interfaces.milestone import (
     IHasMilestones,
@@ -531,10 +530,7 @@
             product=milestone.product)
         self.factory.makeSpecificationWorkItem(
             specification=specification, milestone=milestone, deleted=True)
-<<<<<<< HEAD
         self.assertContentEqual([], milestone.getSpecifications(None))
-=======
-        self.assertContentEqual([], milestone.specifications)
 
 
 class TestMilestoneInformationType(TestCaseWithFactory):
@@ -552,5 +548,4 @@
         with person_logged_in(owner):
             self.assertEqual(
                 IInformationType(milestone).information_type,
-                information_type)
->>>>>>> 273c5857
+                information_type)