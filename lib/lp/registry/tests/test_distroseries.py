# Copyright 2009 Canonical Ltd.  This software is licensed under the
# GNU Affero General Public License version 3 (see the file LICENSE).

"""Tests for distroseries."""

__metaclass__ = type

import unittest

import transaction

from zope.component import getUtility
from zope.security.proxy import removeSecurityProxy

from canonical.launchpad.ftests import ANONYMOUS, login
from lp.soyuz.interfaces.archive import ArchivePurpose, IArchiveSet
from lp.registry.interfaces.distroseries import (
    IDistroSeriesSet, NoSuchDistroSeries)
from lp.registry.interfaces.pocket import PackagePublishingPocket
from lp.soyuz.interfaces.component import IComponentSet
from lp.soyuz.interfaces.distroseriessourcepackagerelease import (
    IDistroSeriesSourcePackageRelease)
from lp.soyuz.interfaces.publishing import (
    active_publishing_status, PackagePublishingStatus)
from lp.soyuz.model.processor import ProcessorFamilySet
from lp.testing import TestCase, TestCaseWithFactory
from lp.testing.factory import remove_security_proxy_and_shout_at_engineer
from lp.soyuz.tests.test_publishing import SoyuzTestPublisher
from lp.translations.interfaces.translations import (
    TranslationsBranchImportMode)
from canonical.testing import (
    DatabaseFunctionalLayer, LaunchpadFunctionalLayer)


class TestDistroSeriesCurrentSourceReleases(TestCase):
    """Test for DistroSeries.getCurrentSourceReleases()."""

    layer = LaunchpadFunctionalLayer
    release_interface = IDistroSeriesSourcePackageRelease

    def setUp(self):
        # Log in as an admin, so that we can create distributions.
        super(TestDistroSeriesCurrentSourceReleases, self).setUp()
        login('foo.bar@canonical.com')
        self.publisher = SoyuzTestPublisher()
        self.factory = self.publisher.factory
        self.development_series = self.publisher.setUpDefaultDistroSeries()
        self.distribution = self.development_series.distribution
        self.published_package = self.test_target.getSourcePackage(
            self.publisher.default_package_name)
        login(ANONYMOUS)

    @property
    def test_target(self):
        return self.development_series

    def assertCurrentVersion(self, expected_version, package_name=None):
        """Assert the current version of a package is the expected one.

        It uses getCurrentSourceReleases() to get the version.

        If package_name isn't specified, the test publisher's default
        name is used.
        """
        if package_name is None:
            package_name = self.publisher.default_package_name
        package = self.test_target.getSourcePackage(package_name)
        releases = self.test_target.getCurrentSourceReleases(
            [package.sourcepackagename])
        self.assertEqual(releases[package].version, expected_version)

    def test_one_release(self):
        # If there is one published version, that one will be returned.
        self.publisher.getPubSource(version='0.9')
        self.assertCurrentVersion('0.9')

    def test_return_value(self):
        # getCurrentSourceReleases() returns a dict. The corresponding
        # source package is used as the key, with
        # a DistroSeriesSourcePackageRelease as the values.
        self.publisher.getPubSource(version='0.9')
        releases = self.test_target.getCurrentSourceReleases(
            [self.published_package.sourcepackagename])
        self.assertTrue(self.published_package in releases)
        self.assertTrue(self.release_interface.providedBy(
            releases[self.published_package]))

    def test_latest_version(self):
        # If more than one version is published, the latest one is
        # returned.
        self.publisher.getPubSource(version='0.9')
        self.publisher.getPubSource(version='1.0')
        self.assertCurrentVersion('1.0')

    def test_active_publishing_status(self):
        # Every status defined in active_publishing_status is considered
        # when checking for the current release.
        self.publisher.getPubSource(version='0.9')
        for minor_version, status in enumerate(active_publishing_status):
            latest_version = '1.%s' % minor_version
            self.publisher.getPubSource(version=latest_version, status=status)
            self.assertCurrentVersion(latest_version)

    def test_not_active_publishing_status(self):
        # Every status not defined in active_publishing_status is
        # ignored when checking for the current release.
        self.publisher.getPubSource(version='0.9')
        for minor_version, status in enumerate(PackagePublishingStatus.items):
            if status in active_publishing_status:
                continue
            self.publisher.getPubSource(
                version='1.%s' % minor_version, status=status)
            self.assertCurrentVersion('0.9')

    def test_ignore_other_package_names(self):
        # Packages with different names don't affect the returned
        # version.
        self.publisher.getPubSource(version='0.9', sourcename='foo')
        self.publisher.getPubSource(version='1.0', sourcename='bar')
        self.assertCurrentVersion('0.9', package_name='foo')

    def ignore_other_distributions(self):
        # Packages with the same name in other distributions don't
        # affect the returned version.
        series_in_other_distribution = self.factory.makeDistroRelease()
        self.publisher.getPubSource(version='0.9')
        self.publisher.getPubSource(
            version='1.0', distroseries=series_in_other_distribution)
        self.assertCurrentVersion('0.9')

    def test_ignore_ppa(self):
        # PPA packages having the same name don't affect the returned
        # version.
        ppa_uploader = self.factory.makePerson()
        ppa_archive = getUtility(IArchiveSet).new(
            purpose=ArchivePurpose.PPA, owner=ppa_uploader,
            distribution=self.distribution)
        self.publisher.getPubSource(version='0.9')
        self.publisher.getPubSource(version='1.0', archive=ppa_archive)
        self.assertCurrentVersion('0.9')

    def test_get_multiple(self):
        # getCurrentSourceReleases() allows you to get information about
        # the current release for multiple packages at the same time.
        # This is done using a single DB query, making it more efficient
        # than using IDistributionSource.currentrelease.
        self.publisher.getPubSource(version='0.9', sourcename='foo')
        self.publisher.getPubSource(version='1.0', sourcename='bar')
        foo_package = self.distribution.getSourcePackage('foo')
        bar_package = self.distribution.getSourcePackage('bar')
        releases = self.distribution.getCurrentSourceReleases(
            [foo_package.sourcepackagename, bar_package.sourcepackagename])
        self.assertEqual(releases[foo_package].version, '0.9')
        self.assertEqual(releases[bar_package].version, '1.0')


class TestDistroSeries(TestCaseWithFactory):

    layer = DatabaseFunctionalLayer

    def test_getSuite_release_pocket(self):
        # The suite of a distro series and the release pocket is the name of
        # the distroseries.
        distroseries = self.factory.makeDistroRelease()
        self.assertEqual(
            distroseries.name,
            distroseries.getSuite(PackagePublishingPocket.RELEASE))

    def test_getSuite_non_release_pocket(self):
        # The suite of a distro series and a non-release pocket is the name of
        # the distroseries followed by a hyphen and the name of the pocket in
        # lower case.
        distroseries = self.factory.makeDistroRelease()
        pocket = PackagePublishingPocket.PROPOSED
        suite = '%s-%s' % (distroseries.name, pocket.name.lower())
        self.assertEqual(suite, distroseries.getSuite(pocket))

    def test_getDistroArchSeriesByProcessor(self):
        # A IDistroArchSeries can be retrieved by processor
        distroseries = self.factory.makeDistroRelease()
        processorfamily = ProcessorFamilySet().getByName('x86')
        distroarchseries = self.factory.makeDistroArchSeries(
            distroseries=distroseries, architecturetag='i386',
            processorfamily=processorfamily)
        self.assertEquals(distroarchseries,
            distroseries.getDistroArchSeriesByProcessor(
                processorfamily.processors[0]))

    def test_getDistroArchSeriesByProcessor_none(self):
        # getDistroArchSeriesByProcessor returns None when no distroarchseries
        # is found
        distroseries = self.factory.makeDistroRelease()
        processorfamily = ProcessorFamilySet().getByName('x86')
        self.assertIs(None,
            distroseries.getDistroArchSeriesByProcessor(
                processorfamily.processors[0]))


class TestDistroSeriesPackaging(TestCaseWithFactory):

    layer = DatabaseFunctionalLayer

    def setUp(self):
        super(TestDistroSeriesPackaging, self).setUp()
        self.series = self.factory.makeDistroRelease()
        self.user = self.series.distribution.owner
        login('admin@canonical.com')
        component_set = getUtility(IComponentSet)
        self.packages = {}
        self.main_component = component_set['main']
        self.universe_component = component_set['universe']
        self.makeSeriesPackage('normal')
        self.makeSeriesPackage('translatable', messages=800)
        self.makeSeriesPackage('hot', heat=500)
        self.makeSeriesPackage('hot-translatable', heat=250, messages=1000)
        self.makeSeriesPackage('main', is_main=True)
        self.makeSeriesPackage('linked')
        self.linkPackage('linked')
        transaction.commit()
        login(ANONYMOUS)

    def makeSeriesPackage(self, name,
                          is_main=False, heat=None, messages=None,
                          is_translations=False):
        # Make a published source package.
        if is_main:
            component = self.main_component
        else:
            component = self.universe_component
        if is_translations:
            section = 'translations'
        else:
            section = 'web'
        sourcepackagename = self.factory.makeSourcePackageName(name)
        self.factory.makeSourcePackagePublishingHistory(
            sourcepackagename=sourcepackagename, distroseries=self.series,
            component=component, section_name=section)
        source_package = self.factory.makeSourcePackage(
            sourcepackagename=sourcepackagename, distroseries=self.series)
        if heat is not None:
            bugtask = self.factory.makeBugTask(
                target=source_package, owner=self.user)
            bugtask.bug.setHeat(heat)
        if messages is not None:
            template = self.factory.makePOTemplate(
                distroseries=self.series, sourcepackagename=sourcepackagename,
                owner=self.user)
            removeSecurityProxy(template).messagecount = messages
        self.packages[name] = source_package

    def linkPackage(self, name):
        product_series = self.factory.makeProductSeries()
        product_series.setPackaging(
            self.series, self.packages[name].sourcepackagename, self.user)
        return product_series

    def test_getPrioritizedUnlinkedSourcePackages(self):
        # Verify the ordering of source packages that need linking.
        package_summaries = self.series.getPrioritizedUnlinkedSourcePackages()
        names = [summary['package'].name for summary in package_summaries]
        expected = [
            u'main', u'hot-translatable', u'hot', u'translatable', u'normal']
        self.assertEqual(expected, names)

    def test_getPrioritizedUnlinkedSourcePackages_no_language_packs(self):
        # Verify that translations packages are not listed.
        self.makeSeriesPackage('language-pack-vi', is_translations=True)
        package_summaries = self.series.getPrioritizedUnlinkedSourcePackages()
        names = [summary['package'].name for summary in package_summaries]
        expected = [
            u'main', u'hot-translatable', u'hot', u'translatable', u'normal']
        self.assertEqual(expected, names)

    def test_getPrioritizedPackagings(self):
        # Verify the ordering of packagings that need more upstream info.
        for name in ['main', 'hot-translatable', 'hot', 'translatable']:
            self.linkPackage(name)
        packagings = self.series.getPrioritizedPackagings()
        names = [packaging.sourcepackagename.name for packaging in packagings]
        expected = [
            u'main', u'hot-translatable', u'hot', u'translatable', u'linked']
        self.assertEqual(expected, names)

    def test_getPrioritizedPackagings_bug_tracker(self):
        # Verify the ordering of packagings with and without a bug tracker.
        self.linkPackage('hot')
        self.makeSeriesPackage('cold')
        product_series = self.linkPackage('cold')
<<<<<<< HEAD
        product_series.product.bugtraker = self.factory.makeBugTracker()
        packagings = self.series.getPrioritizedPackagings()
=======
        naked_product_series = remove_security_proxy_and_shout_at_engineer(
            product_series)
        naked_product_series.product.bugtraker = self.factory.makeBugTracker()
        packagings = self.series.getPrioritizedlPackagings()
>>>>>>> fd0e64c7
        names = [packaging.sourcepackagename.name for packaging in packagings]
        expected = [u'hot', u'cold', u'linked']
        self.assertEqual(expected, names)

    def test_getPrioritizedPackagings_branch(self):
        # Verify the ordering of packagings with and without a branch.
        self.linkPackage('translatable')
        self.makeSeriesPackage('withbranch')
        product_series = self.linkPackage('withbranch')
<<<<<<< HEAD
        product_series.branch = self.factory.makeBranch()
        packagings = self.series.getPrioritizedPackagings()
=======
        naked_product_series = remove_security_proxy_and_shout_at_engineer(
            product_series)
        naked_product_series.branch = self.factory.makeBranch()
        packagings = self.series.getPrioritizedlPackagings()
>>>>>>> fd0e64c7
        names = [packaging.sourcepackagename.name for packaging in packagings]
        expected = [u'translatable', u'linked', u'withbranch']
        self.assertEqual(expected, names)

    def test_getPrioritizedPackagings_translation(self):
        # Verify the ordering of translatable packagings that are and are not
        # configured to import.
        self.linkPackage('translatable')
        self.makeSeriesPackage('importabletranslatable')
        product_series = self.linkPackage('importabletranslatable')
        naked_product_series = remove_security_proxy_and_shout_at_engineer(
            product_series)
        naked_product_series.branch = self.factory.makeBranch()
        naked_product_series.translations_autoimport_mode = (
            TranslationsBranchImportMode.IMPORT_TEMPLATES)
        packagings = self.series.getPrioritizedPackagings()
        names = [packaging.sourcepackagename.name for packaging in packagings]
        expected = [u'translatable', u'linked', u'importabletranslatable']
        self.assertEqual(expected, names)


class TestDistroSeriesSet(TestCaseWithFactory):

    layer = DatabaseFunctionalLayer

    def _get_translatables(self):
        distro_series_set = getUtility(IDistroSeriesSet)
        # Get translatables as a sequence of names of the series.
        return sorted(
            [series.name for series in distro_series_set.translatables()])

    def _ref_translatables(self, expected=None):
        # Return the reference value, merged with expected data.
        if expected is None:
            return self.ref_translatables
        if isinstance(expected, list):
            return sorted(self.ref_translatables + expected)
        return sorted(self.ref_translatables + [expected])

    def test_translatables(self):
        # translatables() returns all distroseries that have potemplates
        # and are not set to "hide all translations".
        # See whatever distroseries sample data already has.
        self.ref_translatables = self._get_translatables()

        new_distroseries = (
            self.factory.makeDistroRelease(name=u"sampleseries"))
        naked_new_distroseries = remove_security_proxy_and_shout_at_engineer(
            new_distroseries)
        naked_new_distroseries.hide_all_translations = False
        transaction.commit()
        translatables = self._get_translatables()
        self.failUnlessEqual(
            translatables, self._ref_translatables(),
            "A newly created distroseries should not be translatable but "
            "translatables() returns %r instead of %r." % (
                translatables, self._ref_translatables()))

        new_sourcepackagename = self.factory.makeSourcePackageName()
        self.factory.makePOTemplate(
            distroseries=new_distroseries,
            sourcepackagename=new_sourcepackagename)
        transaction.commit()
        translatables = self._get_translatables()
        self.failUnlessEqual(
            translatables, self._ref_translatables(u"sampleseries"),
            "After assigning a PO template, a distroseries should be "
            "translatable but translatables() returns %r instead of %r." % (
                translatables,
                self._ref_translatables(u"sampleseries")))

        naked_new_distroseries.hide_all_translations = True
        transaction.commit()
        translatables = self._get_translatables()
        self.failUnlessEqual(
            translatables, self._ref_translatables(),
            "After hiding all translation, a distroseries should not be "
            "translatable but translatables() returns %r instead of %r." % (
                translatables, self._ref_translatables()))

    def test_fromSuite_release_pocket(self):
        series = self.factory.makeDistroRelease()
        result = getUtility(IDistroSeriesSet).fromSuite(
            series.distribution, series.name)
        self.assertEqual((series, PackagePublishingPocket.RELEASE), result)

    def test_fromSuite_non_release_pocket(self):
        series = self.factory.makeDistroRelease()
        suite = '%s-backports' % series.name
        result = getUtility(IDistroSeriesSet).fromSuite(
            series.distribution, suite)
        self.assertEqual((series, PackagePublishingPocket.BACKPORTS), result)

    def test_fromSuite_no_such_series(self):
        distribution = self.factory.makeDistribution()
        self.assertRaises(
            NoSuchDistroSeries,
            getUtility(IDistroSeriesSet).fromSuite,
            distribution, 'doesntexist')


def test_suite():
    return unittest.TestLoader().loadTestsFromName(__name__)<|MERGE_RESOLUTION|>--- conflicted
+++ resolved
@@ -286,15 +286,10 @@
         self.linkPackage('hot')
         self.makeSeriesPackage('cold')
         product_series = self.linkPackage('cold')
-<<<<<<< HEAD
-        product_series.product.bugtraker = self.factory.makeBugTracker()
-        packagings = self.series.getPrioritizedPackagings()
-=======
         naked_product_series = remove_security_proxy_and_shout_at_engineer(
             product_series)
         naked_product_series.product.bugtraker = self.factory.makeBugTracker()
-        packagings = self.series.getPrioritizedlPackagings()
->>>>>>> fd0e64c7
+        packagings = self.series.getPrioritizedPackagings()
         names = [packaging.sourcepackagename.name for packaging in packagings]
         expected = [u'hot', u'cold', u'linked']
         self.assertEqual(expected, names)
@@ -304,15 +299,10 @@
         self.linkPackage('translatable')
         self.makeSeriesPackage('withbranch')
         product_series = self.linkPackage('withbranch')
-<<<<<<< HEAD
-        product_series.branch = self.factory.makeBranch()
-        packagings = self.series.getPrioritizedPackagings()
-=======
         naked_product_series = remove_security_proxy_and_shout_at_engineer(
             product_series)
         naked_product_series.branch = self.factory.makeBranch()
-        packagings = self.series.getPrioritizedlPackagings()
->>>>>>> fd0e64c7
+        packagings = self.series.getPrioritizedPackagings()
         names = [packaging.sourcepackagename.name for packaging in packagings]
         expected = [u'translatable', u'linked', u'withbranch']
         self.assertEqual(expected, names)
