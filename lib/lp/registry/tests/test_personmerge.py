# Copyright 2009-2018 Canonical Ltd.  This software is licensed under the
# GNU Affero General Public License version 3 (see the file LICENSE).

"""Tests for merge_people."""

from datetime import datetime
from operator import attrgetter

import pytz
from testtools.matchers import (
<<<<<<< HEAD
    MatchesListwise,
=======
    MatchesSetwise,
>>>>>>> b29a44f5
    MatchesStructure,
    )
import transaction
from zope.component import getUtility
from zope.security.proxy import removeSecurityProxy

from lp.app.enums import InformationType
from lp.app.interfaces.launchpad import ILaunchpadCelebrities
from lp.code.interfaces.gitrepository import IGitRepositorySet
from lp.registry.interfaces.accesspolicy import (
    IAccessArtifactGrantSource,
    IAccessPolicyGrantSource,
    )
from lp.registry.interfaces.karma import IKarmaCacheManager
from lp.registry.interfaces.mailinglist import MailingListStatus
from lp.registry.interfaces.mailinglistsubscription import (
    MailingListAutoSubscribePolicy,
    )
from lp.registry.interfaces.person import (
    IPersonSet,
    TeamMembershipStatus,
    )
from lp.registry.interfaces.personnotification import IPersonNotificationSet
from lp.registry.personmerge import (
    _mergeMailingListSubscriptions,
    merge_people,
    )
from lp.registry.tests.test_person import KarmaTestMixin
from lp.services.config import config
from lp.services.database.sqlbase import cursor
from lp.services.features.testing import FeatureFixture
from lp.services.identity.interfaces.emailaddress import (
    EmailAddressStatus,
    IEmailAddressSet,
    )
from lp.snappy.interfaces.snap import ISnapSet
from lp.soyuz.enums import ArchiveStatus
from lp.soyuz.interfaces.livefs import (
    ILiveFSSet,
    LIVEFS_FEATURE_FLAG,
    )
from lp.testing import (
    celebrity_logged_in,
    login_person,
    person_logged_in,
    TestCaseWithFactory,
    )
from lp.testing.dbuser import dbuser
from lp.testing.layers import DatabaseFunctionalLayer


class TestMergePeople(TestCaseWithFactory, KarmaTestMixin):
    """Test cases for PersonSet merge."""

    layer = DatabaseFunctionalLayer

    def setUp(self):
        super(TestMergePeople, self).setUp()
        self.person_set = getUtility(IPersonSet)

    def _do_premerge(self, from_person, to_person):
        # Do the pre merge work performed by the LoginToken.
        with celebrity_logged_in('admin'):
            email = from_person.preferredemail
            email.status = EmailAddressStatus.NEW
            email.person = to_person
        transaction.commit()

    def _do_merge(self, from_person, to_person, reviewer=None):
        # Perform the merge as the db user that will be used by the jobs.
        with dbuser(config.IPersonMergeJobSource.dbuser):
            merge_people(from_person, to_person, reviewer=reviewer)
        return from_person, to_person

    def test_delete_no_notifications(self):
        team = self.factory.makeTeam()
        owner = team.teamowner
        transaction.commit()
        with dbuser(config.IPersonMergeJobSource.dbuser):
            merge_people(
                team, getUtility(ILaunchpadCelebrities).registry_experts,
                owner, delete=True)
        notification_set = getUtility(IPersonNotificationSet)
        notifications = notification_set.getNotificationsToSend()
        self.assertEqual(0, notifications.count())

    def test_openid_identifiers(self):
        # Verify that OpenId Identifiers are merged.
        duplicate = self.factory.makePerson()
        duplicate_identifier = removeSecurityProxy(
            duplicate.account).openid_identifiers.any().identifier
        person = self.factory.makePerson()
        person_identifier = removeSecurityProxy(
            person.account).openid_identifiers.any().identifier
        self._do_premerge(duplicate, person)
        login_person(person)
        duplicate, person = self._do_merge(duplicate, person)
        self.assertEqual(
            0,
            removeSecurityProxy(duplicate.account).openid_identifiers.count())

        merged_identifiers = [
            identifier.identifier for identifier in
                removeSecurityProxy(person.account).openid_identifiers]

        self.assertIn(duplicate_identifier, merged_identifiers)
        self.assertIn(person_identifier, merged_identifiers)

    def test_karmacache_transferred_to_user_has_no_karma(self):
        # Verify that the merged user has no KarmaCache entries,
        # and the karma total was transfered.
        self.cache_manager = getUtility(IKarmaCacheManager)
        product = self.factory.makeProduct()
        duplicate = self.factory.makePerson()
        self._makeKarmaCache(
            duplicate, product, [('bugs', 10)])
        self._makeKarmaTotalCache(duplicate, 15)
        # The karma changes invalidated duplicate instance.
        duplicate = self.person_set.get(duplicate.id)
        person = self.factory.makePerson()
        self._do_premerge(duplicate, person)
        login_person(person)
        duplicate, person = self._do_merge(duplicate, person)
        self.assertEqual([], duplicate.karma_category_caches)
        self.assertEqual(0, duplicate.karma)
        self.assertEqual(15, person.karma)

    def test_karmacache_transferred_to_user_has_karma(self):
        # Verify that the merged user has no KarmaCache entries,
        # and the karma total was summed.
        self.cache_manager = getUtility(IKarmaCacheManager)
        product = self.factory.makeProduct()
        duplicate = self.factory.makePerson()
        self._makeKarmaCache(
            duplicate, product, [('bugs', 10)])
        self._makeKarmaTotalCache(duplicate, 15)
        person = self.factory.makePerson()
        self._makeKarmaCache(
            person, product, [('bugs', 9)])
        self._makeKarmaTotalCache(person, 13)
        # The karma changes invalidated duplicate and person instances.
        duplicate = self.person_set.get(duplicate.id)
        person = self.person_set.get(person.id)
        self._do_premerge(duplicate, person)
        login_person(person)
        duplicate, person = self._do_merge(duplicate, person)
        self.assertEqual([], duplicate.karma_category_caches)
        self.assertEqual(0, duplicate.karma)
        self.assertEqual(28, person.karma)

    def test_person_date_created_preserved(self):
        # Verify that the oldest datecreated is merged.
        person = self.factory.makePerson()
        duplicate = self.factory.makePerson()
        oldest_date = datetime(
            2005, 11, 25, 0, 0, 0, 0, pytz.timezone('UTC'))
        removeSecurityProxy(duplicate).datecreated = oldest_date
        self._do_premerge(duplicate, person)
        login_person(person)
        duplicate, person = self._do_merge(duplicate, person)
        self.assertEqual(oldest_date, person.datecreated)

    def test_team_with_active_mailing_list_raises_error(self):
        # A team with an active mailing list cannot be merged.
        target_team = self.factory.makeTeam()
        test_team = self.factory.makeTeam()
        self.factory.makeMailingList(
            test_team, test_team.teamowner)
        self.assertRaises(
            AssertionError, merge_people, test_team, target_team, None)

    def test_team_with_inactive_mailing_list(self):
        # A team with an inactive mailing list can be merged.
        target_team = self.factory.makeTeam()
        test_team = self.factory.makeTeam()
        mailing_list = self.factory.makeMailingList(
            test_team, test_team.teamowner)
        mailing_list.deactivate()
        mailing_list.transitionToStatus(MailingListStatus.INACTIVE)
        test_team, target_team = self._do_merge(
            test_team, target_team, test_team.teamowner)
        self.assertEqual(target_team, test_team.merged)
        self.assertEqual(
            MailingListStatus.PURGED, test_team.mailing_list.status)
        emails = getUtility(IEmailAddressSet).getByPerson(target_team).count()
        self.assertEqual(0, emails)

    def test_team_with_purged_mailing_list(self):
        # A team with a purges mailing list can be merged.
        target_team = self.factory.makeTeam()
        test_team = self.factory.makeTeam()
        mailing_list = self.factory.makeMailingList(
            test_team, test_team.teamowner)
        mailing_list.deactivate()
        mailing_list.transitionToStatus(MailingListStatus.INACTIVE)
        mailing_list.purge()
        test_team, target_team = self._do_merge(
            test_team, target_team, test_team.teamowner)
        self.assertEqual(target_team, test_team.merged)

    def test_team_with_members(self):
        # Team members are removed before merging.
        target_team = self.factory.makeTeam()
        test_team = self.factory.makeTeam()
        former_member = self.factory.makePerson()
        with person_logged_in(test_team.teamowner):
            test_team.addMember(former_member, test_team.teamowner)
        test_team, target_team = self._do_merge(
            test_team, target_team, test_team.teamowner)
        self.assertEqual(target_team, test_team.merged)
        self.assertEqual([], list(former_member.super_teams))

    def test_team_without_super_teams_is_fine(self):
        # A team with no members and no super teams
        # merges without errors.
        test_team = self.factory.makeTeam()
        target_team = self.factory.makeTeam()
        login_person(test_team.teamowner)
        self._do_merge(test_team, target_team, test_team.teamowner)

    def test_team_with_super_teams(self):
        # A team with superteams can be merged, but the memberships
        # are not transferred.
        test_team = self.factory.makeTeam()
        super_team = self.factory.makeTeam()
        target_team = self.factory.makeTeam()
        login_person(test_team.teamowner)
        test_team.join(super_team, test_team.teamowner)
        test_team, target_team = self._do_merge(
            test_team, target_team, test_team.teamowner)
        self.assertEqual(target_team, test_team.merged)
        self.assertEqual([], list(target_team.super_teams))

    def test_merge_moves_branches(self):
        # When person/teams are merged, branches owned by the from person
        # are moved.
        person = self.factory.makePerson()
        branch = self.factory.makeBranch()
        duplicate = branch.owner
        self._do_premerge(branch.owner, person)
        login_person(person)
        duplicate, person = self._do_merge(duplicate, person)
        branches = person.getBranches()
        self.assertEqual(1, branches.count())

    def test_merge_with_duplicated_branches(self):
        # If both the from and to people have branches with the same name,
        # merging renames the duplicate from the from person's side.
        product = self.factory.makeProduct()
        from_branch = self.factory.makeBranch(name='foo', product=product)
        to_branch = self.factory.makeBranch(name='foo', product=product)
        mergee = to_branch.owner
        duplicate = from_branch.owner
        self._do_premerge(duplicate, mergee)
        login_person(mergee)
        duplicate, mergee = self._do_merge(duplicate, mergee)
        branches = [b.name for b in mergee.getBranches()]
        self.assertEqual(2, len(branches))
        self.assertContentEqual([u'foo', u'foo-1'], branches)

    def test_merge_moves_git_repositories(self):
        # When person/teams are merged, Git repositories owned by the from
        # person are moved.
        person = self.factory.makePerson()
        repository = self.factory.makeGitRepository()
        duplicate = repository.owner
        self._do_premerge(repository.owner, person)
        login_person(person)
        duplicate, person = self._do_merge(duplicate, person)
        repository_set = getUtility(IGitRepositorySet)
        repositories = repository_set.getRepositories(None, person)
        self.assertEqual(1, repositories.count())

    def test_merge_with_duplicated_git_repositories(self):
        # If both the from and to people have Git repositories with the same
        # name, merging renames the duplicate from the from person's side.
        project = self.factory.makeProduct()
        from_repository = self.factory.makeGitRepository(
            target=project, name=u'foo')
        to_repository = self.factory.makeGitRepository(
            target=project, name=u'foo')
        mergee = to_repository.owner
        duplicate = from_repository.owner
        self._do_premerge(duplicate, mergee)
        login_person(mergee)
        duplicate, mergee = self._do_merge(duplicate, mergee)
        repository_set = getUtility(IGitRepositorySet)
        repositories = [
            r.name for r in repository_set.getRepositories(None, mergee)]
        self.assertEqual(2, len(repositories))
        self.assertContentEqual([u'foo', u'foo-1'], repositories)

    def test_merge_moves_recipes(self):
        # When person/teams are merged, recipes owned by the from person are
        # moved.
        person = self.factory.makePerson()
        recipe = self.factory.makeSourcePackageRecipe()
        duplicate = recipe.owner
        # Delete the PPA, which is required for the merge to work.
        with person_logged_in(duplicate):
            recipe.owner.archive.status = ArchiveStatus.DELETED
        self._do_premerge(duplicate, person)
        login_person(person)
        duplicate, person = self._do_merge(duplicate, person)
        self.assertEqual(1, person.recipes.count())

    def test_merge_with_duplicated_recipes(self):
        # If both the from and to people have recipes with the same name,
        # merging renames the duplicate from the from person's side.
        merge_from = self.factory.makeSourcePackageRecipe(
            name=u'foo', description=u'FROM')
        merge_to = self.factory.makeSourcePackageRecipe(
            name=u'foo', description=u'TO')
        duplicate = merge_from.owner
        mergee = merge_to.owner
        # Delete merge_from's PPA, which is required for the merge to work.
        with person_logged_in(merge_from.owner):
            merge_from.owner.archive.status = ArchiveStatus.DELETED
        self._do_premerge(merge_from.owner, mergee)
        login_person(mergee)
        duplicate, mergee = self._do_merge(duplicate, mergee)
        recipes = mergee.recipes
        self.assertEqual(2, recipes.count())
        descriptions = [r.description for r in recipes]
        self.assertEqual([u'TO', u'FROM'], descriptions)
        self.assertEqual(u'foo-1', recipes[1].name)

    def assertSubscriptionMerges(self, target):
        # Given a subscription target, we want to make sure that subscriptions
        # that the duplicate person made are carried over to the merged
        # account.
        duplicate = self.factory.makePerson()
        with person_logged_in(duplicate):
            target.addSubscription(duplicate, duplicate)
        person = self.factory.makePerson()
        self._do_premerge(duplicate, person)
        login_person(person)
        duplicate, person = self._do_merge(duplicate, person)
        # The merged person has the subscription, and the duplicate person
        # does not.
        self.assertTrue(target.getSubscription(person) is not None)
        self.assertTrue(target.getSubscription(duplicate) is None)

    def assertConflictingSubscriptionDeletes(self, target):
        # Given a subscription target, we want to make sure that subscriptions
        # that the duplicate person made that conflict with existing
        # subscriptions in the merged account are deleted.
        duplicate = self.factory.makePerson()
        person = self.factory.makePerson()
        with person_logged_in(duplicate):
            target.addSubscription(duplicate, duplicate)
        with person_logged_in(person):
            # The description lets us show that we still have the right
            # subscription later.
            target.addBugSubscriptionFilter(person, person).description = (
                u'a marker')
        self._do_premerge(duplicate, person)
        login_person(person)
        duplicate, person = self._do_merge(duplicate, person)
        # The merged person still has the original subscription, as shown
        # by the marker name.
        self.assertEqual(
            target.getSubscription(person).bug_filters[0].description,
            u'a marker')
        # The conflicting subscription on the duplicate has been deleted.
        self.assertTrue(target.getSubscription(duplicate) is None)

    def test_merge_with_product_subscription(self):
        # See comments in assertSubscriptionMerges.
        self.assertSubscriptionMerges(self.factory.makeProduct())

    def test_merge_with_conflicting_product_subscription(self):
        # See comments in assertConflictingSubscriptionDeletes.
        self.assertConflictingSubscriptionDeletes(self.factory.makeProduct())

    def test_merge_with_project_subscription(self):
        # See comments in assertSubscriptionMerges.
        self.assertSubscriptionMerges(self.factory.makeProject())

    def test_merge_with_conflicting_project_subscription(self):
        # See comments in assertConflictingSubscriptionDeletes.
        self.assertConflictingSubscriptionDeletes(self.factory.makeProject())

    def test_merge_with_distroseries_subscription(self):
        # See comments in assertSubscriptionMerges.
        self.assertSubscriptionMerges(self.factory.makeDistroSeries())

    def test_merge_with_conflicting_distroseries_subscription(self):
        # See comments in assertConflictingSubscriptionDeletes.
        self.assertConflictingSubscriptionDeletes(
            self.factory.makeDistroSeries())

    def test_merge_with_milestone_subscription(self):
        # See comments in assertSubscriptionMerges.
        self.assertSubscriptionMerges(self.factory.makeMilestone())

    def test_merge_with_conflicting_milestone_subscription(self):
        # See comments in assertConflictingSubscriptionDeletes.
        self.assertConflictingSubscriptionDeletes(
            self.factory.makeMilestone())

    def test_merge_with_productseries_subscription(self):
        # See comments in assertSubscriptionMerges.
        self.assertSubscriptionMerges(self.factory.makeProductSeries())

    def test_merge_with_conflicting_productseries_subscription(self):
        # See comments in assertConflictingSubscriptionDeletes.
        self.assertConflictingSubscriptionDeletes(
            self.factory.makeProductSeries())

    def test_merge_with_distribution_subscription(self):
        # See comments in assertSubscriptionMerges.
        self.assertSubscriptionMerges(self.factory.makeDistribution())

    def test_merge_with_conflicting_distribution_subscription(self):
        # See comments in assertConflictingSubscriptionDeletes.
        self.assertConflictingSubscriptionDeletes(
            self.factory.makeDistribution())

    def test_merge_with_sourcepackage_subscription(self):
        # See comments in assertSubscriptionMerges.
        dsp = self.factory.makeDistributionSourcePackage()
        self.assertSubscriptionMerges(dsp)

    def test_merge_with_conflicting_sourcepackage_subscription(self):
        # See comments in assertConflictingSubscriptionDeletes.
        dsp = self.factory.makeDistributionSourcePackage()
        self.assertConflictingSubscriptionDeletes(dsp)

    def test_merge_accessartifactgrant(self):
        # AccessArtifactGrants are transferred; DB triggers complete.
        dupe = self.factory.makePerson()
        bug = self.factory.makeBug(
            information_type=InformationType.USERDATA)
        artifact = self.factory.makeAccessArtifact(concrete=bug)
        self.factory.makeAccessArtifactGrant(artifact, dupe)
        person = self.factory.makePerson()
        self._do_premerge(dupe, person)
        with person_logged_in(person):
            self._do_merge(dupe, person)
        source = getUtility(IAccessArtifactGrantSource)
        grantees = [
            grant.grantee for grant in source.findByArtifact([artifact])
            if grant.grantee == person]
        self.assertContentEqual([person], grantees)

    def test_merge_accesspolicygrants(self):
        # AccessPolicyGrants are transferred from the duplicate.
        person = self.factory.makePerson()
        grant = self.factory.makeAccessPolicyGrant()
        self._do_premerge(grant.grantee, person)

        source = getUtility(IAccessPolicyGrantSource)
        self.assertEqual(
            grant.grantee, source.findByPolicy([grant.policy]).one().grantee)
        with person_logged_in(person):
            self._do_merge(grant.grantee, person)
        self.assertEqual(
            person, source.findByPolicy([grant.policy]).one().grantee)

    def test_merge_accesspolicygrants_conflicts(self):
        # Conflicting AccessPolicyGrants are deleted.
        policy = self.factory.makeAccessPolicy()

        person = self.factory.makePerson()
        person_grantor = self.factory.makePerson()
        person_grant = self.factory.makeAccessPolicyGrant(
            grantee=person, grantor=person_grantor, policy=policy)
        person_grant_date = person_grant.date_created

        duplicate = self.factory.makePerson()
        duplicate_grantor = self.factory.makePerson()
        self.factory.makeAccessPolicyGrant(
            grantee=duplicate, grantor=duplicate_grantor, policy=policy)

        self._do_premerge(duplicate, person)
        with person_logged_in(person):
            self._do_merge(duplicate, person)

        # Only one grant for the policy exists: the retained person's.
        source = getUtility(IAccessPolicyGrantSource)
        self.assertThat(
            source.findByPolicy([policy]).one(),
            MatchesStructure.byEquality(
                policy=policy,
                grantee=person,
                date_created=person_grant_date))

    def test_merge_transfers_non_conflicting_gitrulegrants(self):
        # GitRuleGrants are transferred from the duplicate.
        rule = self.factory.makeGitRule()
        person = self.factory.makePerson()
        grant = self.factory.makeGitRuleGrant(rule=rule)
        self._do_premerge(grant.grantee, person)

        self.assertEqual(1, len(rule.grants))
        self.assertEqual(grant.grantee, rule.grants[0].grantee)
        with person_logged_in(person):
            self._do_merge(grant.grantee, person)
        self.assertEqual(1, len(rule.grants))
        self.assertEqual(person, rule.grants[0].grantee)

    def test_merge_conflicting_gitrulegrants(self):
        # Conflicting GitRuleGrants have their permissions merged.
        rule = self.factory.makeGitRule()

        person = self.factory.makePerson()
        person_grant = self.factory.makeGitRuleGrant(
            rule=rule, grantee=person, can_create=True)
        person_grant_date = person_grant.date_created

        duplicate = self.factory.makePerson()
        self.factory.makeGitRuleGrant(
            rule=rule, grantee=duplicate, can_push=True)

        other_person = self.factory.makePerson()
        self.factory.makeGitRuleGrant(
            rule=rule, grantee=other_person, can_push=True)

        other_rule = self.factory.makeGitRule(
            rule.repository, ref_pattern=u"refs/heads/other/*")
        self.factory.makeGitRuleGrant(
            rule=other_rule, grantee=other_person, can_force_push=True)

        self._do_premerge(duplicate, person)
        with person_logged_in(person):
            self._do_merge(duplicate, person)

<<<<<<< HEAD
        # Only one grant for the rule exists: the retained person's.
        self.assertThat(rule.grants, MatchesListwise([
            MatchesStructure.byEquality(
                rule=rule,
                grantee=person,
                date_created=person_grant_date)]))
=======
        # Only two grants for the rule exist: the retained person's, with
        # the union of permissions from the duplicate and target grants, and
        # the grant to an unrelated person.
        self.assertThat(
            list(rule.grants),
            MatchesSetwise(
                MatchesStructure.byEquality(
                    rule=rule,
                    grantee=person,
                    date_created=person_grant_date,
                    can_create=True,
                    can_push=True,
                    can_force_push=False),
                MatchesStructure.byEquality(
                    rule=rule,
                    grantee=other_person,
                    can_create=False,
                    can_push=True,
                    can_force_push=False)))
        # A grant for another rule is untouched.
        self.assertThat(
            other_rule.grants.one(),
            MatchesStructure.byEquality(
                rule=other_rule,
                grantee=other_person,
                can_create=False,
                can_push=False,
                can_force_push=True))
>>>>>>> b29a44f5

    def test_mergeAsync(self):
        # mergeAsync() creates a new `PersonMergeJob`.
        from_person = self.factory.makePerson()
        to_person = self.factory.makePerson()
        login_person(from_person)
        job = self.person_set.mergeAsync(from_person, to_person, from_person)
        self.assertEqual(from_person, job.from_person)
        self.assertEqual(to_person, job.to_person)
        self.assertEqual(from_person, job.requester)

    def test_mergeProposedInvitedTeamMembership(self):
        # Proposed and invited memberships are declined.
        TMS = TeamMembershipStatus
        dupe_team = self.factory.makeTeam()
        test_team = self.factory.makeTeam()
        inviting_team = self.factory.makeTeam()
        proposed_team = self.factory.makeTeam()
        with celebrity_logged_in('admin'):
            # Login as a user who can work with all these teams.
            inviting_team.addMember(
                dupe_team, inviting_team.teamowner)
            proposed_team.addMember(
                dupe_team, dupe_team.teamowner, status=TMS.PROPOSED)
            self._do_merge(dupe_team, test_team, test_team.teamowner)
            self.assertEqual(0, inviting_team.invited_member_count)
            self.assertEqual(0, proposed_team.proposed_member_count)

    def test_merge_moves_livefses(self):
        # When person/teams are merged, live filesystems owned by the from
        # person are moved.
        self.useFixture(FeatureFixture({LIVEFS_FEATURE_FLAG: u"on"}))
        duplicate = self.factory.makePerson()
        mergee = self.factory.makePerson()
        self.factory.makeLiveFS(registrant=duplicate, owner=duplicate)
        self._do_premerge(duplicate, mergee)
        login_person(mergee)
        duplicate, mergee = self._do_merge(duplicate, mergee)
        self.assertEqual(1, getUtility(ILiveFSSet).getByPerson(mergee).count())

    def test_merge_with_duplicated_livefses(self):
        # If both the from and to people have live filesystems with the same
        # name, merging renames the duplicate from the from person's side.
        self.useFixture(FeatureFixture({LIVEFS_FEATURE_FLAG: u"on"}))
        duplicate = self.factory.makePerson()
        mergee = self.factory.makePerson()
        self.factory.makeLiveFS(
            registrant=duplicate, owner=duplicate, name=u'foo',
            metadata={'project': 'FROM'})
        self.factory.makeLiveFS(
            registrant=mergee, owner=mergee, name=u'foo',
            metadata={'project': 'TO'})
        self._do_premerge(duplicate, mergee)
        login_person(mergee)
        duplicate, mergee = self._do_merge(duplicate, mergee)
        livefses = getUtility(ILiveFSSet).getByPerson(mergee)
        self.assertEqual(2, livefses.count())
        project_names = [l.metadata['project'] for l in livefses]
        self.assertEqual(['TO', 'FROM'], project_names)
        self.assertEqual(u'foo-1', livefses[1].name)

    def test_merge_moves_snaps(self):
        # When person/teams are merged, snap packages owned by the from
        # person are moved.
        duplicate = self.factory.makePerson()
        mergee = self.factory.makePerson()
        self.factory.makeSnap(registrant=duplicate, owner=duplicate)
        self._do_premerge(duplicate, mergee)
        login_person(mergee)
        duplicate, mergee = self._do_merge(duplicate, mergee)
        self.assertEqual(1, getUtility(ISnapSet).findByOwner(mergee).count())

    def test_merge_with_duplicated_snaps(self):
        # If both the from and to people have snap packages with the same
        # name, merging renames the duplicate from the from person's side.
        duplicate = self.factory.makePerson()
        mergee = self.factory.makePerson()
        branch = self.factory.makeAnyBranch()
        [ref] = self.factory.makeGitRefs()
        self.factory.makeSnap(
            registrant=duplicate, owner=duplicate, name=u'foo', branch=branch)
        self.factory.makeSnap(
            registrant=mergee, owner=mergee, name=u'foo', git_ref=ref)
        self._do_premerge(duplicate, mergee)
        login_person(mergee)
        duplicate, mergee = self._do_merge(duplicate, mergee)
        snaps = sorted(
            getUtility(ISnapSet).findByOwner(mergee), key=attrgetter("name"))
        self.assertEqual(2, len(snaps))
        self.assertIsNone(snaps[0].branch)
        self.assertEqual(ref.repository, snaps[0].git_repository)
        self.assertEqual(ref.path, snaps[0].git_path)
        self.assertEqual(u'foo', snaps[0].name)
        self.assertEqual(branch, snaps[1].branch)
        self.assertIsNone(snaps[1].git_repository)
        self.assertIsNone(snaps[1].git_path)
        self.assertEqual(u'foo-1', snaps[1].name)


class TestMergeMailingListSubscriptions(TestCaseWithFactory):

    layer = DatabaseFunctionalLayer

    def setUp(self):
        TestCaseWithFactory.setUp(self)
        # Use the unsecured PersonSet so that private methods can be tested.
        self.from_person = self.factory.makePerson()
        self.to_person = self.factory.makePerson()
        self.cur = cursor()

    def test__mergeMailingListSubscriptions_no_subscriptions(self):
        _mergeMailingListSubscriptions(
            self.cur, self.from_person.id, self.to_person.id)
        self.assertEqual(0, self.cur.rowcount)

    def test__mergeMailingListSubscriptions_with_subscriptions(self):
        naked_person = removeSecurityProxy(self.from_person)
        naked_person.mailing_list_auto_subscribe_policy = (
            MailingListAutoSubscribePolicy.ALWAYS)
        self.team, self.mailing_list = self.factory.makeTeamAndMailingList(
            'test-mailinglist', 'team-owner')
        with person_logged_in(self.team.teamowner):
            self.team.addMember(
                self.from_person, reviewer=self.team.teamowner)
        transaction.commit()
        _mergeMailingListSubscriptions(
            self.cur, self.from_person.id, self.to_person.id)
        self.assertEqual(1, self.cur.rowcount)<|MERGE_RESOLUTION|>--- conflicted
+++ resolved
@@ -8,11 +8,7 @@
 
 import pytz
 from testtools.matchers import (
-<<<<<<< HEAD
-    MatchesListwise,
-=======
     MatchesSetwise,
->>>>>>> b29a44f5
     MatchesStructure,
     )
 import transaction
@@ -541,43 +537,31 @@
         with person_logged_in(person):
             self._do_merge(duplicate, person)
 
-<<<<<<< HEAD
-        # Only one grant for the rule exists: the retained person's.
-        self.assertThat(rule.grants, MatchesListwise([
+        # Only two grants for the rule exist: the retained person's, with
+        # the union of permissions from the duplicate and target grants, and
+        # the grant to an unrelated person.
+        self.assertThat(rule.grants, MatchesSetwise(
             MatchesStructure.byEquality(
                 rule=rule,
                 grantee=person,
-                date_created=person_grant_date)]))
-=======
-        # Only two grants for the rule exist: the retained person's, with
-        # the union of permissions from the duplicate and target grants, and
-        # the grant to an unrelated person.
-        self.assertThat(
-            list(rule.grants),
-            MatchesSetwise(
-                MatchesStructure.byEquality(
-                    rule=rule,
-                    grantee=person,
-                    date_created=person_grant_date,
-                    can_create=True,
-                    can_push=True,
-                    can_force_push=False),
-                MatchesStructure.byEquality(
-                    rule=rule,
-                    grantee=other_person,
-                    can_create=False,
-                    can_push=True,
-                    can_force_push=False)))
+                date_created=person_grant_date,
+                can_create=True,
+                can_push=True,
+                can_force_push=False),
+            MatchesStructure.byEquality(
+                rule=rule,
+                grantee=other_person,
+                can_create=False,
+                can_push=True,
+                can_force_push=False)))
         # A grant for another rule is untouched.
-        self.assertThat(
-            other_rule.grants.one(),
+        self.assertThat(other_rule.grants, MatchesSetwise(
             MatchesStructure.byEquality(
                 rule=other_rule,
                 grantee=other_person,
                 can_create=False,
                 can_push=False,
-                can_force_push=True))
->>>>>>> b29a44f5
+                can_force_push=True)))
 
     def test_mergeAsync(self):
         # mergeAsync() creates a new `PersonMergeJob`.
