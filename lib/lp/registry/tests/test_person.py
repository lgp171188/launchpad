# Copyright 2009-2011 Canonical Ltd.  This software is licensed under the
# GNU Affero General Public License version 3 (see the file LICENSE).

__metaclass__ = type

from datetime import datetime

from lazr.lifecycle.snapshot import Snapshot
import pytz
from storm.store import Store
from testtools.matchers import (
    Equals,
    LessThan,
    )
import transaction
from zope.component import getUtility
from zope.interface import providedBy
from zope.security.interfaces import Unauthorized
from zope.security.proxy import removeSecurityProxy

from canonical.config import config
<<<<<<< HEAD
from canonical.database.sqlbase import (
    cursor,
    sqlvalues,
    )
from lp.services.database.lpstorm import (
    IMasterStore,
    IStore,
    )
from canonical.testing.layers import DatabaseFunctionalLayer
=======
from canonical.database.sqlbase import cursor
from lp.testing.layers import DatabaseFunctionalLayer
>>>>>>> 6f98930b
from lp.answers.model.answercontact import AnswerContact
from lp.app.interfaces.launchpad import ILaunchpadCelebrities
from lp.blueprints.model.specification import Specification
from lp.bugs.interfaces.bugtask import IllegalRelatedBugTasksParams
from lp.bugs.model.bug import Bug
from lp.bugs.model.bugtask import get_related_bugtasks_search_params
from lp.registry.errors import (
    InvalidName,
    NameAlreadyTaken,
    PrivatePersonLinkageError,
    )
from lp.registry.interfaces.karma import IKarmaCacheManager
from lp.registry.interfaces.mailinglist import MailingListStatus
from lp.registry.interfaces.nameblacklist import INameBlacklistSet
from lp.registry.interfaces.person import (
    ImmutableVisibilityError,
    IPersonSet,
    PersonCreationRationale,
    PersonVisibility,
    )
from lp.registry.interfaces.personnotification import IPersonNotificationSet
from lp.registry.interfaces.pocket import PackagePublishingPocket
from lp.registry.interfaces.product import IProductSet
from lp.registry.model.accesspolicy import AccessPolicyGrant
from lp.registry.model.karma import (
    KarmaCategory,
    KarmaTotalCache,
    )
from lp.registry.model.person import (
    get_recipients,
    Person,
    )
from lp.services.identity.interfaces.account import (
    AccountCreationRationale,
    AccountStatus,
    )
from lp.services.identity.interfaces.emailaddress import (
    EmailAddressAlreadyTaken,
    EmailAddressStatus,
    IEmailAddressSet,
    InvalidEmailAddress,
    )
from lp.services.identity.model.account import Account
from lp.services.identity.model.emailaddress import EmailAddress
from lp.services.openid.model.openididentifier import OpenIdIdentifier
from lp.services.propertycache import clear_property_cache
from lp.soyuz.enums import (
    ArchivePurpose,
    ArchiveStatus,
    )
from lp.testing import (
    ANONYMOUS,
    celebrity_logged_in,
    login,
    login_person,
    logout,
    person_logged_in,
    StormStatementRecorder,
    TestCase,
    TestCaseWithFactory,
    )
from lp.testing._webservice import QueryCollector
from lp.testing.dbuser import dbuser
from lp.testing.matchers import HasQueryCount
from lp.testing.pages import LaunchpadWebServiceCaller
from lp.testing.views import create_initialized_view


class TestPersonTeams(TestCaseWithFactory):

    layer = DatabaseFunctionalLayer

    def setUp(self):
        super(TestPersonTeams, self).setUp()
        self.user = self.factory.makePerson(name="test-member")
        self.a_team = self.factory.makeTeam(name='a')
        self.b_team = self.factory.makeTeam(name='b', owner=self.a_team)
        self.c_team = self.factory.makeTeam(name='c', owner=self.b_team)
        login_person(self.a_team.teamowner)
        self.a_team.addMember(self.user, self.a_team.teamowner)

    def test_teams_indirectly_participated_in(self):
        indirect_teams = self.user.teams_indirectly_participated_in
        expected_teams = [self.b_team, self.c_team]
        test_teams = sorted(indirect_teams,
            key=lambda team: team.displayname)
        self.assertEqual(expected_teams, test_teams)

    def test_team_memberships(self):
        memberships = self.user.team_memberships
        memberships = [(m.person, m.team) for m in memberships]
        self.assertEqual([(self.user, self.a_team)], memberships)

    def test_path_to_team(self):
        path_to_a = self.user.findPathToTeam(self.a_team)
        path_to_b = self.user.findPathToTeam(self.b_team)
        path_to_c = self.user.findPathToTeam(self.c_team)

        self.assertEqual([self.a_team], path_to_a)
        self.assertEqual([self.a_team, self.b_team], path_to_b)
        self.assertEqual([self.a_team, self.b_team, self.c_team], path_to_c)

    def test_teams_participated_in(self):
        teams = self.user.teams_participated_in
        teams = sorted(list(teams), key=lambda x: x.displayname)
        expected_teams = [self.a_team, self.b_team, self.c_team]
        self.assertEqual(expected_teams, teams)

    def test_getPathsToTeams(self):
        paths, memberships = self.user.getPathsToTeams()
        expected_paths = {self.a_team: [self.a_team, self.user],
            self.b_team: [self.b_team, self.a_team, self.user],
            self.c_team: [self.c_team, self.b_team, self.a_team, self.user]}
        self.assertEqual(expected_paths, paths)

        expected_memberships = [(self.a_team, self.user)]
        memberships = [
            (membership.team, membership.person) for membership
            in memberships]
        self.assertEqual(expected_memberships, memberships)

    def test_getPathsToTeams_complicated(self):
        d_team = self.factory.makeTeam(name='d', owner=self.b_team)
        e_team = self.factory.makeTeam(name='e')
        f_team = self.factory.makeTeam(name='f', owner=e_team)
        self.factory.makeTeam(name='unrelated')
        login_person(self.a_team.teamowner)
        d_team.addMember(self.user, d_team.teamowner)
        login_person(e_team.teamowner)
        e_team.addMember(self.user, e_team.teamowner)

        paths, memberships = self.user.getPathsToTeams()
        expected_paths = {
            self.a_team: [self.a_team, self.user],
            self.b_team: [self.b_team, self.a_team, self.user],
            self.c_team: [self.c_team, self.b_team, self.a_team, self.user],
            d_team: [d_team, self.b_team, self.a_team, self.user],
            e_team: [e_team, self.user],
            f_team: [f_team, e_team, self.user]}
        self.assertEqual(expected_paths, paths)

        expected_memberships = [
            (e_team, self.user),
            (d_team, self.user),
            (self.a_team, self.user),
            ]
        memberships = [
            (membership.team, membership.person) for membership
            in memberships]
        self.assertEqual(expected_memberships, memberships)

    def test_getPathsToTeams_multiple_paths(self):
        d_team = self.factory.makeTeam(name='d', owner=self.b_team)
        login_person(self.a_team.teamowner)
        self.c_team.addMember(d_team, self.c_team.teamowner)

        paths, memberships = self.user.getPathsToTeams()
        # getPathsToTeams should not randomly pick one path or another
        # when multiples exist; it sorts to use the oldest path, so
        # the expected paths below should be the returned result.
        expected_paths = {
            self.a_team: [self.a_team, self.user],
            self.b_team: [self.b_team, self.a_team, self.user],
            self.c_team: [self.c_team, self.b_team, self.a_team, self.user],
            d_team: [d_team, self.b_team, self.a_team, self.user]}
        self.assertEqual(expected_paths, paths)

        expected_memberships = [(self.a_team, self.user)]
        memberships = [
            (membership.team, membership.person) for membership
            in memberships]
        self.assertEqual(expected_memberships, memberships)

    def test_inTeam_direct_team(self):
        # Verify direct membeship is True and the cache is populated.
        self.assertTrue(self.user.inTeam(self.a_team))
        self.assertEqual(
            {self.a_team.id: True},
            removeSecurityProxy(self.user)._inTeam_cache)

    def test_inTeam_indirect_team(self):
        # Verify indirect membeship is True and the cache is populated.
        self.assertTrue(self.user.inTeam(self.b_team))
        self.assertEqual(
            {self.b_team.id: True},
            removeSecurityProxy(self.user)._inTeam_cache)

    def test_inTeam_cache_cleared_by_membership_change(self):
        # Verify a change in membership clears the team cache.
        self.user.inTeam(self.a_team)
        with person_logged_in(self.b_team.teamowner):
            self.b_team.addMember(self.user, self.b_team.teamowner)
        self.assertEqual(
            {},
            removeSecurityProxy(self.user)._inTeam_cache)

    def test_inTeam_person_is_false(self):
        # Verify a user cannot be a member of another user.
        other_user = self.factory.makePerson()
        self.assertFalse(self.user.inTeam(other_user))

    def test_inTeam_person_does_not_build_TeamParticipation_cache(self):
        # Verify when a user is the argument, a DB call to TeamParticipation
        # was not made to learn this.
        other_user = self.factory.makePerson()
        Store.of(self.user).invalidate()
        # Load the two person objects only by reading a non-id attribute
        # unrelated to team/person or teamparticipation.
        other_user.name
        self.user.name
        self.assertFalse(
            self.assertStatementCount(0, self.user.inTeam, other_user))
        self.assertEqual(
            {},
            removeSecurityProxy(self.user)._inTeam_cache)

    def test_inTeam_person_string_missing_team(self):
        # If a check against a string is done, the team lookup is implicit:
        # treat a missing team as an empty team so that any pages that choose
        # to do this don't blow up unnecessarily. Similarly feature flags
        # team: scopes depend on this.
        self.assertFalse(self.user.inTeam('does-not-exist'))

    def test_inTeam_person_incorrect_archive(self):
        # If a person has an archive marked incorrectly that person should
        # still be retrieved by 'all_members_prepopulated'.  See bug #680461.
        self.factory.makeArchive(
            owner=self.user, purpose=ArchivePurpose.PARTNER)
        expected_members = sorted([self.user, self.a_team.teamowner])
        retrieved_members = sorted(list(self.a_team.all_members_prepopulated))
        self.assertEqual(expected_members, retrieved_members)

    def test_inTeam_person_no_archive(self):
        # If a person has no archive that person should still be retrieved by
        # 'all_members_prepopulated'.
        expected_members = sorted([self.user, self.a_team.teamowner])
        retrieved_members = sorted(list(self.a_team.all_members_prepopulated))
        self.assertEqual(expected_members, retrieved_members)

    def test_inTeam_person_ppa_archive(self):
        # If a person has a PPA that person should still be retrieved by
        # 'all_members_prepopulated'.
        self.factory.makeArchive(
            owner=self.user, purpose=ArchivePurpose.PPA)
        expected_members = sorted([self.user, self.a_team.teamowner])
        retrieved_members = sorted(list(self.a_team.all_members_prepopulated))
        self.assertEqual(expected_members, retrieved_members)

    def test_administrated_teams(self):
        # The property Person.administrated_teams is a cached copy of
        # the result of Person.getAdministratedTeams().
        expected = [self.b_team, self.c_team]
        self.assertEqual(expected, list(self.user.getAdministratedTeams()))
        with StormStatementRecorder() as recorder:
            self.assertEqual(expected, self.user.administrated_teams)
            self.user.administrated_teams
        # The second access of administrated_teams did not require an
        # SQL query, hence the total number of SQL queries is 1.
        self.assertEqual(1, len(recorder.queries))


class TestPerson(TestCaseWithFactory):

    layer = DatabaseFunctionalLayer

    def test_getOwnedOrDrivenPillars(self):
        user = self.factory.makePerson()
        active_project = self.factory.makeProject(owner=user)
        inactive_project = self.factory.makeProject(owner=user)
        with celebrity_logged_in('admin'):
            inactive_project.active = False
        expected_pillars = [active_project.name]
        received_pillars = [pillar.name for pillar in
            user.getOwnedOrDrivenPillars()]
        self.assertEqual(expected_pillars, received_pillars)

    def test_no_merge_pending(self):
        # is_merge_pending returns False when this person is not the "from"
        # person of an active merge job.
        person = self.factory.makePerson()
        self.assertFalse(person.is_merge_pending)

    def test_is_merge_pending(self):
        # is_merge_pending returns True when this person is being merged with
        # another person in an active merge job.
        from_person = self.factory.makePerson()
        to_person = self.factory.makePerson()
        getUtility(IPersonSet).mergeAsync(from_person, to_person)
        self.assertTrue(from_person.is_merge_pending)
        self.assertFalse(to_person.is_merge_pending)

    def test_mergeAsync_success(self):
        # mergeAsync returns a job with the from and to persons.
        from_person = self.factory.makePerson()
        to_person = self.factory.makePerson()
        job = getUtility(IPersonSet).mergeAsync(from_person, to_person)
        self.assertEqual(from_person, job.from_person)
        self.assertEqual(to_person, job.to_person)

    def test_selfgenerated_bugnotifications_none_by_default(self):
        # Default for new accounts is to not get any
        # self-generated bug notifications by default.
        user = self.factory.makePerson()
        self.assertFalse(user.selfgenerated_bugnotifications)

    def test_canAccess__anonymous(self):
        # Anonymous users cannot call Person.canAccess()
        person = self.factory.makePerson()
        self.assertRaises(Unauthorized, getattr, person, 'canAccess')

    def test_canAccess__checking_own_permissions(self):
        # Logged in users can call Person.canAccess() on their own
        # Person object.
        person = self.factory.makePerson()
        product = self.factory.makeProduct()
        with person_logged_in(person):
            self.assertTrue(person.canAccess(product, 'licenses'))
            self.assertFalse(person.canAccess(product, 'newSeries'))

    def test_canAccess__checking_permissions_of_others(self):
        # Logged in users cannot call Person.canAccess() on Person
        # object for other people.
        person = self.factory.makePerson()
        other = self.factory.makePerson()
        with person_logged_in(person):
            self.assertRaises(Unauthorized, getattr, other, 'canAccess')

    def test_canWrite__anonymous(self):
        # Anonymous users cannot call Person.canWrite()
        person = self.factory.makePerson()
        self.assertRaises(Unauthorized, getattr, person, 'canWrite')

    def test_canWrite__checking_own_permissions(self):
        # Logged in users can call Person.canWrite() on their own
        # Person object.
        person = self.factory.makePerson()
        product = self.factory.makeProduct()
        with person_logged_in(person):
            self.assertFalse(person.canWrite(product, 'displayname'))
        with person_logged_in(product.owner):
            self.assertTrue(product.owner.canWrite(product, 'displayname'))

    def test_canWrite__checking_permissions_of_others(self):
        # Logged in users cannot call Person.canWrite() on Person
        # object for other people.
        person = self.factory.makePerson()
        other = self.factory.makePerson()
        with person_logged_in(person):
            self.assertRaises(Unauthorized, getattr, other, 'canWrite')

    def makeSubscribedDistroSourcePackages(self):
        # Create a person, a distribution and four
        # DistributionSourcePacakage. Subscribe the person to two
        # DSPs, and subscribe another person to another DSP.
        user = self.factory.makePerson()
        distribution = self.factory.makeDistribution()
        dsp1 = self.factory.makeDistributionSourcePackage(
            sourcepackagename='sp-b', distribution=distribution)
        distribution = self.factory.makeDistribution()
        dsp2 = self.factory.makeDistributionSourcePackage(
            sourcepackagename='sp-a', distribution=distribution)
        # We don't reference dsp3 so it gets no name:
        self.factory.makeDistributionSourcePackage(
            sourcepackagename='sp-c', distribution=distribution)
        with person_logged_in(user):
            dsp1.addSubscription(user, subscribed_by=user)
            dsp2.addSubscription(user, subscribed_by=user)
        dsp4 = self.factory.makeDistributionSourcePackage(
            sourcepackagename='sp-d', distribution=distribution)
        other_user = self.factory.makePerson()
        with person_logged_in(other_user):
            dsp4.addSubscription(other_user, subscribed_by=other_user)
        return user, dsp1, dsp2

    def test_getBugSubscriberPackages(self):
        # getBugSubscriberPackages() returns the DistributionSourcePackages
        # to which a user is subscribed.
        user, dsp1, dsp2 = self.makeSubscribedDistroSourcePackages()

        # We cannot directly compare the objects returned by
        # getBugSubscriberPackages() with the expected DSPs:
        # These are different objects and the class does not have
        # an __eq__ operator. So we compare the attributes distribution
        # and sourcepackagename.

        def get_distribution(dsp):
            return dsp.distribution

        def get_spn(dsp):
            return dsp.sourcepackagename

        result = user.getBugSubscriberPackages()
        self.assertEqual(
            [get_distribution(dsp) for dsp in (dsp2, dsp1)],
            [get_distribution(dsp) for dsp in result])
        self.assertEqual(
            [get_spn(dsp) for dsp in (dsp2, dsp1)],
            [get_spn(dsp) for dsp in result])

    def test_getBugSubscriberPackages__one_query(self):
        # getBugSubscriberPackages() retrieves all objects
        # needed to build the DistributionSourcePackages in
        # one SQL query.
        user, dsp1, dsp2 = self.makeSubscribedDistroSourcePackages()
        Store.of(user).invalidate()
        with StormStatementRecorder() as recorder:
            list(user.getBugSubscriberPackages())
        self.assertThat(recorder, HasQueryCount(Equals(1)))

    def createCopiedPackage(self, spph, copier, dest_distroseries=None,
                            dest_archive=None):
        if dest_distroseries is None:
            dest_distroseries = self.factory.makeDistroSeries()
        if dest_archive is None:
            dest_archive = dest_distroseries.main_archive
        return spph.copyTo(
            dest_distroseries, creator=copier,
            pocket=PackagePublishingPocket.UPDATES,
            archive=dest_archive)

    def test_getLatestSynchronisedPublishings_most_recent_first(self):
        # getLatestSynchronisedPublishings returns the latest copies sorted
        # by most recent first.
        spph = self.factory.makeSourcePackagePublishingHistory()
        copier = self.factory.makePerson()
        copied_spph1 = self.createCopiedPackage(spph, copier)
        copied_spph2 = self.createCopiedPackage(spph, copier)
        synchronised_spphs = copier.getLatestSynchronisedPublishings()

        self.assertContentEqual(
            [copied_spph2, copied_spph1],
            synchronised_spphs)

    def test_getLatestSynchronisedPublishings_other_creator(self):
        spph = self.factory.makeSourcePackagePublishingHistory()
        copier = self.factory.makePerson()
        self.createCopiedPackage(spph, copier)
        someone_else = self.factory.makePerson()
        synchronised_spphs = someone_else.getLatestSynchronisedPublishings()

        self.assertEqual(
            0,
            synchronised_spphs.count())

    def test_getLatestSynchronisedPublishings_latest(self):
        # getLatestSynchronisedPublishings returns only the latest copy of
        # a package in a distroseries
        spph = self.factory.makeSourcePackagePublishingHistory()
        copier = self.factory.makePerson()
        dest_distroseries = self.factory.makeDistroSeries()
        self.createCopiedPackage(
            spph, copier, dest_distroseries)
        copied_spph2 = self.createCopiedPackage(
            spph, copier, dest_distroseries)
        synchronised_spphs = copier.getLatestSynchronisedPublishings()

        self.assertContentEqual(
            [copied_spph2],
            synchronised_spphs)

    def test_getLatestSynchronisedPublishings_cross_archive_copies(self):
        # getLatestSynchronisedPublishings returns only the copies copied
        # cross archive.
        spph = self.factory.makeSourcePackagePublishingHistory()
        copier = self.factory.makePerson()
        dest_distroseries2 = self.factory.makeDistroSeries(
            distribution=spph.distroseries.distribution)
        self.createCopiedPackage(
            spph, copier, dest_distroseries2)
        synchronised_spphs = copier.getLatestSynchronisedPublishings()

        self.assertEqual(
            0,
            synchronised_spphs.count())

    def test_getLatestSynchronisedPublishings_main_archive(self):
        # getLatestSynchronisedPublishings returns only the copies copied in
        # a primary archive (as opposed to a ppa).
        spph = self.factory.makeSourcePackagePublishingHistory()
        copier = self.factory.makePerson()
        dest_distroseries = self.factory.makeDistroSeries()
        ppa = self.factory.makeArchive(
            distribution=dest_distroseries.distribution)
        self.createCopiedPackage(
            spph, copier, dest_distroseries, ppa)
        synchronised_spphs = copier.getLatestSynchronisedPublishings()

        self.assertEqual(
            0,
            synchronised_spphs.count())

    def test_product_isAnyPillarOwner(self):
        # Test isAnyPillarOwner for products
        person = self.factory.makePerson()
        owner = self.factory.makePerson()
        self.factory.makeProduct(owner=owner)
        self.assertTrue(owner.isAnyPillarOwner())
        self.assertFalse(person.isAnyPillarOwner())

    def test_projectgroup_isAnyPillarOwner(self):
        # Test isAnyPillarOwner for project groups
        person = self.factory.makePerson()
        owner = self.factory.makePerson()
        self.factory.makeProject(owner=owner)
        self.assertTrue(owner.isAnyPillarOwner())
        self.assertFalse(person.isAnyPillarOwner())

    def test_distribution_isAnyPillarOwner(self):
        # Test isAnyPillarOwner for distributions
        person = self.factory.makePerson()
        owner = self.factory.makePerson()
        self.factory.makeDistribution(owner=owner)
        self.assertTrue(owner.isAnyPillarOwner())
        self.assertFalse(person.isAnyPillarOwner())

    def test_product_isAnySecurityContact(self):
        # Test isAnySecurityContact for products
        person = self.factory.makePerson()
        contact = self.factory.makePerson()
        self.factory.makeProduct(security_contact=contact)
        self.assertTrue(contact.isAnySecurityContact())
        self.assertFalse(person.isAnySecurityContact())

    def test_distribution_isAnySecurityContact(self):
        # Test isAnySecurityContact for distributions
        person = self.factory.makePerson()
        contact = self.factory.makePerson()
        self.factory.makeDistribution(security_contact=contact)
        self.assertTrue(contact.isAnySecurityContact())
        self.assertFalse(person.isAnySecurityContact())


class TestPersonStates(TestCaseWithFactory):

    layer = DatabaseFunctionalLayer

    def setUp(self):
        TestCaseWithFactory.setUp(self, 'foo.bar@canonical.com')
        person_set = getUtility(IPersonSet)
        self.myteam = person_set.getByName('myteam')
        self.otherteam = person_set.getByName('otherteam')
        self.guadamen = person_set.getByName('guadamen')
        product_set = getUtility(IProductSet)
        self.bzr = product_set.getByName('bzr')
        self.now = datetime.now(pytz.UTC)

    def test_deactivateAccount_copes_with_names_already_in_use(self):
        """When a user deactivates his account, its name is changed.

        We do that so that other users can use that name, which the original
        user doesn't seem to want anymore.

        It may happen that we attempt to rename an account to something that
        is already in use. If this happens, we'll simply append an integer to
        that name until we can find one that is free.
        """
        sample_person = Person.byName('name12')
        login(sample_person.preferredemail.email)
        sample_person.deactivateAccount("blah!")
        self.failUnlessEqual(sample_person.name, 'name12-deactivatedaccount')
        # Now that name12 is free Foo Bar can use it.
        foo_bar = Person.byName('name16')
        foo_bar.name = 'name12'
        # If Foo Bar deactivates his account, though, we'll have to use a name
        # other than name12-deactivatedaccount because that is already in use.
        login(foo_bar.preferredemail.email)
        foo_bar.deactivateAccount("blah!")
        self.failUnlessEqual(foo_bar.name, 'name12-deactivatedaccount1')

    def test_deactivateAccountReassignsOwnerAndDriver(self):
        """Product owner and driver are reassigned.

        If a user is a product owner and/or driver, when the user is
        deactivated the roles are assigned to the registry experts team.  Note
        a person can have both roles and the method must handle both at once,
        that's why this is one test.
        """
        user = self.factory.makePerson()
        product = self.factory.makeProduct(owner=user)
        with person_logged_in(user):
            product.driver = user
            user.deactivateAccount("Going off the grid.")
        registry_team = getUtility(ILaunchpadCelebrities).registry_experts
        self.assertEqual(registry_team, product.owner,
                         "Owner is not registry team.")
        self.assertEqual(registry_team, product.driver,
                         "Driver is not registry team.")

    def test_getDirectMemberIParticipateIn(self):
        sample_person = Person.byName('name12')
        warty_team = Person.byName('name20')
        ubuntu_team = Person.byName('ubuntu-team')
        # Sample Person is an active member of Warty Security Team which in
        # turn is a proposed member of Ubuntu Team. That means
        # sample_person._getDirectMemberIParticipateIn(ubuntu_team) will fail
        # with an AssertionError.
        self.failUnless(sample_person in warty_team.activemembers)
        self.failUnless(warty_team in ubuntu_team.invited_members)
        self.failUnlessRaises(
            AssertionError, sample_person._getDirectMemberIParticipateIn,
            ubuntu_team)

        # If we make warty_team an active member of Ubuntu team, then the
        # _getDirectMemberIParticipateIn() call will actually return
        # warty_team.
        login(warty_team.teamowner.preferredemail.email)
        warty_team.acceptInvitationToBeMemberOf(ubuntu_team, comment="foo")
        self.failUnless(warty_team in ubuntu_team.activemembers)
        self.failUnlessEqual(
            sample_person._getDirectMemberIParticipateIn(ubuntu_team),
            warty_team)

    def test_AnswerContact_person_validator(self):
        answer_contact = AnswerContact.select(limit=1)[0]
        self.assertRaises(
            PrivatePersonLinkageError,
            setattr, answer_contact, 'person', self.myteam)

    def test_Bug_person_validator(self):
        bug = Bug.select(limit=1)[0]
        for attr_name in ['owner', 'who_made_private']:
            self.assertRaises(
                PrivatePersonLinkageError,
                setattr, bug, attr_name, self.myteam)

    def test_Specification_person_validator(self):
        specification = Specification.select(limit=1)[0]
        for attr_name in ['assignee', 'drafter', 'approver', 'owner',
                          'goal_proposer', 'goal_decider', 'completer',
                          'starter']:
            self.assertRaises(
                PrivatePersonLinkageError,
                setattr, specification, attr_name, self.myteam)

    def test_visibility_validator_caching(self):
        # The method Person.visibilityConsistencyWarning can be called twice
        # when editing a team.  The first is part of the form validator.  It
        # is then called again as part of the database validator.  The test
        # can be expensive so the value is cached so that the queries are
        # needlessly run.
        fake_warning = 'Warning!  Warning!'
        naked_team = removeSecurityProxy(self.otherteam)
        naked_team._visibility_warning_cache = fake_warning
        warning = self.otherteam.visibilityConsistencyWarning(
            PersonVisibility.PRIVATE)
        self.assertEqual(fake_warning, warning)

    def test_visibility_validator_team_ss_prod_pub_to_private(self):
        # A PUBLIC team with a structural subscription to a product can
        # convert to a PRIVATE team.
        foo_bar = Person.byName('name16')
        self.bzr.addSubscription(self.otherteam, foo_bar)
        self.otherteam.visibility = PersonVisibility.PRIVATE

    def test_visibility_validator_team_private_to_public(self):
        # A PRIVATE team cannot convert to PUBLIC.
        self.otherteam.visibility = PersonVisibility.PRIVATE
        try:
            self.otherteam.visibility = PersonVisibility.PUBLIC
        except ImmutableVisibilityError, exc:
            self.assertEqual(
                str(exc),
                'A private team cannot change visibility.')

    def test_visibility_validator_team_private_to_public_view(self):
        # A PRIVATE team cannot convert to PUBLIC.
        self.otherteam.visibility = PersonVisibility.PRIVATE
        view = create_initialized_view(self.otherteam, '+edit', {
            'field.name': 'otherteam',
            'field.displayname': 'Other Team',
            'field.subscriptionpolicy': 'RESTRICTED',
            'field.renewal_policy': 'NONE',
            'field.visibility': 'PUBLIC',
            'field.actions.save': 'Save',
            })
        self.assertEqual(len(view.errors), 0)
        self.assertEqual(len(view.request.notifications), 1)
        self.assertEqual(view.request.notifications[0].message,
                         'A private team cannot change visibility.')

    def test_person_snapshot(self):
        omitted = (
            'activemembers', 'adminmembers', 'allmembers',
            'all_members_prepopulated', 'approvedmembers',
            'deactivatedmembers', 'expiredmembers', 'inactivemembers',
            'invited_members', 'member_memberships', 'pendingmembers',
            'proposedmembers', 'unmapped_participants', 'longitude',
            'latitude', 'time_zone',
            )
        snap = Snapshot(self.myteam, providing=providedBy(self.myteam))
        for name in omitted:
            self.assertFalse(
                hasattr(snap, name),
                "%s should be omitted from the snapshot but is not." % name)

    def test_person_repr_ansii(self):
        # Verify that ANSI displayname is ascii safe.
        person = self.factory.makePerson(
            name="user", displayname=u'\xdc-tester')
        ignore, name, displayname = repr(person).rsplit(' ', 2)
        self.assertEqual('user', name)
        self.assertEqual('(\\xdc-tester)>', displayname)

    def test_person_repr_unicode(self):
        # Verify that Unicode displayname is ascii safe.
        person = self.factory.makePerson(
            name="user", displayname=u'\u0170-tester')
        ignore, displayname = repr(person).rsplit(' ', 1)
        self.assertEqual('(\\u0170-tester)>', displayname)


class TestPersonSet(TestCaseWithFactory):
    """Test `IPersonSet`."""
    layer = DatabaseFunctionalLayer

    def setUp(self):
        super(TestPersonSet, self).setUp()
        login(ANONYMOUS)
        self.addCleanup(logout)
        self.person_set = getUtility(IPersonSet)

    def test_isNameBlacklisted(self):
        cursor().execute(
            "INSERT INTO NameBlacklist(id, regexp) VALUES (-100, 'foo')")
        self.failUnless(self.person_set.isNameBlacklisted('foo'))
        self.failIf(self.person_set.isNameBlacklisted('bar'))

    def test_isNameBlacklisted_user_is_admin(self):
        team = self.factory.makeTeam()
        name_blacklist_set = getUtility(INameBlacklistSet)
        self.admin_exp = name_blacklist_set.create(u'fnord', admin=team)
        self.store = IStore(self.admin_exp)
        self.store.flush()
        user = team.teamowner
        self.assertFalse(self.person_set.isNameBlacklisted('fnord', user))

    def test_getByEmail_ignores_case_and_whitespace(self):
        person1_email = 'foo.bar@canonical.com'
        person1 = self.person_set.getByEmail(person1_email)
        self.failIf(
            person1 is None,
            "PersonSet.getByEmail() could not find %r" % person1_email)

        person2 = self.person_set.getByEmail('  foo.BAR@canonICAL.com  ')
        self.failIf(
            person2 is None,
            "PersonSet.getByEmail() should ignore case and whitespace.")
        self.assertEqual(person1, person2)

    def test_getPrecachedPersonsFromIDs(self):
        # The getPrecachedPersonsFromIDs() method should only make one
        # query to load all the extraneous data. Accessing the
        # attributes should then cause zero queries.
        person_ids = [
            self.factory.makePerson().id
            for i in range(3)]

        with StormStatementRecorder() as recorder:
            persons = list(self.person_set.getPrecachedPersonsFromIDs(
                person_ids, need_karma=True, need_ubuntu_coc=True,
                need_location=True, need_archive=True,
                need_preferred_email=True, need_validity=True))
        self.assertThat(recorder, HasQueryCount(LessThan(2)))

        with StormStatementRecorder() as recorder:
            for person in persons:
                person.is_valid_person
                person.karma
                person.is_ubuntu_coc_signer
                person.location
                person.archive
                person.preferredemail
        self.assertThat(recorder, HasQueryCount(LessThan(1)))


class KarmaTestMixin:
    """Helper methods for setting karma."""

    def _makeKarmaCache(self, person, product, category_name_values):
        """Create a KarmaCache entry with the given arguments.

        In order to create the KarmaCache record we must switch to the DB
        user 'karma'. This invalidates the objects under test so they
        must be retrieved again.
        """
        with dbuser('karma'):
            total = 0
            # Insert category total for person and project.
            for category_name, value in category_name_values:
                category = KarmaCategory.byName(category_name)
                self.cache_manager.new(
                    value, person.id, category.id, product_id=product.id)
                total += value
            # Insert total cache for person and project.
            self.cache_manager.new(
                total, person.id, None, product_id=product.id)

    def _makeKarmaTotalCache(self, person, total):
        """Create a KarmaTotalCache entry.

        In order to create the KarmaTotalCache record we must switch to the DB
        user 'karma'. This invalidates the objects under test so they
        must be retrieved again.
        """
        with dbuser('karma'):
            KarmaTotalCache(person=person.id, karma_total=total)


class TestPersonSetMerge(TestCaseWithFactory, KarmaTestMixin):
    """Test cases for PersonSet merge."""

    layer = DatabaseFunctionalLayer

    def setUp(self):
        super(TestPersonSetMerge, self).setUp()
        self.person_set = getUtility(IPersonSet)

    def _do_premerge(self, from_person, to_person):
        # Do the pre merge work performed by the LoginToken.
        with celebrity_logged_in('admin'):
            email = from_person.preferredemail
            email.status = EmailAddressStatus.NEW
            store = IMasterStore(EmailAddress)
            # EmailAddress.acount and .person need to be updated at the
            # same time to prevent the constraints on the account field
            # from kicking the change out.
            store.execute("""
                UPDATE EmailAddress SET
                    person = %s,
                    account = %s
                WHERE id = %s
                """ % sqlvalues(
                to_person.id, to_person.accountID, email.id))
        transaction.commit()

    def _do_merge(self, from_person, to_person, reviewer=None):
        # Perform the merge as the db user that will be used by the jobs.
        with dbuser(config.IPersonMergeJobSource.dbuser):
            self.person_set.merge(from_person, to_person, reviewer=reviewer)
        return from_person, to_person

    def _get_testable_account(self, person, date_created, openid_identifier):
        # Return a naked account with predictable attributes.
        account = removeSecurityProxy(person.account)
        account.date_created = date_created
        account.openid_identifier = openid_identifier
        return account

    def test_delete_no_notifications(self):
        team = self.factory.makeTeam()
        owner = team.teamowner
        transaction.commit()
        with dbuser(config.IPersonMergeJobSource.dbuser):
            self.person_set.delete(team, owner)
        notification_set = getUtility(IPersonNotificationSet)
        notifications = notification_set.getNotificationsToSend()
        self.assertEqual(0, notifications.count())

    def test_openid_identifiers(self):
        # Verify that OpenId Identifiers are merged.
        duplicate = self.factory.makePerson()
        duplicate_identifier = removeSecurityProxy(
            duplicate.account).openid_identifiers.any().identifier
        person = self.factory.makePerson()
        person_identifier = removeSecurityProxy(
            person.account).openid_identifiers.any().identifier
        self._do_premerge(duplicate, person)
        login_person(person)
        duplicate, person = self._do_merge(duplicate, person)
        self.assertEqual(
            0,
            removeSecurityProxy(duplicate.account).openid_identifiers.count())

        merged_identifiers = [
            identifier.identifier for identifier in
                removeSecurityProxy(person.account).openid_identifiers]

        self.assertIn(duplicate_identifier, merged_identifiers)
        self.assertIn(person_identifier, merged_identifiers)

    def test_karmacache_transferred_to_user_has_no_karma(self):
        # Verify that the merged user has no KarmaCache entries,
        # and the karma total was transfered.
        self.cache_manager = getUtility(IKarmaCacheManager)
        product = self.factory.makeProduct()
        duplicate = self.factory.makePerson()
        self._makeKarmaCache(
            duplicate, product, [('bugs', 10)])
        self._makeKarmaTotalCache(duplicate, 15)
        # The karma changes invalidated duplicate instance.
        duplicate = self.person_set.get(duplicate.id)
        person = self.factory.makePerson()
        self._do_premerge(duplicate, person)
        login_person(person)
        duplicate, person = self._do_merge(duplicate, person)
        self.assertEqual([], duplicate.karma_category_caches)
        self.assertEqual(0, duplicate.karma)
        self.assertEqual(15, person.karma)

    def test_karmacache_transferred_to_user_has_karma(self):
        # Verify that the merged user has no KarmaCache entries,
        # and the karma total was summed.
        self.cache_manager = getUtility(IKarmaCacheManager)
        product = self.factory.makeProduct()
        duplicate = self.factory.makePerson()
        self._makeKarmaCache(
            duplicate, product, [('bugs', 10)])
        self._makeKarmaTotalCache(duplicate, 15)
        person = self.factory.makePerson()
        self._makeKarmaCache(
            person, product, [('bugs', 9)])
        self._makeKarmaTotalCache(person, 13)
        # The karma changes invalidated duplicate and person instances.
        duplicate = self.person_set.get(duplicate.id)
        person = self.person_set.get(person.id)
        self._do_premerge(duplicate, person)
        login_person(person)
        duplicate, person = self._do_merge(duplicate, person)
        self.assertEqual([], duplicate.karma_category_caches)
        self.assertEqual(0, duplicate.karma)
        self.assertEqual(28, person.karma)

    def test_person_date_created_preserved(self):
        # Verify that the oldest datecreated is merged.
        person = self.factory.makePerson()
        duplicate = self.factory.makePerson()
        oldest_date = datetime(
            2005, 11, 25, 0, 0, 0, 0, pytz.timezone('UTC'))
        removeSecurityProxy(duplicate).datecreated = oldest_date
        self._do_premerge(duplicate, person)
        login_person(person)
        duplicate, person = self._do_merge(duplicate, person)
        self.assertEqual(oldest_date, person.datecreated)

    def test_team_with_active_mailing_list_raises_error(self):
        # A team with an active mailing list cannot be merged.
        target_team = self.factory.makeTeam()
        test_team = self.factory.makeTeam()
        self.factory.makeMailingList(
            test_team, test_team.teamowner)
        self.assertRaises(
            AssertionError, self.person_set.merge, test_team, target_team)

    def test_team_with_inactive_mailing_list(self):
        # A team with an inactive mailing list can be merged.
        target_team = self.factory.makeTeam()
        test_team = self.factory.makeTeam()
        mailing_list = self.factory.makeMailingList(
            test_team, test_team.teamowner)
        mailing_list.deactivate()
        mailing_list.transitionToStatus(MailingListStatus.INACTIVE)
        test_team, target_team = self._do_merge(
            test_team, target_team, test_team.teamowner)
        self.assertEqual(target_team, test_team.merged)
        self.assertEqual(
            MailingListStatus.PURGED, test_team.mailing_list.status)
        emails = getUtility(IEmailAddressSet).getByPerson(target_team).count()
        self.assertEqual(0, emails)

    def test_team_with_purged_mailing_list(self):
        # A team with a purges mailing list can be merged.
        target_team = self.factory.makeTeam()
        test_team = self.factory.makeTeam()
        mailing_list = self.factory.makeMailingList(
            test_team, test_team.teamowner)
        mailing_list.deactivate()
        mailing_list.transitionToStatus(MailingListStatus.INACTIVE)
        mailing_list.purge()
        test_team, target_team = self._do_merge(
            test_team, target_team, test_team.teamowner)
        self.assertEqual(target_team, test_team.merged)

    def test_team_with_members(self):
        # Team members are removed before merging.
        target_team = self.factory.makeTeam()
        test_team = self.factory.makeTeam()
        former_member = self.factory.makePerson()
        with person_logged_in(test_team.teamowner):
            test_team.addMember(former_member, test_team.teamowner)
        test_team, target_team = self._do_merge(
            test_team, target_team, test_team.teamowner)
        self.assertEqual(target_team, test_team.merged)
        self.assertEqual([], list(former_member.super_teams))

    def test_team_without_super_teams_is_fine(self):
        # A team with no members and no super teams
        # merges without errors.
        test_team = self.factory.makeTeam()
        target_team = self.factory.makeTeam()
        login_person(test_team.teamowner)
        self._do_merge(test_team, target_team, test_team.teamowner)

    def test_team_with_super_teams(self):
        # A team with superteams can be merged, but the memberships
        # are not transferred.
        test_team = self.factory.makeTeam()
        super_team = self.factory.makeTeam()
        target_team = self.factory.makeTeam()
        login_person(test_team.teamowner)
        test_team.join(super_team, test_team.teamowner)
        test_team, target_team = self._do_merge(
            test_team, target_team, test_team.teamowner)
        self.assertEqual(target_team, test_team.merged)
        self.assertEqual([], list(target_team.super_teams))

    def test_merge_moves_branches(self):
        # When person/teams are merged, branches owned by the from person
        # are moved.
        person = self.factory.makePerson()
        branch = self.factory.makeBranch()
        duplicate = branch.owner
        self._do_premerge(branch.owner, person)
        login_person(person)
        duplicate, person = self._do_merge(duplicate, person)
        branches = person.getBranches()
        self.assertEqual(1, branches.count())

    def test_merge_with_duplicated_branches(self):
        # If both the from and to people have branches with the same name,
        # merging renames the duplicate from the from person's side.
        product = self.factory.makeProduct()
        from_branch = self.factory.makeBranch(name='foo', product=product)
        to_branch = self.factory.makeBranch(name='foo', product=product)
        mergee = to_branch.owner
        duplicate = from_branch.owner
        self._do_premerge(duplicate, mergee)
        login_person(mergee)
        duplicate, mergee = self._do_merge(duplicate, mergee)
        branches = [b.name for b in mergee.getBranches()]
        self.assertEqual(2, len(branches))
        self.assertContentEqual([u'foo', u'foo-1'], branches)

    def test_merge_moves_recipes(self):
        # When person/teams are merged, recipes owned by the from person are
        # moved.
        person = self.factory.makePerson()
        recipe = self.factory.makeSourcePackageRecipe()
        duplicate = recipe.owner
        # Delete the PPA, which is required for the merge to work.
        with person_logged_in(duplicate):
            recipe.owner.archive.status = ArchiveStatus.DELETED
        self._do_premerge(duplicate, person)
        login_person(person)
        duplicate, person = self._do_merge(duplicate, person)
        self.assertEqual(1, person.recipes.count())

    def test_merge_with_duplicated_recipes(self):
        # If both the from and to people have recipes with the same name,
        # merging renames the duplicate from the from person's side.
        merge_from = self.factory.makeSourcePackageRecipe(
            name=u'foo', description=u'FROM')
        merge_to = self.factory.makeSourcePackageRecipe(
            name=u'foo', description=u'TO')
        duplicate = merge_from.owner
        mergee = merge_to.owner
        # Delete merge_from's PPA, which is required for the merge to work.
        with person_logged_in(merge_from.owner):
            merge_from.owner.archive.status = ArchiveStatus.DELETED
        self._do_premerge(merge_from.owner, mergee)
        login_person(mergee)
        duplicate, mergee = self._do_merge(duplicate, mergee)
        recipes = mergee.recipes
        self.assertEqual(2, recipes.count())
        descriptions = [r.description for r in recipes]
        self.assertEqual([u'TO', u'FROM'], descriptions)
        self.assertEqual(u'foo-1', recipes[1].name)

    def assertSubscriptionMerges(self, target):
        # Given a subscription target, we want to make sure that subscriptions
        # that the duplicate person made are carried over to the merged
        # account.
        duplicate = self.factory.makePerson()
        with person_logged_in(duplicate):
            target.addSubscription(duplicate, duplicate)
        person = self.factory.makePerson()
        self._do_premerge(duplicate, person)
        login_person(person)
        duplicate, person = self._do_merge(duplicate, person)
        # The merged person has the subscription, and the duplicate person
        # does not.
        self.assertTrue(target.getSubscription(person) is not None)
        self.assertTrue(target.getSubscription(duplicate) is None)

    def assertConflictingSubscriptionDeletes(self, target):
        # Given a subscription target, we want to make sure that subscriptions
        # that the duplicate person made that conflict with existing
        # subscriptions in the merged account are deleted.
        duplicate = self.factory.makePerson()
        person = self.factory.makePerson()
        with person_logged_in(duplicate):
            target.addSubscription(duplicate, duplicate)
        with person_logged_in(person):
            # The description lets us show that we still have the right
            # subscription later.
            target.addBugSubscriptionFilter(person, person).description = (
                u'a marker')
        self._do_premerge(duplicate, person)
        login_person(person)
        duplicate, person = self._do_merge(duplicate, person)
        # The merged person still has the original subscription, as shown
        # by the marker name.
        self.assertEqual(
            target.getSubscription(person).bug_filters[0].description,
            u'a marker')
        # The conflicting subscription on the duplicate has been deleted.
        self.assertTrue(target.getSubscription(duplicate) is None)

    def test_merge_with_product_subscription(self):
        # See comments in assertSubscriptionMerges.
        self.assertSubscriptionMerges(self.factory.makeProduct())

    def test_merge_with_conflicting_product_subscription(self):
        # See comments in assertConflictingSubscriptionDeletes.
        self.assertConflictingSubscriptionDeletes(self.factory.makeProduct())

    def test_merge_with_project_subscription(self):
        # See comments in assertSubscriptionMerges.
        self.assertSubscriptionMerges(self.factory.makeProject())

    def test_merge_with_conflicting_project_subscription(self):
        # See comments in assertConflictingSubscriptionDeletes.
        self.assertConflictingSubscriptionDeletes(self.factory.makeProject())

    def test_merge_with_distroseries_subscription(self):
        # See comments in assertSubscriptionMerges.
        self.assertSubscriptionMerges(self.factory.makeDistroSeries())

    def test_merge_with_conflicting_distroseries_subscription(self):
        # See comments in assertConflictingSubscriptionDeletes.
        self.assertConflictingSubscriptionDeletes(
            self.factory.makeDistroSeries())

    def test_merge_with_milestone_subscription(self):
        # See comments in assertSubscriptionMerges.
        self.assertSubscriptionMerges(self.factory.makeMilestone())

    def test_merge_with_conflicting_milestone_subscription(self):
        # See comments in assertConflictingSubscriptionDeletes.
        self.assertConflictingSubscriptionDeletes(
            self.factory.makeMilestone())

    def test_merge_with_productseries_subscription(self):
        # See comments in assertSubscriptionMerges.
        self.assertSubscriptionMerges(self.factory.makeProductSeries())

    def test_merge_with_conflicting_productseries_subscription(self):
        # See comments in assertConflictingSubscriptionDeletes.
        self.assertConflictingSubscriptionDeletes(
            self.factory.makeProductSeries())

    def test_merge_with_distribution_subscription(self):
        # See comments in assertSubscriptionMerges.
        self.assertSubscriptionMerges(self.factory.makeDistribution())

    def test_merge_with_conflicting_distribution_subscription(self):
        # See comments in assertConflictingSubscriptionDeletes.
        self.assertConflictingSubscriptionDeletes(
            self.factory.makeDistribution())

    def test_merge_with_sourcepackage_subscription(self):
        # See comments in assertSubscriptionMerges.
        dsp = self.factory.makeDistributionSourcePackage()
        self.assertSubscriptionMerges(dsp)

    def test_merge_with_conflicting_sourcepackage_subscription(self):
        # See comments in assertConflictingSubscriptionDeletes.
        dsp = self.factory.makeDistributionSourcePackage()
        self.assertConflictingSubscriptionDeletes(dsp)

    def test_merge_accesspolicygrants(self):
        # AccessPolicyGrants are transferred from the duplicate.
        person = self.factory.makePerson()
        grant = self.factory.makeAccessPolicyGrant()
        self._do_premerge(grant.grantee, person)
        with person_logged_in(person):
            self._do_merge(grant.grantee, person)
        self.assertEqual(person, grant.grantee)

    def test_merge_accesspolicygrants_conflicts(self):
        # Conflicting AccessPolicyGrants are deleted.
        policy = self.factory.makeAccessPolicy()

        person = self.factory.makePerson()
        person_grantor = self.factory.makePerson()
        person_grant = self.factory.makeAccessPolicyGrant(
            grantee=person, grantor=person_grantor, object=policy)

        duplicate = self.factory.makePerson()
        duplicate_grantor = self.factory.makePerson()
        duplicate_grant = self.factory.makeAccessPolicyGrant(
            grantee=duplicate, grantor=duplicate_grantor, object=policy)

        self._do_premerge(duplicate, person)
        with person_logged_in(person):
            self._do_merge(duplicate, person)
        transaction.commit()

        self.assertEqual(person, person_grant.grantee)
        self.assertEqual(person_grantor, person_grant.grantor)
        self.assertIs(
            None,
            IStore(AccessPolicyGrant).get(
                AccessPolicyGrant, duplicate_grant.id))

    def test_mergeAsync(self):
        # mergeAsync() creates a new `PersonMergeJob`.
        from_person = self.factory.makePerson()
        to_person = self.factory.makePerson()
        login_person(from_person)
        job = self.person_set.mergeAsync(from_person, to_person)
        self.assertEqual(from_person, job.from_person)
        self.assertEqual(to_person, job.to_person)


class TestPersonSetCreateByOpenId(TestCaseWithFactory):
    layer = DatabaseFunctionalLayer

    def setUp(self):
        super(TestPersonSetCreateByOpenId, self).setUp()
        self.person_set = getUtility(IPersonSet)
        self.store = IMasterStore(Account)

        # Generate some valid test data.
        self.account = self.makeAccount()
        self.identifier = self.makeOpenIdIdentifier(self.account, u'whatever')
        self.person = self.makePerson(self.account)
        self.email = self.makeEmailAddress(
            email='whatever@example.com',
            account=self.account, person=self.person)

    def makeAccount(self):
        return self.store.add(Account(
            displayname='Displayname',
            creation_rationale=AccountCreationRationale.UNKNOWN,
            status=AccountStatus.ACTIVE))

    def makeOpenIdIdentifier(self, account, identifier):
        openid_identifier = OpenIdIdentifier()
        openid_identifier.identifier = identifier
        openid_identifier.account = account
        return self.store.add(openid_identifier)

    def makePerson(self, account):
        return self.store.add(Person(
            name='acc%d' % account.id, account=account,
            displayname='Displayname',
            creation_rationale=PersonCreationRationale.UNKNOWN))

    def makeEmailAddress(self, email, account, person):
            return self.store.add(EmailAddress(
                email=email,
                account=account,
                person=person,
                status=EmailAddressStatus.PREFERRED))

    def testAllValid(self):
        found, updated = self.person_set.getOrCreateByOpenIDIdentifier(
            self.identifier.identifier, self.email.email, 'Ignored Name',
            PersonCreationRationale.UNKNOWN, 'No Comment')
        found = removeSecurityProxy(found)

        self.assertIs(False, updated)
        self.assertIs(self.person, found)
        self.assertIs(self.account, found.account)
        self.assertIs(self.email, found.preferredemail)
        self.assertIs(self.email.account, self.account)
        self.assertIs(self.email.person, self.person)
        self.assertEqual(
            [self.identifier], list(self.account.openid_identifiers))

    def testEmailAddressCaseInsensitive(self):
        # As per testAllValid, but the email address used for the lookup
        # is all upper case.
        found, updated = self.person_set.getOrCreateByOpenIDIdentifier(
            self.identifier.identifier, self.email.email.upper(),
            'Ignored Name', PersonCreationRationale.UNKNOWN, 'No Comment')
        found = removeSecurityProxy(found)

        self.assertIs(False, updated)
        self.assertIs(self.person, found)
        self.assertIs(self.account, found.account)
        self.assertIs(self.email, found.preferredemail)
        self.assertIs(self.email.account, self.account)
        self.assertIs(self.email.person, self.person)
        self.assertEqual(
            [self.identifier], list(self.account.openid_identifiers))

    def testNewOpenId(self):
        # Account looked up by email and the new OpenId identifier
        # attached. We can do this because we trust our OpenId Provider.
        new_identifier = u'newident'
        found, updated = self.person_set.getOrCreateByOpenIDIdentifier(
            new_identifier, self.email.email, 'Ignored Name',
            PersonCreationRationale.UNKNOWN, 'No Comment')
        found = removeSecurityProxy(found)

        self.assertIs(True, updated)
        self.assertIs(self.person, found)
        self.assertIs(self.account, found.account)
        self.assertIs(self.email, found.preferredemail)
        self.assertIs(self.email.account, self.account)
        self.assertIs(self.email.person, self.person)

        # Old OpenId Identifier still attached.
        self.assertIn(self.identifier, list(self.account.openid_identifiers))

        # So is our new one.
        identifiers = [
            identifier.identifier for identifier
                in self.account.openid_identifiers]
        self.assertIn(new_identifier, identifiers)

    def testNewEmailAddress(self):
        # Account looked up by OpenId identifier and new EmailAddress
        # attached. We can do this because we trust our OpenId Provider.
        new_email = u'new_email@example.com'
        found, updated = self.person_set.getOrCreateByOpenIDIdentifier(
            self.identifier.identifier, new_email, 'Ignored Name',
            PersonCreationRationale.UNKNOWN, 'No Comment')
        found = removeSecurityProxy(found)

        self.assertIs(True, updated)
        self.assertIs(self.person, found)
        self.assertIs(self.account, found.account)
        self.assertEqual(
            [self.identifier], list(self.account.openid_identifiers))

        # The old email address is still there and correctly linked.
        self.assertIs(self.email, found.preferredemail)
        self.assertIs(self.email.account, self.account)
        self.assertIs(self.email.person, self.person)

        # The new email address is there too and correctly linked.
        new_email = self.store.find(EmailAddress, email=new_email).one()
        self.assertIs(new_email.account, self.account)
        self.assertIs(new_email.person, self.person)
        self.assertEqual(EmailAddressStatus.NEW, new_email.status)

    def testNewAccountAndIdentifier(self):
        # If neither the OpenId Identifier nor the email address are
        # found, we create everything.
        new_email = u'new_email@example.com'
        new_identifier = u'new_identifier'
        found, updated = self.person_set.getOrCreateByOpenIDIdentifier(
            new_identifier, new_email, 'New Name',
            PersonCreationRationale.UNKNOWN, 'No Comment')
        found = removeSecurityProxy(found)

        # We have a new Person
        self.assertIs(True, updated)
        self.assertIsNot(None, found)

        # It is correctly linked to an account, emailaddress and
        # identifier.
        self.assertIs(found, found.preferredemail.person)
        self.assertIs(found.account, found.preferredemail.account)
        self.assertEqual(
            new_identifier, found.account.openid_identifiers.any().identifier)

    def testNoPerson(self):
        # If the account is not linked to a Person, create one. ShipIt
        # users fall into this category the first time they log into
        # Launchpad.
        self.email.person = None
        self.person.account = None

        found, updated = self.person_set.getOrCreateByOpenIDIdentifier(
            self.identifier.identifier, self.email.email, 'New Name',
            PersonCreationRationale.UNKNOWN, 'No Comment')
        found = removeSecurityProxy(found)

        # We have a new Person
        self.assertIs(True, updated)
        self.assertIsNot(self.person, found)

        # It is correctly linked to an account, emailaddress and
        # identifier.
        self.assertIs(found, found.preferredemail.person)
        self.assertIs(found.account, found.preferredemail.account)
        self.assertIn(self.identifier, list(found.account.openid_identifiers))

    def testNoAccount(self):
        # EmailAddress is linked to a Person, but there is no Account.
        # Convert this stub into something valid.
        self.email.account = None
        self.email.status = EmailAddressStatus.NEW
        self.person.account = None
        new_identifier = u'new_identifier'
        found, updated = self.person_set.getOrCreateByOpenIDIdentifier(
            new_identifier, self.email.email, 'Ignored',
            PersonCreationRationale.UNKNOWN, 'No Comment')
        found = removeSecurityProxy(found)

        self.assertIs(True, updated)

        self.assertIsNot(None, found.account)
        self.assertEqual(
            new_identifier, found.account.openid_identifiers.any().identifier)
        self.assertIs(self.email.person, found)
        self.assertIs(self.email.account, found.account)
        self.assertEqual(EmailAddressStatus.PREFERRED, self.email.status)

    def testMovedEmailAddress(self):
        # The EmailAddress and OpenId Identifier are both in the
        # database, but they are not linked to the same account. The
        # identifier needs to be relinked to the correct account - the
        # user able to log into the trusted SSO with that email address
        # should be able to log into Launchpad with that email address.
        # This lets us cope with the SSO migrating email addresses
        # between SSO accounts.
        self.identifier.account = self.store.find(
            Account, displayname='Foo Bar').one()

        found, updated = self.person_set.getOrCreateByOpenIDIdentifier(
            self.identifier.identifier, self.email.email, 'New Name',
            PersonCreationRationale.UNKNOWN, 'No Comment')
        found = removeSecurityProxy(found)

        self.assertIs(True, updated)
        self.assertIs(self.person, found)

        self.assertIs(found.account, self.identifier.account)
        self.assertIn(self.identifier, list(found.account.openid_identifiers))


class TestCreatePersonAndEmail(TestCase):
    """Test `IPersonSet`.createPersonAndEmail()."""
    layer = DatabaseFunctionalLayer

    def setUp(self):
        TestCase.setUp(self)
        login(ANONYMOUS)
        self.addCleanup(logout)
        self.person_set = getUtility(IPersonSet)

    def test_duplicated_name_not_accepted(self):
        self.person_set.createPersonAndEmail(
            'testing@example.com', PersonCreationRationale.UNKNOWN,
            name='zzzz')
        self.assertRaises(
            NameAlreadyTaken, self.person_set.createPersonAndEmail,
            'testing2@example.com', PersonCreationRationale.UNKNOWN,
            name='zzzz')

    def test_duplicated_email_not_accepted(self):
        self.person_set.createPersonAndEmail(
            'testing@example.com', PersonCreationRationale.UNKNOWN)
        self.assertRaises(
            EmailAddressAlreadyTaken, self.person_set.createPersonAndEmail,
            'testing@example.com', PersonCreationRationale.UNKNOWN)

    def test_invalid_email_not_accepted(self):
        self.assertRaises(
            InvalidEmailAddress, self.person_set.createPersonAndEmail,
            'testing@.com', PersonCreationRationale.UNKNOWN)

    def test_invalid_name_not_accepted(self):
        self.assertRaises(
            InvalidName, self.person_set.createPersonAndEmail,
            'testing@example.com', PersonCreationRationale.UNKNOWN,
            name='/john')


class TestPersonRelatedBugTaskSearch(TestCaseWithFactory):

    layer = DatabaseFunctionalLayer

    def setUp(self):
        super(TestPersonRelatedBugTaskSearch, self).setUp()
        self.user = self.factory.makePerson(displayname="User")
        self.context = self.factory.makePerson(displayname="Context")

    def checkUserFields(
        self, params, assignee=None, bug_subscriber=None,
        owner=None, bug_commenter=None, bug_reporter=None,
        structural_subscriber=None):
        self.failUnlessEqual(assignee, params.assignee)
        # fromSearchForm() takes a bug_subscriber parameter, but saves
        # it as subscriber on the parameter object.
        self.failUnlessEqual(bug_subscriber, params.subscriber)
        self.failUnlessEqual(owner, params.owner)
        self.failUnlessEqual(bug_commenter, params.bug_commenter)
        self.failUnlessEqual(bug_reporter, params.bug_reporter)
        self.failUnlessEqual(structural_subscriber,
                             params.structural_subscriber)

    def test_get_related_bugtasks_search_params(self):
        # With no specified options, get_related_bugtasks_search_params()
        # returns 5 BugTaskSearchParams objects, each with a different
        # user field set.
        search_params = get_related_bugtasks_search_params(
            self.user, self.context)
        self.assertEqual(len(search_params), 5)
        self.checkUserFields(
            search_params[0], assignee=self.context)
        self.checkUserFields(
            search_params[1], bug_subscriber=self.context)
        self.checkUserFields(
            search_params[2], owner=self.context, bug_reporter=self.context)
        self.checkUserFields(
            search_params[3], bug_commenter=self.context)
        self.checkUserFields(
            search_params[4], structural_subscriber=self.context)

    def test_get_related_bugtasks_search_params_with_assignee(self):
        # With assignee specified, get_related_bugtasks_search_params()
        # returns 4 BugTaskSearchParams objects.
        search_params = get_related_bugtasks_search_params(
            self.user, self.context, assignee=self.user)
        self.assertEqual(len(search_params), 4)
        self.checkUserFields(
            search_params[0], assignee=self.user, bug_subscriber=self.context)
        self.checkUserFields(
            search_params[1], assignee=self.user, owner=self.context,
            bug_reporter=self.context)
        self.checkUserFields(
            search_params[2], assignee=self.user, bug_commenter=self.context)
        self.checkUserFields(
            search_params[3], assignee=self.user,
            structural_subscriber=self.context)

    def test_get_related_bugtasks_search_params_with_owner(self):
        # With owner specified, get_related_bugtasks_search_params() returns
        # 4 BugTaskSearchParams objects.
        search_params = get_related_bugtasks_search_params(
            self.user, self.context, owner=self.user)
        self.assertEqual(len(search_params), 4)
        self.checkUserFields(
            search_params[0], owner=self.user, assignee=self.context)
        self.checkUserFields(
            search_params[1], owner=self.user, bug_subscriber=self.context)
        self.checkUserFields(
            search_params[2], owner=self.user, bug_commenter=self.context)
        self.checkUserFields(
            search_params[3], owner=self.user,
            structural_subscriber=self.context)

    def test_get_related_bugtasks_search_params_with_bug_reporter(self):
        # With bug reporter specified, get_related_bugtasks_search_params()
        # returns 4 BugTaskSearchParams objects, but the bug reporter
        # is overwritten in one instance.
        search_params = get_related_bugtasks_search_params(
            self.user, self.context, bug_reporter=self.user)
        self.assertEqual(len(search_params), 5)
        self.checkUserFields(
            search_params[0], bug_reporter=self.user,
            assignee=self.context)
        self.checkUserFields(
            search_params[1], bug_reporter=self.user,
            bug_subscriber=self.context)
        # When a BugTaskSearchParams is prepared with the owner filled
        # in, the bug reporter is overwritten to match.
        self.checkUserFields(
            search_params[2], bug_reporter=self.context,
            owner=self.context)
        self.checkUserFields(
            search_params[3], bug_reporter=self.user,
            bug_commenter=self.context)
        self.checkUserFields(
            search_params[4], bug_reporter=self.user,
            structural_subscriber=self.context)

    def test_get_related_bugtasks_search_params_illegal(self):
        self.assertRaises(
            IllegalRelatedBugTasksParams,
            get_related_bugtasks_search_params, self.user, self.context,
            assignee=self.user, owner=self.user, bug_commenter=self.user,
            bug_subscriber=self.user, structural_subscriber=self.user)

    def test_get_related_bugtasks_search_params_illegal_context(self):
        # in case the `context` argument is not  of type IPerson an
        # AssertionError is raised
        self.assertRaises(
            AssertionError,
            get_related_bugtasks_search_params, self.user, "Username",
            assignee=self.user)


class TestPersonKarma(TestCaseWithFactory, KarmaTestMixin):

    layer = DatabaseFunctionalLayer

    def setUp(self):
        super(TestPersonKarma, self).setUp()
        self.person = self.factory.makePerson()
        a_product = self.factory.makeProduct(name='aa')
        b_product = self.factory.makeProduct(name='bb')
        self.c_product = self.factory.makeProduct(name='cc')
        self.cache_manager = getUtility(IKarmaCacheManager)
        self._makeKarmaCache(
            self.person, a_product, [('bugs', 10)])
        self._makeKarmaCache(
            self.person, b_product, [('answers', 50)])
        self._makeKarmaCache(
            self.person, self.c_product, [('code', 100), (('bugs', 50))])

    def test__getProjectsWithTheMostKarma_ordering(self):
        # Verify that pillars are ordered by karma.
        results = removeSecurityProxy(
            self.person)._getProjectsWithTheMostKarma()
        self.assertEqual(
            [('cc', 150), ('bb', 50), ('aa', 10)], results)

    def test__getContributedCategories(self):
        # Verify that a iterable of karma categories is returned.
        categories = removeSecurityProxy(
            self.person)._getContributedCategories(self.c_product)
        names = sorted(category.name for category in categories)
        self.assertEqual(['bugs', 'code'], names)

    def test_getProjectsAndCategoriesContributedTo(self):
        # Verify that a list of projects and contributed karma categories
        # is returned.
        results = removeSecurityProxy(
            self.person).getProjectsAndCategoriesContributedTo()
        names = [entry['project'].name for entry in results]
        self.assertEqual(
            ['cc', 'bb', 'aa'], names)
        project_categories = results[0]
        names = [
            category.name for category in project_categories['categories']]
        self.assertEqual(
            ['code', 'bugs'], names)

    def test_getProjectsAndCategoriesContributedTo_active_only(self):
        # Verify that deactivated pillars are not included.
        login('admin@canonical.com')
        a_product = getUtility(IProductSet).getByName('cc')
        a_product.active = False
        results = removeSecurityProxy(
            self.person).getProjectsAndCategoriesContributedTo()
        names = [entry['project'].name for entry in results]
        self.assertEqual(
            ['bb', 'aa'], names)

    def test_getProjectsAndCategoriesContributedTo_limit(self):
        # Verify the limit of 5 is honored.
        d_product = self.factory.makeProduct(name='dd')
        self._makeKarmaCache(
            self.person, d_product, [('bugs', 5)])
        e_product = self.factory.makeProduct(name='ee')
        self._makeKarmaCache(
            self.person, e_product, [('bugs', 4)])
        f_product = self.factory.makeProduct(name='ff')
        self._makeKarmaCache(
            self.person, f_product, [('bugs', 3)])
        results = removeSecurityProxy(
            self.person).getProjectsAndCategoriesContributedTo()
        names = [entry['project'].name for entry in results]
        self.assertEqual(
            ['cc', 'bb', 'aa', 'dd', 'ee'], names)


class TestAPIPartipication(TestCaseWithFactory):

    layer = DatabaseFunctionalLayer

    def test_participation_query_limit(self):
        # A team with 3 members should only query once for all their
        # attributes.
        team = self.factory.makeTeam()
        with person_logged_in(team.teamowner):
            team.addMember(self.factory.makePerson(), team.teamowner)
            team.addMember(self.factory.makePerson(), team.teamowner)
            team.addMember(self.factory.makePerson(), team.teamowner)
        webservice = LaunchpadWebServiceCaller()
        collector = QueryCollector()
        collector.register()
        self.addCleanup(collector.unregister)
        url = "/~%s/participants" % team.name
        logout()
        response = webservice.get(url,
            headers={'User-Agent': 'AnonNeedsThis'})
        self.assertEqual(response.status, 200,
            "Got %d for url %r with response %r" % (
            response.status, url, response.body))
        # XXX: This number should really be 12, but see
        # https://bugs.launchpad.net/storm/+bug/619017 which is adding 3
        # queries to the test.
        self.assertThat(collector, HasQueryCount(LessThan(16)))


class TestGetRecipients(TestCaseWithFactory):
    """Tests for get_recipients"""

    layer = DatabaseFunctionalLayer

    def setUp(self):
        super(TestGetRecipients, self).setUp()
        login('foo.bar@canonical.com')

    def test_get_recipients_indirect(self):
        """Ensure get_recipients uses indirect memberships."""
        owner = self.factory.makePerson(
            displayname='Foo Bar', email='foo@bar.com', password='password')
        team = self.factory.makeTeam(owner)
        super_team = self.factory.makeTeam(team)
        recipients = get_recipients(super_team)
        self.assertEqual(set([owner]), set(recipients))

    def test_get_recipients_team(self):
        """Ensure get_recipients uses teams with preferredemail."""
        owner = self.factory.makePerson(
            displayname='Foo Bar', email='foo@bar.com', password='password')
        team = self.factory.makeTeam(owner, email='team@bar.com')
        super_team = self.factory.makeTeam(team)
        recipients = get_recipients(super_team)
        self.assertEqual(set([team]), set(recipients))

    def test_get_recipients_team_with_unvalidated_address(self):
        """Ensure get_recipients handles teams with non-preferred addresses.

        If there is no preferred address but one or more non-preferred ones,
        email should still be sent to the members.
        """
        owner = self.factory.makePerson(email='foo@bar.com')
        team = self.factory.makeTeam(owner, email='team@bar.com')
        self.assertContentEqual([team], get_recipients(team))
        team.preferredemail.status = EmailAddressStatus.NEW
        clear_property_cache(team)
        self.assertContentEqual([owner], get_recipients(team))

    def makePersonWithNoPreferredEmail(self, **kwargs):
        kwargs['email_address_status'] = EmailAddressStatus.NEW
        return self.factory.makePerson(**kwargs)

    def get_test_recipients_person(self):
        person = self.factory.makePerson()
        recipients = get_recipients(person)
        self.assertEqual(set([person]), set(recipients))

    def test_get_recipients_empty(self):
        """get_recipients returns empty set for person with no preferredemail.
        """
        recipients = get_recipients(self.makePersonWithNoPreferredEmail())
        self.assertEqual(set(), set(recipients))

    def test_get_recipients_complex_indirect(self):
        """Ensure get_recipients uses indirect memberships."""
        owner = self.factory.makePerson(
            displayname='Foo Bar', email='foo@bar.com', password='password')
        team = self.factory.makeTeam(owner)
        super_team_member_person = self.factory.makePerson(
            displayname='Bing Bar', email='bing@bar.com')
        super_team_member_team = self.factory.makeTeam(
            email='baz@bar.com')
        super_team = self.factory.makeTeam(
            team, members=[super_team_member_person,
                           super_team_member_team,
                           self.makePersonWithNoPreferredEmail()])
        super_team_member_team.acceptInvitationToBeMemberOf(
            super_team, u'Go Team!')
        recipients = list(get_recipients(super_team))
        self.assertEqual(set([owner,
                              super_team_member_person,
                              super_team_member_team]),
                         set(recipients))

    def test_get_recipients_team_with_disabled_owner_account(self):
        """Mail is not sent to a team owner whose account is disabled.

        See <https://bugs.launchpad.net/launchpad/+bug/855150>
        """
        owner = self.factory.makePerson(email='foo@bar.com')
        team = self.factory.makeTeam(owner)
        owner.account.status = AccountStatus.DEACTIVATED
        self.assertContentEqual([], get_recipients(team))

    def test_get_recipients_team_with_disabled_member_account(self):
        """Mail is not sent to a team member whose account is disabled.

        See <https://bugs.launchpad.net/launchpad/+bug/855150>
        """
        person = self.factory.makePerson(email='foo@bar.com')
        person.account.status = AccountStatus.DEACTIVATED
        team = self.factory.makeTeam(members=[person])
        self.assertContentEqual([team.teamowner], get_recipients(team))

    def test_get_recipients_team_with_nested_disabled_member_account(self):
        """Mail is not sent to transitive team member with disabled account.

        See <https://bugs.launchpad.net/launchpad/+bug/855150>
        """
        person = self.factory.makePerson(email='foo@bar.com')
        person.account.status = AccountStatus.DEACTIVATED
        team1 = self.factory.makeTeam(members=[person])
        team2 = self.factory.makeTeam(members=[team1])
        self.assertContentEqual(
            [team2.teamowner],
            get_recipients(team2))<|MERGE_RESOLUTION|>--- conflicted
+++ resolved
@@ -19,7 +19,6 @@
 from zope.security.proxy import removeSecurityProxy
 
 from canonical.config import config
-<<<<<<< HEAD
 from canonical.database.sqlbase import (
     cursor,
     sqlvalues,
@@ -28,11 +27,7 @@
     IMasterStore,
     IStore,
     )
-from canonical.testing.layers import DatabaseFunctionalLayer
-=======
-from canonical.database.sqlbase import cursor
 from lp.testing.layers import DatabaseFunctionalLayer
->>>>>>> 6f98930b
 from lp.answers.model.answercontact import AnswerContact
 from lp.app.interfaces.launchpad import ILaunchpadCelebrities
 from lp.blueprints.model.specification import Specification
