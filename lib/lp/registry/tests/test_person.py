# Copyright 2009-2011 Canonical Ltd.  This software is licensed under the
# GNU Affero General Public License version 3 (see the file LICENSE).

__metaclass__ = type

from datetime import datetime

from lazr.lifecycle.snapshot import Snapshot
import pytz
from storm.store import Store
from testtools.matchers import (
    Equals,
    LessThan,
    )
import transaction
from zope.component import getUtility
from zope.interface import providedBy
from zope.security.interfaces import Unauthorized
from zope.security.proxy import removeSecurityProxy

<<<<<<< HEAD
from canonical.database.sqlbase import (
    cursor,
    sqlvalues,
    )
from lp.services.config import config
from lp.services.database.lpstorm import (
    IMasterStore,
    IStore,
    )
from lp.testing.layers import DatabaseFunctionalLayer
=======
>>>>>>> 343ccae2
from lp.answers.model.answercontact import AnswerContact
from lp.app.interfaces.launchpad import ILaunchpadCelebrities
from lp.blueprints.model.specification import Specification
from lp.bugs.interfaces.bugtask import IllegalRelatedBugTasksParams
from lp.bugs.model.bug import Bug
from lp.bugs.model.bugtask import get_related_bugtasks_search_params
from lp.registry.errors import (
    InvalidName,
    NameAlreadyTaken,
    PrivatePersonLinkageError,
    )
from lp.registry.interfaces.karma import IKarmaCacheManager
from lp.registry.interfaces.mailinglist import MailingListStatus
from lp.registry.interfaces.nameblacklist import INameBlacklistSet
from lp.registry.interfaces.person import (
    ImmutableVisibilityError,
    IPersonSet,
    PersonCreationRationale,
    PersonVisibility,
    )
from lp.registry.interfaces.personnotification import IPersonNotificationSet
from lp.registry.interfaces.pocket import PackagePublishingPocket
from lp.registry.interfaces.product import IProductSet
from lp.registry.model.accesspolicy import AccessPolicyGrant
from lp.registry.model.karma import (
    KarmaCategory,
    KarmaTotalCache,
    )
from lp.registry.model.person import (
    get_recipients,
    Person,
    )
<<<<<<< HEAD
=======
from lp.services.config import config
from lp.services.database.lpstorm import (
    IMasterStore,
    IStore,
    )
from lp.services.database.sqlbase import cursor
>>>>>>> 343ccae2
from lp.services.identity.interfaces.account import (
    AccountCreationRationale,
    AccountStatus,
    )
from lp.services.identity.interfaces.emailaddress import (
    EmailAddressAlreadyTaken,
    EmailAddressStatus,
    IEmailAddressSet,
    InvalidEmailAddress,
    )
from lp.services.identity.model.account import Account
from lp.services.identity.model.emailaddress import EmailAddress
from lp.services.openid.model.openididentifier import OpenIdIdentifier
from lp.services.propertycache import clear_property_cache
from lp.soyuz.enums import (
    ArchivePurpose,
    ArchiveStatus,
    )
from lp.testing import (
    ANONYMOUS,
    celebrity_logged_in,
    login,
    login_person,
    logout,
    person_logged_in,
    StormStatementRecorder,
    TestCase,
    TestCaseWithFactory,
    )
from lp.testing._webservice import QueryCollector
from lp.testing.dbuser import dbuser
from lp.testing.layers import DatabaseFunctionalLayer
from lp.testing.matchers import HasQueryCount
from lp.testing.pages import LaunchpadWebServiceCaller
from lp.testing.views import create_initialized_view


class TestPersonTeams(TestCaseWithFactory):

    layer = DatabaseFunctionalLayer

    def setUp(self):
        super(TestPersonTeams, self).setUp()
        self.user = self.factory.makePerson(name="test-member")
        self.a_team = self.factory.makeTeam(name='a')
        self.b_team = self.factory.makeTeam(name='b', owner=self.a_team)
        self.c_team = self.factory.makeTeam(name='c', owner=self.b_team)
        login_person(self.a_team.teamowner)
        self.a_team.addMember(self.user, self.a_team.teamowner)

    def test_teams_indirectly_participated_in(self):
        indirect_teams = self.user.teams_indirectly_participated_in
        expected_teams = [self.b_team, self.c_team]
        test_teams = sorted(indirect_teams,
            key=lambda team: team.displayname)
        self.assertEqual(expected_teams, test_teams)

    def test_team_memberships(self):
        memberships = self.user.team_memberships
        memberships = [(m.person, m.team) for m in memberships]
        self.assertEqual([(self.user, self.a_team)], memberships)

    def test_path_to_team(self):
        path_to_a = self.user.findPathToTeam(self.a_team)
        path_to_b = self.user.findPathToTeam(self.b_team)
        path_to_c = self.user.findPathToTeam(self.c_team)

        self.assertEqual([self.a_team], path_to_a)
        self.assertEqual([self.a_team, self.b_team], path_to_b)
        self.assertEqual([self.a_team, self.b_team, self.c_team], path_to_c)

    def test_teams_participated_in(self):
        teams = self.user.teams_participated_in
        teams = sorted(list(teams), key=lambda x: x.displayname)
        expected_teams = [self.a_team, self.b_team, self.c_team]
        self.assertEqual(expected_teams, teams)

    def test_getPathsToTeams(self):
        paths, memberships = self.user.getPathsToTeams()
        expected_paths = {self.a_team: [self.a_team, self.user],
            self.b_team: [self.b_team, self.a_team, self.user],
            self.c_team: [self.c_team, self.b_team, self.a_team, self.user]}
        self.assertEqual(expected_paths, paths)

        expected_memberships = [(self.a_team, self.user)]
        memberships = [
            (membership.team, membership.person) for membership
            in memberships]
        self.assertEqual(expected_memberships, memberships)

    def test_getPathsToTeams_complicated(self):
        d_team = self.factory.makeTeam(name='d', owner=self.b_team)
        e_team = self.factory.makeTeam(name='e')
        f_team = self.factory.makeTeam(name='f', owner=e_team)
        self.factory.makeTeam(name='unrelated')
        login_person(self.a_team.teamowner)
        d_team.addMember(self.user, d_team.teamowner)
        login_person(e_team.teamowner)
        e_team.addMember(self.user, e_team.teamowner)

        paths, memberships = self.user.getPathsToTeams()
        expected_paths = {
            self.a_team: [self.a_team, self.user],
            self.b_team: [self.b_team, self.a_team, self.user],
            self.c_team: [self.c_team, self.b_team, self.a_team, self.user],
            d_team: [d_team, self.b_team, self.a_team, self.user],
            e_team: [e_team, self.user],
            f_team: [f_team, e_team, self.user]}
        self.assertEqual(expected_paths, paths)

        expected_memberships = [
            (e_team, self.user),
            (d_team, self.user),
            (self.a_team, self.user),
            ]
        memberships = [
            (membership.team, membership.person) for membership
            in memberships]
        self.assertEqual(expected_memberships, memberships)

    def test_getPathsToTeams_multiple_paths(self):
        d_team = self.factory.makeTeam(name='d', owner=self.b_team)
        login_person(self.a_team.teamowner)
        self.c_team.addMember(d_team, self.c_team.teamowner)

        paths, memberships = self.user.getPathsToTeams()
        # getPathsToTeams should not randomly pick one path or another
        # when multiples exist; it sorts to use the oldest path, so
        # the expected paths below should be the returned result.
        expected_paths = {
            self.a_team: [self.a_team, self.user],
            self.b_team: [self.b_team, self.a_team, self.user],
            self.c_team: [self.c_team, self.b_team, self.a_team, self.user],
            d_team: [d_team, self.b_team, self.a_team, self.user]}
        self.assertEqual(expected_paths, paths)

        expected_memberships = [(self.a_team, self.user)]
        memberships = [
            (membership.team, membership.person) for membership
            in memberships]
        self.assertEqual(expected_memberships, memberships)

    def test_inTeam_direct_team(self):
        # Verify direct membeship is True and the cache is populated.
        self.assertTrue(self.user.inTeam(self.a_team))
        self.assertEqual(
            {self.a_team.id: True},
            removeSecurityProxy(self.user)._inTeam_cache)

    def test_inTeam_indirect_team(self):
        # Verify indirect membeship is True and the cache is populated.
        self.assertTrue(self.user.inTeam(self.b_team))
        self.assertEqual(
            {self.b_team.id: True},
            removeSecurityProxy(self.user)._inTeam_cache)

    def test_inTeam_cache_cleared_by_membership_change(self):
        # Verify a change in membership clears the team cache.
        self.user.inTeam(self.a_team)
        with person_logged_in(self.b_team.teamowner):
            self.b_team.addMember(self.user, self.b_team.teamowner)
        self.assertEqual(
            {},
            removeSecurityProxy(self.user)._inTeam_cache)

    def test_inTeam_person_is_false(self):
        # Verify a user cannot be a member of another user.
        other_user = self.factory.makePerson()
        self.assertFalse(self.user.inTeam(other_user))

    def test_inTeam_person_does_not_build_TeamParticipation_cache(self):
        # Verify when a user is the argument, a DB call to TeamParticipation
        # was not made to learn this.
        other_user = self.factory.makePerson()
        Store.of(self.user).invalidate()
        # Load the two person objects only by reading a non-id attribute
        # unrelated to team/person or teamparticipation.
        other_user.name
        self.user.name
        self.assertFalse(
            self.assertStatementCount(0, self.user.inTeam, other_user))
        self.assertEqual(
            {},
            removeSecurityProxy(self.user)._inTeam_cache)

    def test_inTeam_person_string_missing_team(self):
        # If a check against a string is done, the team lookup is implicit:
        # treat a missing team as an empty team so that any pages that choose
        # to do this don't blow up unnecessarily. Similarly feature flags
        # team: scopes depend on this.
        self.assertFalse(self.user.inTeam('does-not-exist'))

    def test_inTeam_person_incorrect_archive(self):
        # If a person has an archive marked incorrectly that person should
        # still be retrieved by 'all_members_prepopulated'.  See bug #680461.
        self.factory.makeArchive(
            owner=self.user, purpose=ArchivePurpose.PARTNER)
        expected_members = sorted([self.user, self.a_team.teamowner])
        retrieved_members = sorted(list(self.a_team.all_members_prepopulated))
        self.assertEqual(expected_members, retrieved_members)

    def test_inTeam_person_no_archive(self):
        # If a person has no archive that person should still be retrieved by
        # 'all_members_prepopulated'.
        expected_members = sorted([self.user, self.a_team.teamowner])
        retrieved_members = sorted(list(self.a_team.all_members_prepopulated))
        self.assertEqual(expected_members, retrieved_members)

    def test_inTeam_person_ppa_archive(self):
        # If a person has a PPA that person should still be retrieved by
        # 'all_members_prepopulated'.
        self.factory.makeArchive(
            owner=self.user, purpose=ArchivePurpose.PPA)
        expected_members = sorted([self.user, self.a_team.teamowner])
        retrieved_members = sorted(list(self.a_team.all_members_prepopulated))
        self.assertEqual(expected_members, retrieved_members)

    def test_administrated_teams(self):
        # The property Person.administrated_teams is a cached copy of
        # the result of Person.getAdministratedTeams().
        expected = [self.b_team, self.c_team]
        self.assertEqual(expected, list(self.user.getAdministratedTeams()))
        with StormStatementRecorder() as recorder:
            self.assertEqual(expected, self.user.administrated_teams)
            self.user.administrated_teams
        # The second access of administrated_teams did not require an
        # SQL query, hence the total number of SQL queries is 1.
        self.assertEqual(1, len(recorder.queries))


class TestPerson(TestCaseWithFactory):

    layer = DatabaseFunctionalLayer

    def test_getOwnedOrDrivenPillars(self):
        user = self.factory.makePerson()
        active_project = self.factory.makeProject(owner=user)
        inactive_project = self.factory.makeProject(owner=user)
        with celebrity_logged_in('admin'):
            inactive_project.active = False
        expected_pillars = [active_project.name]
        received_pillars = [pillar.name for pillar in
            user.getOwnedOrDrivenPillars()]
        self.assertEqual(expected_pillars, received_pillars)

    def test_no_merge_pending(self):
        # is_merge_pending returns False when this person is not the "from"
        # person of an active merge job.
        person = self.factory.makePerson()
        self.assertFalse(person.is_merge_pending)

    def test_is_merge_pending(self):
        # is_merge_pending returns True when this person is being merged with
        # another person in an active merge job.
        from_person = self.factory.makePerson()
        to_person = self.factory.makePerson()
        getUtility(IPersonSet).mergeAsync(from_person, to_person)
        self.assertTrue(from_person.is_merge_pending)
        self.assertFalse(to_person.is_merge_pending)

    def test_mergeAsync_success(self):
        # mergeAsync returns a job with the from and to persons.
        from_person = self.factory.makePerson()
        to_person = self.factory.makePerson()
        job = getUtility(IPersonSet).mergeAsync(from_person, to_person)
        self.assertEqual(from_person, job.from_person)
        self.assertEqual(to_person, job.to_person)

    def test_selfgenerated_bugnotifications_none_by_default(self):
        # Default for new accounts is to not get any
        # self-generated bug notifications by default.
        user = self.factory.makePerson()
        self.assertFalse(user.selfgenerated_bugnotifications)

    def test_canAccess__anonymous(self):
        # Anonymous users cannot call Person.canAccess()
        person = self.factory.makePerson()
        self.assertRaises(Unauthorized, getattr, person, 'canAccess')

    def test_canAccess__checking_own_permissions(self):
        # Logged in users can call Person.canAccess() on their own
        # Person object.
        person = self.factory.makePerson()
        product = self.factory.makeProduct()
        with person_logged_in(person):
            self.assertTrue(person.canAccess(product, 'licenses'))
            self.assertFalse(person.canAccess(product, 'newSeries'))

    def test_canAccess__checking_permissions_of_others(self):
        # Logged in users cannot call Person.canAccess() on Person
        # object for other people.
        person = self.factory.makePerson()
        other = self.factory.makePerson()
        with person_logged_in(person):
            self.assertRaises(Unauthorized, getattr, other, 'canAccess')

    def test_canWrite__anonymous(self):
        # Anonymous users cannot call Person.canWrite()
        person = self.factory.makePerson()
        self.assertRaises(Unauthorized, getattr, person, 'canWrite')

    def test_canWrite__checking_own_permissions(self):
        # Logged in users can call Person.canWrite() on their own
        # Person object.
        person = self.factory.makePerson()
        product = self.factory.makeProduct()
        with person_logged_in(person):
            self.assertFalse(person.canWrite(product, 'displayname'))
        with person_logged_in(product.owner):
            self.assertTrue(product.owner.canWrite(product, 'displayname'))

    def test_canWrite__checking_permissions_of_others(self):
        # Logged in users cannot call Person.canWrite() on Person
        # object for other people.
        person = self.factory.makePerson()
        other = self.factory.makePerson()
        with person_logged_in(person):
            self.assertRaises(Unauthorized, getattr, other, 'canWrite')

    def makeSubscribedDistroSourcePackages(self):
        # Create a person, a distribution and four
        # DistributionSourcePacakage. Subscribe the person to two
        # DSPs, and subscribe another person to another DSP.
        user = self.factory.makePerson()
        distribution = self.factory.makeDistribution()
        dsp1 = self.factory.makeDistributionSourcePackage(
            sourcepackagename='sp-b', distribution=distribution)
        distribution = self.factory.makeDistribution()
        dsp2 = self.factory.makeDistributionSourcePackage(
            sourcepackagename='sp-a', distribution=distribution)
        # We don't reference dsp3 so it gets no name:
        self.factory.makeDistributionSourcePackage(
            sourcepackagename='sp-c', distribution=distribution)
        with person_logged_in(user):
            dsp1.addSubscription(user, subscribed_by=user)
            dsp2.addSubscription(user, subscribed_by=user)
        dsp4 = self.factory.makeDistributionSourcePackage(
            sourcepackagename='sp-d', distribution=distribution)
        other_user = self.factory.makePerson()
        with person_logged_in(other_user):
            dsp4.addSubscription(other_user, subscribed_by=other_user)
        return user, dsp1, dsp2

    def test_getBugSubscriberPackages(self):
        # getBugSubscriberPackages() returns the DistributionSourcePackages
        # to which a user is subscribed.
        user, dsp1, dsp2 = self.makeSubscribedDistroSourcePackages()

        # We cannot directly compare the objects returned by
        # getBugSubscriberPackages() with the expected DSPs:
        # These are different objects and the class does not have
        # an __eq__ operator. So we compare the attributes distribution
        # and sourcepackagename.

        def get_distribution(dsp):
            return dsp.distribution

        def get_spn(dsp):
            return dsp.sourcepackagename

        result = user.getBugSubscriberPackages()
        self.assertEqual(
            [get_distribution(dsp) for dsp in (dsp2, dsp1)],
            [get_distribution(dsp) for dsp in result])
        self.assertEqual(
            [get_spn(dsp) for dsp in (dsp2, dsp1)],
            [get_spn(dsp) for dsp in result])

    def test_getBugSubscriberPackages__one_query(self):
        # getBugSubscriberPackages() retrieves all objects
        # needed to build the DistributionSourcePackages in
        # one SQL query.
        user, dsp1, dsp2 = self.makeSubscribedDistroSourcePackages()
        Store.of(user).invalidate()
        with StormStatementRecorder() as recorder:
            list(user.getBugSubscriberPackages())
        self.assertThat(recorder, HasQueryCount(Equals(1)))

    def createCopiedPackage(self, spph, copier, dest_distroseries=None,
                            dest_archive=None):
        if dest_distroseries is None:
            dest_distroseries = self.factory.makeDistroSeries()
        if dest_archive is None:
            dest_archive = dest_distroseries.main_archive
        return spph.copyTo(
            dest_distroseries, creator=copier,
            pocket=PackagePublishingPocket.UPDATES,
            archive=dest_archive)

    def test_getLatestSynchronisedPublishings_most_recent_first(self):
        # getLatestSynchronisedPublishings returns the latest copies sorted
        # by most recent first.
        spph = self.factory.makeSourcePackagePublishingHistory()
        copier = self.factory.makePerson()
        copied_spph1 = self.createCopiedPackage(spph, copier)
        copied_spph2 = self.createCopiedPackage(spph, copier)
        synchronised_spphs = copier.getLatestSynchronisedPublishings()

        self.assertContentEqual(
            [copied_spph2, copied_spph1],
            synchronised_spphs)

    def test_getLatestSynchronisedPublishings_other_creator(self):
        spph = self.factory.makeSourcePackagePublishingHistory()
        copier = self.factory.makePerson()
        self.createCopiedPackage(spph, copier)
        someone_else = self.factory.makePerson()
        synchronised_spphs = someone_else.getLatestSynchronisedPublishings()

        self.assertEqual(
            0,
            synchronised_spphs.count())

    def test_getLatestSynchronisedPublishings_latest(self):
        # getLatestSynchronisedPublishings returns only the latest copy of
        # a package in a distroseries
        spph = self.factory.makeSourcePackagePublishingHistory()
        copier = self.factory.makePerson()
        dest_distroseries = self.factory.makeDistroSeries()
        self.createCopiedPackage(
            spph, copier, dest_distroseries)
        copied_spph2 = self.createCopiedPackage(
            spph, copier, dest_distroseries)
        synchronised_spphs = copier.getLatestSynchronisedPublishings()

        self.assertContentEqual(
            [copied_spph2],
            synchronised_spphs)

    def test_getLatestSynchronisedPublishings_cross_archive_copies(self):
        # getLatestSynchronisedPublishings returns only the copies copied
        # cross archive.
        spph = self.factory.makeSourcePackagePublishingHistory()
        copier = self.factory.makePerson()
        dest_distroseries2 = self.factory.makeDistroSeries(
            distribution=spph.distroseries.distribution)
        self.createCopiedPackage(
            spph, copier, dest_distroseries2)
        synchronised_spphs = copier.getLatestSynchronisedPublishings()

        self.assertEqual(
            0,
            synchronised_spphs.count())

    def test_getLatestSynchronisedPublishings_main_archive(self):
        # getLatestSynchronisedPublishings returns only the copies copied in
        # a primary archive (as opposed to a ppa).
        spph = self.factory.makeSourcePackagePublishingHistory()
        copier = self.factory.makePerson()
        dest_distroseries = self.factory.makeDistroSeries()
        ppa = self.factory.makeArchive(
            distribution=dest_distroseries.distribution)
        self.createCopiedPackage(
            spph, copier, dest_distroseries, ppa)
        synchronised_spphs = copier.getLatestSynchronisedPublishings()

        self.assertEqual(
            0,
            synchronised_spphs.count())

    def test_product_isAnyPillarOwner(self):
        # Test isAnyPillarOwner for products
        person = self.factory.makePerson()
        owner = self.factory.makePerson()
        self.factory.makeProduct(owner=owner)
        self.assertTrue(owner.isAnyPillarOwner())
        self.assertFalse(person.isAnyPillarOwner())

    def test_projectgroup_isAnyPillarOwner(self):
        # Test isAnyPillarOwner for project groups
        person = self.factory.makePerson()
        owner = self.factory.makePerson()
        self.factory.makeProject(owner=owner)
        self.assertTrue(owner.isAnyPillarOwner())
        self.assertFalse(person.isAnyPillarOwner())

    def test_distribution_isAnyPillarOwner(self):
        # Test isAnyPillarOwner for distributions
        person = self.factory.makePerson()
        owner = self.factory.makePerson()
        self.factory.makeDistribution(owner=owner)
        self.assertTrue(owner.isAnyPillarOwner())
        self.assertFalse(person.isAnyPillarOwner())

    def test_product_isAnySecurityContact(self):
        # Test isAnySecurityContact for products
        person = self.factory.makePerson()
        contact = self.factory.makePerson()
        self.factory.makeProduct(security_contact=contact)
        self.assertTrue(contact.isAnySecurityContact())
        self.assertFalse(person.isAnySecurityContact())

    def test_distribution_isAnySecurityContact(self):
        # Test isAnySecurityContact for distributions
        person = self.factory.makePerson()
        contact = self.factory.makePerson()
        self.factory.makeDistribution(security_contact=contact)
        self.assertTrue(contact.isAnySecurityContact())
        self.assertFalse(person.isAnySecurityContact())


class TestPersonStates(TestCaseWithFactory):

    layer = DatabaseFunctionalLayer

    def setUp(self):
        TestCaseWithFactory.setUp(self, 'foo.bar@canonical.com')
        person_set = getUtility(IPersonSet)
        self.myteam = person_set.getByName('myteam')
        self.otherteam = person_set.getByName('otherteam')
        self.guadamen = person_set.getByName('guadamen')
        product_set = getUtility(IProductSet)
        self.bzr = product_set.getByName('bzr')
        self.now = datetime.now(pytz.UTC)

    def test_deactivateAccount_copes_with_names_already_in_use(self):
        """When a user deactivates his account, its name is changed.

        We do that so that other users can use that name, which the original
        user doesn't seem to want anymore.

        It may happen that we attempt to rename an account to something that
        is already in use. If this happens, we'll simply append an integer to
        that name until we can find one that is free.
        """
        sample_person = Person.byName('name12')
        login(sample_person.preferredemail.email)
        sample_person.deactivateAccount("blah!")
        self.failUnlessEqual(sample_person.name, 'name12-deactivatedaccount')
        # Now that name12 is free Foo Bar can use it.
        foo_bar = Person.byName('name16')
        foo_bar.name = 'name12'
        # If Foo Bar deactivates his account, though, we'll have to use a name
        # other than name12-deactivatedaccount because that is already in use.
        login(foo_bar.preferredemail.email)
        foo_bar.deactivateAccount("blah!")
        self.failUnlessEqual(foo_bar.name, 'name12-deactivatedaccount1')

    def test_deactivateAccountReassignsOwnerAndDriver(self):
        """Product owner and driver are reassigned.

        If a user is a product owner and/or driver, when the user is
        deactivated the roles are assigned to the registry experts team.  Note
        a person can have both roles and the method must handle both at once,
        that's why this is one test.
        """
        user = self.factory.makePerson()
        product = self.factory.makeProduct(owner=user)
        with person_logged_in(user):
            product.driver = user
            user.deactivateAccount("Going off the grid.")
        registry_team = getUtility(ILaunchpadCelebrities).registry_experts
        self.assertEqual(registry_team, product.owner,
                         "Owner is not registry team.")
        self.assertEqual(registry_team, product.driver,
                         "Driver is not registry team.")

    def test_getDirectMemberIParticipateIn(self):
        sample_person = Person.byName('name12')
        warty_team = Person.byName('name20')
        ubuntu_team = Person.byName('ubuntu-team')
        # Sample Person is an active member of Warty Security Team which in
        # turn is a proposed member of Ubuntu Team. That means
        # sample_person._getDirectMemberIParticipateIn(ubuntu_team) will fail
        # with an AssertionError.
        self.failUnless(sample_person in warty_team.activemembers)
        self.failUnless(warty_team in ubuntu_team.invited_members)
        self.failUnlessRaises(
            AssertionError, sample_person._getDirectMemberIParticipateIn,
            ubuntu_team)

        # If we make warty_team an active member of Ubuntu team, then the
        # _getDirectMemberIParticipateIn() call will actually return
        # warty_team.
        login(warty_team.teamowner.preferredemail.email)
        warty_team.acceptInvitationToBeMemberOf(ubuntu_team, comment="foo")
        self.failUnless(warty_team in ubuntu_team.activemembers)
        self.failUnlessEqual(
            sample_person._getDirectMemberIParticipateIn(ubuntu_team),
            warty_team)

    def test_AnswerContact_person_validator(self):
        answer_contact = AnswerContact.select(limit=1)[0]
        self.assertRaises(
            PrivatePersonLinkageError,
            setattr, answer_contact, 'person', self.myteam)

    def test_Bug_person_validator(self):
        bug = Bug.select(limit=1)[0]
        for attr_name in ['owner', 'who_made_private']:
            self.assertRaises(
                PrivatePersonLinkageError,
                setattr, bug, attr_name, self.myteam)

    def test_Specification_person_validator(self):
        specification = Specification.select(limit=1)[0]
        for attr_name in ['assignee', 'drafter', 'approver', 'owner',
                          'goal_proposer', 'goal_decider', 'completer',
                          'starter']:
            self.assertRaises(
                PrivatePersonLinkageError,
                setattr, specification, attr_name, self.myteam)

    def test_visibility_validator_caching(self):
        # The method Person.visibilityConsistencyWarning can be called twice
        # when editing a team.  The first is part of the form validator.  It
        # is then called again as part of the database validator.  The test
        # can be expensive so the value is cached so that the queries are
        # needlessly run.
        fake_warning = 'Warning!  Warning!'
        naked_team = removeSecurityProxy(self.otherteam)
        naked_team._visibility_warning_cache = fake_warning
        warning = self.otherteam.visibilityConsistencyWarning(
            PersonVisibility.PRIVATE)
        self.assertEqual(fake_warning, warning)

    def test_visibility_validator_team_ss_prod_pub_to_private(self):
        # A PUBLIC team with a structural subscription to a product can
        # convert to a PRIVATE team.
        foo_bar = Person.byName('name16')
        self.bzr.addSubscription(self.otherteam, foo_bar)
        self.otherteam.visibility = PersonVisibility.PRIVATE

    def test_visibility_validator_team_private_to_public(self):
        # A PRIVATE team cannot convert to PUBLIC.
        self.otherteam.visibility = PersonVisibility.PRIVATE
        try:
            self.otherteam.visibility = PersonVisibility.PUBLIC
        except ImmutableVisibilityError, exc:
            self.assertEqual(
                str(exc),
                'A private team cannot change visibility.')

    def test_visibility_validator_team_private_to_public_view(self):
        # A PRIVATE team cannot convert to PUBLIC.
        self.otherteam.visibility = PersonVisibility.PRIVATE
        view = create_initialized_view(self.otherteam, '+edit', {
            'field.name': 'otherteam',
            'field.displayname': 'Other Team',
            'field.subscriptionpolicy': 'RESTRICTED',
            'field.renewal_policy': 'NONE',
            'field.visibility': 'PUBLIC',
            'field.actions.save': 'Save',
            })
        self.assertEqual(len(view.errors), 0)
        self.assertEqual(len(view.request.notifications), 1)
        self.assertEqual(view.request.notifications[0].message,
                         'A private team cannot change visibility.')

    def test_person_snapshot(self):
        omitted = (
            'activemembers', 'adminmembers', 'allmembers',
            'all_members_prepopulated', 'approvedmembers',
            'deactivatedmembers', 'expiredmembers', 'inactivemembers',
            'invited_members', 'member_memberships', 'pendingmembers',
            'proposedmembers', 'unmapped_participants', 'longitude',
            'latitude', 'time_zone',
            )
        snap = Snapshot(self.myteam, providing=providedBy(self.myteam))
        for name in omitted:
            self.assertFalse(
                hasattr(snap, name),
                "%s should be omitted from the snapshot but is not." % name)

    def test_person_repr_ansii(self):
        # Verify that ANSI displayname is ascii safe.
        person = self.factory.makePerson(
            name="user", displayname=u'\xdc-tester')
        ignore, name, displayname = repr(person).rsplit(' ', 2)
        self.assertEqual('user', name)
        self.assertEqual('(\\xdc-tester)>', displayname)

    def test_person_repr_unicode(self):
        # Verify that Unicode displayname is ascii safe.
        person = self.factory.makePerson(
            name="user", displayname=u'\u0170-tester')
        ignore, displayname = repr(person).rsplit(' ', 1)
        self.assertEqual('(\\u0170-tester)>', displayname)


class TestPersonSet(TestCaseWithFactory):
    """Test `IPersonSet`."""
    layer = DatabaseFunctionalLayer

    def setUp(self):
        super(TestPersonSet, self).setUp()
        login(ANONYMOUS)
        self.addCleanup(logout)
        self.person_set = getUtility(IPersonSet)

    def test_isNameBlacklisted(self):
        cursor().execute(
            "INSERT INTO NameBlacklist(id, regexp) VALUES (-100, 'foo')")
        self.failUnless(self.person_set.isNameBlacklisted('foo'))
        self.failIf(self.person_set.isNameBlacklisted('bar'))

    def test_isNameBlacklisted_user_is_admin(self):
        team = self.factory.makeTeam()
        name_blacklist_set = getUtility(INameBlacklistSet)
        self.admin_exp = name_blacklist_set.create(u'fnord', admin=team)
        self.store = IStore(self.admin_exp)
        self.store.flush()
        user = team.teamowner
        self.assertFalse(self.person_set.isNameBlacklisted('fnord', user))

    def test_getByEmail_ignores_case_and_whitespace(self):
        person1_email = 'foo.bar@canonical.com'
        person1 = self.person_set.getByEmail(person1_email)
        self.failIf(
            person1 is None,
            "PersonSet.getByEmail() could not find %r" % person1_email)

        person2 = self.person_set.getByEmail('  foo.BAR@canonICAL.com  ')
        self.failIf(
            person2 is None,
            "PersonSet.getByEmail() should ignore case and whitespace.")
        self.assertEqual(person1, person2)

    def test_getPrecachedPersonsFromIDs(self):
        # The getPrecachedPersonsFromIDs() method should only make one
        # query to load all the extraneous data. Accessing the
        # attributes should then cause zero queries.
        person_ids = [
            self.factory.makePerson().id
            for i in range(3)]

        with StormStatementRecorder() as recorder:
            persons = list(self.person_set.getPrecachedPersonsFromIDs(
                person_ids, need_karma=True, need_ubuntu_coc=True,
                need_location=True, need_archive=True,
                need_preferred_email=True, need_validity=True))
        self.assertThat(recorder, HasQueryCount(LessThan(2)))

        with StormStatementRecorder() as recorder:
            for person in persons:
                person.is_valid_person
                person.karma
                person.is_ubuntu_coc_signer
                person.location
                person.archive
                person.preferredemail
        self.assertThat(recorder, HasQueryCount(LessThan(1)))


class KarmaTestMixin:
    """Helper methods for setting karma."""

    def _makeKarmaCache(self, person, product, category_name_values):
        """Create a KarmaCache entry with the given arguments.

        In order to create the KarmaCache record we must switch to the DB
        user 'karma'. This invalidates the objects under test so they
        must be retrieved again.
        """
        with dbuser('karma'):
            total = 0
            # Insert category total for person and project.
            for category_name, value in category_name_values:
                category = KarmaCategory.byName(category_name)
                self.cache_manager.new(
                    value, person.id, category.id, product_id=product.id)
                total += value
            # Insert total cache for person and project.
            self.cache_manager.new(
                total, person.id, None, product_id=product.id)

    def _makeKarmaTotalCache(self, person, total):
        """Create a KarmaTotalCache entry.

        In order to create the KarmaTotalCache record we must switch to the DB
        user 'karma'. This invalidates the objects under test so they
        must be retrieved again.
        """
        with dbuser('karma'):
            KarmaTotalCache(person=person.id, karma_total=total)


class TestPersonSetMerge(TestCaseWithFactory, KarmaTestMixin):
    """Test cases for PersonSet merge."""

    layer = DatabaseFunctionalLayer

    def setUp(self):
        super(TestPersonSetMerge, self).setUp()
        self.person_set = getUtility(IPersonSet)

    def _do_premerge(self, from_person, to_person):
        # Do the pre merge work performed by the LoginToken.
        with celebrity_logged_in('admin'):
            email = from_person.preferredemail
            email.status = EmailAddressStatus.NEW
            store = IMasterStore(EmailAddress)
            # EmailAddress.acount and .person need to be updated at the
            # same time to prevent the constraints on the account field
            # from kicking the change out.
            store.execute("""
                UPDATE EmailAddress SET
                    person = %s,
                    account = %s
                WHERE id = %s
                """ % sqlvalues(
                to_person.id, to_person.accountID, email.id))
        transaction.commit()

    def _do_merge(self, from_person, to_person, reviewer=None):
        # Perform the merge as the db user that will be used by the jobs.
        with dbuser(config.IPersonMergeJobSource.dbuser):
            self.person_set.merge(from_person, to_person, reviewer=reviewer)
        return from_person, to_person

    def _get_testable_account(self, person, date_created, openid_identifier):
        # Return a naked account with predictable attributes.
        account = removeSecurityProxy(person.account)
        account.date_created = date_created
        account.openid_identifier = openid_identifier
        return account

    def test_delete_no_notifications(self):
        team = self.factory.makeTeam()
        owner = team.teamowner
        transaction.commit()
        with dbuser(config.IPersonMergeJobSource.dbuser):
            self.person_set.delete(team, owner)
        notification_set = getUtility(IPersonNotificationSet)
        notifications = notification_set.getNotificationsToSend()
        self.assertEqual(0, notifications.count())

    def test_openid_identifiers(self):
        # Verify that OpenId Identifiers are merged.
        duplicate = self.factory.makePerson()
        duplicate_identifier = removeSecurityProxy(
            duplicate.account).openid_identifiers.any().identifier
        person = self.factory.makePerson()
        person_identifier = removeSecurityProxy(
            person.account).openid_identifiers.any().identifier
        self._do_premerge(duplicate, person)
        login_person(person)
        duplicate, person = self._do_merge(duplicate, person)
        self.assertEqual(
            0,
            removeSecurityProxy(duplicate.account).openid_identifiers.count())

        merged_identifiers = [
            identifier.identifier for identifier in
                removeSecurityProxy(person.account).openid_identifiers]

        self.assertIn(duplicate_identifier, merged_identifiers)
        self.assertIn(person_identifier, merged_identifiers)

    def test_karmacache_transferred_to_user_has_no_karma(self):
        # Verify that the merged user has no KarmaCache entries,
        # and the karma total was transfered.
        self.cache_manager = getUtility(IKarmaCacheManager)
        product = self.factory.makeProduct()
        duplicate = self.factory.makePerson()
        self._makeKarmaCache(
            duplicate, product, [('bugs', 10)])
        self._makeKarmaTotalCache(duplicate, 15)
        # The karma changes invalidated duplicate instance.
        duplicate = self.person_set.get(duplicate.id)
        person = self.factory.makePerson()
        self._do_premerge(duplicate, person)
        login_person(person)
        duplicate, person = self._do_merge(duplicate, person)
        self.assertEqual([], duplicate.karma_category_caches)
        self.assertEqual(0, duplicate.karma)
        self.assertEqual(15, person.karma)

    def test_karmacache_transferred_to_user_has_karma(self):
        # Verify that the merged user has no KarmaCache entries,
        # and the karma total was summed.
        self.cache_manager = getUtility(IKarmaCacheManager)
        product = self.factory.makeProduct()
        duplicate = self.factory.makePerson()
        self._makeKarmaCache(
            duplicate, product, [('bugs', 10)])
        self._makeKarmaTotalCache(duplicate, 15)
        person = self.factory.makePerson()
        self._makeKarmaCache(
            person, product, [('bugs', 9)])
        self._makeKarmaTotalCache(person, 13)
        # The karma changes invalidated duplicate and person instances.
        duplicate = self.person_set.get(duplicate.id)
        person = self.person_set.get(person.id)
        self._do_premerge(duplicate, person)
        login_person(person)
        duplicate, person = self._do_merge(duplicate, person)
        self.assertEqual([], duplicate.karma_category_caches)
        self.assertEqual(0, duplicate.karma)
        self.assertEqual(28, person.karma)

    def test_person_date_created_preserved(self):
        # Verify that the oldest datecreated is merged.
        person = self.factory.makePerson()
        duplicate = self.factory.makePerson()
        oldest_date = datetime(
            2005, 11, 25, 0, 0, 0, 0, pytz.timezone('UTC'))
        removeSecurityProxy(duplicate).datecreated = oldest_date
        self._do_premerge(duplicate, person)
        login_person(person)
        duplicate, person = self._do_merge(duplicate, person)
        self.assertEqual(oldest_date, person.datecreated)

    def test_team_with_active_mailing_list_raises_error(self):
        # A team with an active mailing list cannot be merged.
        target_team = self.factory.makeTeam()
        test_team = self.factory.makeTeam()
        self.factory.makeMailingList(
            test_team, test_team.teamowner)
        self.assertRaises(
            AssertionError, self.person_set.merge, test_team, target_team)

    def test_team_with_inactive_mailing_list(self):
        # A team with an inactive mailing list can be merged.
        target_team = self.factory.makeTeam()
        test_team = self.factory.makeTeam()
        mailing_list = self.factory.makeMailingList(
            test_team, test_team.teamowner)
        mailing_list.deactivate()
        mailing_list.transitionToStatus(MailingListStatus.INACTIVE)
        test_team, target_team = self._do_merge(
            test_team, target_team, test_team.teamowner)
        self.assertEqual(target_team, test_team.merged)
        self.assertEqual(
            MailingListStatus.PURGED, test_team.mailing_list.status)
        emails = getUtility(IEmailAddressSet).getByPerson(target_team).count()
        self.assertEqual(0, emails)

    def test_team_with_purged_mailing_list(self):
        # A team with a purges mailing list can be merged.
        target_team = self.factory.makeTeam()
        test_team = self.factory.makeTeam()
        mailing_list = self.factory.makeMailingList(
            test_team, test_team.teamowner)
        mailing_list.deactivate()
        mailing_list.transitionToStatus(MailingListStatus.INACTIVE)
        mailing_list.purge()
        test_team, target_team = self._do_merge(
            test_team, target_team, test_team.teamowner)
        self.assertEqual(target_team, test_team.merged)

    def test_team_with_members(self):
        # Team members are removed before merging.
        target_team = self.factory.makeTeam()
        test_team = self.factory.makeTeam()
        former_member = self.factory.makePerson()
        with person_logged_in(test_team.teamowner):
            test_team.addMember(former_member, test_team.teamowner)
        test_team, target_team = self._do_merge(
            test_team, target_team, test_team.teamowner)
        self.assertEqual(target_team, test_team.merged)
        self.assertEqual([], list(former_member.super_teams))

    def test_team_without_super_teams_is_fine(self):
        # A team with no members and no super teams
        # merges without errors.
        test_team = self.factory.makeTeam()
        target_team = self.factory.makeTeam()
        login_person(test_team.teamowner)
        self._do_merge(test_team, target_team, test_team.teamowner)

    def test_team_with_super_teams(self):
        # A team with superteams can be merged, but the memberships
        # are not transferred.
        test_team = self.factory.makeTeam()
        super_team = self.factory.makeTeam()
        target_team = self.factory.makeTeam()
        login_person(test_team.teamowner)
        test_team.join(super_team, test_team.teamowner)
        test_team, target_team = self._do_merge(
            test_team, target_team, test_team.teamowner)
        self.assertEqual(target_team, test_team.merged)
        self.assertEqual([], list(target_team.super_teams))

    def test_merge_moves_branches(self):
        # When person/teams are merged, branches owned by the from person
        # are moved.
        person = self.factory.makePerson()
        branch = self.factory.makeBranch()
        duplicate = branch.owner
        self._do_premerge(branch.owner, person)
        login_person(person)
        duplicate, person = self._do_merge(duplicate, person)
        branches = person.getBranches()
        self.assertEqual(1, branches.count())

    def test_merge_with_duplicated_branches(self):
        # If both the from and to people have branches with the same name,
        # merging renames the duplicate from the from person's side.
        product = self.factory.makeProduct()
        from_branch = self.factory.makeBranch(name='foo', product=product)
        to_branch = self.factory.makeBranch(name='foo', product=product)
        mergee = to_branch.owner
        duplicate = from_branch.owner
        self._do_premerge(duplicate, mergee)
        login_person(mergee)
        duplicate, mergee = self._do_merge(duplicate, mergee)
        branches = [b.name for b in mergee.getBranches()]
        self.assertEqual(2, len(branches))
        self.assertContentEqual([u'foo', u'foo-1'], branches)

    def test_merge_moves_recipes(self):
        # When person/teams are merged, recipes owned by the from person are
        # moved.
        person = self.factory.makePerson()
        recipe = self.factory.makeSourcePackageRecipe()
        duplicate = recipe.owner
        # Delete the PPA, which is required for the merge to work.
        with person_logged_in(duplicate):
            recipe.owner.archive.status = ArchiveStatus.DELETED
        self._do_premerge(duplicate, person)
        login_person(person)
        duplicate, person = self._do_merge(duplicate, person)
        self.assertEqual(1, person.recipes.count())

    def test_merge_with_duplicated_recipes(self):
        # If both the from and to people have recipes with the same name,
        # merging renames the duplicate from the from person's side.
        merge_from = self.factory.makeSourcePackageRecipe(
            name=u'foo', description=u'FROM')
        merge_to = self.factory.makeSourcePackageRecipe(
            name=u'foo', description=u'TO')
        duplicate = merge_from.owner
        mergee = merge_to.owner
        # Delete merge_from's PPA, which is required for the merge to work.
        with person_logged_in(merge_from.owner):
            merge_from.owner.archive.status = ArchiveStatus.DELETED
        self._do_premerge(merge_from.owner, mergee)
        login_person(mergee)
        duplicate, mergee = self._do_merge(duplicate, mergee)
        recipes = mergee.recipes
        self.assertEqual(2, recipes.count())
        descriptions = [r.description for r in recipes]
        self.assertEqual([u'TO', u'FROM'], descriptions)
        self.assertEqual(u'foo-1', recipes[1].name)

    def assertSubscriptionMerges(self, target):
        # Given a subscription target, we want to make sure that subscriptions
        # that the duplicate person made are carried over to the merged
        # account.
        duplicate = self.factory.makePerson()
        with person_logged_in(duplicate):
            target.addSubscription(duplicate, duplicate)
        person = self.factory.makePerson()
        self._do_premerge(duplicate, person)
        login_person(person)
        duplicate, person = self._do_merge(duplicate, person)
        # The merged person has the subscription, and the duplicate person
        # does not.
        self.assertTrue(target.getSubscription(person) is not None)
        self.assertTrue(target.getSubscription(duplicate) is None)

    def assertConflictingSubscriptionDeletes(self, target):
        # Given a subscription target, we want to make sure that subscriptions
        # that the duplicate person made that conflict with existing
        # subscriptions in the merged account are deleted.
        duplicate = self.factory.makePerson()
        person = self.factory.makePerson()
        with person_logged_in(duplicate):
            target.addSubscription(duplicate, duplicate)
        with person_logged_in(person):
            # The description lets us show that we still have the right
            # subscription later.
            target.addBugSubscriptionFilter(person, person).description = (
                u'a marker')
        self._do_premerge(duplicate, person)
        login_person(person)
        duplicate, person = self._do_merge(duplicate, person)
        # The merged person still has the original subscription, as shown
        # by the marker name.
        self.assertEqual(
            target.getSubscription(person).bug_filters[0].description,
            u'a marker')
        # The conflicting subscription on the duplicate has been deleted.
        self.assertTrue(target.getSubscription(duplicate) is None)

    def test_merge_with_product_subscription(self):
        # See comments in assertSubscriptionMerges.
        self.assertSubscriptionMerges(self.factory.makeProduct())

    def test_merge_with_conflicting_product_subscription(self):
        # See comments in assertConflictingSubscriptionDeletes.
        self.assertConflictingSubscriptionDeletes(self.factory.makeProduct())

    def test_merge_with_project_subscription(self):
        # See comments in assertSubscriptionMerges.
        self.assertSubscriptionMerges(self.factory.makeProject())

    def test_merge_with_conflicting_project_subscription(self):
        # See comments in assertConflictingSubscriptionDeletes.
        self.assertConflictingSubscriptionDeletes(self.factory.makeProject())

    def test_merge_with_distroseries_subscription(self):
        # See comments in assertSubscriptionMerges.
        self.assertSubscriptionMerges(self.factory.makeDistroSeries())

    def test_merge_with_conflicting_distroseries_subscription(self):
        # See comments in assertConflictingSubscriptionDeletes.
        self.assertConflictingSubscriptionDeletes(
            self.factory.makeDistroSeries())

    def test_merge_with_milestone_subscription(self):
        # See comments in assertSubscriptionMerges.
        self.assertSubscriptionMerges(self.factory.makeMilestone())

    def test_merge_with_conflicting_milestone_subscription(self):
        # See comments in assertConflictingSubscriptionDeletes.
        self.assertConflictingSubscriptionDeletes(
            self.factory.makeMilestone())

    def test_merge_with_productseries_subscription(self):
        # See comments in assertSubscriptionMerges.
        self.assertSubscriptionMerges(self.factory.makeProductSeries())

    def test_merge_with_conflicting_productseries_subscription(self):
        # See comments in assertConflictingSubscriptionDeletes.
        self.assertConflictingSubscriptionDeletes(
            self.factory.makeProductSeries())

    def test_merge_with_distribution_subscription(self):
        # See comments in assertSubscriptionMerges.
        self.assertSubscriptionMerges(self.factory.makeDistribution())

    def test_merge_with_conflicting_distribution_subscription(self):
        # See comments in assertConflictingSubscriptionDeletes.
        self.assertConflictingSubscriptionDeletes(
            self.factory.makeDistribution())

    def test_merge_with_sourcepackage_subscription(self):
        # See comments in assertSubscriptionMerges.
        dsp = self.factory.makeDistributionSourcePackage()
        self.assertSubscriptionMerges(dsp)

    def test_merge_with_conflicting_sourcepackage_subscription(self):
        # See comments in assertConflictingSubscriptionDeletes.
        dsp = self.factory.makeDistributionSourcePackage()
        self.assertConflictingSubscriptionDeletes(dsp)

    def test_merge_accesspolicygrants(self):
        # AccessPolicyGrants are transferred from the duplicate.
        person = self.factory.makePerson()
        grant = self.factory.makeAccessPolicyGrant()
        self._do_premerge(grant.grantee, person)
        with person_logged_in(person):
            self._do_merge(grant.grantee, person)
        self.assertEqual(person, grant.grantee)

    def test_merge_accesspolicygrants_conflicts(self):
        # Conflicting AccessPolicyGrants are deleted.
        policy = self.factory.makeAccessPolicy()

        person = self.factory.makePerson()
        person_grantor = self.factory.makePerson()
        person_grant = self.factory.makeAccessPolicyGrant(
            grantee=person, grantor=person_grantor, object=policy)

        duplicate = self.factory.makePerson()
        duplicate_grantor = self.factory.makePerson()
        duplicate_grant = self.factory.makeAccessPolicyGrant(
            grantee=duplicate, grantor=duplicate_grantor, object=policy)

        self._do_premerge(duplicate, person)
        with person_logged_in(person):
            self._do_merge(duplicate, person)
        transaction.commit()

        self.assertEqual(person, person_grant.grantee)
        self.assertEqual(person_grantor, person_grant.grantor)
        self.assertIs(
            None,
            IStore(AccessPolicyGrant).get(
                AccessPolicyGrant, duplicate_grant.id))

    def test_mergeAsync(self):
        # mergeAsync() creates a new `PersonMergeJob`.
        from_person = self.factory.makePerson()
        to_person = self.factory.makePerson()
        login_person(from_person)
        job = self.person_set.mergeAsync(from_person, to_person)
        self.assertEqual(from_person, job.from_person)
        self.assertEqual(to_person, job.to_person)


class TestPersonSetCreateByOpenId(TestCaseWithFactory):
    layer = DatabaseFunctionalLayer

    def setUp(self):
        super(TestPersonSetCreateByOpenId, self).setUp()
        self.person_set = getUtility(IPersonSet)
        self.store = IMasterStore(Account)

        # Generate some valid test data.
        self.account = self.makeAccount()
        self.identifier = self.makeOpenIdIdentifier(self.account, u'whatever')
        self.person = self.makePerson(self.account)
        self.email = self.makeEmailAddress(
            email='whatever@example.com',
            account=self.account, person=self.person)

    def makeAccount(self):
        return self.store.add(Account(
            displayname='Displayname',
            creation_rationale=AccountCreationRationale.UNKNOWN,
            status=AccountStatus.ACTIVE))

    def makeOpenIdIdentifier(self, account, identifier):
        openid_identifier = OpenIdIdentifier()
        openid_identifier.identifier = identifier
        openid_identifier.account = account
        return self.store.add(openid_identifier)

    def makePerson(self, account):
        return self.store.add(Person(
            name='acc%d' % account.id, account=account,
            displayname='Displayname',
            creation_rationale=PersonCreationRationale.UNKNOWN))

    def makeEmailAddress(self, email, account, person):
            return self.store.add(EmailAddress(
                email=email,
                account=account,
                person=person,
                status=EmailAddressStatus.PREFERRED))

    def testAllValid(self):
        found, updated = self.person_set.getOrCreateByOpenIDIdentifier(
            self.identifier.identifier, self.email.email, 'Ignored Name',
            PersonCreationRationale.UNKNOWN, 'No Comment')
        found = removeSecurityProxy(found)

        self.assertIs(False, updated)
        self.assertIs(self.person, found)
        self.assertIs(self.account, found.account)
        self.assertIs(self.email, found.preferredemail)
        self.assertIs(self.email.account, self.account)
        self.assertIs(self.email.person, self.person)
        self.assertEqual(
            [self.identifier], list(self.account.openid_identifiers))

    def testEmailAddressCaseInsensitive(self):
        # As per testAllValid, but the email address used for the lookup
        # is all upper case.
        found, updated = self.person_set.getOrCreateByOpenIDIdentifier(
            self.identifier.identifier, self.email.email.upper(),
            'Ignored Name', PersonCreationRationale.UNKNOWN, 'No Comment')
        found = removeSecurityProxy(found)

        self.assertIs(False, updated)
        self.assertIs(self.person, found)
        self.assertIs(self.account, found.account)
        self.assertIs(self.email, found.preferredemail)
        self.assertIs(self.email.account, self.account)
        self.assertIs(self.email.person, self.person)
        self.assertEqual(
            [self.identifier], list(self.account.openid_identifiers))

    def testNewOpenId(self):
        # Account looked up by email and the new OpenId identifier
        # attached. We can do this because we trust our OpenId Provider.
        new_identifier = u'newident'
        found, updated = self.person_set.getOrCreateByOpenIDIdentifier(
            new_identifier, self.email.email, 'Ignored Name',
            PersonCreationRationale.UNKNOWN, 'No Comment')
        found = removeSecurityProxy(found)

        self.assertIs(True, updated)
        self.assertIs(self.person, found)
        self.assertIs(self.account, found.account)
        self.assertIs(self.email, found.preferredemail)
        self.assertIs(self.email.account, self.account)
        self.assertIs(self.email.person, self.person)

        # Old OpenId Identifier still attached.
        self.assertIn(self.identifier, list(self.account.openid_identifiers))

        # So is our new one.
        identifiers = [
            identifier.identifier for identifier
                in self.account.openid_identifiers]
        self.assertIn(new_identifier, identifiers)

    def testNewEmailAddress(self):
        # Account looked up by OpenId identifier and new EmailAddress
        # attached. We can do this because we trust our OpenId Provider.
        new_email = u'new_email@example.com'
        found, updated = self.person_set.getOrCreateByOpenIDIdentifier(
            self.identifier.identifier, new_email, 'Ignored Name',
            PersonCreationRationale.UNKNOWN, 'No Comment')
        found = removeSecurityProxy(found)

        self.assertIs(True, updated)
        self.assertIs(self.person, found)
        self.assertIs(self.account, found.account)
        self.assertEqual(
            [self.identifier], list(self.account.openid_identifiers))

        # The old email address is still there and correctly linked.
        self.assertIs(self.email, found.preferredemail)
        self.assertIs(self.email.account, self.account)
        self.assertIs(self.email.person, self.person)

        # The new email address is there too and correctly linked.
        new_email = self.store.find(EmailAddress, email=new_email).one()
        self.assertIs(new_email.account, self.account)
        self.assertIs(new_email.person, self.person)
        self.assertEqual(EmailAddressStatus.NEW, new_email.status)

    def testNewAccountAndIdentifier(self):
        # If neither the OpenId Identifier nor the email address are
        # found, we create everything.
        new_email = u'new_email@example.com'
        new_identifier = u'new_identifier'
        found, updated = self.person_set.getOrCreateByOpenIDIdentifier(
            new_identifier, new_email, 'New Name',
            PersonCreationRationale.UNKNOWN, 'No Comment')
        found = removeSecurityProxy(found)

        # We have a new Person
        self.assertIs(True, updated)
        self.assertIsNot(None, found)

        # It is correctly linked to an account, emailaddress and
        # identifier.
        self.assertIs(found, found.preferredemail.person)
        self.assertIs(found.account, found.preferredemail.account)
        self.assertEqual(
            new_identifier, found.account.openid_identifiers.any().identifier)

    def testNoPerson(self):
        # If the account is not linked to a Person, create one. ShipIt
        # users fall into this category the first time they log into
        # Launchpad.
        self.email.person = None
        self.person.account = None

        found, updated = self.person_set.getOrCreateByOpenIDIdentifier(
            self.identifier.identifier, self.email.email, 'New Name',
            PersonCreationRationale.UNKNOWN, 'No Comment')
        found = removeSecurityProxy(found)

        # We have a new Person
        self.assertIs(True, updated)
        self.assertIsNot(self.person, found)

        # It is correctly linked to an account, emailaddress and
        # identifier.
        self.assertIs(found, found.preferredemail.person)
        self.assertIs(found.account, found.preferredemail.account)
        self.assertIn(self.identifier, list(found.account.openid_identifiers))

    def testNoAccount(self):
        # EmailAddress is linked to a Person, but there is no Account.
        # Convert this stub into something valid.
        self.email.account = None
        self.email.status = EmailAddressStatus.NEW
        self.person.account = None
        new_identifier = u'new_identifier'
        found, updated = self.person_set.getOrCreateByOpenIDIdentifier(
            new_identifier, self.email.email, 'Ignored',
            PersonCreationRationale.UNKNOWN, 'No Comment')
        found = removeSecurityProxy(found)

        self.assertIs(True, updated)

        self.assertIsNot(None, found.account)
        self.assertEqual(
            new_identifier, found.account.openid_identifiers.any().identifier)
        self.assertIs(self.email.person, found)
        self.assertIs(self.email.account, found.account)
        self.assertEqual(EmailAddressStatus.PREFERRED, self.email.status)

    def testMovedEmailAddress(self):
        # The EmailAddress and OpenId Identifier are both in the
        # database, but they are not linked to the same account. The
        # identifier needs to be relinked to the correct account - the
        # user able to log into the trusted SSO with that email address
        # should be able to log into Launchpad with that email address.
        # This lets us cope with the SSO migrating email addresses
        # between SSO accounts.
        self.identifier.account = self.store.find(
            Account, displayname='Foo Bar').one()

        found, updated = self.person_set.getOrCreateByOpenIDIdentifier(
            self.identifier.identifier, self.email.email, 'New Name',
            PersonCreationRationale.UNKNOWN, 'No Comment')
        found = removeSecurityProxy(found)

        self.assertIs(True, updated)
        self.assertIs(self.person, found)

        self.assertIs(found.account, self.identifier.account)
        self.assertIn(self.identifier, list(found.account.openid_identifiers))


class TestCreatePersonAndEmail(TestCase):
    """Test `IPersonSet`.createPersonAndEmail()."""
    layer = DatabaseFunctionalLayer

    def setUp(self):
        TestCase.setUp(self)
        login(ANONYMOUS)
        self.addCleanup(logout)
        self.person_set = getUtility(IPersonSet)

    def test_duplicated_name_not_accepted(self):
        self.person_set.createPersonAndEmail(
            'testing@example.com', PersonCreationRationale.UNKNOWN,
            name='zzzz')
        self.assertRaises(
            NameAlreadyTaken, self.person_set.createPersonAndEmail,
            'testing2@example.com', PersonCreationRationale.UNKNOWN,
            name='zzzz')

    def test_duplicated_email_not_accepted(self):
        self.person_set.createPersonAndEmail(
            'testing@example.com', PersonCreationRationale.UNKNOWN)
        self.assertRaises(
            EmailAddressAlreadyTaken, self.person_set.createPersonAndEmail,
            'testing@example.com', PersonCreationRationale.UNKNOWN)

    def test_invalid_email_not_accepted(self):
        self.assertRaises(
            InvalidEmailAddress, self.person_set.createPersonAndEmail,
            'testing@.com', PersonCreationRationale.UNKNOWN)

    def test_invalid_name_not_accepted(self):
        self.assertRaises(
            InvalidName, self.person_set.createPersonAndEmail,
            'testing@example.com', PersonCreationRationale.UNKNOWN,
            name='/john')


class TestPersonRelatedBugTaskSearch(TestCaseWithFactory):

    layer = DatabaseFunctionalLayer

    def setUp(self):
        super(TestPersonRelatedBugTaskSearch, self).setUp()
        self.user = self.factory.makePerson(displayname="User")
        self.context = self.factory.makePerson(displayname="Context")

    def checkUserFields(
        self, params, assignee=None, bug_subscriber=None,
        owner=None, bug_commenter=None, bug_reporter=None,
        structural_subscriber=None):
        self.failUnlessEqual(assignee, params.assignee)
        # fromSearchForm() takes a bug_subscriber parameter, but saves
        # it as subscriber on the parameter object.
        self.failUnlessEqual(bug_subscriber, params.subscriber)
        self.failUnlessEqual(owner, params.owner)
        self.failUnlessEqual(bug_commenter, params.bug_commenter)
        self.failUnlessEqual(bug_reporter, params.bug_reporter)
        self.failUnlessEqual(structural_subscriber,
                             params.structural_subscriber)

    def test_get_related_bugtasks_search_params(self):
        # With no specified options, get_related_bugtasks_search_params()
        # returns 5 BugTaskSearchParams objects, each with a different
        # user field set.
        search_params = get_related_bugtasks_search_params(
            self.user, self.context)
        self.assertEqual(len(search_params), 5)
        self.checkUserFields(
            search_params[0], assignee=self.context)
        self.checkUserFields(
            search_params[1], bug_subscriber=self.context)
        self.checkUserFields(
            search_params[2], owner=self.context, bug_reporter=self.context)
        self.checkUserFields(
            search_params[3], bug_commenter=self.context)
        self.checkUserFields(
            search_params[4], structural_subscriber=self.context)

    def test_get_related_bugtasks_search_params_with_assignee(self):
        # With assignee specified, get_related_bugtasks_search_params()
        # returns 4 BugTaskSearchParams objects.
        search_params = get_related_bugtasks_search_params(
            self.user, self.context, assignee=self.user)
        self.assertEqual(len(search_params), 4)
        self.checkUserFields(
            search_params[0], assignee=self.user, bug_subscriber=self.context)
        self.checkUserFields(
            search_params[1], assignee=self.user, owner=self.context,
            bug_reporter=self.context)
        self.checkUserFields(
            search_params[2], assignee=self.user, bug_commenter=self.context)
        self.checkUserFields(
            search_params[3], assignee=self.user,
            structural_subscriber=self.context)

    def test_get_related_bugtasks_search_params_with_owner(self):
        # With owner specified, get_related_bugtasks_search_params() returns
        # 4 BugTaskSearchParams objects.
        search_params = get_related_bugtasks_search_params(
            self.user, self.context, owner=self.user)
        self.assertEqual(len(search_params), 4)
        self.checkUserFields(
            search_params[0], owner=self.user, assignee=self.context)
        self.checkUserFields(
            search_params[1], owner=self.user, bug_subscriber=self.context)
        self.checkUserFields(
            search_params[2], owner=self.user, bug_commenter=self.context)
        self.checkUserFields(
            search_params[3], owner=self.user,
            structural_subscriber=self.context)

    def test_get_related_bugtasks_search_params_with_bug_reporter(self):
        # With bug reporter specified, get_related_bugtasks_search_params()
        # returns 4 BugTaskSearchParams objects, but the bug reporter
        # is overwritten in one instance.
        search_params = get_related_bugtasks_search_params(
            self.user, self.context, bug_reporter=self.user)
        self.assertEqual(len(search_params), 5)
        self.checkUserFields(
            search_params[0], bug_reporter=self.user,
            assignee=self.context)
        self.checkUserFields(
            search_params[1], bug_reporter=self.user,
            bug_subscriber=self.context)
        # When a BugTaskSearchParams is prepared with the owner filled
        # in, the bug reporter is overwritten to match.
        self.checkUserFields(
            search_params[2], bug_reporter=self.context,
            owner=self.context)
        self.checkUserFields(
            search_params[3], bug_reporter=self.user,
            bug_commenter=self.context)
        self.checkUserFields(
            search_params[4], bug_reporter=self.user,
            structural_subscriber=self.context)

    def test_get_related_bugtasks_search_params_illegal(self):
        self.assertRaises(
            IllegalRelatedBugTasksParams,
            get_related_bugtasks_search_params, self.user, self.context,
            assignee=self.user, owner=self.user, bug_commenter=self.user,
            bug_subscriber=self.user, structural_subscriber=self.user)

    def test_get_related_bugtasks_search_params_illegal_context(self):
        # in case the `context` argument is not  of type IPerson an
        # AssertionError is raised
        self.assertRaises(
            AssertionError,
            get_related_bugtasks_search_params, self.user, "Username",
            assignee=self.user)


class TestPersonKarma(TestCaseWithFactory, KarmaTestMixin):

    layer = DatabaseFunctionalLayer

    def setUp(self):
        super(TestPersonKarma, self).setUp()
        self.person = self.factory.makePerson()
        a_product = self.factory.makeProduct(name='aa')
        b_product = self.factory.makeProduct(name='bb')
        self.c_product = self.factory.makeProduct(name='cc')
        self.cache_manager = getUtility(IKarmaCacheManager)
        self._makeKarmaCache(
            self.person, a_product, [('bugs', 10)])
        self._makeKarmaCache(
            self.person, b_product, [('answers', 50)])
        self._makeKarmaCache(
            self.person, self.c_product, [('code', 100), (('bugs', 50))])

    def test__getProjectsWithTheMostKarma_ordering(self):
        # Verify that pillars are ordered by karma.
        results = removeSecurityProxy(
            self.person)._getProjectsWithTheMostKarma()
        self.assertEqual(
            [('cc', 150), ('bb', 50), ('aa', 10)], results)

    def test__getContributedCategories(self):
        # Verify that a iterable of karma categories is returned.
        categories = removeSecurityProxy(
            self.person)._getContributedCategories(self.c_product)
        names = sorted(category.name for category in categories)
        self.assertEqual(['bugs', 'code'], names)

    def test_getProjectsAndCategoriesContributedTo(self):
        # Verify that a list of projects and contributed karma categories
        # is returned.
        results = removeSecurityProxy(
            self.person).getProjectsAndCategoriesContributedTo()
        names = [entry['project'].name for entry in results]
        self.assertEqual(
            ['cc', 'bb', 'aa'], names)
        project_categories = results[0]
        names = [
            category.name for category in project_categories['categories']]
        self.assertEqual(
            ['code', 'bugs'], names)

    def test_getProjectsAndCategoriesContributedTo_active_only(self):
        # Verify that deactivated pillars are not included.
        login('admin@canonical.com')
        a_product = getUtility(IProductSet).getByName('cc')
        a_product.active = False
        results = removeSecurityProxy(
            self.person).getProjectsAndCategoriesContributedTo()
        names = [entry['project'].name for entry in results]
        self.assertEqual(
            ['bb', 'aa'], names)

    def test_getProjectsAndCategoriesContributedTo_limit(self):
        # Verify the limit of 5 is honored.
        d_product = self.factory.makeProduct(name='dd')
        self._makeKarmaCache(
            self.person, d_product, [('bugs', 5)])
        e_product = self.factory.makeProduct(name='ee')
        self._makeKarmaCache(
            self.person, e_product, [('bugs', 4)])
        f_product = self.factory.makeProduct(name='ff')
        self._makeKarmaCache(
            self.person, f_product, [('bugs', 3)])
        results = removeSecurityProxy(
            self.person).getProjectsAndCategoriesContributedTo()
        names = [entry['project'].name for entry in results]
        self.assertEqual(
            ['cc', 'bb', 'aa', 'dd', 'ee'], names)


class TestAPIPartipication(TestCaseWithFactory):

    layer = DatabaseFunctionalLayer

    def test_participation_query_limit(self):
        # A team with 3 members should only query once for all their
        # attributes.
        team = self.factory.makeTeam()
        with person_logged_in(team.teamowner):
            team.addMember(self.factory.makePerson(), team.teamowner)
            team.addMember(self.factory.makePerson(), team.teamowner)
            team.addMember(self.factory.makePerson(), team.teamowner)
        webservice = LaunchpadWebServiceCaller()
        collector = QueryCollector()
        collector.register()
        self.addCleanup(collector.unregister)
        url = "/~%s/participants" % team.name
        logout()
        response = webservice.get(url,
            headers={'User-Agent': 'AnonNeedsThis'})
        self.assertEqual(response.status, 200,
            "Got %d for url %r with response %r" % (
            response.status, url, response.body))
        # XXX: This number should really be 12, but see
        # https://bugs.launchpad.net/storm/+bug/619017 which is adding 3
        # queries to the test.
        self.assertThat(collector, HasQueryCount(LessThan(16)))


class TestGetRecipients(TestCaseWithFactory):
    """Tests for get_recipients"""

    layer = DatabaseFunctionalLayer

    def setUp(self):
        super(TestGetRecipients, self).setUp()
        login('foo.bar@canonical.com')

    def test_get_recipients_indirect(self):
        """Ensure get_recipients uses indirect memberships."""
        owner = self.factory.makePerson(
            displayname='Foo Bar', email='foo@bar.com', password='password')
        team = self.factory.makeTeam(owner)
        super_team = self.factory.makeTeam(team)
        recipients = get_recipients(super_team)
        self.assertEqual(set([owner]), set(recipients))

    def test_get_recipients_team(self):
        """Ensure get_recipients uses teams with preferredemail."""
        owner = self.factory.makePerson(
            displayname='Foo Bar', email='foo@bar.com', password='password')
        team = self.factory.makeTeam(owner, email='team@bar.com')
        super_team = self.factory.makeTeam(team)
        recipients = get_recipients(super_team)
        self.assertEqual(set([team]), set(recipients))

    def test_get_recipients_team_with_unvalidated_address(self):
        """Ensure get_recipients handles teams with non-preferred addresses.

        If there is no preferred address but one or more non-preferred ones,
        email should still be sent to the members.
        """
        owner = self.factory.makePerson(email='foo@bar.com')
        team = self.factory.makeTeam(owner, email='team@bar.com')
        self.assertContentEqual([team], get_recipients(team))
        team.preferredemail.status = EmailAddressStatus.NEW
        clear_property_cache(team)
        self.assertContentEqual([owner], get_recipients(team))

    def makePersonWithNoPreferredEmail(self, **kwargs):
        kwargs['email_address_status'] = EmailAddressStatus.NEW
        return self.factory.makePerson(**kwargs)

    def get_test_recipients_person(self):
        person = self.factory.makePerson()
        recipients = get_recipients(person)
        self.assertEqual(set([person]), set(recipients))

    def test_get_recipients_empty(self):
        """get_recipients returns empty set for person with no preferredemail.
        """
        recipients = get_recipients(self.makePersonWithNoPreferredEmail())
        self.assertEqual(set(), set(recipients))

    def test_get_recipients_complex_indirect(self):
        """Ensure get_recipients uses indirect memberships."""
        owner = self.factory.makePerson(
            displayname='Foo Bar', email='foo@bar.com', password='password')
        team = self.factory.makeTeam(owner)
        super_team_member_person = self.factory.makePerson(
            displayname='Bing Bar', email='bing@bar.com')
        super_team_member_team = self.factory.makeTeam(
            email='baz@bar.com')
        super_team = self.factory.makeTeam(
            team, members=[super_team_member_person,
                           super_team_member_team,
                           self.makePersonWithNoPreferredEmail()])
        super_team_member_team.acceptInvitationToBeMemberOf(
            super_team, u'Go Team!')
        recipients = list(get_recipients(super_team))
        self.assertEqual(set([owner,
                              super_team_member_person,
                              super_team_member_team]),
                         set(recipients))

    def test_get_recipients_team_with_disabled_owner_account(self):
        """Mail is not sent to a team owner whose account is disabled.

        See <https://bugs.launchpad.net/launchpad/+bug/855150>
        """
        owner = self.factory.makePerson(email='foo@bar.com')
        team = self.factory.makeTeam(owner)
        owner.account.status = AccountStatus.DEACTIVATED
        self.assertContentEqual([], get_recipients(team))

    def test_get_recipients_team_with_disabled_member_account(self):
        """Mail is not sent to a team member whose account is disabled.

        See <https://bugs.launchpad.net/launchpad/+bug/855150>
        """
        person = self.factory.makePerson(email='foo@bar.com')
        person.account.status = AccountStatus.DEACTIVATED
        team = self.factory.makeTeam(members=[person])
        self.assertContentEqual([team.teamowner], get_recipients(team))

    def test_get_recipients_team_with_nested_disabled_member_account(self):
        """Mail is not sent to transitive team member with disabled account.

        See <https://bugs.launchpad.net/launchpad/+bug/855150>
        """
        person = self.factory.makePerson(email='foo@bar.com')
        person.account.status = AccountStatus.DEACTIVATED
        team1 = self.factory.makeTeam(members=[person])
        team2 = self.factory.makeTeam(members=[team1])
        self.assertContentEqual(
            [team2.teamowner],
            get_recipients(team2))<|MERGE_RESOLUTION|>--- conflicted
+++ resolved
@@ -18,19 +18,6 @@
 from zope.security.interfaces import Unauthorized
 from zope.security.proxy import removeSecurityProxy
 
-<<<<<<< HEAD
-from canonical.database.sqlbase import (
-    cursor,
-    sqlvalues,
-    )
-from lp.services.config import config
-from lp.services.database.lpstorm import (
-    IMasterStore,
-    IStore,
-    )
-from lp.testing.layers import DatabaseFunctionalLayer
-=======
->>>>>>> 343ccae2
 from lp.answers.model.answercontact import AnswerContact
 from lp.app.interfaces.launchpad import ILaunchpadCelebrities
 from lp.blueprints.model.specification import Specification
@@ -63,15 +50,15 @@
     get_recipients,
     Person,
     )
-<<<<<<< HEAD
-=======
 from lp.services.config import config
 from lp.services.database.lpstorm import (
     IMasterStore,
     IStore,
     )
-from lp.services.database.sqlbase import cursor
->>>>>>> 343ccae2
+from lp.services.database.sqlbase import (
+    cursor,
+    sqlvalues,
+    )
 from lp.services.identity.interfaces.account import (
     AccountCreationRationale,
     AccountStatus,
