# Copyright 2009 Canonical Ltd.  This software is licensed under the
# GNU Affero General Public License version 3 (see the file LICENSE).

"""Tests for Distribution."""

__metaclass__ = type

import unittest

from zope.security.proxy import removeSecurityProxy

from lp.registry.tests.test_distroseries import (
    TestDistroSeriesCurrentSourceReleases)
from lp.soyuz.interfaces.distributionsourcepackagerelease import (
    IDistributionSourcePackageRelease)
from lp.registry.interfaces.series import SeriesStatus
from lp.testing import TestCaseWithFactory
<<<<<<< HEAD
=======
from canonical.testing.layers import (
    DatabaseFunctionalLayer, LaunchpadFunctionalLayer)


class TestDistribution(TestCaseWithFactory):

    layer = DatabaseFunctionalLayer

    def setUp(self):
        super(TestDistribution, self).setUp('foo.bar@canonical.com')

    def test_distribution_repr_ansii(self):
        # Verify that ANSI displayname is ascii safe.
        distro = self.factory.makeDistribution(
            name="distro", displayname=u'\xdc-distro')
        ignore, displayname, name = repr(distro).rsplit(' ', 2)
        self.assertEqual("'\\xdc-distro'", displayname)
        self.assertEqual('(distro)>', name)

    def test_distribution_repr_unicode(self):
        # Verify that Unicode displayname is ascii safe.
        distro = self.factory.makeDistribution(
            name="distro", displayname=u'\u0170-distro')
        ignore, displayname, name = repr(distro).rsplit(' ', 2)
        self.assertEqual("'\\u0170-distro'", displayname)
>>>>>>> c89249d9

from canonical.testing import LaunchpadFunctionalLayer

class TestDistributionCurrentSourceReleases(
    TestDistroSeriesCurrentSourceReleases):
    """Test for Distribution.getCurrentSourceReleases().

    This works in the same way as
    DistroSeries.getCurrentSourceReleases() works, except that we look
    for the latest published source across multiple distro series.
    """

    layer = LaunchpadFunctionalLayer
    release_interface = IDistributionSourcePackageRelease

    @property
    def test_target(self):
        return self.distribution

    def test_which_distroseries_does_not_matter(self):
        # When checking for the current release, we only care about the
        # version numbers. We don't care whether the version is
        # published in a earlier or later series.
        self.current_series = self.factory.makeDistroRelease(
            self.distribution, '1.0', status=SeriesStatus.CURRENT)
        self.publisher.getPubSource(
            version='0.9', distroseries=self.current_series)
        self.publisher.getPubSource(
            version='1.0', distroseries=self.development_series)
        self.assertCurrentVersion('1.0')

        self.publisher.getPubSource(
            version='1.1', distroseries=self.current_series)
        self.assertCurrentVersion('1.1')

    def test_distribution_series_cache(self):
        distribution = removeSecurityProxy(
            self.factory.makeDistribution('foo'))

        # Not yet cached.
        missing = object()
        cached_series = getattr(distribution, '_cached_series', missing)
        self.assertEqual(missing, cached_series)

        # Now cached.
        series = distribution.series
        self.assertTrue(series is distribution._cached_series)

        # Cache cleared.
        distribution.newSeries(
            name='bar', displayname='Bar', title='Bar', summary='',
            description='', version='1', parent_series=None,
            owner=self.factory.makePerson())
        cached_series = getattr(distribution, '_cached_series', missing)
        self.assertEqual(missing, cached_series)

        # New cached value.
        series = distribution.series
        self.assertEqual(1, len(series))
        self.assertTrue(series is distribution._cached_series)


class SeriesByStatusTests(TestCaseWithFactory):
    """Test IDistribution.getSeriesByStatus().
    """

    layer = LaunchpadFunctionalLayer

    def test_get_none(self):
        distro = self.factory.makeDistribution()
        self.assertEquals([],
            list(distro.getSeriesByStatus(SeriesStatus.FROZEN)))

    def test_get_current(self):
        distro = self.factory.makeDistribution()
        series = self.factory.makeDistroSeries(distribution=distro, 
            status=SeriesStatus.CURRENT)
        self.assertEquals([series],
            list(distro.getSeriesByStatus(SeriesStatus.CURRENT)))


def test_suite():
<<<<<<< HEAD
    suite = unittest.TestSuite()
    suite.addTest(unittest.makeSuite(TestDistributionCurrentSourceReleases))
    suite.addTest(unittest.makeSuite(SeriesByStatusTests))
    return suite
=======
    return unittest.TestLoader().loadTestsFromName(__name__)
>>>>>>> c89249d9
<|MERGE_RESOLUTION|>--- conflicted
+++ resolved
@@ -15,8 +15,6 @@
     IDistributionSourcePackageRelease)
 from lp.registry.interfaces.series import SeriesStatus
 from lp.testing import TestCaseWithFactory
-<<<<<<< HEAD
-=======
 from canonical.testing.layers import (
     DatabaseFunctionalLayer, LaunchpadFunctionalLayer)
 
@@ -42,9 +40,7 @@
             name="distro", displayname=u'\u0170-distro')
         ignore, displayname, name = repr(distro).rsplit(' ', 2)
         self.assertEqual("'\\u0170-distro'", displayname)
->>>>>>> c89249d9
 
-from canonical.testing import LaunchpadFunctionalLayer
 
 class TestDistributionCurrentSourceReleases(
     TestDistroSeriesCurrentSourceReleases):
@@ -125,11 +121,4 @@
 
 
 def test_suite():
-<<<<<<< HEAD
-    suite = unittest.TestSuite()
-    suite.addTest(unittest.makeSuite(TestDistributionCurrentSourceReleases))
-    suite.addTest(unittest.makeSuite(SeriesByStatusTests))
-    return suite
-=======
-    return unittest.TestLoader().loadTestsFromName(__name__)
->>>>>>> c89249d9
+    return unittest.TestLoader().loadTestsFromName(__name__)