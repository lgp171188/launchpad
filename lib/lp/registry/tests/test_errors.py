--- conflicted
+++ resolved
@@ -93,12 +93,11 @@
         error_view = create_webservice_error_view(NameAlreadyTaken())
         self.assertEqual(CONFLICT, error_view.status)
 
-<<<<<<< HEAD
     def test_CommercialSubscribersOnly_forbidden(self):
         error_view = create_webservice_error_view(CommercialSubscribersOnly())
-=======
+        self.assertEqual(FORBIDDEN, error_view.status)
+
     def test_ImmutableVisibilityError_forbidden(self):
         error_view = create_webservice_error_view(
             ImmutableVisibilityError())
->>>>>>> 369cf16c
         self.assertEqual(FORBIDDEN, error_view.status)