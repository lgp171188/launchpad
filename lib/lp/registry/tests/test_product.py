--- conflicted
+++ resolved
@@ -22,13 +22,6 @@
     setupBrowser,
     )
 from canonical.testing import LaunchpadFunctionalLayer
-<<<<<<< HEAD
-from canonical.launchpad.ftests import syncUpdate
-
-from lazr.lifecycle.snapshot import Snapshot
-
-=======
->>>>>>> 743dcc61
 from lp.registry.interfaces.person import IPersonSet
 from lp.registry.interfaces.product import (
     IProduct,
