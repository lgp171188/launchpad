# Copyright 2010 Canonical Ltd.  This software is licensed under the
# GNU Affero General Public License version 3 (see the file LICENSE).

"""Model tests for the DistroSeriesDifference class."""

__metaclass__ = type

from storm.exceptions import IntegrityError
from storm.store import Store
import transaction
from zope.component import getUtility
from zope.security.proxy import removeSecurityProxy

from canonical.launchpad.webapp.authorization import check_permission
from canonical.launchpad.webapp.testing import verifyObject
from canonical.testing.layers import (
    DatabaseFunctionalLayer,
    LaunchpadFunctionalLayer,
    )
from lp.registry.enum import (
    DistroSeriesDifferenceStatus,
    DistroSeriesDifferenceType,
    )
from lp.registry.errors import (
    DistroSeriesDifferenceError,
    NotADerivedSeriesError,
    )
from lp.registry.interfaces.distroseriesdifference import (
    IDistroSeriesDifference,
    IDistroSeriesDifferenceSource,
    )
<<<<<<< HEAD
from lp.registry.interfaces.pocket import PackagePublishingPocket
=======
from lp.registry.model.distroseriesdifference import (
    most_recent_comments,
    most_recent_publications,
    )
>>>>>>> 8bc39fab
from lp.services.propertycache import get_property_cache
from lp.soyuz.enums import PackageDiffStatus
from lp.soyuz.interfaces.publishing import PackagePublishingStatus
from lp.testing import (
    celebrity_logged_in,
    person_logged_in,
    TestCaseWithFactory,
    )


class DistroSeriesDifferenceTestCase(TestCaseWithFactory):

    layer = LaunchpadFunctionalLayer

    def test_implements_interface(self):
        # The implementation implements the interface correctly.
        ds_diff = self.factory.makeDistroSeriesDifference()
        # Flush the store to ensure db constraints are triggered.
        Store.of(ds_diff).flush()

        verifyObject(IDistroSeriesDifference, ds_diff)

    def test_source_implements_interface(self):
        # The utility for creating differences implements its interface.
        utility = getUtility(IDistroSeriesDifferenceSource)

        verifyObject(IDistroSeriesDifferenceSource, utility)

    def test_new_non_derived_series(self):
        # A DistroSeriesDifference cannot be created with a non-derived
        # series.
        distro_series = self.factory.makeDistroSeries()
        source_package_name = self.factory.makeSourcePackageName('myfoo')
        distroseriesdifference_factory = getUtility(
            IDistroSeriesDifferenceSource)

        self.assertRaises(
            NotADerivedSeriesError, distroseriesdifference_factory.new,
            distro_series, source_package_name)

    def test_source_pub(self):
        # The related source pub is returned for the derived series.
        ds_diff = self.factory.makeDistroSeriesDifference(
            source_package_name_str="foonew")

        self.assertEqual(
            'foonew', ds_diff.source_pub.source_package_name)
        self.assertEqual(
            ds_diff.derived_series, ds_diff.source_pub.distroseries)

    def test_source_pub_gets_latest_pending(self):
        # The most recent publication is always returned, even if its pending.
        ds_diff = self.factory.makeDistroSeriesDifference(
            source_package_name_str="foonew")
        pending_pub = self.factory.makeSourcePackagePublishingHistory(
            sourcepackagename=ds_diff.source_package_name,
            distroseries=ds_diff.derived_series,
            status=PackagePublishingStatus.PENDING)

        self.assertEqual(pending_pub, ds_diff.source_pub)

    def test_source_pub_returns_none(self):
        # None is returned when there is no source pub.
        ds_diff = self.factory.makeDistroSeriesDifference(
            difference_type=(
                DistroSeriesDifferenceType.MISSING_FROM_DERIVED_SERIES))

        self.assertIs(None, ds_diff.source_pub)

    def test_parent_source_pub(self):
        # The related source pub for the parent distro series is returned.
        ds_diff = self.factory.makeDistroSeriesDifference(
            source_package_name_str="foonew")

        self.assertEqual(
            'foonew', ds_diff.parent_source_pub.source_package_name)
        self.assertEqual(
            ds_diff.derived_series.parent_series,
            ds_diff.parent_source_pub.distroseries)

    def test_parent_source_pub_gets_latest_pending(self):
        # The most recent publication is always returned, even if its pending.
        ds_diff = self.factory.makeDistroSeriesDifference(
            source_package_name_str="foonew")
        pending_pub = self.factory.makeSourcePackagePublishingHistory(
            sourcepackagename=ds_diff.source_package_name,
            distroseries=ds_diff.derived_series.parent_series,
            status=PackagePublishingStatus.PENDING)

        self.assertEqual(pending_pub, ds_diff.parent_source_pub)

    def test_source_version(self):
        # The version of the source in the derived series is returned.
        ds_diff = self.factory.makeDistroSeriesDifference(
            source_package_name_str="foonew")

        self.assertEqual(
            ds_diff.source_pub.source_package_version, ds_diff.source_version)

    def test_source_version_none(self):
        # None is returned for source_version when there is no source pub.
        ds_diff = self.factory.makeDistroSeriesDifference(
            source_package_name_str="foonew",
            difference_type=(
                DistroSeriesDifferenceType.MISSING_FROM_DERIVED_SERIES))

        self.assertEqual(None, ds_diff.source_version)

    def test_update_resolves_difference(self):
        # Status is set to resolved when versions match.
        ds_diff = self.factory.makeDistroSeriesDifference(
            source_package_name_str="foonew",
            versions={
                'parent': '1.0',
                'derived': '0.9',
                })
        new_derived_pub = self.factory.makeSourcePackagePublishingHistory(
            sourcepackagename=ds_diff.source_package_name,
            distroseries=ds_diff.derived_series,
            status=PackagePublishingStatus.PENDING,
            version='1.0')

        was_updated = ds_diff.update()

        self.assertTrue(was_updated)
        self.assertEqual(
            DistroSeriesDifferenceStatus.RESOLVED,
            ds_diff.status)

    def test_update_re_opens_difference(self):
        # The status of a resolved difference will updated with new
        # uploads.
        ds_diff = self.factory.makeDistroSeriesDifference(
            source_package_name_str="foonew",
            versions={
                'parent': '1.0',
                'derived': '1.0',
                },
            status=DistroSeriesDifferenceStatus.RESOLVED)
        new_derived_pub = self.factory.makeSourcePackagePublishingHistory(
            sourcepackagename=ds_diff.source_package_name,
            distroseries=ds_diff.derived_series,
            status=PackagePublishingStatus.PENDING,
            version='1.1')

        was_updated = ds_diff.update()

        self.assertTrue(was_updated)
        self.assertEqual(
            DistroSeriesDifferenceStatus.NEEDS_ATTENTION,
            ds_diff.status)

    def test_update_new_version_doesnt_change_status(self):
        # Uploading a new (different) version does not update the
        # status of the record, but the version is updated.
        ds_diff = self.factory.makeDistroSeriesDifference(
            source_package_name_str="foonew",
            versions={
                'parent': '1.0',
                'derived': '0.9',
                })
        new_derived_pub = self.factory.makeSourcePackagePublishingHistory(
            sourcepackagename=ds_diff.source_package_name,
            distroseries=ds_diff.derived_series,
            status=PackagePublishingStatus.PENDING,
            version='1.1')

        was_updated = ds_diff.update()

        self.assertTrue(was_updated)
        self.assertEqual(
            DistroSeriesDifferenceStatus.NEEDS_ATTENTION,
            ds_diff.status)
        self.assertEqual('1.1', ds_diff.source_version)

    def test_update_changes_type(self):
        # The type of difference is updated when appropriate.
        # In this case, a package that was previously only in the
        # derived series (UNIQUE_TO_DERIVED_SERIES), is uploaded
        # to the parent series with a different version.
        ds_diff = self.factory.makeDistroSeriesDifference(
            source_package_name_str="foonew",
            versions={
                'derived': '0.9',
                },
            difference_type=(
                DistroSeriesDifferenceType.UNIQUE_TO_DERIVED_SERIES))
        new_parent_pub = self.factory.makeSourcePackagePublishingHistory(
            sourcepackagename=ds_diff.source_package_name,
            distroseries=ds_diff.derived_series.parent_series,
            status=PackagePublishingStatus.PENDING,
            version='1.1')

        was_updated = ds_diff.update()

        self.assertTrue(was_updated)
        self.assertEqual(
            DistroSeriesDifferenceType.DIFFERENT_VERSIONS,
            ds_diff.difference_type)

    def test_update_removes_version_blacklist(self):
        # A blacklist on a version of a package is removed when a new
        # version is uploaded to the derived series.
        ds_diff = self.factory.makeDistroSeriesDifference(
            source_package_name_str="foonew",
            versions={
                'derived': '0.9',
                },
            difference_type=(
                DistroSeriesDifferenceType.UNIQUE_TO_DERIVED_SERIES),
            status=DistroSeriesDifferenceStatus.BLACKLISTED_CURRENT)
        new_derived_pub = self.factory.makeSourcePackagePublishingHistory(
            sourcepackagename=ds_diff.source_package_name,
            distroseries=ds_diff.derived_series,
            status=PackagePublishingStatus.PENDING,
            version='1.1')

        was_updated = ds_diff.update()

        self.assertTrue(was_updated)
        self.assertEqual(
            DistroSeriesDifferenceStatus.NEEDS_ATTENTION,
            ds_diff.status)

    def test_update_does_not_remove_permanent_blacklist(self):
        # A permanent blacklist is not removed when a new version
        # is uploaded, even if it resolves the difference (as later
        # uploads could re-create a difference, and we want to keep
        # the blacklist).
        ds_diff = self.factory.makeDistroSeriesDifference(
            source_package_name_str="foonew",
            versions={
                'derived': '0.9',
                'parent': '1.0',
                },
            status=DistroSeriesDifferenceStatus.BLACKLISTED_ALWAYS)
        new_derived_pub = self.factory.makeSourcePackagePublishingHistory(
            sourcepackagename=ds_diff.source_package_name,
            distroseries=ds_diff.derived_series,
            status=PackagePublishingStatus.PENDING,
            version='1.0')

        was_updated = ds_diff.update()

        self.assertTrue(was_updated)
        self.assertEqual(
            DistroSeriesDifferenceStatus.BLACKLISTED_ALWAYS,
            ds_diff.status)

    def test_title(self):
        # The title is a friendly description of the difference.
        parent_series = self.factory.makeDistroSeries(name="lucid")
        derived_series = self.factory.makeDistroSeries(
            parent_series=parent_series, name="derilucid")
        ds_diff = self.factory.makeDistroSeriesDifference(
            source_package_name_str="foonew", derived_series=derived_series,
            versions={
                'parent': '1.0',
                'derived': '0.9',
                })

        self.assertEqual(
            "Difference between distroseries 'Lucid' and 'Derilucid' "
            "for package 'foonew' (1.0/0.9)",
            ds_diff.title)

    def test_addComment(self):
        # Adding a comment creates a new DistroSeriesDifferenceComment
        ds_diff = self.factory.makeDistroSeriesDifference(
            source_package_name_str="foonew")

        person = self.factory.makePerson()
        with person_logged_in(person):
            dsd_comment = ds_diff.addComment(
                person, "Wait until version 2.1")

        self.assertEqual(ds_diff, dsd_comment.distro_series_difference)

    def test_getComments(self):
        # All comments for this difference are returned with the
        # most recent comment first.
        ds_diff = self.factory.makeDistroSeriesDifference()

        person = self.factory.makePerson()
        with person_logged_in(person):
            dsd_comment = ds_diff.addComment(
                person, "Wait until version 2.1")
            dsd_comment_2 = ds_diff.addComment(
                person, "Wait until version 2.1")

        self.assertEqual(
            [dsd_comment_2, dsd_comment], list(ds_diff.getComments()))

    def test_latest_comment(self):
        # latest_comment is a property containing the most recent comment.
        ds_diff = self.factory.makeDistroSeriesDifference()

        with person_logged_in(ds_diff.owner):
            comments = [
                ds_diff.addComment(
                    ds_diff.owner, "Wait until version 2.1"),
                ds_diff.addComment(
                    ds_diff.owner, "Wait until version 2.1"),
                ]

        self.assertEqual(comments[-1], ds_diff.latest_comment)

    def test_addComment_for_owners(self):
        # Comments can be added by any of the owners of the derived
        # series.
        ds_diff = self.factory.makeDistroSeriesDifference()

        person = self.factory.makePerson()
        with person_logged_in(person):
            self.assertTrue(check_permission('launchpad.Edit', ds_diff))
            diff_comment = ds_diff.addComment(
                ds_diff.derived_series.owner, "Boo")

    def _setupPackageSets(self, ds_diff, distroseries, nb_packagesets):
        # Helper method to create packages sets.
        packagesets = []
        with celebrity_logged_in('admin'):
            for i in range(nb_packagesets):
                ps = self.factory.makePackageset(
                    packages=[ds_diff.source_package_name],
                    distroseries=distroseries)
                packagesets.append(ps)
        return packagesets

    def test_getParentPackageSets(self):
        # All parent's packagesets are returned ordered alphabetically.
        ds_diff = self.factory.makeDistroSeriesDifference()
        packagesets = self._setupPackageSets(
            ds_diff, ds_diff.derived_series.parent_series, 5)
        parent_packagesets = ds_diff.getParentPackageSets()
        self.assertEquals(
            sorted([packageset.name for packageset in packagesets]),
            [packageset.name for packageset in parent_packagesets])

    def test_getPackageSets(self):
        # All the packagesets are returned ordered alphabetically.
        ds_diff = self.factory.makeDistroSeriesDifference()
        packagesets = self._setupPackageSets(
            ds_diff, ds_diff.derived_series, 5)
        self.assertEquals(
            sorted([packageset.name for packageset in packagesets]),
            [packageset.name for packageset in ds_diff.getPackageSets()])

    def test_blacklist_default(self):
        # By default the current version is blacklisted.
        ds_diff = self.factory.makeDistroSeriesDifference()

        with person_logged_in(self.factory.makePerson()):
            ds_diff.blacklist()

        self.assertEqual(
            DistroSeriesDifferenceStatus.BLACKLISTED_CURRENT,
            ds_diff.status)

    def test_blacklist_all(self):
        # All versions are blacklisted with the all=True param.
        ds_diff = self.factory.makeDistroSeriesDifference()

        with person_logged_in(self.factory.makePerson()):
            ds_diff.blacklist(all=True)

        self.assertEqual(
            DistroSeriesDifferenceStatus.BLACKLISTED_ALWAYS,
            ds_diff.status)

    def test_unblacklist(self):
        # Unblacklisting will return to NEEDS_ATTENTION by default.
        ds_diff = self.factory.makeDistroSeriesDifference(
            status=DistroSeriesDifferenceStatus.BLACKLISTED_CURRENT)

        with person_logged_in(self.factory.makePerson()):
            ds_diff.unblacklist()

        self.assertEqual(
            DistroSeriesDifferenceStatus.NEEDS_ATTENTION,
            ds_diff.status)

    def test_unblacklist_resolved(self):
        # Status is resolved when unblacklisting a now-resolved difference.
        ds_diff = self.factory.makeDistroSeriesDifference(
            versions={
                'derived': '0.9',
                'parent': '1.0',
                },
            status=DistroSeriesDifferenceStatus.BLACKLISTED_ALWAYS)
        new_derived_pub = self.factory.makeSourcePackagePublishingHistory(
            sourcepackagename=ds_diff.source_package_name,
            distroseries=ds_diff.derived_series,
            status=PackagePublishingStatus.PENDING,
            version='1.0')

        with person_logged_in(self.factory.makePerson()):
            ds_diff.unblacklist()

        self.assertEqual(
            DistroSeriesDifferenceStatus.RESOLVED,
            ds_diff.status)

    def test_source_package_name_unique_for_derived_series(self):
        # We cannot create two differences for the same derived series
        # for the same package.
        ds_diff = self.factory.makeDistroSeriesDifference(
            source_package_name_str="foo")
        self.assertRaises(
            IntegrityError, self.factory.makeDistroSeriesDifference,
            derived_series=ds_diff.derived_series,
            source_package_name_str="foo")

    def test_cached_properties(self):
        # The source and parent publication properties are cached on the
        # model.
        ds_diff = self.factory.makeDistroSeriesDifference()
        ds_diff.source_pub
        ds_diff.parent_source_pub

        cache = get_property_cache(ds_diff)

        self.assertContentEqual(
            ['source_pub', 'parent_source_pub'], cache)

    def test_base_version_none(self):
        # The attribute is set to None if there is no common base version.
        # Publish different versions in the series.
        derived_series = self.factory.makeDistroSeries(
            parent_series=self.factory.makeDistroSeries())
        source_package_name = self.factory.getOrMakeSourcePackageName('foo')
        self.factory.makeSourcePackagePublishingHistory(
            distroseries=derived_series,
            version='1.0deri1',
            sourcepackagename=source_package_name,
            status=PackagePublishingStatus.PUBLISHED)
        self.factory.makeSourcePackagePublishingHistory(
            distroseries=derived_series.parent_series,
            version='1.0ubu2',
            sourcepackagename=source_package_name,
            status=PackagePublishingStatus.PUBLISHED)
        ds_diff = self.factory.makeDistroSeriesDifference()

        self.assertIs(None, ds_diff.base_version)

    def test_base_version_multiple(self):
        # The latest common base version is set as the base-version.
        derived_series = self.factory.makeDistroSeries(
            parent_series=self.factory.makeDistroSeries())
        source_package_name = self.factory.getOrMakeSourcePackageName('foo')
        # Create changelogs for both.
        changelog_lfa = self.factory.makeChangelog('foo', ['1.2', '1.1'])
        parent_changelog_lfa = self.factory.makeChangelog('foo', ['1.1'])
        transaction.commit() # Yay, librarian.

        ds_diff = self.factory.makeDistroSeriesDifference(
            derived_series=derived_series, source_package_name_str='foo',
            versions={
                'derived': '1.2',
                'parent': '1.3',
                },
            changelogs={
                'derived': changelog_lfa,
                'parent': parent_changelog_lfa})

        self.assertEqual('1.1', ds_diff.base_version)

    def test_base_version_invalid(self):
        # If the maximum base version is invalid, it is discarded and not
        # set as the base version.
        derived_series = self.factory.makeDistroSeries(
            parent_series=self.factory.makeDistroSeries())
        source_package_name = self.factory.getOrMakeSourcePackageName('foo')
        # Create changelogs for both.
        changelog_lfa = self.factory.makeChangelog(
            'foo', ['1:2.0-1', 'a1:1.8.8-070403-1~priv1', '1:1.7-1'])
        parent_changelog_lfa = self.factory.makeChangelog(
            'foo', ['1:2.0-2', 'a1:1.8.8-070403-1~priv1', '1:1.7-1'])
        transaction.commit() # Yay, librarian.

        ds_diff = self.factory.makeDistroSeriesDifference(
            derived_series=derived_series, source_package_name_str='foo',
            versions={
                'derived': '1:2.0-1',
                'parent': '1:2.0-2',
                },
            changelogs={
                'derived': changelog_lfa,
                'parent': parent_changelog_lfa})

        self.assertEqual('1:1.7-1', ds_diff.base_version)

    def test_base_source_pub_none(self):
        # None is simply returned if there is no base version.
        ds_diff = self.factory.makeDistroSeriesDifference()

        self.assertIs(None, ds_diff.base_version)
        self.assertIs(None, ds_diff.base_source_pub)

    def test_base_source_pub(self):
        # The publication in the parent series with the base version is
        # returned.
        derived_changelog = self.factory.makeChangelog(
            versions=['1.0', '1.2'])
        parent_changelog = self.factory.makeChangelog(
            versions=['1.0', '1.3'])
        transaction.commit() # Yay, librarian.

        ds_diff = self.factory.makeDistroSeriesDifference(versions={
            'derived': '1.2',
            'parent': '1.3',
            'base': '1.0',
            },
            changelogs={
                'derived': derived_changelog,
                'parent': parent_changelog,
            })

        base_pub = ds_diff.base_source_pub
        self.assertEqual('1.0', base_pub.source_package_version)
        self.assertEqual(
            ds_diff.derived_series.parent_series, base_pub.distroseries)

    def test_base_source_pub_not_published(self):
        # If the base version isn't published, the base version is
        # calculated, but the source publication isn't set.
        derived_changelog = self.factory.makeChangelog(
            versions=['1.0', '1.2'])
        parent_changelog = self.factory.makeChangelog(
            versions=['1.0', '1.3'])
        transaction.commit() # Yay, librarian.

        ds_diff = self.factory.makeDistroSeriesDifference(versions={
            'derived': '1.2',
            'parent': '1.3',
            },
            changelogs={
                'derived': derived_changelog,
                'parent': parent_changelog,
            })
        self.assertEqual('1.0', ds_diff.base_version)
        self.assertIs(None, ds_diff.base_source_pub)

    def test_base_source_pub_only_in_child(self):
        # If the base version is only published in the child distroseries,
        # the base source publication is still located and returned.
        derived_changelog = self.factory.makeChangelog(
            versions=['1.0', '1.2'])
        parent_changelog = self.factory.makeChangelog(
            versions=['1.0', '1.3'])
        transaction.commit() # Yay, librarian.

        ds_diff = self.factory.makeDistroSeriesDifference(
            versions={
                'derived': '1.2',
                'parent': '1.3',
            },
            changelogs={
                'derived': derived_changelog,
                'parent': parent_changelog,
            })

        # Passing in a base version to makeDistroSeriesDifference() creates
        # it in both distroseries, which we don't want, so we need to do it
        # ourselves.
        spr = self.factory.makeSourcePackageRelease(
            sourcepackagename=ds_diff.source_package_name, version='1.0')
        self.factory.makeSourcePackagePublishingHistory(
            distroseries=ds_diff.derived_series, sourcepackagerelease=spr,
            status=PackagePublishingStatus.SUPERSEDED)
        self.assertEqual('1.0', ds_diff.base_version)
        self.assertEqual(
            ds_diff.derived_series, ds_diff.base_source_pub.distroseries)

    def test_requestPackageDiffs(self):
        # IPackageDiffs are created for the corresponding versions.
        derived_changelog = self.factory.makeChangelog(
            versions=['1.0', '1.2'])
        parent_changelog = self.factory.makeChangelog(
            versions=['1.0', '1.3'])
        transaction.commit() # Yay, librarian.
        ds_diff = self.factory.makeDistroSeriesDifference(versions={
            'derived': '1.2',
            'parent': '1.3',
            'base': '1.0',
            },
            changelogs={
                'derived': derived_changelog,
                'parent': parent_changelog,
            })

        person = self.factory.makePerson()
        with person_logged_in(person):
            ds_diff.requestPackageDiffs(person)

        self.assertEqual(
            '1.2', ds_diff.package_diff.to_source.version)
        self.assertEqual(
            '1.3', ds_diff.parent_package_diff.to_source.version)
        self.assertEqual(
            '1.0', ds_diff.package_diff.from_source.version)
        self.assertEqual(
            '1.0', ds_diff.parent_package_diff.from_source.version)

    def test_requestPackageDiffs_child_is_base(self):
        # When the child has the same version as the base version, when
        # diffs are requested, child diffs aren't.
        derived_changelog = self.factory.makeChangelog(versions=['0.1-1'])
        parent_changelog = self.factory.makeChangelog(
            versions=['0.1-2', '0.1-1'])
        transaction.commit() # Yay, librarian.
        ds_diff = self.factory.makeDistroSeriesDifference(
            versions={
                'derived': '0.1-1',
                'parent': '0.1-2',
                'base': '0.1-1',
            },
            changelogs={
                'derived': derived_changelog,
                'parent': parent_changelog,
            })

        person = self.factory.makePerson()
        with person_logged_in(person):
            ds_diff.requestPackageDiffs(person)
        self.assertIs(None, ds_diff.package_diff)
        self.assertIsNot(None, ds_diff.parent_package_diff)

    def test_requestPackageDiffs_with_resolved_DSD(self):
        # Diffs can't be requested for DSDs that are RESOLVED.
        changelog_lfa = self.factory.makeChangelog(versions=['0.1-1'])
        transaction.commit() # Yay, librarian.
        ds_diff = self.factory.makeDistroSeriesDifference(
            status=DistroSeriesDifferenceStatus.RESOLVED,
            versions={
                'derived': '0.1-1',
                'parent': '0.1-1',
                'base': '0.1-1',
            },
            changelogs={
                'derived': changelog_lfa,
                'parent': changelog_lfa,
            })
        person = self.factory.makePerson()
        with person_logged_in(person):
            self.assertRaisesWithContent(
                DistroSeriesDifferenceError,
                "Can not generate package diffs for a resolved difference.",
                ds_diff.requestPackageDiffs, person)

    def test_package_diff_urls_none(self):
        # URLs to the package diffs are only present when the diffs
        # have been generated.
        ds_diff = self.factory.makeDistroSeriesDifference()

        self.assertEqual(None, ds_diff.package_diff_url)
        self.assertEqual(None, ds_diff.parent_package_diff_url)

    def test_source_package_release_pending(self):
        # source_package_release returns the package release of version
        # source_version with status PUBLISHED or PENDING.
        derived_series = self.factory.makeDistroSeries(
            parent_series=self.factory.makeDistroSeries())
        source_package_name = self.factory.getOrMakeSourcePackageName('foo')
        versions = {'derived': u'1.2', 'parent': u'1.3'}

        ds_diff = self.factory.makeDistroSeriesDifference(
            derived_series=derived_series,
            source_package_name_str=source_package_name.name,
            versions=versions)

        # Create pending source package releases.
        self.factory.makeSourcePackagePublishingHistory(
            distroseries=derived_series,
            version='1.4',
            sourcepackagename=source_package_name,
            status=PackagePublishingStatus.PENDING)
        self.factory.makeSourcePackagePublishingHistory(
            distroseries=derived_series.parent_series,
            version='1.5',
            sourcepackagename=source_package_name,
            status=PackagePublishingStatus.PENDING)

        # Manually change the diff's source_version and
        # parent_source_version.
        naked_ds_diff = removeSecurityProxy(ds_diff)
        naked_ds_diff.source_version = '1.4'
        naked_ds_diff.parent_source_version = '1.5'

        self.assertEqual('1.4', ds_diff.source_package_release.version)
        self.assertEqual(
            '1.5', ds_diff.parent_source_package_release.version)

    def createPublication(self, spn, versions, distroseries,
                          status=PackagePublishingStatus.PUBLISHED):
        changelog_lfa = self.factory.makeChangelog(spn.name, versions)
        transaction.commit() # Yay, librarian.
        spr = self.factory.makeSourcePackageRelease(
            sourcepackagename=spn, version=versions[0],
            changelog=changelog_lfa)
        return self.factory.makeSourcePackagePublishingHistory(
            sourcepackagerelease=spr, distroseries=distroseries,
            status=status, pocket=PackagePublishingPocket.RELEASE)

    def test_existing_packagediff_is_linked_when_dsd_created(self):
        # When a relevant packagediff already exists, it is linked to the
        # DSD when it is created.
        derived_series = self.factory.makeDistroSeries(
            parent_series=self.factory.makeDistroSeries())
        spn = self.factory.getOrMakeSourcePackageName(
            name=self.factory.getUniqueString())
        parent_spph = self.createPublication(
            spn, ['1.2-1', '1.0-1'], derived_series.parent_series)
        spph = self.createPublication(
            spn, ['1.1-1', '1.0-1'], derived_series)
        base_spph = self.createPublication(
            spn, ['1.0-1'], derived_series,
            status=PackagePublishingStatus.SUPERSEDED)
        pd = self.factory.makePackageDiff(
            from_source=base_spph.sourcepackagerelease,
            to_source=spph.sourcepackagerelease)
        # factory.makeDistroSeriesDifference() will always create
        # publications to be helpful. We don't need the help in this case.
        dsd = getUtility(IDistroSeriesDifferenceSource).new(
            derived_series, spn)
        self.assertEqual(pd, dsd.package_diff)

    def _initDiffWithMultiplePendingPublications(self, versions, parent):
        ds_diff = self.factory.makeDistroSeriesDifference(versions=versions)
        if parent:
            series = ds_diff.derived_series.parent_series
            version = versions.get('parent')
        else:
            series = ds_diff.derived_series
            version = versions.get('derived')
        pub1 = self.factory.makeSourcePackagePublishingHistory(
            sourcepackagename=ds_diff.source_package_name,
            distroseries=series,
            status=PackagePublishingStatus.PENDING,
            version=version)
        pub2 = self.factory.makeSourcePackagePublishingHistory(
            sourcepackagename=ds_diff.source_package_name,
            distroseries=series,
            status=PackagePublishingStatus.PENDING,
            version=version)
        return ds_diff, pub1, pub2

    def test_multiple_pending_publications_derived(self):
        # If multiple (PENDING) publications are present in the derived
        # series, the most recent is returned.
        ds_diff, _, pub = self._initDiffWithMultiplePendingPublications(
            versions={'derived': '1.0'},
            parent=False)
        self.assertEqual(
            pub,
            ds_diff.source_package_release.publishings[0])

    def test_multiple_pending_publications_parent(self):
        # If multiple (PENDING) publications are present in the parent
        # series, the most recent is returned.
        ds_diff, _, pub = self._initDiffWithMultiplePendingPublications(
            versions={'parent': '1.0'},
            parent=True)
        self.assertEqual(
            pub,
            ds_diff.parent_source_package_release.publishings[0])


class DistroSeriesDifferenceLibrarianTestCase(TestCaseWithFactory):

    layer = LaunchpadFunctionalLayer

    def test_package_diff_urls(self):
        # Only completed package diffs have urls.
        ds_diff = self.factory.makeDistroSeriesDifference()
        naked_dsdiff = removeSecurityProxy(ds_diff)
        naked_dsdiff.package_diff = self.factory.makePackageDiff(
            status=PackageDiffStatus.PENDING)
        naked_dsdiff.parent_package_diff = self.factory.makePackageDiff()

        self.assertEqual(None, ds_diff.package_diff_url)
        self.assertTrue(ds_diff.parent_package_diff_url is not None)


class DistroSeriesDifferenceSourceTestCase(TestCaseWithFactory):

    layer = DatabaseFunctionalLayer

    def test_implements_interface(self):
        # The implementation implements the interface correctly.
        dsd_source = getUtility(IDistroSeriesDifferenceSource)

        verifyObject(IDistroSeriesDifferenceSource, dsd_source)

    def makeDiffsForDistroSeries(self, derived_series):
        # Helper that creates a range of differences for a derived
        # series.
        diffs = {
            'normal': [],
            'unique': [],
            'ignored': [],
            }
        diffs['normal'].append(
            self.factory.makeDistroSeriesDifference(
                derived_series=derived_series))
        diffs['unique'].append(
            self.factory.makeDistroSeriesDifference(
                derived_series=derived_series,
                difference_type=(
                    DistroSeriesDifferenceType.UNIQUE_TO_DERIVED_SERIES)))
        diffs['ignored'].append(
            self.factory.makeDistroSeriesDifference(
                derived_series=derived_series,
                status=DistroSeriesDifferenceStatus.BLACKLISTED_CURRENT))
        return diffs

    def makeDerivedSeries(self):
        # Keep tests DRY.
        return self.factory.makeDistroSeries(
            parent_series=self.factory.makeDistroSeries())

    def test_getForDistroSeries_default(self):
        # By default all differences needing attention for the given
        # series are returned.
        derived_series = self.makeDerivedSeries()
        diffs = self.makeDiffsForDistroSeries(derived_series)

        result = getUtility(IDistroSeriesDifferenceSource).getForDistroSeries(
            derived_series)

        self.assertContentEqual(
            diffs['normal'], result)

    def test_getForDistroSeries_filters_by_distroseries(self):
        # Differences for other series are not included.
        derived_series = self.makeDerivedSeries()
        diffs = self.makeDiffsForDistroSeries(derived_series)
        diff_for_other_series = self.factory.makeDistroSeriesDifference()

        result = getUtility(IDistroSeriesDifferenceSource).getForDistroSeries(
            derived_series)

        self.assertFalse(diff_for_other_series in result)

    def test_getForDistroSeries_filters_by_type(self):
        # Only differences for the specified types are returned.
        derived_series = self.makeDerivedSeries()
        diffs = self.makeDiffsForDistroSeries(derived_series)

        result = getUtility(IDistroSeriesDifferenceSource).getForDistroSeries(
            derived_series,
            DistroSeriesDifferenceType.UNIQUE_TO_DERIVED_SERIES)

    def test_getForDistroSeries_filters_by_status(self):
        # A single status can be used to filter results.
        derived_series = self.makeDerivedSeries()
        diffs = self.makeDiffsForDistroSeries(derived_series)

        result = getUtility(IDistroSeriesDifferenceSource).getForDistroSeries(
            derived_series,
            status=DistroSeriesDifferenceStatus.BLACKLISTED_CURRENT)

        self.assertContentEqual(diffs['ignored'], result)

    def test_getForDistroSeries_filters_by_multiple_statuses(self):
        # Multiple statuses can be passed for filtering.
        derived_series = self.makeDerivedSeries()
        diffs = self.makeDiffsForDistroSeries(derived_series)

        result = getUtility(IDistroSeriesDifferenceSource).getForDistroSeries(
            derived_series,
            status=(
                DistroSeriesDifferenceStatus.BLACKLISTED_CURRENT,
                DistroSeriesDifferenceStatus.NEEDS_ATTENTION,
                ))

        self.assertContentEqual(diffs['normal'] + diffs['ignored'], result)

    def test_getForDistroSeries_sorted_by_package_name(self):
        # The differences are sorted by package name.
        derived_series = self.makeDerivedSeries()
        names = []
        for i in range(10):
            diff = self.factory.makeDistroSeriesDifference(
                derived_series=derived_series)
            names.append(diff.source_package_name.name)

        results = getUtility(
            IDistroSeriesDifferenceSource).getForDistroSeries(derived_series)

        self.assertContentEqual(
            sorted(names),
            [result.source_package_name.name for result in results])

    def test_getByDistroSeriesAndName(self):
        # An individual difference is obtained using the name.
        ds_diff = self.factory.makeDistroSeriesDifference(
            source_package_name_str='fooname')

        dsd_source = getUtility(IDistroSeriesDifferenceSource)
        result = dsd_source.getByDistroSeriesAndName(
            ds_diff.derived_series, 'fooname')

        self.assertEqual(ds_diff, result)


class TestMostRecentComments(TestCaseWithFactory):

    layer = DatabaseFunctionalLayer

    def test_most_recent_comments(self):
        derived_series = self.factory.makeDistroSeries(
            parent_series=self.factory.makeDistroSeries())
        dsds = set(
            self.factory.makeDistroSeriesDifference(
                derived_series=derived_series) for index in xrange(5))
        expected_comments = set()
        for dsd in dsds:
            # Add a couple of comments.
            self.factory.makeDistroSeriesDifferenceComment(dsd)
            expected_comments.add(
                self.factory.makeDistroSeriesDifferenceComment(dsd))
        self.assertContentEqual(
            expected_comments, most_recent_comments(dsds))


class TestMostRecentPublications(TestCaseWithFactory):

    layer = DatabaseFunctionalLayer

    def create_difference(self, derived_series):
        # Create a new DistroSeriesDifference
        version = self.factory.getUniqueInteger()
        versions = {
            'base': u'1.%d' % version,
            'derived': u'1.%dderived1' % version,
            'parent': u'1.%d-1' % version,
            }
        dsd = self.factory.makeDistroSeriesDifference(
            derived_series=derived_series,
            versions=versions)
        # Push a base_version in... not sure how better to do it.
        removeSecurityProxy(dsd).base_version = versions["base"]
        return dsd

    def test_simple(self):
        derived_series = self.factory.makeDistroSeries(
            parent_series=self.factory.makeDistroSeries())
        dsds = [
            self.create_difference(derived_series),
            self.create_difference(derived_series),
            ]
        # Derived publication.
        source_pubs_by_spn_id_expected = set(
            (dsd.source_package_name.id, dsd.source_pub)
            for dsd in dsds)
        source_pubs_by_spn_id_found = most_recent_publications(
            dsds, in_parent=False, statuses=(
                PackagePublishingStatus.PUBLISHED,
                PackagePublishingStatus.PENDING))
        self.assertContentEqual(
            source_pubs_by_spn_id_expected,
            source_pubs_by_spn_id_found)
        # Parent publication
        parent_source_pubs_by_spn_id_expected = set(
            (dsd.source_package_name.id, dsd.parent_source_pub)
            for dsd in dsds)
        parent_source_pubs_by_spn_id_found = most_recent_publications(
            dsds, in_parent=True, statuses=(
                PackagePublishingStatus.PUBLISHED,
                PackagePublishingStatus.PENDING))
        self.assertContentEqual(
            parent_source_pubs_by_spn_id_expected,
            parent_source_pubs_by_spn_id_found)

    def test_statuses(self):
        derived_series = self.factory.makeDistroSeries(
            parent_series=self.factory.makeDistroSeries())
        dsd = self.create_difference(derived_series)
        # Change the derived source publication to DELETED.
        removeSecurityProxy(dsd.source_pub).status = (
            PackagePublishingStatus.DELETED)
        # Searching for DELETED will find the source publication.
        self.assertContentEqual(
            [(dsd.source_package_name.id, dsd.source_pub)],
            most_recent_publications(
                [dsd], in_parent=False, statuses=(
                    PackagePublishingStatus.DELETED,)))
        # Searched for DELETED will *not* find the parent publication.
        self.assertContentEqual(
            [], most_recent_publications(
                [dsd], in_parent=True, statuses=(
                    PackagePublishingStatus.DELETED,)))

    def test_match_version(self):
        # When match_version is True, the version of the publications (well,
        # the release) must exactly match those recorded on the
        # DistroSeriesDifference.
        derived_series = self.factory.makeDistroSeries(
            parent_series=self.factory.makeDistroSeries())
        dsd = self.create_difference(derived_series)
        # Modify the release version.
        removeSecurityProxy(
            dsd.source_package_release.sourcepackagerelease).version += u"2"
        # Searching with match_version=False finds the publication.
        self.assertContentEqual(
            [(dsd.source_package_name.id, dsd.source_pub)],
            most_recent_publications(
                [dsd], in_parent=False, match_version=False,
                statuses=(PackagePublishingStatus.PUBLISHED,)))
        # Searching with match_version=True does not find the publication.
        self.assertContentEqual(
            [], most_recent_publications(
                [dsd], in_parent=False, match_version=True,
                statuses=(PackagePublishingStatus.PUBLISHED,)))<|MERGE_RESOLUTION|>--- conflicted
+++ resolved
@@ -29,14 +29,11 @@
     IDistroSeriesDifference,
     IDistroSeriesDifferenceSource,
     )
-<<<<<<< HEAD
 from lp.registry.interfaces.pocket import PackagePublishingPocket
-=======
 from lp.registry.model.distroseriesdifference import (
     most_recent_comments,
     most_recent_publications,
     )
->>>>>>> 8bc39fab
 from lp.services.propertycache import get_property_cache
 from lp.soyuz.enums import PackageDiffStatus
 from lp.soyuz.interfaces.publishing import PackagePublishingStatus
