--- conflicted
+++ resolved
@@ -108,7 +108,6 @@
 
         self.assertEqual(pending_pub, ds_diff.parent_source_pub)
 
-<<<<<<< HEAD
     def test_appendActivityLog(self):
         # The message is prepended with date/version info and appended
         # to the activity log with a new line.
@@ -238,7 +237,7 @@
 
     def test_appendActivityLog_not_public(self):
         self.fail("Unimplemented")
-=======
+
     def test_title(self):
         # The title is a friendly description of the difference.
         parent_series = self.factory.makeDistroSeries(name="lucid")
@@ -264,7 +263,6 @@
         dsd_comment = ds_diff.addComment(person, "Wait until version 2.1")
 
         self.assertEqual(ds_diff, dsd_comment.distro_series_difference)
->>>>>>> 6d2083b2
 
 
 def test_suite():
