# Copyright 2004-2009 Canonical Ltd
# pylint: disable-msg=E0211,E0213

"""Person-related view classes."""

__metaclass__ = type

__all__ = [
    'BeginTeamClaimView',
    'BugSubscriberPackageBugsSearchListingView',
    'FOAFSearchView',
    'EmailToPersonView',
    'PersonAccountAdministerView',
    'PersonAdministerView',
    'PersonAddView',
    'PersonAnswerContactForView',
    'PersonAnswersMenu',
    'PersonAssignedBugTaskSearchListingView',
    'PersonBrandingView',
    'PersonBreadcrumbBuilder',
    'PersonBugsMenu',
    'PersonChangePasswordView',
    'PersonClaimView',
    'PersonCodeOfConductEditView',
    'PersonCommentedBugTaskSearchListingView',
    'PersonDeactivateAccountView',
    'PersonEditEmailsView',
    'PersonEditHomePageView',
    'PersonEditIRCNicknamesView',
    'PersonEditJabberIDsView',
    'PersonEditSSHKeysView',
    'PersonEditView',
    'PersonEditWikiNamesView',
    'PersonEditLocationView',
    'PersonFacets',
    'PersonGPGView',
    'PersonIndexView',
    'PersonLanguagesView',
    'PersonLatestQuestionsView',
    'PersonNavigation',
    'PersonOAuthTokensView',
    'PersonOverviewMenu',
    'PersonRdfView',
    'PersonRdfContentsView',
    'PersonRelatedBugTaskSearchListingView',
    'PersonRelatedSoftwareView',
    'PersonReportedBugTaskSearchListingView',
    'PersonSearchQuestionsView',
    'PersonSetContextMenu',
    'PersonSetNavigation',
    'PersonSpecFeedbackView',
    'PersonSpecsMenu',
    'PersonSpecWorkloadView',
    'PersonSpecWorkloadTableView',
    'PersonSubscribedBugTaskSearchListingView',
    'PersonView',
    'PersonVouchersView',
    'RedirectToEditLanguagesView',
    'RestrictedMembershipsPersonView',
    'SearchAnsweredQuestionsView',
    'SearchAssignedQuestionsView',
    'SearchCommentedQuestionsView',
    'SearchCreatedQuestionsView',
    'SearchNeedAttentionQuestionsView',
    'SearchSubscribedQuestionsView',
    'TeamAddMyTeamsView',
    'TeamEditLocationView',
    'TeamJoinView',
    'TeamBreadcrumbBuilder',
    'TeamLeaveView',
    'TeamNavigation',
    'TeamOverviewMenu',
    'TeamMembershipView',
    'TeamMugshotView',
    'TeamReassignmentView',
    'TeamSpecsMenu',
    'archive_to_person',
    ]

import cgi
import copy
import itertools
import pytz
import subprocess
import urllib

from datetime import datetime, timedelta
from itertools import chain
from operator import attrgetter, itemgetter
from textwrap import dedent

from zope.error.interfaces import IErrorReportingUtility
from zope.app.form.browser import TextAreaWidget, TextWidget
from zope.formlib.form import FormFields
from zope.interface import implements, Interface
from zope.interface.exceptions import Invalid
from zope.interface.interface import invariant
from zope.component import getUtility
from zope.publisher.interfaces import NotFound
from zope.publisher.interfaces.browser import IBrowserPublisher
from zope.schema import Bool, Choice, List, Text, TextLine
from zope.schema.vocabulary import (
    SimpleTerm, SimpleVocabulary, getVocabularyRegistry)
from zope.security.interfaces import Unauthorized
from zope.security.proxy import removeSecurityProxy

from z3c.ptcompat import ViewPageTemplateFile

from canonical.config import config
from lazr.delegates import delegates
from lazr.config import as_timedelta
from lazr.restful.interface import copy_field, use_template
from canonical.lazr.utils import safe_hasattr
from canonical.database.sqlbase import flush_database_updates

from canonical.widgets import (
    LaunchpadDropdownWidget, LaunchpadRadioWidget,
    LaunchpadRadioWidgetWithDescription, LocationWidget, PasswordChangeWidget)
from canonical.widgets.popup import SinglePopupWidget
from canonical.widgets.image import ImageChangeWidget
from canonical.widgets.itemswidgets import LabeledMultiCheckBoxWidget

from canonical.cachedproperty import cachedproperty

from canonical.launchpad import helpers
from lp.soyuz.browser.archive import traverse_named_ppa
from lp.soyuz.browser.archivesubscription import (
    traverse_archive_subscription_for_subscriber)
from canonical.launchpad.browser.launchpad import get_launchpad_views
from canonical.signon.adapters.openidserver import CurrentOpenIDEndPoint
from canonical.launchpad.interfaces.account import IAccount
from canonical.launchpad.interfaces.account import AccountStatus
from lp.soyuz.interfaces.archivesubscriber import (
    IArchiveSubscriberSet)
from canonical.launchpad.interfaces.authtoken import LoginTokenType
from lp.bugs.interfaces.bugtask import (
    BugTaskSearchParams, BugTaskStatus, UNRESOLVED_BUGTASK_STATUSES)
from lp.services.worlddata.interfaces.country import ICountry
from canonical.launchpad.interfaces.emailaddress import (
    EmailAddressStatus, IEmailAddressSet)
from canonical.launchpad.interfaces.geoip import IRequestPreferredLanguages
from canonical.launchpad.interfaces.gpghandler import (
    GPGKeyNotFoundError, IGPGHandler)
from lp.services.worlddata.interfaces.language import ILanguageSet
from canonical.launchpad.interfaces.launchpad import IPasswordEncryptor
from canonical.launchpad.interfaces.logintoken import ILoginTokenSet
from canonical.launchpad.interfaces.oauth import IOAuthConsumerSet
from lp.blueprints.interfaces.specification import SpecificationFilter
from canonical.launchpad.webapp.interfaces import (
    ILaunchBag, IOpenLaunchBag, NotFoundError, UnexpectedFormData)
from lp.answers.interfaces.questionenums import QuestionParticipation
from lp.registry.interfaces.codeofconduct import ISignedCodeOfConductSet
from lp.registry.interfaces.gpg import IGPGKeySet
from lp.registry.interfaces.irc import IIrcIDSet
from lp.registry.interfaces.jabber import IJabberIDSet
from lp.registry.interfaces.mailinglist import (
    CannotUnsubscribe, IMailingListSet)
from lp.registry.interfaces.mailinglistsubscription import (
    MailingListAutoSubscribePolicy)
from lp.registry.interfaces.person import (
    IEmailAddress, INewPerson, IPerson, IPersonChangePassword, IPersonClaim,
    IPersonSet, ITeam, ITeamReassignment, PersonCreationRationale,
    PersonVisibility, TeamMembershipRenewalPolicy, TeamSubscriptionPolicy)
from lp.registry.interfaces.poll import IPollSet, IPollSubset
from lp.registry.interfaces.ssh import ISSHKeySet, SSHKeyType
from lp.registry.interfaces.teammembership import (
    DAYS_BEFORE_EXPIRATION_WARNING_IS_SENT, ITeamMembership,
    ITeamMembershipSet, TeamMembershipStatus)
from lp.registry.interfaces.wikiname import IWikiNameSet
from lp.code.interfaces.branchnamespace import (
    IBranchNamespaceSet, InvalidNamespace)
from lp.bugs.interfaces.bugtask import IBugTaskSet
from lp.soyuz.interfaces.build import (
    BuildStatus, IBuildSet)
from canonical.launchpad.interfaces.launchpad import (
    ILaunchpadCelebrities, INotificationRecipientSet, UnknownRecipientError)
from canonical.launchpad.interfaces.message import (
    IDirectEmailAuthorization, QuotaReachedError)
from lp.registry.interfaces.pillar import IPillarNameSet
from canonical.launchpad.interfaces.personproduct import IPersonProductFactory
from lp.registry.interfaces.product import IProduct
from canonical.signon.interfaces.openidserver import (
    IOpenIDPersistentIdentity, IOpenIDRPSummarySet)
from lp.registry.interfaces.salesforce import (
    ISalesforceVoucherProxy, SalesforceVoucherProxyException)
from lp.soyuz.interfaces.sourcepackagerelease import (
    ISourcePackageRelease)

from lp.bugs.browser.bugtask import BugTaskSearchListingView
from canonical.launchpad.browser.feeds import FeedsMixin
from canonical.launchpad.browser.objectreassignment import (
    ObjectReassignmentView)
from canonical.signon.browser.openiddiscovery import (
    XRDSContentNegotiationMixin)
from lp.blueprints.browser.specificationtarget import (
    HasSpecificationsView)
from canonical.launchpad.browser.branding import BrandingChangeView
from lp.registry.browser.mailinglists import (
    enabled_with_active_mailing_list)
from lp.answers.browser.questiontarget import SearchQuestionsView

from canonical.launchpad.fields import LocationField

from canonical.launchpad.mailnotification import send_direct_contact_email
from canonical.launchpad.validators.email import valid_email

from canonical.launchpad.webapp import (
    ApplicationMenu, ContextMenu, LaunchpadEditFormView, LaunchpadFormView,
    Link, Navigation, StandardLaunchpadFacets, action, canonical_url,
    custom_widget, enabled_with_permission, stepthrough, stepto)
from canonical.launchpad.webapp.authorization import check_permission
from canonical.launchpad.webapp.batching import BatchNavigator
from canonical.launchpad.webapp.breadcrumb import BreadcrumbBuilder
from canonical.launchpad.webapp.interfaces import IPlacelessLoginSource
from canonical.launchpad.webapp.login import (
    logoutPerson, allowUnauthenticatedSession)
from canonical.launchpad.webapp.menu import (
    get_current_view, structured, NavigationMenu)
from canonical.launchpad.webapp.publisher import LaunchpadView
from canonical.launchpad.webapp.tales import DateTimeFormatterAPI
from lazr.uri import URI, InvalidURIError

from canonical.launchpad import _

from canonical.lazr.utils import smartquote

from lp.answers.interfaces.questioncollection import IQuestionSet
from lp.answers.interfaces.questionsperson import IQuestionsPerson


class RestrictedMembershipsPersonView(LaunchpadView):
    """Secure access to team membership information for a person.

    This class checks that the logged-in user has access to view
    all the teams that these attributes and functions return.
    """

    def getLatestApprovedMembershipsForPerson(self):
        """Returns a list of teams the person has recently joined.

        Private teams are filtered out if the user is not a member of them.
        """
        # This method returns a list as opposed to the database object's
        # getLatestApprovedMembershipsForPerson which returns a sqlobject
        # result set.
        membership_list = self.context.getLatestApprovedMembershipsForPerson()
        return [membership for membership in membership_list
                if check_permission('launchpad.View', membership.team)]

    @property
    def teams_with_icons(self):
        """Returns list of teams with custom icons.

        These are teams that the person is an active member of.
        Private teams are filtered out if the user is not a member of them.
        """
        # This method returns a list as opposed to the database object's
        # teams_with_icons which returns a sqlobject
        # result set.
        return [team for team in self.context.teams_with_icons
                if check_permission('launchpad.View', team)]

    @property
    def administrated_teams(self):
        """Return the list of teams administrated by the person.

        The user must be an administrator of the team, and the team must
        be public.
        """
        return [team for team in self.context.getAdministratedTeams()
                if team.visibility == PersonVisibility.PUBLIC]

    def userCanViewMembership(self):
        """Return true if the user can view a team's membership.

        Only launchpad admins and team members can view the private
        membership. Anyone can view a public team's membership.
        """
        return check_permission('launchpad.View', self.context)


class BranchTraversalMixin:
    """Logic for traversing to branches from `IPerson`s.

    Branches can be reached from
    code.launchpad.net/~person/+branch/other/path/info or from
    code.launchpad.net/~person/other/path/info.

    Most of the knowledge of how branch paths work is stored in
    `IBranchNamespaceSet`. This class simply delegates to that.
    """

    def _getSegments(self, pillar_name=None):
        base = [self.context.name]
        if pillar_name is not None:
            base.append(pillar_name)
        return itertools.chain(iter(base), iter(self.request.stepstogo))

    @stepto('+branch')
    def redirect_branch(self):
        """Redirect to canonical_url."""
        branch = getUtility(IBranchNamespaceSet).traverse(self._getSegments())
        if branch:
            return self.redirectSubTree(canonical_url(branch))
        raise NotFoundError

    def traverse(self, pillar_name):
        # If the pillar is a product, then return the PersonProduct.
        pillar = getUtility(IPillarNameSet).getByName(pillar_name)
        if IProduct.providedBy(pillar):
            person_product = getUtility(IPersonProductFactory).create(
                self.context, pillar)
            # If accessed through an alias, redirect to the proper name.
            if pillar.name != pillar_name:
                return self.redirectSubTree(canonical_url(person_product))
            getUtility(IOpenLaunchBag).add(pillar)
            return person_product
        # Otherwise look for a branch.
        try:
            branch = getUtility(IBranchNamespaceSet).traverse(
                self._getSegments(pillar_name))
        except (NotFoundError, InvalidNamespace):
            return super(BranchTraversalMixin, self).traverse(pillar_name)

        # Normally, populating the launch bag is done by the traversal
        # mechanism. However, here we short-circuit that mechanism by
        # processing multiple segments at once. Thus, we populate the launch
        # bag with information about the containers of a branch.
        branch.addToLaunchBag(getUtility(IOpenLaunchBag))

        if branch.product is not None:
            if branch.product.name != pillar_name:
                # This branch was accessed through one of its product's
                # aliases, so we must redirect to its canonical URL.
                return self.redirectSubTree(canonical_url(branch))

        if branch.distribution is not None:
            if branch.distribution.name != pillar_name:
                # This branch was accessed through one of its product's
                # aliases, so we must redirect to its canonical URL.
                return self.redirectSubTree(canonical_url(branch))

        return branch


class PersonNavigation(BranchTraversalMixin, Navigation):

    usedfor = IPerson

    @stepthrough('+expiringmembership')
    def traverse_expiring_membership(self, name):
        # Return the found membership regardless of its status as we know
        # TeamMembershipSelfRenewalView will tell users why the memembership
        # can't be renewed when necessary.
        membership = getUtility(ITeamMembershipSet).getByPersonAndTeam(
            self.context, getUtility(IPersonSet).getByName(name))
        if membership is None:
            return None
        return TeamMembershipSelfRenewalView(membership, self.request)

    @stepto('+archive')
    def traverse_archive(self):

        if self.request.stepstogo:
            # If the URL has something that could be a PPA name in it,
            # use that, but just in case it fails, keep a copy
            # of the traversal stack so we can try using the default
            # archive afterwards:
            traversal_stack = self.request.getTraversalStack()
            ppa_name = self.request.stepstogo.consume()

            try:
                return traverse_named_ppa(self.context.name, ppa_name)
            except NotFoundError:
                self.request.setTraversalStack(traversal_stack)
                # and simply continue below...

        # Otherwise try to get the default PPA and if it exists redirect
        # to the new-style URL, if it doesn't, return None (to trigger a
        # NotFound error).
        default_ppa = self.context.archive
        if default_ppa is None:
            return None

        return self.redirectSubTree(canonical_url(default_ppa))

    @stepthrough('+email')
    def traverse_email(self, email):
        """Traverse to this person's emails on the webservice layer."""
        email = getUtility(IEmailAddressSet).getByEmail(email)
        if email is None or email.personID != self.context.id:
            return None
        return email

    @stepthrough('+wikiname')
    def traverse_wikiname(self, id):
        """Traverse to this person's WikiNames on the webservice layer."""
        wiki = getUtility(IWikiNameSet).get(id)
        if wiki is None or wiki.person != self.context:
            return None
        return wiki

    @stepthrough('+jabberid')
    def traverse_jabberid(self, jabber_id):
        """Traverse to this person's JabberIDs on the webservice layer."""
        jabber = getUtility(IJabberIDSet).getByJabberID(jabber_id)
        if jabber is None or jabber.person != self.context:
            return None
        return jabber

    @stepthrough('+ircnick')
    def traverse_ircnick(self, id):
        """Traverse to this person's IrcIDs on the webservice layer."""
        irc_nick = getUtility(IIrcIDSet).get(id)
        if irc_nick is None or irc_nick.person != self.context:
            return None
        return irc_nick

    @stepthrough('+archivesubscriptions')
    def traverse_archive_subscription(self, archive_id):
        """Traverse to the archive subscription for this person."""
        return traverse_archive_subscription_for_subscriber(
            self.context, archive_id)


class TeamNavigation(PersonNavigation):

    usedfor = ITeam

    @stepthrough('+poll')
    def traverse_poll(self, name):
        return getUtility(IPollSet).getByTeamAndName(self.context, name)

    @stepthrough('+invitation')
    def traverse_invitation(self, name):
        # Return the found membership regardless of its status as we know
        # TeamInvitationView can handle memberships in statuses other than
        # INVITED.
        membership = getUtility(ITeamMembershipSet).getByPersonAndTeam(
            self.context, getUtility(IPersonSet).getByName(name))
        if membership is None:
            return None
        return TeamInvitationView(membership, self.request)

    @stepthrough('+member')
    def traverse_member(self, name):
        person = getUtility(IPersonSet).getByName(name)
        if person is None:
            return None
        return getUtility(ITeamMembershipSet).getByPersonAndTeam(
            person, self.context)


class TeamBreadcrumbBuilder(BreadcrumbBuilder):
    """Builds a breadcrumb for an `ITeam`."""
    @property
    def text(self):
        return smartquote('"%s" team') % self.context.displayname


class TeamMembershipSelfRenewalView(LaunchpadFormView):

    implements(IBrowserPublisher)

    schema = ITeamMembership
    field_names = []
    label = 'Renew team membership'
    template = ViewPageTemplateFile(
        '../templates/teammembership-self-renewal.pt')

    def __init__(self, context, request):
        # Only the member himself or admins of the member (in case it's a
        # team) can see the page in which they renew memberships that are
        # about to expire.
        if not check_permission('launchpad.Edit', context.person):
            raise Unauthorized(
                "Only the member himself can renew his memberships.")
        LaunchpadFormView.__init__(self, context, request)

    def browserDefault(self, request):
        return self, ()

    def getReasonForDeniedRenewal(self):
        """Return text describing why the membership can't be renewed."""
        context = self.context
        ondemand = TeamMembershipRenewalPolicy.ONDEMAND
        admin = TeamMembershipStatus.ADMIN
        approved = TeamMembershipStatus.APPROVED
        date_limit = datetime.now(pytz.timezone('UTC')) - timedelta(
            days=DAYS_BEFORE_EXPIRATION_WARNING_IS_SENT)
        if context.status not in (admin, approved):
            text = "it is not active."
        elif context.team.renewal_policy != ondemand:
            text = ('<a href="%s">%s</a> is not a team which accepts its '
                    'members to renew their own memberships.'
                    % (canonical_url(context.team),
                       context.team.unique_displayname))
        elif context.dateexpires is None or context.dateexpires > date_limit:
            if context.person.isTeam():
                link_text = "Somebody else has already renewed it."
            else:
                link_text = (
                    "You or one of the team administrators has already "
                    "renewed it.")
            text = ('it is not set to expire in %d days or less. '
                    '<a href="%s/+members">%s</a>'
                    % (DAYS_BEFORE_EXPIRATION_WARNING_IS_SENT,
                       canonical_url(context.team), link_text))
        else:
            raise AssertionError('This membership can be renewed!')
        return text

    @property
    def time_before_expiration(self):
        return self.context.dateexpires - datetime.now(pytz.timezone('UTC'))

    @property
    def next_url(self):
        return canonical_url(self.context.person)

    @action(_("Renew"), name="renew")
    def renew_action(self, action, data):
        member = self.context.person
        member.renewTeamMembership(self.context.team)
        self.request.response.addInfoNotification(
            _("Membership renewed until ${date}.", mapping=dict(
                    date=self.context.dateexpires.strftime('%Y-%m-%d'))))

    @action(_("Let it Expire"), name="nothing")
    def do_nothing_action(self, action, data):
        # Redirect back and wait for the membership to expire automatically.
        pass


class ITeamMembershipInvitationAcknowledgementForm(Interface):
    """Schema for the form in which team admins acknowledge invitations.

    We could use ITeamMembership for that, but the acknowledger_comment is
    marked readonly there and that means LaunchpadFormView won't include the
    value of that in the data given to our action handler.
    """

    acknowledger_comment = Text(
        title=_("Comment"), required=False, readonly=False)


class TeamInvitationView(LaunchpadFormView):
    """Where team admins can accept/decline membership invitations."""

    implements(IBrowserPublisher)

    schema = ITeamMembershipInvitationAcknowledgementForm
    label = 'Team membership invitation'
    field_names = ['acknowledger_comment']
    custom_widget('acknowledger_comment', TextAreaWidget, height=5, width=60)
    template = ViewPageTemplateFile(
        '../templates/teammembership-invitation.pt')

    def __init__(self, context, request):
        # Only admins of the invited team can see the page in which they
        # approve/decline invitations.
        if not check_permission('launchpad.Edit', context.person):
            raise Unauthorized(
                "Only team administrators can approve/decline invitations "
                "sent to this team.")
        LaunchpadFormView.__init__(self, context, request)

    def browserDefault(self, request):
        return self, ()

    @property
    def next_url(self):
        return canonical_url(self.context.person)

    @action(_("Accept"), name="accept")
    def accept_action(self, action, data):
        if self.context.status != TeamMembershipStatus.INVITED:
            self.request.response.addInfoNotification(
                _("This invitation has already been processed."))
            return
        member = self.context.person
        member.acceptInvitationToBeMemberOf(
            self.context.team, data['acknowledger_comment'])
        self.request.response.addInfoNotification(
            _("This team is now a member of ${team}", mapping=dict(
                  team=self.context.team.displayname)))

    @action(_("Decline"), name="decline")
    def decline_action(self, action, data):
        if self.context.status != TeamMembershipStatus.INVITED:
            self.request.response.addInfoNotification(
                _("This invitation has already been processed."))
            return
        member = self.context.person
        member.declineInvitationToBeMemberOf(
            self.context.team, data['acknowledger_comment'])
        self.request.response.addInfoNotification(
            _("Declined the invitation to join ${team}", mapping=dict(
                  team=self.context.team.displayname)))

    @action(_("Cancel"), name="cancel")
    def cancel_action(self, action, data):
        # Simply redirect back.
        pass


class PersonSetNavigation(Navigation):

    usedfor = IPersonSet

    def traverse(self, name):
        # Raise a 404 on an invalid Person name
        person = self.context.getByName(name)
        if person is None:
            raise NotFoundError(name)
        # Redirect to /~name
        return self.redirectSubTree(canonical_url(person))

    @stepto('+me')
    def me(self):
        me = getUtility(ILaunchBag).user
        if me is None:
            raise Unauthorized("You need to be logged in to view this URL.")
        return self.redirectSubTree(canonical_url(me), status=303)


class PersonSetContextMenu(ContextMenu):

    usedfor = IPersonSet

    links = ['products', 'distributions', 'people', 'meetings', 'newteam',
             'adminpeoplemerge', 'adminteammerge', 'mergeaccounts']

    def products(self):
        return Link('/projects/', 'View projects')

    def distributions(self):
        return Link('/distros/', 'View distributions')

    def people(self):
        return Link('/people/', 'View people')

    def meetings(self):
        return Link('/sprints/', 'View meetings')

    def newteam(self):
        text = 'Register a team'
        return Link('+newteam', text, icon='add')

    def mergeaccounts(self):
        text = 'Merge accounts'
        return Link('+requestmerge', text, icon='edit')

    @enabled_with_permission('launchpad.Admin')
    def adminpeoplemerge(self):
        text = 'Admin merge people'
        return Link('+adminpeoplemerge', text, icon='edit')

    @enabled_with_permission('launchpad.Admin')
    def adminteammerge(self):
        text = 'Admin merge teams'
        return Link('+adminteammerge', text, icon='edit')


class PersonBreadcrumbBuilder(BreadcrumbBuilder):
    """Builds a breadcrumb for an `IPerson`."""
    @property
    def text(self):
        return self.context.displayname


class PersonFacets(StandardLaunchpadFacets):
    """The links that will appear in the facet menu for an IPerson."""

    usedfor = IPerson

    enable_only = ['overview', 'bugs', 'answers', 'specifications',
                   'branches', 'translations']

    def overview(self):
        text = 'Overview'
        summary = 'General information about %s' % self.context.displayname
        return Link('', text, summary)

    def bugs(self):
        text = 'Bugs'
        summary = (
            'Bug reports that %s is involved with' % self.context.displayname)
        return Link('', text, summary)

    def specifications(self):
        text = 'Blueprints'
        summary = (
            'Feature specifications that %s is involved with' %
            self.context.displayname)
        return Link('', text, summary)

    def bounties(self):
        text = 'Bounties'
        browsername = self.context.displayname
        summary = (
            'Bounty offers that %s is involved with' % browsername)
        return Link('+bounties', text, summary)

    def branches(self):
        text = 'Code'
        summary = ('Bazaar Branches and revisions registered and authored '
                   'by %s' % self.context.displayname)
        return Link('', text, summary)

    def answers(self):
        text = 'Answers'
        summary = (
            'Questions that %s is involved with' % self.context.displayname)
        return Link('', text, summary)

    def translations(self):
        text = 'Translations'
        summary = (
            'Software that %s is involved in translating' %
            self.context.displayname)
        return Link('', text, summary)


class PersonBugsMenu(ApplicationMenu):

    usedfor = IPerson
    facet = 'bugs'
    links = ['assignedbugs', 'commentedbugs', 'reportedbugs',
             'subscribedbugs', 'relatedbugs', 'softwarebugs', 'mentoring']

    def relatedbugs(self):
        text = 'List all related bugs'
        summary = ('Lists all bug reports which %s reported, is assigned to, '
                   'or is subscribed to.' % self.context.displayname)
        return Link('', text, summary=summary)

    def assignedbugs(self):
        text = 'List assigned bugs'
        summary = 'Lists bugs assigned to %s.' % self.context.displayname
        return Link('+assignedbugs', text, summary=summary)

    def softwarebugs(self):
        text = 'Show package report'
        summary = (
            'A summary report for packages where %s is a bug supervisor.'
            % self.context.displayname)
        return Link('+packagebugs', text, summary=summary)

    def reportedbugs(self):
        text = 'List reported bugs'
        summary = 'Lists bugs reported by %s.' % self.context.displayname
        return Link('+reportedbugs', text, summary=summary)

    def subscribedbugs(self):
        text = 'List subscribed bugs'
        summary = ('Lists bug reports %s is subscribed to.'
                   % self.context.displayname)
        return Link('+subscribedbugs', text, summary=summary)

    def mentoring(self):
        text = 'Mentoring offered'
        summary = ('Lists bugs for which %s has offered to mentor someone.'
                   % self.context.displayname)
        enabled = bool(self.context.mentoring_offers)
        return Link('+mentoring', text, enabled=enabled, summary=summary)

    def commentedbugs(self):
        text = 'List commented bugs'
        summary = ('Lists bug reports on which %s has commented.'
                   % self.context.displayname)
        return Link('+commentedbugs', text, summary=summary)


class PersonSpecsMenu(ApplicationMenu):

    usedfor = IPerson
    facet = 'specifications'
    links = ['assignee', 'drafter', 'approver',
             'subscriber', 'registrant', 'feedback',
             'workload', 'mentoring']

    def registrant(self):
        text = 'Registrant'
        summary = 'List specs registered by %s' % self.context.displayname
        return Link('+specs?role=registrant', text, summary, icon='spec')

    def approver(self):
        text = 'Approver'
        summary = 'List specs with %s is supposed to approve' % (
            self.context.displayname)
        return Link('+specs?role=approver', text, summary, icon='spec')

    def assignee(self):
        text = 'Assignee'
        summary = 'List specs for which %s is the assignee' % (
            self.context.displayname)
        return Link('+specs?role=assignee', text, summary, icon='spec')

    def drafter(self):
        text = 'Drafter'
        summary = 'List specs drafted by %s' % self.context.displayname
        return Link('+specs?role=drafter', text, summary, icon='spec')

    def subscriber(self):
        text = 'Subscriber'
        return Link('+specs?role=subscriber', text, icon='spec')

    def feedback(self):
        text = 'Feedback requests'
        summary = 'List specs where feedback has been requested from %s' % (
            self.context.displayname)
        return Link('+specfeedback', text, summary, icon='info')

    def mentoring(self):
        text = 'Mentoring offered'
        enabled = bool(self.context.mentoring_offers)
        return Link('+mentoring', text, enabled=enabled, icon='info')

    def workload(self):
        text = 'Workload'
        summary = 'Show all specification work assigned'
        return Link('+specworkload', text, summary, icon='info')


class TeamSpecsMenu(PersonSpecsMenu):

    usedfor = ITeam
    facet = 'specifications'

    def mentoring(self):
        target = '+mentoring'
        text = 'Mentoring offered'
        summary = 'Offers of mentorship for prospective team members'
        return Link(target, text, summary=summary, icon='info')


class TeamBugsMenu(PersonBugsMenu):

    usedfor = ITeam
    facet = 'bugs'
    links = ['assignedbugs', 'relatedbugs', 'softwarebugs', 'subscribedbugs',
             'mentorships']

    def mentorships(self):
        target = '+mentoring'
        text = 'Mentoring offered'
        summary = 'Offers of mentorship for prospective team members'
        return Link(target, text, summary=summary, icon='info')


class CommonMenuLinks:

    @enabled_with_permission('launchpad.Edit')
    def common_edithomepage(self):
        target = '+edithomepage'
        text = 'Change home page'
        return Link(target, text, icon='edit')

    def related_projects(self):
        target = '+related-software#projects'
        text = 'List related projects'
        summary = 'Projects %s is involved with' % self.context.displayname
        return Link(target, text, summary, icon='product')

    @enabled_with_permission('launchpad.Edit')
    def activate_ppa(self):
        target = "+activate-ppa"
        text = 'Create a new PPA'
        summary = ('Acknowledge terms of service for Launchpad Personal '
                   'Package Archive and create a new PPA.')
        return Link(target, text, summary, icon='add')


class PersonOverviewMenu(ApplicationMenu, CommonMenuLinks):

    usedfor = IPerson
    facet = 'overview'
    links = ['edit', 'branding', 'common_edithomepage',
             'editemailaddresses', 'editlanguages', 'editwikinames',
             'editircnicknames', 'editjabberids', 'editpassword',
             'editsshkeys', 'editpgpkeys', 'editlocation', 'memberships',
             'mentoringoffers', 'codesofconduct', 'karma',
             'administer', 'related_projects', 'activate_ppa',
             'view_ppa_subscriptions']

    @enabled_with_permission('launchpad.Edit')
    def edit(self):
        target = '+edit'
        text = 'Change details'
        return Link(target, text, icon='edit')

    @enabled_with_permission('launchpad.Edit')
    def branding(self):
        target = '+branding'
        text = 'Change branding'
        return Link(target, text, icon='edit')

    @enabled_with_permission('launchpad.Edit')
    def editlanguages(self):
        target = '+editlanguages'
        text = 'Set preferred languages'
        return Link(target, text, icon='edit')

    @enabled_with_permission('launchpad.Edit')
    def editemailaddresses(self):
        target = '+editemails'
        text = 'Change e-mail settings'
        return Link(target, text, icon='edit')

    @enabled_with_permission('launchpad.Edit')
    def editwikinames(self):
        target = '+editwikinames'
        text = 'Update wiki names'
        return Link(target, text, icon='edit')

    @enabled_with_permission('launchpad.Edit')
    def editircnicknames(self):
        target = '+editircnicknames'
        text = 'Update IRC nicknames'
        return Link(target, text, icon='edit')

    @enabled_with_permission('launchpad.Edit')
    def editjabberids(self):
        target = '+editjabberids'
        text = 'Update Jabber IDs'
        return Link(target, text, icon='edit')

    @enabled_with_permission('launchpad.Edit')
    def editpassword(self):
        target = '+changepassword'
        text = 'Change your password'
        return Link(target, text, icon='edit')

    @enabled_with_permission('launchpad.EditLocation')
    def editlocation(self):
        target = '+editlocation'
        text = 'Set location and time zone'
        return Link(target, text, icon='edit')

    def karma(self):
        target = '+karma'
        text = 'Show karma summary'
        summary = (
            u'%s\N{right single quotation mark}s activities '
            u'in Launchpad' % self.context.displayname)
        return Link(target, text, summary, icon='info')

    def memberships(self):
        target = '+participation'
        text = 'Show team participation'
        return Link(target, text, icon='info')

    def mentoringoffers(self):
        target = '+mentoring'
        text = 'Mentoring offered'
        enabled = bool(self.context.mentoring_offers)
        return Link(target, text, enabled=enabled, icon='info')

    @enabled_with_permission('launchpad.Special')
    def editsshkeys(self):
        target = '+editsshkeys'
        if self.context.sshkeys.count() == 0:
            text = 'Add an SSH key'
            icon = 'add'
        else:
            text = 'Update SSH keys'
            icon = 'edit'
        summary = 'Used when storing code on Launchpad'
        return Link(target, text, summary, icon=icon)

    @enabled_with_permission('launchpad.Edit')
    def editpgpkeys(self):
        target = '+editpgpkeys'
        text = 'Update OpenPGP keys'
        summary = 'Used when maintaining packages'
        return Link(target, text, summary, icon='edit')

    @enabled_with_permission('launchpad.Edit')
    def codesofconduct(self):
        target = '+codesofconduct'
        text = 'Codes of Conduct'
        summary = (
            'Agreements to abide by the rules of a distribution or project')
        return Link(target, text, summary, icon='edit')

    @enabled_with_permission('launchpad.Admin')
    def administer(self):
        target = '+review'
        text = 'Administer'
        return Link(target, text, icon='edit')

    @enabled_with_permission('launchpad.Edit')
    def view_ppa_subscriptions(self):
        target = "+archivesubscriptions"
        text = "View your private PPA subscriptions"
        summary = ('View your personal PPA subscriptions and set yourself '
                   'up to download your software')

        # Only enable the link if the person has some subscriptions.
        subscriptions = getUtility(IArchiveSubscriberSet).getBySubscriber(
            self.context)
        enabled = subscriptions.count() > 0

        return Link(target, text, summary, enabled=enabled, icon='info')


class IPersonEditMenu(Interface):
    """A marker interface for the 'Edit Profile' navigation menu."""


class IPersonRelatedSoftwareMenu(Interface):
    """A marker interface for the 'Related Software' navigation menu."""


class PPANavigationMenuMixIn:
    """PPA-related navigation menu links for Person and Team pages."""

    def ppas(self):
        target = '#ppas'
        text = 'Personal Package Archives'
        view = get_current_view()
        if isinstance(view, PersonView):
            enabled = view.should_show_ppa_section
        else:
            enabled = True
        return Link(target, text, enabled=enabled)


class PersonOverviewNavigationMenu(NavigationMenu, PPANavigationMenuMixIn):
    """The top-level menu of actions a Person may take."""

    usedfor = IPerson
    facet = 'overview'
    links = ('profile', 'related_software', 'karma', 'ppas')

    def __init__(self, context):
        context = IPerson(context)
        super(PersonOverviewNavigationMenu, self).__init__(context)

    def profile(self):
        target = ''
        text = 'Profile'
        return Link(target, text, menu=IPersonEditMenu)

    def related_software(self):
        target = '+related-software'
        text = 'Related Software'
        return Link(target, text, menu=IPersonRelatedSoftwareMenu)

    def karma(self):
        target = '+karma'
        text = 'Karma'
        return Link(target, text)


class PersonRelatedSoftwareNavigationMenu(NavigationMenu):

    usedfor = IPersonRelatedSoftwareMenu
    facet = 'overview'
    links = ('summary', 'maintained', 'uploaded', 'ppa', 'projects')

    def summary(self):
        target = '+related-software'
        text = 'Summary'
        return Link(target, text)

    def maintained(self):
        target = '+maintained-packages'
        text = 'Maintained Packages'
        return Link(target, text)

    def uploaded(self):
        target = '+uploaded-packages'
        text = 'Uploaded Packages'
        return Link(target, text)

    def ppa(self):
        target = '+ppa-packages'
        text = 'PPA Packages'
        return Link(target, text)

    def projects(self):
        target = '+related-projects'
        text = 'Related Projects'
        return Link(target, text)


class PersonEditNavigationMenu(NavigationMenu):
    """A sub-menu for different aspects of editing a Person's profile."""

    usedfor = IPersonEditMenu
    facet = 'overview'
    links = ('personal', 'email_settings',
             'sshkeys', 'gpgkeys', 'passwords')

    def personal(self):
        target = '+edit'
        text = 'Personal'
        return Link(target, text)

    def email_settings(self):
        target = '+editemails'
        text = 'E-mail Settings'
        return Link(target, text)

    @enabled_with_permission('launchpad.Special')
    def sshkeys(self):
        target = '+editsshkeys'
        text = 'SSH Keys'
        return Link(target, text)

    def gpgkeys(self):
        target = '+editpgpkeys'
        text = 'OpenPGP Keys'
        return Link(target, text)

    def passwords(self):
        target = '+changepassword'
        text = 'Passwords'
        return Link(target, text)


class TeamOverviewMenu(ApplicationMenu, CommonMenuLinks):

    usedfor = ITeam
    facet = 'overview'
    links = ['edit', 'branding', 'common_edithomepage', 'members', 'mugshots',
             'add_member', 'proposed_members',
             'memberships', 'received_invitations',
             'editemail', 'configure_mailing_list', 'moderate_mailing_list',
             'editlanguages', 'map', 'polls',
             'add_poll', 'joinleave', 'add_my_teams', 'mentorships',
             'reassign', 'related_projects',
             'activate_ppa']

    @enabled_with_permission('launchpad.Edit')
    def edit(self):
        target = '+edit'
        text = 'Change details'
        return Link(target, text, icon='edit')

    @enabled_with_permission('launchpad.Edit')
    def branding(self):
        target = '+branding'
        text = 'Change branding'
        return Link(target, text, icon='edit')

    @enabled_with_permission('launchpad.Owner')
    def reassign(self):
        target = '+reassign'
        text = 'Change owner'
        summary = 'Change the owner of the team'
        # alt="(Change owner)"
        return Link(target, text, summary, icon='edit')

    @enabled_with_permission('launchpad.View')
    def members(self):
        target = '+members'
        text = 'Show all members'
        return Link(target, text, icon='team')

    @enabled_with_permission('launchpad.Edit')
    def received_invitations(self):
        target = '+invitations'
        text = 'Show received invitations'
        return Link(target, text, icon='info')

    @enabled_with_permission('launchpad.Edit')
    def add_member(self):
        target = '+addmember'
        text = 'Add member'
        return Link(target, text, icon='add')

    @enabled_with_permission('launchpad.Edit')
    def proposed_members(self):
        target = '+editproposedmembers'
        text = 'Approve/Decline applicants'
        return Link(target, text, icon='add')

    def map(self):
        target = '+map'
        text = 'View map and time zones'
        return Link(target, text, icon='meeting')

    def add_my_teams(self):
        target = '+add-my-teams'
        text = 'Add one of my teams'
        enabled = True
        team = self.context
        if team.subscriptionpolicy == TeamSubscriptionPolicy.RESTRICTED:
            # This is a restricted team; users can't join.
            enabled = False
        return Link(target, text, icon='add', enabled=enabled)

    def memberships(self):
        target = '+participation'
        text = 'Show team participation'
        return Link(target, text, icon='info')

    def mentorships(self):
        target = '+mentoring'
        text = 'Mentoring available'
        summary = 'Offers of mentorship for prospective team members'
        return Link(target, text, summary=summary, icon='info')

    @enabled_with_permission('launchpad.View')
    def mugshots(self):
        target = '+mugshots'
        text = 'Show member photos'
        return Link(target, text, icon='team')

    def polls(self):
        target = '+polls'
        text = 'Show polls'
        return Link(target, text, icon='info')

    @enabled_with_permission('launchpad.Edit')
    def add_poll(self):
        target = '+newpoll'
        text = 'Create a poll'
        return Link(target, text, icon='add')

    @enabled_with_permission('launchpad.Edit')
    def editemail(self):
        target = '+contactaddress'
        text = 'Change contact address'
        summary = (
            'The address Launchpad uses to contact %s' %
            self.context.displayname)
        return Link(target, text, summary, icon='edit')

    @enabled_with_permission('launchpad.MailingListManager')
    def configure_mailing_list(self):
        target = '+mailinglist'
        text = 'Configure mailing list'
        summary = (
            'The mailing list associated with %s' % self.context.displayname)
        return Link(target, text, summary, icon='edit')

    @enabled_with_active_mailing_list
    @enabled_with_permission('launchpad.Edit')
    def moderate_mailing_list(self):
        target = '+mailinglist-moderate'
        text = 'Moderate mailing list'
        summary = (
            'The mailing list associated with %s' % self.context.displayname)
        return Link(target, text, summary, icon='edit')

    @enabled_with_permission('launchpad.Edit')
    def editlanguages(self):
        target = '+editlanguages'
        text = 'Set preferred languages'
        return Link(target, text, icon='edit')

    def joinleave(self):
        team = self.context
        enabled = True
        if userIsActiveTeamMember(team):
            if team.teamowner == self.user:
                # The owner cannot leave his team
                enabled = False
            target = '+leave'
            text = 'Leave the Team' # &#8230;
            icon = 'remove'
        else:
            if team.subscriptionpolicy == TeamSubscriptionPolicy.RESTRICTED:
                # This is a restricted team; users can't join.
                enabled = False
            target = '+join'
            text = 'Join the team' # &#8230;
            icon = 'add'
        return Link(target, text, icon=icon, enabled=enabled)


class TeamOverviewNavigationMenu(NavigationMenu, PPANavigationMenuMixIn):
    """A top-level menu for navigation within a Team."""

    usedfor = ITeam
    facet = 'overview'
    links = ['profile', 'polls', 'members', 'ppas']

    def profile(self):
        target = ''
        text = 'Overview'
        return Link(target, text)

    def polls(self):
        target = '+polls'
        text = 'Polls'
        return Link(target, text)

    @enabled_with_permission('launchpad.View')
    def members(self):
        target = '+members'
        text = 'Members'
        return Link(target, text)


class ActiveBatchNavigator(BatchNavigator):
    """A paginator for active items.

    Used when a view needs to display more than one BatchNavigator of items.
    """
    start_variable_name = 'active_start'
    batch_variable_name = 'active_batch'


class InactiveBatchNavigator(BatchNavigator):
    """A paginator for inactive items.

    Used when a view needs to display more than one BatchNavigator of items.
    """
    start_variable_name = 'inactive_start'
    batch_variable_name = 'inactive_batch'


class TeamMembershipView(LaunchpadView):
    """The view behins ITeam/+members."""

    @cachedproperty
    def active_memberships(self):
        """Current members of the team."""
        return ActiveBatchNavigator(
            self.context.member_memberships, self.request)

    @cachedproperty
    def inactive_memberships(self):
        """Former members of the team."""
        return InactiveBatchNavigator(
            self.context.getInactiveMemberships(), self.request)

    @cachedproperty
    def invited_memberships(self):
        """Other teams invited to become members of this team."""
        return list(self.context.getInvitedMemberships())

    @cachedproperty
    def proposed_memberships(self):
        """Users who have requested to join this team."""
        return list(self.context.getProposedMemberships())

    @property
    def have_pending_members(self):
        return self.proposed_memberships or self.invited_memberships


class FOAFSearchView:

    def __init__(self, context, request):
        self.context = context
        self.request = request
        self.results = []

    def teamsCount(self):
        return getUtility(IPersonSet).teamsCount()

    def peopleCount(self):
        return getUtility(IPersonSet).peopleCount()

    def searchPeopleBatchNavigator(self):
        name = self.request.get("name")

        if not name:
            return None

        searchfor = self.request.get("searchfor")
        if searchfor == "peopleonly":
            results = getUtility(IPersonSet).findPerson(name)
        elif searchfor == "teamsonly":
            results = getUtility(IPersonSet).findTeam(name)
        else:
            results = getUtility(IPersonSet).find(name)

        return BatchNavigator(results, self.request)


class PersonAddView(LaunchpadFormView):
    """The page where users can create new Launchpad profiles."""

    label = "Create a new Launchpad profile"
    schema = INewPerson
    custom_widget('creation_comment', TextAreaWidget, height=5, width=60)

    @action(_("Create Profile"), name="create")
    def create_action(self, action, data):
        emailaddress = data['emailaddress']
        displayname = data['displayname']
        creation_comment = data['creation_comment']
        person, ignored = getUtility(IPersonSet).createPersonAndEmail(
            emailaddress, PersonCreationRationale.USER_CREATED,
            displayname=displayname, comment=creation_comment,
            registrant=self.user)
        self.next_url = canonical_url(person)
        logintokenset = getUtility(ILoginTokenSet)
        token = logintokenset.new(
            requester=self.user,
            requesteremail=self.user.preferredemail.email,
            email=emailaddress, tokentype=LoginTokenType.NEWPROFILE)
        token.sendProfileCreatedEmail(person, creation_comment)


class DeactivateAccountSchema(Interface):
    use_template(IPerson, include=['password'])
    comment = copy_field(
        IPerson['account_status_comment'], readonly=False, __name__='comment')


class PersonDeactivateAccountView(LaunchpadFormView):

    schema = DeactivateAccountSchema
    label = "Deactivate your Launchpad account"
    custom_widget('comment', TextAreaWidget, height=5, width=60)

    def validate(self, data):
        loginsource = getUtility(IPlacelessLoginSource)
        principal = loginsource.getPrincipalByLogin(
            self.user.preferredemail.email)
        assert principal is not None, "User must be logged in at this point."
        # The widget will transform '' into a special marker value.
        password = data.get('password')
        if password is self.schema['password'].UNCHANGED_PASSWORD:
            password = u''
        if not principal.validate(password):
            self.setFieldError('password', 'Incorrect password.')
            return

    @action(_("Deactivate My Account"), name="deactivate")
    def deactivate_action(self, action, data):
        self.context.deactivateAccount(data['comment'])
        logoutPerson(self.request)
        self.request.response.addNoticeNotification(
            _(u'Your account has been deactivated.'))
        self.next_url = self.request.getApplicationURL()


class PersonClaimView(LaunchpadFormView):
    """The page where a user can claim an unvalidated profile."""

    schema = IPersonClaim

    def initialize(self):
        if self.context.is_valid_person_or_team:
            # Valid teams and people aren't claimable. We pull the path
            # out of PATH_INFO to make sure that the exception looks
            # good for subclasses. We're that picky!
            name = self.request['PATH_INFO'].split("/")[-1]
            raise NotFound(self, name, request=self.request)
        LaunchpadFormView.initialize(self)

    def validate(self, data):
        emailaddress = data.get('emailaddress')
        if emailaddress is None:
            self.setFieldError(
                'emailaddress', 'Please enter the email address')
            return

        email = getUtility(IEmailAddressSet).getByEmail(emailaddress)
        error = ""
        if email is None:
            # Email not registered in launchpad, ask the user to try another
            # one.
            error = ("We couldn't find this email address. Please try "
                     "another one that could possibly be associated with "
                     "this profile. Note that this profile's name (%s) was "
                     "generated based on the email address it's "
                     "associated with."
                     % self.context.name)
        elif email.personID != self.context.id:
            if email.person.is_valid_person:
                error = structured(
                         "This email address is associated with yet another "
                         "Launchpad profile, which you seem to have used at "
                         "some point. If that's the case, you can "
                         '<a href="/people/+requestmerge'
                         '?field.dupeaccount=%s">combine '
                         "this profile with the other one</a> (you'll "
                         "have to log in with the other profile first, "
                         "though). If that's not the case, please try with a "
                         "different email address.",
                         self.context.name)
            else:
                # There seems to be another unvalidated profile for you!
                error = structured(
                         "Although this email address is not associated with "
                         "this profile, it's associated with yet another "
                         'one. You can <a href="%s/+claim">claim that other '
                         'profile</a> and then later '
                         '<a href="/people/+requestmerge">combine</a> both '
                         'of them into a single one.',
                         canonical_url(email.person))
        else:
            # Yay! You got the right email this time.
            pass
        if error:
            self.setFieldError('emailaddress', error)

    @property
    def next_url(self):
        return canonical_url(self.context)

    @action(_("E-mail Me"), name="confirm")
    def confirm_action(self, action, data):
        email = data['emailaddress']
        token = getUtility(ILoginTokenSet).new(
            requester=None, requesteremail=None, email=email,
            tokentype=LoginTokenType.PROFILECLAIM)
        token.sendClaimProfileEmail()
        # A dance to assert that we want to break the rules about no
        # unauthenticated sessions. Only after this next line is it safe
        # to use the ``addNoticeNotification`` method.
        allowUnauthenticatedSession(self.request)
        self.request.response.addInfoNotification(_(
            "A confirmation  message has been sent to '${email}'. "
            "Follow the instructions in that message to finish claiming this "
            "profile. "
            "(If the message doesn't arrive in a few minutes, your mail "
            "provider might use 'greylisting', which could delay the message "
            "for up to an hour or two.)", mapping=dict(email=email)))


class BeginTeamClaimView(PersonClaimView):
    """Where you can claim an unvalidated profile turning it into a team.

    This is actually just the first step, where you enter the email address
    of the team and we email further instructions to that address.
    """

    @action(_("Continue"), name="confirm")
    def confirm_action(self, action, data):
        email = data['emailaddress']
        token = getUtility(ILoginTokenSet).new(
            requester=self.user, requesteremail=None, email=email,
            tokentype=LoginTokenType.TEAMCLAIM)
        token.sendClaimTeamEmail()
        self.request.response.addInfoNotification(_(
            "A confirmation message has been sent to '${email}'. "
            "Follow the instructions in that message to finish claiming this "
            "team. "
            "(If the above address is from a mailing list, it may be "
            "necessary to talk with one of its admins to accept the message "
            "from Launchpad so that you can finish the process.)",
            mapping=dict(email=email)))


class RedirectToEditLanguagesView(LaunchpadView):
    """Redirect the logged in user to his +editlanguages page.

    This view should always be registered with a launchpad.AnyPerson
    permission, to make sure the user is logged in. It exists so that
    we provide a link for non logged in users that will require them to login
    and them send them straight to the page they want to go.
    """

    def initialize(self):
        self.request.response.redirect(
            '%s/+editlanguages' % canonical_url(self.user))


class PersonWithKeysAndPreferredEmail:
    """A decorated person that includes GPG keys and preferred emails."""

    # These need to be predeclared to avoid delegates taking them over.
    # Would be nice if there was a way of allowing writes to just work
    # (i.e. no proxying of __set__).
    gpgkeys = None
    sshkeys = None
    preferredemail = None
    delegates(IPerson, 'person')

    def __init__(self, person):
        self.person = person
        self.gpgkeys = []
        self.sshkeys = []

    def addGPGKey(self, key):
        self.gpgkeys.append(key)

    def addSSHKey(self, key):
        self.sshkeys.append(key)

    def setPreferredEmail(self, email):
        self.preferredemail = email


class PersonRdfView:
    """A view that embeds PersonRdfContentsView in a standalone page."""

    template = ViewPageTemplateFile(
        '../templates/person-rdf.pt')

    def __call__(self):
        """Render RDF output, and return it as a string encoded in UTF-8.

        Render the page template to produce RDF output.
        The return value is string data encoded in UTF-8.

        As a side-effect, HTTP headers are set for the mime type
        and filename for download."""
        self.request.response.setHeader('content-type',
                                        'application/rdf+xml')
        self.request.response.setHeader('Content-Disposition',
                                        'attachment; filename=%s.rdf' %
                                            self.context.name)
        unicodedata = self.template()
        encodeddata = unicodedata.encode('utf-8')
        return encodeddata


class PersonRdfContentsView:
    """A view for the contents of Person FOAF RDF."""

    # We need to set the content_type here explicitly in order to
    # preserve the case of the elements (which is not preserved in the
    # parsing of the default text/html content-type.)
    template = ViewPageTemplateFile(
        '../templates/person-rdf-contents.pt',
        content_type="application/rdf+xml")

    def __init__(self, context, request):
        self.context = context
        self.request = request

    def buildMemberData(self):
        members = []
        members_by_id = {}
        raw_members = list(self.context.allmembers)
        if not raw_members:
            # Empty teams have nothing to offer.
            return []
        personset = getUtility(IPersonSet)
        personset.cacheBrandingForPeople(raw_members)
        for member in raw_members:
            decorated_member = PersonWithKeysAndPreferredEmail(member)
            members.append(decorated_member)
            members_by_id[member.id] = decorated_member
        sshkeyset = getUtility(ISSHKeySet)
        gpgkeyset = getUtility(IGPGKeySet)
        emailset = getUtility(IEmailAddressSet)
        for key in sshkeyset.getByPeople(members):
            members_by_id[key.personID].addSSHKey(key)
        for key in gpgkeyset.getGPGKeysForPeople(members):
            members_by_id[key.ownerID].addGPGKey(key)
        for email in emailset.getPreferredEmailForPeople(members):
            members_by_id[email.person.id].setPreferredEmail(email)
        return members

    def __call__(self):
        """Render RDF output.

        This is only used when rendering this to the end-user, and is
        only here to avoid us OOPSing if people access +raw-contents via
        the web. All templates should reuse this view by invoking
        +rdf-contents/template.
        """
        unicodedata = self.template()
        encodeddata = unicodedata.encode('utf-8')
        return encodeddata


class PersonAdministerView(LaunchpadEditFormView):
    """Administer an `IPerson`."""
    schema = IPerson
    label = "Review person"
    field_names = [
        'name', 'displayname',
        'personal_standing', 'personal_standing_reason']
    custom_widget(
        'personal_standing_reason', TextAreaWidget, height=5, width=60)

    @property
    def is_viewing_person(self):
        """Is the view showing an `IPerson`?

        `PersonAdministerView` and `PersonAccountAdministerView` share a
        template. It needs to know what the context is.
        """
        return True

    @property
    def next_url(self):
        """See `LaunchpadEditFormView`."""
        return canonical_url(self.context)

    @property
    def cancel_url(self):
        """See `LaunchpadEditFormView`."""
        return canonical_url(self.context)

    @action('Change', name='change')
    def change_action(self, action, data):
        """Update the IPerson."""
        self.updateContextFromData(data)


class PersonAccountAdministerView(LaunchpadEditFormView):
    """Administer an `IAccount` belonging to an `IPerson`."""
    schema = IAccount
    label = "Review person's account"
    field_names = [
        'displayname', 'password', 'status', 'status_comment']
    custom_widget(
        'status_comment', TextAreaWidget, height=5, width=60)
    custom_widget('password', PasswordChangeWidget)

    def __init__(self, context, request):
        """See `LaunchpadEditFormView`."""
        super(PersonAccountAdministerView, self).__init__(context, request)
        # Only the IPerson can be traversed to, so it provides the IAccount.
        self.person = self.context
        from canonical.launchpad.interfaces import IMasterObject
        self.context = IMasterObject(self.context.account)

    @property
    def is_viewing_person(self):
        """Is the view showing an `IPerson`?

        `PersonAdministerView` and `PersonAccountAdministerView` share a
        template. It needs to know what the context is.
        """
        return False

    @property
    def email_addresses(self):
        """A list of the user's preferred and validated email addresses."""
        emails = sorted(
            email.email for email in self.person.validatedemails)
        if self.person.preferredemail is not None:
            emails.insert(0, self.person.preferredemail.email)
        return emails

    @property
    def next_url(self):
        """See `LaunchpadEditFormView`."""
        return canonical_url(self.person)

    @property
    def cancel_url(self):
        """See `LaunchpadEditFormView`."""
        return canonical_url(self.person)

    @action('Change', name='change')
    def change_action(self, action, data):
        """Update the IAccount."""
        if (data['status'] == AccountStatus.SUSPENDED
            and self.context.status != AccountStatus.SUSPENDED):
            # Setting the password to a clear value makes it impossible to
            # login. The preferred email address is removed to ensure no
            # email is sent to the user.
            data['password'] = 'invalid'
            self.person.setPreferredEmail(None)
        if (data['status'] == AccountStatus.ACTIVE
            and self.context.status != AccountStatus.ACTIVE):
            self.request.response.addNoticeNotification(
                u'The user is reactivated. He must use the '
                u'"forgot password" to log in.')
        self.updateContextFromData(data)


def userIsActiveTeamMember(team):
    """Return True if the user is an active member of this team."""
    user = getUtility(ILaunchBag).user
    if user is None:
        return False
    if not check_permission('launchpad.View', team):
        return False
    return user in team.activemembers


class PersonSpecWorkloadView(LaunchpadView):
    """View to render the specification workload for a person or team.

    It shows the set of specifications with which this person has a role.  If
    the person is a team, then all members of the team are presented using
    batching with their individual specifications.
    """

    @cachedproperty
    def members(self):
        """Return a batch navigator for all members.

        This batch does not test for whether the person has specifications or
        not.
        """
        assert self.context.isTeam, (
            "PersonSpecWorkloadView.members can only be called on a team.")
        members = self.context.allmembers
        batch_nav = BatchNavigator(members, self.request)
        return batch_nav


class PersonSpecWorkloadTableView(LaunchpadView):
    """View to render the specification workload table for a person.

    It shows the set of specifications with which this person has a role
    in a single table.
    """

    class PersonSpec:
        """One record from the workload list."""

        def __init__(self, spec, person):
            self.spec = spec
            self.assignee = spec.assignee == person
            self.drafter = spec.drafter == person
            self.approver = spec.approver == person

    @cachedproperty
    def workload(self):
        """This code is copied in large part from browser/sprint.py. It may
        be worthwhile refactoring this to use a common code base.

        Return a structure that lists the specs for which this person is the
        approver, the assignee or the drafter.
        """
        return [PersonSpecWorkloadTableView.PersonSpec(spec, self.context)
                for spec in self.context.specifications()]


class PersonSpecFeedbackView(HasSpecificationsView):

    @cachedproperty
    def feedback_specs(self):
        filter = [SpecificationFilter.FEEDBACK]
        return self.context.specifications(filter=filter)


class BugSubscriberPackageBugsSearchListingView(BugTaskSearchListingView):
    """Bugs reported on packages for a bug subscriber."""

    columns_to_show = ["id", "summary", "importance", "status"]

    @property
    def current_package(self):
        """Get the package whose bugs are currently being searched."""
        if not (
            self.widgets['distribution'].hasInput() and
            self.widgets['distribution'].getInputValue()):
            raise UnexpectedFormData("A distribution is required")
        if not (
            self.widgets['sourcepackagename'].hasInput() and
            self.widgets['sourcepackagename'].getInputValue()):
            raise UnexpectedFormData("A sourcepackagename is required")

        distribution = self.widgets['distribution'].getInputValue()
        return distribution.getSourcePackage(
            self.widgets['sourcepackagename'].getInputValue())

    def search(self, searchtext=None):
        distrosourcepackage = self.current_package
        return BugTaskSearchListingView.search(
            self, searchtext=searchtext, context=distrosourcepackage)

    def getMilestoneWidgetValues(self):
        """See `BugTaskSearchListingView`.

        We return only the active milestones on the current distribution
        since any others are irrelevant.
        """
        current_distro = self.current_package.distribution
        vocabulary_registry = getVocabularyRegistry()
        vocabulary = vocabulary_registry.get(current_distro, 'Milestone')

        return helpers.shortlist([
            dict(title=milestone.title, value=milestone.token, checked=False)
            for milestone in vocabulary],
            longest_expected=10)

    @cachedproperty
    def total_bug_counts(self):
        """Return the totals of each type of package bug count as a dict."""
        totals = {
            'open_bugs_count': 0,
            'critical_bugs_count': 0,
            'unassigned_bugs_count': 0,
            'inprogress_bugs_count': 0,}

        for package_counts in self.package_bug_counts:
            for key in totals.keys():
                totals[key] += int(package_counts[key])

        return totals

    @cachedproperty
    def package_bug_counts(self):
        """Return a list of dicts used for rendering package bug counts."""
        L = []
        package_counts = getUtility(IBugTaskSet).getBugCountsForPackages(
            self.user, self.context.getBugSubscriberPackages())
        for package_counts in package_counts:
            package = package_counts['package']
            L.append({
                'package_name': package.displayname,
                'package_search_url':
                    self.getBugSubscriberPackageSearchURL(package),
                'open_bugs_count': package_counts['open'],
                'open_bugs_url': self.getOpenBugsURL(package),
                'critical_bugs_count': package_counts['open_critical'],
                'critical_bugs_url': self.getCriticalBugsURL(package),
                'unassigned_bugs_count': package_counts['open_unassigned'],
                'unassigned_bugs_url': self.getUnassignedBugsURL(package),
                'inprogress_bugs_count': package_counts['open_inprogress'],
                'inprogress_bugs_url': self.getInProgressBugsURL(package)
            })

        return sorted(L, key=itemgetter('package_name'))

    def getOtherBugSubscriberPackageLinks(self):
        """Return a list of the other packages for a bug subscriber.

        This excludes the current package.
        """
        current_package = self.current_package

        other_packages = [
            package for package in self.context.getBugSubscriberPackages()
            if package != current_package]

        package_links = []
        for other_package in other_packages:
            package_links.append({
                'title': other_package.displayname,
                'url': self.getBugSubscriberPackageSearchURL(other_package)})

        return package_links

    def getBugSubscriberPackageSearchURL(self, distributionsourcepackage=None,
                                      advanced=False, extra_params=None):
        """Construct a default search URL for a distributionsourcepackage.

        Optional filter parameters can be specified as a dict with the
        extra_params argument.
        """
        if distributionsourcepackage is None:
            distributionsourcepackage = self.current_package

        params = {
            "field.distribution": distributionsourcepackage.distribution.name,
            "field.sourcepackagename": distributionsourcepackage.name,
            "search": "Search"}

        if extra_params is not None:
            # We must UTF-8 encode searchtext to play nicely with
            # urllib.urlencode, because it may contain non-ASCII characters.
            if extra_params.has_key("field.searchtext"):
                extra_params["field.searchtext"] = (
                    extra_params["field.searchtext"].encode("utf8"))

            params.update(extra_params)

        person_url = canonical_url(self.context)
        query_string = urllib.urlencode(sorted(params.items()), doseq=True)

        if advanced:
            return (person_url + '/+packagebugs-search?advanced=1&%s'
                    % query_string)
        else:
            return person_url + '/+packagebugs-search?%s' % query_string

    def getBugSubscriberPackageAdvancedSearchURL(self,
                                              distributionsourcepackage=None):
        """Build the advanced search URL for a distributionsourcepackage."""
        return self.getBugSubscriberPackageSearchURL(advanced=True)

    def getOpenBugsURL(self, distributionsourcepackage):
        """Return the URL for open bugs on distributionsourcepackage."""
        status_params = {'field.status': []}

        for status in UNRESOLVED_BUGTASK_STATUSES:
            status_params['field.status'].append(status.title)

        return self.getBugSubscriberPackageSearchURL(
            distributionsourcepackage=distributionsourcepackage,
            extra_params=status_params)

    def getCriticalBugsURL(self, distributionsourcepackage):
        """Return the URL for critical bugs on distributionsourcepackage."""
        critical_bugs_params = {
            'field.status': [], 'field.importance': "Critical"}

        for status in UNRESOLVED_BUGTASK_STATUSES:
            critical_bugs_params["field.status"].append(status.title)

        return self.getBugSubscriberPackageSearchURL(
            distributionsourcepackage=distributionsourcepackage,
            extra_params=critical_bugs_params)

    def getUnassignedBugsURL(self, distributionsourcepackage):
        """Return the URL for unassigned bugs on distributionsourcepackage."""
        unassigned_bugs_params = {
            "field.status": [], "field.unassigned": "on"}

        for status in UNRESOLVED_BUGTASK_STATUSES:
            unassigned_bugs_params["field.status"].append(status.title)

        return self.getBugSubscriberPackageSearchURL(
            distributionsourcepackage=distributionsourcepackage,
            extra_params=unassigned_bugs_params)

    def getInProgressBugsURL(self, distributionsourcepackage):
        """Return the URL for unassigned bugs on distributionsourcepackage."""
        inprogress_bugs_params = {"field.status": "In Progress"}

        return self.getBugSubscriberPackageSearchURL(
            distributionsourcepackage=distributionsourcepackage,
            extra_params=inprogress_bugs_params)

    def shouldShowSearchWidgets(self):
        # XXX: Guilherme Salgado 2005-11-05:
        # It's not possible to search amongst the bugs on maintained
        # software, so for now I'll be simply hiding the search widgets.
        return False

    # Methods that customize the advanced search form.
    def getAdvancedSearchPageHeading(self):
        return (
            "Bugs in %s: Advanced Search" % self.current_package.displayname)

    def getAdvancedSearchButtonLabel(self):
        return "Search bugs in %s" % self.current_package.displayname

    def getSimpleSearchURL(self):
        return self.getBugSubscriberPackageSearchURL()


class RelevantMilestonesMixin:
    """Mixin to narrow the milestone list to only relevant milestones."""

    def getMilestoneWidgetValues(self):
        """Return data used to render the milestone checkboxes."""
        milestones = getUtility(IBugTaskSet).getAssignedMilestonesFromSearch(
            self.searchUnbatched())
        return [
            dict(title=milestone.title, value=milestone.id, checked=False)
            for milestone in milestones]


class PersonRelatedBugTaskSearchListingView(RelevantMilestonesMixin,
                                            BugTaskSearchListingView,
                                            FeedsMixin):
    """All bugs related to someone."""

    columns_to_show = ["id", "summary", "bugtargetdisplayname",
                       "importance", "status"]

    def searchUnbatched(self, searchtext=None, context=None,
                        extra_params=None):
        """Return the open bugs related to a person.

        :param extra_params: A dict that provides search params added to
            the search criteria taken from the request. Params in
            `extra_params` take precedence over request params.
        """
        if context is None:
            context = self.context

        params = self.buildSearchParams(extra_params=extra_params)
        subscriber_params = copy.copy(params)
        subscriber_params.subscriber = context
        assignee_params = copy.copy(params)
        owner_params = copy.copy(params)
        commenter_params = copy.copy(params)

        # Only override the assignee, commenter and owner if they were not
        # specified by the user.
        if assignee_params.assignee is None:
            assignee_params.assignee = context
        if owner_params.owner is None:
            # Specify both owner and bug_reporter to try to prevent the same
            # bug (but different tasks) being displayed.
            owner_params.owner = context
            owner_params.bug_reporter = context
        if commenter_params.bug_commenter is None:
            commenter_params.bug_commenter = context

        return context.searchTasks(
            assignee_params, subscriber_params, owner_params,
            commenter_params)

    def getSearchPageHeading(self):
        return "Bugs related to %s" % self.context.displayname

    def getAdvancedSearchPageHeading(self):
        return "Bugs Related to %s: Advanced Search" % (
            self.context.displayname)

    def getAdvancedSearchButtonLabel(self):
        return "Search bugs related to %s" % self.context.displayname

    def getSimpleSearchURL(self):
        return canonical_url(self.context, view_name="+bugs")


class PersonAssignedBugTaskSearchListingView(RelevantMilestonesMixin,
                                             BugTaskSearchListingView):
    """All bugs assigned to someone."""

    columns_to_show = ["id", "summary", "bugtargetdisplayname",
                       "importance", "status"]

    def searchUnbatched(self, searchtext=None, context=None,
                        extra_params=None):
        """Return the open bugs assigned to a person."""
        if context is None:
            context = self.context

        if extra_params is None:
            extra_params = dict()
        else:
            extra_params = dict(extra_params)
        extra_params['assignee'] = context

        sup = super(PersonAssignedBugTaskSearchListingView, self)
        return sup.searchUnbatched(searchtext, context, extra_params)

    def shouldShowAssigneeWidget(self):
        """Should the assignee widget be shown on the advanced search page?"""
        return False

    def shouldShowAssignedToTeamPortlet(self):
        """Should the team assigned bugs portlet be shown?"""
        return True

    def shouldShowTagsCombinatorWidget(self):
        """Should the tags combinator widget show on the search page?"""
        return False

    def getSearchPageHeading(self):
        """The header for the search page."""
        return "Bugs assigned to %s" % self.context.displayname

    def getAdvancedSearchPageHeading(self):
        """The header for the advanced search page."""
        return "Bugs Assigned to %s: Advanced Search" % (
            self.context.displayname)

    def getAdvancedSearchButtonLabel(self):
        """The Search button for the advanced search page."""
        return "Search bugs assigned to %s" % self.context.displayname

    def getSimpleSearchURL(self):
        """Return a URL that can be usedas an href to the simple search."""
        return canonical_url(self.context, view_name="+assignedbugs")


class PersonCommentedBugTaskSearchListingView(RelevantMilestonesMixin,
                                              BugTaskSearchListingView):
    """All bugs commented on by a Person."""

    columns_to_show = ["id", "summary", "bugtargetdisplayname",
                       "importance", "status"]

    def searchUnbatched(self, searchtext=None, context=None,
                        extra_params=None):
        """Return the open bugs commented on by a person."""
        if context is None:
            context = self.context

        if extra_params is None:
            extra_params = dict()
        else:
            extra_params = dict(extra_params)
        extra_params['bug_commenter'] = context

        sup = super(PersonCommentedBugTaskSearchListingView, self)
        return sup.searchUnbatched(searchtext, context, extra_params)

    def getSearchPageHeading(self):
        """The header for the search page."""
        return "Bugs commented on by %s" % self.context.displayname

    def getAdvancedSearchPageHeading(self):
        """The header for the advanced search page."""
        return "Bugs commented on by %s: Advanced Search" % (
            self.context.displayname)

    def getAdvancedSearchButtonLabel(self):
        """The Search button for the advanced search page."""
        return "Search bugs commented on by %s" % self.context.displayname

    def getSimpleSearchURL(self):
        """Return a URL that can be used as an href to the simple search."""
        return canonical_url(self.context, view_name="+commentedbugs")


class PersonReportedBugTaskSearchListingView(RelevantMilestonesMixin,
                                             BugTaskSearchListingView):
    """All bugs reported by someone."""

    columns_to_show = ["id", "summary", "bugtargetdisplayname",
                       "importance", "status"]

    def searchUnbatched(self, searchtext=None, context=None,
                        extra_params=None):
        """Return the bugs reported by a person."""
        if context is None:
            context = self.context

        if extra_params is None:
            extra_params = dict()
        else:
            extra_params = dict(extra_params)
        # Specify both owner and bug_reporter to try to prevent the same
        # bug (but different tasks) being displayed.
        extra_params['owner'] = context
        extra_params['bug_reporter'] = context

        sup = super(PersonReportedBugTaskSearchListingView, self)
        return sup.searchUnbatched(searchtext, context, extra_params)

    def getSearchPageHeading(self):
        """The header for the search page."""
        return "Bugs reported by %s" % self.context.displayname

    def getAdvancedSearchPageHeading(self):
        """The header for the advanced search page."""
        return "Bugs Reported by %s: Advanced Search" % (
            self.context.displayname)

    def getAdvancedSearchButtonLabel(self):
        """The Search button for the advanced search page."""
        return "Search bugs reported by %s" % self.context.displayname

    def getSimpleSearchURL(self):
        """Return a URL that can be used as an href to the simple search."""
        return canonical_url(self.context, view_name="+reportedbugs")

    def shouldShowReporterWidget(self):
        """Should the reporter widget be shown on the advanced search page?"""
        return False

    def shouldShowTagsCombinatorWidget(self):
        """Should the tags combinator widget show on the search page?"""
        return False


class PersonSubscribedBugTaskSearchListingView(RelevantMilestonesMixin,
                                               BugTaskSearchListingView):
    """All bugs someone is subscribed to."""

    columns_to_show = ["id", "summary", "bugtargetdisplayname",
                       "importance", "status"]

    def searchUnbatched(self, searchtext=None, context=None,
                        extra_params=None):
        """Return the bugs subscribed to by a person."""
        if context is None:
            context = self.context

        if extra_params is None:
            extra_params = dict()
        else:
            extra_params = dict(extra_params)
        extra_params['subscriber'] = context

        sup = super(PersonSubscribedBugTaskSearchListingView, self)
        return sup.searchUnbatched(searchtext, context, extra_params)

    def getSearchPageHeading(self):
        """The header for the search page."""
        return "Bugs %s is subscribed to" % self.context.displayname

    def getAdvancedSearchPageHeading(self):
        """The header for the advanced search page."""
        return "Bugs %s is Cc'd to: Advanced Search" % (
            self.context.displayname)

    def getAdvancedSearchButtonLabel(self):
        """The Search button for the advanced search page."""
        return "Search bugs %s is Cc'd to" % self.context.displayname

    def getSimpleSearchURL(self):
        """Return a URL that can be used as an href to the simple search."""
        return canonical_url(self.context, view_name="+subscribedbugs")


class PersonVouchersView(LaunchpadFormView):
    """Form for displaying and redeeming commercial subscription vouchers."""

    custom_widget('voucher', LaunchpadDropdownWidget)
    custom_widget('project', SinglePopupWidget)

    def setUpFields(self):
        """Set up the fields for this view."""

        self.form_fields = []
        # Make the less expensive test for commercial projects first
        # to avoid the more costly fetching of unredeemed vouchers.
        if (self.has_commercial_projects and
            len(self.unredeemed_vouchers) > 0):
            self.form_fields = (self.createProjectField() +
                                self.createVoucherField())

    def createProjectField(self):
        """Create the project field for selection commercial projects.

        The vocabulary shows commercial projects owned by the current user.
        """
        field = FormFields(
            Choice(__name__='project',
                   title=_('Select the project you wish to subscribe'),
                   description=_('Commercial projects you administer'),
                   vocabulary="CommercialProjects",
                   required=True),
            render_context=self.render_context)
        return field

    def createVoucherField(self):
        """Create voucher field.

        Only unredeemed vouchers owned by the user are shown.
        """
        terms = []
        for voucher in self.unredeemed_vouchers:
            text = "%s (%d months)" % (
                voucher.voucher_id, voucher.term_months)
            terms.append(SimpleTerm(voucher, voucher.voucher_id, text))
        voucher_vocabulary = SimpleVocabulary(terms)
        field = FormFields(
            Choice(__name__='voucher',
                   title=_('Select a voucher'),
                   description=_('Choose one of these unredeemed vouchers'),
                   vocabulary=voucher_vocabulary,
                   required=True),
            render_context=self.render_context)
        return field

    @cachedproperty
    def unredeemed_vouchers(self):
        """Get the unredeemed vouchers owned by the user."""
        unredeemed, redeemed = (
            self.context.getCommercialSubscriptionVouchers())
        return unredeemed

    @cachedproperty
    def has_commercial_projects(self):
        """Does the user manage one or more commercial project?

        Users with launchpad.Commercial permission can manage vouchers for any
        project so the property is True always.  Otherwise it is true if the
        vocabulary is not empty.
        """
        if check_permission('launchpad.Commercial', self.context):
            return True
        vocabulary_registry = getVocabularyRegistry()
        vocabulary = vocabulary_registry.get(self.context,
                                             "CommercialProjects")
        return len(vocabulary) > 0

    @action(_("Cancel"), name="cancel",
            validator='validate_cancel')
    def cancel_action(self, action, data):
        """Simply redirect to the user's page."""
        self.next_url = canonical_url(self.context)

    @action(_("Redeem"), name="redeem")
    def redeem_action(self, action, data):
        salesforce_proxy = getUtility(ISalesforceVoucherProxy)
        project = data['project']
        voucher = data['voucher']

        try:
            # The call to redeemVoucher returns True if it succeeds or it
            # raises an exception.  Therefore the return value does not need
            # to be checked.
            result = salesforce_proxy.redeemVoucher(voucher.voucher_id,
                                                    self.context,
                                                    project)
            project.redeemSubscriptionVoucher(
                voucher=voucher.voucher_id,
                registrant=self.context,
                purchaser=self.context,
                subscription_months=voucher.term_months)
            self.request.response.addInfoNotification(
                _("Voucher redeemed successfully"))
            # Force the page to reload so the just consumed voucher is
            # not displayed again (since the field has already been
            # created).
            self.next_url = self.request.URL
        except SalesforceVoucherProxyException, error:
            self.addError(
                _("The voucher could not be redeemed at this time."))
            # Log an OOPS report without raising an error.
            info = (error.__class__, error, None)
            globalErrorUtility = getUtility(IErrorReportingUtility)
            globalErrorUtility.raising(info, self.request)


class PersonLanguagesView(LaunchpadView):

    def initialize(self):
        request = self.request
        if request.method == "POST" and "SAVE-LANGS" in request.form:
            self.submitLanguages()

    def requestCountry(self):
        return ICountry(self.request, None)

    def browserLanguages(self):
        return (
            IRequestPreferredLanguages(self.request).getPreferredLanguages())

    def visible_checked_languages(self):
        return self.context.languages

    def visible_unchecked_languages(self):
        common_languages = getUtility(ILanguageSet).common_languages
        person_languages = self.context.languages
        return sorted(set(common_languages) - set(person_languages),
                      key=attrgetter('englishname'))

    def getRedirectionURL(self):
        request = self.request
        referrer = request.getHeader('referer')
        if referrer and referrer.startswith(request.getApplicationURL()):
            return referrer
        else:
            return ''

    @property
    def is_current_user(self):
        """Return True when the Context is also the User."""
        return self.user == self.context

    def submitLanguages(self):
        '''Process a POST request to the language preference form.

        This list of languages submitted is compared to the list of
        languages the user has, and the latter is matched to the former.
        '''

        all_languages = getUtility(ILanguageSet)
        old_languages = self.context.languages
        new_languages = []

        for key in all_languages.keys():
            if self.request.has_key(key) and self.request.get(key) == u'on':
                new_languages.append(all_languages[key])

        if self.is_current_user:
            subject = "your"
        else:
            subject = "%s's" % cgi.escape(self.context.displayname)

        # Add languages to the user's preferences.
        messages = []
        for language in set(new_languages) - set(old_languages):
            self.context.addLanguage(language)
            messages.append(
                "Added %(language)s to %(subject)s preferred languages." %
                {'language' : language.englishname, 'subject' : subject})

        # Remove languages from the user's preferences.
        for language in set(old_languages) - set(new_languages):
            self.context.removeLanguage(language)
            messages.append(
                "Removed %(language)s from %(subject)s preferred languages." %
                {'language' : language.englishname, 'subject' : subject})
        if len(messages) > 0:
            message = structured('<br />'.join(messages))
            self.request.response.addInfoNotification(message)
        redirection_url = self.request.get('redirection_url')
        if redirection_url:
            self.request.response.redirect(redirection_url)


class PersonView(LaunchpadView, FeedsMixin):
    """A View class used in almost all Person's pages."""

    @cachedproperty
    def recently_approved_members(self):
        members = self.context.getMembersByStatus(
            TeamMembershipStatus.APPROVED,
            orderBy='-TeamMembership.date_joined')
        return members[:5]

    @cachedproperty
    def recently_proposed_members(self):
        members = self.context.getMembersByStatus(
            TeamMembershipStatus.PROPOSED,
            orderBy='-TeamMembership.date_proposed')
        return members[:5]

    @cachedproperty
    def has_recent_approved_or_proposed_members(self):
        """Does the team have recently approved or proposed members?"""
        approved = self.recently_approved_members.count() > 0
        proposed = self.recently_proposed_members.count() > 0
        return approved or proposed

    @cachedproperty
    def openpolls(self):
        assert self.context.isTeam()
        return IPollSubset(self.context).getOpenPolls()

    @cachedproperty
    def closedpolls(self):
        assert self.context.isTeam()
        return IPollSubset(self.context).getClosedPolls()

    @cachedproperty
    def notyetopenedpolls(self):
        assert self.context.isTeam()
        return IPollSubset(self.context).getNotYetOpenedPolls()

    @cachedproperty
    def contributions(self):
        """Cache the results of getProjectsAndCategoriesContributedTo()."""
        return self.context.getProjectsAndCategoriesContributedTo(
            limit=5)

    @cachedproperty
    def contributed_categories(self):
        """Return all karma categories in which this person has some karma."""
        categories = set()
        for contrib in self.contributions:
            categories.update(category for category in contrib['categories'])
        return sorted(categories, key=attrgetter('title'))

    @cachedproperty
    def context_is_probably_a_team(self):
        """Return True if we have any indication that context is a team.

        For now, all we do is check whether or not any email associated with
        our context contains the '@lists.' string as that's a very good
        indication this is a team which was automatically created.

        This can only be used when the context is an automatically created
        profile (account_status == NOACCOUNT).
        """
        assert self.context.account_status == AccountStatus.NOACCOUNT, (
            "This can only be used when the context has no account.")
        emails = getUtility(IEmailAddressSet).getByPerson(self.context)
        for email in emails:
            if '@lists.' in email.email:
                return True
        return False

    @cachedproperty
    def is_delegated_identity(self):
        """Should the page delegate identity to the OpenId identitier.

        We only do this if it's enabled for the vhost.
        """
        return (self.context.is_valid_person
                and config.vhost.mainsite.openid_delegate_profile)

    @cachedproperty
    def openid_identity_url(self):
        """The public OpenID identity URL. That's the profile page."""
        profile_url = URI(canonical_url(self.context))
        if not config.vhost.mainsite.openid_delegate_profile:
            # Change the host to point to the production site.
            profile_url.host = config.launchpad.non_restricted_hostname
        return str(profile_url)

    @property
    def subscription_policy_description(self):
        """Return the description of this team's subscription policy."""
        team = self.context
        assert team.isTeam(), (
            'This method can only be called when the context is a team.')
        if team.subscriptionpolicy == TeamSubscriptionPolicy.RESTRICTED:
            description = _(
                "This is a restricted team; new members can only be added "
                "by one of the team's administrators.")
        elif team.subscriptionpolicy == TeamSubscriptionPolicy.MODERATED:
            description = _(
                "This is a moderated team; all subscriptions are subjected "
                "to approval by one of the team's administrators.")
        elif team.subscriptionpolicy == TeamSubscriptionPolicy.OPEN:
            description = _(
                "This is an open team; any user can join and no approval "
                "is required.")
        else:
            raise AssertionError('Unknown subscription policy.')
        return description

    @property
    def user_can_subscribe_to_list(self):
        """Can the user subscribe to this team's mailing list?

        A user can subscribe to the list if the team has an active
        mailing list, and if they do not already have a subscription.
        """
        if self.team_has_mailing_list:
            # If we are already subscribed, then we can not subscribe again.
            return not self.user_is_subscribed_to_list
        else:
            return False

    @property
    def user_is_subscribed_to_list(self):
        """Is the user subscribed to the team's mailing list?

        Subscriptions hang around even if the list is deactivated, etc.

        It is an error to ask if the user is subscribed to a mailing list
        that doesn't exist.
        """
        if self.user is None:
            return False

        mailing_list = self.context.mailing_list
        assert mailing_list is not None, "This team has no mailing list."
        has_subscription = bool(mailing_list.getSubscription(self.user))
        return has_subscription

    @property
    def team_has_mailing_list(self):
        """Is the team mailing list available for subscription?"""
        mailing_list = self.context.mailing_list
        return mailing_list is not None and mailing_list.is_usable

    def getURLToAssignedBugsInProgress(self):
        """Return an URL to a page which lists all bugs assigned to this
        person that are In Progress.
        """
        query_string = urllib.urlencode(
            [('field.status', BugTaskStatus.INPROGRESS.title)])
        url = "%s/+assignedbugs" % canonical_url(self.context)
        return ("%(url)s?search=Search&%(query_string)s"
                % {'url': url, 'query_string': query_string})


    @cachedproperty
    def assigned_bugs_in_progress(self):
        """Return up to 5 assigned bugs that are In Progress."""
        params = BugTaskSearchParams(
            user=self.user, assignee=self.context, omit_dupes=True,
            status=BugTaskStatus.INPROGRESS, orderby='-date_last_updated')
        return list(self.context.searchTasks(params)[:5])

    @cachedproperty
    def assigned_specs_in_progress(self):
        """Return up to 5 assigned specs that are being worked on."""
        return list(self.context.assigned_specs_in_progress)

    @property
    def has_assigned_bugs_or_specs_in_progress(self):
        """Does the user have any bugs or specs that are being worked on?"""
        bugtasks = self.assigned_bugs_in_progress
        specs = self.assigned_specs_in_progress
        return len(bugtasks) > 0 or len(specs) > 0

    @property
    def viewing_own_page(self):
        return self.user == self.context

    @property
    def can_contact(self):
        """Can the user contact this context (this person or team)?

        Users can contact other valid users and teams. Anonymous users
        cannot contact persons or teams, and no one can contact an invalid
        person (inactive or without a preferred email address).
        """
        return (
            self.user is not None and self.context.is_valid_person_or_team)

    @property
    def contact_link_title(self):
        """Return the appropriate +contactuser link title for the tooltip."""
        if self.context.is_team:
            if self.user.inTeam(self.context):
                return 'Send an email to your team through Launchpad'
            else:
                return "Send an email to this team's owner through Launchpad"
        elif self.viewing_own_page:
            return 'Send an email to yourself through Launchpad'
        else:
            return 'Send an email to this user through Launchpad'

    @property
    def specific_contact_text(self):
        """Return the appropriate link text."""
        if self.context.is_team:
            return 'Contact this team'
        else:
            # Note that we explicitly do not change the text to "Contact
            # yourself" when viewing your own page.
            return 'Contact this user'

    def hasCurrentPolls(self):
        """Return True if this team has any non-closed polls."""
        assert self.context.isTeam()
        return bool(self.openpolls) or bool(self.notyetopenedpolls)

    def no_bounties(self):
        return not (self.context.ownedBounties or
            self.context.reviewerBounties or
            self.context.subscribedBounties or
            self.context.claimedBounties)

    def userIsOwner(self):
        """Return True if the user is the owner of this Team."""
        if self.user is None:
            return False

        return self.user.inTeam(self.context.teamowner)

    def findUserPathToTeam(self):
        assert self.user is not None
        return self.user.findPathToTeam(self.context)

    def indirect_teams_via(self):
        """Return a list of dictionaries, where each dictionary has a team
        in which the person is an indirect member, and a path to membership
        in that team.
        """
        return [{'team': team,
                 'via': ', '.join(
                    [viateam.displayname for viateam in
                        self.context.findPathToTeam(team)[:-1]])}
                for team in self.context.teams_indirectly_participated_in]

    def userIsParticipant(self):
        """Return true if the user is a participant of this team.

        A person is said to be a team participant when he's a member
        of that team, either directly or indirectly via another team
        membership.
        """
        if self.user is None:
            return False
        return self.user.inTeam(self.context)

    def userIsActiveMember(self):
        """Return True if the user is an active member of this team."""
        return userIsActiveTeamMember(self.context)

    def userIsProposedMember(self):
        """Return True if the user is a proposed member of this team."""
        if self.user is None:
            return False
        return self.user in self.context.proposedmembers

    def userCanRequestToLeave(self):
        """Return true if the user can request to leave this team.

        A given user can leave a team only if he's an active member.
        """
        return self.userIsActiveMember()

    @cachedproperty
    def email_address_visibility(self):
        """The EmailAddressVisibleState of this person or team.

        :return: The state of what a logged in user may know of a
            person or team's email addresses.
        :rtype: `EmailAddressVisibleState`
        """
        return EmailAddressVisibleState(self)

    @property
    def visible_email_addresses(self):
        """The list of email address that can be shown.

        The list contains email addresses when the EmailAddressVisibleState's
        PUBLIC or ALLOWED attributes are True. The preferred email
        address is the first in the list, the other validated email addresses
        are not ordered. When the team is the context, only the preferred
        email address is in the list.

        :return: A list of email address strings that can be seen.
        """
        visible_states = (
            EmailAddressVisibleState.PUBLIC, EmailAddressVisibleState.ALLOWED)
        if self.email_address_visibility.state in visible_states:
            emails = [self.context.preferredemail.email]
            if not self.context.isTeam():
                emails.extend(sorted(
                    email.email for email in self.context.validatedemails))
            return emails
        else:
            return []

    @property
    def visible_email_address_description(self):
        """A description of who can see a user's email addresses.

        :return: A string, or None if the email addresses cannot be viewed
            by any user.
        """
        state = self.email_address_visibility.state
        if state is EmailAddressVisibleState.PUBLIC:
            return 'This email address is only visible to Launchpad users.'
        elif state is EmailAddressVisibleState.ALLOWED:
            return 'This email address is not disclosed to others.'
        else:
            return None

    def showSSHKeys(self):
        """Return a data structure used for display of raw SSH keys"""
        self.request.response.setHeader('Content-Type', 'text/plain')
        keys = []
        for key in self.context.sshkeys:
            if key.keytype == SSHKeyType.DSA:
                type_name = 'ssh-dss'
            elif key.keytype == SSHKeyType.RSA:
                type_name = 'ssh-rsa'
            else:
                type_name = 'Unknown key type'
            keys.append("%s %s %s" % (type_name, key.keytext, key.comment))
        return "\n".join(keys)

    @cachedproperty
    def archive_url(self):
        """Return a url to a mailing list archive for the team's list.

        If the person is not a team, does not have a mailing list, that
        mailing list has never been activated, or the team is private and the
        logged in user is not a team member, return None instead.  The url is
        also returned if the user is a Launchpad admin.
        """
        celebrities = getUtility(ILaunchpadCelebrities)
        mailing_list = self.context.mailing_list
        if mailing_list is None:
            return None
        elif mailing_list.is_public:
            return mailing_list.archive_url
        elif self.user is None:
            return None
        elif (self.user.inTeam(self.context) or
              self.user.inTeam(celebrities.admin)):
            return mailing_list.archive_url
        else:
            return None

    @cachedproperty
    def languages(self):
        """The user's preferred languages, or English is none are set."""
        languages = list(self.context.languages)
        if len(languages) > 0:
            englishnames = [language.englishname for language in languages]
            return ', '.join(sorted(englishnames))
        else:
            return getUtility(ILaunchpadCelebrities).english.englishname

    @cachedproperty
    def has_karma(self):
        """Does the have karma?"""
        return bool(self.context.karma_category_caches)

    @cachedproperty
    def has_expired_karma(self):
        """Did the user have karm?."""
        return self.context.latestKarma().count() > 0

    @property
    def public_private_css(self):
        """The CSS classes that represent the public or private state."""
        if self.context.private:
            return 'aside private'
        else:
            return 'aside public'

    @cachedproperty
    def should_show_ppa_section(self):
        """Return True if "Personal package archives" is to be shown.

        We display it if:
        person has viewable ppa or current_user has lp.edit
        """
        # If the current user has edit permission, show the section.
        if check_permission('launchpad.Edit', self.context):
            return True

        # If the current user is allowed to see any PPAs, show the
        # section.
        for ppa in self.context.ppas:
            if check_permission('launchpad.View', ppa):
                return True

        return False


class EmailAddressVisibleState:
    """The state of a person's email addresses w.r.t. the logged in user.

    There are five states that describe the visibility of a person or
    team's addresses to a logged in user, only one will be True:

    * LOGIN_REQUIRED: The user is anonymous; email addresses are never
      visible to anonymous users.
    * NONE_AVAILABLE: The person has no validated email addresses or the
      team has no contact address registered, so there is nothing to show.
    * PUBLIC: The person is not hiding their email addresses, or the team
      has a contact address, so any logged in user may view them.
    * HIDDEN: The person is hiding their email address, so even logged in
      users cannot view them.  Teams cannot hide their contact address.
    * ALLOWED: The person is hiding their email address, but the logged in
      user has permission to see them.  This is either because the user is
      viewing their own page or because the user is a privileged
      administrator.
    """
    LOGIN_REQUIRED = object()
    NONE_AVAILABLE = object()
    PUBLIC = object()
    HIDDEN = object()
    ALLOWED = object()

    def __init__(self, view):
        """Set the state.

        :param view: The view that provides the current user and the
            context (person or team).
        :type view: `LaunchpadView`
        """
        if view.user is None:
            self.state = EmailAddressVisibleState.LOGIN_REQUIRED
        elif view.context.preferredemail is None:
            self.state = EmailAddressVisibleState.NONE_AVAILABLE
        elif not view.context.hide_email_addresses:
            self.state = EmailAddressVisibleState.PUBLIC
        elif check_permission('launchpad.View',  view.context.preferredemail):
            self.state = EmailAddressVisibleState.ALLOWED
        else:
            self.state = EmailAddressVisibleState.HIDDEN

    @property
    def is_login_required(self):
        """Is login required to see the person or team's addresses?"""
        return self.state is EmailAddressVisibleState.LOGIN_REQUIRED

    @property
    def are_none_available(self):
        """Does the person or team not have any email addresses?"""
        return self.state is EmailAddressVisibleState.NONE_AVAILABLE

    @property
    def are_public(self):
        """Are the person's or team's email addresses public to users?"""
        return self.state is EmailAddressVisibleState.PUBLIC

    @property
    def are_hidden(self):
        """Are the person's or team's email addresses hidden from the user?"""
        return self.state is EmailAddressVisibleState.HIDDEN

    @property
    def are_allowed(self):
        """Is the user allowed to see the person's or team's addresses?"""
        return self.state is EmailAddressVisibleState.ALLOWED


class PersonIndexView(XRDSContentNegotiationMixin, PersonView):
    """View class for person +index and +xrds pages."""

    xrds_template = ViewPageTemplateFile(
        "../../../canonical/signon/templates/person-xrds.pt")

    def initialize(self):
        super(PersonIndexView, self).initialize()
        # This view requires the gmap2 Javascript in order to render the map
        # with the person's usual location. The location is only availble if
        # the location is set, visible, and the viewing user wants to see it.
        launchpad_views = get_launchpad_views(self.request.cookies)
        self._small_map = launchpad_views['small_maps']
        if (self.has_visible_location and self._small_map):
            self.request.needs_gmap2 = True
        if self.request.method == "POST":
            self.processForm()

    @cachedproperty
    def enable_xrds_discovery(self):
        """Only enable discovery if person is OpenID enabled."""
        return self.is_delegated_identity

    @cachedproperty
    def openid_server_url(self):
        """The OpenID Server endpoint URL for Launchpad."""
        return CurrentOpenIDEndPoint.getServiceURL()

    @cachedproperty
    def openid_identity_url(self):
        return IOpenIDPersistentIdentity(self.context).openid_identity_url

    def processForm(self):
        if not self.request.form.get('unsubscribe'):
            raise UnexpectedFormData(
                "The mailing list form did not receive the expected form "
                "fields.")

        mailing_list = self.context.mailing_list
        if mailing_list is None:
            raise UnexpectedFormData(
                _("This team does not have a mailing list."))
        if not self.user:
            raise Unauthorized(
                _("You must be logged in to unsubscribe."))
        try:
            mailing_list.unsubscribe(self.user)
        except CannotUnsubscribe:
            self.request.response.addErrorNotification(
                _("You could not be unsubscribed from the team mailing "
                  "list."))
        else:
            self.request.response.addInfoNotification(
                _("You have been unsubscribed from the team "
                  "mailing list."))
        self.request.response.redirect(canonical_url(self.context))

    @property
    def map_portlet_html(self):
        """Generate the HTML which shows the map portlet."""
        assert self.has_visible_location, (
            "Can't generate the map for a person who hasn't set a "
            "visible location.")
        assert self.request.needs_gmap2 or not self._small_map, (
            "To use this method a view must flag that it needs gmap2.")

        replacements = {'center_lat': self.context.latitude,
                        'center_lng': self.context.longitude}
        return u"""
            <script type="text/javascript">
                YUI().use('node', 'lp.mapping', function(Y) {
                    function renderMap() {
                        Y.lp.mapping.renderPersonMapSmall(
                            %(center_lat)s, %(center_lng)s);
                     }
                     Y.on("domready", renderMap);
                });
            </script>""" % replacements

    @cachedproperty
    def has_visible_location(self):
        """Does the person have latitude and a visible location."""
        if self.context.is_team:
            return self.context.mapped_participants_count > 0
        else:
            return (check_permission('launchpad.View', self.context.location)
                and self.context.latitude is not None)

    @property
    def should_show_map_portlet(self):
        """Should the map portlet be displayed?

        The map portlet is displayed only if the person has no location
        specified, or if the user has permission to view the person's
        location.
        """
        if self.context.location is None:
            return True
        else:
            return check_permission('launchpad.View', self.context.location)


class PersonCodeOfConductEditView(LaunchpadView):

    def performCoCChanges(self):
        """Make changes to code-of-conduct signature records for this
        person.
        """
        sig_ids = self.request.form.get("DEACTIVATE_SIGNATURE")

        if sig_ids is not None:
            sCoC_util = getUtility(ISignedCodeOfConductSet)

            # verify if we have multiple entries to deactive
            if not isinstance(sig_ids, list):
                sig_ids = [sig_ids]

            for sig_id in sig_ids:
                sig_id = int(sig_id)
                # Deactivating signature
                comment = 'Deactivated by Owner'
                sCoC_util.modifySignature(sig_id, self.user, comment, False)

            return True


class PersonEditWikiNamesView(LaunchpadView):
    def _validateWikiURL(self, url):
        """Validate the URL.

        Make sure that the result is a valid URL with only the
        appropriate schemes.
        """
        try:
            uri = URI(url)
            if uri.scheme not in ('http', 'https'):
                self.error_message = structured(
                    'The URL scheme "%(scheme)s" is not allowed.  '
                    'Only http or https URLs may be used.', scheme=uri.scheme)
                return False
        except InvalidURIError, e:
            self.error_message = structured(
                '"%(url)s" is not a valid URL.', url=url)
            return False
        return True

    def _sanitizeWikiURL(self, url):
        """Strip whitespaces and make sure :url ends in a single '/'."""
        if not url:
            return url
        return '%s/' % url.strip().rstrip('/')

    def initialize(self):
        """Process the WikiNames form."""
        self.error_message = None
        if self.request.method != "POST":
            # Nothing to do
            return

        form = self.request.form
        context = self.context
        wikinameset = getUtility(IWikiNameSet)

        for w in context.wiki_names:
            # XXX: GuilhermeSalgado 2005-08-25:
            # We're exposing WikiName IDs here because that's the only
            # unique column we have. If we don't do this we'll have to
            # generate the field names using the WikiName.wiki and
            # WikiName.wikiname columns (because these two columns make
            # another unique identifier for WikiNames), but that's tricky and
            # not worth the extra work.
            if form.get('remove_%d' % w.id):
                w.destroySelf()
            else:
                wiki = self._sanitizeWikiURL(form.get('wiki_%d' % w.id))
                wikiname = form.get('wikiname_%d' % w.id)
                if not (wiki and wikiname):
                    self.error_message = structured(
                        "Neither Wiki nor WikiName can be empty.")
                    return
                if not self._validateWikiURL(wiki):
                    return
                w.wiki = wiki
                w.wikiname = wikiname

        wiki = self._sanitizeWikiURL(form.get('newwiki'))
        wikiname = form.get('newwikiname')
        if wiki or wikiname:
            if wiki and wikiname:
                existingwiki = wikinameset.getByWikiAndName(wiki, wikiname)
                if existingwiki and existingwiki.person != context:
                    self.error_message = structured(
                        'The WikiName %s%s is already registered by '
                        '<a href="%s">%s</a>.',
                        wiki, wikiname, canonical_url(existingwiki.person),
                        existingwiki.person.displayname)
                    return
                elif existingwiki:
                    self.error_message = structured(
                        'The WikiName %s%s already belongs to you.',
                        wiki, wikiname)
                    return
                if not self._validateWikiURL(wiki):
                    return
                wikinameset.new(context, wiki, wikiname)
            else:
                self.newwiki = wiki
                self.newwikiname = wikiname
                self.error_message = structured(
                    "Neither Wiki nor WikiName can be empty.")
                return


class PersonEditIRCNicknamesView(LaunchpadView):

    def initialize(self):
        """Process the IRC nicknames form."""
        self.error_message = None
        if self.request.method != "POST":
            # Nothing to do
            return

        form = self.request.form
        for ircnick in self.context.ircnicknames:
            # XXX: GuilhermeSalgado 2005-08-25:
            # We're exposing IrcID IDs here because that's the only
            # unique column we have, so we don't have anything else that we
            # can use to make field names that allow us to uniquely identify
            # them.
            if form.get('remove_%d' % ircnick.id):
                ircnick.destroySelf()
            else:
                nick = form.get('nick_%d' % ircnick.id)
                network = form.get('network_%d' % ircnick.id)
                if not (nick and network):
                    self.error_message = structured(
                        "Neither Nickname nor Network can be empty.")
                    return
                ircnick.nickname = nick
                ircnick.network = network

        nick = form.get('newnick')
        network = form.get('newnetwork')
        if nick or network:
            if nick and network:
                getUtility(IIrcIDSet).new(self.context, network, nick)
            else:
                self.newnick = nick
                self.newnetwork = network
                self.error_message = structured(
                    "Neither Nickname nor Network can be empty.")
                return


class PersonEditJabberIDsView(LaunchpadView):

    def initialize(self):
        """Process the Jabber ID form."""
        self.error_message = None
        if self.request.method != "POST":
            # Nothing to do
            return

        form = self.request.form
        for jabber in self.context.jabberids:
            if form.get('remove_%s' % jabber.jabberid):
                jabber.destroySelf()
            else:
                jabberid = form.get('jabberid_%s' % jabber.jabberid)
                if not jabberid:
                    self.error_message = structured(
                        "You cannot save an empty Jabber ID.")
                    return
                jabber.jabberid = jabberid

        jabberid = form.get('newjabberid')
        if jabberid:
            jabberset = getUtility(IJabberIDSet)
            existingjabber = jabberset.getByJabberID(jabberid)
            if existingjabber is None:
                jabberset.new(self.context, jabberid)
            elif existingjabber.person != self.context:
                self.error_message = structured(
                    'The Jabber ID %s is already registered by '
                    '<a href="%s">%s</a>.',
                    jabberid, canonical_url(existingjabber.person),
                    existingjabber.person.displayname)
                return
            else:
                self.error_message = structured(
                    'The Jabber ID %s already belongs to you.', jabberid)
                return


class PersonEditSSHKeysView(LaunchpadView):

    implements(IPersonEditMenu)

    info_message = None
    error_message = None

    def initialize(self):
        if self.request.method != "POST":
            # Nothing to do
            return

        action = self.request.form.get('action')

        if action == 'add_ssh':
            self.add_ssh()
        elif action == 'remove_ssh':
            self.remove_ssh()
        else:
            raise UnexpectedFormData("Unexpected action: %s" % action)

    def add_ssh(self):
        sshkey = self.request.form.get('sshkey')
        try:
            kind, keytext, comment = sshkey.split(' ', 2)
        except ValueError:
            self.error_message = structured('Invalid public key')
            return

        if not (kind and keytext and comment):
            self.error_message = structured('Invalid public key')
            return

        process = subprocess.Popen(
            '/usr/bin/ssh-vulnkey -', shell=True, stdin=subprocess.PIPE,
            stdout=subprocess.PIPE, stderr=subprocess.PIPE)
        (out, err) = process.communicate(sshkey.encode('utf-8'))
        if 'compromised' in out.lower():
            self.error_message = structured(
                'This key is known to be compromised due to a security flaw '
                'in the software used to generate it, so it will not be '
                'accepted by Launchpad. See the full '
                '<a href="http://www.ubuntu.com/usn/usn-612-2">Security '
                'Notice</a> for further information and instructions on how '
                'to generate another key.')
            return

        if kind == 'ssh-rsa':
            keytype = SSHKeyType.RSA
        elif kind == 'ssh-dss':
            keytype = SSHKeyType.DSA
        else:
            self.error_message = structured('Invalid public key')
            return

        getUtility(ISSHKeySet).new(self.user, keytype, keytext, comment)
        self.info_message = structured('SSH public key added.')

    def remove_ssh(self):
        key_id = self.request.form.get('key')
        if not key_id:
            raise UnexpectedFormData('SSH Key was not defined')

        sshkey = getUtility(ISSHKeySet).getByID(key_id)
        if sshkey is None:
            self.error_message = structured(
                "Cannot remove a key that doesn't exist")
            return

        if sshkey.person != self.user:
            raise UnexpectedFormData("Cannot remove someone else's key")

        comment = sshkey.comment
        sshkey.destroySelf()
        self.info_message = structured('Key "%s" removed' % comment)


<<<<<<< HEAD
class PersonTranslationView(LaunchpadView):
    """View for translation-related Person pages."""

    _pofiletranslator_cache = None

    history_horizon = None

    translations_person = None

    def initialize(self):
        self.translations_person = ITranslationsPerson(self.context)

    @cachedproperty
    def batchnav(self):
        batchnav = BatchNavigator(
            self.translations_person.translation_history, self.request)

        pofiletranslatorset = getUtility(IPOFileTranslatorSet)
        batch = batchnav.currentBatch()
        self._pofiletranslator_cache = (
            pofiletranslatorset.prefetchPOFileTranslatorRelations(batch))

        return batchnav

    @property
    def person_is_reviewer(self):
        """Is this person in a translation group?"""
        return bool(self.translation_groups)

    @cachedproperty
    def translation_groups(self):
        """Return translation groups a person is a member of."""
        return list(self.translations_person.translation_groups)

    @cachedproperty
    def translators(self):
        """Return translators a person is a member of."""
        return list(self.translations_person.translators)

    @cachedproperty
    def person_filter_querystring(self):
        """Return person's name appropriate for including in links."""
        return urllib.urlencode({'person': self.context.name})

    def should_display_message(self, translationmessage):
        """Should a certain `TranslationMessage` be displayed.

        Return False if user is not logged in and message may contain
        sensitive data such as email addresses.

        Otherwise, return True.
        """
        if self.user:
            return True
        return not (
            translationmessage.potmsgset.hide_translations_from_anonymous)

    def _findBestCommonReviewLinks(self, pofiles):
        """Find best links to a bunch of related `POFile`s.

        The `POFile`s must either be in the same `Product`, or in the
        same `DistroSeries` and `SourcePackageName`.
        
        This method finds the greatest common denominators between them,
        and returns a list of links to them: the individual translation
        if there is only one, the template if multiple translations of
        one template are involved, and so on.
        """
        assert pofiles, "Empty POFiles list in reviewable target."
        first_pofile = pofiles[0]

        if len(pofiles) == 1:
            # Simple case: one translation file.  Go straight to
            # translation page for its unreviewed strings.
            return [
                canonical_url(first_pofile) +
                "/+translate?show=new_suggestions"]

        productseries = set(
            pofile.potemplate.productseries
            for pofile in pofiles
            if pofile.potemplate.productseries)

        first_template = first_pofile.potemplate
        if first_template.sourcepackagename:
            # Multiple POFiles for a source package.  Show its template
            # listing.
            assert not productseries, "Found POFiles for mixed targets."
            distroseries = first_template.distroseries
            packagename = first_template.sourcepackagename
            return [canonical_url(distroseries.getSourcePackage(packagename))]

        if len(productseries) == 1:
            # All for the same ProductSeries.  Show its template
            # listing.
            return [canonical_url(first_template.productseries)]

        # Different release series of the same product.  Link to each of
        # the individual POFiles.
        return pofiles

    def _describeReviewableTarget(self, target, link, strings_count):
        """Produce dict to describe a reviewable target.

        The target may be a `Product` or a tuple of `SourcePackageName`
        and `DistroSeries`.
        """
        if isinstance(target, tuple):
            (name, distroseries) = target
            target = distroseries.getSourcePackage(name)
            is_product = False
        else:
            is_product = True

        if strings_count == 1:
            strings_wording = '%d string'
        else:
            strings_wording = '%d strings'

        return {
                'target': target,
                'count': strings_count,
                'link': link,
                'count_wording': strings_wording % strings_count,
                'is_product': is_product,
            }

    def _setHistoryHorizon(self):
        """If not already set, set `self.history_horizon`."""
        if self.history_horizon is None:
            now = datetime.now(pytz.timezone('UTC'))
            self.history_horizon = now - timedelta(90, 0, 0)

    def _aggregateTranslationTargets(self, pofiles):
        """Aggregate list of `POFile`s into sensible targets.

        Returns a list of target descriptions as returned by
        `_describeReviewableTarget` after going through
        `_findBestCommonReviewLinks`.
        """
        targets = {}
        for pofile in pofiles:
            template = pofile.potemplate
            if template.productseries:
                target = template.productseries.product
            else:
                target = (template.sourcepackagename, template.distroseries)

            if target in targets:
                (count, target_pofiles) = targets[target]
            else:
                count = 0
                target_pofiles = []

            (imported, changed, rosetta, unreviewed) = pofile.getStatistics()
            count += unreviewed
            target_pofiles.append(pofile)

            targets[target] = (count, target_pofiles)

        result = []
        for target, stats in targets.iteritems():
            (count, target_pofiles) = stats
            links = self._findBestCommonReviewLinks(target_pofiles)
            for link in links:
                result.append(
                    self._describeReviewableTarget(target, link, count))

        return result


    @cachedproperty
    def all_projects_and_packages_to_review(self):
        """Top projects and packages for this person to review."""
        self._setHistoryHorizon()
        return self._aggregateTranslationTargets(
            self.context.getReviewableTranslationFiles(
                no_older_than=self.history_horizon))

    @property
    def top_projects_and_packages_to_review(self):
        """Suggest translations for this person to review."""
        self._setHistoryHorizon()

        # Maximum number of projects/packages to list that this person
        # has recently worked on.
        max_old_targets = 9
        # Length of overall list to display.
        list_length = 10

        # Start out with the translations that the person has recently
        # worked on.  Aggregation may reduce the number we get, so ask
        # the database for a few extra.
        fetch = 5 * max_old_targets
        recent = self.all_projects_and_packages_to_review[:fetch]

        # Fill out the list with other translations that the person
        # could also be reviewing.
        empty_slots = list_length - min(len(recent), max_old_targets)
        fetch = 5 * empty_slots
        random_suggestions = self._aggregateTranslationTargets(
            self.context.suggestReviewableTranslationFiles(
                no_older_than=self.history_horizon)[:fetch])

        return recent[:max_old_targets] + random_suggestions[:empty_slots]

    @cachedproperty
    def num_projects_and_packages_to_review(self):
        """How many translations do we suggest for reviewing?"""
        return len(self.all_projects_and_packages_to_review)

    @property
    def person_includes_me(self):
        """Is the current user (a member of) this person?"""
        user = getUtility(ILaunchBag).user
        if user is None:
            return False
        else:
            return user.inTeam(self.context)


class PersonTranslationRelicensingView(LaunchpadFormView):
    """View for Person's translation relicensing page."""
    schema = ITranslationRelicensingAgreementEdit
    field_names = ['allow_relicensing', 'back_to']
    custom_widget(
        'allow_relicensing', LaunchpadRadioWidget, orientation='vertical')
    custom_widget('back_to', TextWidget, visible=False)

    @property
    def initial_values(self):
        """Set the default value for the relicensing radio buttons."""
        translations_person = ITranslationsPerson(self.context)
        # If the person has previously made a choice, we default to that.
        # Otherwise, we default to BSD, because that's what we'd prefer.
        if translations_person.translations_relicensing_agreement == False:
            default = TranslationRelicensingAgreementOptions.REMOVE
        else:
            default = TranslationRelicensingAgreementOptions.BSD
        return {
            "allow_relicensing": default,
            "back_to": self.request.get('back_to'),
            }

    @property
    def relicensing_url(self):
        """Return an URL for this view."""
        return canonical_url(self.context, view_name='+licensing')

    def getSafeRedirectURL(self, url):
        """Successful form submission should send to this URL."""
        if url and url.startswith(self.request.getApplicationURL()):
            return url
        else:
            return canonical_url(self.context)

    @action(_("Confirm"), name="submit")
    def submit_action(self, action, data):
        """Store person's decision about translations relicensing.

        Decision is stored through
        `ITranslationsPerson.translations_relicensing_agreement`
        which uses TranslationRelicensingAgreement table.
        """
        translations_person = ITranslationsPerson(self.context)
        allow_relicensing = data['allow_relicensing']
        if allow_relicensing == TranslationRelicensingAgreementOptions.BSD:
            translations_person.translations_relicensing_agreement = True
            self.request.response.addInfoNotification(_(
                "Thank you for BSD-licensing your translations."))
        elif (allow_relicensing ==
            TranslationRelicensingAgreementOptions.REMOVE):
            translations_person.translations_relicensing_agreement = False
            self.request.response.addInfoNotification(_(
                "We respect your choice. "
                "Your translations will be removed once we complete the "
                "switch to the BSD license. "
                "Thanks for trying out Launchpad Translations."))
        else:
            raise AssertionError(
                "Unknown allow_relicensing value: %r" % allow_relicensing)
        self.next_url = self.getSafeRedirectURL(data['back_to'])


=======
>>>>>>> 07d2e63c
class PersonGPGView(LaunchpadView):
    """View for the GPG-related actions for a Person

    Supports claiming (importing) a key, validating it and deactivating
    it. Also supports removing the token generated for validation (in
    the case you want to give up on importing the key).
    """

    implements(IPersonEditMenu)

    key = None
    fingerprint = None

    key_ok = False
    invalid_fingerprint = False
    key_retrieval_failed = False
    key_already_imported = False

    error_message = None
    info_message = None

    def keyserver_url(self):
        assert self.fingerprint
        return getUtility(
            IGPGHandler).getURLForKeyInServer(self.fingerprint, public=True)

    def form_action(self):
        permitted_actions = ['claim_gpg', 'deactivate_gpg',
                             'remove_gpgtoken', 'reactivate_gpg']
        if self.request.method != "POST":
            return ''
        action = self.request.form.get('action')
        if action and (action not in permitted_actions):
            raise UnexpectedFormData("Action was not defined")
        getattr(self, action)()

    def claim_gpg(self):
        # XXX cprov 2005-04-01: As "Claim GPG key" takes a lot of time, we
        # should process it throught the NotificationEngine.
        gpghandler = getUtility(IGPGHandler)
        fingerprint = self.request.form.get('fingerprint')
        self.fingerprint = gpghandler.sanitizeFingerprint(fingerprint)

        if not self.fingerprint:
            self.invalid_fingerprint = True
            return

        gpgkeyset = getUtility(IGPGKeySet)
        if gpgkeyset.getByFingerprint(self.fingerprint):
            self.key_already_imported = True
            return

        try:
            key = gpghandler.retrieveKey(self.fingerprint)
        except GPGKeyNotFoundError:
            self.key_retrieval_failed = True
            return

        self.key = key
        if not key.expired and not key.revoked:
            self._validateGPG(key)
            self.key_ok = True

    def deactivate_gpg(self):
        key_ids = self.request.form.get('DEACTIVATE_GPGKEY')

        if key_ids is None:
            self.error_message = structured(
                'No key(s) selected for deactivation.')
            return

        # verify if we have multiple entries to deactive
        if not isinstance(key_ids, list):
            key_ids = [key_ids]

        gpgkeyset = getUtility(IGPGKeySet)

        deactivated_keys = []
        for key_id in key_ids:
            gpgkey = gpgkeyset.get(key_id)
            if gpgkey is None:
                continue
            if gpgkey.owner != self.user:
                self.error_message = structured(
                    "Cannot deactivate someone else's key")
                return
            gpgkey.active = False
            deactivated_keys.append(gpgkey.displayname)

        flush_database_updates()
        self.info_message = structured(
           'Deactivated key(s): %s', ", ".join(deactivated_keys))

    def remove_gpgtoken(self):
        token_fingerprints = self.request.form.get('REMOVE_GPGTOKEN')

        if token_fingerprints is None:
            self.error_message = structured(
                'No key(s) pending validation selected.')
            return

        logintokenset = getUtility(ILoginTokenSet)
        if not isinstance(token_fingerprints, list):
            token_fingerprints = [token_fingerprints]

        cancelled_fingerprints = []
        for fingerprint in token_fingerprints:
            logintokenset.deleteByFingerprintRequesterAndType(
                fingerprint, self.user, LoginTokenType.VALIDATEGPG)
            logintokenset.deleteByFingerprintRequesterAndType(
                fingerprint, self.user, LoginTokenType.VALIDATESIGNONLYGPG)
            cancelled_fingerprints.append(fingerprint)

        self.info_message = structured(
            'Cancelled validation of key(s): %s',
            ", ".join(cancelled_fingerprints))

    def reactivate_gpg(self):
        key_ids = self.request.form.get('REACTIVATE_GPGKEY')

        if key_ids is None:
            self.error_message = structured(
                'No key(s) selected for reactivation.')
            return

        found = []
        notfound = []
        # verify if we have multiple entries to deactive
        if not isinstance(key_ids, list):
            key_ids = [key_ids]

        gpghandler = getUtility(IGPGHandler)
        keyset = getUtility(IGPGKeySet)

        for key_id in key_ids:
            gpgkey = keyset.get(key_id)
            try:
                key = gpghandler.retrieveKey(gpgkey.fingerprint)
            except GPGKeyNotFoundError:
                notfound.append(gpgkey.fingerprint)
            else:
                found.append(key.displayname)
                self._validateGPG(key)

        comments = []
        if len(found) > 0:
            comments.append(
                'A message has been sent to %s with instructions to '
                'reactivate these key(s): %s'
                % (self.context.preferredemail.email, ', '.join(found)))
        if len(notfound) > 0:
            if len(notfound) == 1:
                comments.append(
                    'Launchpad failed to retrieve this key from '
                    'the keyserver: %s. Please make sure the key is '
                    'published in a keyserver (such as '
                    '<a href="http://pgp.mit.edu">pgp.mit.edu</a>) before '
                    'trying to reactivate it again.' % (', '.join(notfound)))
            else:
                comments.append(
                    'Launchpad failed to retrieve these keys from '
                    'the keyserver: %s. Please make sure the keys '
                    'are published in a keyserver (such as '
                    '<a href="http://pgp.mit.edu">pgp.mit.edu</a>) '
                    'before trying to reactivate them '
                    'again.' % (', '.join(notfound)))

        self.info_message = structured('\n<br />\n'.join(comments))

    def _validateGPG(self, key):
        logintokenset = getUtility(ILoginTokenSet)
        bag = getUtility(ILaunchBag)

        preferredemail = bag.user.preferredemail.email
        login = bag.login

        if key.can_encrypt:
            tokentype = LoginTokenType.VALIDATEGPG
        else:
            tokentype = LoginTokenType.VALIDATESIGNONLYGPG

        token = logintokenset.new(self.context, login,
                                  preferredemail,
                                  tokentype,
                                  fingerprint=key.fingerprint)

        token.sendGPGValidationRequest(key)


class PersonChangePasswordView(LaunchpadFormView):

    implements(IPersonEditMenu)

    label = "Change your password"
    schema = IPersonChangePassword
    field_names = ['currentpassword', 'password']
    custom_widget('password', PasswordChangeWidget)

    @property
    def next_url(self):
        return canonical_url(self.context)

    def validate(self, form_values):
        currentpassword = form_values.get('currentpassword')
        encryptor = getUtility(IPasswordEncryptor)
        if not encryptor.validate(currentpassword, self.context.password):
            self.setFieldError('currentpassword', _(
                "The provided password doesn't match your current password."))

    @action(_("Change Password"), name="submit")
    def submit_action(self, action, data):
        password = data['password']
        self.context.password = password
        self.request.response.addInfoNotification(_(
            "Password changed successfully"))


class BasePersonEditView(LaunchpadEditFormView):

    schema = IPerson
    field_names = []

    @action(_("Save"), name="save")
    def action_save(self, action, data):
        self.updateContextFromData(data)
        self.next_url = canonical_url(self.context)


class PersonEditHomePageView(BasePersonEditView):

    field_names = ['homepage_content']
    custom_widget(
        'homepage_content', TextAreaWidget, height=30, width=30)


class PersonEditView(BasePersonEditView):
    """The Person 'Edit' page."""

    field_names = ['displayname', 'name', 'mugshot', 'homepage_content',
                   'hide_email_addresses', 'verbose_bugnotifications']
    custom_widget('mugshot', ImageChangeWidget, ImageChangeWidget.EDIT_STYLE)

    implements(IPersonEditMenu)

    # Will contain an hidden input when the user is renaming his
    # account with full knowledge of the consequences.
    i_know_this_is_an_openid_security_issue_input = None

    @property
    def cancel_url(self):
        """The URL that the 'Cancel' link should return to."""
        return canonical_url(self.context)

    def setUpWidgets(self):
        """See `LaunchpadViewForm`.

        When a user has a PPA renames are prohibited.
        """
        writable = self.context.archive is None
        if not writable:
            # This makes the field's widget display (i.e. read) only.
            self.form_fields['name'].for_display = True
        super(PersonEditView, self).setUpWidgets()
        if not writable:
            # We can't change the widget's .hint directly because that's a
            # read-only property.  But that property just delegates to the
            # context's underlying description, so change that instead.
            self.widgets['name'].context.description = _(
                'This user has a PPA and may not be renamed.')

    def validate(self, data):
        """If the name changed, warn the user about the implications."""
        new_name = data.get('name')
        bypass_check = self.request.form_ng.getOne(
            'i_know_this_is_an_openid_security_issue', 0)
        if (new_name and new_name != self.context.name and
            len(self.unknown_trust_roots_user_logged_in) > 0
            and not bypass_check):
            # Warn the user that they might shoot themselves in the foot.
            self.setFieldError('name', structured(dedent('''
            <div class="inline-warning">
              <p>Changing your name will change your
                  public OpenID identifier. This means that you might be
                  locked out of certain sites where you used it, or that
                  somebody could create a new profile with the same name and
                  log in as you on these third-party sites. See
                  <a href="https://help.launchpad.net/OpenID#rename-account"
                    >https://help.launchpad.net/OpenID#rename-account</a>
                  for more information.
              </p>
              <p> You may have used your identifier on the following
                  sites:<br> %s.
              </p>
              <p>If you click 'Save' again, we will rename your account
                 anyway.
              </p>
            </div>'''),
             ", ".join(self.unknown_trust_roots_user_logged_in)))
            self.i_know_this_is_an_openid_security_issue_input = dedent("""\
                <input type="hidden"
                       id="i_know_this_is_an_openid_security_issue"
                       name="i_know_this_is_an_openid_security_issue"
                       value="1">""")

    @cachedproperty
    def unknown_trust_roots_user_logged_in(self):
        """The unknown trust roots the user has logged in using OpenID.

        We assume that they logged in using their delegated profile OpenID,
        since that's the one we advertise.
        """
        identifier = IOpenIDPersistentIdentity(self.context)
        unknown_trust_root_login_records = list(
            getUtility(IOpenIDRPSummarySet).getByIdentifier(
                identifier.openid_identity_url, True))
        return sorted([
            record.trust_root
            for record in unknown_trust_root_login_records])

    @action(_("Save Changes"), name="save")
    def action_save(self, action, data):
        self.updateContextFromData(data)
        self.next_url = canonical_url(self.context)


class PersonBrandingView(BrandingChangeView):

    field_names = ['logo', 'mugshot']
    schema = IPerson


class TeamJoinView(PersonView):

    def initialize(self):
        super(TeamJoinView, self).initialize()
        if self.request.method == "POST":
            self.processForm()

    @property
    def join_allowed(self):
        """Is the logged in user allowed to join this team?

        The answer is yes if this team's subscription policy is not RESTRICTED
        and this team's visibility is either None or PUBLIC.
        """
        # Joining a moderated team will put you on the proposed_members
        # list. If it is a private membership team, you are not allowed
        # to view the proposed_members attribute until you are an
        # active member; therefore, it would look like the join button
        # is broken. Either private membership teams should always have a
        # restricted subscription policy, or we need a more complicated
        # permission model.
        if not (self.context.visibility is None
                or self.context.visibility == PersonVisibility.PUBLIC):
            return False

        restricted = TeamSubscriptionPolicy.RESTRICTED
        return self.context.subscriptionpolicy != restricted

    @property
    def user_can_request_to_join(self):
        """Can the logged in user request to join this team?

        The user can request if he's allowed to join this team and if he's
        not yet an active member of this team.
        """
        if not self.join_allowed:
            return False
        return not (self.userIsActiveMember() or self.userIsProposedMember())

    @property
    def user_wants_list_subscriptions(self):
        """Is the user interested in subscribing to mailing lists?"""
        return (self.user.mailing_list_auto_subscribe_policy !=
                MailingListAutoSubscribePolicy.NEVER)

    @property
    def team_is_moderated(self):
        """Is this team a moderated team?

        Return True if the team's subscription policy is MODERATED.
        """
        policy = self.context.subscriptionpolicy
        return policy == TeamSubscriptionPolicy.MODERATED

    def processForm(self):
        request = self.request
        user = self.user
        context = self.context
        response = self.request.response

        notification = None
        if 'join' in request.form and self.user_can_request_to_join:
            # Shut off mailing list auto-subscription - we want direct
            # control over it.
            user.join(context, may_subscribe_to_list=False)

            if self.team_is_moderated:
                response.addInfoNotification(
                    _('Your request to join ${team} is awaiting '
                      'approval.',
                      mapping={'team': context.displayname}))
            else:
                response.addInfoNotification(
                    _('You have successfully joined ${team}.',
                      mapping={'team': context.displayname}))

            if 'mailinglist_subscribe' in request.form:
                self._subscribeToList()

        elif 'join' in request.form:
            response.addErrorNotification(
                _('You cannot join ${team}.',
                  mapping={'team': context.displayname}))
        elif 'goback' in request.form:
            # User clicked on the 'Go back' button, so we'll simply redirect.
            pass
        else:
            raise UnexpectedFormData(
                "Couldn't find any of the expected actions.")
        self.request.response.redirect(canonical_url(context))

    def _subscribeToList(self):
        """Subscribe the user to the team's mailing list."""
        response = self.request.response

        if self.user_can_subscribe_to_list:
            # 'user_can_subscribe_to_list' should have dealt with
            # all of the error cases.
            self.context.mailing_list.subscribe(self.user)

            if self.team_is_moderated:
                response.addInfoNotification(
                    _('Your mailing list subscription is '
                      'awaiting approval.'))
            else:
                response.addInfoNotification(
                    structured(
                        _("You have been subscribed to this "
                          "team&#x2019;s mailing list.")))
        else:
            # A catch-all case, perhaps from stale or mangled
            # form data.
            response.addErrorNotification(
                _('Mailing list subscription failed.'))


class TeamAddMyTeamsView(LaunchpadFormView):
    """Propose/add to this team any team that you're an administrator of."""

    custom_widget('teams', LabeledMultiCheckBoxWidget)

    def initialize(self):
        context = self.context
        if context.subscriptionpolicy == TeamSubscriptionPolicy.MODERATED:
            self.label = 'Propose these teams as members'
        else:
            self.label = 'Add these teams to %s' % context.displayname
        self.next_url = canonical_url(context)
        super(TeamAddMyTeamsView, self).initialize()

    def setUpFields(self):
        terms = []
        for team in self.candidate_teams:
            text = '<a href="%s">%s</a>' % (
                canonical_url(team), team.displayname)
            terms.append(SimpleTerm(team, team.name, text))
        self.form_fields = FormFields(
            List(__name__='teams',
                 title=_(''),
                 value_type=Choice(vocabulary=SimpleVocabulary(terms)),
                 required=False),
            render_context=self.render_context)

    def setUpWidgets(self, context=None):
        super(TeamAddMyTeamsView, self).setUpWidgets(context)
        self.widgets['teams'].display_label = False

    @cachedproperty
    def candidate_teams(self):
        """Return the set of teams that can be added/proposed for the context.

        We return only teams that the user can administer, that aren't already
        a member in the context or that the context isn't a member of. (Of
        course, the context is also omitted.)
        """
        candidates = []
        for team in self.user.getAdministratedTeams():
            if team == self.context:
                continue
            elif team in self.context.activemembers:
                continue
            elif self.context.hasParticipationEntryFor(team):
                continue
            candidates.append(team)
        return candidates

    @action(_("Cancel"), name="cancel",
            validator=LaunchpadFormView.validate_none)
    def cancel_action(self, action, data):
        """Simply redirect to the team's page."""
        pass

    def validate(self, data):
        if len(data.get('teams', [])) == 0:
            self.setFieldError('teams',
                               'Please select the team(s) you want to be '
                               'member(s) of this team.')

    def hasCandidates(self, action):
        """Return whether the user has teams to propose."""
        return len(self.candidate_teams) > 0

    @action(_("Continue"), name="continue", condition=hasCandidates)
    def continue_action(self, action, data):
        """Make the selected teams join this team."""
        context = self.context
        for team in data['teams']:
            team.join(context, requester=self.user)
        if context.subscriptionpolicy == TeamSubscriptionPolicy.MODERATED:
            msg = 'proposed to this team.'
        else:
            msg = 'added to this team.'
        if len(data['teams']) > 1:
            msg = "have been %s" % msg
        else:
            msg = "has been %s" % msg
        team_names = ', '.join(team.displayname for team in data['teams'])
        self.request.response.addInfoNotification("%s %s" % (team_names, msg))


class TeamLeaveView(PersonView):

    def processForm(self):
        if self.request.method != "POST" or not self.userCanRequestToLeave():
            # Nothing to do
            return

        if self.request.form.get('leave'):
            self.user.leave(self.context)

        self.request.response.redirect('./')


class PersonEditEmailsView(LaunchpadFormView):
    """A view for editing a person's email settings.

    The user can associate emails with their account, verify emails
    the system associated with their account, and remove associated
    emails.
    """

    implements(IPersonEditMenu)

    schema = IEmailAddress

    custom_widget('VALIDATED_SELECTED', LaunchpadRadioWidget,
                  orientation='vertical')
    custom_widget('UNVALIDATED_SELECTED', LaunchpadRadioWidget,
                  orientation='vertical')
    custom_widget('mailing_list_auto_subscribe_policy',
                  LaunchpadRadioWidgetWithDescription)

    def initialize(self):
        if self.context.is_team:
            # +editemails is not available on teams.
            name = self.request['PATH_INFO'].split('/')[-1]
            raise NotFound(self, name, request=self.request)
        super(PersonEditEmailsView, self).initialize()

    def setUpFields(self):
        """Set up fields for this view.

        The main fields of interest are the selection fields with custom
        vocabularies for the lists of validated and unvalidated email
        addresses.
        """
        super(PersonEditEmailsView, self).setUpFields()
        self.form_fields = (self._validated_emails_field() +
                            self._unvalidated_emails_field() +
                            FormFields(TextLine(__name__='newemail',
                                                title=u'Add a new address'))
                            + self._mailing_list_fields()
                            + self._autosubscribe_policy_fields())

    @property
    def initial_values(self):
        """Set up default values for the radio widgets.

        A radio widget must have a selected value, so we select the
        first unvalidated and validated email addresses in the lists
        to be the default for the corresponding widgets.

        The only exception is if the user has a preferred email
        address: then, that address is used as the default validated
        email address.
        """
        # Defaults for the user's email addresses.
        validated = self.context.preferredemail
        if validated is None and self.context.validatedemails.count() > 0:
            validated = self.context.validatedemails[0]
        unvalidated = self.unvalidated_addresses
        if len(unvalidated) > 0:
            unvalidated = unvalidated.pop()
        initial = dict(VALIDATED_SELECTED=validated,
                       UNVALIDATED_SELECTED=unvalidated)

        # Defaults for the mailing list autosubscribe buttons.
        policy = self.context.mailing_list_auto_subscribe_policy
        initial.update(mailing_list_auto_subscribe_policy=policy)

        return initial

    def setUpWidgets(self, context=None):
        """See `LaunchpadFormView`."""
        super(PersonEditEmailsView, self).setUpWidgets(context)
        widget = self.widgets['mailing_list_auto_subscribe_policy']
        widget.display_label = False

    def _validated_emails_field(self):
        """Create a field with a vocabulary of validated emails.

        :return: A Choice field containing the list of validated emails
        """
        terms = [SimpleTerm(term, term.email)
                 for term in self.context.validatedemails]
        preferred = self.context.preferredemail
        if preferred:
            terms.insert(0, SimpleTerm(preferred, preferred.email))

        return FormFields(
            Choice(__name__='VALIDATED_SELECTED',
                   title=_('These addresses are confirmed as being yours'),
                   source=SimpleVocabulary(terms),
                   ),
            custom_widget = self.custom_widgets['VALIDATED_SELECTED'])

    def _unvalidated_emails_field(self):
        """Create a field with a vocabulary of unvalidated and guessed emails.

        :return: A Choice field containing the list of emails
        """
        terms = []
        for term in self.unvalidated_addresses:
            if isinstance(term, unicode):
                term = SimpleTerm(term)
            else:
                term = SimpleTerm(term, term.email)
            terms.append(term)
        if self.validated_addresses:
            title = _('These addresses may also be yours')
        else:
            title = _('These addresses may be yours')

        return FormFields(
            Choice(__name__='UNVALIDATED_SELECTED', title=title,
                   source=SimpleVocabulary(terms)),
            custom_widget = self.custom_widgets['UNVALIDATED_SELECTED'])

    def _mailing_list_subscription_type(self, mailing_list):
        """Return the context user's subscription type for the given list.

        This is 'Preferred address' if the user is subscribed using her
        preferred address and 'Don't subscribe' if the user is not
        subscribed at all. Otherwise it's the EmailAddress under
        which the user is subscribed to this mailing list.
        """
        subscription = mailing_list.getSubscription(self.context)
        if subscription is not None:
            if subscription.email_address is None:
                return "Preferred address"
            else:
                return subscription.email_address
        else:
            return "Don't subscribe"

    def _mailing_list_fields(self):
        """Creates a field for each mailing list the user can subscribe to.

        If a team doesn't have a mailing list, or the mailing list
        isn't usable, it's not included.
        """
        mailing_list_set = getUtility(IMailingListSet)
        fields = []
        terms = [SimpleTerm("Preferred address"),
                 SimpleTerm("Don't subscribe")]
        terms += [SimpleTerm(email, email.email)
                   for email in self.validated_addresses]
        for team in self.context.teams_participated_in:
            mailing_list = mailing_list_set.get(team.name)
            if mailing_list is not None and mailing_list.is_usable:
                name = 'subscription.%s' % team.name
                value = self._mailing_list_subscription_type(mailing_list)
                field = Choice(__name__=name,
                               title=team.name,
                               source=SimpleVocabulary(terms), default=value)
                fields.append(field)
        return FormFields(*fields)

    def _autosubscribe_policy_fields(self):
        """Create a field for each mailing list auto-subscription option."""
        return FormFields(
            Choice(__name__='mailing_list_auto_subscribe_policy',
                   title=_('When should Launchpad automatically subscribe '
                           'you to a team&#x2019;s mailing list?'),
                   source=MailingListAutoSubscribePolicy))

    @property
    def mailing_list_widgets(self):
        """Return all the mailing list subscription widgets."""
        return [widget for widget in self.widgets
                if 'field.subscription.' in widget.name]

    def _validate_selected_address(self, data, field='VALIDATED_SELECTED'):
        """A generic validator for this view's actions.

        Makes sure one (and only one) email address is selected and that
        the selected address belongs to the context person. The address may
        be represented by an EmailAddress object or (for unvalidated
        addresses) a LoginToken object.
        """
        self.validate_widgets(data, [field])

        email = data.get(field)
        if email is None:
            return None
        elif isinstance(data[field], list):
            self.addError("You must not select more than one address.")
            return None

        # Make sure the selected address or login token actually
        # belongs to this person.
        if IEmailAddress.providedBy(email):
            person = email.person

            assert person == self.context, (
                "differing ids in emailaddress.person.id(%s,%d) == "
                "self.context.id(%s,%d) (%s)"
                % (person.name, person.id, self.context.name, self.context.id,
                   email.email))
        elif isinstance(email, unicode):
            tokenset = getUtility(ILoginTokenSet)
            email = tokenset.searchByEmailRequesterAndType(
                email, self.context, LoginTokenType.VALIDATEEMAIL)
            assert email is not None, "Couldn't find login token!"
        else:
            raise AssertionError("Selected address was not EmailAddress "
                                 "or unicode string!")

        # Return the EmailAddress/LoginToken object for use in any
        # further validation.
        return email

    @property
    def validated_addresses(self):
        """All of this person's validated email addresses, including
        their preferred address (if any).
        """
        addresses = []
        if self.context.preferredemail:
            addresses.append(self.context.preferredemail)
        addresses += [email for email in self.context.validatedemails]
        return addresses

    @property
    def unvalidated_addresses(self):
        """All of this person's unvalidated and guessed emails.

        The guessed emails will be EmailAddress objects, and the
        unvalidated emails will be unicode strings.
        """
        emailset = set(self.context.unvalidatedemails)
        emailset = emailset.union(
            [guessed for guessed in self.context.guessedemails
             if not guessed.email in emailset])
        return emailset

    # Actions to do with validated email addresses.

    def validate_action_remove_validated(self, action, data):
        """Make sure the user selected an email address to remove."""
        emailaddress = self._validate_selected_address(data,
                                                       'VALIDATED_SELECTED')
        if emailaddress is None:
            return self.errors

        if self.context.preferredemail == emailaddress:
            self.addError(
                "You can't remove %s because it's your contact email "
                "address." % self.context.preferredemail.email)
            return self.errors
        return self.errors

    @action(_("Remove"), name="remove_validated",
            validator=validate_action_remove_validated)
    def action_remove_validated(self, action, data):
        """Delete the selected (validated) email address."""
        emailaddress = data['VALIDATED_SELECTED']
        emailaddress.destroySelf()
        self.request.response.addInfoNotification(
            "The email address '%s' has been removed." % emailaddress.email)
        self.next_url = self.action_url

    def validate_action_set_preferred(self, action, data):
        """Make sure the user selected an address."""
        emailaddress = self._validate_selected_address(data,
                                                       'VALIDATED_SELECTED')
        if emailaddress is None:
            return self.errors

        if emailaddress.status == EmailAddressStatus.PREFERRED:
            self.request.response.addInfoNotification(
                "%s is already set as your contact address." % (
                    emailaddress.email))
        return self.errors

    @action(_("Set as Contact Address"), name="set_preferred",
            validator=validate_action_set_preferred)
    def action_set_preferred(self, action, data):
        """Set the selected email as preferred for the person in context."""
        emailaddress = data['VALIDATED_SELECTED']
        if emailaddress.status != EmailAddressStatus.PREFERRED:
            self.context.setPreferredEmail(emailaddress)
            self.request.response.addInfoNotification(
                "Your contact address has been changed to: %s" % (
                    emailaddress.email))
        self.next_url = self.action_url

    # Actions to do with unvalidated email addresses.

    def validate_action_confirm(self, action, data):
        """Make sure the user selected an email address to confirm."""
        self._validate_selected_address(data, 'UNVALIDATED_SELECTED')
        return self.errors

    @action(_('Confirm'), name='validate', validator=validate_action_confirm)
    def action_confirm(self, action, data):
        """Mail a validation URL to the selected email address."""
        email = data['UNVALIDATED_SELECTED']
        if IEmailAddress.providedBy(email):
            email = email.email
        token = getUtility(ILoginTokenSet).new(
                    self.context, getUtility(ILaunchBag).login, email,
                    LoginTokenType.VALIDATEEMAIL)
        token.sendEmailValidationRequest()
        self.request.response.addInfoNotification(
            "An e-mail message was sent to '%s' with "
            "instructions on how to confirm that "
            "it belongs to you." % email)
        self.next_url = self.action_url

    def validate_action_remove_unvalidated(self, action, data):
        """Make sure the user selected an email address to remove."""
        email = self._validate_selected_address(data, 'UNVALIDATED_SELECTED')
        if email is not None and IEmailAddress.providedBy(email):
            assert self.context.preferredemail.id != email.id
        return self.errors

    @action(_("Remove"), name="remove_unvalidated",
            validator=validate_action_remove_unvalidated)
    def action_remove_unvalidated(self, action, data):
        """Delete the selected (un-validated) email address.

        This selected address can be either on the EmailAddress table
        marked with status NEW, or in the LoginToken table.
        """
        emailaddress = data['UNVALIDATED_SELECTED']
        if IEmailAddress.providedBy(emailaddress):
            emailaddress.destroySelf()
            email = emailaddress.email
        elif isinstance(emailaddress, unicode):
            logintokenset = getUtility(ILoginTokenSet)
            logintokenset.deleteByEmailRequesterAndType(
                emailaddress, self.context, LoginTokenType.VALIDATEEMAIL)
            email = emailaddress
        else:
            raise AssertionError("Selected address was not EmailAddress "
                                 "or Unicode string!")

        self.request.response.addInfoNotification(
            "The email address '%s' has been removed." % email)
        self.next_url = self.action_url

    # Actions to do with new email addresses

    def validate_action_add_email(self, action, data):
        """Make sure the user entered a valid email address.

        The email address must be syntactically valid and must not already
        be in use.
        """
        has_errors = bool(self.validate_widgets(data, ['newemail']))
        if has_errors:
            # We know that 'newemail' is empty.
            return self.errors

        newemail = data['newemail']
        if not valid_email(newemail):
            self.addError(
                "'%s' doesn't seem to be a valid email address." % newemail)
            return self.errors

        email = getUtility(IEmailAddressSet).getByEmail(newemail)
        person = self.context
        if email is not None:
            if email.person == person:
                self.addError(
                    "The email address '%s' is already registered as your "
                    "email address. This can be either because you already "
                    "added this email address before or because our system "
                    "detected it as being yours. If it was detected by our "
                    "system, it's probably shown on this page and is waiting "
                    "to be confirmed as yours." % newemail)
            else:
                owner = email.person
                owner_name = urllib.quote(owner.name)
                merge_url = (
                    '%s/+requestmerge?field.dupeaccount=%s'
                    % (canonical_url(getUtility(IPersonSet)), owner_name))
                self.addError(
                    structured(
                        "The email address '%s' is already registered to "
                        '<a href="%s">%s</a>. If you think that is a '
                        'duplicated account, you can <a href="%s">merge it'
                        "</a> into your account.",
                        newemail, canonical_url(owner), owner.displayname,
                        merge_url))
        return self.errors

    @action(_("Add"), name="add_email", validator=validate_action_add_email)
    def action_add_email(self, action, data):
        """Register a new email for the person in context."""
        newemail = data['newemail']
        logintokenset = getUtility(ILoginTokenSet)
        token = logintokenset.new(
                    self.context, getUtility(ILaunchBag).login, newemail,
                    LoginTokenType.VALIDATEEMAIL)
        token.sendEmailValidationRequest()

        self.request.response.addInfoNotification(
                "A confirmation message has been sent to '%s'. "
                "Follow the instructions in that message to confirm that the "
                "address is yours. "
                "(If the message doesn't arrive in a few minutes, your mail "
                "provider might use 'greylisting', which could delay the "
                "message for up to an hour or two.)" % newemail)
        self.next_url = self.action_url

    # Actions to do with subscription management.

    def validate_action_update_subscriptions(self, action, data):
        """Make sure the user is subscribing using a valid address.

        Valid addresses are the ones presented as options for the mailing
        list widgets.
        """
        names = [w.context.getName() for w in self.mailing_list_widgets]
        self.validate_widgets(data, names)
        return self.errors

    @action(_("Update Subscriptions"), name="update_subscriptions",
            validator=validate_action_update_subscriptions)
    def action_update_subscriptions(self, action, data):
        """Change the user's mailing list subscriptions."""
        mailing_list_set = getUtility(IMailingListSet)
        dirty = False
        prefix_length = len('subscription.')
        for widget in self.mailing_list_widgets:
            mailing_list_name = widget.context.getName()[prefix_length:]
            mailing_list = mailing_list_set.get(mailing_list_name)
            new_value = data[widget.context.getName()]
            old_value = self._mailing_list_subscription_type(mailing_list)
            if IEmailAddress.providedBy(new_value):
                new_value_string = new_value.email
            else:
                new_value_string = new_value
            if new_value_string != old_value:
                dirty = True
                if new_value == "Don't subscribe":
                    # Delete the subscription.
                    mailing_list.unsubscribe(self.context)
                else:
                    if new_value == "Preferred address":
                        # If the user is subscribed but not under any
                        # particular address, her current preferred
                        # address will always be used.
                        new_value = None
                    subscription = mailing_list.getSubscription(self.context)
                    if subscription is None:
                        mailing_list.subscribe(self.context, new_value)
                    else:
                        mailing_list.changeAddress(self.context, new_value)
        if dirty:
            self.request.response.addInfoNotification(
                "Subscriptions updated.")
        self.next_url = self.action_url

    def validate_action_update_autosubscribe_policy(self, action, data):
        """Ensure that the requested auto-subscribe setting is valid."""
        # XXX mars 2008-04-27 bug=223303:
        # This validator appears pointless and untestable, but it is
        # required for LaunchpadFormView to tell apart the three <form>
        # elements on the page.

        widget = self.widgets['mailing_list_auto_subscribe_policy']
        self.validate_widgets(data, widget.name)
        return self.errors

    @action(
        _('Update Policy'),
        name="update_autosubscribe_policy",
        validator=validate_action_update_autosubscribe_policy)
    def action_update_autosubscribe_policy(self, action, data):
        newpolicy = data['mailing_list_auto_subscribe_policy']
        self.context.mailing_list_auto_subscribe_policy = newpolicy
        self.request.response.addInfoNotification(
            'Your auto-subscription policy has been updated.')
        self.next_url = self.action_url


class TeamMugshotView(LaunchpadView):
    """A view for the team mugshot (team photo) page"""
    def initialize(self):
        """Cache images to avoid dying from a million cuts."""
        getUtility(IPersonSet).cacheBrandingForPeople(self.allmembers)

    @cachedproperty
    def allmembers(self):
        return list(self.context.allmembers)


class TeamReassignmentView(ObjectReassignmentView):

    ownerOrMaintainerAttr = 'teamowner'
    schema = ITeamReassignment

    def __init__(self, context, request):
        ObjectReassignmentView.__init__(self, context, request)
        self.callback = self._addOwnerAsMember

    @property
    def contextName(self):
        return self.context.displayname

    def _addOwnerAsMember(self, team, oldOwner, newOwner):
        """Add the new and the old owners as administrators of the team.

        When a user creates a new team, he is added as an administrator of
        that team. To be consistent with this, we must make the new owner an
        administrator of the team. This rule is ignored only if the new owner
        is an inactive member of the team, as that means he's not interested
        in being a member. The same applies to the old owner.
        """
        # Both new and old owners won't be added as administrators of the team
        # only if they're inactive members. If they're either active or
        # proposed members they'll be made administrators of the team.
        if newOwner not in team.inactivemembers:
            team.addMember(
                newOwner, reviewer=oldOwner,
                status=TeamMembershipStatus.ADMIN, force_team_add=True)
        if oldOwner not in team.inactivemembers:
            team.addMember(
                oldOwner, reviewer=oldOwner,
                status=TeamMembershipStatus.ADMIN, force_team_add=True)


class PersonLatestQuestionsView(LaunchpadView):
    """View used by the porlet displaying the latest questions made by
    a person.
    """

    @cachedproperty
    def getLatestQuestions(self, quantity=5):
        """Return <quantity> latest questions created for this target. """
        return IQuestionsPerson(self.context).searchQuestions(
            participation=QuestionParticipation.OWNER)[:quantity]


class PersonSearchQuestionsView(SearchQuestionsView):
    """View used to search and display questions in which an IPerson is
    involved.
    """

    display_target_column = True

    @property
    def pageheading(self):
        """See `SearchQuestionsView`."""
        return _('Questions involving $name',
                 mapping=dict(name=self.context.displayname))

    @property
    def empty_listing_message(self):
        """See `SearchQuestionsView`."""
        return _('No questions  involving $name found with the '
                 'requested statuses.',
                 mapping=dict(name=self.context.displayname))


class SearchAnsweredQuestionsView(SearchQuestionsView):
    """View used to search and display questions answered by an IPerson."""

    display_target_column = True

    def getDefaultFilter(self):
        """See `SearchQuestionsView`."""
        return dict(participation=QuestionParticipation.ANSWERER)

    @property
    def pageheading(self):
        """See `SearchQuestionsView`."""
        return _('Questions answered by $name',
                 mapping=dict(name=self.context.displayname))

    @property
    def empty_listing_message(self):
        """See `SearchQuestionsView`."""
        return _('No questions answered by $name found with the '
                 'requested statuses.',
                 mapping=dict(name=self.context.displayname))


class SearchAssignedQuestionsView(SearchQuestionsView):
    """View used to search and display questions assigned to an IPerson."""

    display_target_column = True

    def getDefaultFilter(self):
        """See `SearchQuestionsView`."""
        return dict(participation=QuestionParticipation.ASSIGNEE)

    @property
    def pageheading(self):
        """See `SearchQuestionsView`."""
        return _('Questions assigned to $name',
                 mapping=dict(name=self.context.displayname))

    @property
    def empty_listing_message(self):
        """See `SearchQuestionsView`."""
        return _('No questions assigned to $name found with the '
                 'requested statuses.',
                 mapping=dict(name=self.context.displayname))


class SearchCommentedQuestionsView(SearchQuestionsView):
    """View used to search and show questions commented on by an IPerson."""

    display_target_column = True

    def getDefaultFilter(self):
        """See `SearchQuestionsView`."""
        return dict(participation=QuestionParticipation.COMMENTER)

    @property
    def pageheading(self):
        """See `SearchQuestionsView`."""
        return _('Questions commented on by $name ',
                 mapping=dict(name=self.context.displayname))

    @property
    def empty_listing_message(self):
        """See `SearchQuestionsView`."""
        return _('No questions commented on by $name found with the '
                 'requested statuses.',
                 mapping=dict(name=self.context.displayname))


class SearchCreatedQuestionsView(SearchQuestionsView):
    """View used to search and display questions created by an IPerson."""

    display_target_column = True

    def getDefaultFilter(self):
        """See `SearchQuestionsView`."""
        return dict(participation=QuestionParticipation.OWNER)

    @property
    def pageheading(self):
        """See `SearchQuestionsView`."""
        return _('Questions asked by $name',
                 mapping=dict(name=self.context.displayname))

    @property
    def empty_listing_message(self):
        """See `SearchQuestionsView`."""
        return _('No questions asked by $name found with the '
                 'requested statuses.',
                 mapping=dict(name=self.context.displayname))


class SearchNeedAttentionQuestionsView(SearchQuestionsView):
    """View used to search and show questions needing an IPerson attention."""

    display_target_column = True

    def getDefaultFilter(self):
        """See `SearchQuestionsView`."""
        return dict(needs_attention=True)

    @property
    def pageheading(self):
        """See `SearchQuestionsView`."""
        return _("Questions needing $name's attention",
                 mapping=dict(name=self.context.displayname))

    @property
    def empty_listing_message(self):
        """See `SearchQuestionsView`."""
        return _("No questions need $name's attention.",
                 mapping=dict(name=self.context.displayname))


class SearchSubscribedQuestionsView(SearchQuestionsView):
    """View used to search and show questions subscribed to by an IPerson."""

    display_target_column = True

    def getDefaultFilter(self):
        """See `SearchQuestionsView`."""
        return dict(participation=QuestionParticipation.SUBSCRIBER)

    @property
    def pageheading(self):
        """See `SearchQuestionsView`."""
        return _('Questions $name is subscribed to',
                 mapping=dict(name=self.context.displayname))

    @property
    def empty_listing_message(self):
        """See `SearchQuestionsView`."""
        return _('No questions subscribed to by $name found with the '
                 'requested statuses.',
                 mapping=dict(name=self.context.displayname))


class PersonAnswerContactForView(LaunchpadView):
    """View used to show all the IQuestionTargets that an IPerson is an answer
    contact for.
    """

    @cachedproperty
    def direct_question_targets(self):
        """List of targets that the IPerson is a direct answer contact.

        Return a list of IQuestionTargets sorted alphabetically by title.
        """
        return sorted(
            IQuestionsPerson(self.context).getDirectAnswerQuestionTargets(),
            key=attrgetter('title'))

    @cachedproperty
    def team_question_targets(self):
        """List of IQuestionTargets for the context's team membership.

        Sorted alphabetically by title.
        """
        return sorted(
            IQuestionsPerson(self.context).getTeamAnswerQuestionTargets(),
            key=attrgetter('title'))

    def showRemoveYourselfLink(self):
        """The link is shown when the page is in the user's own profile."""
        return self.user == self.context


class PersonAnswersMenu(ApplicationMenu):

    usedfor = IPerson
    facet = 'answers'
    links = ['answered', 'assigned', 'created', 'commented', 'need_attention',
             'subscribed', 'answer_contact_for']

    def answer_contact_for(self):
        summary = "Projects for which %s is an answer contact" % (
            self.context.displayname)
        return Link('+answer-contact-for', 'Answer contact for', summary)

    def answered(self):
        summary = 'Questions answered by %s' % self.context.displayname
        return Link(
            '+answeredquestions', 'Answered', summary, icon='question')

    def assigned(self):
        summary = 'Questions assigned to %s' % self.context.displayname
        return Link(
            '+assignedquestions', 'Assigned', summary, icon='question')

    def created(self):
        summary = 'Questions asked by %s' % self.context.displayname
        return Link('+createdquestions', 'Asked', summary, icon='question')

    def commented(self):
        summary = 'Questions commented on by %s' % (
            self.context.displayname)
        return Link(
            '+commentedquestions', 'Commented', summary, icon='question')

    def need_attention(self):
        summary = 'Questions needing %s attention' % (
            self.context.displayname)
        return Link('+needattentionquestions', 'Need attention', summary,
                    icon='question')

    def subscribed(self):
        text = 'Subscribed'
        summary = 'Questions subscribed to by %s' % (
                self.context.displayname)
        return Link('+subscribedquestions', text, summary, icon='question')


class SourcePackageReleaseWithStats:
    """An ISourcePackageRelease, with extra stats added."""

    implements(ISourcePackageRelease)
    delegates(ISourcePackageRelease)
    failed_builds = None
    needs_building = None

    def __init__(self, sourcepackage_release, open_bugs, open_questions,
                 failed_builds, needs_building):
        self.context = sourcepackage_release
        self.open_bugs = open_bugs
        self.open_questions = open_questions
        self.failed_builds = failed_builds
        self.needs_building = needs_building


class PersonRelatedSoftwareView(LaunchpadView):
    """View for +related-software."""
    implements(IPersonRelatedSoftwareMenu)

    max_results_to_display = config.launchpad.default_batch_size

    @cachedproperty
    def related_projects(self):
        """Return a list of project dicts owned or driven by this person.

        The number of projects returned is limited by max_results_to_display.
        A project dict has the following keys: title, url, bug_count,
        spec_count, and question_count.
        """
        projects = []
        user = getUtility(ILaunchBag).user
        max_projects = self.max_results_to_display
        pillarnames = self._related_projects()[:max_projects]
        products = [pillarname.pillar for pillarname in pillarnames
                    if IProduct.providedBy(pillarname.pillar)]
        bugtask_set = getUtility(IBugTaskSet)
        product_bugtask_counts = bugtask_set.getOpenBugTasksPerProduct(
            user, products)
        for pillarname in pillarnames:
            pillar = pillarname.pillar
            project = {}
            project['title'] = pillar.title
            project['url'] = canonical_url(pillar)
            if IProduct.providedBy(pillar):
                project['bug_count'] = product_bugtask_counts.get(pillar.id,
                                                                  0)
            else:
                project['bug_count'] = pillar.open_bugtasks.count()
            project['spec_count'] = pillar.specifications().count()
            project['question_count'] = pillar.searchQuestions().count()
            projects.append(project)
        return projects

    @cachedproperty
    def first_five_related_projects(self):
        """Return first five projects owned or driven by this person."""
        return list(self._related_projects()[:5])

    @cachedproperty
    def related_projects_count(self):
        """The number of project owned or driven by this person."""
        return self._related_projects().count()

    @cachedproperty
    def has_more_related_projects(self):
        """Does this person have more than five related projects?"""
        return self.related_projects_count > 5

    @cachedproperty
    def projects_header_message(self):
        return self._tableHeaderMessage(
            self.related_projects_count, label='project')

    def _related_projects(self):
        """Return all projects owned or driven by this person."""
        return self.context.getOwnedOrDrivenPillars()

    def _tableHeaderMessage(self, count, label='package'):
        """Format a header message for the tables on the summary page."""
        if count > 1:
            label += 's'
        if count > self.max_results_to_display:
            header_message = (
                "Displaying first %d %s out of %d total" % (
                    self.max_results_to_display, label, count))
        else:
            header_message = "%d %s" % (count, label)

        return header_message

    def filterPPAPackageList(self, packages):
        """Remove packages that the user is not allowed to see.

        Given a list of PPA packages, some might be in a PPA that the
        user is not allowed to see, so they are filtered out of the list.
        """
        # For each package we find out which archives it was published in.
        # If the user has permission to see any of those archives then
        # the user is permitted to see the package.
        #
        # Ideally this check should be done in
        # IPerson.getLatestUploadedPPAPackages() but formulating the SQL
        # query is virtually impossible!
        results = []
        for package in packages:
            # Make a shallow copy to remove the Zope security.
            archives = set(package.published_archives)
            # Ensure the SPR.upload_archive is also considered.
            archives.add(package.upload_archive)
            for archive in archives:
                if check_permission('launchpad.View', archive):
                    results.append(package)
                    break

        return results

    def _getDecoratedPackagesSummary(self, packages):
        """Helper returning decorated packages for the summary page.

        :param packages: A SelectResults that contains the query
        :return: A tuple of (packages, header_message).

        The packages returned are limited to self.max_results_to_display
        and decorated with the stats required in the page template.
        The header_message is the text to be displayed at the top of the
        results table in the template.
        """
        # This code causes two SQL queries to be generated.
        results = self._addStatsToPackages(
            packages[:self.max_results_to_display])
        header_message = self._tableHeaderMessage(packages.count())
        return results, header_message

    @property
    def get_latest_uploaded_ppa_packages_with_stats(self):
        """Return the sourcepackagereleases uploaded to PPAs by this person.

        Results are filtered according to the permission of the requesting
        user to see private archives.
        """
        packages = self.context.getLatestUploadedPPAPackages()
        results, header_message = self._getDecoratedPackagesSummary(packages)
        self.ppa_packages_header_message = header_message
        return self.filterPPAPackageList(results)

    @property
    def get_latest_maintained_packages_with_stats(self):
        """Return the latest maintained packages, including stats."""
        packages = self.context.getLatestMaintainedPackages()
        results, header_message = self._getDecoratedPackagesSummary(packages)
        self.maintained_packages_header_message = header_message
        return results

    @property
    def get_latest_uploaded_but_not_maintained_packages_with_stats(self):
        """Return the latest uploaded packages, including stats.

        Don't include packages that are maintained by the user.
        """
        packages = self.context.getLatestUploadedButNotMaintainedPackages()
        results, header_message = self._getDecoratedPackagesSummary(packages)
        self.uploaded_packages_header_message = header_message
        return results

    def _calculateBuildStats(self, package_releases):
        """Calculate failed builds and needs_build state.

        For each of the package_releases, calculate the failed builds
        and the needs_build state, and return a tuple of two dictionaries,
        one containing the failed builds and the other containing
        True or False according to the needs_build state, both keyed by
        the source package release.
        """
        # Calculate all the failed builds with one query.
        build_set = getUtility(IBuildSet)
        package_release_ids = [
            package_release.id for package_release in package_releases]
        all_builds = build_set.getBuildsBySourcePackageRelease(
            package_release_ids)
        # Make a dictionary of lists of builds keyed by SourcePackageRelease
        # and a dictionary of "needs build" state keyed by the same.
        builds_by_package = {}
        needs_build_by_package = {}
        for package in package_releases:
            builds_by_package[package] = []
            needs_build_by_package[package] = False
        for build in all_builds:
            if build.buildstate == BuildStatus.FAILEDTOBUILD:
                builds_by_package[build.sourcepackagerelease].append(build)
            needs_build = build.buildstate in [
                BuildStatus.NEEDSBUILD,
                BuildStatus.MANUALDEPWAIT,
                BuildStatus.CHROOTWAIT,
                ]
            needs_build_by_package[build.sourcepackagerelease] = needs_build

        return (builds_by_package, needs_build_by_package)

    def _addStatsToPackages(self, package_releases):
        """Add stats to the given package releases, and return them."""
        distro_packages = [
            package_release.distrosourcepackage
            for package_release in package_releases]
        package_bug_counts = getUtility(IBugTaskSet).getBugCountsForPackages(
            self.user, distro_packages)
        open_bugs = {}
        for bug_count in package_bug_counts:
            distro_package = bug_count['package']
            open_bugs[distro_package] = bug_count['open']

        question_set = getUtility(IQuestionSet)
        package_question_counts = question_set.getOpenQuestionCountByPackages(
            distro_packages)

        builds_by_package, needs_build_by_package = self._calculateBuildStats(
            package_releases)

        return [
            SourcePackageReleaseWithStats(
                package, open_bugs[package.distrosourcepackage],
                package_question_counts[package.distrosourcepackage],
                builds_by_package[package],
                needs_build_by_package[package])
            for package in package_releases]

    def setUpBatch(self, packages):
        """Set up the batch navigation for the page being viewed.

        This method creates the BatchNavigator and converts its
        results batch into a list of decorated sourcepackagereleases.
        """
        self.batchnav = BatchNavigator(packages, self.request)
        packages_batch = list(self.batchnav.currentBatch())
        self.batch = self._addStatsToPackages(packages_batch)


class PersonMaintainedPackagesView(PersonRelatedSoftwareView):
    """View for +maintained-packages."""

    def initialize(self):
        """Set up the batch navigation."""
        packages = self.context.getLatestMaintainedPackages()
        self.setUpBatch(packages)


class PersonUploadedPackagesView(PersonRelatedSoftwareView):
    """View for +uploaded-packages."""

    def initialize(self):
        """Set up the batch navigation."""
        packages = self.context.getLatestUploadedButNotMaintainedPackages()
        self.setUpBatch(packages)


class PersonPPAPackagesView(PersonRelatedSoftwareView):
    """View for +ppa-packages."""

    def initialize(self):
        """Set up the batch navigation."""
        # We can't use the base class's setUpBatch() here because
        # the batch needs to be filtered.  It would be nice to not have
        # to filter like this, but as the comment in filterPPAPackage() says,
        # it's very hard to write the SQL for the original query.
        packages = self.context.getLatestUploadedPPAPackages()
        self.batchnav = BatchNavigator(packages, self.request)
        packages_batch = list(self.batchnav.currentBatch())
        packages_batch = self.filterPPAPackageList(packages_batch)
        self.batch = self._addStatsToPackages(packages_batch)


class PersonRelatedProjectsView(PersonRelatedSoftwareView):
    """View for +related-projects."""

    def initialize(self):
        """Set up the batch navigation."""
        self.batchnav = BatchNavigator(
            self.related_projects, self.request)
        self.batch = list(self.batchnav.currentBatch())


class PersonOAuthTokensView(LaunchpadView):
    """Where users can see/revoke their non-expired access tokens."""

    def initialize(self):
        if self.request.method == 'POST':
            self.expireToken()

    @property
    def access_tokens(self):
        return sorted(
            self.context.oauth_access_tokens,
            key=lambda token: token.consumer.key)

    @property
    def request_tokens(self):
        return sorted(
            self.context.oauth_request_tokens,
            key=lambda token: token.consumer.key)

    def expireToken(self):
        """Expire the token with the key contained in the request's form."""
        form = self.request.form
        consumer = getUtility(IOAuthConsumerSet).getByKey(
            form.get('consumer_key'))
        token_key = form.get('token_key')
        token_type = form.get('token_type')
        if token_type == 'access_token':
            token = consumer.getAccessToken(token_key)
        elif token_type == 'request_token':
            token = consumer.getRequestToken(token_key)
        else:
            raise UnexpectedFormData("Invalid form value for token_type: %r"
                                     % token_type)
        if token is not None:
            token.date_expires = datetime.now(pytz.timezone('UTC'))
            self.request.response.addInfoNotification(
                "Authorization revoked successfully.")
            self.request.response.redirect(canonical_url(self.user))
        else:
            self.request.response.addInfoNotification(
                "Couldn't find authorization given to %s. Maybe it has been "
                "revoked already?" % consumer.key)
        self.request.response.redirect(
            canonical_url(self.context, view_name='+oauth-tokens'))


class PersonLocationForm(Interface):

    location = LocationField(
        title=_('Use the map to indicate default location'),
        required=True)
    hide = Bool(
        title=_("Hide my location details from others."),
        required=True, default=False)


class PersonEditLocationView(LaunchpadFormView):
    """Edit a person's location."""

    schema = PersonLocationForm
    custom_widget('location', LocationWidget)

    @property
    def field_names(self):
        """See `LaunchpadFormView`.

        If the user has launchpad.Edit on this context, then allow him to set
        whether or not the location should be visible.  The field for setting
        the person's location is always shown.
        """
        if check_permission('launchpad.Edit', self.context):
            return ['location', 'hide']
        else:
            return ['location']

    @property
    def initial_values(self):
        """See `LaunchpadFormView`.

        Set the initial value for the 'hide' field.  The initial value for the
        'location' field is set by its widget.
        """
        if self.context.location is None:
            return {}
        else:
            return {'hide': not self.context.location.visible}

    def initialize(self):
        self.next_url = canonical_url(self.context)
        self.for_team_name = self.request.form.get('for_team')
        if self.for_team_name is not None:
            for_team = getUtility(IPersonSet).getByName(self.for_team_name)
            if for_team is not None:
                self.next_url = canonical_url(for_team) + '/+map'
        super(PersonEditLocationView, self).initialize()
        self.cancel_url = self.next_url

    @action(_("Update"), name="update")
    def action_update(self, action, data):
        """Set the coordinates and time zone for the person."""
        new_location = data.get('location')
        if new_location is None:
            raise UnexpectedFormData('No location received.')
        latitude = new_location.latitude
        longitude = new_location.longitude
        time_zone = new_location.time_zone
        self.context.setLocation(latitude, longitude, time_zone, self.user)
        if 'hide' in self.field_names:
            visible = not data['hide']
            self.context.setLocationVisibility(visible)


class TeamEditLocationView(LaunchpadView):
    """Redirect to the team's +map page.

    We do that because it doesn't make sense to specify the location of a
    team."""

    def initialize(self):
        self.request.response.redirect(
            canonical_url(self.context, view_name="+map"))


def archive_to_person(archive):
    """Adapts an `IArchive` to an `IPerson`."""
    return IPerson(archive.owner)


class IEmailToPerson(Interface):
    """Schema for contacting a user via email through Launchpad."""

    from_ = TextLine(
        title=_('From'), required=True, readonly=False)

    subject = TextLine(
        title=_('Subject'), required=True, readonly=False)

    message = Text(
        title=_('Message'), required=True, readonly=False)

    @invariant
    def subject_and_message_are_not_empty(data):
        """Raise an Invalid error if the message or subject is empty."""
        if '' in (data.message.strip(), data.subject.strip()):
            raise Invalid('You must provide a subject and a message.')


class ContactViaWebNotificationRecipientSet:
    """A set of notification recipients and rationales from ContactViaWeb."""
    implements(INotificationRecipientSet)

    # Primary reason enumerations.
    TO_USER = object()
    TO_TEAM = object()
    TO_MEMBERS = object()
    TO_OWNER = object()

    def __init__(self, user, person_or_team):
        """Initialize the state based on the context and the user.

        The recipients are determined by the relationship between the user
        and the context that he is contacting: another user, himself, his
        team, another team.

        :param user: The person doing the contacting.
        :type user: an `IPerson`.
        :param person_or_team: The party that is the context of the email.
        :type person_or_team: `IPerson`.
        """
        self.user = user
        self.description = None
        self._primary_reason = None
        self._primary_recipient = None
        self._reason = None
        self._header = None
        self._count_recipients = None
        self.add(person_or_team, None, None)

    def _reset_state(self):
        """Reset the cache because the recipients changed."""
        self._count_recipients = None
        if safe_hasattr(self, '_all_recipients_cached'):
            # The clear the cache of _all_recipients. The caching will fail
            # if this method creates the attribute before _all_recipients.
            del self._all_recipients_cached

    def _getPrimaryReason(self, person_or_team):
        """Return the primary reason enumeration.

        :param person_or_team: The party that is the context of the email.
        :type person_or_team: `IPerson`.
        """
        if person_or_team.is_team:
            if self.user.inTeam(person_or_team):
                if removeSecurityProxy(person_or_team).preferredemail is None:
                    # Send to each team member.
                    return self.TO_MEMBERS
                else:
                    # Send to the team's contact address.
                    return self.TO_TEAM
            else:
                # A non-member can only send emails to a single person to
                # hinder spam and to prevent leaking membership
                # information for private teams when the members reply.
                return self.TO_OWNER
        else:
            # Send to the user
            return self.TO_USER

    def _getPrimaryRecipient(self, person_or_team):
        """Return the primary recipient.

        The primary recipient is the ``person_or_team`` in all cases
        except for then the email is restricted to a team owner.

        :param person_or_team: The party that is the context of the email.
        :type person_or_team: `IPerson`.
        """
        if self._primary_reason is self.TO_OWNER:
            person_or_team = person_or_team.teamowner
            while person_or_team.is_team:
                person_or_team = person_or_team.teamowner
        return person_or_team

    def _getReasonAndHeader(self, person_or_team):
        """Return the reason and header why the email was received.

        :param person_or_team: The party that is the context of the email.
        :type person_or_team: `IPerson`.
        """
        if self._primary_reason is self.TO_USER:
            reason = 'the "Contact this user" link on your profile page'
            header = 'ContactViaWeb user'
        elif self._primary_reason is self.TO_OWNER:
            reason = (
                'the "Contact this team" owner link on the '
                '%s team page' %  person_or_team.displayname)
            header = 'ContactViaWeb owner (%s team)' % person_or_team.name
        elif self._primary_reason is self.TO_TEAM:
            reason = (
                'the "Contact this team" link on the '
                '%s team page' %  person_or_team.displayname)
            header = 'ContactViaWeb member (%s team)' % person_or_team.name
        else:
            # self._primary_reason is self.TO_MEMBERS.
            reason = (
                'the "Contact this team" link on the %s\n'
                'team page to each member directly' %
                person_or_team.displayname)
            header = 'ContactViaWeb member (%s team)' % person_or_team.name
        return (reason, header)

    def _getDescription(self, person_or_team):
        """Return the description of the recipients being contacted.

        :param person_or_team: The party that is the context of the email.
        :type person_or_team: `IPerson`.
        """
        if self._primary_reason is self.TO_USER:
            return (
                'You are contacting %s (%s).' %
                (person_or_team.displayname, person_or_team.name))
        elif self._primary_reason is self.TO_OWNER:
            return (
                'You are contacting the %s (%s) team owner, %s (%s).' %
                (person_or_team.displayname, person_or_team.name,
                 self._primary_recipient.displayname,
                 self._primary_recipient.name))
        elif self._primary_reason is self.TO_TEAM:
            return (
                'You are contacting the %s (%s) team.' %
                (person_or_team.displayname, person_or_team.name))
        else:
            # This is a team without a contact address (self.TO_MEMBERS).
            recipients_count = len(self)
            if recipients_count == 1:
                plural_suffix = ''
            else:
                plural_suffix = 's'
            text = '%d member%s' % (recipients_count, plural_suffix)
            return (
                'You are contacting %s of the %s (%s) team directly.'
                % (text, person_or_team.displayname, person_or_team.name))

    @cachedproperty('_all_recipients_cached')
    def _all_recipients(self):
        """Set the cache of all recipients."""
        all_recipients = {}
        if self._primary_reason is self.TO_MEMBERS:
            team = self._primary_recipient
            for recipient in team.getMembersWithPreferredEmails():
                email = removeSecurityProxy(recipient).preferredemail.email
                all_recipients[email] = recipient
        elif self._primary_recipient.is_valid_person_or_team:
            email = removeSecurityProxy(
                self._primary_recipient).preferredemail.email
            all_recipients[email] = self._primary_recipient
        else:
            # The user or team owner is not active.
            pass
        return all_recipients

    def getEmails(self):
        """See `INotificationRecipientSet`."""
        for email in sorted(self._all_recipients.keys()):
            yield email

    def getRecipients(self):
        """See `INotificationRecipientSet`."""
        for recipient in sorted(
            self._all_recipients.values(), key=attrgetter('displayname')):
            yield recipient

    def getRecipientPersons(self):
        """See `INotificationRecipientSet`."""
        for email, person in self._all_recipients.items():
            yield (email, person)

    def __iter__(self):
        """See `INotificationRecipientSet`."""
        return iter(self.getRecipients())

    def __contains__(self, person_or_email):
        """See `INotificationRecipientSet`."""
        if IPerson.implementedBy(person_or_email):
            return person_or_email in self._all_recipients.values()
        else:
            return person_or_email in self._all_recipients.keys()

    def __len__(self):
        """The number of recipients in the set."""
        if self._count_recipients is None:
            recipient = self._primary_recipient
            if self._primary_reason is self.TO_MEMBERS:
                self._count_recipients = (
                    recipient.getMembersWithPreferredEmailsCount())
            elif recipient.is_valid_person_or_team:
                self._count_recipients = 1
            else:
                # The user or team owner is deactivated.
                self._count_recipients = 0
        return self._count_recipients

    def __nonzero__(self):
        """See `INotificationRecipientSet`."""
        return len(self) > 0

    def getReason(self, person_or_email):
        """See `INotificationRecipientSet`."""
        if person_or_email not in self:
            raise UnknownRecipientError(
                '%s in not in the recipients' % person_or_email)
        # All users have the same reason based on the primary recipient.
        return (self._reason, self._header)

    def add(self, person, reason, header):
        """See `INotificationRecipientSet`.

        This method sets the primary recipient of the email. If the primary
        recipient is a team without a contact address, all the members will
        be recipients. Calling this method more than once resets the
        recipients.
        """
        self._reset_state()
        self._primary_reason = self._getPrimaryReason(person)
        self._primary_recipient = self._getPrimaryRecipient(person)
        if reason is None:
            reason, header = self._getReasonAndHeader(person)
        self._reason = reason
        self._header = header
        self.description = self._getDescription(person)

    def update(self, recipient_set):
        """See `INotificationRecipientSet`.

        This method is is not relevant to this implementation because the
        set is generated based on the primary recipient. use the add() to
        set the primary recipient.
        """
        pass


class EmailToPersonView(LaunchpadFormView):
    """The 'Contact this user' page."""

    schema = IEmailToPerson
    field_names = ['subject', 'message']
    custom_widget('subject', TextWidget, displayWidth=60)

    def initialize(self):
        """See `ILaunchpadFormView`."""
        # Send the user to the profile page if contact is not possible.
        if self.user is None or not self.context.is_valid_person_or_team:
            return self.request.response.redirect(canonical_url(self.context))
        LaunchpadFormView.initialize(self)

    def setUpFields(self):
        """Set up fields for this view.

        The field needing special set up is the 'From' fields, which contains
        a vocabulary of the user's preferred (first) and validated
        (subsequent) email addresses.
        """
        super(EmailToPersonView, self).setUpFields()
        usable_addresses = [self.user.preferredemail]
        usable_addresses.extend(self.user.validatedemails)
        terms = [SimpleTerm(email, email.email) for email in usable_addresses]
        field = Choice(__name__='field.from_',
                       title=_('From'),
                       source=SimpleVocabulary(terms),
                       default=terms[0].value)
        # Get the order right; the From field should be first, followed by the
        # Subject and then Message fields.
        self.form_fields = FormFields(*chain((field,), self.form_fields))

    @property
    def label(self):
        """The form label."""
        return 'Contact ' + self.context.displayname

    @cachedproperty
    def recipients(self):
        """The recipients of the email message.

        :return: the recipients of the message.
        :rtype: `ContactViaWebNotificationRecipientSet`.
        """
        return ContactViaWebNotificationRecipientSet(self.user, self.context)

    @action(_('Send'), name='send')
    def action_send(self, action, data):
        """Send an email to the user."""
        sender_email = data['field.from_'].email
        subject = data['subject']
        message = data['message']

        if not self.recipients:
            self.request.response.addErrorNotification(
                _('Your message was not sent because the recipient '
                  'does not have a preferred email address.'))
            self.next_url = canonical_url(self.context)
            return
        try:
            send_direct_contact_email(
                sender_email, self.recipients, subject, message)
        except QuotaReachedError, error:
            fmt_date = DateTimeFormatterAPI(self.next_try)
            self.request.response.addErrorNotification(
                _('Your message was not sent because you have exceeded your '
                  'daily quota of $quota messages to contact users. '
                  'Try again $when.', mapping=dict(
                      quota=error.authorization.message_quota,
                      when=fmt_date.approximatedate(),
                      )))
        else:
            self.request.response.addInfoNotification(
                _('Message sent to $name',
                  mapping=dict(name=self.context.displayname)))
        self.next_url = canonical_url(self.context)

    @property
    def cancel_url(self):
        """The return URL."""
        return canonical_url(self.context)

    @property
    def contact_is_allowed(self):
        """Whether the sender is allowed to send this email or not."""
        return IDirectEmailAuthorization(self.user).is_allowed

    @property
    def has_valid_email_address(self):
        """Whether there is a contact address."""
        return len(self.recipients) > 0

    @property
    def contact_is_possible(self):
        """Whether there is a contact address and the user can send email."""
        return self.contact_is_allowed and self.has_valid_email_address

    @property
    def next_try(self):
        """When can the user try again?"""
        throttle_date = IDirectEmailAuthorization(self.user).throttle_date
        interval = as_timedelta(
            config.launchpad.user_to_user_throttle_interval)
        return throttle_date + interval

    @property
    def specific_contact_title_text(self):
        """Return the appropriate pagetitle."""
        if self.context.is_team:
            if self.user.inTeam(self.context):
                return 'Contact your team'
            else:
                return 'Contact this team'
        elif self.context == self.user:
            return 'Contact yourself'
        else:
            return 'Contact this user'<|MERGE_RESOLUTION|>--- conflicted
+++ resolved
@@ -3315,293 +3315,6 @@
         self.info_message = structured('Key "%s" removed' % comment)
 
 
-<<<<<<< HEAD
-class PersonTranslationView(LaunchpadView):
-    """View for translation-related Person pages."""
-
-    _pofiletranslator_cache = None
-
-    history_horizon = None
-
-    translations_person = None
-
-    def initialize(self):
-        self.translations_person = ITranslationsPerson(self.context)
-
-    @cachedproperty
-    def batchnav(self):
-        batchnav = BatchNavigator(
-            self.translations_person.translation_history, self.request)
-
-        pofiletranslatorset = getUtility(IPOFileTranslatorSet)
-        batch = batchnav.currentBatch()
-        self._pofiletranslator_cache = (
-            pofiletranslatorset.prefetchPOFileTranslatorRelations(batch))
-
-        return batchnav
-
-    @property
-    def person_is_reviewer(self):
-        """Is this person in a translation group?"""
-        return bool(self.translation_groups)
-
-    @cachedproperty
-    def translation_groups(self):
-        """Return translation groups a person is a member of."""
-        return list(self.translations_person.translation_groups)
-
-    @cachedproperty
-    def translators(self):
-        """Return translators a person is a member of."""
-        return list(self.translations_person.translators)
-
-    @cachedproperty
-    def person_filter_querystring(self):
-        """Return person's name appropriate for including in links."""
-        return urllib.urlencode({'person': self.context.name})
-
-    def should_display_message(self, translationmessage):
-        """Should a certain `TranslationMessage` be displayed.
-
-        Return False if user is not logged in and message may contain
-        sensitive data such as email addresses.
-
-        Otherwise, return True.
-        """
-        if self.user:
-            return True
-        return not (
-            translationmessage.potmsgset.hide_translations_from_anonymous)
-
-    def _findBestCommonReviewLinks(self, pofiles):
-        """Find best links to a bunch of related `POFile`s.
-
-        The `POFile`s must either be in the same `Product`, or in the
-        same `DistroSeries` and `SourcePackageName`.
-        
-        This method finds the greatest common denominators between them,
-        and returns a list of links to them: the individual translation
-        if there is only one, the template if multiple translations of
-        one template are involved, and so on.
-        """
-        assert pofiles, "Empty POFiles list in reviewable target."
-        first_pofile = pofiles[0]
-
-        if len(pofiles) == 1:
-            # Simple case: one translation file.  Go straight to
-            # translation page for its unreviewed strings.
-            return [
-                canonical_url(first_pofile) +
-                "/+translate?show=new_suggestions"]
-
-        productseries = set(
-            pofile.potemplate.productseries
-            for pofile in pofiles
-            if pofile.potemplate.productseries)
-
-        first_template = first_pofile.potemplate
-        if first_template.sourcepackagename:
-            # Multiple POFiles for a source package.  Show its template
-            # listing.
-            assert not productseries, "Found POFiles for mixed targets."
-            distroseries = first_template.distroseries
-            packagename = first_template.sourcepackagename
-            return [canonical_url(distroseries.getSourcePackage(packagename))]
-
-        if len(productseries) == 1:
-            # All for the same ProductSeries.  Show its template
-            # listing.
-            return [canonical_url(first_template.productseries)]
-
-        # Different release series of the same product.  Link to each of
-        # the individual POFiles.
-        return pofiles
-
-    def _describeReviewableTarget(self, target, link, strings_count):
-        """Produce dict to describe a reviewable target.
-
-        The target may be a `Product` or a tuple of `SourcePackageName`
-        and `DistroSeries`.
-        """
-        if isinstance(target, tuple):
-            (name, distroseries) = target
-            target = distroseries.getSourcePackage(name)
-            is_product = False
-        else:
-            is_product = True
-
-        if strings_count == 1:
-            strings_wording = '%d string'
-        else:
-            strings_wording = '%d strings'
-
-        return {
-                'target': target,
-                'count': strings_count,
-                'link': link,
-                'count_wording': strings_wording % strings_count,
-                'is_product': is_product,
-            }
-
-    def _setHistoryHorizon(self):
-        """If not already set, set `self.history_horizon`."""
-        if self.history_horizon is None:
-            now = datetime.now(pytz.timezone('UTC'))
-            self.history_horizon = now - timedelta(90, 0, 0)
-
-    def _aggregateTranslationTargets(self, pofiles):
-        """Aggregate list of `POFile`s into sensible targets.
-
-        Returns a list of target descriptions as returned by
-        `_describeReviewableTarget` after going through
-        `_findBestCommonReviewLinks`.
-        """
-        targets = {}
-        for pofile in pofiles:
-            template = pofile.potemplate
-            if template.productseries:
-                target = template.productseries.product
-            else:
-                target = (template.sourcepackagename, template.distroseries)
-
-            if target in targets:
-                (count, target_pofiles) = targets[target]
-            else:
-                count = 0
-                target_pofiles = []
-
-            (imported, changed, rosetta, unreviewed) = pofile.getStatistics()
-            count += unreviewed
-            target_pofiles.append(pofile)
-
-            targets[target] = (count, target_pofiles)
-
-        result = []
-        for target, stats in targets.iteritems():
-            (count, target_pofiles) = stats
-            links = self._findBestCommonReviewLinks(target_pofiles)
-            for link in links:
-                result.append(
-                    self._describeReviewableTarget(target, link, count))
-
-        return result
-
-
-    @cachedproperty
-    def all_projects_and_packages_to_review(self):
-        """Top projects and packages for this person to review."""
-        self._setHistoryHorizon()
-        return self._aggregateTranslationTargets(
-            self.context.getReviewableTranslationFiles(
-                no_older_than=self.history_horizon))
-
-    @property
-    def top_projects_and_packages_to_review(self):
-        """Suggest translations for this person to review."""
-        self._setHistoryHorizon()
-
-        # Maximum number of projects/packages to list that this person
-        # has recently worked on.
-        max_old_targets = 9
-        # Length of overall list to display.
-        list_length = 10
-
-        # Start out with the translations that the person has recently
-        # worked on.  Aggregation may reduce the number we get, so ask
-        # the database for a few extra.
-        fetch = 5 * max_old_targets
-        recent = self.all_projects_and_packages_to_review[:fetch]
-
-        # Fill out the list with other translations that the person
-        # could also be reviewing.
-        empty_slots = list_length - min(len(recent), max_old_targets)
-        fetch = 5 * empty_slots
-        random_suggestions = self._aggregateTranslationTargets(
-            self.context.suggestReviewableTranslationFiles(
-                no_older_than=self.history_horizon)[:fetch])
-
-        return recent[:max_old_targets] + random_suggestions[:empty_slots]
-
-    @cachedproperty
-    def num_projects_and_packages_to_review(self):
-        """How many translations do we suggest for reviewing?"""
-        return len(self.all_projects_and_packages_to_review)
-
-    @property
-    def person_includes_me(self):
-        """Is the current user (a member of) this person?"""
-        user = getUtility(ILaunchBag).user
-        if user is None:
-            return False
-        else:
-            return user.inTeam(self.context)
-
-
-class PersonTranslationRelicensingView(LaunchpadFormView):
-    """View for Person's translation relicensing page."""
-    schema = ITranslationRelicensingAgreementEdit
-    field_names = ['allow_relicensing', 'back_to']
-    custom_widget(
-        'allow_relicensing', LaunchpadRadioWidget, orientation='vertical')
-    custom_widget('back_to', TextWidget, visible=False)
-
-    @property
-    def initial_values(self):
-        """Set the default value for the relicensing radio buttons."""
-        translations_person = ITranslationsPerson(self.context)
-        # If the person has previously made a choice, we default to that.
-        # Otherwise, we default to BSD, because that's what we'd prefer.
-        if translations_person.translations_relicensing_agreement == False:
-            default = TranslationRelicensingAgreementOptions.REMOVE
-        else:
-            default = TranslationRelicensingAgreementOptions.BSD
-        return {
-            "allow_relicensing": default,
-            "back_to": self.request.get('back_to'),
-            }
-
-    @property
-    def relicensing_url(self):
-        """Return an URL for this view."""
-        return canonical_url(self.context, view_name='+licensing')
-
-    def getSafeRedirectURL(self, url):
-        """Successful form submission should send to this URL."""
-        if url and url.startswith(self.request.getApplicationURL()):
-            return url
-        else:
-            return canonical_url(self.context)
-
-    @action(_("Confirm"), name="submit")
-    def submit_action(self, action, data):
-        """Store person's decision about translations relicensing.
-
-        Decision is stored through
-        `ITranslationsPerson.translations_relicensing_agreement`
-        which uses TranslationRelicensingAgreement table.
-        """
-        translations_person = ITranslationsPerson(self.context)
-        allow_relicensing = data['allow_relicensing']
-        if allow_relicensing == TranslationRelicensingAgreementOptions.BSD:
-            translations_person.translations_relicensing_agreement = True
-            self.request.response.addInfoNotification(_(
-                "Thank you for BSD-licensing your translations."))
-        elif (allow_relicensing ==
-            TranslationRelicensingAgreementOptions.REMOVE):
-            translations_person.translations_relicensing_agreement = False
-            self.request.response.addInfoNotification(_(
-                "We respect your choice. "
-                "Your translations will be removed once we complete the "
-                "switch to the BSD license. "
-                "Thanks for trying out Launchpad Translations."))
-        else:
-            raise AssertionError(
-                "Unknown allow_relicensing value: %r" % allow_relicensing)
-        self.next_url = self.getSafeRedirectURL(data['back_to'])
-
-
-=======
->>>>>>> 07d2e63c
 class PersonGPGView(LaunchpadView):
     """View for the GPG-related actions for a Person
 
