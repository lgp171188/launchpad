--- conflicted
+++ resolved
@@ -24,11 +24,7 @@
     ]
 
 import cgi
-<<<<<<< HEAD
-import os.path
 from operator import attrgetter
-=======
->>>>>>> 4c9a5a76
 
 from bzrlib.revision import NULL_REVISION
 
@@ -422,9 +418,7 @@
     @cachedproperty
     def bugtask_status_counts(self):
       """A list StatusCounts summarising the targeted bugtasks."""
-      try:
         bugtaskset = getUtility(IBugTaskSet)
-<<<<<<< HEAD
         status_id_counts = bugtaskset.getStatusCountsForProductSeries(
             self.user, self.context)
         status_counts = dict([(BugTaskStatus.items[status_id], count)
@@ -432,15 +426,10 @@
         return [StatusCount(status, status_counts[status])
                 for status
                     in sorted(status_counts, key=attrgetter('sortkey'))]
-      except:
-        import traceback
-        traceback.print_exc()
-        return []
 
     @cachedproperty
     def specification_status_counts(self):
       """A list StatusCounts summarising the targeted specification."""
-      try:
         specification_set = getUtility(ISpecificationSet)
         status_id_counts = specification_set.getStatusCountsForProductSeries(
             self.context)
@@ -450,38 +439,6 @@
         return [StatusCount(status, status_counts[status])
                 for status
                     in sorted(status_counts, key=attrgetter('sortkey'))]
-      except:
-        import traceback
-        traceback.print_exc()
-        return []
-=======
-        # Nominated to be fixes in this series.
-        params = BugTaskSearchParams(self.user)
-        params.setProductSeries(self.context)
-        all_bugtasks = set(
-            list(bugtaskset.search(params)))
-        # Targeted to be fixed in this series.
-        milestones = [
-            milestone.id for milestone in self.context.all_milestones]
-        if len(milestones) > 0:
-            params = BugTaskSearchParams(
-                self.user, milestone=any(*milestones))
-            all_bugtasks = all_bugtasks.union(
-                list(bugtaskset.search(params)))
-        return get_status_counts(all_bugtasks, 'status')
-
-    @cachedproperty
-    def specification_status_counts(self):
-        """A list StatusCounts summarising the targeted specification."""
-        # Series goals.
-        all_specifications = set(
-            list(self.context.all_specifications))
-        # Targeted to be fixed in this series.
-        for milestone in self.context.all_milestones:
-            all_specifications = all_specifications.union(
-                list(milestone.specifications))
-        return get_status_counts(all_specifications, 'implementation_status')
->>>>>>> 4c9a5a76
 
     @property
     def milestone_table_class(self):
