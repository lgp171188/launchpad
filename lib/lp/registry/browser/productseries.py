# Copyright 2004-2008 Canonical Ltd.  All rights reserved.

__metaclass__ = type

__all__ = [
    'get_series_branch_error',
    'ProductSeriesBreadcrumbBuilder',
    'ProductSeriesBugsMenu',
    'ProductSeriesDeleteView',
    'ProductSeriesEditView',
    'ProductSeriesFacets',
    'ProductSeriesFileBugRedirect',
    'ProductSeriesLinkBranchView',
    'ProductSeriesLinkBranchFromCodeView',
    'ProductSeriesNavigation',
    'ProductSeriesOverviewMenu',
    'ProductSeriesOverviewNavigationMenu',
    'ProductSeriesRdfView',
    'ProductSeriesReviewView',
    'ProductSeriesSourceListView',
    'ProductSeriesSpecificationsMenu',
    'ProductSeriesTemplatesView',
    'ProductSeriesTranslationsBzrImportView',
    'ProductSeriesTranslationsExportView',
    'ProductSeriesTranslationsMenu',
    'ProductSeriesTranslationsSettingsView',
    'ProductSeriesView',
    ]

import cgi
import os.path

from bzrlib.revision import NULL_REVISION

from zope.component import getUtility
from zope.app.form.browser import TextAreaWidget, TextWidget
from zope.publisher.browser import FileUpload

from z3c.ptcompat import ViewPageTemplateFile

from canonical.cachedproperty import cachedproperty
from canonical.launchpad import _
from lp.code.browser.branchref import BranchRef
from canonical.launchpad.browser.bugtask import BugTargetTraversalMixin
from canonical.launchpad.browser.poexportrequest import BaseExportView
from canonical.launchpad.browser.translations import TranslationsMixin
from canonical.launchpad.helpers import browserLanguages, is_tar_filename
from lp.code.interfaces.codeimport import (
    ICodeImportSet)
from lp.code.interfaces.branchjob import IRosettaUploadJobSource
from lp.services.worlddata.interfaces.country import ICountry
from canonical.launchpad.interfaces.bugtask import (
    BugTaskSearchParams, IBugTaskSet)
from canonical.launchpad.interfaces.launchpad import ILaunchpadCelebrities
from canonical.launchpad.interfaces.potemplate import IPOTemplateSet
from canonical.launchpad.interfaces.translations import (
    TranslationsBranchImportMode)
from canonical.launchpad.interfaces.translationimporter import (
    ITranslationImporter)
from canonical.launchpad.interfaces.translationimportqueue import (
    ITranslationImportQueue)
from canonical.launchpad.webapp import (
    action, ApplicationMenu, canonical_url, custom_widget,
    enabled_with_permission, LaunchpadEditFormView, LaunchpadFormView,
    LaunchpadView, Link, Navigation, NavigationMenu, StandardLaunchpadFacets,
    stepto)
from canonical.launchpad.webapp.authorization import check_permission
from canonical.launchpad.webapp.batching import BatchNavigator
from canonical.launchpad.webapp.breadcrumb import BreadcrumbBuilder
from canonical.launchpad.webapp.interfaces import NotFoundError
from canonical.launchpad.webapp.menu import structured
from canonical.widgets.itemswidgets import (
    LaunchpadRadioWidgetWithDescription)
from canonical.widgets.textwidgets import StrippedTextWidget

from lp.registry.browser import get_status_counts, RegistryDeleteViewMixin
from lp.registry.interfaces.productseries import IProductSeries
from lp.registry.interfaces.sourcepackagename import (
    ISourcePackageNameSet)


def quote(text):
    return cgi.escape(text, quote=True)


class ProductSeriesNavigation(Navigation, BugTargetTraversalMixin):

    usedfor = IProductSeries

    @stepto('.bzr')
    def dotbzr(self):
        if self.context.branch:
            return BranchRef(self.context.branch)
        else:
            return None

    @stepto('+pots')
    def pots(self):
        potemplateset = getUtility(IPOTemplateSet)
        return potemplateset.getSubset(productseries=self.context)

    def traverse(self, name):
        return self.context.getRelease(name)


class ProductSeriesBreadcrumbBuilder(BreadcrumbBuilder):
    """Builds a breadcrumb for an `IProductSeries`."""
    @property
    def text(self):
        return 'Series ' + self.context.name


class ProductSeriesFacets(StandardLaunchpadFacets):

    usedfor = IProductSeries
    enable_only = [
        'overview', 'branches', 'bugs', 'specifications', 'translations']

    def branches(self):
        # Override to go to the branches for the product.
        text = 'Code'
        summary = 'View related branches of code'
        link = canonical_url(self.context.product, rootsite='code')
        return Link(link, text, summary=summary)


class ProductSeriesOverviewMenu(ApplicationMenu):

    usedfor = IProductSeries
    facet = 'overview'
    links = [
        'edit', 'delete', 'driver', 'link_branch', 'ubuntupkg',
        'add_package', 'create_milestone', 'create_release',
        'rdf', 'subscribe'
        ]

    @enabled_with_permission('launchpad.Edit')
    def edit(self):
        text = 'Change details'
        summary = 'Edit this series'
        return Link('+edit', text, summary, icon='edit')

    @enabled_with_permission('launchpad.Edit')
    def delete(self):
        text = 'Delete series'
        summary = "Delete this series and all it's dependent items."
        return Link('+delete', text, summary, icon='trash-icon')

    @enabled_with_permission('launchpad.Edit')
    def driver(self):
        text = 'Appoint driver'
        summary = 'Someone with permission to set goals this series'
        return Link('+driver', text, summary, icon='edit')

    @enabled_with_permission('launchpad.Edit')
    def link_branch(self):
        if self.context.branch is None:
            text = 'Link to branch'
        else:
            text = "Change branch"
        summary = 'The code branch that for this series.'
        return Link('+linkbranch', text, summary, icon='add')

    def ubuntupkg(self):
        text = 'Link to Ubuntu package'
        return Link('+ubuntupkg', text, icon='add')

    def add_package(self):
        text = 'Link to other package'
        return Link('+addpackage', text, icon='add')

    @enabled_with_permission('launchpad.Edit')
    def create_milestone(self):
        text = 'Create milestone'
        summary = 'Register a new milestone for this series'
        return Link('+addmilestone', text, summary, icon='add')

    @enabled_with_permission('launchpad.Edit')
    def create_release(self):
        text = 'Create release'
        return Link('+addrelease', text, icon='add')

    def rdf(self):
        text = 'Download RDF metadata'
        return Link('+rdf', text, icon='download')

    def subscribe(self):
        text = 'Subscribe to bug mail'
        return Link('+subscribe', text, icon='add')

class ProductSeriesBugsMenu(ApplicationMenu):

    usedfor = IProductSeries
    facet = 'bugs'
    links = (
        'new',
        'nominations',
        'subscribe',
        )

    def new(self):
        return Link('+filebug', 'Report a bug', icon='add')

    def nominations(self):
        return Link('+nominations', 'Review nominations', icon='bug')

    def subscribe(self):
        return Link('+subscribe', 'Subscribe to bug mail')


class ProductSeriesSpecificationsMenu(ApplicationMenu):
    """Specs menu for ProductSeries.

    This menu needs to keep track of whether we are showing all the
    specs, or just those that are approved/declined/proposed. It should
    allow you to change the set your are showing while keeping the basic
    view intact.
    """

    usedfor = IProductSeries
    facet = 'specifications'
    links = ['listall', 'table', 'setgoals', 'listdeclined', 'new']

    def listall(self):
        text = 'List all blueprints'
        return Link('+specs?show=all', text, icon='info')

    def listaccepted(self):
        text = 'List approved blueprints'
        return Link('+specs?acceptance=accepted', text, icon='info')

    def listproposed(self):
        text = 'List proposed blueprints'
        return Link('+specs?acceptance=proposed', text, icon='info')

    def listdeclined(self):
        text = 'List declined blueprints'
        summary = 'Show the goals which have been declined'
        return Link('+specs?acceptance=declined', text, summary, icon='info')

    def setgoals(self):
        text = 'Set series goals'
        summary = 'Approve or decline feature goals that have been proposed'
        return Link('+setgoals', text, summary, icon='edit')

    def table(self):
        text = 'Assignments'
        summary = 'Show the assignee, drafter and approver of these specs'
        return Link('+assignments', text, summary, icon='info')

    def new(self):
        text = 'Register a blueprint'
        summary = 'Register a new blueprint for %s' % self.context.title
        return Link('+addspec', text, summary, icon='add')


class ProductSeriesTranslationsMenuMixIn:
    """Translation menu for ProductSeries.
    """
    def overview(self):
        return Link('', 'Overview')

    @enabled_with_permission('launchpad.Edit')
    def templates(self):
        return Link('+templates', 'Templates')

    @enabled_with_permission('launchpad.Edit')
    def settings(self):
        return Link('+translations-settings', 'Settings')

    @enabled_with_permission('launchpad.Edit')
    def requestbzrimport(self):
        return Link('+request-bzr-import', 'Request Bazaar import')

    @enabled_with_permission('launchpad.Edit')
    def translationupload(self):
        return Link('+translations-upload', 'Upload')

    def translationdownload(self):
        return Link('+export', 'Download')

    def imports(self):
        return Link('+imports', 'Import queue')


class ProductSeriesOverviewNavigationMenu(NavigationMenu):
    """Overview navigation menus for `IProductSeries` objects."""
    # Suppress the ProductOverviewNavigationMenu from showing on series,
    # release, and milestone pages.
    usedfor = IProductSeries
    facet = 'overview'
    links = ()


class ProductSeriesTranslationsMenu(NavigationMenu,
                                    ProductSeriesTranslationsMenuMixIn):
    """Translations navigation menus for `IProductSeries` objects."""
    usedfor = IProductSeries
    facet = 'translations'
    links = ('overview', 'templates', 'settings', 'requestbzrimport',
             'translationupload', 'translationdownload', 'imports')


class ProductSeriesTranslationsExportView(BaseExportView):
    """Request tarball export of productseries' complete translations.

    Only complete downloads are supported for now; there is no option to
    select languages, and templates are always included.
    """

    def processForm(self):
        """Process form submission requesting translations export."""
        pofiles = []
        translation_templates = self.context.getCurrentTranslationTemplates()
        for translation_template in translation_templates:
            pofiles += list(translation_template.pofiles)
        return (translation_templates, pofiles)

    def getDefaultFormat(self):
        templates = self.context.getCurrentTranslationTemplates()
        if len(templates) == 0:
            return None
        return templates[0].source_file_format


def get_series_branch_error(product, branch):
    """Check if the given branch is suitable for the given product.

    Returns an HTML error message on error, and None otherwise.
    """
    if branch.product != product:
        return structured(
            '<a href="%s">%s</a> is not a branch of <a href="%s">%s</a>.',
            canonical_url(branch),
            branch.unique_name,
            canonical_url(product),
            product.displayname)
    return None


# A View Class for ProductSeries
#
# XXX: StuartBishop 2005-05-02:
# We should be using autogenerated add forms and edit forms so that
# this becomes maintainable and form validation handled for us.
# Currently, the pages just return 'System Error' as they trigger database
# constraints.
class ProductSeriesView(LaunchpadView, TranslationsMixin):

    def initialize(self):
        self.form = self.request.form
        self.has_errors = False

        # Whether there is more than one PO template.
        self.has_multiple_templates = len(
            self.context.getCurrentTranslationTemplates()) > 1

        # let's find out what source package is associated with this
        # productseries in the current release of ubuntu
        ubuntu = getUtility(ILaunchpadCelebrities).ubuntu
        self.curr_ubuntu_series = ubuntu.currentseries
        self.setUpPackaging()

        # Check the form submission.
        self.processForm()

    def processForm(self):
        """Process a form if it was submitted."""
        if not self.request.method == "POST":
            # The form was not posted, we don't do anything.
            return

        dispatch_table = {
            'set_ubuntu_pkg': self.setCurrentUbuntuPackage,
            'translations_upload': self.translationsUpload,
        }
        dispatch_to = [(key, method)
                        for key,method in dispatch_table.items()
                        if key in self.form
                      ]
        if len(dispatch_to) == 0:
            # None of the know forms have been submitted.
            # XXX CarlosPerelloMarin 2005-11-29 bug=5244:
            # This 'if' should be removed.
            return
        if len(dispatch_to) != 1:
            raise AssertionError(
                "There should be only one command in the form",
                dispatch_to)
        key, method = dispatch_to[0]
        method()

    def setUpPackaging(self):
        """Ensure that the View class correctly reflects the packaging of
        its product series context."""
        self.curr_ubuntu_package = None
        self.curr_ubuntu_pkgname = ''
        try:
            cr = self.curr_ubuntu_series
            self.curr_ubuntu_package = self.context.getPackage(cr)
            cp = self.curr_ubuntu_package
            self.curr_ubuntu_pkgname = cp.sourcepackagename.name
        except NotFoundError:
            pass
        ubuntu = self.curr_ubuntu_series.distribution
        self.ubuntu_history = self.context.getPackagingInDistribution(ubuntu)

    def setCurrentUbuntuPackage(self):
        """Set the Packaging record for this product series in the current
        Ubuntu distroseries to be for the source package name that is given
        in the form.
        """
        ubuntupkg = self.form.get('ubuntupkg', '')
        if ubuntupkg == '':
            # No package was selected.
            self.request.response.addWarningNotification(
                'Request ignored. You need to select a source package.')
            return
        # make sure we have a person to work with
        if self.user is None:
            self.request.response.addErrorNotification('Please log in first!')
            self.has_errors = True
            return
        # see if the name that is given is a real source package name
        spns = getUtility(ISourcePackageNameSet)
        try:
            spn = spns[ubuntupkg]
        except NotFoundError:
            self.request.response.addErrorNotification(
                'Invalid source package name %s' % ubuntupkg)
            self.has_errors = True
            return
        # set the packaging record for this productseries in the current
        # ubuntu series. if none exists, one will be created
        self.context.setPackaging(self.curr_ubuntu_series, spn, self.user)
        self.setUpPackaging()

    def requestCountry(self):
        return ICountry(self.request, None)

    def browserLanguages(self):
        return browserLanguages(self.request)

    def translationsUpload(self):
        """Upload new translatable resources related to this IProductSeries.

        Uploads may fail if there are already entries with the same path name
        and uploader (importer) in the queue and the new upload cannot be
        safely matched to any of them.  The user will be informed about the
        failure with a warning message."""
        # XXX henninge 20008-12-03 bug=192925: This code is duplicated for
        # potemplate and pofile and should be unified.

        file = self.request.form['file']
        if not isinstance(file, FileUpload):
            if file == '':
                self.request.response.addErrorNotification(
                    "Ignored your upload because you didn't select a file to"
                    " upload.")
            else:
                # XXX: Carlos Perello Marin 2004-12-30 bug=116:
                # Epiphany seems to have an unpredictable bug with upload
                # forms (or perhaps it's launchpad because I never had
                # problems with bugzilla). The fact is that some uploads don't
                # work and we get a unicode object instead of a file-like
                # object in "file". We show an error if we see that behaviour.
                self.request.response.addErrorNotification(
                    "The upload failed because there was a problem receiving"
                    " the data.")
            return

        filename = file.filename
        content = file.read()

        if len(content) == 0:
            self.request.response.addWarningNotification(
                "Ignored your upload because the uploaded file is empty.")
            return

        translation_import_queue_set = getUtility(ITranslationImportQueue)

        root, ext = os.path.splitext(filename)
        translation_importer = getUtility(ITranslationImporter)
        if ext in translation_importer.supported_file_extensions:
            # Add it to the queue.
            entry = translation_import_queue_set.addOrUpdateEntry(
                filename, content, True, self.user,
                productseries=self.context)
            if entry is None:
                self.request.response.addWarningNotification(
                    "Upload failed.  The name of the file you "
                    "uploaded matched multiple existing "
                    "uploads, for different templates.  This makes it "
                    "impossible to determine which template the new "
                    "upload was for.  Try uploading to a specific "
                    "template: visit the page for the template that you "
                    "want to upload to, and select the upload option "
                    "from there.")
            else:
                self.request.response.addInfoNotification(
                    structured(
                    'Thank you for your upload.  It will be automatically '
                    'reviewed in the next few hours.  If that is not '
                    'enough to determine whether and where your file '
                    'should be imported, it will be reviewed manually by an '
                    'administrator in the coming few days.  You can track '
                    'your upload\'s status in the '
                    '<a href="%s/+imports">Translation Import Queue</a>' %(
                        canonical_url(self.context))))

        elif is_tar_filename(filename):
            # Add the whole tarball to the import queue.
            (num, conflicts) = (
                translation_import_queue_set.addOrUpdateEntriesFromTarball(
                    content, True, self.user,
                    productseries=self.context))

            if num > 0:
                if num == 1:
                    plural_s = ''
                    itthey = 'it'
                else:
                    plural_s = 's'
                    itthey = 'they'
                self.request.response.addInfoNotification(
                    structured(
                    'Thank you for your upload. %d file%s from the tarball '
                    'will be automatically '
                    'reviewed in the next few hours.  If that is not enough '
                    'to determine whether and where your file%s should '
                    'be imported, %s will be reviewed manually by an '
                    'administrator in the coming few days.  You can track '
                    'your upload\'s status in the '
                    '<a href="%s/+imports">Translation Import Queue</a>' %(
                        num, plural_s, plural_s, itthey,
                        canonical_url(self.context))))
                if len(conflicts) > 0:
                    if len(conflicts) == 1:
                        warning = (
                            "A file could not be uploaded because its "
                            "name matched multiple existing uploads, for "
                            "different templates." )
                        ul_conflicts = (
                            "The conflicting file name was:<br /> "
                            "<ul><li>%s</li></ul>" % cgi.escape(conflicts[0]))
                    else:
                        warning = (
                            "%d files could not be uploaded because their "
                            "names matched multiple existing uploads, for "
                            "different templates." % len(conflicts))
                        ul_conflicts = (
                            "The conflicting file names were:<br /> "
                            "<ul><li>%s</li></ul>" % (
                            "</li><li>".join(map(cgi.escape, conflicts))))
                    self.request.response.addWarningNotification(
                        structured(
                        warning + "  This makes it "
                        "impossible to determine which template the new "
                        "upload was for.  Try uploading to a specific "
                        "template: visit the page for the template that you "
                        "want to upload to, and select the upload option "
                        "from there.<br />"+ ul_conflicts))
            else:
                if len(conflicts) == 0:
                    self.request.response.addWarningNotification(
                        "Upload ignored.  The tarball you uploaded did not "
                        "contain any files that the system recognized as "
                        "translation files.")
                else:
                    self.request.response.addWarningNotification(
                        "Upload failed.  One or more of the files you "
                        "uploaded had names that matched multiple existing "
                        "uploads, for different templates.  This makes it "
                        "impossible to determine which template the new "
                        "upload was for.  Try uploading to a specific "
                        "template: visit the page for the template that you "
                        "want to upload to, and select the upload option "
                        "from there.")
        else:
            self.request.response.addWarningNotification(
                "Upload failed because the file you uploaded was not"
                " recognised as a file that can be imported.")

    @property
    def request_import_link(self):
        """A link to the page for requesting a new code import."""
        return canonical_url(getUtility(ICodeImportSet), view_name='+new')

    @property
    def user_branch_visible(self):
        """Can the logged in user see the user branch."""
        branch = self.context.branch
        return (branch is not None and
                check_permission('launchpad.View', branch))

    @cachedproperty
<<<<<<< HEAD
    def milestones(self):
        """The milestones for this series."""
        return self.context.milestones

    @cachedproperty
    def bugtask_status_counts(self):
        """A list StatusCounts summarising the targeted bugtasks."""
        bugtaskset = getUtility(IBugTaskSet)
        # Nominated to be fixes in this series.
        params = BugTaskSearchParams(self.user)
        params.setProductSeries(self.context)
        all_bugtasks = set(
            list(bugtaskset.search(params)))
        # Targeted to be fixed in this series.
        milestones = [milestone.id for milestone in self.milestones]
        if len(milestones) > 0:
            params = BugTaskSearchParams(self.user, milestone=milestones)
            all_bugtasks = all_bugtasks.union(
                list(bugtaskset.search(params)))
        return get_status_counts(all_bugtasks, 'status')

    @cachedproperty
    def specification_status_counts(self):
        """A list StatusCounts summarising the targeted specification."""
        # Series goals.
        all_specifications = set(
            list(self.context.all_specifications))
        # Targeted to be fixed in this series.
        for milestone in self.milestones:
            all_specifications = all_specifications.union(
                list(milestone.specifications))
        return get_status_counts(all_specifications, 'implementation_status')
=======
    def released_and_active_milestones(self):
        """Milestones that are active or have releases."""
        return [
            milestone
            for milestone in self.context.all_milestones
            if milestone.active or milestone.product_release is not None]
>>>>>>> 9c27a90e


class ProductSeriesEditView(LaunchpadEditFormView):

    schema = IProductSeries
    field_names = [
        'name', 'summary', 'status', 'branch', 'releasefileglob']
    custom_widget('summary', TextAreaWidget, height=7, width=62)
    custom_widget('releasefileglob', StrippedTextWidget, displayWidth=40)

    def validate(self, data):
        branch = data.get('branch')
        if branch is not None:
            message = get_series_branch_error(self.context.product, branch)
            if message:
                self.setFieldError('branch', message)

    @action(_('Change'), name='change')
    def change_action(self, action, data):
        self.updateContextFromData(data)

    @property
    def next_url(self):
        return canonical_url(self.context)


class ProductSeriesDeleteView(RegistryDeleteViewMixin, LaunchpadEditFormView):
    """A view to remove a productseries from a product."""
    schema = IProductSeries
    field_names = []

    @property
    def label(self):
        """The form label."""
        return 'Delete %s series %s' % (
            self.context.product.displayname, self.context.name)

    @cachedproperty
    def milestones(self):
        """A list of all the series `IMilestone`s."""
        return self.context.all_milestones

    @cachedproperty
    def bugtasks(self):
        """A list of all `IBugTask`s targeted to this series."""
        all_bugtasks = []
        for milestone in self.milestones:
            all_bugtasks.extend(self._getBugtasks(milestone))
        return all_bugtasks

    @cachedproperty
    def specifications(self):
        """A list of all `ISpecification`s targeted to this series."""
        all_specifications = []
        for milestone in self.milestones:
            all_specifications.extend(self._getSpecifications(milestone))
        return all_specifications

    @cachedproperty
    def has_bugtasks_and_specifications(self):
        """Does the series have any targeted bugtasks or specifications."""
        return len(self.bugtasks) > 0 or len(self.specifications) > 0

    @cachedproperty
    def product_release_files(self):
        """A list of all `IProductReleaseFile`s that belong to this series."""
        all_files = []
        for milestone in self.milestones:
            all_files.extend(self._getProductReleaseFiles(milestone))
        return all_files

    @cachedproperty
    def can_delete(self):
        """Can this series be delete."""
        return not self.context.is_development_focus

    def canDeleteAction(self, action):
        """Is the delete action available."""
        if not self.can_delete:
            self.addError(
                "You cannot delete a series that is the focus of "
                "development. Make another series the focus of development "
                "before deleting this one.")
        return self.can_delete

    @action('Delete this Series', name='delete', condition=canDeleteAction)
    def delete_action(self, action, data):
        """Detach and delete associated objects and remove the series."""
        product = self.context.product
        name = self.context.name
        self._deleteProductSeries(self.context)
        self.request.response.addInfoNotification(
            "Series %s deleted." % name)
        self.next_url = canonical_url(product)


class ProductSeriesLinkBranchView(LaunchpadEditFormView):
    """View to set the bazaar branch for a product series."""

    schema = IProductSeries
    field_names = ['branch']

    @property
    def next_url(self):
        return canonical_url(self.context)

    @action(_('Update'), name='update')
    def update_action(self, action, data):
        if data['branch'] != self.context.branch:
            self.updateContextFromData(data)
            # Request an initial upload of translation files.
            getUtility(IRosettaUploadJobSource).create(
                self.context.branch, NULL_REVISION)
        else:
            self.updateContextFromData(data)
        self.request.response.addInfoNotification(
            'Series code location updated.')

    @action('Cancel', name='cancel', validator='validate_cancel')
    def cancel_action(self, action, data):
        """Do nothing and go back to the product series page."""


class ProductSeriesLinkBranchFromCodeView(ProductSeriesLinkBranchView):
    """Set the branch link from the code overview page."""

    @property
    def next_url(self):
        """Take the user back to the code overview page."""
        return canonical_url(self.context.product, rootsite="code")


class ProductSeriesReviewView(LaunchpadEditFormView):

    schema = IProductSeries
    field_names = ['product', 'name']
    label = 'Review product series details'
    custom_widget('name', TextWidget, width=20)

    @action(_('Change'), name='change')
    def change_action(self, action, data):
        self.updateContextFromData(data)
        self.request.response.addInfoNotification(
            _('This Series has been changed'))
        self.next_url = canonical_url(self.context)


class ProductSeriesRdfView(object):
    """A view that sets its mime-type to application/rdf+xml"""

    template = ViewPageTemplateFile(
        '../templates/productseries-rdf.pt')

    def __init__(self, context, request):
        self.context = context
        self.request = request

    def __call__(self):
        """Render RDF output, and return it as a string encoded in UTF-8.

        Render the page template to produce RDF output.
        The return value is string data encoded in UTF-8.

        As a side-effect, HTTP headers are set for the mime type
        and filename for download."""
        self.request.response.setHeader('Content-Type', 'application/rdf+xml')
        self.request.response.setHeader('Content-Disposition',
                                        'attachment; filename=%s-%s.rdf' % (
                                            self.context.product.name,
                                            self.context.name))
        unicodedata = self.template()
        encodeddata = unicodedata.encode('utf-8')
        return encodeddata


class ProductSeriesSourceListView(LaunchpadView):
    """A listing of all the running imports.

    See `ICodeImportSet.getActiveImports` for our definition of running.
    """

    def initialize(self):
        self.text = self.request.get('text')
        results = getUtility(ICodeImportSet).getActiveImports(text=self.text)

        self.batchnav = BatchNavigator(results, self.request)


class ProductSeriesFileBugRedirect(LaunchpadView):
    """Redirect to the product's +filebug page."""

    def initialize(self):
        filebug_url = "%s/+filebug" % canonical_url(self.context.product)
        self.request.response.redirect(filebug_url)


class ProductSeriesTranslationsMixin(object):
    """Common properties for all ProductSeriesTranslations*View classes."""

    @property
    def series_title(self):
        return self.context.title.replace(' ', '&nbsp;')

    @property
    def has_imports_enabled(self):
        return (self.context.translations_autoimport_mode !=
                TranslationsBranchImportMode.NO_IMPORT)

    @property
    def request_bzr_import_url(self):
        return canonical_url(self.context,
                             view_name="+request-bzr-import")

    @property
    def link_branch_url(self):
        return canonical_url(self.context, rootsite="mainsite",
                             view_name="+linkbranch")

    @property
    def translations_settings_url(self):
        return canonical_url(self.context,
                             view_name="+translations-settings")

    @property
    def product_edit_url(self):
        return canonical_url(self.context.product, rootsite="mainsite",
                             view_name="+edit")


class SettingsRadioWidget(LaunchpadRadioWidgetWithDescription):
    """Remove the confusing hint under the widget."""

    def __init__(self, field, vocabulary, request):
        super(SettingsRadioWidget, self).__init__(field, vocabulary, request)
        self.hint = None


class ProductSeriesTranslationsSettingsView(LaunchpadEditFormView,
                                            ProductSeriesTranslationsMixin):
    """Edit settings for translations import and export."""

    schema = IProductSeries
    field_names = ['translations_autoimport_mode']
    settings_widget = custom_widget('translations_autoimport_mode',
                  SettingsRadioWidget)

    def __init__(self, context, request):
        super(ProductSeriesTranslationsSettingsView, self).__init__(
            context, request)
        self.cancel_url = canonical_url(self.context)

    @action(u"Save settings", name="save_settings")
    def change_settings_action(self, action, data):
        if (self.context.translations_autoimport_mode !=
            data['translations_autoimport_mode']
            ):
            self.updateContextFromData(data)
            # Request an initial upload of translation files.
            getUtility(IRosettaUploadJobSource).create(
                self.context.branch, NULL_REVISION)
        else:
            self.updateContextFromData(data)
        self.request.response.addInfoNotification(
            _("The settings have been updated."))


class ProductSeriesTranslationsBzrImportView(LaunchpadFormView,
                                             ProductSeriesTranslationsMixin):
    """Edit settings for translations import and export."""

    schema = IProductSeries
    field_names = []

    def __init__(self, context, request):
        super(ProductSeriesTranslationsBzrImportView, self).__init__(
            context, request)
        self.cancel_url = canonical_url(self.context)

    def validate(self, action):
        if self.context.branch is None:
            self.addError(
                "Please set the official Bazaar branch first.")

    @action(u"Request one-time import", name="request_import")
    def request_import_action(self, action, data):
        """ Request an upload of translation files. """
        job = getUtility(IRosettaUploadJobSource).create(
            self.context.branch, NULL_REVISION, True)
        if job is None:
            self.addError(
                _("Your request could not be filed."))
        else:
            self.request.response.addInfoNotification(
                _("The import has been requested."))


class ProductSeriesTemplatesView(LaunchpadView):
    """Show a list of all templates for the ProductSeries."""

    is_distroseries = False

    def iter_templates(self):
        potemplateset = getUtility(IPOTemplateSet)
        return potemplateset.getSubset(productseries=self.context)

    def can_administer(self, template):
        return check_permission('launchpad.Admin', template)<|MERGE_RESOLUTION|>--- conflicted
+++ resolved
@@ -594,10 +594,12 @@
                 check_permission('launchpad.View', branch))
 
     @cachedproperty
-<<<<<<< HEAD
-    def milestones(self):
-        """The milestones for this series."""
-        return self.context.milestones
+    def released_and_active_milestones(self):
+        """Milestones that are active or have releases."""
+        return [
+            milestone
+            for milestone in self.context.all_milestones
+            if milestone.active or milestone.product_release is not None]
 
     @cachedproperty
     def bugtask_status_counts(self):
@@ -609,7 +611,8 @@
         all_bugtasks = set(
             list(bugtaskset.search(params)))
         # Targeted to be fixed in this series.
-        milestones = [milestone.id for milestone in self.milestones]
+        milestones = [
+            milestone.id for milestone in self.released_and_active_milestones]
         if len(milestones) > 0:
             params = BugTaskSearchParams(self.user, milestone=milestones)
             all_bugtasks = all_bugtasks.union(
@@ -627,14 +630,6 @@
             all_specifications = all_specifications.union(
                 list(milestone.specifications))
         return get_status_counts(all_specifications, 'implementation_status')
-=======
-    def released_and_active_milestones(self):
-        """Milestones that are active or have releases."""
-        return [
-            milestone
-            for milestone in self.context.all_milestones
-            if milestone.active or milestone.product_release is not None]
->>>>>>> 9c27a90e
 
 
 class ProductSeriesEditView(LaunchpadEditFormView):
