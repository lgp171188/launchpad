--- conflicted
+++ resolved
@@ -26,12 +26,7 @@
     'ProductOverviewMenu',
     'ProductRdfView',
     'ProductReviewLicenseView',
-<<<<<<< HEAD
-    'ProductSetBreadcrumbBuilder',
-=======
     'ProductSetBreadcrumb',
-    'ProductSetContextMenu',
->>>>>>> dfe038a1
     'ProductSetFacets',
     'ProductSetNavigation',
     'ProductSetReviewLicensesView',
