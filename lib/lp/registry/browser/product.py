--- conflicted
+++ resolved
@@ -966,28 +966,13 @@
 class ProductPackagesView(ProductView):
     """View for displaying product packaging"""
 
-<<<<<<< HEAD
-    @property
-    def page_title(self):
-        """The HTML page title."""
-        return '%s packages in Launchpad' % self.context.displayname
-=======
     label = 'Packages in Launchpad'
->>>>>>> 52e880db
 
 
 class ProductDistributionsView(ProductView):
     """View for displaying product packaging by distribution"""
 
-<<<<<<< HEAD
-    @property
-    def page_title(self):
-        """The HTML page title."""
-        return '%s packages: Comparison of distributions' % (
-            self.context.displayname)
-=======
     label = 'Package comparison by distribution'
->>>>>>> 52e880db
 
 
 class ProductDownloadFilesView(LaunchpadView,
@@ -1342,14 +1327,8 @@
 class ProductSeriesView(ProductView):
     """A view for showing a product's series."""
 
-<<<<<<< HEAD
-    def page_title(self):
-        """The HTML page title."""
-        return '%s timeline' % self.context.displayname
-=======
     label = 'timeline'
     page_title = label
->>>>>>> 52e880db
 
 
 class ProductRdfView:
@@ -1451,11 +1430,7 @@
     """View for searching products to be reviewed."""
 
     schema = IProductReviewSearch
-<<<<<<< HEAD
-    page_title = 'Review projects'
-=======
     label= 'Review projects'
->>>>>>> 52e880db
 
     full_row_field_names = [
         'search_text',
