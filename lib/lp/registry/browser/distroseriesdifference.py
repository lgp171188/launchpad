--- conflicted
+++ resolved
@@ -133,7 +133,11 @@
             'launchpad.Edit', self.context)
 
     @property
-<<<<<<< HEAD
+    def display_child_diff(self):
+        """Only show the child diff if we need to."""
+        return self.context.source_version != self.context.base_version
+  
+    @property
     def show_package_diffs_request_link(self):
         """Return whether package diffs can be requested.
 
@@ -146,11 +150,6 @@
         return (check_permission('launchpad.Edit', self.context) and
                 (not self.context.package_diff or
                  not self.context.parent_package_diff))
-=======
-    def display_child_diff(self):
-        """Only show the child diff if we need to."""
-        return self.context.source_version != self.context.base_version
->>>>>>> cf762082
 
 
 class DistroSeriesDifferenceDisplayComment:
