--- conflicted
+++ resolved
@@ -13,14 +13,10 @@
 from canonical.launchpad.interfaces.launchpad import ILaunchpadCelebrities
 from canonical.testing.layers import DatabaseFunctionalLayer
 from lp.registry.interfaces.mailinglist import MailingListStatus
-<<<<<<< HEAD
-from lp.registry.interfaces.person import IPersonSet
-=======
 from lp.registry.interfaces.person import (
     IPersonSet,
     TeamSubscriptionPolicy,
     )
->>>>>>> 105e5bea
 from lp.testing import (
     celebrity_logged_in,
     login_celebrity,
