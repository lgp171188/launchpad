--- conflicted
+++ resolved
@@ -24,14 +24,10 @@
     )
 from lp.testing.layers import DatabaseFunctionalLayer
 from lp.testing.matchers import DocTestMatches
-<<<<<<< HEAD
-from lp.testing.pages import find_tag_by_id, extract_text
-=======
 from lp.testing.pages import (
     extract_text,
     find_tag_by_id,
     )
->>>>>>> b5a939b7
 from lp.testing.views import (
     create_initialized_view,
     create_view,
