# Copyright 2011 Canonical Ltd.  This software is licensed under the
# GNU Affero General Public License version 3 (see the file LICENSE).

"""Tests for `lp.registry.browser.distroseries`."""

__metaclass__ = type

import difflib
import re
from textwrap import TextWrapper

from BeautifulSoup import BeautifulSoup
from lxml import html
import soupmatchers
from storm.zope.interfaces import IResultSet
<<<<<<< HEAD
from testtools.content import (
    Content,
    text_content,
    )
from testtools.content_type import UTF8_TEXT
from testtools.matchers import (
    EndsWith,
    LessThan,
=======
from testtools.matchers import (
    EndsWith,
    Not,
>>>>>>> b486e485
    )
from zope.component import getUtility
from zope.security.proxy import removeSecurityProxy

from canonical.config import config
from canonical.database.sqlbase import flush_database_caches
from canonical.launchpad.interfaces.launchpad import ILaunchpadCelebrities
from canonical.launchpad.testing.pages import find_tag_by_id
from canonical.launchpad.webapp.batching import BatchNavigator
from canonical.launchpad.webapp.publisher import canonical_url
from canonical.testing.layers import (
    DatabaseFunctionalLayer,
    LaunchpadFunctionalLayer,
    LaunchpadZopelessLayer,
    )
from lp.registry.browser.distroseries import (
    BLACKLISTED,
    HIGHER_VERSION_THAN_PARENT,
    NON_BLACKLISTED,
    RESOLVED,
    )
from lp.registry.enum import (
    DistroSeriesDifferenceStatus,
    DistroSeriesDifferenceType,
    )
from lp.services.features import (
    get_relevant_feature_controller,
    getFeatureFlag,
    install_feature_controller,
    )
from lp.services.features.flags import FeatureController
from lp.services.features.model import (
    FeatureFlag,
    getFeatureStore,
    )
from lp.soyuz.enums import (
    PackagePublishingStatus,
    SourcePackageFormat,
    )
from lp.soyuz.interfaces.distributionjob import (
    IInitialiseDistroSeriesJobSource,
    )
from lp.soyuz.interfaces.sourcepackageformat import (
    ISourcePackageFormatSelectionSet,
    )
from lp.testing import (
    celebrity_logged_in,
    feature_flags,
    login_person,
    person_logged_in,
    set_feature_flag,
    StormStatementRecorder,
    TestCaseWithFactory,
    )
from lp.testing.matchers import HasQueryCount
from lp.testing.views import create_initialized_view


def set_derived_series_ui_feature_flag(test_case):
    # Helper to set the feature flag enabling the derived series ui.
    getFeatureStore().add(FeatureFlag(
        scope=u'default', flag=u'soyuz.derived-series-ui.enabled',
        value=u'on', priority=1))

    # XXX Michael Nelson 2010-09-21 bug=631884
    # Currently LaunchpadTestRequest doesn't set per-thread
    # features.
    def in_scope(value):
        return True
    install_feature_controller(FeatureController(in_scope))
    test_case.addCleanup(install_feature_controller, None)


class TestDistroSeriesView(TestCaseWithFactory):
    """Test the distroseries +index view."""

    layer = LaunchpadZopelessLayer

    def test_needs_linking(self):
        ubuntu = getUtility(ILaunchpadCelebrities).ubuntu
        distroseries = self.factory.makeDistroSeries(distribution=ubuntu)
        view = create_initialized_view(distroseries, '+index')
        self.assertEqual(view.needs_linking, None)

    def _createDifferenceAndGetView(self, difference_type):
        # Helper function to create a valid DSD.
        distroseries = self.factory.makeDistroSeries(
            parent_series=self.factory.makeDistroSeries())
        ds_diff = self.factory.makeDistroSeriesDifference(
            derived_series=distroseries, difference_type=difference_type)
        return create_initialized_view(distroseries, '+index')

    def test_num_differences(self):
        diff_type = DistroSeriesDifferenceType.DIFFERENT_VERSIONS
        view = self._createDifferenceAndGetView(diff_type)
        self.assertEqual(1, view.num_differences)

    def test_num_differences_in_parent(self):
        diff_type = DistroSeriesDifferenceType.MISSING_FROM_DERIVED_SERIES
        view = self._createDifferenceAndGetView(diff_type)
        self.assertEqual(1, view.num_differences_in_parent)

    def test_num_differences_in_child(self):
        diff_type = DistroSeriesDifferenceType.UNIQUE_TO_DERIVED_SERIES
        view = self._createDifferenceAndGetView(diff_type)
        self.assertEqual(1, view.num_differences_in_child)


class DistroSeriesIndexFunctionalTestCase(TestCaseWithFactory):
    """Test the distroseries +index page."""

    layer = DatabaseFunctionalLayer

    def _setupDifferences(self, name, parent_name, nb_diff_versions,
                          nb_diff_child, nb_diff_parent):
        # Helper to create DSD of the different types.
        derived_series = self.factory.makeDistroSeries(
            name=name,
            parent_series=self.factory.makeDistroSeries(name=parent_name))
        self.simple_user = self.factory.makePerson()
        for i in range(nb_diff_versions):
            diff_type = DistroSeriesDifferenceType.DIFFERENT_VERSIONS
            self.factory.makeDistroSeriesDifference(
                derived_series=derived_series,
                difference_type=diff_type)
        for i in range(nb_diff_child):
            diff_type = DistroSeriesDifferenceType.MISSING_FROM_DERIVED_SERIES
            self.factory.makeDistroSeriesDifference(
                derived_series=derived_series,
                difference_type=diff_type)
        for i in range(nb_diff_parent):
            diff_type = DistroSeriesDifferenceType.UNIQUE_TO_DERIVED_SERIES
            self.factory.makeDistroSeriesDifference(
                derived_series=derived_series,
                difference_type=diff_type)
        return derived_series

    def test_differences_no_flag_no_portlet(self):
        # The portlet is not displayed if the feature flag is not enabled.
        derived_series = self._setupDifferences('deri', 'sid', 1, 2, 2)
        portlet_header = soupmatchers.HTMLContains(
            soupmatchers.Tag(
                'Derivation portlet header', 'h2',
                text='Derived from Sid'),
            )

        with person_logged_in(self.simple_user):
            view = create_initialized_view(
                derived_series,
                '+index',
                principal=self.simple_user)
            html = view()

        self.assertEqual(
            None, getFeatureFlag('soyuz.derived-series-ui.enabled'))
        self.assertThat(html, Not(portlet_header))

    def test_differences_portlet_all_differences(self):
        # The difference portlet shows the differences with the parent
        # series.
        set_derived_series_ui_feature_flag(self)
        derived_series = self._setupDifferences('deri', 'sid', 1, 2, 3)
        portlet_display = soupmatchers.HTMLContains(
            soupmatchers.Tag(
                'Derivation portlet header', 'h2',
                text='Derived from Sid'),
            soupmatchers.Tag(
                'Differences link', 'a',
                text=re.compile('\s*1 package with differences.\s*'),
                attrs={'href': re.compile('.*/\+localpackagediffs')}),
            soupmatchers.Tag(
                'Parent diffs link', 'a',
                text=re.compile('\s*2 packages in Sid.\s*'),
                attrs={'href': re.compile('.*/\+missingpackages')}),
            soupmatchers.Tag(
                'Child diffs link', 'a',
                text=re.compile('\s*3 packages in Deri.\s*'),
                attrs={'href': re.compile('.*/\+uniquepackages')}))

        with person_logged_in(self.simple_user):
            view = create_initialized_view(
                derived_series,
                '+index',
                principal=self.simple_user)
            # XXX rvb 2011-04-12 bug=758649: LaunchpadTestRequest overrides
            # self.features to NullFeatureController.
            view.request.features = get_relevant_feature_controller()
            html = view()

        self.assertThat(html, portlet_display)

    def test_differences_portlet_no_differences(self):
        # The difference portlet displays 'No differences' if there is no
        # differences with the parent.
        set_derived_series_ui_feature_flag(self)
        derived_series = self._setupDifferences('deri', 'sid', 0, 0, 0)
        portlet_display = soupmatchers.HTMLContains(
            soupmatchers.Tag(
                'Derivation portlet header', 'h2',
                text='Derived from Sid'),
            soupmatchers.Tag(
                'Child diffs link', True,
                text=re.compile('\s*No differences\s*')),
              )

        with person_logged_in(self.simple_user):
            view = create_initialized_view(
                derived_series,
                '+index',
                principal=self.simple_user)
            # XXX rvb 2011-04-12 bug=758649: LaunchpadTestRequest overrides
            # self.features to NullFeatureController.
            view.request.features = get_relevant_feature_controller()
            html = view()

        self.assertThat(html, portlet_display)

    def test_differences_portlet_initialising(self):
        # The difference portlet displays 'The series is initialising.' if
        # there is an initialising job for the series.
        set_derived_series_ui_feature_flag(self)
        derived_series = self._setupDifferences('deri', 'sid', 0, 0, 0)
        job_source = getUtility(IInitialiseDistroSeriesJobSource)
        job = job_source.create(derived_series.parent, derived_series)
        portlet_display = soupmatchers.HTMLContains(
            soupmatchers.Tag(
                'Derived series', 'h2',
                text='Derived series'),
            soupmatchers.Tag(
                'Init message', True,
                text=re.compile('\s*This series is initialising.\s*')),
              )

        with person_logged_in(self.simple_user):
            view = create_initialized_view(
                derived_series,
                '+index',
                principal=self.simple_user)
            # XXX rvb 2011-04-12 bug=758649: LaunchpadTestRequest overrides
            # self.features to NullFeatureController.
            view.request.features = get_relevant_feature_controller()
            html = view()

        self.assertTrue(derived_series.is_initialising)
        self.assertThat(html, portlet_display)


class TestMilestoneBatchNavigatorAttribute(TestCaseWithFactory):
    """Test the series.milestone_batch_navigator attribute."""

    layer = LaunchpadZopelessLayer

    def test_distroseries_milestone_batch_navigator(self):
        ubuntu = getUtility(ILaunchpadCelebrities).ubuntu
        distroseries = self.factory.makeDistroSeries(distribution=ubuntu)
        for name in ('a', 'b', 'c', 'd'):
            distroseries.newMilestone(name)
        view = create_initialized_view(distroseries, name='+index')
        self._check_milestone_batch_navigator(view)

    def test_productseries_milestone_batch_navigator(self):
        product = self.factory.makeProduct()
        for name in ('a', 'b', 'c', 'd'):
            product.development_focus.newMilestone(name)

        view = create_initialized_view(
            product.development_focus, name='+index')
        self._check_milestone_batch_navigator(view)

    def _check_milestone_batch_navigator(self, view):
        config.push('default-batch-size', """
        [launchpad]
        default_batch_size: 2
        """)
        self.assert_(
            isinstance(view.milestone_batch_navigator, BatchNavigator),
            'milestone_batch_navigator is not a BatchNavigator object: %r'
            % view.milestone_batch_navigator)
        self.assertEqual(4, view.milestone_batch_navigator.batch.total())
        expected = [
            'd',
            'c',
            ]
        milestone_names = [
            item.name
            for item in view.milestone_batch_navigator.currentBatch()]
        self.assertEqual(expected, milestone_names)
        config.pop('default-batch-size')


class TestDistroSeriesAddView(TestCaseWithFactory):

    layer = DatabaseFunctionalLayer

    def test_submit(self):
        # When creating a new DistroSeries via DistroSeriesAddView, the title
        # is set to the same as the displayname (title is, in any case,
        # deprecated), the description is left empty, and parent_series is
        # None (DistroSeriesInitializeView takes care of setting that).
        user = self.factory.makePerson()
        distribution = self.factory.makeDistribution(owner=user)
        form = {
            "field.name": u"polished",
            "field.version": u"12.04",
            "field.displayname": u"Polished Polecat",
            "field.summary": u"Even The Register likes it.",
            "field.actions.create": u"Add Series",
            }
        with person_logged_in(user):
            create_initialized_view(distribution, "+addseries", form=form)
        distroseries = distribution.getSeries(u"polished")
        self.assertEqual(u"polished", distroseries.name)
        self.assertEqual(u"12.04", distroseries.version)
        self.assertEqual(u"Polished Polecat", distroseries.displayname)
        self.assertEqual(u"Polished Polecat", distroseries.title)
        self.assertEqual(u"Even The Register likes it.", distroseries.summary)
        self.assertEqual(u"", distroseries.description)
        self.assertIs(None, distroseries.parent_series)
        self.assertEqual(user, distroseries.owner)


class TestDistroSeriesInitializeView(TestCaseWithFactory):

    layer = DatabaseFunctionalLayer

    def test_init(self):
        # There exists a +initseries view for distroseries.
        distroseries = self.factory.makeDistroSeries()
        view = create_initialized_view(distroseries, "+initseries")
        self.assertTrue(view)

    def test_is_derived_series_feature_enabled(self):
        # The feature is disabled by default, but can be enabled by setting
        # the soyuz.derived-series-ui.enabled flag.
        distroseries = self.factory.makeDistroSeries()
        view = create_initialized_view(distroseries, "+initseries")
        with feature_flags():
            self.assertFalse(view.is_derived_series_feature_enabled)
        with feature_flags():
            set_feature_flag(u"soyuz.derived-series-ui.enabled", u"true")
            self.assertTrue(view.is_derived_series_feature_enabled)

    def test_form_hidden_when_derived_series_feature_disabled(self):
        # The form is hidden when the feature flag is not set.
        distroseries = self.factory.makeDistroSeries()
        view = create_initialized_view(distroseries, "+initseries")
        with feature_flags():
            root = html.fromstring(view())
            self.assertEqual(
                [], root.cssselect("#initseries-form-container"))
            # Instead an explanatory message is shown.
            [message] = root.cssselect("p.error.message")
            self.assertIn(
                u"The Derivative Distributions feature is under development",
                message.text)

    def test_form_shown_when_derived_series_feature_enabled(self):
        # The form is shown when the feature flag is set.
        distroseries = self.factory.makeDistroSeries()
        view = create_initialized_view(distroseries, "+initseries")
        with feature_flags():
            set_feature_flag(u"soyuz.derived-series-ui.enabled", u"true")
            root = html.fromstring(view())
            self.assertNotEqual(
                [], root.cssselect("#initseries-form-container"))
            # A different explanatory message is shown for clients that don't
            # process Javascript.
            [message] = root.cssselect("p.error.message")
            self.assertIn(
                u"Javascript is required to use this page",
                message.text)
            self.assertIn(
                u"javascript-disabled",
                message.get("class").split())


class DistroSeriesDifferenceMixin:
    """A helper class for testing differences pages"""

    def _test_packagesets(self, html, packageset_text,
                          packageset_class, msg_text):
        parent_packagesets = soupmatchers.HTMLContains(
            soupmatchers.Tag(
                msg_text, 'td',
                attrs={'class': packageset_class},
                text=packageset_text))

        self.assertThat(html, parent_packagesets)


class TestDistroSeriesLocalDifferences(
    DistroSeriesDifferenceMixin, TestCaseWithFactory):
    """Test the distroseries +localpackagediffs page."""

    layer = DatabaseFunctionalLayer

    def setUp(self):
        super(TestDistroSeriesLocalDifferences,
              self).setUp('foo.bar@canonical.com')
        set_derived_series_ui_feature_flag(self)
        self.simple_user = self.factory.makePerson()

    def test_filter_form_if_differences(self):
        # Test that the page includes the filter form if differences
        # are present
        login_person(self.simple_user)
        derived_series = self.factory.makeDistroSeries(
            name='derilucid', parent_series=self.factory.makeDistroSeries(
                name='lucid'))
        self.factory.makeDistroSeriesDifference(
            derived_series=derived_series)

        view = create_initialized_view(
            derived_series, '+localpackagediffs', principal=self.simple_user)

        self.assertIsNot(
            None,
            find_tag_by_id(view(), 'distroseries-localdiff-search-filter'),
            "Form filter should be shown when there are differences.")

    def test_filter_noform_if_nodifferences(self):
        # Test that the page doesn't includes the filter form if no
        # differences are present
        login_person(self.simple_user)
        derived_series = self.factory.makeDistroSeries(
            name='derilucid', parent_series=self.factory.makeDistroSeries(
                name='lucid'))

        view = create_initialized_view(
            derived_series, '+localpackagediffs', principal=self.simple_user)

        self.assertIs(
            None,
            find_tag_by_id(view(), 'distroseries-localdiff-search-filter'),
            "Form filter should not be shown when there are no differences.")

    def test_parent_packagesets_localpackagediffs(self):
        # +localpackagediffs displays the parent packagesets.
        ds_diff = self.factory.makeDistroSeriesDifference()
        with celebrity_logged_in('admin'):
            ps = self.factory.makePackageset(
                packages=[ds_diff.source_package_name],
                distroseries=ds_diff.derived_series.parent_series)

        with person_logged_in(self.simple_user):
            view = create_initialized_view(
                ds_diff.derived_series,
                '+localpackagediffs',
                principal=self.simple_user)
            html = view()

        packageset_text = re.compile('\s*' + ps.name)
        self._test_packagesets(
            html, packageset_text, 'parent-packagesets', 'Parent packagesets')

    def test_parent_packagesets_localpackagediffs_sorts(self):
        # Multiple packagesets are sorted in a comma separated list.
        ds_diff = self.factory.makeDistroSeriesDifference()
        unsorted_names = [u"zzz", u"aaa"]
        with celebrity_logged_in('admin'):
            for name in unsorted_names:
                self.factory.makePackageset(
                    name=name,
                    packages=[ds_diff.source_package_name],
                    distroseries=ds_diff.derived_series.parent_series)

        with person_logged_in(self.simple_user):
            view = create_initialized_view(
                ds_diff.derived_series,
                '+localpackagediffs',
                principal=self.simple_user)
            html = view()

        packageset_text = re.compile(
            '\s*' + ', '.join(sorted(unsorted_names)))
        self._test_packagesets(
            html, packageset_text, 'parent-packagesets', 'Parent packagesets')

    def test_queries(self):
        # With no DistroSeriesDifferences the query count should be low and
        # fairly static. However, with some DistroSeriesDifferences the query
        # count will be higher, but it should remain the same no matter how
        # many differences there are.
        login_person(self.simple_user)
        derived_series = self.factory.makeDistroSeries(
            parent_series=self.factory.makeDistroSeries())

        def add_differences(num):
            for index in xrange(num):
                version = self.factory.getUniqueInteger()
                versions = {
                    'base': u'1.%d' % version,
                    'derived': u'1.%dderived1' % version,
                    'parent': u'1.%d-1' % version,
                    }
                dsd = self.factory.makeDistroSeriesDifference(
                    derived_series=derived_series,
                    versions=versions)

                # Push a base_version in... not sure how better to do it.
                removeSecurityProxy(dsd).base_version = versions["base"]

                # Add a couple of comments.
                self.factory.makeDistroSeriesDifferenceComment(dsd)
                self.factory.makeDistroSeriesDifferenceComment(dsd)

                # Update the spr, some with recipes, some with signing keys.
                # SPR.uploader references both, and the uploader is referenced
                # in the page.
                spr = dsd.source_pub.sourcepackagerelease
                if index % 2 == 0:
                    removeSecurityProxy(spr).source_package_recipe_build = (
                        self.factory.makeSourcePackageRecipeBuild(
                            sourcename=spr.sourcepackagename.name,
                            distroseries=derived_series))
                else:
                    removeSecurityProxy(spr).dscsigningkey = (
                        self.factory.makeGPGKey(owner=spr.creator))

        def flush_and_render():
            flush_database_caches()
            # Pull in the calling user's location so that it isn't recorded in
            # the query count; it causes the total to be fragile for no
            # readily apparent reason.
            self.simple_user.location
            with StormStatementRecorder() as recorder:
                view = create_initialized_view(
                    derived_series, '+localpackagediffs',
                    principal=self.simple_user)
                view()
            return recorder, view.cached_differences.batch.trueSize

        def statement_differ(rec1, rec2):
            wrapper = TextWrapper(break_long_words=False)

            def prepare_statements(rec):
                for statement in rec.statements:
                    for line in wrapper.wrap(statement):
                        yield line
                    yield "-" * wrapper.width

            def statement_diff():
                diff = difflib.ndiff(
                    list(prepare_statements(rec1)),
                    list(prepare_statements(rec2)))
                for line in diff:
                    yield "%s\n" % line

            return statement_diff

        # Render without differences and check the query count isn't silly.
        recorder1, batch_size = flush_and_render()
        self.assertThat(recorder1, HasQueryCount(LessThan(30)))
        self.addDetail(
            "statement-count-0-differences",
            text_content(u"%d" % recorder1.count))
        # Add some differences and render.
        add_differences(2)
        recorder2, batch_size = flush_and_render()
        self.addDetail(
            "statement-count-2-differences",
            text_content(u"%d" % recorder2.count))
        # Add more differences and render again.
        add_differences(2)
        recorder3, batch_size = flush_and_render()
        self.addDetail(
            "statement-count-4-differences",
            text_content(u"%d" % recorder3.count))
        # The last render should not need more queries than the previous.
        self.addDetail(
            "statement-diff", Content(
                UTF8_TEXT, statement_differ(recorder2, recorder3)))
        # Details about the number of statements per row.
        statement_count_per_row = (
            (recorder3.count - recorder1.count) / float(batch_size))
        self.addDetail(
            "statement-count-per-row-average",
            text_content(u"%.2f" % statement_count_per_row))
        # XXX: GavinPanella 2011-04-12 bug=760733: Reducing the query count
        # further needs work. Ideally this test would be along the lines of
        # recorder3.count == recorder2.count. 4 queries above the recorder2
        # count is 2 queries per difference which is not acceptable, but is
        # *far* better than without the changes introduced by landing this.
        compromise_statement_count = recorder2.count + 4
        self.assertThat(
            recorder3, HasQueryCount(
                LessThan(compromise_statement_count + 1)))


class TestDistroSeriesLocalDifferencesZopeless(TestCaseWithFactory):
    """Test the distroseries +localpackagediffs view."""

    layer = LaunchpadZopelessLayer

    def test_view_redirects_without_feature_flag(self):
        # If the feature flag soyuz.derived-series-ui.enabled is not set the
        # view simply redirects to the derived series.
        derived_series = self.factory.makeDistroSeries(
            name='derilucid', parent_series=self.factory.makeDistroSeries(
                name='lucid'))

        self.assertIs(
            None, getFeatureFlag('soyuz.derived-series-ui.enabled'))
        view = create_initialized_view(
            derived_series, '+localpackagediffs')

        response = view.request.response
        self.assertEqual(302, response.getStatus())
        self.assertEqual(
            canonical_url(derived_series), response.getHeader('location'))

    def test_label(self):
        # The view label includes the names of both series.
        derived_series = self.factory.makeDistroSeries(
            name='derilucid', parent_series=self.factory.makeDistroSeries(
                name='lucid'))

        view = create_initialized_view(
            derived_series, '+localpackagediffs')

        self.assertEqual(
            "Source package differences between 'Derilucid' and "
            "parent series 'Lucid'",
            view.label)

    def test_batch_includes_needing_attention_only(self):
        # The differences attribute includes differences needing
        # attention only.
        derived_series = self.factory.makeDistroSeries(
            name='derilucid', parent_series=self.factory.makeDistroSeries(
                name='lucid'))
        current_difference = self.factory.makeDistroSeriesDifference(
            derived_series=derived_series)
        self.factory.makeDistroSeriesDifference(
            derived_series=derived_series,
            status=DistroSeriesDifferenceStatus.RESOLVED)

        view = create_initialized_view(
            derived_series, '+localpackagediffs')

        self.assertContentEqual(
            [current_difference], view.cached_differences.batch)

    def test_batch_includes_different_versions_only(self):
        # The view contains differences of type DIFFERENT_VERSIONS only.
        derived_series = self.factory.makeDistroSeries(
            name='derilucid', parent_series=self.factory.makeDistroSeries(
                name='lucid'))
        different_versions_diff = self.factory.makeDistroSeriesDifference(
            derived_series=derived_series)
        self.factory.makeDistroSeriesDifference(
            derived_series=derived_series,
            difference_type=(
                DistroSeriesDifferenceType.UNIQUE_TO_DERIVED_SERIES))

        view = create_initialized_view(
            derived_series, '+localpackagediffs')

        self.assertContentEqual(
            [different_versions_diff], view.cached_differences.batch)

    def test_template_includes_help_link(self):
        # The help link for popup help is included.
        derived_series = self.factory.makeDistroSeries(
            name='derilucid', parent_series=self.factory.makeDistroSeries(
                name='lucid'))

        set_derived_series_ui_feature_flag(self)
        view = create_initialized_view(
            derived_series, '+localpackagediffs')

        soup = BeautifulSoup(view())
        help_links = soup.findAll(
            'a', href='/+help/soyuz/derived-series-syncing.html')
        self.assertEqual(1, len(help_links))

    def test_diff_row_includes_last_comment_only(self):
        # The most recent comment is rendered for each difference.
        derived_series = self.factory.makeDistroSeries(
            name='derilucid', parent_series=self.factory.makeDistroSeries(
                name='lucid'))
        difference = self.factory.makeDistroSeriesDifference(
            derived_series=derived_series)
        difference.addComment(difference.owner, "Earlier comment")
        difference.addComment(difference.owner, "Latest comment")

        set_derived_series_ui_feature_flag(self)
        view = create_initialized_view(
            derived_series, '+localpackagediffs')

        # Find all the rows within the body of the table
        # listing the differences.
        soup = BeautifulSoup(view())
        diff_table = soup.find('table', {'class': 'listing'})
        rows = diff_table.tbody.findAll('tr')

        self.assertEqual(1, len(rows))
        self.assertIn("Latest comment", unicode(rows[0]))
        self.assertNotIn("Earlier comment", unicode(rows[0]))

    def test_diff_row_links_to_extra_details(self):
        # The source package name links to the difference details.
        derived_series = self.factory.makeDistroSeries(
            name='derilucid', parent_series=self.factory.makeDistroSeries(
                name='lucid'))
        difference = self.factory.makeDistroSeriesDifference(
            derived_series=derived_series)

        set_derived_series_ui_feature_flag(self)
        view = create_initialized_view(
            derived_series, '+localpackagediffs')
        soup = BeautifulSoup(view())
        diff_table = soup.find('table', {'class': 'listing'})
        row = diff_table.tbody.findAll('tr')[0]

        href = canonical_url(difference).replace('http://launchpad.dev', '')
        links = row.findAll('a', href=href)
        self.assertEqual(1, len(links))
        self.assertEqual(difference.source_package_name.name, links[0].string)

    def test_diff_row_shows_version_attached(self):
        # The +localpackagediffs page shows the version attached to the
        # DSD and not the last published version (bug=745776).
        package_name = 'package-1'
        derived_series = self.factory.makeDistroSeries(
            name='derilucid', parent_series=self.factory.makeDistroSeries(
                name='lucid'))
        versions = {
            'base': u'1.0',
            'derived': u'1.0derived1',
            'parent': u'1.0-1',
        }
        new_version = u'1.2'

        difference = self.factory.makeDistroSeriesDifference(
            versions=versions,
            source_package_name_str=package_name,
            derived_series=derived_series)

        # Create a more recent source package publishing history.
        sourcepackagename = self.factory.getOrMakeSourcePackageName(
            package_name)
        self.factory.makeSourcePackagePublishingHistory(
            sourcepackagename=sourcepackagename,
            distroseries=derived_series,
            version=new_version)

        set_derived_series_ui_feature_flag(self)
        view = create_initialized_view(
            derived_series, '+localpackagediffs')
        soup = BeautifulSoup(view())
        diff_table = soup.find('table', {'class': 'listing'})
        row = diff_table.tbody.tr
        links = row.findAll('a', {'class': 'derived-version'})

        # The version displayed is the version attached to the
        # difference.
        self.assertEqual(1, len(links))
        self.assertEqual(versions['derived'], links[0].string.strip())

        link = canonical_url(difference.source_pub.sourcepackagerelease)
        self.assertTrue(link, EndsWith(new_version))
        # The link points to the sourcepackagerelease referenced in the
        # difference.
        self.assertTrue(
            links[0].get('href'), EndsWith(difference.source_version))

    def test_diff_row_no_published_version(self):
        # The +localpackagediffs page shows only the version (no link)
        # if we fail to fetch the published version.
        package_name = 'package-1'
        derived_series = self.factory.makeDistroSeries(
            name='derilucid', parent_series=self.factory.makeDistroSeries(
                name='lucid'))
        versions = {
            'base': u'1.0',
            'derived': u'1.0derived1',
            'parent': u'1.0-1',
        }

        difference = self.factory.makeDistroSeriesDifference(
            versions=versions,
            source_package_name_str=package_name,
            derived_series=derived_series)

        # Delete the publications.
        difference.source_pub.status = PackagePublishingStatus.DELETED
        difference.parent_source_pub.status = PackagePublishingStatus.DELETED
        # Flush out the changes and invalidate caches (esp. property caches).
        flush_database_caches()

        set_derived_series_ui_feature_flag(self)
        view = create_initialized_view(
            derived_series, '+localpackagediffs')
        soup = BeautifulSoup(view())
        diff_table = soup.find('table', {'class': 'listing'})
        row = diff_table.tbody.tr

        # The table feature a simple span since we were unable to fetch a
        # published sourcepackage.
        derived_span = row.findAll('span', {'class': 'derived-version'})
        parent_span = row.findAll('span', {'class': 'parent-version'})
        self.assertEqual(1, len(derived_span))
        self.assertEqual(1, len(parent_span))

        # The versions displayed are the versions attached to the
        # difference.
        self.assertEqual(versions['derived'], derived_span[0].string.strip())
        self.assertEqual(versions['parent'], parent_span[0].string.strip())


class TestDistroSeriesLocalDifferencesFunctional(TestCaseWithFactory):

    layer = LaunchpadFunctionalLayer

    def test_higher_radio_mentions_parent(self):
        set_derived_series_ui_feature_flag(self)
        parent_series = self.factory.makeDistroSeries(
            name='lucid', displayname='Lucid')
        derived_series = self.factory.makeDistroSeries(
            name='derilucid', parent_series=parent_series)
        self.factory.makeDistroSeriesDifference(
            derived_series=derived_series,
            source_package_name_str="my-src-package")
        view = create_initialized_view(
            derived_series,
            '+localpackagediffs')

        radio_title = \
            "&nbsp;Blacklisted packages with a higher version than in 'Lucid'"
        radio_option_matches = soupmatchers.HTMLContains(
            soupmatchers.Tag(
                "radio displays parent's name", 'label',
                text=radio_title),
            )
        self.assertThat(view.render(), radio_option_matches)

    def _set_source_selection(self, series):
        # Set up source package format selection so that copying will
        # work with the default dsc_format used in
        # makeSourcePackageRelease.
        getUtility(ISourcePackageFormatSelectionSet).add(
            series, SourcePackageFormat.FORMAT_1_0)

    def test_batch_filtered(self):
        # The name_filter parameter allows filtering of packages by name.
        set_derived_series_ui_feature_flag(self)
        derived_series = self.factory.makeDistroSeries(
            name='derilucid', parent_series=self.factory.makeDistroSeries(
                name='lucid'))
        diff1 = self.factory.makeDistroSeriesDifference(
            derived_series=derived_series,
            source_package_name_str="my-src-package")
        diff2 = self.factory.makeDistroSeriesDifference(
            derived_series=derived_series,
            source_package_name_str="my-second-src-package")

        filtered_view = create_initialized_view(
            derived_series,
            '+localpackagediffs',
            query_string='field.name_filter=my-src-package')
        unfiltered_view = create_initialized_view(
            derived_series,
            '+localpackagediffs')

        self.assertContentEqual(
            [diff1], filtered_view.cached_differences.batch)
        self.assertContentEqual(
            [diff2, diff1], unfiltered_view.cached_differences.batch)

    def test_batch_non_blacklisted(self):
        # The default filter is all non blacklisted differences.
        set_derived_series_ui_feature_flag(self)
        derived_series = self.factory.makeDistroSeries(
            name='derilucid', parent_series=self.factory.makeDistroSeries(
                name='lucid'))
        diff1 = self.factory.makeDistroSeriesDifference(
            derived_series=derived_series,
            source_package_name_str="my-src-package")
        diff2 = self.factory.makeDistroSeriesDifference(
            derived_series=derived_series,
            source_package_name_str="my-second-src-package")
        self.factory.makeDistroSeriesDifference(
            derived_series=derived_series,
            status=DistroSeriesDifferenceStatus.BLACKLISTED_CURRENT)

        filtered_view = create_initialized_view(
            derived_series,
            '+localpackagediffs',
            query_string='field.package_type=%s' % NON_BLACKLISTED)
        filtered_view2 = create_initialized_view(
            derived_series,
            '+localpackagediffs')

        self.assertContentEqual(
            [diff2, diff1], filtered_view.cached_differences.batch)
        self.assertContentEqual(
            [diff2, diff1], filtered_view2.cached_differences.batch)

    def test_batch_differences_packages(self):
        # field.package_type parameter allows to list only
        # blacklisted differences.
        set_derived_series_ui_feature_flag(self)
        derived_series = self.factory.makeDistroSeries(
            name='derilucid', parent_series=self.factory.makeDistroSeries(
                name='lucid'))
        blacklisted_diff = self.factory.makeDistroSeriesDifference(
            derived_series=derived_series,
            status=DistroSeriesDifferenceStatus.BLACKLISTED_CURRENT)

        blacklisted_view = create_initialized_view(
            derived_series,
            '+localpackagediffs',
            query_string='field.package_type=%s' % BLACKLISTED)
        unblacklisted_view = create_initialized_view(
            derived_series,
            '+localpackagediffs')

        self.assertContentEqual(
            [blacklisted_diff], blacklisted_view.cached_differences.batch)
        self.assertContentEqual(
            [], unblacklisted_view.cached_differences.batch)

    def test_batch_blacklisted_differences_with_higher_version(self):
        # field.package_type parameter allows to list only
        # blacklisted differences with a child's version higher than parent's.
        set_derived_series_ui_feature_flag(self)
        derived_series = self.factory.makeDistroSeries(
            name='derilucid', parent_series=self.factory.makeDistroSeries(
                name='lucid'))
        blacklisted_diff_higher = self.factory.makeDistroSeriesDifference(
            derived_series=derived_series,
            status=DistroSeriesDifferenceStatus.BLACKLISTED_CURRENT,
            versions={'base': '1.1', 'parent': '1.3', 'derived': '1.10'})
        self.factory.makeDistroSeriesDifference(
            derived_series=derived_series,
            status=DistroSeriesDifferenceStatus.BLACKLISTED_CURRENT,
            versions={'base': '1.1', 'parent': '1.12', 'derived': '1.10'})

        blacklisted_view = create_initialized_view(
            derived_series,
            '+localpackagediffs',
            query_string='field.package_type=%s' % HIGHER_VERSION_THAN_PARENT)
        unblacklisted_view = create_initialized_view(
            derived_series,
            '+localpackagediffs')

        self.assertContentEqual(
            [blacklisted_diff_higher],
            blacklisted_view.cached_differences.batch)
        self.assertContentEqual(
            [], unblacklisted_view.cached_differences.batch)

    def test_batch_resolved_differences(self):
        # Test that we can search for differences that we marked
        # resolved.
        set_derived_series_ui_feature_flag(self)
        derived_series = self.factory.makeDistroSeries(
            name='derilucid', parent_series=self.factory.makeDistroSeries(
                name='lucid'))

        self.factory.makeDistroSeriesDifference(
            derived_series=derived_series,
            source_package_name_str="my-src-package")
        self.factory.makeDistroSeriesDifference(
            derived_series=derived_series,
            source_package_name_str="my-second-src-package")
        resolved_diff = self.factory.makeDistroSeriesDifference(
            derived_series=derived_series,
            status=DistroSeriesDifferenceStatus.RESOLVED)

        filtered_view = create_initialized_view(
            derived_series,
            '+localpackagediffs',
            query_string='field.package_type=%s' % RESOLVED)

        self.assertContentEqual(
            [resolved_diff], filtered_view.cached_differences.batch)

    def test_canPerformSync_non_editor(self):
        # Non-editors do not see options to sync.
        derived_series = self.factory.makeDistroSeries(
            name='derilucid', parent_series=self.factory.makeDistroSeries(
                name='lucid'))
        self.factory.makeDistroSeriesDifference(
            derived_series=derived_series)

        set_derived_series_ui_feature_flag(self)
        with person_logged_in(self.factory.makePerson()):
            view = create_initialized_view(
                derived_series, '+localpackagediffs')

        self.assertFalse(view.canPerformSync())

    def test_canPerformSync_editor(self):
        # Editors are presented with options to perform syncs.
        derived_series = self.factory.makeDistroSeries(
            name='derilucid', parent_series=self.factory.makeDistroSeries(
                name='lucid'))
        self.factory.makeDistroSeriesDifference(
            derived_series=derived_series)

        set_derived_series_ui_feature_flag(self)
        with person_logged_in(derived_series.owner):
            view = create_initialized_view(
                derived_series, '+localpackagediffs')
            self.assertTrue(view.canPerformSync())

    def test_sync_notification_on_success(self):
        # Syncing one or more diffs results in a stub notification.
        versions = {
            'base': '1.0',
            'derived': '1.0derived1',
            'parent': '1.0-1',
        }
        parent_series = self.factory.makeDistroSeries(name='warty')
        derived_distro = self.factory.makeDistribution(name='deribuntu')
        derived_series = self.factory.makeDistroSeries(
            distribution=derived_distro, name='derilucid',
            parent_series=parent_series)
        self._set_source_selection(derived_series)
        difference = self.factory.makeDistroSeriesDifference(
            source_package_name_str='my-src-name',
            derived_series=derived_series, versions=versions)

        # The inital state is that 1.0-1 is not in the derived series.
        pubs = derived_series.main_archive.getPublishedSources(
            name='my-src-name', version=versions['parent'],
            distroseries=derived_series).any()
        self.assertIs(None, pubs)

        # Now, sync the source from the parent using the form.
        set_derived_series_ui_feature_flag(self)
        with person_logged_in(derived_series.owner):
            view = create_initialized_view(
                derived_series, '+localpackagediffs',
                method='POST', form={
                    'field.selected_differences': [
                        difference.source_package_name.name,
                        ],
                    'field.actions.sync': 'Sync',
                    })

        # The parent's version should now be in the derived series:
        pub = derived_series.main_archive.getPublishedSources(
            name='my-src-name', version=versions['parent'],
            distroseries=derived_series).one()
        self.assertIsNot(None, pub)
        self.assertEqual(versions['parent'], pub.sourcepackagerelease.version)

        # The view should show no errors, and the notification should
        # confirm the sync worked.
        self.assertEqual(0, len(view.errors))
        notifications = view.request.response.notifications
        self.assertEqual(1, len(notifications))
        self.assertEqual(
            '<p>Packages copied to '
            '<a href="http://launchpad.dev/deribuntu/derilucid"'
            '>Derilucid</a>:</p>\n<ul>\n<li>my-src-name 1.0-1 in '
            'derilucid</li>\n</ul>',
            notifications[0].message)
        # 302 is a redirect back to the same page.
        self.assertEqual(302, view.request.response.getStatus())

    def test_sync_error_nothing_selected(self):
        # An error is raised when a sync is requested without any selection.
        derived_series = self.factory.makeDistroSeries(
            name='derilucid', parent_series=self.factory.makeDistroSeries(
                name='lucid'))
        self.factory.makeDistroSeriesDifference(
            source_package_name_str='my-src-name',
            derived_series=derived_series)

        set_derived_series_ui_feature_flag(self)
        with person_logged_in(derived_series.owner):
            view = create_initialized_view(
                derived_series, '+localpackagediffs',
                method='POST', form={
                    'field.selected_differences': [],
                    'field.actions.sync': 'Sync',
                    })

        self.assertEqual(1, len(view.errors))
        self.assertEqual(
            'No differences selected.', view.errors[0])

    def test_sync_error_invalid_selection(self):
        # An error is raised when an invalid difference is selected.
        derived_series = self.factory.makeDistroSeries(
            name='derilucid', parent_series=self.factory.makeDistroSeries(
                name='lucid'))
        self._set_source_selection(derived_series)
        self.factory.makeDistroSeriesDifference(
            source_package_name_str='my-src-name',
            derived_series=derived_series)

        set_derived_series_ui_feature_flag(self)
        with person_logged_in(derived_series.owner):
            view = create_initialized_view(
                derived_series, '+localpackagediffs',
                method='POST', form={
                    'field.selected_differences': ['some-other-name'],
                    'field.actions.sync': 'Sync',
                    })

        self.assertEqual(2, len(view.errors))
        self.assertEqual(
            'No differences selected.', view.errors[0])
        self.assertEqual(
            'Invalid value', view.errors[1].error_name)


class TestDistroSeriesNeedsPackagesView(TestCaseWithFactory):
    """Test the distroseries +needs-packaging view."""

    layer = LaunchpadZopelessLayer

    def test_cached_unlinked_packages(self):
        ubuntu = getUtility(ILaunchpadCelebrities).ubuntu
        distroseries = self.factory.makeDistroSeries(distribution=ubuntu)
        view = create_initialized_view(distroseries, '+needs-packaging')
        self.assertTrue(
            IResultSet.providedBy(
                view.cached_unlinked_packages.currentBatch().list),
            '%s should batch IResultSet so that slicing will limit the '
            'query' % view.cached_unlinked_packages.currentBatch().list)


class DistroSeriesMissingPackageDiffsTestCase(TestCaseWithFactory):
    """Test the distroseries +missingpackages view."""

    layer = LaunchpadZopelessLayer

    def test_missingpackages_differences(self):
        # The view fetches the differences with type
        # MISSING_FROM_DERIVED_SERIES.
        derived_series = self.factory.makeDistroSeries(
            parent_series=self.factory.makeDistroSeries())

        missing_type = DistroSeriesDifferenceType.MISSING_FROM_DERIVED_SERIES
        # Missing blacklisted diff.
        self.factory.makeDistroSeriesDifference(
            difference_type=missing_type,
            derived_series=derived_series,
            status=DistroSeriesDifferenceStatus.BLACKLISTED_CURRENT)

        missing_diff = self.factory.makeDistroSeriesDifference(
            difference_type=missing_type,
            derived_series=derived_series,
            status=DistroSeriesDifferenceStatus.NEEDS_ATTENTION)

        view = create_initialized_view(
            derived_series, '+missingpackages')

        self.assertContentEqual(
            [missing_diff], view.cached_differences.batch)

    def test_missingpackages_differences_empty(self):
        # The view is empty if there is no differences with type
        # MISSING_FROM_DERIVED_SERIES.
        derived_series = self.factory.makeDistroSeries(
            parent_series=self.factory.makeDistroSeries())

        not_missing_type = DistroSeriesDifferenceType.DIFFERENT_VERSIONS

        # Missing diff.
        self.factory.makeDistroSeriesDifference(
            difference_type=not_missing_type,
            derived_series=derived_series,
            status=DistroSeriesDifferenceStatus.NEEDS_ATTENTION)

        view = create_initialized_view(
            derived_series, '+missingpackages')

        self.assertContentEqual(
            [], view.cached_differences.batch)


class DistroSeriesMissingPackagesPageTestCase(DistroSeriesDifferenceMixin,
                                              TestCaseWithFactory):
    """Test the distroseries +missingpackages page."""

    layer = DatabaseFunctionalLayer

    def setUp(self):
        super(DistroSeriesMissingPackagesPageTestCase,
              self).setUp('foo.bar@canonical.com')
        set_derived_series_ui_feature_flag(self)
        self.simple_user = self.factory.makePerson()

    def test_parent_packagesets_missingpackages(self):
        # +missingpackages displays the packagesets in the parent.
        missing_type = DistroSeriesDifferenceType.MISSING_FROM_DERIVED_SERIES
        self.ds_diff = self.factory.makeDistroSeriesDifference(
            difference_type=missing_type)

        with celebrity_logged_in('admin'):
            ps = self.factory.makePackageset(
                packages=[self.ds_diff.source_package_name],
                distroseries=self.ds_diff.derived_series.parent_series)

        with person_logged_in(self.simple_user):
            view = create_initialized_view(
                self.ds_diff.derived_series,
                '+missingpackages',
                principal=self.simple_user)
            html = view()

        packageset_text = re.compile('\s*' + ps.name)
        self._test_packagesets(
            html, packageset_text, 'parent-packagesets', 'Parent packagesets')


class DistroSerieUniquePackageDiffsTestCase(TestCaseWithFactory):
    """Test the distroseries +uniquepackages view."""

    layer = LaunchpadZopelessLayer

    def test_uniquepackages_differences(self):
        # The view fetches the differences with type
        # UNIQUE_TO_DERIVED_SERIES.
        derived_series = self.factory.makeDistroSeries(
            name='derilucid', parent_series=self.factory.makeDistroSeries(
                name='lucid'))

        missing_type = DistroSeriesDifferenceType.UNIQUE_TO_DERIVED_SERIES
        # Missing blacklisted diff.
        self.factory.makeDistroSeriesDifference(
            difference_type=missing_type,
            derived_series=derived_series,
            status=DistroSeriesDifferenceStatus.BLACKLISTED_CURRENT)

        missing_diff = self.factory.makeDistroSeriesDifference(
            difference_type=missing_type,
            derived_series=derived_series,
            status=DistroSeriesDifferenceStatus.NEEDS_ATTENTION)

        view = create_initialized_view(
            derived_series, '+uniquepackages')

        self.assertContentEqual(
            [missing_diff], view.cached_differences.batch)

    def test_uniquepackages_differences_empty(self):
        # The view is empty if there is no differences with type
        # UNIQUE_TO_DERIVED_SERIES.
        derived_series = self.factory.makeDistroSeries(
            parent_series=self.factory.makeDistroSeries())

        not_missing_type = DistroSeriesDifferenceType.DIFFERENT_VERSIONS

        # Missing diff.
        self.factory.makeDistroSeriesDifference(
            difference_type=not_missing_type,
            derived_series=derived_series,
            status=DistroSeriesDifferenceStatus.NEEDS_ATTENTION)

        view = create_initialized_view(
            derived_series, '+uniquepackages')

        self.assertContentEqual(
            [], view.cached_differences.batch)


class DistroSeriesUniquePackagesPageTestCase(DistroSeriesDifferenceMixin,
                                             TestCaseWithFactory):
    """Test the distroseries +uniquepackages page."""

    layer = DatabaseFunctionalLayer

    def setUp(self):
        super(DistroSeriesUniquePackagesPageTestCase,
              self).setUp('foo.bar@canonical.com')
        set_derived_series_ui_feature_flag(self)
        self.simple_user = self.factory.makePerson()

    def test_packagesets_uniquepackages(self):
        # +uniquepackages displays the packagesets in the parent.
        missing_type = DistroSeriesDifferenceType.UNIQUE_TO_DERIVED_SERIES
        self.ds_diff = self.factory.makeDistroSeriesDifference(
            difference_type=missing_type)

        with celebrity_logged_in('admin'):
            ps = self.factory.makePackageset(
                packages=[self.ds_diff.source_package_name],
                distroseries=self.ds_diff.derived_series)

        with person_logged_in(self.simple_user):
            view = create_initialized_view(
                self.ds_diff.derived_series,
                '+uniquepackages',
                principal=self.simple_user)
            html = view()

        packageset_text = re.compile('\s*' + ps.name)
        self._test_packagesets(
            html, packageset_text, 'packagesets', 'Packagesets')<|MERGE_RESOLUTION|>--- conflicted
+++ resolved
@@ -13,7 +13,6 @@
 from lxml import html
 import soupmatchers
 from storm.zope.interfaces import IResultSet
-<<<<<<< HEAD
 from testtools.content import (
     Content,
     text_content,
@@ -22,11 +21,7 @@
 from testtools.matchers import (
     EndsWith,
     LessThan,
-=======
-from testtools.matchers import (
-    EndsWith,
     Not,
->>>>>>> b486e485
     )
 from zope.component import getUtility
 from zope.security.proxy import removeSecurityProxy
