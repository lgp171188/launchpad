--- conflicted
+++ resolved
@@ -1358,8 +1358,6 @@
         view.pending_syncs = {specify_dsd_package(dsd): object()}
         self.assertTrue(view.hasPendingSync(dsd))
 
-<<<<<<< HEAD
-=======
     def test_isNewerThanParent_compares_versions_not_strings(self):
         # isNewerThanParent compares Debian-style version numbers, not
         # raw version strings.  So it's possible for a child version to
@@ -1405,7 +1403,6 @@
             dsd.derived_series, '+localpackagediffs')
         self.assertTrue(view.isNewerThanParent(dsd))
 
->>>>>>> 5ec4fe96
     def test_canRequestSync_returns_False_if_pending_sync(self):
         dsd = self.factory.makeDistroSeriesDifference()
         view = create_initialized_view(
@@ -1413,8 +1410,6 @@
         view.pending_syncs = {specify_dsd_package(dsd): object()}
         self.assertFalse(view.canRequestSync(dsd))
 
-<<<<<<< HEAD
-=======
     def test_canRequestSync_returns_False_if_child_is_newer(self):
         dsd = self.factory.makeDistroSeriesDifference(
             versions=dict(base='1.0', parent='1.0', derived='1.1'))
@@ -1422,7 +1417,6 @@
             dsd.derived_series, '+localpackagediffs')
         self.assertFalse(view.canRequestSync(dsd))
 
->>>>>>> 5ec4fe96
     def test_canRequestSync_returns_True_if_sync_makes_sense(self):
         dsd = self.factory.makeDistroSeriesDifference()
         view = create_initialized_view(
