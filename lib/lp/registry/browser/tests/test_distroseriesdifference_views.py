# Copyright 2010-2011 Canonical Ltd.  This software is licensed under the
# GNU Affero General Public License version 3 (see the file LICENSE).

"""Unit tests for the DistroSeriesDifference views."""

__metaclass__ = type

from BeautifulSoup import BeautifulSoup
<<<<<<< HEAD
import re
=======
import soupmatchers
from testtools.matchers import Not
>>>>>>> eaaf68de
import transaction
from zope.component import getUtility

from canonical.launchpad.webapp.servers import LaunchpadTestRequest
from canonical.launchpad.webapp.testing import verifyObject
from canonical.testing import LaunchpadFunctionalLayer
from lp.registry.browser.distroseriesdifference import (
    DistroSeriesDifferenceDisplayComment,
    )
from lp.registry.enum import (
    DistroSeriesDifferenceStatus,
    DistroSeriesDifferenceType,
    )
from lp.registry.interfaces.distroseriesdifference import (
    IDistroSeriesDifferenceSource,
    )
from lp.services.comments.interfaces.conversation import (
    IComment,
    IConversation,
    )
from lp.soyuz.enums import (
    PackageDiffStatus,
    PackagePublishingStatus,
    )
from lp.testing import (
    celebrity_logged_in,
    person_logged_in,
    TestCaseWithFactory,
    )
from lp.testing.views import create_initialized_view


class DistroSeriesDifferenceTestCase(TestCaseWithFactory):

    layer = LaunchpadFunctionalLayer

    def test_provides_conversation(self):
        # The DSDView provides a conversation implementation.
        ds_diff = self.factory.makeDistroSeriesDifference()

        view = create_initialized_view(ds_diff, '+listing-distroseries-extra')
        self.assertTrue(verifyObject(IConversation, view))

    def test_comment_for_display_provides_icomment(self):
        # The DSDDisplayComment browser object provides IComment.
        ds_diff = self.factory.makeDistroSeriesDifference()
        owner = ds_diff.derived_series.owner
        with person_logged_in(owner):
            comment = ds_diff.addComment(owner, "I'm working on this.")
        comment_for_display = DistroSeriesDifferenceDisplayComment(comment)

        self.assertTrue(verifyObject(IComment, comment_for_display))

    def addSummaryToDifference(self, distro_series_difference):
        """Helper that adds binaries with summary info to the source pubs."""
        # Avoid circular import.
        from lp.soyuz.tests.test_publishing import SoyuzTestPublisher
        distro_series = distro_series_difference.derived_series
        source_package_name_str = (
            distro_series_difference.source_package_name.name)
        stp = SoyuzTestPublisher()

        if distro_series_difference.difference_type == (
            DistroSeriesDifferenceType.MISSING_FROM_DERIVED_SERIES):
            source_pub = distro_series_difference.parent_source_pub
        else:
            source_pub = distro_series_difference.source_pub

        stp.makeSourcePackageSummaryData(source_pub)
        stp.updateDistroSeriesPackageCache(source_pub.distroseries)

        # updateDistroSeriesPackageCache reconnects the db, so the
        # objects need to be reloaded.
        dsd_source = getUtility(IDistroSeriesDifferenceSource)
        ds_diff = dsd_source.getByDistroSeriesAndName(
            distro_series, source_package_name_str)
        return ds_diff

    def test_binary_summaries_for_source_pub(self):
        # For packages unique to the derived series (or different
        # versions) the summary is based on the derived source pub.
        ds_diff = self.factory.makeDistroSeriesDifference()
        ds_diff = self.addSummaryToDifference(ds_diff)

        view = create_initialized_view(ds_diff, '+listing-distroseries-extra')

        self.assertIsNot(None, view.binary_summaries)
        self.assertEqual([
            u'flubber-bin: summary for flubber-bin',
            u'flubber-lib: summary for flubber-lib',
            ], view.binary_summaries)

    def test_binary_summaries_for_missing_difference(self):
        # For packages only in the parent series, the summary is based
        # on the parent publication.
        ds_diff = self.factory.makeDistroSeriesDifference(
            difference_type=(
                DistroSeriesDifferenceType.MISSING_FROM_DERIVED_SERIES))
        ds_diff = self.addSummaryToDifference(ds_diff)

        view = create_initialized_view(ds_diff, '+listing-distroseries-extra')

        self.assertIsNot(None, view.binary_summaries)
        self.assertEqual([
            u'flubber-bin: summary for flubber-bin',
            u'flubber-lib: summary for flubber-lib',
            ], view.binary_summaries)

    def test_binary_summaries_no_pubs(self):
        # If the difference has been resolved by removing packages then
        # there will not be a summary.
        ds_diff = self.factory.makeDistroSeriesDifference(
            difference_type=(
                DistroSeriesDifferenceType.MISSING_FROM_DERIVED_SERIES))
        with celebrity_logged_in('admin'):
            ds_diff.parent_source_pub.status = PackagePublishingStatus.DELETED
        ds_diff.update()

        view = create_initialized_view(ds_diff, '+listing-distroseries-extra')

        self.assertIs(None, ds_diff.parent_source_pub)
        self.assertIs(None, ds_diff.source_pub)
        self.assertIs(None, view.binary_summaries)

    def test_show_edit_options_non_ajax(self):
        # Blacklist options are not shown for non-ajax requests.
        ds_diff = self.factory.makeDistroSeriesDifference()

        # Without JS, even editors don't see blacklist options.
        with person_logged_in(ds_diff.owner):
            view = create_initialized_view(
                ds_diff, '+listing-distroseries-extra')
        self.assertFalse(view.show_edit_options)

    def test_show_edit_options_editor(self):
        # Blacklist options are shown if requested by an editor via
        # ajax.
        ds_diff = self.factory.makeDistroSeriesDifference()

        request = LaunchpadTestRequest(HTTP_X_REQUESTED_WITH='XMLHttpRequest')
        with person_logged_in(ds_diff.owner):
            view = create_initialized_view(
                ds_diff, '+listing-distroseries-extra', request=request)
            self.assertTrue(view.show_edit_options)

    def test_show_edit_options_non_editor(self):
        # Even with a JS request, non-editors do not see the options.
        ds_diff = self.factory.makeDistroSeriesDifference()

        request = LaunchpadTestRequest(HTTP_X_REQUESTED_WITH='XMLHttpRequest')
        view = create_initialized_view(
            ds_diff, '+listing-distroseries-extra', request=request)
        self.assertFalse(view.show_edit_options)

    def test_does_display_child_diff(self):
        # If the child's latest published version is not the same as the base
        # version, we display two links to two diffs.
        changelog_lfa = self.factory.makeChangelog(
            'foo', ['0.1-1derived1', '0.1-1'])
        parent_changelog_lfa = self.factory.makeChangelog(
            'foo', ['0.1-2', '0.1-1'])
        transaction.commit() # Yay, librarian.
        ds_diff = self.factory.makeDistroSeriesDifference(versions={
            'derived': '0.1-1derived1',
            'parent': '0.1-2',
            }, changelogs={
            'derived': changelog_lfa,
            'parent': parent_changelog_lfa})

        self.assertEqual('0.1-1', ds_diff.base_version)
        view = create_initialized_view(ds_diff, '+listing-distroseries-extra')
        soup = BeautifulSoup(view())
        tags = soup.find('ul', 'package-diff-status').findAll('span')
        self.assertEqual(2, len(tags))

    def test_do_not_display_child_diff(self):
        # If the child's latest published version is the same as the base
        # version, we don't display the link to the diff.
        changelog_lfa = self.factory.makeChangelog('foo', ['0.30-1'])
        parent_changelog_lfa = self.factory.makeChangelog(
            'foo', ['0.32-1', '0.30-1'])
        transaction.commit() # Yay, librarian.
        ds_diff = self.factory.makeDistroSeriesDifference(versions={
            'derived': '0.30-1',
            'parent': '0.32-1',
            }, changelogs={
            'derived': changelog_lfa,
            'parent': parent_changelog_lfa})

        self.assertEqual('0.30-1', ds_diff.base_version)
        view = create_initialized_view(ds_diff, '+listing-distroseries-extra')
        soup = BeautifulSoup(view())
        tags = soup.find('ul', 'package-diff-status').findAll('span')
        self.assertEqual(1, len(tags))


class DistroSeriesDifferenceTemplateTestCase(TestCaseWithFactory):

    layer = LaunchpadFunctionalLayer

    def number_of_request_diff_texts(self, html_or_soup):
        """Returns the number of request diff text."""
        if not(isinstance(html_or_soup, BeautifulSoup)):
            soup = BeautifulSoup(html_or_soup)
        else:
            soup = html_or_soup
        class_dict = {'class': re.compile('request-derived-diff')}
        return len(soup.findAll('span', class_dict))

    def contains_one_link_to_diff(self, html_or_soup, package_diff):
        """Return whether the html contains a link to the diff content."""
        if not(isinstance(html_or_soup, BeautifulSoup)):
            soup = BeautifulSoup(html_or_soup)
        else:
            soup = html_or_soup
        return 1 == len(soup.findAll(
            'a', href=package_diff.diff_content.http_url))

    def test_both_request_diff_texts_rendered(self):
        # An unlinked description of a potential diff is displayed when
        # no diff is present.
        ds_diff = self.factory.makeDistroSeriesDifference()

        view = create_initialized_view(ds_diff, '+listing-distroseries-extra')
        # Both diffs present simple text repr. of proposed diff.
        self.assertEqual(2, self.number_of_request_diff_texts(view()))

    def test_source_diff_rendering_diff(self):
        # A linked description of the diff is displayed when
        # it is present.
        ds_diff = self.factory.makeDistroSeriesDifference()

        with person_logged_in(ds_diff.derived_series.owner):
            ds_diff.package_diff = self.factory.makePackageDiff()

        view = create_initialized_view(ds_diff, '+listing-distroseries-extra')
        html = view()
        # The text for the parent diff remains, but the source package
        # diff is now a link.
        self.assertEqual(1, self.number_of_request_diff_texts(html))
        self.assertTrue(
            self.contains_one_link_to_diff(html, ds_diff.package_diff))

    def test_source_diff_rendering_diff_no_link(self):
        # The status of the package is shown if the package diff is in a
        # PENDING or FAILED state.
        ds_diff = self.factory.makeDistroSeriesDifference()

        statuses_and_classes = [
            (PackageDiffStatus.PENDING, 'PENDING'),
            (PackageDiffStatus.FAILED, 'FAILED')]
        for status, css_class in statuses_and_classes:
            with person_logged_in(ds_diff.derived_series.owner):
                ds_diff.package_diff = self.factory.makePackageDiff(
                     status=status)

            view = create_initialized_view(
                ds_diff, '+listing-distroseries-extra')
            soup = BeautifulSoup(view())
            # Only one link since the other package diff is not COMPLETED.
            self.assertEqual(1, self.number_of_request_diff_texts(soup))
            # The diff has a css_class class.
            self.assertEqual(
                1,
                len(soup.findAll('span', {'class': re.compile(css_class)})))

    def test_parent_source_diff_rendering_diff_no_link(self):
        # The status of the package is shown if the parent package diff is
        # in a PENDING or FAILED state.
        ds_diff = self.factory.makeDistroSeriesDifference()

        statuses_and_classes = [
            (PackageDiffStatus.PENDING, 'PENDING'),
            (PackageDiffStatus.FAILED, 'FAILED')]
        for status, css_class in statuses_and_classes:
            with person_logged_in(ds_diff.derived_series.owner):
                ds_diff.parent_package_diff = self.factory.makePackageDiff(
                     status=status)

            view = create_initialized_view(
                ds_diff, '+listing-distroseries-extra')
            soup = BeautifulSoup(view())
            # Only one link since the other package diff is not COMPLETED.
            self.assertEqual(1, self.number_of_request_diff_texts(soup))
            # The diff has a css_class class.
            self.assertEqual(
                1,
                len(soup.findAll('span', {'class': re.compile(css_class)})))

    def test_source_diff_rendering_no_source(self):
        # If there is no source pub for this difference, then we don't
        # display even the request for a diff.
        ds_diff = self.factory.makeDistroSeriesDifference(
            difference_type=
                (DistroSeriesDifferenceType.MISSING_FROM_DERIVED_SERIES))

        view = create_initialized_view(ds_diff, '+listing-distroseries-extra')
        self.assertEqual(1, self.number_of_request_diff_texts(view()))

    def test_parent_source_diff_rendering_diff(self):
        # A linked description of the diff is displayed when
        # it is present.
        ds_diff = self.factory.makeDistroSeriesDifference()

        with person_logged_in(ds_diff.derived_series.owner):
            ds_diff.parent_package_diff = self.factory.makePackageDiff()

        view = create_initialized_view(ds_diff, '+listing-distroseries-extra')
        # The text for the source diff remains, but the parent package
        # diff is now a link.
        html = view()
        self.assertEqual(1, self.number_of_request_diff_texts(html))
        self.assertTrue(
            self.contains_one_link_to_diff(
                html, ds_diff.parent_package_diff))

    def test_parent_source_diff_rendering_no_source(self):
        # If there is no source pub for this difference, then we don't
        # display even the request for a diff.
        ds_diff = self.factory.makeDistroSeriesDifference(
            difference_type=
                (DistroSeriesDifferenceType.UNIQUE_TO_DERIVED_SERIES))

        view = create_initialized_view(ds_diff, '+listing-distroseries-extra')
        self.assertEqual(1, self.number_of_request_diff_texts(view()))

    def test_comments_rendered(self):
        # If there are comments on the difference, they are rendered.
        ds_diff = self.factory.makeDistroSeriesDifference()
        owner = ds_diff.derived_series.owner
        with person_logged_in(owner):
            ds_diff.addComment(owner, "I'm working on this.")
            ds_diff.addComment(owner, "Here's another comment.")

        view = create_initialized_view(ds_diff, '+listing-distroseries-extra')
        soup = BeautifulSoup(view())

        self.assertEqual(
            1, len(soup.findAll('pre', text="I'm working on this.")))
        self.assertEqual(
            1, len(soup.findAll('pre', text="Here's another comment.")))

    def test_blacklist_options(self):
        # blacklist options are presented to editors.
        ds_diff = self.factory.makeDistroSeriesDifference()

        with person_logged_in(ds_diff.owner):
            request = LaunchpadTestRequest(
                HTTP_X_REQUESTED_WITH='XMLHttpRequest')
            view = create_initialized_view(
                ds_diff, '+listing-distroseries-extra', request=request)
            soup = BeautifulSoup(view())

        self.assertEqual(
            1, len(soup.findAll('div', {'class': 'blacklist-options'})))

    def test_blacklist_options_initial_values_none(self):
        ds_diff = self.factory.makeDistroSeriesDifference()
        view = create_initialized_view(ds_diff, '+listing-distroseries-extra')

        # If the difference is not currently blacklisted, 'NONE' is set
        # as the default value for the field.
        self.assertEqual('NONE', view.initial_values.get('blacklist_options'))

    def test_blacklist_options_initial_values_current(self):
        ds_diff = self.factory.makeDistroSeriesDifference(
            status=DistroSeriesDifferenceStatus.BLACKLISTED_CURRENT)
        view = create_initialized_view(ds_diff, '+listing-distroseries-extra')

        self.assertEqual(
            DistroSeriesDifferenceStatus.BLACKLISTED_CURRENT,
            view.initial_values.get('blacklist_options'))

    def test_blacklist_options_initial_values_always(self):
        ds_diff = self.factory.makeDistroSeriesDifference(
            status=DistroSeriesDifferenceStatus.BLACKLISTED_ALWAYS)
        view = create_initialized_view(ds_diff, '+listing-distroseries-extra')

        self.assertEqual(
            DistroSeriesDifferenceStatus.BLACKLISTED_ALWAYS,
            view.initial_values.get('blacklist_options'))

    def test_package_diff_request_link(self):
        # The link to compute package diffs is only shown to
        # a user with lp.Edit persmission.
        ds_diff = self.factory.makeDistroSeriesDifference()
        package_diff_request_matcher = soupmatchers.HTMLContains(
            soupmatchers.Tag(
                'Request link', 'a',
                text=re.compile(
                    '\s*Compute differences from last common version\s*')))

        with person_logged_in(self.factory.makePerson()):
            view = create_initialized_view(
                ds_diff, '+listing-distroseries-extra')
            self.assertFalse(view.show_package_diffs_request_link)
            self.assertThat(view(), Not(package_diff_request_matcher))

        with celebrity_logged_in('admin'):
            view = create_initialized_view(
                ds_diff, '+listing-distroseries-extra')
            self.assertThat(view(), package_diff_request_matcher)
            self.assertTrue(view.show_package_diffs_request_link)<|MERGE_RESOLUTION|>--- conflicted
+++ resolved
@@ -5,19 +5,20 @@
 
 __metaclass__ = type
 
+import re
+
 from BeautifulSoup import BeautifulSoup
-<<<<<<< HEAD
-import re
-=======
 import soupmatchers
 from testtools.matchers import Not
->>>>>>> eaaf68de
 import transaction
 from zope.component import getUtility
 
 from canonical.launchpad.webapp.servers import LaunchpadTestRequest
 from canonical.launchpad.webapp.testing import verifyObject
-from canonical.testing import LaunchpadFunctionalLayer
+from canonical.testing import (
+    DatabaseFunctionalLayer,
+    LaunchpadFunctionalLayer,
+    )
 from lp.registry.browser.distroseriesdifference import (
     DistroSeriesDifferenceDisplayComment,
     )
