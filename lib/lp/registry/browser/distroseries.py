--- conflicted
+++ resolved
@@ -499,13 +499,8 @@
     @cachedproperty
     def cached_packagings(self):
         """The batched upstream packaging links."""
-<<<<<<< HEAD
         packagings = self.context.getPrioritizedlPackagings()
-        navigator = BatchNavigator(packagings, self.request, size=100)
-=======
-        packagings = self.context.getPriorizedlPackagings()
         navigator = BatchNavigator(packagings, self.request, size=20)
->>>>>>> 482671d0
         navigator.setHeadings('packaging', 'packagings')
         return navigator
 
@@ -519,12 +514,7 @@
     @cachedproperty
     def cached_unlinked_packages(self):
         """The batched `ISourcePackage`s that needs packaging links."""
-<<<<<<< HEAD
         packages = self.context.getPrioritizedUnlinkedSourcePackages()
-        navigator = BatchNavigator(packages, self.request, size=100)
-=======
-        packages = self.context.getPriorizedUnlinkedSourcePackages()
         navigator = BatchNavigator(packages, self.request, size=20)
->>>>>>> 482671d0
         navigator.setHeadings('package', 'packages')
         return navigator