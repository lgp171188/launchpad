# Copyright 2004-2007 Canonical Ltd.  All rights reserved.

"""Milestone views."""

__metaclass__ = type

__all__ = [
    'MilestoneAddView',
    'MilestoneContextMenu',
    'MilestoneDeleteView',
    'MilestoneEditView',
    'MilestoneNavigation',
    'MilestoneOverviewNavigationMenu',
    'MilestoneSetNavigation',
    ]

from zope.component import getUtility
from zope.formlib import form
from zope.schema import Choice

from canonical.cachedproperty import cachedproperty
from canonical.launchpad import _
from canonical.launchpad.browser.bugtask import BugTaskListingItem
from canonical.launchpad.interfaces.bugtask import (
    BugTaskSearchParams, IBugTaskSet)
from lp.registry.interfaces.milestone import (
    IMilestone, IMilestoneSet, IProjectMilestone)
from canonical.launchpad.webapp import (
    action, canonical_url, custom_widget, ContextMenu, Link,
    LaunchpadEditFormView, LaunchpadFormView, LaunchpadView,
    enabled_with_permission, GetitemNavigation, Navigation, NavigationMenu)
from canonical.launchpad.webapp.interfaces import ILaunchBag
from canonical.widgets import DateWidget

from lp.registry.browser import RegistryDeleteViewMixin
from lp.registry.browser.product import ProductDownloadFileMixin


class MilestoneSetNavigation(GetitemNavigation):
    """The navigation to traverse to milestones."""
    usedfor = IMilestoneSet


class MilestoneNavigation(Navigation):
    """The navigation to traverse to a milestone."""
    usedfor = IMilestone


class MilestoneContextMenu(ContextMenu):
    """The menu for this milestone."""
    usedfor = IMilestone

    links = ['edit', 'subscribe', 'create_release']

    @enabled_with_permission('launchpad.Edit')
    def edit(self):
        """The link to edit this milestone."""
        text = 'Change details'
        # ProjectMilestones are virtual milestones and do not have
        # any properties which can be edited.
        enabled = not IProjectMilestone.providedBy(self.context)
        summary = "Edit this milestone"
        return Link(
            '+edit', text, icon='edit', summary=summary, enabled=enabled)

    def subscribe(self):
        """The link to subscribe to bug mail."""
        enabled = not IProjectMilestone.providedBy(self.context)
        return Link('+subscribe', 'Subscribe to bug mail',
                    icon='edit', enabled=enabled)

    @enabled_with_permission('launchpad.Edit')
    def create_release(self):
        """The link to create a release for this milestone."""
        text = 'Create release'
        # Releases only exist for products.
        # A milestone can only have a single product release.
        enabled = (not IProjectMilestone.providedBy(self.context)
                   and self.context.product_release is None)
        return Link('+addrelease', text, icon='add', enabled=enabled)


class MilestoneOverviewNavigationMenu(NavigationMenu):
    """Overview navigation menus for `IProductSeries` objects."""
    # Suppress the ProductOverviewNavigationMenu from showing on milestones,
    # pages.
    usedfor = IMilestone
    facet = 'overview'
    links = ()


class MilestoneView(LaunchpadView, ProductDownloadFileMixin):
    """A View for listing milestones and releases."""
    # XXX sinzui 2009-05-29 bug=381672: Extract the BugTaskListingItem rules
    # to a mixin so that MilestoneView and others can use it.

    def __init__(self, context, request):
        """See `LaunchpadView`.

        This view may be used with a milestone or a release. The milestone
        and release (if it exists) are accessible as attributes. The context
        attribute will always be the milestone.

        :param context: `IMilestone` or `IProductRelease`.
        :param request: `ILaunchpadRequest`.
        """
        super(MilestoneView, self).__init__(context, request)
        if IMilestone.providedBy(context):
            self.milestone = context
            self.release = context.product_release
        else:
            self.milestone = context.milestone
            self.release = context
        self.context = self.milestone

    def initialize(self):
        """See `LaunchpadView`."""
        self.form = self.request.form
        self.processDeleteFiles()

    def getReleases(self):
        """See `ProductDownloadFileMixin`."""
        return set([self.release])

<<<<<<< HEAD
    @cachedproperty
    def download_files(self):
        """The release's files as DownloadFiles."""
        if self.release is None or self.release.files.count() == 0:
            return None
        return [self.getDownloadFile(file_, self.release)
                for file_ in self.release.files]

    # Listify and cache the specifications and bugtasks to avoid making
    # the same query over and over again when evaluating in the template.
=======
    # Listify and cache the specifications, ProductReleaseFiles and bugtasks
    # to avoid making the same query over and over again when evaluating in
    # the template.
>>>>>>> 748961cc
    @cachedproperty
    def specifications(self):
        """The list of specifications targeted to this milestone."""
        return list(self.context.specifications)

    @cachedproperty
    def product_release_files(self):
        """Files associated with this milestone."""
        return list(self.release.files)

    @cachedproperty
    def _bugtasks(self):
        """The list of non-conjoined bugtasks targeted to this milestone."""
        user = getUtility(ILaunchBag).user
        params = BugTaskSearchParams(user, milestone=self.context,
                    orderby=['-importance', 'datecreated', 'id'],
                    omit_dupes=True)
        tasks = getUtility(IBugTaskSet).search(params)
        # We could replace all the code below with a simple
        # >>> [task for task in tasks if task.conjoined_master is None]
        # But that'd cause one extra hit to the DB for every bugtask returned
        # by the search above, so we do a single query to get all of a task's
        # siblings here and use that to find whether or not a given bugtask
        # has a conjoined master.
        bugs_and_tasks = getUtility(IBugTaskSet).getBugTasks(
            [task.bug.id for task in tasks])
        non_conjoined_slaves = []
        for task in tasks:
            if task.getConjoinedMaster(bugs_and_tasks[task.bug]) is None:
                non_conjoined_slaves.append(task)
        return non_conjoined_slaves

    @cachedproperty
    def _bug_badge_properties(self):
        """The badges for each bug associates with this milestone."""
        return getUtility(IBugTaskSet).getBugTaskBadgeProperties(
            self._bugtasks)

    def _getListingItem(self, bugtask):
        """Return a decorated bugtask for the bug listing."""
        badge_property = self._bug_badge_properties[bugtask]
        return BugTaskListingItem(
            bugtask,
            badge_property['has_mentoring_offer'],
            badge_property['has_branch'],
            badge_property['has_specification'])

    @cachedproperty
    def bugtasks(self):
        """The list of bugtasks targeted to this milestone for listing."""
        return [self._getListingItem(bugtask) for bugtask in self._bugtasks]

    @property
    def bugtask_count_text(self):
        """The formatted count of bugs for this milestone."""
        count = len(self.bugtasks)
        if count == 1:
            return '<strong>1 bug</strong>'
        else:
            return '<strong>%d bugs</strong>' % count

    @property
    def specification_count_text(self):
        """The formatted count of specifications for this milestone."""
        count = len(self.specifications)
        if count == 1:
            return '<strong>1 blueprint</strong>'
        else:
            return '<strong>%d blueprints</strong>' % count

    @cachedproperty
    def total_downloads(self):
        """Total downloads of files associated with this milestone."""
        return sum(
            file.libraryfile.hits for file in self.product_release_files)

    @property
    def is_project_milestone(self):
        """Check, if the current milestone is a project milestone.

        Return true, if the current milestone is a project milestone,
        else return False."""
        return IProjectMilestone.providedBy(self.context)

    @property
    def has_bugs_or_specs(self):
        """Does the milestone have any bugtasks and specifications?"""
        return len(self.bugtasks) > 0  or len(self.specifications) > 0


class MilestoneAddView(LaunchpadFormView):
    """A view for creating a new Milestone."""

    schema = IMilestone
    field_names = ['name', 'code_name', 'dateexpected', 'summary']
    label = "Register a new milestone"

    custom_widget('dateexpected', DateWidget)

    @action(_('Register Milestone'), name='register')
    def register_action(self, action, data):
        """Use the newMilestone method on the context to make a milestone."""
        self.context.newMilestone(
            name=data.get('name'),
            code_name=data.get('code_name'),
            dateexpected=data.get('dateexpected'),
            summary=data.get('summary'))
        self.next_url = canonical_url(self.context)

    @property
    def action_url(self):
        """See `LaunchpadFormView`."""
        return "%s/+addmilestone" % canonical_url(self.context)

    @property
    def cancel_url(self):
        """See `LaunchpadFormView`."""
        return canonical_url(self.context)


class MilestoneEditView(LaunchpadEditFormView):
    """A view for editing milestone properties.

    This view supports editing of properties such as the name, the date it is
    expected to complete, the milestone description, and whether or not it is
    active.
    """

    schema = IMilestone
    label = "Modify milestone details"

    custom_widget('dateexpected', DateWidget)

    @property
    def cancel_url(self):
        """The context's URL."""
        return canonical_url(self.context)

    @property
    def field_names(self):
        """See `LaunchpadFormView`.

        There are two series fields, one for for product milestones and the
        other for distribution milestones. The product milestone may change
        its productseries. The distribution milestone may change its
        distroseries.
        """
        names = ['name', 'code_name', 'active', 'dateexpected', 'summary']
        if self.context.product is None:
            # This is a distribution milestone.
            names.append('distroseries')
        else:
            names.append('productseries')
        return names

    def setUpFields(self):
        """See `LaunchpadFormView`.

        The schema permits the series field to be None (required=False) to
        create the milestone, but once a series field is set, None is invalid.
        The choice for the series is redefined to ensure None is not included.
        """
        super(MilestoneEditView, self).setUpFields()
        if self.context.product is None:
            # This is a distribution milestone.
            choice = Choice(
                __name__='distroseries', vocabulary="FilteredDistroSeries")
        else:
            choice = Choice(
                __name__='productseries', vocabulary="FilteredProductSeries")
        choice.title = _("Series")
        choice.description = _("The series for which this is a milestone.")
        field = form.Fields(choice, render_context=self.render_context)
        # Remove the schema's field, then add back the replacement field.
        self.form_fields = self.form_fields.omit(choice.__name__) + field

    @action(_('Update'), name='update')
    def update_action(self, action, data):
        """Update the milestone."""
        self.updateContextFromData(data)
        self.next_url = canonical_url(self.context)


class MilestoneDeleteView(LaunchpadFormView, RegistryDeleteViewMixin):
    """A view for deleting an `IMilestone`."""
    schema = IMilestone
    field_names = []

    @property
    def label(self):
        """The form label."""
        return 'Delete %s' % self.context.title

    @cachedproperty
    def bugtasks(self):
        """The list `IBugTask`s targeted to the milestone."""
        return self._getBugtasks(self.context)

    @cachedproperty
    def specifications(self):
        """The list `ISpecification`s targeted to the milestone."""
        return self._getSpecifications(self.context)

    @cachedproperty
    def product_release(self):
        """The `IProductRelease` associated with the milestone."""
        return self._getProductRelease(self.context)

    @cachedproperty
    def product_release_files(self):
        """The list of `IProductReleaseFile`s related to the milestone."""
        return self._getProductReleaseFiles(self.context)

    @action('Delete this Milestone', name='delete')
    def delete_action(self, action, data):
        """Delete the milestone anddelete or unlink subordinate objects."""
        # Any associated bugtasks and specifications are untargeted.
        series = self.context.productseries
        name = self.context.name
        self._deleteMilestone(self.context)
        self.request.response.addInfoNotification(
            "Milestone %s deleted." % name)
        self.next_url = canonical_url(series)

<|MERGE_RESOLUTION|>--- conflicted
+++ resolved
@@ -122,7 +122,6 @@
         """See `ProductDownloadFileMixin`."""
         return set([self.release])
 
-<<<<<<< HEAD
     @cachedproperty
     def download_files(self):
         """The release's files as DownloadFiles."""
@@ -131,13 +130,9 @@
         return [self.getDownloadFile(file_, self.release)
                 for file_ in self.release.files]
 
-    # Listify and cache the specifications and bugtasks to avoid making
-    # the same query over and over again when evaluating in the template.
-=======
     # Listify and cache the specifications, ProductReleaseFiles and bugtasks
     # to avoid making the same query over and over again when evaluating in
     # the template.
->>>>>>> 748961cc
     @cachedproperty
     def specifications(self):
         """The list of specifications targeted to this milestone."""
