# Copyright 2004-2007 Canonical Ltd.  All rights reserved.

"""Milestone views."""

__metaclass__ = type

__all__ = [
    'MilestoneAddView',
    'MilestoneContextMenu',
    'MilestoneDeleteView',
    'MilestoneEditView',
    'MilestoneNavigation',
    'MilestoneOverviewNavigationMenu',
    'MilestoneSetNavigation',
    ]


from zope.component import getUtility
from zope.formlib import form
from zope.schema import Choice

from canonical.cachedproperty import cachedproperty
from canonical.launchpad import _
from lp.bugs.browser.bugtask import BugTaskListingItem
from lp.bugs.interfaces.bugtask import (
    BugTaskSearchParams, IBugTaskSet)
from lp.registry.interfaces.milestone import (
    IMilestone, IMilestoneSet, IProjectMilestone)
from canonical.launchpad.webapp import (
    action, canonical_url, custom_widget, ContextMenu, Link,
    LaunchpadEditFormView, LaunchpadFormView, LaunchpadView,
    enabled_with_permission, GetitemNavigation, Navigation, NavigationMenu)
from canonical.launchpad.webapp.interfaces import ILaunchBag
from canonical.widgets import DateWidget

from lp.registry.browser import get_status_counts, RegistryDeleteViewMixin
from lp.registry.browser.product import ProductDownloadFileMixin


class MilestoneSetNavigation(GetitemNavigation):
    """The navigation to traverse to milestones."""
    usedfor = IMilestoneSet


class MilestoneNavigation(Navigation):
    """The navigation to traverse to a milestone."""
    usedfor = IMilestone


class MilestoneContextMenu(ContextMenu):
    """The menu for this milestone."""
    usedfor = IMilestone

    links = ['edit', 'subscribe', 'create_release']

    @enabled_with_permission('launchpad.Edit')
    def edit(self):
        """The link to edit this milestone."""
        text = 'Change details'
        # ProjectMilestones are virtual milestones and do not have
        # any properties which can be edited.
        enabled = not IProjectMilestone.providedBy(self.context)
        summary = "Edit this milestone"
        return Link(
            '+edit', text, icon='edit', summary=summary, enabled=enabled)

    def subscribe(self):
        """The link to subscribe to bug mail."""
        enabled = not IProjectMilestone.providedBy(self.context)
        return Link('+subscribe', 'Subscribe to bug mail',
                    icon='edit', enabled=enabled)

    @enabled_with_permission('launchpad.Edit')
    def create_release(self):
        """The link to create a release for this milestone."""
        text = 'Create release'
        summary = 'Create a release from this milestone'
        # Releases only exist for products.
        # A milestone can only have a single product release.
        enabled = (not IProjectMilestone.providedBy(self.context)
                   and self.context.product_release is None)
<<<<<<< HEAD
        return Link('+addrelease', text, icon='add', enabled=enabled)
=======
        return Link(
            '+addrelease', text, summary, icon='add', enabled=enabled)
>>>>>>> d59a362e


class MilestoneOverviewNavigationMenu(NavigationMenu):
    """Overview navigation menus for `IProductSeries` objects."""
    # Suppress the ProductOverviewNavigationMenu from showing on milestones,
    # pages.
    usedfor = IMilestone
    facet = 'overview'
    links = ()


class MilestoneView(LaunchpadView, ProductDownloadFileMixin):
    """A View for listing milestones and releases."""
    # XXX sinzui 2009-05-29 bug=381672: Extract the BugTaskListingItem rules
    # to a mixin so that MilestoneView and others can use it.

    def __init__(self, context, request):
        """See `LaunchpadView`.

        This view may be used with a milestone or a release. The milestone
        and release (if it exists) are accessible as attributes. The context
        attribute will always be the milestone.

        :param context: `IMilestone` or `IProductRelease`.
        :param request: `ILaunchpadRequest`.
        """
        super(MilestoneView, self).__init__(context, request)
        if IMilestone.providedBy(context):
            self.milestone = context
            self.release = context.product_release
        else:
            self.milestone = context.milestone
            self.release = context
        self.context = self.milestone

    def initialize(self):
        """See `LaunchpadView`."""
        self.form = self.request.form
        self.processDeleteFiles()

    def getReleases(self):
        """See `ProductDownloadFileMixin`."""
        return set([self.release])

    @cachedproperty
    def download_files(self):
        """The release's files as DownloadFiles."""
        if self.release is None or self.release.files.count() == 0:
            return None
        return [self.getDownloadFile(file_, self.release)
                for file_ in self.release.files]

    # Listify and cache the specifications, ProductReleaseFiles and bugtasks
    # to avoid making the same query over and over again when evaluating in
    # the template.
    @cachedproperty
    def specifications(self):
        """The list of specifications targeted to this milestone."""
        return list(self.context.specifications)

    @cachedproperty
    def product_release_files(self):
        """Files associated with this milestone."""
        return list(self.release.files)

    @cachedproperty
    def _bugtasks(self):
        """The list of non-conjoined bugtasks targeted to this milestone."""
        user = getUtility(ILaunchBag).user
        params = BugTaskSearchParams(user, milestone=self.context,
                    orderby=['-importance', 'datecreated', 'id'],
                    omit_dupes=True)
        tasks = getUtility(IBugTaskSet).search(params)
        # We could replace all the code below with a simple
        # >>> [task for task in tasks if task.conjoined_master is None]
        # But that'd cause one extra hit to the DB for every bugtask returned
        # by the search above, so we do a single query to get all of a task's
        # siblings here and use that to find whether or not a given bugtask
        # has a conjoined master.
        bugs_and_tasks = getUtility(IBugTaskSet).getBugTasks(
            [task.bug.id for task in tasks])
        non_conjoined_slaves = []
        for task in tasks:
            if task.getConjoinedMaster(bugs_and_tasks[task.bug]) is None:
                non_conjoined_slaves.append(task)
        return non_conjoined_slaves

    @cachedproperty
    def _bug_badge_properties(self):
        """The badges for each bug associates with this milestone."""
        return getUtility(IBugTaskSet).getBugTaskBadgeProperties(
            self._bugtasks)

    def _getListingItem(self, bugtask):
        """Return a decorated bugtask for the bug listing."""
        badge_property = self._bug_badge_properties[bugtask]
        return BugTaskListingItem(
            bugtask,
            badge_property['has_mentoring_offer'],
            badge_property['has_branch'],
            badge_property['has_specification'])

    @cachedproperty
    def bugtasks(self):
        """The list of bugtasks targeted to this milestone for listing."""
        return [self._getListingItem(bugtask) for bugtask in self._bugtasks]

    @property
    def bugtask_count_text(self):
        """The formatted count of bugs for this milestone."""
        count = len(self.bugtasks)
        if count == 1:
            return '<strong>1 bug</strong>'
        else:
            return '<strong>%d bugs</strong>' % count

    @property
    def bugtask_status_counts(self):
        """A list StatusCounts summarising the targeted bugtasks."""
        return get_status_counts(self.bugtasks, 'status')

    @property
    def specification_count_text(self):
        """The formatted count of specifications for this milestone."""
        count = len(self.specifications)
        if count == 1:
            return '<strong>1 blueprint</strong>'
        else:
            return '<strong>%d blueprints</strong>' % count

    @cachedproperty
    def total_downloads(self):
        """Total downloads of files associated with this milestone."""
        return sum(
            file.libraryfile.hits for file in self.product_release_files)

    @property
    def specification_status_counts(self):
        """A list StatusCounts summarising the targeted specification."""
        return get_status_counts(self.specifications, 'implementation_status')

    @cachedproperty
    def total_downloads(self):
        """Total downloads of files associated with this milestone."""
        return sum(
            file.libraryfile.hits for file in self.product_release_files)

    @property
    def is_project_milestone(self):
        """Check, if the current milestone is a project milestone.

        Return true, if the current milestone is a project milestone,
        else return False."""
        return IProjectMilestone.providedBy(self.context)

    @property
    def has_bugs_or_specs(self):
        """Does the milestone have any bugtasks and specifications?"""
        return len(self.bugtasks) > 0  or len(self.specifications) > 0


class MilestoneAddView(LaunchpadFormView):
    """A view for creating a new Milestone."""

    schema = IMilestone
    field_names = ['name', 'code_name', 'dateexpected', 'summary']
    label = "Register a new milestone"

    custom_widget('dateexpected', DateWidget)

    @action(_('Register Milestone'), name='register')
    def register_action(self, action, data):
        """Use the newMilestone method on the context to make a milestone."""
        self.context.newMilestone(
            name=data.get('name'),
            code_name=data.get('code_name'),
            dateexpected=data.get('dateexpected'),
            summary=data.get('summary'))
        self.next_url = canonical_url(self.context)

    @property
    def action_url(self):
        """See `LaunchpadFormView`."""
        return "%s/+addmilestone" % canonical_url(self.context)

    @property
    def cancel_url(self):
        """See `LaunchpadFormView`."""
        return canonical_url(self.context)


class MilestoneEditView(LaunchpadEditFormView):
    """A view for editing milestone properties.

    This view supports editing of properties such as the name, the date it is
    expected to complete, the milestone description, and whether or not it is
    active.
    """

    schema = IMilestone
    label = "Modify milestone details"

    custom_widget('dateexpected', DateWidget)

    @property
    def cancel_url(self):
        """The context's URL."""
        return canonical_url(self.context)

    @property
    def field_names(self):
        """See `LaunchpadFormView`.

        There are two series fields, one for for product milestones and the
        other for distribution milestones. The product milestone may change
        its productseries. The distribution milestone may change its
        distroseries.
        """
        names = ['name', 'code_name', 'active', 'dateexpected', 'summary']
        if self.context.product is None:
            # This is a distribution milestone.
            names.append('distroseries')
        else:
            names.append('productseries')
        return names

    def setUpFields(self):
        """See `LaunchpadFormView`.

        The schema permits the series field to be None (required=False) to
        create the milestone, but once a series field is set, None is invalid.
        The choice for the series is redefined to ensure None is not included.
        """
        super(MilestoneEditView, self).setUpFields()
        if self.context.product is None:
            # This is a distribution milestone.
            choice = Choice(
                __name__='distroseries', vocabulary="FilteredDistroSeries")
        else:
            choice = Choice(
                __name__='productseries', vocabulary="FilteredProductSeries")
        choice.title = _("Series")
        choice.description = _("The series for which this is a milestone.")
        field = form.Fields(choice, render_context=self.render_context)
        # Remove the schema's field, then add back the replacement field.
        self.form_fields = self.form_fields.omit(choice.__name__) + field

    @action(_('Update'), name='update')
    def update_action(self, action, data):
        """Update the milestone."""
        self.updateContextFromData(data)
        self.next_url = canonical_url(self.context)


class MilestoneDeleteView(LaunchpadFormView, RegistryDeleteViewMixin):
    """A view for deleting an `IMilestone`."""
    schema = IMilestone
    field_names = []

    @property
    def label(self):
        """The form label."""
        return 'Delete %s' % self.context.title

    @cachedproperty
    def bugtasks(self):
        """The list `IBugTask`s targeted to the milestone."""
        return self._getBugtasks(self.context)

    @cachedproperty
    def specifications(self):
        """The list `ISpecification`s targeted to the milestone."""
        return self._getSpecifications(self.context)

    @cachedproperty
    def product_release(self):
        """The `IProductRelease` associated with the milestone."""
        return self._getProductRelease(self.context)

    @cachedproperty
    def product_release_files(self):
        """The list of `IProductReleaseFile`s related to the milestone."""
        return self._getProductReleaseFiles(self.context)

    @action('Delete this Milestone', name='delete')
    def delete_action(self, action, data):
        """Delete the milestone anddelete or unlink subordinate objects."""
        # Any associated bugtasks and specifications are untargeted.
        series = self.context.productseries
        name = self.context.name
        self._deleteMilestone(self.context)
        self.request.response.addInfoNotification(
            "Milestone %s deleted." % name)
        self.next_url = canonical_url(series)

<|MERGE_RESOLUTION|>--- conflicted
+++ resolved
@@ -79,12 +79,8 @@
         # A milestone can only have a single product release.
         enabled = (not IProjectMilestone.providedBy(self.context)
                    and self.context.product_release is None)
-<<<<<<< HEAD
-        return Link('+addrelease', text, icon='add', enabled=enabled)
-=======
         return Link(
             '+addrelease', text, summary, icon='add', enabled=enabled)
->>>>>>> d59a362e
 
 
 class MilestoneOverviewNavigationMenu(NavigationMenu):
@@ -215,12 +211,6 @@
         else:
             return '<strong>%d blueprints</strong>' % count
 
-    @cachedproperty
-    def total_downloads(self):
-        """Total downloads of files associated with this milestone."""
-        return sum(
-            file.libraryfile.hits for file in self.product_release_files)
-
     @property
     def specification_status_counts(self):
         """A list StatusCounts summarising the targeted specification."""
