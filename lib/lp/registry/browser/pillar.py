--- conflicted
+++ resolved
@@ -10,18 +10,16 @@
     ]
 
 
-<<<<<<< HEAD
-from canonical.launchpad.webapp.publisher import canonical_url, LaunchpadView
-from canonical.launchpad.webapp.breadcrumb import BreadcrumbBuilder
-=======
 from operator import attrgetter
 
 from zope.component import provideAdapter
 from zope.interface import implements, Interface
 
+from canonical.launchpad.webapp.breadcrumb import BreadcrumbBuilder
 from canonical.launchpad.webapp.interfaces import INavigationMenu
 from canonical.launchpad.webapp.menu import Link, NavigationMenu
-from canonical.launchpad.webapp.publisher import LaunchpadView, nearest
+from canonical.launchpad.webapp.publisher import (
+    canonical_url, LaunchpadView, nearest)
 from canonical.launchpad.webapp.tales import MenuAPI
 
 from lp.registry.interfaces.pillar import IPillar
@@ -63,7 +61,6 @@
         return Link(
             '+addbranch', 'Register a blueprint', site='blueprints',
             icon='blueprints', enabled=self.context.official_blueprints)
->>>>>>> 27451df0
 
 
 class PillarView(LaunchpadView):
@@ -105,22 +102,6 @@
     def has_involvement(self):
         """This `IPillar` uses Launchpad."""
         return (
-<<<<<<< HEAD
-            pillar.official_codehosting or pillar.official_malone
-            or pillar.official_answers or pillar.official_blueprints
-            or pillar.official_rosetta)
-
-
-class ObjectOnBugsVHostBreadcrumbBuilder(BreadcrumbBuilder):
-
-    @property
-    def text(self):
-        return 'Bugs on %s' % self.context.name
-
-    @property
-    def url(self):
-        return canonical_url(self.context, rootsite='bugs')
-=======
             self.official_malone or self.official_answers
             or self.official_blueprints or self.official_rosetta
             or self.official_codehosting)
@@ -136,4 +117,14 @@
 
 provideAdapter(
     InvolvedMenu, [IInvolved], INavigationMenu, name="overview")
->>>>>>> 27451df0
+
+
+class ObjectOnBugsVHostBreadcrumbBuilder(BreadcrumbBuilder):
+
+    @property
+    def text(self):
+        return 'Bugs on %s' % self.context.name
+
+    @property
+    def url(self):
+        return canonical_url(self.context, rootsite='bugs')