# Copyright 2009-2010 Canonical Ltd.  This software is licensed under the
# GNU Affero General Public License version 3 (see the file LICENSE).

"""Common views for objects that implement `IPillar`."""

__metaclass__ = type

__all__ = [
    'InvolvedMenu',
    'PillarView',
    'PillarBugsMenu',
    ]


from operator import attrgetter

from zope.interface import (
    implements,
    Interface,
    )

from canonical.launchpad.webapp.menu import (
    ApplicationMenu,
    enabled_with_permission,
    Link,
    NavigationMenu,
    )
from canonical.launchpad.webapp.publisher import (
    LaunchpadView,
    nearest,
    )
from canonical.launchpad.webapp.tales import MenuAPI
from lp.app.enums import (
    ServiceUsage,
    service_uses_launchpad,
    )
from lp.app.interfaces.launchpad import IServiceUsage
from lp.registry.browser.structuralsubscription import (
    StructuralSubscriptionMenuMixin,
    )
from lp.registry.interfaces.distributionsourcepackage import (
    IDistributionSourcePackage,
    )
from lp.registry.interfaces.distroseries import IDistroSeries
from lp.registry.interfaces.pillar import IPillar
from lp.registry.interfaces.projectgroup import IProjectGroup
from lp.services.propertycache import cachedproperty


class IInvolved(Interface):
    """A marker interface for getting involved."""


class InvolvedMenu(NavigationMenu):
    """The get involved menu."""
    usedfor = IInvolved
    links = [
        'report_bug', 'ask_question', 'help_translate', 'submit_code',
        'register_blueprint']

    @property
    def pillar(self):
        return self.context

    def report_bug(self):
        return Link(
            '+filebug', 'Report a bug', site='bugs', icon='bugs',
            enabled=self.pillar.official_malone)

    def ask_question(self):
        return Link(
            '+addquestion', 'Ask a question', site='answers', icon='answers',
            enabled=service_uses_launchpad(self.pillar.answers_usage))

    def help_translate(self):
        return Link(
            '', 'Help translate', site='translations', icon='translations',
            enabled=service_uses_launchpad(self.pillar.translations_usage))

    def submit_code(self):
        if self.pillar.codehosting_usage in [
                ServiceUsage.LAUNCHPAD, 
                ServiceUsage.EXTERNAL,
                ]:
            enabled = True
        else:
            enabled = False
        return Link(
            '+addbranch', 'Submit code', site='code', icon='code',
            enabled=enabled)

    def register_blueprint(self):
        return Link(
            '+addspec',
            'Register a blueprint',
            site='blueprints',
            icon='blueprints',
            enabled=service_uses_launchpad(self.pillar.blueprints_usage))


class PillarView(LaunchpadView):
    """A view for any `IPillar`."""
    implements(IInvolved)

    configuration_links = []
    visible_disabled_link_names = []

    def __init__(self, context, request):
        super(PillarView, self).__init__(context, request)
        self.official_malone = False
<<<<<<< HEAD
        self.answers_usage = ServiceUsage.UNKNOWN
        self.blueprints_usage = ServiceUsage.UNKNOWN
        self.official_rosetta = False
=======
        self.official_answers = False
        self.official_blueprints = False
        self.translations_usage = ServiceUsage.UNKNOWN
>>>>>>> c497a3ec
        self.codehosting_usage = ServiceUsage.UNKNOWN
        pillar = nearest(self.context, IPillar)
        if IProjectGroup.providedBy(pillar):
            for product in pillar.products:
                self._set_official_launchpad(product)
            # Project groups do not support submit code, override the
            # default.
            self.codehosting_usage = ServiceUsage.NOT_APPLICABLE
        else:
            self._set_official_launchpad(pillar)
            if IDistroSeries.providedBy(self.context):
                distribution = self.context.distribution
                self.codehosting_usage = distribution.codehosting_usage
                self.answers_usage = ServiceUsage.NOT_APPLICABLE
            elif IDistributionSourcePackage.providedBy(self.context):
<<<<<<< HEAD
                self.blueprints_usage = ServiceUsage.UNKNOWN
                self.official_rosetta = False
=======
                self.official_blueprints = False
                self.translations_usage = ServiceUsage.UNKNOWN
>>>>>>> c497a3ec
            else:
                # The context is used by all apps.
                pass

    def _set_official_launchpad(self, pillar):
        """Does the pillar officially use launchpad."""
        # This if structure is required because it may be called many
        # times to build the complete set of official applications.
        if pillar.official_malone:
            self.official_malone = True
<<<<<<< HEAD
        if service_uses_launchpad(IServiceUsage(pillar).answers_usage):
            self.answers_usage = ServiceUsage.LAUNCHPAD
        if service_uses_launchpad(IServiceUsage(pillar).blueprints_usage):
            self.blueprints_usage = ServiceUsage.LAUNCHPAD
        if pillar.official_rosetta:
            self.official_rosetta = True
        if service_uses_launchpad(IServiceUsage(pillar).codehosting_usage):
            self.codehosting_usage = ServiceUsage.LAUNCHPAD
    @property
    def has_involvement(self):
        """This `IPillar` uses Launchpad."""
        return (self.official_malone or self.official_rosetta
            or service_uses_launchpad(self.answers_usage)
            or service_uses_launchpad(self.blueprints_usage)
=======
        if pillar.official_answers:
            self.official_answers = True
        if pillar.official_blueprints:
            self.official_blueprints = True
        self.translations_usage = IServiceUsage(pillar).translations_usage
        self.codehosting_usage = IServiceUsage(pillar).codehosting_usage

    @property
    def has_involvement(self):
        """This `IPillar` uses Launchpad."""
        return (
            self.official_malone or self.official_answers
            or self.official_blueprints
            or service_uses_launchpad(self.translations_usage)
>>>>>>> c497a3ec
            or service_uses_launchpad(self.codehosting_usage))

    @property
    def enabled_links(self):
        """The enabled involvement links."""
        menuapi = MenuAPI(self)
        return sorted([
            link for link in menuapi.navigation.values() if link.enabled],
            key=attrgetter('sort_key'))

    @cachedproperty
    def visible_disabled_links(self):
        """Important disabled links.

        These are displayed to notify the user to provide configuration
        info to enable the links.

        Override the visible_disabled_link_names attribute to change
        the results.
        """
        involved_menu = MenuAPI(self).navigation
        important_links = [
            involved_menu[name]
            for name in self.visible_disabled_link_names]
        return sorted([
            link for link in important_links if not link.enabled],
            key=attrgetter('sort_key'))

    @property
    def registration_completeness(self):
        """The percent complete for registration.

        Not used by all pillars.
        """
        return None


class PillarBugsMenu(ApplicationMenu, StructuralSubscriptionMenuMixin):
    """Base class for pillar bugs menus."""

    facet = 'bugs'
    configurable_bugtracker = False

    @enabled_with_permission('launchpad.Edit')
    def bugsupervisor(self):
        text = 'Change bug supervisor'
        return Link('+bugsupervisor', text, icon='edit')

    def cve(self):
        text = 'CVE reports'
        return Link('+cve', text, icon='cve')

    def filebug(self):
        text = 'Report a bug'
        return Link('+filebug', text, icon='bug')

    @enabled_with_permission('launchpad.Edit')
    def securitycontact(self):
        text = 'Change security contact'
        return Link('+securitycontact', text, icon='edit')<|MERGE_RESOLUTION|>--- conflicted
+++ resolved
@@ -108,15 +108,9 @@
     def __init__(self, context, request):
         super(PillarView, self).__init__(context, request)
         self.official_malone = False
-<<<<<<< HEAD
         self.answers_usage = ServiceUsage.UNKNOWN
         self.blueprints_usage = ServiceUsage.UNKNOWN
-        self.official_rosetta = False
-=======
-        self.official_answers = False
-        self.official_blueprints = False
         self.translations_usage = ServiceUsage.UNKNOWN
->>>>>>> c497a3ec
         self.codehosting_usage = ServiceUsage.UNKNOWN
         pillar = nearest(self.context, IPillar)
         if IProjectGroup.providedBy(pillar):
@@ -132,13 +126,8 @@
                 self.codehosting_usage = distribution.codehosting_usage
                 self.answers_usage = ServiceUsage.NOT_APPLICABLE
             elif IDistributionSourcePackage.providedBy(self.context):
-<<<<<<< HEAD
                 self.blueprints_usage = ServiceUsage.UNKNOWN
-                self.official_rosetta = False
-=======
-                self.official_blueprints = False
                 self.translations_usage = ServiceUsage.UNKNOWN
->>>>>>> c497a3ec
             else:
                 # The context is used by all apps.
                 pass
@@ -149,37 +138,22 @@
         # times to build the complete set of official applications.
         if pillar.official_malone:
             self.official_malone = True
-<<<<<<< HEAD
         if service_uses_launchpad(IServiceUsage(pillar).answers_usage):
             self.answers_usage = ServiceUsage.LAUNCHPAD
         if service_uses_launchpad(IServiceUsage(pillar).blueprints_usage):
             self.blueprints_usage = ServiceUsage.LAUNCHPAD
-        if pillar.official_rosetta:
-            self.official_rosetta = True
+        if service_uses_launchpad(pillar.translations_usage):
+            self.translations_usage = ServiceUsage.LAUNCHPAD
         if service_uses_launchpad(IServiceUsage(pillar).codehosting_usage):
             self.codehosting_usage = ServiceUsage.LAUNCHPAD
+
     @property
     def has_involvement(self):
         """This `IPillar` uses Launchpad."""
-        return (self.official_malone or self.official_rosetta
+        return (self.official_malone
             or service_uses_launchpad(self.answers_usage)
             or service_uses_launchpad(self.blueprints_usage)
-=======
-        if pillar.official_answers:
-            self.official_answers = True
-        if pillar.official_blueprints:
-            self.official_blueprints = True
-        self.translations_usage = IServiceUsage(pillar).translations_usage
-        self.codehosting_usage = IServiceUsage(pillar).codehosting_usage
-
-    @property
-    def has_involvement(self):
-        """This `IPillar` uses Launchpad."""
-        return (
-            self.official_malone or self.official_answers
-            or self.official_blueprints
             or service_uses_launchpad(self.translations_usage)
->>>>>>> c497a3ec
             or service_uses_launchpad(self.codehosting_usage))
 
     @property
