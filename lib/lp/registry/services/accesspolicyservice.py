--- conflicted
+++ resolved
@@ -14,15 +14,11 @@
 from zope.component import getUtility
 from zope.interface import implements
 
-<<<<<<< HEAD
-from lp.registry.enums import AccessPolicyType, SharingPermission
-from lp.registry.interfaces.accesspolicyservice import (
-    IAccessPolicyService,
+from lp.registry.enums import (
+    AccessPolicyType,
+    SharingPermission,
     )
-=======
-from lp.registry.enums import AccessPolicyType
 from lp.registry.interfaces.accesspolicyservice import IAccessPolicyService
->>>>>>> 8486da96
 from lp.registry.interfaces.person import IPersonSet
 
 
