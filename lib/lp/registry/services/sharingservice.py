# Copyright 2012 Canonical Ltd.  This software is licensed under the
# GNU Affero General Public License version 3 (see the file LICENSE).

"""Classes for pillar and artifact sharing service."""

__metaclass__ = type
__all__ = [
    'SharingService',
    ]

from itertools import product

from lazr.restful.interfaces import IWebBrowserOriginatingRequest
from lazr.restful.utils import get_current_web_service_request
from zope.component import getUtility
from zope.interface import implements
from zope.security.interfaces import Unauthorized
from zope.traversing.browser.absoluteurl import absoluteURL

from lp.app.browser.tales import ObjectImageDisplayAPI
from lp.bugs.interfaces.bugtask import (
    BugTaskSearchParams,
    IBugTaskSet,
    )
from lp.code.interfaces.branchcollection import IAllBranches
from lp.registry.enums import (
    InformationType,
    SharingPermission,
    )
from lp.registry.interfaces.accesspolicy import (
    IAccessArtifactGrantSource,
    IAccessArtifactSource,
    IAccessPolicyGrantFlatSource,
    IAccessPolicyGrantSource,
    IAccessPolicySource,
    )
<<<<<<< HEAD
=======
from lp.registry.interfaces.person import IPersonSet
>>>>>>> dcdd9e26
from lp.registry.interfaces.product import IProduct
from lp.registry.interfaces.projectgroup import IProjectGroup
from lp.registry.interfaces.sharingjob import (
    IRemoveGranteeSubscriptionsJobSource,
    )
from lp.registry.interfaces.sharingservice import ISharingService
from lp.registry.model.person import Person
from lp.services.features import getFeatureFlag
from lp.services.searchbuilder import any
from lp.services.webapp.authorization import (
    available_with_permission,
    check_permission,
    )


class SharingService:
    """Service providing operations for adding and removing pillar sharees.

    Service is accessed via a url of the form
    '/services/sharing?ws.op=...
    """

    implements(ISharingService)

    @property
    def name(self):
        """See `IService`."""
        return 'sharing'

    @property
    def write_enabled(self):
        return (
            bool(getFeatureFlag(
            'disclosure.enhanced_sharing.writable') or
            bool(getFeatureFlag(
            'disclosure.access_mirror_triggers.removed'))))

    def getSharedArtifacts(self, pillar, person, user):
        """See `ISharingService`."""
        policies = getUtility(IAccessPolicySource).findByPillar([pillar])
        flat_source = getUtility(IAccessPolicyGrantFlatSource)
        bug_ids = set()
        branch_ids = set()
        for artifact in flat_source.findArtifactsByGrantee(person, policies):
            if artifact.bug_id:
                bug_ids.add(artifact.bug_id)
            elif artifact.branch_id:
                branch_ids.add(artifact.branch_id)

        # Load the bugs.
        bugtasks = []
        if bug_ids:
            param = BugTaskSearchParams(user=user, bug=any(*bug_ids))
            param.setTarget(pillar)
            bugtasks = list(getUtility(IBugTaskSet).search(param))
        # Load the branches.
        branches = []
        if branch_ids:
            all_branches = getUtility(IAllBranches)
            wanted_branches = all_branches.visibleByUser(user).withIds(
                *branch_ids)
            branches = list(wanted_branches.getBranches())

        return bugtasks, branches

    def getVisibleArtifacts(self, person, branches=None, bugs=None):
        """See `ISharingService`."""
        bugs_by_id = {}
        branches_by_id = {}
        for bug in bugs or []:
            bugs_by_id[bug.id] = bug
        for branch in branches or []:
            branches_by_id[branch.id] = branch

        # Load the bugs.
        visible_bug_ids = []
        if bugs_by_id:
            param = BugTaskSearchParams(
                user=person, bug=any(*bugs_by_id.keys()))
            visible_bug_ids = list(getUtility(IBugTaskSet).searchBugIds(param))
        visible_bugs = [bugs_by_id[bug_id] for bug_id in visible_bug_ids]

        # Load the branches.
        visible_branches = []
        if branches_by_id:
            all_branches = getUtility(IAllBranches)
            wanted_branches = all_branches.visibleByUser(person).withIds(
                *branches_by_id.keys())
            visible_branches = list(wanted_branches.getBranches())

        return visible_bugs, visible_branches

    def getInformationTypes(self, pillar):
        """See `ISharingService`."""
        allowed_types = [
            InformationType.EMBARGOEDSECURITY,
            InformationType.USERDATA]
        # Products with current commercial subscriptions are also allowed to
        # have a PROPRIETARY information type.
        if (IProduct.providedBy(pillar) and
                pillar.has_current_commercial_subscription):
            allowed_types.append(InformationType.PROPRIETARY)

        result_data = []
        for x, policy in enumerate(allowed_types):
            item = dict(
                index=x,
                value=policy.name,
                title=policy.title,
                description=policy.description
            )
            result_data.append(item)
        return result_data

    def getSharingPermissions(self):
        """See `ISharingService`."""
        # We want the permissions displayed in the following order.
        ordered_permissions = [
            SharingPermission.ALL,
            SharingPermission.SOME,
            SharingPermission.NOTHING
        ]
        sharing_permissions = []
        for x, permission in enumerate(ordered_permissions):
            item = dict(
                index=x,
                value=permission.name,
                title=permission.title,
                description=permission.description
            )
            sharing_permissions.append(item)
        return sharing_permissions

    @available_with_permission('launchpad.Driver', 'pillar')
    def getPillarSharees(self, pillar):
        """See `ISharingService`."""
        policies = getUtility(IAccessPolicySource).findByPillar([pillar])
        ap_grant_flat = getUtility(IAccessPolicyGrantFlatSource)
        # XXX 2012-03-22 wallyworld bug 961836
        # We want to use person_sort_key(Person.displayname, Person.name) but
        # StormRangeFactory doesn't support that yet.
        grant_permissions = ap_grant_flat.findGranteePermissionsByPolicy(
            policies).order_by(Person.displayname, Person.name)
        return grant_permissions

    @available_with_permission('launchpad.Driver', 'pillar')
    def getPillarShareeData(self, pillar):
        """See `ISharingService`."""
        grant_permissions = list(self.getPillarSharees(pillar))
        if not grant_permissions:
            return None
        return self.jsonShareeData(grant_permissions)

    def jsonShareeData(self, grant_permissions):
        """See `ISharingService`."""
        result = []
        request = get_current_web_service_request()
        browser_request = IWebBrowserOriginatingRequest(request)
        details_enabled = bool((getFeatureFlag(
            'disclosure.enhanced_sharing_details.enabled')))
        # We need to precache icon and validity information for the batch.
        grantee_ids = [grantee[0].id for grantee in grant_permissions]
        list(getUtility(IPersonSet).getPrecachedPersonsFromIDs(
            grantee_ids, need_icon=True, need_validity=True))
        for (grantee, permissions, shared_artifact_types) in grant_permissions:
            some_things_shared = (
                details_enabled and len(shared_artifact_types) > 0)
            sharee_permissions = {}
            for (policy, permission) in permissions.iteritems():
                sharee_permissions[policy.type.name] = permission.name
            shared_artifact_type_names = [
                info_type.name for info_type in shared_artifact_types]
            display_api = ObjectImageDisplayAPI(grantee)
            icon_url = display_api.custom_icon_url()
            sprite_css = display_api.sprite_css()
            result.append({
                'name': grantee.name,
                'icon_url': icon_url,
                'sprite_css': sprite_css,
                'display_name': grantee.displayname,
                'self_link': absoluteURL(grantee, request),
                'web_link': absoluteURL(grantee, browser_request),
                'permissions': sharee_permissions,
                'shared_artifact_types': shared_artifact_type_names,
                'shared_items_exist': some_things_shared})
        return result

    @available_with_permission('launchpad.Edit', 'pillar')
    def sharePillarInformation(self, pillar, sharee, permissions, user):
        """See `ISharingService`."""

        # We do not support adding sharees to project groups.
        assert not IProjectGroup.providedBy(pillar)

        if not self.write_enabled:
            raise Unauthorized("This feature is not yet enabled.")

        # Separate out the info types according to permission.
        information_types = permissions.keys()
        info_types_for_all = [
            info_type for info_type in information_types
            if permissions[info_type] == SharingPermission.ALL]
        info_types_for_some = [
            info_type for info_type in information_types
            if permissions[info_type] == SharingPermission.SOME]
        info_types_for_nothing = [
            info_type for info_type in information_types
            if permissions[info_type] == SharingPermission.NOTHING]

        # The wanted policies are for the information_types in all.
        required_pillar_info_types = [
            (pillar, information_type)
            for information_type in information_types
            if information_type in info_types_for_all]
        policy_source = getUtility(IAccessPolicySource)
        policy_grant_source = getUtility(IAccessPolicyGrantSource)
        if len(required_pillar_info_types) > 0:
            wanted_pillar_policies = policy_source.find(
                required_pillar_info_types)
            # We need to figure out which policy grants to create or delete.
            wanted_policy_grants = [(policy, sharee)
                for policy in wanted_pillar_policies]
            existing_policy_grants = [
                (grant.policy, grant.grantee)
                for grant in policy_grant_source.find(wanted_policy_grants)]
            # Create any newly required policy grants.
            policy_grants_to_create = (
                set(wanted_policy_grants).difference(existing_policy_grants))
            if len(policy_grants_to_create) > 0:
                policy_grant_source.grant(
                    [(policy, sharee, user)
                    for policy, sharee in policy_grants_to_create])

        # Now revoke any existing policy grants for types with
        # permission 'some'.
        all_pillar_policies = policy_source.findByPillar([pillar])
        policy_grants_to_revoke = [
            (policy, sharee)
            for policy in all_pillar_policies
            if policy.type in info_types_for_some]
        if len(policy_grants_to_revoke) > 0:
            policy_grant_source.revoke(policy_grants_to_revoke)

        # For information types with permission 'nothing', we can simply
        # call the deletePillarSharee method directly.
        if len(info_types_for_nothing) > 0:
            self.deletePillarSharee(
                pillar, user, sharee, info_types_for_nothing)

        # Return sharee data to the caller.
        ap_grant_flat = getUtility(IAccessPolicyGrantFlatSource)
        grant_permissions = list(ap_grant_flat.findGranteePermissionsByPolicy(
            all_pillar_policies, [sharee]))
        if not grant_permissions:
            return None
        [sharee] = self.jsonShareeData(grant_permissions)
        return sharee

    @available_with_permission('launchpad.Edit', 'pillar')
    def deletePillarSharee(self, pillar, user, sharee,
                             information_types=None):
        """See `ISharingService`."""

        if not self.write_enabled:
            raise Unauthorized("This feature is not yet enabled.")

        policy_source = getUtility(IAccessPolicySource)
        if information_types is None:
            # We delete all policy grants for the pillar.
            pillar_policies = policy_source.findByPillar([pillar])
        else:
            # We delete selected policy grants for the pillar.
            pillar_policy_types = [
                (pillar, information_type)
                for information_type in information_types]
            pillar_policies = list(policy_source.find(pillar_policy_types))

        # First delete any access policy grants.
        policy_grant_source = getUtility(IAccessPolicyGrantSource)
        policy_grants = [(policy, sharee) for policy in pillar_policies]
        grants = [
            (grant.policy, grant.grantee)
            for grant in policy_grant_source.find(policy_grants)]
        if len(grants) > 0:
            policy_grant_source.revoke(grants)

        # Second delete any access artifact grants.
        ap_grant_flat = getUtility(IAccessPolicyGrantFlatSource)
        to_delete = list(ap_grant_flat.findArtifactsByGrantee(
            sharee, pillar_policies))
        if len(to_delete) > 0:
            accessartifact_grant_source = getUtility(
                IAccessArtifactGrantSource)
            accessartifact_grant_source.revokeByArtifact(to_delete)

        # Create a job to remove subscriptions for artifacts the sharee can no
        # longer see.
        getUtility(IRemoveGranteeSubscriptionsJobSource).create(
            pillar, sharee, user, information_types=information_types)

    @available_with_permission('launchpad.Edit', 'pillar')
    def revokeAccessGrants(self, pillar, user, sharee, branches=None,
                           bugs=None):
        """See `ISharingService`."""

        if not self.write_enabled:
            raise Unauthorized("This feature is not yet enabled.")

        artifacts = []
        if branches:
            artifacts.extend(branches)
        if bugs:
            artifacts.extend(bugs)
        # Find the access artifacts associated with the bugs and branches.
        accessartifact_source = getUtility(IAccessArtifactSource)
        artifacts_to_delete = accessartifact_source.find(artifacts)
        # Revoke access to bugs/branches for the specified sharee.
        accessartifact_grant_source = getUtility(IAccessArtifactGrantSource)
        accessartifact_grant_source.revokeByArtifact(
            artifacts_to_delete, [sharee])

        # Create a job to remove subscriptions for artifacts the sharee can no
        # longer see.
        getUtility(IRemoveGranteeSubscriptionsJobSource).create(
            pillar, sharee, user, bugs=bugs, branches=branches)

    def createAccessGrants(self, user, sharee, branches=None, bugs=None,
                           **kwargs):
        """See `ISharingService`."""

        if not self.write_enabled:
            raise Unauthorized("This feature is not yet enabled.")

        artifacts = []
        if branches:
            artifacts.extend(branches)
        if bugs:
            artifacts.extend(bugs)
        ignore_permissions = kwargs.get('ignore_permissions', False)
        if not ignore_permissions:
            # The user needs to have launchpad.Edit permission on all supplied
            # bugs and branches or else we raise an Unauthorized exception.
            for artifact in artifacts or []:
                if not check_permission('launchpad.Edit', artifact):
                    raise Unauthorized

        # Ensure there are access artifacts associated with the bugs and
        # branches.
        artifacts = getUtility(IAccessArtifactSource).ensure(artifacts)
        # Create access to bugs/branches for the specified sharee.
        getUtility(IAccessArtifactGrantSource).grant(
            list(product(artifacts, [sharee], [user])))<|MERGE_RESOLUTION|>--- conflicted
+++ resolved
@@ -34,10 +34,7 @@
     IAccessPolicyGrantSource,
     IAccessPolicySource,
     )
-<<<<<<< HEAD
-=======
 from lp.registry.interfaces.person import IPersonSet
->>>>>>> dcdd9e26
 from lp.registry.interfaces.product import IProduct
 from lp.registry.interfaces.projectgroup import IProjectGroup
 from lp.registry.interfaces.sharingjob import (
