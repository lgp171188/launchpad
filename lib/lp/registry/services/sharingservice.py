# Copyright 2012 Canonical Ltd.  This software is licensed under the
# GNU Affero General Public License version 3 (see the file LICENSE).

"""Classes for pillar and artifact sharing service."""

__metaclass__ = type
__all__ = [
    'SharingService',
    ]

from itertools import product

from lazr.restful.interfaces import IWebBrowserOriginatingRequest
from lazr.restful.utils import get_current_web_service_request
from storm.expr import (
    And,
    Count,
    In,
    Join,
    Or,
    Select,
    )
from zope.component import getUtility
from zope.interface import implements
from zope.security.interfaces import Unauthorized
from zope.traversing.browser.absoluteurl import absoluteURL

from lp.app.browser.tales import ObjectImageDisplayAPI
from lp.bugs.interfaces.bugtask import IBugTaskSet
from lp.bugs.interfaces.bugtasksearch import BugTaskSearchParams
from lp.code.interfaces.branchcollection import IAllBranches
from lp.registry.enums import (
    BranchSharingPolicy,
    BugSharingPolicy,
    InformationType,
    SharingPermission,
    )
from lp.registry.interfaces.accesspolicy import (
    IAccessArtifactGrantSource,
    IAccessArtifactSource,
    IAccessPolicyGrantFlatSource,
    IAccessPolicyGrantSource,
    IAccessPolicySource,
    )
from lp.registry.interfaces.person import IPersonSet
from lp.registry.interfaces.product import IProduct
from lp.registry.interfaces.projectgroup import IProjectGroup
from lp.registry.interfaces.sharingjob import (
    IRemoveArtifactSubscriptionsJobSource,
    )
from lp.registry.interfaces.sharingservice import ISharingService
from lp.registry.model.accesspolicy import (
    AccessArtifactGrant,
    AccessPolicy,
    AccessPolicyArtifact,
    AccessPolicyGrant,
    )
from lp.registry.model.person import Person
from lp.registry.model.teammembership import TeamParticipation
from lp.services.database.lpstorm import IStore
from lp.services.database.stormexpr import ColumnSelect
from lp.services.searchbuilder import any
from lp.services.webapp.authorization import (
    available_with_permission,
    check_permission,
    )


class SharingService:
    """Service providing operations for adding and removing pillar grantees.

    Service is accessed via a url of the form
    '/services/sharing?ws.op=...
    """

    implements(ISharingService)

    @property
    def name(self):
        """See `IService`."""
        return 'sharing'

    def checkPillarAccess(self, pillar, information_type, person):
        """See `ISharingService`."""
        policy = getUtility(IAccessPolicySource).find(
            [(pillar, information_type)]).one()
        if policy is None:
            return False
        store = IStore(AccessPolicyGrant)
        tables = [
            AccessPolicyGrant,
            Join(
                TeamParticipation,
                TeamParticipation.teamID == AccessPolicyGrant.grantee_id),
            ]
        result = store.using(*tables).find(
            AccessPolicyGrant,
            AccessPolicyGrant.policy_id == policy.id,
            TeamParticipation.personID == person.id)
        return not result.is_empty()

    def getAccessPolicyGrantCounts(self, pillar):
        """See `ISharingService`."""
        policies = getUtility(IAccessPolicySource).findByPillar([pillar])
        ids = [policy.id for policy in policies]
        store = IStore(AccessPolicyGrant)
        count_select = Select((Count(),), tables=(AccessPolicyGrant,),
            where=AccessPolicyGrant.policy == AccessPolicy.id)
        return store.find(
            (AccessPolicy.type,
            ColumnSelect(count_select)),
            AccessPolicy.id.is_in(ids)
        )

    def getSharedArtifacts(self, pillar, person, user):
        """See `ISharingService`."""
        policies = getUtility(IAccessPolicySource).findByPillar([pillar])
        flat_source = getUtility(IAccessPolicyGrantFlatSource)
        bug_ids = set()
        branch_ids = set()
        for artifact in flat_source.findArtifactsByGrantee(person, policies):
            if artifact.bug_id:
                bug_ids.add(artifact.bug_id)
            elif artifact.branch_id:
                branch_ids.add(artifact.branch_id)

        # Load the bugs.
        bugtasks = []
        if bug_ids:
            param = BugTaskSearchParams(user=user, bug=any(*bug_ids))
            param.setTarget(pillar)
            bugtasks = list(getUtility(IBugTaskSet).search(param))
        # Load the branches.
        branches = []
        if branch_ids:
            all_branches = getUtility(IAllBranches)
            wanted_branches = all_branches.visibleByUser(user).withIds(
                *branch_ids)
            branches = list(wanted_branches.getBranches())

        return bugtasks, branches

    def getVisibleArtifacts(self, person, branches=None, bugs=None):
        """See `ISharingService`."""
        bugs_by_id = {}
        branches_by_id = {}
        for bug in bugs or []:
            bugs_by_id[bug.id] = bug
        for branch in branches or []:
            branches_by_id[branch.id] = branch

        # Load the bugs.
        visible_bug_ids = []
        if bugs_by_id:
            param = BugTaskSearchParams(
                user=person, bug=any(*bugs_by_id.keys()))
            visible_bug_ids = set(getUtility(IBugTaskSet).searchBugIds(param))
        visible_bugs = [bugs_by_id[bug_id] for bug_id in visible_bug_ids]

        # Load the branches.
        visible_branches = []
        if branches_by_id:
            all_branches = getUtility(IAllBranches)
            wanted_branches = all_branches.visibleByUser(person).withIds(
                *branches_by_id.keys())
            visible_branches = list(wanted_branches.getBranches())

        return visible_bugs, visible_branches

    def getInvisibleArtifacts(self, person, branches=None, bugs=None):
        """See `ISharingService`."""
        bugs_by_id = {}
        branches_by_id = {}
        for bug in bugs or []:
            bugs_by_id[bug.id] = bug
        for branch in branches or []:
            branches_by_id[branch.id] = branch

        # Load the bugs.
        visible_bug_ids = set()
        if bugs_by_id:
            param = BugTaskSearchParams(
                user=person, bug=any(*bugs_by_id.keys()))
            visible_bug_ids = set(getUtility(IBugTaskSet).searchBugIds(param))
        invisible_bug_ids = set(bugs_by_id.keys()).difference(visible_bug_ids)
        invisible_bugs = [bugs_by_id[bug_id] for bug_id in invisible_bug_ids]

        # Load the branches.
        invisible_branches = []
        if branches_by_id:
            all_branches = getUtility(IAllBranches)
            visible_branch_ids = all_branches.visibleByUser(person).withIds(
                *branches_by_id.keys()).getBranchIds()
            invisible_branch_ids = (
                set(branches_by_id.keys()).difference(visible_branch_ids))
            invisible_branches = [
                branches_by_id[branch_id]
                for branch_id in invisible_branch_ids]

        return invisible_bugs, invisible_branches

    def getPeopleWithoutAccess(self, concrete_artifact, people):
        """See `ISharingService`."""
        # Public artifacts allow everyone to have access.
        access_artifacts = list(
            getUtility(IAccessArtifactSource).find([concrete_artifact]))
        if not access_artifacts:
            return []

        access_artifact = access_artifacts[0]
        # Determine the grantees who have access via an access policy grant.
        policy_grantees = (
            Select(
                (AccessPolicyGrant.grantee_id,),
                where=And(
                    AccessPolicyArtifact.abstract_artifact == access_artifact,
                    AccessPolicyGrant.policy_id ==
                        AccessPolicyArtifact.policy_id)))

        # Determine the grantees who have access via an access artifact grant.
        artifact_grantees = (
            Select(
                (AccessArtifactGrant.grantee_id,),
                where=And(
                    AccessArtifactGrant.abstract_artifact_id ==
                        access_artifact.id)))

        # Find the people who can see the artifacts.
        person_ids = [person.id for person in people]
        store = IStore(AccessArtifactGrant)
        tables = [
            Person,
            Join(TeamParticipation, TeamParticipation.personID == Person.id)]
        result_set = store.using(*tables).find(
            Person,
            Or(
                In(TeamParticipation.teamID, policy_grantees),
                In(TeamParticipation.teamID, artifact_grantees)),
            In(Person.id, person_ids))

        return set(people).difference(set(result_set))

    def _makeEnumData(self, enums):
        # Make a dict of data for the a view request cache.
        result_data = []
        for x, enum in enumerate(enums):
            item = dict(
                index=x,
                value=enum.name,
                title=enum.title,
                description=enum.description
            )
            result_data.append(item)
        return result_data

    def getInformationTypes(self, pillar):
        """See `ISharingService`."""
        allowed_types = [
            InformationType.PRIVATESECURITY,
            InformationType.USERDATA]
        # Products with current commercial subscriptions are also allowed to
        # have a PROPRIETARY information type.
        if (IProduct.providedBy(pillar) and
                pillar.has_current_commercial_subscription):
            allowed_types.append(InformationType.PROPRIETARY)

        return self._makeEnumData(allowed_types)

    def getBranchSharingPolicies(self, pillar):
        """See `ISharingService`."""
        # Only Products have branch sharing policies.
        if not IProduct.providedBy(pillar):
            return []
        allowed_policies = [BranchSharingPolicy.PUBLIC]
        # Commercial projects also allow proprietary branches.
        if pillar.has_current_commercial_subscription:
            allowed_policies.extend([
                BranchSharingPolicy.PUBLIC_OR_PROPRIETARY,
                BranchSharingPolicy.PROPRIETARY_OR_PUBLIC,
                BranchSharingPolicy.PROPRIETARY])
        if (pillar.branch_sharing_policy and
            not pillar.branch_sharing_policy in allowed_policies):
            allowed_policies.append(pillar.branch_sharing_policy)

        return self._makeEnumData(allowed_policies)

    def getBugSharingPolicies(self, pillar):
        """See `ISharingService`."""
        # Only Products have bug sharing policies.
        if not IProduct.providedBy(pillar):
            return []
        allowed_policies = [BugSharingPolicy.PUBLIC]
        # Commercial projects also allow proprietary bugs.
        if pillar.has_current_commercial_subscription:
            allowed_policies.extend([
                BugSharingPolicy.PUBLIC_OR_PROPRIETARY,
                BugSharingPolicy.PROPRIETARY_OR_PUBLIC,
                BugSharingPolicy.PROPRIETARY])

        return self._makeEnumData(allowed_policies)

    def getSharingPermissions(self):
        """See `ISharingService`."""
        # We want the permissions displayed in the following order.
        ordered_permissions = [
            SharingPermission.ALL,
            SharingPermission.SOME,
            SharingPermission.NOTHING
        ]
        sharing_permissions = []
        for x, permission in enumerate(ordered_permissions):
            item = dict(
                index=x,
                value=permission.name,
                title=permission.title,
                description=permission.description
            )
            sharing_permissions.append(item)
        return sharing_permissions

    @available_with_permission('launchpad.Driver', 'pillar')
    def getPillarGrantees(self, pillar):
        """See `ISharingService`."""
        policies = getUtility(IAccessPolicySource).findByPillar([pillar])
        ap_grant_flat = getUtility(IAccessPolicyGrantFlatSource)
        # XXX 2012-03-22 wallyworld bug 961836
        # We want to use person_sort_key(Person.displayname, Person.name) but
        # StormRangeFactory doesn't support that yet.
        grant_permissions = ap_grant_flat.findGranteePermissionsByPolicy(
            policies).order_by(Person.displayname, Person.name)
        return grant_permissions

    @available_with_permission('launchpad.Driver', 'pillar')
    def getPillarGranteeData(self, pillar):
        """See `ISharingService`."""
        grant_permissions = list(self.getPillarGrantees(pillar))
        if not grant_permissions:
            return None
        return self.jsonGranteeData(grant_permissions)

    def jsonGranteeData(self, grant_permissions):
        """See `ISharingService`."""
        result = []
        request = get_current_web_service_request()
        browser_request = IWebBrowserOriginatingRequest(request)
        # We need to precache icon and validity information for the batch.
        grantee_ids = [grantee[0].id for grantee in grant_permissions]
        list(getUtility(IPersonSet).getPrecachedPersonsFromIDs(
            grantee_ids, need_icon=True, need_validity=True))
        for (grantee, permissions, shared_artifact_types) in grant_permissions:
            some_things_shared = len(shared_artifact_types) > 0
            grantee_permissions = {}
            for (policy, permission) in permissions.iteritems():
                grantee_permissions[policy.type.name] = permission.name
            shared_artifact_type_names = [
                info_type.name for info_type in shared_artifact_types]
            display_api = ObjectImageDisplayAPI(grantee)
            icon_url = display_api.custom_icon_url()
            sprite_css = display_api.sprite_css()
            result.append({
                'name': grantee.name,
                'icon_url': icon_url,
                'sprite_css': sprite_css,
                'display_name': grantee.displayname,
                'self_link': absoluteURL(grantee, request),
                'web_link': absoluteURL(grantee, browser_request),
                'permissions': grantee_permissions,
                'shared_artifact_types': shared_artifact_type_names,
                'shared_items_exist': some_things_shared})
        return result

    @available_with_permission('launchpad.Edit', 'pillar')
    def sharePillarInformation(self, pillar, grantee, user, permissions):
        """See `ISharingService`."""

        # We do not support adding grantees to project groups.
        assert not IProjectGroup.providedBy(pillar)

        # Separate out the info types according to permission.
        information_types = permissions.keys()
        info_types_for_all = [
            info_type for info_type in information_types
            if permissions[info_type] == SharingPermission.ALL]
        info_types_for_some = [
            info_type for info_type in information_types
            if permissions[info_type] == SharingPermission.SOME]
        info_types_for_nothing = [
            info_type for info_type in information_types
            if permissions[info_type] == SharingPermission.NOTHING]

        # The wanted policies are for the information_types in all.
        required_pillar_info_types = [
            (pillar, information_type)
            for information_type in information_types
            if information_type in info_types_for_all]
        policy_source = getUtility(IAccessPolicySource)
        policy_grant_source = getUtility(IAccessPolicyGrantSource)
        if len(required_pillar_info_types) > 0:
            wanted_pillar_policies = policy_source.find(
                required_pillar_info_types)
            # We need to figure out which policy grants to create or delete.
            wanted_policy_grants = [(policy, grantee)
                for policy in wanted_pillar_policies]
            existing_policy_grants = [
                (grant.policy, grant.grantee)
                for grant in policy_grant_source.find(wanted_policy_grants)]
            # Create any newly required policy grants.
            policy_grants_to_create = (
                set(wanted_policy_grants).difference(existing_policy_grants))
            if len(policy_grants_to_create) > 0:
                policy_grant_source.grant(
                    [(policy, grantee, user)
                    for policy, grantee in policy_grants_to_create])

        # Now revoke any existing policy grants for types with
        # permission 'some'.
        all_pillar_policies = policy_source.findByPillar([pillar])
        policy_grants_to_revoke = [
            (policy, grantee)
            for policy in all_pillar_policies
            if policy.type in info_types_for_some]
        if len(policy_grants_to_revoke) > 0:
            policy_grant_source.revoke(policy_grants_to_revoke)

        # For information types with permission 'nothing', we can simply
        # call the deletePillarGrantee method directly.
        if len(info_types_for_nothing) > 0:
            self.deletePillarGrantee(
                pillar, grantee, user, info_types_for_nothing)

        # Return grantee data to the caller.
        ap_grant_flat = getUtility(IAccessPolicyGrantFlatSource)
        grant_permissions = list(ap_grant_flat.findGranteePermissionsByPolicy(
            all_pillar_policies, [grantee]))

        grant_counts = list(self.getAccessPolicyGrantCounts(pillar))
        invisible_types = [
            count_info[0].title for count_info in grant_counts
            if count_info[1] == 0]
        grantee = None
        if grant_permissions:
            [grantee] = self.jsonGranteeData(grant_permissions)
        result = {
            'grantee_entry': grantee,
            'invisible_information_types': invisible_types}
        return result

    @available_with_permission('launchpad.Edit', 'pillar')
    def deletePillarGrantee(self, pillar, grantee, user,
                             information_types=None):
        """See `ISharingService`."""

        policy_source = getUtility(IAccessPolicySource)
        if information_types is None:
            # We delete all policy grants for the pillar.
            pillar_policies = policy_source.findByPillar([pillar])
        else:
            # We delete selected policy grants for the pillar.
            pillar_policy_types = [
                (pillar, information_type)
                for information_type in information_types]
            pillar_policies = list(policy_source.find(pillar_policy_types))

        # First delete any access policy grants.
        policy_grant_source = getUtility(IAccessPolicyGrantSource)
        policy_grants = [(policy, grantee) for policy in pillar_policies]
        grants = [
            (grant.policy, grant.grantee)
            for grant in policy_grant_source.find(policy_grants)]
        if len(grants) > 0:
            policy_grant_source.revoke(grants)

        # Second delete any access artifact grants.
        ap_grant_flat = getUtility(IAccessPolicyGrantFlatSource)
        to_delete = list(ap_grant_flat.findArtifactsByGrantee(
            grantee, pillar_policies))
        if len(to_delete) > 0:
            getUtility(IAccessArtifactGrantSource).revokeByArtifact(
                to_delete, [grantee])

        # Create a job to remove subscriptions for artifacts the grantee can no
        # longer see.
        getUtility(IRemoveArtifactSubscriptionsJobSource).create(
            user, artifacts=None, grantee=grantee, pillar=pillar,
            information_types=information_types)

        grant_counts = list(self.getAccessPolicyGrantCounts(pillar))
        invisible_types = [
            count_info[0].title for count_info in grant_counts
            if count_info[1] == 0]
        return invisible_types

    @available_with_permission('launchpad.Edit', 'pillar')
    def revokeAccessGrants(self, pillar, grantee, user, branches=None,
                           bugs=None):
        """See `ISharingService`."""

<<<<<<< HEAD
        if not self.write_enabled:
            raise Unauthorized("This feature is not yet enabled.")

        if not branches and not bugs:
            raise ValueError("Either bugs or branches must be specified")

=======
>>>>>>> 90579507
        artifacts = []
        if branches:
            artifacts.extend(branches)
        if bugs:
            artifacts.extend(bugs)
        # Find the access artifacts associated with the bugs and branches.
        accessartifact_source = getUtility(IAccessArtifactSource)
        artifacts_to_delete = accessartifact_source.find(artifacts)
        # Revoke access to bugs/branches for the specified grantee.
        getUtility(IAccessArtifactGrantSource).revokeByArtifact(
            artifacts_to_delete, [grantee])

        # Create a job to remove subscriptions for artifacts the grantee can no
        # longer see.
        getUtility(IRemoveArtifactSubscriptionsJobSource).create(
            user, artifacts, grantee=grantee, pillar=pillar)

    def ensureAccessGrants(self, grantees, user, branches=None, bugs=None,
                           ignore_permissions=False):
        """See `ISharingService`."""

        artifacts = []
        if branches:
            artifacts.extend(branches)
        if bugs:
            artifacts.extend(bugs)
        if not ignore_permissions:
            # The user needs to have launchpad.Edit permission on all supplied
            # bugs and branches or else we raise an Unauthorized exception.
            for artifact in artifacts or []:
                if not check_permission('launchpad.Edit', artifact):
                    raise Unauthorized

        # Ensure there are access artifacts associated with the bugs and
        # branches.
        artifacts = getUtility(IAccessArtifactSource).ensure(artifacts)
        aagsource = getUtility(IAccessArtifactGrantSource)
        artifacts_with_grants = [
            artifact_grant.abstract_artifact
            for artifact_grant in
            aagsource.find(product(artifacts, grantees))]
        # Create access to bugs/branches for the specified grantee for which a
        # grant does not already exist.
        missing_artifacts = set(artifacts) - set(artifacts_with_grants)
        getUtility(IAccessArtifactGrantSource).grant(
            list(product(missing_artifacts, grantees, [user])))<|MERGE_RESOLUTION|>--- conflicted
+++ resolved
@@ -495,15 +495,9 @@
                            bugs=None):
         """See `ISharingService`."""
 
-<<<<<<< HEAD
-        if not self.write_enabled:
-            raise Unauthorized("This feature is not yet enabled.")
-
         if not branches and not bugs:
             raise ValueError("Either bugs or branches must be specified")
 
-=======
->>>>>>> 90579507
         artifacts = []
         if branches:
             artifacts.extend(branches)
