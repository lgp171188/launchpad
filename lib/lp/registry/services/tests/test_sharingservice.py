# Copyright 2012 Canonical Ltd.  This software is licensed under the
# GNU Affero General Public License version 3 (see the file LICENSE).

__metaclass__ = type


from lazr.restful.interfaces import IWebBrowserOriginatingRequest
from lazr.restful.utils import get_current_web_service_request
from testtools.matchers import Equals
import transaction
from zope.component import getUtility
from zope.security.interfaces import Unauthorized
from zope.traversing.browser.absoluteurl import absoluteURL

from lp.app.interfaces.services import IService
from lp.bugs.interfaces.bug import IBug
from lp.code.enums import (
    BranchSubscriptionDiffSize,
    BranchSubscriptionNotificationLevel,
    CodeReviewNotificationLevel,
    )
from lp.code.interfaces.branch import IBranch
from lp.registry.enums import (
    InformationType,
    SharingPermission,
    )
from lp.registry.interfaces.accesspolicy import (
    IAccessArtifactGrantSource,
    IAccessPolicyGrantFlatSource,
    IAccessPolicyGrantSource,
    IAccessPolicySource,
    )
from lp.registry.services.sharingservice import SharingService
from lp.services.features.testing import FeatureFixture
from lp.services.job.tests import block_on_job
from lp.services.webapp.interaction import ANONYMOUS
from lp.services.webapp.interfaces import ILaunchpadRoot
from lp.services.webapp.publisher import canonical_url
from lp.testing import (
    login,
    login_person,
    StormStatementRecorder,
    TestCaseWithFactory,
    WebServiceTestCase,
    ws_object,
    )
from lp.testing.layers import (
    AppServerLayer,
    CeleryJobLayer,
    )
from lp.testing.matchers import HasQueryCount
from lp.testing.pages import LaunchpadWebServiceCaller


WRITE_FLAG = {
    'disclosure.enhanced_sharing.writable': 'true',
    'disclosure.enhanced_sharing_details.enabled': 'true',
    'jobs.celery.enabled_classes': 'RemoveGranteeSubscriptionsJob'}
DETAILS_FLAG = {'disclosure.enhanced_sharing_details.enabled': 'true'}


class TestSharingService(TestCaseWithFactory):
    """Tests for the SharingService."""

    layer = CeleryJobLayer

    def setUp(self):
        super(TestSharingService, self).setUp()
        self.service = getUtility(IService, 'sharing')

    def _makeShareeData(self, sharee, policy_permissions,
                        shared_artifact_types):
        # Unpack a sharee into its attributes and add in permissions.
        request = get_current_web_service_request()
        sprite_css = 'sprite ' + ('team' if sharee.is_team else 'person')
        if sharee.icon:
            icon_url = sharee.icon.getURL()
        else:
            icon_url = None
        sharee_data = {
            'name': sharee.name,
            'icon_url': icon_url,
            'sprite_css': sprite_css,
            'display_name': sharee.displayname,
            'self_link': absoluteURL(sharee, request),
            'permissions': {}}
        browser_request = IWebBrowserOriginatingRequest(request)
        sharee_data['web_link'] = absoluteURL(sharee, browser_request)
        shared_items_exist = False
        permissions = {}
        for (policy, permission) in policy_permissions:
            permissions[policy.name] = unicode(permission.name)
            if permission == SharingPermission.SOME:
                shared_items_exist = True
        sharee_data['shared_items_exist'] = shared_items_exist
        sharee_data['shared_artifact_types'] = [
            info_type.name for info_type in shared_artifact_types]
        sharee_data['permissions'] = permissions
        return sharee_data

    def test_getSharingPermissions(self):
        # test_getSharingPermissions returns permissions in the right order.
        permissions = self.service.getSharingPermissions()
        expected_permissions = [
            SharingPermission.ALL,
            SharingPermission.SOME,
            SharingPermission.NOTHING
        ]
        for x, permission in enumerate(expected_permissions):
            self.assertEqual(permissions[x]['value'], permission.name)

    def _assert_getInformationTypes(self, pillar, expected_policies):
        policy_data = self.service.getInformationTypes(pillar)
        expected_data = []
        for x, policy in enumerate(expected_policies):
            item = dict(
                index=x,
                value=policy.name,
                title=policy.title,
                description=policy.description
            )
            expected_data.append(item)
        self.assertContentEqual(expected_data, policy_data)

    def test_getInformationTypes_product(self):
        product = self.factory.makeProduct()
        self._assert_getInformationTypes(
            product,
            [InformationType.EMBARGOEDSECURITY, InformationType.USERDATA])

    def test_getInformationTypes_expired_commercial_product(self):
        product = self.factory.makeProduct()
        self.factory.makeCommercialSubscription(product, expired=True)
        self._assert_getInformationTypes(
            product,
            [InformationType.EMBARGOEDSECURITY, InformationType.USERDATA])

    def test_getInformationTypes_commercial_product(self):
        product = self.factory.makeProduct()
        self.factory.makeCommercialSubscription(product)
        self._assert_getInformationTypes(
            product,
            [InformationType.EMBARGOEDSECURITY,
             InformationType.USERDATA,
             InformationType.PROPRIETARY])

    def test_getInformationTypes_distro(self):
        distro = self.factory.makeDistribution()
        self._assert_getInformationTypes(
            distro,
            [InformationType.EMBARGOEDSECURITY, InformationType.USERDATA])

    def test_jsonShareeData_with_Some(self):
        # jsonShareeData returns the expected data for a grantee with
        # permissions which include SOME.
        product = self.factory.makeProduct()
        [policy1, policy2] = getUtility(IAccessPolicySource).findByPillar(
            [product])
        grantee = self.factory.makePerson()
        with FeatureFixture(DETAILS_FLAG):
            sharees = self.service.jsonShareeData(
                [(grantee, {
                    policy1: SharingPermission.ALL,
                    policy2: SharingPermission.SOME},
                  [policy1.type, policy2.type])])
        expected_data = self._makeShareeData(
            grantee,
            [(policy1.type, SharingPermission.ALL),
             (policy2.type, SharingPermission.SOME)],
             [policy1.type, policy2.type])
        self.assertContentEqual([expected_data], sharees)

    def test_jsonShareeData_with_Some_without_flag(self):
        # jsonShareeData returns the expected data for a grantee with
        # permissions which include SOME and the feature flag not set.
        product = self.factory.makeProduct()
        [policy1, policy2] = getUtility(IAccessPolicySource).findByPillar(
            [product])
        grantee = self.factory.makePerson()
        sharees = self.service.jsonShareeData(
            [(grantee, {
                policy1: SharingPermission.ALL,
                policy2: SharingPermission.SOME}, [policy2.type])])
        expected_data = self._makeShareeData(
            grantee,
            [(policy1.type, SharingPermission.ALL),
             (policy2.type, SharingPermission.SOME)], [policy2.type])
        expected_data['shared_items_exist'] = False
        self.assertContentEqual([expected_data], sharees)

    def test_jsonShareeData_without_Some(self):
        # jsonShareeData returns the expected data for a grantee with only ALL
        # permissions.
        product = self.factory.makeProduct()
        [policy1, policy2] = getUtility(IAccessPolicySource).findByPillar(
            [product])
        grantee = self.factory.makePerson()
        with FeatureFixture(DETAILS_FLAG):
            sharees = self.service.jsonShareeData(
                [(grantee, {
                    policy1: SharingPermission.ALL}, [])])
        expected_data = self._makeShareeData(
            grantee,
            [(policy1.type, SharingPermission.ALL)], [])
        self.assertContentEqual([expected_data], sharees)

    def test_jsonShareeData_with_icon(self):
        # jsonShareeData returns the expected data for a grantee with has an
        # icon.
        product = self.factory.makeProduct()
        [policy1, policy2] = getUtility(IAccessPolicySource).findByPillar(
            [product])
        icon = self.factory.makeLibraryFileAlias(
            filename='smurf.png', content_type='image/png')
        grantee = self.factory.makeTeam(icon=icon)
        with FeatureFixture(DETAILS_FLAG):
            sharees = self.service.jsonShareeData(
                [(grantee, {
                    policy1: SharingPermission.ALL}, [])])
        expected_data = self._makeShareeData(
            grantee,
            [(policy1.type, SharingPermission.ALL)], [])
        self.assertContentEqual([expected_data], sharees)

    def _assert_getPillarShareeData(self, pillar):
        # getPillarShareeData returns the expected data.
        access_policy = self.factory.makeAccessPolicy(
            pillar=pillar,
            type=InformationType.PROPRIETARY)
        grantee = self.factory.makePerson()
        # Make access policy grant so that 'All' is returned.
        self.factory.makeAccessPolicyGrant(access_policy, grantee)
        # Make access artifact grants so that 'Some' is returned.
        artifact_grant = self.factory.makeAccessArtifactGrant()
        self.factory.makeAccessPolicyArtifact(
            artifact=artifact_grant.abstract_artifact, policy=access_policy)

        with FeatureFixture(DETAILS_FLAG):
            sharees = self.service.getPillarShareeData(pillar)
        expected_sharees = [
            self._makeShareeData(
                grantee,
                [(InformationType.PROPRIETARY, SharingPermission.ALL)], []),
            self._makeShareeData(
                artifact_grant.grantee,
                [(InformationType.PROPRIETARY, SharingPermission.SOME)],
                [InformationType.PROPRIETARY])]
        self.assertContentEqual(expected_sharees, sharees)

    def test_getProductShareeData(self):
        # Users with launchpad.Driver can view sharees.
        driver = self.factory.makePerson()
        product = self.factory.makeProduct(driver=driver)
        login_person(driver)
        self._assert_getPillarShareeData(product)

    def test_getDistroShareeData(self):
        # Users with launchpad.Driver can view sharees.
        driver = self.factory.makePerson()
        distro = self.factory.makeDistribution(driver=driver)
        login_person(driver)
        self._assert_getPillarShareeData(distro)

    def _assert_QueryCount(self, func, count):
        """ getPillarSharees[Data] only should use 3 queries.

        1. load access policies for pillar
        2. load sharees
        3. load permissions for sharee

        Steps 2 and 3 are split out to allow batching on persons.
        """
        driver = self.factory.makePerson()
        product = self.factory.makeProduct(driver=driver)
        login_person(driver)
        access_policy = self.factory.makeAccessPolicy(
            pillar=product,
            type=InformationType.PROPRIETARY)

        def makeGrants():
            grantee = self.factory.makePerson()
            # Make access policy grant so that 'All' is returned.
            self.factory.makeAccessPolicyGrant(access_policy, grantee)
            # Make access artifact grants so that 'Some' is returned.
            artifact_grant = self.factory.makeAccessArtifactGrant()
            self.factory.makeAccessPolicyArtifact(
                artifact=artifact_grant.abstract_artifact,
                policy=access_policy)

        # Make some grants and check the count.
        for x in range(5):
            makeGrants()
        with StormStatementRecorder() as recorder:
            sharees = list(func(product))
        self.assertEqual(10, len(sharees))
        self.assertThat(recorder, HasQueryCount(Equals(count)))
        # Make some more grants and check again.
        for x in range(5):
            makeGrants()
        with StormStatementRecorder() as recorder:
            sharees = list(func(product))
        self.assertEqual(20, len(sharees))
        self.assertThat(recorder, HasQueryCount(Equals(count)))

    def test_getPillarShareesQueryCount(self):
        self._assert_QueryCount(self.service.getPillarSharees, 3)

    def test_getPillarShareeDataQueryCount(self):
        self._assert_QueryCount(self.service.getPillarShareeData, 4)

    def _assert_getPillarShareeDataUnauthorized(self, pillar):
        # getPillarShareeData raises an Unauthorized exception if the user is
        # not permitted to do so.
        access_policy = self.factory.makeAccessPolicy(pillar=pillar)
        grantee = self.factory.makePerson()
        self.factory.makeAccessPolicyGrant(access_policy, grantee)
        self.assertRaises(
            Unauthorized, self.service.getPillarShareeData, pillar)

    def test_getPillarShareeDataAnonymous(self):
        # Anonymous users are not allowed.
        product = self.factory.makeProduct()
        login(ANONYMOUS)
        self._assert_getPillarShareeDataUnauthorized(product)

    def test_getPillarShareeDataAnyone(self):
        # Unauthorized users are not allowed.
        product = self.factory.makeProduct()
        login_person(self.factory.makePerson())
        self._assert_getPillarShareeDataUnauthorized(product)

    def _assert_getPillarSharees(self, pillar):
        # getPillarSharees returns the expected data.
        access_policy = self.factory.makeAccessPolicy(
            pillar=pillar,
            type=InformationType.PROPRIETARY)
        grantee = self.factory.makePerson()
        # Make access policy grant so that 'All' is returned.
        self.factory.makeAccessPolicyGrant(access_policy, grantee)
        # Make access artifact grants so that 'Some' is returned.
        artifact_grant = self.factory.makeAccessArtifactGrant()
        self.factory.makeAccessPolicyArtifact(
            artifact=artifact_grant.abstract_artifact, policy=access_policy)

        sharees = self.service.getPillarSharees(pillar)
        expected_sharees = [
            (grantee, {access_policy: SharingPermission.ALL}, []),
            (artifact_grant.grantee, {access_policy: SharingPermission.SOME},
             [access_policy.type])]
        self.assertContentEqual(expected_sharees, sharees)

    def test_getProductSharees(self):
        # Users with launchpad.Driver can view sharees.
        driver = self.factory.makePerson()
        product = self.factory.makeProduct(driver=driver)
        login_person(driver)
        self._assert_getPillarSharees(product)

    def test_getDistroSharees(self):
        # Users with launchpad.Driver can view sharees.
        driver = self.factory.makePerson()
        distro = self.factory.makeDistribution(driver=driver)
        login_person(driver)
        self._assert_getPillarSharees(distro)

    def _assert_getPillarShareesUnauthorized(self, pillar):
        # getPillarSharees raises an Unauthorized exception if the user is
        # not permitted to do so.
        access_policy = self.factory.makeAccessPolicy(pillar=pillar)
        grantee = self.factory.makePerson()
        self.factory.makeAccessPolicyGrant(access_policy, grantee)
        self.assertRaises(
            Unauthorized, self.service.getPillarSharees, pillar)

    def test_getPillarShareesAnonymous(self):
        # Anonymous users are not allowed.
        product = self.factory.makeProduct()
        login(ANONYMOUS)
        self._assert_getPillarShareesUnauthorized(product)

    def test_getPillarShareesAnyone(self):
        # Unauthorized users are not allowed.
        product = self.factory.makeProduct()
        login_person(self.factory.makePerson())
        self._assert_getPillarShareesUnauthorized(product)

    def _assert_sharePillarInformation(self, pillar):
        """sharePillarInformations works and returns the expected data."""
        sharee = self.factory.makePerson()
        grantor = self.factory.makePerson()

        # Make existing grants to ensure sharePillarInformation handles those
        # cases correctly.
        # First, a grant that is in the add set - it wil be retained.
        es_policy = getUtility(IAccessPolicySource).find(((
            pillar, InformationType.EMBARGOEDSECURITY),))[0]
        ud_policy = getUtility(IAccessPolicySource).find(((
            pillar, InformationType.USERDATA),))[0]
        self.factory.makeAccessPolicyGrant(
            es_policy, grantee=sharee, grantor=grantor)
        # Second, grants that are not in the all set - they will be deleted.
        p_policy = self.factory.makeAccessPolicy(
            pillar=pillar, type=InformationType.PROPRIETARY)
        self.factory.makeAccessPolicyGrant(
            p_policy, grantee=sharee, grantor=grantor)
        self.factory.makeAccessPolicyGrant(
            ud_policy, grantee=sharee, grantor=grantor)

        # We also make some artifact grants.
        # First, a grant which will be retained.
        artifact = self.factory.makeAccessArtifact()
        self.factory.makeAccessArtifactGrant(artifact, sharee)
        self.factory.makeAccessPolicyArtifact(
            artifact=artifact, policy=es_policy)
        # Second, grants which will be deleted because their policies have
        # information types in the 'some' or 'nothing' category.
        artifact = self.factory.makeAccessArtifact()
        self.factory.makeAccessArtifactGrant(artifact, sharee)
        self.factory.makeAccessPolicyArtifact(
            artifact=artifact, policy=p_policy)
        artifact = self.factory.makeAccessArtifact()
        self.factory.makeAccessArtifactGrant(artifact, sharee)
        self.factory.makeAccessPolicyArtifact(
            artifact=artifact, policy=ud_policy)

        # Now call sharePillarInformation will the grants we want.
        permissions = {
            InformationType.EMBARGOEDSECURITY: SharingPermission.ALL,
            InformationType.USERDATA: SharingPermission.SOME,
            InformationType.PROPRIETARY: SharingPermission.NOTHING}
        with FeatureFixture(WRITE_FLAG):
            sharee_data = self.service.sharePillarInformation(
                pillar, sharee, permissions, grantor)
        policies = getUtility(IAccessPolicySource).findByPillar([pillar])
        policy_grant_source = getUtility(IAccessPolicyGrantSource)
        [grant] = policy_grant_source.findByPolicy(policies)
        self.assertEqual(grantor, grant.grantor)
        self.assertEqual(sharee, grant.grantee)
        expected_permissions = [
            (InformationType.EMBARGOEDSECURITY, SharingPermission.ALL),
            (InformationType.USERDATA, SharingPermission.SOME)]
        expected_sharee_data = self._makeShareeData(
            sharee, expected_permissions,
            [InformationType.USERDATA, InformationType.EMBARGOEDSECURITY])
        self.assertEqual(expected_sharee_data, sharee_data)
        # Check that getPillarSharees returns what we expect.
        expected_sharee_grants = [
            (sharee, {
                es_policy: SharingPermission.ALL,
                ud_policy: SharingPermission.SOME},
             [InformationType.USERDATA, InformationType.EMBARGOEDSECURITY])]
        sharee_grants = list(self.service.getPillarSharees(pillar))
        self.assertContentEqual(expected_sharee_grants, sharee_grants)

    def test_updateProjectGroupSharee_not_allowed(self):
        # We cannot add sharees to ProjectGroups.
        owner = self.factory.makePerson()
        project_group = self.factory.makeProject(owner=owner)
        sharee = self.factory.makePerson()
        login_person(owner)
        self.assertRaises(
            AssertionError, self.service.sharePillarInformation,
            project_group, sharee,
            {InformationType.USERDATA: SharingPermission.ALL}, owner)

    def test_updateProductSharee(self):
        # Users with launchpad.Edit can add sharees.
        owner = self.factory.makePerson()
        product = self.factory.makeProduct(owner=owner)
        login_person(owner)
        self._assert_sharePillarInformation(product)

    def test_updateDistroSharee(self):
        # Users with launchpad.Edit can add sharees.
        owner = self.factory.makePerson()
        distro = self.factory.makeDistribution(owner=owner)
        login_person(owner)
        self._assert_sharePillarInformation(distro)

    def test_updatePillarSharee_no_access_grants_remain(self):
        # When a pillar sharee has it's only access policy permission changed
        # to Some, test that None is returned.
        owner = self.factory.makePerson()
        pillar = self.factory.makeProduct(owner=owner)
        login_person(owner)
        sharee = self.factory.makePerson()
        grant = self.factory.makeAccessPolicyGrant(grantee=sharee)

        permissions = {
            grant.policy.type: SharingPermission.SOME}
        with FeatureFixture(WRITE_FLAG):
            sharee_data = self.service.sharePillarInformation(
                pillar, sharee, permissions, self.factory.makePerson())
        self.assertIsNone(sharee_data)

    def _assert_sharePillarInformationUnauthorized(self, pillar):
        # sharePillarInformation raises an Unauthorized exception if the user
        # is not permitted to do so.
        with FeatureFixture(WRITE_FLAG):
            sharee = self.factory.makePerson()
            user = self.factory.makePerson()
            self.assertRaises(
                Unauthorized, self.service.sharePillarInformation,
                pillar, sharee,
                {InformationType.USERDATA: SharingPermission.ALL}, user)

    def test_sharePillarInformationAnonymous(self):
        # Anonymous users are not allowed.
        with FeatureFixture(WRITE_FLAG):
            product = self.factory.makeProduct()
            login(ANONYMOUS)
            self._assert_sharePillarInformationUnauthorized(product)

    def test_sharePillarInformationAnyone(self):
        # Unauthorized users are not allowed.
        with FeatureFixture(WRITE_FLAG):
            product = self.factory.makeProduct()
            login_person(self.factory.makePerson())
            self._assert_sharePillarInformationUnauthorized(product)

    def test_sharePillarInformation_without_flag(self):
        # The feature flag needs to be enabled.
        owner = self.factory.makePerson()
        product = self.factory.makeProduct(owner=owner)
        login_person(owner)
        sharee = self.factory.makePerson()
        user = self.factory.makePerson()
        self.assertRaises(
            Unauthorized, self.service.sharePillarInformation,
            product, sharee,
            {InformationType.USERDATA: SharingPermission.ALL}, user)

    def _assert_deletePillarSharee(self, pillar, types_to_delete=None):
        access_policies = getUtility(IAccessPolicySource).findByPillar(
            (pillar,))
        information_types = [ap.type for ap in access_policies]
        grantee = self.factory.makePerson()
        # Make some access policy grants for our sharee.
        for access_policy in access_policies:
            self.factory.makeAccessPolicyGrant(access_policy, grantee)
        # Make some artifact grants for our sharee.
        artifact = self.factory.makeAccessArtifact()
        self.factory.makeAccessArtifactGrant(artifact, grantee)
        for access_policy in access_policies:
            self.factory.makeAccessPolicyArtifact(
                artifact=artifact, policy=access_policy)
        # Make some access policy grants for another sharee.
        another = self.factory.makePerson()
        self.factory.makeAccessPolicyGrant(access_policies[0], another)
        # Delete data for a specific information type.
        with FeatureFixture(WRITE_FLAG):
            self.service.deletePillarSharee(
                pillar, pillar.owner, grantee, types_to_delete)
        # Assemble the expected data for the remaining access grants for
        # grantee.
        expected_data = []
        if types_to_delete is not None:
            expected_information_types = (
                set(information_types).difference(types_to_delete))
            expected_policies = [
                access_policy for access_policy in access_policies
                if access_policy.type in expected_information_types]
            expected_data = [
                (grantee, {policy: SharingPermission.ALL}, [])
                for policy in expected_policies]
        # Add the expected data for the other sharee.
        another_person_data = (
            another, {access_policies[0]: SharingPermission.ALL}, [])
        expected_data.append(another_person_data)
        self.assertContentEqual(
            expected_data, self.service.getPillarSharees(pillar))

    def test_deleteProductShareeAll(self):
        # Users with launchpad.Edit can delete all access for a sharee.
        owner = self.factory.makePerson()
        product = self.factory.makeProduct(owner=owner)
        login_person(owner)
        self._assert_deletePillarSharee(product)

    def test_deleteProductShareeSelectedPolicies(self):
        # Users with launchpad.Edit can delete selected policy access for an
        # sharee.
        owner = self.factory.makePerson()
        product = self.factory.makeProduct(owner=owner)
        login_person(owner)
        self._assert_deletePillarSharee(product, [InformationType.USERDATA])

    def test_deleteDistroShareeAll(self):
        # Users with launchpad.Edit can delete all access for a sharee.
        owner = self.factory.makePerson()
        distro = self.factory.makeDistribution(owner=owner)
        login_person(owner)
        self._assert_deletePillarSharee(distro)

    def test_deleteDistroShareeSelectedPolicies(self):
        # Users with launchpad.Edit can delete selected policy access for an
        # sharee.
        owner = self.factory.makePerson()
        distro = self.factory.makeDistribution(owner=owner)
        login_person(owner)
        self._assert_deletePillarSharee(distro, [InformationType.USERDATA])

    def _assert_deletePillarShareeUnauthorized(self, pillar):
        # deletePillarSharee raises an Unauthorized exception if the user
        # is not permitted to do so.
        with FeatureFixture(WRITE_FLAG):
            self.assertRaises(
                Unauthorized, self.service.deletePillarSharee,
                pillar, pillar.owner, [InformationType.USERDATA])

    def test_deletePillarShareeAnonymous(self):
        # Anonymous users are not allowed.
        with FeatureFixture(WRITE_FLAG):
            product = self.factory.makeProduct()
            login(ANONYMOUS)
            self._assert_deletePillarShareeUnauthorized(product)

    def test_deletePillarShareeAnyone(self):
        # Unauthorized users are not allowed.
        with FeatureFixture(WRITE_FLAG):
            product = self.factory.makeProduct()
            login_person(self.factory.makePerson())
            self._assert_deletePillarShareeUnauthorized(product)

    def test_deletePillarSharee_without_flag(self):
        # The feature flag needs to be enabled.
        owner = self.factory.makePerson()
        product = self.factory.makeProduct(owner=owner)
        login_person(owner)
        self.assertRaises(
            Unauthorized, self.service.deletePillarSharee,
            product, product.owner, [InformationType.USERDATA])

    def _assert_deleteShareeRemoveSubscriptions(self,
                                                types_to_delete=None):
        product = self.factory.makeProduct()
        access_policies = getUtility(IAccessPolicySource).findByPillar(
            (product,))
        information_types = [ap.type for ap in access_policies]
        grantee = self.factory.makePerson()
        # Make some access policy grants for our sharee.
        for access_policy in access_policies:
            self.factory.makeAccessPolicyGrant(access_policy, grantee)

        login_person(product.owner)
        # Make some bug artifact grants for our sharee.
        # Branches will be done when information_type attribute is supported.
        bugs = []
        for access_policy in access_policies:
            bug = self.factory.makeBug(
                product=product, owner=product.owner,
                information_type=access_policy.type)
            bugs.append(bug)
            artifact = self.factory.makeAccessArtifact(concrete=bug)
            self.factory.makeAccessArtifactGrant(artifact, grantee)

        # Make some access policy grants for another sharee.
        another = self.factory.makePerson()
        self.factory.makeAccessPolicyGrant(access_policies[0], another)

        # Subscribe the grantee and other person to the artifacts.
        for person in [grantee, another]:
            for bug in bugs:
                bug.subscribe(person, product.owner)

        # Delete data for specified information types or all.
        with FeatureFixture(WRITE_FLAG):
            self.service.deletePillarSharee(
                product, product.owner, grantee, types_to_delete)
        with block_on_job(self):
            transaction.commit()

        expected_information_types = []
        if types_to_delete is not None:
            expected_information_types = (
                set(information_types).difference(types_to_delete))
        # Check that grantee is unsubscribed.
        login_person(product.owner)
        for bug in bugs:
            if bug.information_type in expected_information_types:
                self.assertIn(grantee, bug.getDirectSubscribers())
            else:
                self.assertNotIn(grantee, bug.getDirectSubscribers())
            self.assertIn(another, bug.getDirectSubscribers())

    def test_shareeUnsubscribedWhenDeleted(self):
        # The sharee is unsubscribed from any inaccessible artifacts when their
        # access is revoked.
        self._assert_deleteShareeRemoveSubscriptions()

    def test_shareeUnsubscribedWhenDeletedSelectedPolicies(self):
        # The sharee is unsubscribed from any inaccessible artifacts when their
        # access to selected policies is revoked.
        self._assert_deleteShareeRemoveSubscriptions(
            [InformationType.USERDATA])

    def _assert_revokeAccessGrants(self, pillar, bugs, branches):
        artifacts = []
        if bugs:
            artifacts.extend(bugs)
        if branches:
            artifacts.extend(branches)
        policy = self.factory.makeAccessPolicy(pillar=pillar)
        # Grant access to a grantee and another person.
        grantee = self.factory.makePerson()
        someone = self.factory.makePerson()
        access_artifacts = []
        for artifact in artifacts:
            access_artifact = self.factory.makeAccessArtifact(
                concrete=artifact)
            access_artifacts.append(access_artifact)
            self.factory.makeAccessPolicyArtifact(
                artifact=access_artifact, policy=policy)
            for person in [grantee, someone]:
                self.factory.makeAccessArtifactGrant(
                    artifact=access_artifact, grantee=person,
                    grantor=pillar.owner)

        # Subscribe the grantee and other person to the artifacts.
        for person in [grantee, someone]:
            for bug in bugs or []:
                bug.subscribe(person, pillar.owner)
            for branch in branches or []:
                branch.subscribe(person,
                    BranchSubscriptionNotificationLevel.NOEMAIL, None,
                    CodeReviewNotificationLevel.NOEMAIL, pillar.owner)

        # Check that grantee has expected access grants.
        accessartifact_grant_source = getUtility(IAccessArtifactGrantSource)
        grants = accessartifact_grant_source.findByArtifact(
            access_artifacts, [grantee])
        apgfs = getUtility(IAccessPolicyGrantFlatSource)
        self.assertEqual(1, grants.count())

        with FeatureFixture(WRITE_FLAG):
            self.service.revokeAccessGrants(
                pillar, pillar.owner, grantee, bugs=bugs, branches=branches)
        with block_on_job(self):
            transaction.commit()

        # The grantee now has no access to anything.
        permission_info = apgfs.findGranteePermissionsByPolicy(
            [policy], [grantee])
        self.assertEqual(0, permission_info.count())

        # Check that the grantee's subscriptions have been removed.
        # Branches will be done once they have the information_type attribute.
        for bug in bugs or []:
            self.assertNotIn(grantee, bug.getDirectSubscribers())

        # Someone else still has access to the bugs and branches.
        grants = accessartifact_grant_source.findByArtifact(
            access_artifacts, [someone])
        self.assertEqual(1, grants.count())
        # Someone else still has subscriptions to the bugs and branches.
        for bug in bugs or []:
            self.assertIn(someone, bug.getDirectSubscribers())
        for branch in branches or []:
            self.assertIn(someone, branch.subscribers)

    def test_revokeAccessGrantsBugs(self):
        # Users with launchpad.Edit can delete all access for a sharee.
        owner = self.factory.makePerson()
        distro = self.factory.makeDistribution(owner=owner)
        login_person(owner)
        bug = self.factory.makeBug(
            distribution=distro, owner=owner,
            information_type=InformationType.USERDATA)
        self._assert_revokeAccessGrants(distro, [bug], None)

    def test_revokeAccessGrantsBranches(self):
        # Users with launchpad.Edit can delete all access for a sharee.
        owner = self.factory.makePerson()
        product = self.factory.makeProduct(owner=owner)
        login_person(owner)
        branch = self.factory.makeBranch(
            product=product, owner=owner,
            information_type=InformationType.USERDATA)
        self._assert_revokeAccessGrants(product, None, [branch])

    def _assert_revokeAccessGrantsUnauthorized(self):
        # revokeAccessGrants raises an Unauthorized exception if the user
        # is not permitted to do so.
        product = self.factory.makeProduct()
        bug = self.factory.makeBug(
            product=product, information_type=InformationType.USERDATA)
        sharee = self.factory.makePerson()
        with FeatureFixture(WRITE_FLAG):
            self.assertRaises(
                Unauthorized, self.service.revokeAccessGrants,
                product, product.owner, sharee, bugs=[bug])

    def test_revokeAccessGrantsAnonymous(self):
        # Anonymous users are not allowed.
        with FeatureFixture(WRITE_FLAG):
            login(ANONYMOUS)
            self._assert_revokeAccessGrantsUnauthorized()

    def test_revokeAccessGrantsAnyone(self):
        # Unauthorized users are not allowed.
        with FeatureFixture(WRITE_FLAG):
            login_person(self.factory.makePerson())
            self._assert_revokeAccessGrantsUnauthorized()

    def test_revokeAccessGrants_without_flag(self):
        # The feature flag needs to be enabled.
        owner = self.factory.makePerson()
        product = self.factory.makeProduct(owner=owner)
        bug = self.factory.makeBug(
            product=product, information_type=InformationType.USERDATA)
        sharee = self.factory.makePerson()
        login_person(owner)
        self.assertRaises(
            Unauthorized, self.service.revokeAccessGrants,
            product, product.owner, sharee, bugs=[bug])

    def _assert_ensureAccessGrants(self, user, bugs, branches,
                                   grantee=None):
        # Creating access grants works as expected.
        if not grantee:
            grantee = self.factory.makePerson()
        with FeatureFixture(WRITE_FLAG):
            self.service.ensureAccessGrants(
                user, grantee, bugs=bugs, branches=branches)

        # Check that grantee has expected access grants.
        shared_bugs = []
        shared_branches = []
        all_pillars = []
        for bug in bugs or []:
            all_pillars.extend(bug.affected_pillars)
        for branch in branches or []:
            all_pillars.append(branch.target.context)
        policies = getUtility(IAccessPolicySource).findByPillar(all_pillars)

        apgfs = getUtility(IAccessPolicyGrantFlatSource)
        access_artifacts = apgfs.findArtifactsByGrantee(grantee, policies)
        for a in access_artifacts:
            if IBug.providedBy(a.concrete_artifact):
                shared_bugs.append(a.concrete_artifact)
            elif IBranch.providedBy(a.concrete_artifact):
                shared_branches.append(a.concrete_artifact)
        self.assertContentEqual(bugs or [], shared_bugs)
        self.assertContentEqual(branches or [], shared_branches)

    def test_ensureAccessGrantsBugs(self):
        # Access grants can be created for bugs.
        owner = self.factory.makePerson()
        distro = self.factory.makeDistribution(owner=owner)
        login_person(owner)
        bug = self.factory.makeBug(
            distribution=distro, owner=owner,
            information_type=InformationType.USERDATA)
        self._assert_ensureAccessGrants(owner, [bug], None)

    def test_ensureAccessGrantsBranches(self):
        # Access grants can be created for branches.
        owner = self.factory.makePerson()
        product = self.factory.makeProduct(owner=owner)
        login_person(owner)
        branch = self.factory.makeBranch(
            product=product, owner=owner,
            information_type=InformationType.USERDATA)
        self._assert_ensureAccessGrants(owner, None, [branch])

    def test_ensureAccessGrantsExisting(self):
        # Any existing access grants are retained and new ones created.
        owner = self.factory.makePerson()
        distro = self.factory.makeDistribution(owner=owner)
        login_person(owner)
        bug = self.factory.makeBug(
            distribution=distro, owner=owner,
            information_type=InformationType.USERDATA)
        bug2 = self.factory.makeBug(
            distribution=distro, owner=owner,
            information_type=InformationType.USERDATA)
        # Create an existing access grant.
        grantee = self.factory.makePerson()
        with FeatureFixture(WRITE_FLAG):
            self.service.ensureAccessGrants(owner, grantee, bugs=[bug])
        # Test with a new bug as well as the one for which access is already
        # granted.
        self._assert_ensureAccessGrants(owner, [bug, bug2], None, grantee)

    def _assert_ensureAccessGrantsUnauthorized(self, user):
        # ensureAccessGrants raises an Unauthorized exception if the user
        # is not permitted to do so.
        product = self.factory.makeProduct()
        bug = self.factory.makeBug(
            product=product, information_type=InformationType.USERDATA)
        sharee = self.factory.makePerson()
        with FeatureFixture(WRITE_FLAG):
            self.assertRaises(
                Unauthorized, self.service.ensureAccessGrants,
                user, sharee, bugs=[bug])

    def test_ensureAccessGrantsAnonymous(self):
        # Anonymous users are not allowed.
        with FeatureFixture(WRITE_FLAG):
            login(ANONYMOUS)
            self._assert_ensureAccessGrantsUnauthorized(ANONYMOUS)

    def test_ensureAccessGrantsAnyone(self):
        # Unauthorized users are not allowed.
        with FeatureFixture(WRITE_FLAG):
            anyone = self.factory.makePerson()
            login_person(anyone)
            self._assert_ensureAccessGrantsUnauthorized(anyone)

    def test_ensureAccessGrants_without_flag(self):
        # The feature flag needs to be enabled.
        owner = self.factory.makePerson()
        product = self.factory.makeProduct(owner=owner)
        bug = self.factory.makeBug(
            product=product, information_type=InformationType.USERDATA)
        sharee = self.factory.makePerson()
        login_person(owner)
        self.assertRaises(
            Unauthorized, self.service.ensureAccessGrants,
            product.owner, sharee, bugs=[bug])

    def test_getSharedArtifacts(self):
        # Test the getSharedArtifacts method.
        owner = self.factory.makePerson()
        product = self.factory.makeProduct(owner=owner)
        login_person(owner)

        bugs = []
        bug_tasks = []
        for x in range(0, 10):
            bug = self.factory.makeBug(
                product=product, owner=owner,
                information_type=InformationType.USERDATA)
            bugs.append(bug)
            bug_tasks.append(bug.default_bugtask)
        branches = []
        for x in range(0, 10):
            branch = self.factory.makeBranch(
                product=product, owner=owner,
                information_type=InformationType.USERDATA)
            branches.append(branch)

        # Grant access to grantee as well as the person who will be doing the
        # query. The person who will be doing the query is not granted access
        # to the last bug/branch so those won't be in the result.
        grantee = self.factory.makePerson()
        user = self.factory.makePerson()

        def grant_access(artifact, grantee_only):
            access_artifact = self.factory.makeAccessArtifact(
                concrete=artifact)
            self.factory.makeAccessArtifactGrant(
                artifact=access_artifact, grantee=grantee, grantor=owner)
            if not grantee_only:
                self.factory.makeAccessArtifactGrant(
                    artifact=access_artifact, grantee=user, grantor=owner)

        for i, bug in enumerate(bugs):
            grant_access(bug, i == 9)
        for i, branch in enumerate(branches):
            grant_access(branch, i == 9)
<<<<<<< HEAD
            # XXX bug=1001042 wallyworld 2012-05-18
            # for now we need to subscribe users to the branch in order
=======
            # XXX for now we need to subscribe users to the branch in order
>>>>>>> 5d81ca98
            # for the underlying BranchCollection to allow access. This will
            # no longer be the case when BranchCollection supports the new
            # access policy framework.
            if i < 9:
                branch.subscribe(
                    user, BranchSubscriptionNotificationLevel.NOEMAIL,
                    BranchSubscriptionDiffSize.NODIFF,
                    CodeReviewNotificationLevel.NOEMAIL,
                    owner)

        # Check the results.
        shared_bugtasks, shared_branches = self.service.getSharedArtifacts(
            product, grantee, user)
        self.assertContentEqual(bug_tasks[:9], shared_bugtasks)
        self.assertContentEqual(branches[:9], shared_branches)

    def test_getVisibleArtifacts(self):
        # Test the getVisibleArtifacts method.
        owner = self.factory.makePerson()
        product = self.factory.makeProduct(owner=owner)
        grantee = self.factory.makePerson()
        login_person(owner)

        bugs = []
        for x in range(0, 10):
            bug = self.factory.makeBug(
                product=product, owner=owner,
                information_type=InformationType.USERDATA)
            bugs.append(bug)
        branches = []
        for x in range(0, 10):
            branch = self.factory.makeBranch(
                product=product, owner=owner,
                information_type=InformationType.USERDATA)
            branches.append(branch)

        def grant_access(artifact):
            access_artifact = self.factory.makeAccessArtifact(
                concrete=artifact)
            self.factory.makeAccessArtifactGrant(
                artifact=access_artifact, grantee=grantee, grantor=owner)
            return access_artifact

        # Grant access to some of the bugs and branches.
        for bug in bugs[:5]:
            grant_access(bug)
        for branch in branches[:5]:
            grant_access(branch)
            # XXX bug=1001042 wallyworld 2012-05-18
            # for now we need to subscribe users to the branch in order
            # for the underlying BranchCollection to allow access. This will
            # no longer be the case when BranchCollection supports the new
            # access policy framework.
            branch.subscribe(
                grantee, BranchSubscriptionNotificationLevel.NOEMAIL,
                BranchSubscriptionDiffSize.NODIFF,
                CodeReviewNotificationLevel.NOEMAIL,
                owner)

        # Check the results.
        shared_bugs, shared_branches = self.service.getVisibleArtifacts(
            grantee, branches, bugs)
        self.assertContentEqual(bugs[:5], shared_bugs)
        self.assertContentEqual(branches[:5], shared_branches)

    def _assert_getVisibleArtifacts_bug_change(self, change_callback):
        # Test the getVisibleArtifacts method excludes bugs after a change of
        # information_type or bugtask re-targetting.
        owner = self.factory.makePerson()
        product = self.factory.makeProduct(owner=owner)
        grantee = self.factory.makePerson()
        login_person(owner)

        [policy] = getUtility(IAccessPolicySource).find(
            [(product, InformationType.USERDATA)])
        self.factory.makeAccessPolicyGrant(
            policy, grantee=grantee, grantor=owner)

        bugs = []
        for x in range(0, 10):
            bug = self.factory.makeBug(
                product=product, owner=owner,
                information_type=InformationType.USERDATA)
            bugs.append(bug)

        shared_bugs, shared_branches = self.service.getVisibleArtifacts(
            grantee, bugs=bugs)
        self.assertContentEqual(bugs, shared_bugs)

        # Change some bugs.
        for x in range(0, 5):
            change_callback(bugs[x], owner)
        # Check the results.
        shared_bugs, shared_branches = self.service.getVisibleArtifacts(
            grantee, bugs=bugs)
        self.assertContentEqual(bugs[5:], shared_bugs)

    def test_getVisibleArtifacts_bug_policy_change(self):
        # getVisibleArtifacts excludes bugs after change of information type.
        def change_info_type(bug, owner):
            bug.transitionToInformationType(
                InformationType.EMBARGOEDSECURITY, owner)

        self._assert_getVisibleArtifacts_bug_change(change_info_type)

    def test_getVisibleArtifacts_bugtask_retarget(self):
        # Test the getVisibleArtifacts method excludes items after a bugtask
        # is re-targetted to a new pillar.
        another_product = self.factory.makeProduct()

        def retarget_bugtask(bug, owner):
            bug.default_bugtask.transitionToTarget(another_product, owner)

        self._assert_getVisibleArtifacts_bug_change(retarget_bugtask)


class ApiTestMixin:
    """Common tests for launchpadlib and webservice."""

    def setUp(self):
        super(ApiTestMixin, self).setUp()
        self.owner = self.factory.makePerson()
        self.pillar = self.factory.makeProduct(owner=self.owner)
        self.grantee = self.factory.makePerson(name='grantee')
        self.grantor = self.factory.makePerson()
        self.grantee_uri = canonical_url(self.grantee, force_local_path=True)
        self.grantor_uri = canonical_url(self.grantor, force_local_path=True)
        transaction.commit()

    def test_getPillarShareeData(self):
        # Test the getPillarShareeData method.
        [json_data] = self._getPillarShareeData()
        self.assertEqual('grantee', json_data['name'])
        self.assertEqual(
            {InformationType.USERDATA.name: SharingPermission.ALL.name},
            json_data['permissions'])


class TestWebService(ApiTestMixin, WebServiceTestCase):
    """Test the web service interface for the Sharing Service."""

    def setUp(self):
        super(TestWebService, self).setUp()
        self.webservice = LaunchpadWebServiceCaller(
            'launchpad-library', 'salgado-change-anything')
        self._sharePillarInformation()

    def test_url(self):
        # Test that the url for the service is correct.
        service = SharingService()
        root_app = getUtility(ILaunchpadRoot)
        self.assertEqual(
            '%s+services/sharing' % canonical_url(root_app),
            canonical_url(service))

    def _named_get(self, api_method, **kwargs):
        return self.webservice.named_get(
            '/+services/sharing',
            api_method, api_version='devel', **kwargs).jsonBody()

    def _named_post(self, api_method, **kwargs):
        return self.webservice.named_post(
            '/+services/sharing',
            api_method, api_version='devel', **kwargs).jsonBody()

    def _getPillarShareeData(self):
        pillar_uri = canonical_url(self.pillar, force_local_path=True)
        return self._named_get(
            'getPillarShareeData', pillar=pillar_uri)

    def _sharePillarInformation(self):
        pillar_uri = canonical_url(self.pillar, force_local_path=True)
        with FeatureFixture(WRITE_FLAG):
            return self._named_post(
                'sharePillarInformation', pillar=pillar_uri,
                sharee=self.grantee_uri,
                permissions={
                    InformationType.USERDATA.title:
                    SharingPermission.ALL.title},
                user=self.grantor_uri)


class TestLaunchpadlib(ApiTestMixin, TestCaseWithFactory):
    """Test launchpadlib access for the Sharing Service."""

    layer = AppServerLayer

    def setUp(self):
        super(TestLaunchpadlib, self).setUp()
        self.launchpad = self.factory.makeLaunchpadService(person=self.owner)
        self.service = self.launchpad.load('+services/sharing')
        flag = FeatureFixture(WRITE_FLAG)
        flag.setUp()
        self.addCleanup(flag.cleanUp)
        transaction.commit()
        self._sharePillarInformation()

    def _getPillarShareeData(self):
        ws_pillar = ws_object(self.launchpad, self.pillar)
        return self.service.getPillarShareeData(pillar=ws_pillar)

    def _sharePillarInformation(self):
        ws_pillar = ws_object(self.launchpad, self.pillar)
        ws_grantee = ws_object(self.launchpad, self.grantee)
        return self.service.sharePillarInformation(pillar=ws_pillar,
            sharee=ws_grantee,
            permissions={
                InformationType.USERDATA.title: SharingPermission.ALL.title}
        )<|MERGE_RESOLUTION|>--- conflicted
+++ resolved
@@ -959,12 +959,8 @@
             grant_access(bug, i == 9)
         for i, branch in enumerate(branches):
             grant_access(branch, i == 9)
-<<<<<<< HEAD
             # XXX bug=1001042 wallyworld 2012-05-18
             # for now we need to subscribe users to the branch in order
-=======
-            # XXX for now we need to subscribe users to the branch in order
->>>>>>> 5d81ca98
             # for the underlying BranchCollection to allow access. This will
             # no longer be the case when BranchCollection supports the new
             # access policy framework.
