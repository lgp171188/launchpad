# Copyright 2018-2019 Canonical Ltd.  This software is licensed under the
# GNU Affero General Public License version 3 (see the file LICENSE).

"""Test the close-account script."""

from __future__ import absolute_import, print_function, unicode_literals

__metaclass__ = type

import six
from storm.store import Store
from testtools.matchers import (
    Not,
    StartsWith,
    )
import transaction
from zope.component import getUtility
from zope.security.proxy import removeSecurityProxy

from lp.answers.enums import QuestionStatus
from lp.app.interfaces.launchpad import ILaunchpadCelebrities
from lp.hardwaredb.interfaces.hwdb import IHWSubmissionSet
from lp.registry.interfaces.person import IPersonSet
from lp.registry.scripts.closeaccount import CloseAccountScript
from lp.scripts.garbo import PopulateLatestPersonSourcePackageReleaseCache
from lp.services.database.sqlbase import (
    flush_database_caches,
    get_transaction_timestamp,
    )
from lp.services.identity.interfaces.account import (
    AccountStatus,
    IAccountSet,
    )
from lp.services.identity.interfaces.emailaddress import IEmailAddressSet
from lp.services.log.logger import (
    BufferLogger,
    DevNullLogger,
    )
from lp.services.scripts.base import LaunchpadScriptFailure
from lp.soyuz.enums import (
    ArchiveSubscriberStatus,
    PackagePublishingStatus,
    )
from lp.soyuz.tests.test_publishing import SoyuzTestPublisher
from lp.testing import TestCaseWithFactory
from lp.testing.dbuser import dbuser
from lp.testing.layers import LaunchpadZopelessLayer
from lp.translations.interfaces.pofiletranslator import IPOFileTranslatorSet
from lp.translations.interfaces.translationsperson import ITranslationsPerson


class TestCloseAccount(TestCaseWithFactory):
    """Test the close-account script.

    Unfortunately, we have no way of detecting schema updates containing new
    information that needs to be removed or sanitized on account closure
    apart from reviewers noticing and prompting developers to update this
    script.  See Bug #120506 for more details.
    """

    layer = LaunchpadZopelessLayer

    def makeScript(self, test_args):
        script = CloseAccountScript(test_args=test_args)
        script.logger = BufferLogger()
        script.txn = transaction
        return script

    def runScript(self, script):
        try:
            script.main()
        finally:
            self.addDetail("log", script.logger.content)
            flush_database_caches()

    def makePopulatedUser(self):
        """Return a person and account linked to some personal information."""
        person = self.factory.makePerson(karma=10)
        self.assertEqual(AccountStatus.ACTIVE, person.account.status)
        self.assertNotEqual([], list(person.account.openid_identifiers))
        self.factory.makeBugTask().transitionToAssignee(person, validate=False)
        self.factory.makeQuestion().assignee = person
        self.factory.makeQuestion(owner=person)
        self.factory.makeGPGKey(owner=person)
        self.factory.makeBranchSubscription(person=person)
        self.factory.makeBug().subscribe(person, person)
        self.factory.makeGitSubscription(person=person)
        team = self.factory.makeTeam()
        self.factory.makeMailingList(team, team.teamowner).subscribe(person)
        self.factory.makeQuestionSubscription(person=person)
        self.factory.makeSpecification().subscribe(person)
        person.addLanguage(self.factory.makeLanguage())
        self.factory.makeSSHKey(person=person)
        self.factory.makeAccessArtifactGrant(grantee=person)
        self.factory.makeAccessPolicyGrant(grantee=person)
        self.factory.makeGitRuleGrant(grantee=person)
        person.selfgenerated_bugnotifications = True
        person.expanded_notification_footers = True
        person.require_strong_email_authentication = True
        return person, person.id, person.account.id

    def assertRemoved(self, account_id, person_id):
        # The Account row still exists, but has been anonymised, leaving
        # only a minimal audit trail.
        account = getUtility(IAccountSet).get(account_id)
        self.assertEqual('Removed by request', account.displayname)
        self.assertEqual(AccountStatus.CLOSED, account.status)
        self.assertIn('Closed using close-account.', account.status_history)

        # The Person row still exists to maintain links with information
        # that won't be removed, such as bug comments, but has been
        # anonymised.
        person = getUtility(IPersonSet).get(person_id)
        self.assertThat(person.name, StartsWith('removed'))
        self.assertEqual('Removed by request', person.display_name)
        self.assertEqual(account, person.account)

        # The corresponding PersonSettings row has been reset to the
        # defaults.
        self.assertFalse(person.selfgenerated_bugnotifications)
        self.assertFalse(person.expanded_notification_footers)
        self.assertFalse(person.require_strong_email_authentication)

        # EmailAddress and OpenIdIdentifier rows have been removed.
        self.assertEqual(
            [], list(getUtility(IEmailAddressSet).getByPerson(person)))
        self.assertEqual([], list(account.openid_identifiers))

    def assertNotRemoved(self, account_id, person_id):
        account = getUtility(IAccountSet).get(account_id)
        self.assertNotEqual('Removed by request', account.displayname)
        self.assertEqual(AccountStatus.ACTIVE, account.status)
        person = getUtility(IPersonSet).get(person_id)
        self.assertEqual(account, person.account)
        self.assertNotEqual('Removed by request', person.display_name)
        self.assertThat(person.name, Not(StartsWith('removed')))
        self.assertNotEqual(
            [], list(getUtility(IEmailAddressSet).getByPerson(person)))
        self.assertNotEqual([], list(account.openid_identifiers))

    def test_nonexistent(self):
        script = self.makeScript(['nonexistent-person'])
        with dbuser('launchpad'):
            self.assertRaisesWithContent(
                LaunchpadScriptFailure,
                'User nonexistent-person does not exist',
                self.runScript, script)

    def test_team(self):
        team = self.factory.makeTeam()
        script = self.makeScript([team.name])
        with dbuser('launchpad'):
            self.assertRaisesWithContent(
                LaunchpadScriptFailure,
                '%s is a team' % team.name,
                self.runScript, script)

    def test_unhandled_reference(self):
        person = self.factory.makePerson()
        person_id = person.id
        account_id = person.account.id
        self.factory.makeProduct(owner=person)
        script = self.makeScript([six.ensure_str(person.name)])
        with dbuser('launchpad'):
            self.assertRaisesWithContent(
                LaunchpadScriptFailure,
                'User %s is still referenced' % person.name,
                self.runScript, script)
        self.assertIn(
            'ERROR User %s is still referenced by 1 product.owner values' % (
                person.name),
            script.logger.getLogBuffer())
        self.assertNotRemoved(account_id, person_id)

    def test_single_by_name(self):
        person, person_id, account_id = self.makePopulatedUser()
        script = self.makeScript([six.ensure_str(person.name)])
        with dbuser('launchpad'):
            self.runScript(script)
        self.assertRemoved(account_id, person_id)

    def test_single_by_email(self):
        person, person_id, account_id = self.makePopulatedUser()
        script = self.makeScript([six.ensure_str(person.preferredemail.email)])
        with dbuser('launchpad'):
            self.runScript(script)
        self.assertRemoved(account_id, person_id)

    def test_multiple(self):
        persons = [self.factory.makePerson() for _ in range(3)]
        person_ids = [person.id for person in persons]
        account_ids = [person.account.id for person in persons]
        script = self.makeScript([persons[0].name, persons[1].name])
        with dbuser('launchpad'):
            self.runScript(script)
        self.assertRemoved(account_ids[0], person_ids[0])
        self.assertRemoved(account_ids[1], person_ids[1])
        self.assertNotRemoved(account_ids[2], person_ids[2])

    def test_unactivated(self):
        person = self.factory.makePerson(
            account_status=AccountStatus.NOACCOUNT)
        person_id = person.id
        account_id = person.account.id
        script = self.makeScript([person.guessedemails[0].email])
        with dbuser('launchpad'):
            self.runScript(script)
        self.assertRemoved(account_id, person_id)

    def test_retains_audit_trail(self):
        person = self.factory.makePerson()
        person_id = person.id
        account_id = person.account.id
        branch_subscription = self.factory.makeBranchSubscription(
            subscribed_by=person)
        snap = self.factory.makeSnap()
        snap_build = self.factory.makeSnapBuild(requester=person, snap=snap)
        specification = self.factory.makeSpecification(drafter=person)
        script = self.makeScript([six.ensure_str(person.name)])
        with dbuser('launchpad'):
            self.runScript(script)
        self.assertRemoved(account_id, person_id)
        self.assertEqual(person, branch_subscription.subscribed_by)
        self.assertEqual(person, snap_build.requester)
        self.assertEqual(person, specification.drafter)

    def test_solves_questions_in_non_final_states(self):
        person = self.factory.makePerson()
        person_id = person.id
        account_id = person.account.id
        questions = []
        for status in (
                QuestionStatus.OPEN, QuestionStatus.NEEDSINFO,
                QuestionStatus.ANSWERED):
            question = self.factory.makeQuestion(owner=person)
            question.addComment(person, "comment")
            removeSecurityProxy(question).status = status
            questions.append(question)
        script = self.makeScript([six.ensure_str(person.name)])
        with dbuser('launchpad'):
            self.runScript(script)
        self.assertRemoved(account_id, person_id)
        for question in questions:
            self.assertEqual(QuestionStatus.SOLVED, question.status)
            self.assertEqual(
                'Closed by Launchpad due to owner requesting account removal',
                question.whiteboard)

    def test_skips_questions_in_final_states(self):
        person = self.factory.makePerson()
        person_id = person.id
        account_id = person.account.id
        questions = {}
        for status in (
                QuestionStatus.SOLVED, QuestionStatus.EXPIRED,
                QuestionStatus.INVALID):
            question = self.factory.makeQuestion(owner=person)
            question.addComment(person, "comment")
            removeSecurityProxy(question).status = status
            questions[status] = question
        script = self.makeScript([six.ensure_str(person.name)])
        with dbuser('launchpad'):
            self.runScript(script)
        self.assertRemoved(account_id, person_id)
        for question_status, question in questions.items():
            self.assertEqual(question_status, question.status)
            self.assertIsNone(question.whiteboard)

    def test_handles_packaging_references(self):
        person = self.factory.makePerson()
        person_id = person.id
        account_id = person.account.id
        self.factory.makeGPGKey(person)
        publisher = SoyuzTestPublisher()
        publisher.person = person
        ubuntu = getUtility(ILaunchpadCelebrities).ubuntu
        spph = publisher.getPubSource(
            status=PackagePublishingStatus.PUBLISHED,
            distroseries=ubuntu.currentseries,
            maintainer=person, creator=person)
        with dbuser('garbo_frequently'):
            job = PopulateLatestPersonSourcePackageReleaseCache(
                DevNullLogger())
            while not job.isDone():
                job(chunk_size=100)
        self.assertTrue(person.hasMaintainedPackages())
        script = self.makeScript([six.ensure_str(person.name)])
        with dbuser('launchpad'):
            self.runScript(script)
        self.assertRemoved(account_id, person_id)
        self.assertEqual(person, spph.package_maintainer)
        self.assertEqual(person, spph.package_creator)
        self.assertFalse(person.hasMaintainedPackages())

    def test_skips_reported_bugs(self):
        person = self.factory.makePerson()
        bug = self.factory.makeBug(owner=person)
        bugtask = self.factory.makeBugTask(bug=bug, owner=person)
        person_id = person.id
        account_id = person.account.id
        script = self.makeScript([six.ensure_str(person.name)])
        with dbuser('launchpad'):
            self.runScript(script)
        self.assertRemoved(account_id, person_id)
        self.assertEqual(person, bug.owner)
        self.assertEqual(person, bugtask.owner)

    def test_handles_bug_affects_person(self):
        person = self.factory.makePerson()
        bug = self.factory.makeBug()
        bug.markUserAffected(person)
        self.assertTrue(bug.isUserAffected(person))
        person_id = person.id
        account_id = person.account.id
        script = self.makeScript([six.ensure_str(person.name)])
        with dbuser('launchpad'):
            self.runScript(script)
        self.assertRemoved(account_id, person_id)
        self.assertFalse(bug.isUserAffected(person))

    def test_skips_translation_relicensing_agreements(self):
        person = self.factory.makePerson()
        translations_person = ITranslationsPerson(person)
        translations_person.translations_relicensing_agreement = True
        person_id = person.id
        account_id = person.account.id
        script = self.makeScript([six.ensure_str(person.name)])
        with dbuser('launchpad'):
            self.runScript(script)
        self.assertRemoved(account_id, person_id)
        self.assertTrue(translations_person.translations_relicensing_agreement)

<<<<<<< HEAD
    def test_handles_archive_subscriptions_and_tokens(self):
        person = self.factory.makePerson()
        ppa = self.factory.makeArchive(private=True)
        subscription = ppa.newSubscription(person, ppa.owner)
        other_subscription = ppa.newSubscription(
            self.factory.makePerson(), ppa.owner)
        ppa.newAuthToken(person)
        self.assertEqual(ArchiveSubscriberStatus.CURRENT, subscription.status)
        self.assertIsNotNone(ppa.getAuthToken(person))
=======
    def test_skips_po_file_translators(self):
        person = self.factory.makePerson()
        pofile = self.factory.makePOFile()
        potmsgset = self.factory.makePOTMsgSet(pofile.potemplate)
        self.factory.makeCurrentTranslationMessage(
            potmsgset=potmsgset, translator=person, language=pofile.language)
        self.assertIsNotNone(
            getUtility(IPOFileTranslatorSet).getForPersonPOFile(
                person, pofile))
>>>>>>> 157aced8
        person_id = person.id
        account_id = person.account.id
        script = self.makeScript([six.ensure_str(person.name)])
        with dbuser('launchpad'):
<<<<<<< HEAD
            now = get_transaction_timestamp(Store.of(person))
            self.runScript(script)
        self.assertRemoved(account_id, person_id)
        self.assertEqual(
            ArchiveSubscriberStatus.CANCELLED, subscription.status)
        self.assertEqual(now, subscription.date_cancelled)
        self.assertEqual(
            ArchiveSubscriberStatus.CURRENT, other_subscription.status)
        self.assertIsNotNone(ppa.getAuthToken(person))

    def test_handles_hardware_submissions(self):
        person = self.factory.makePerson()
        submission = self.factory.makeHWSubmission(
            emailaddress=person.preferredemail.email)
        key = submission.submission_key
        hw_submission_set = getUtility(IHWSubmissionSet)
        self.assertNotEqual([], list(hw_submission_set.getByOwner(person)))
        self.assertIsNotNone(hw_submission_set.getBySubmissionKey(key))
        person_id = person.id
        account_id = person.account.id
        script = self.makeScript([six.ensure_str(person.name)])
        with dbuser('launchpad'):
            self.runScript(script)
        self.assertRemoved(account_id, person_id)
        self.assertEqual([], list(hw_submission_set.getByOwner(person)))
        self.assertIsNone(hw_submission_set.getBySubmissionKey(key))
=======
            self.runScript(script)
        self.assertRemoved(account_id, person_id)
        self.assertIsNotNone(
            getUtility(IPOFileTranslatorSet).getForPersonPOFile(
                person, pofile))
>>>>>>> 157aced8
<|MERGE_RESOLUTION|>--- conflicted
+++ resolved
@@ -330,7 +330,25 @@
         self.assertRemoved(account_id, person_id)
         self.assertTrue(translations_person.translations_relicensing_agreement)
 
-<<<<<<< HEAD
+    def test_skips_po_file_translators(self):
+        person = self.factory.makePerson()
+        pofile = self.factory.makePOFile()
+        potmsgset = self.factory.makePOTMsgSet(pofile.potemplate)
+        self.factory.makeCurrentTranslationMessage(
+            potmsgset=potmsgset, translator=person, language=pofile.language)
+        self.assertIsNotNone(
+            getUtility(IPOFileTranslatorSet).getForPersonPOFile(
+                person, pofile))
+        person_id = person.id
+        account_id = person.account.id
+        script = self.makeScript([six.ensure_str(person.name)])
+        with dbuser('launchpad'):
+            self.runScript(script)
+        self.assertRemoved(account_id, person_id)
+        self.assertIsNotNone(
+            getUtility(IPOFileTranslatorSet).getForPersonPOFile(
+                person, pofile))
+
     def test_handles_archive_subscriptions_and_tokens(self):
         person = self.factory.makePerson()
         ppa = self.factory.makeArchive(private=True)
@@ -340,22 +358,10 @@
         ppa.newAuthToken(person)
         self.assertEqual(ArchiveSubscriberStatus.CURRENT, subscription.status)
         self.assertIsNotNone(ppa.getAuthToken(person))
-=======
-    def test_skips_po_file_translators(self):
-        person = self.factory.makePerson()
-        pofile = self.factory.makePOFile()
-        potmsgset = self.factory.makePOTMsgSet(pofile.potemplate)
-        self.factory.makeCurrentTranslationMessage(
-            potmsgset=potmsgset, translator=person, language=pofile.language)
-        self.assertIsNotNone(
-            getUtility(IPOFileTranslatorSet).getForPersonPOFile(
-                person, pofile))
->>>>>>> 157aced8
-        person_id = person.id
-        account_id = person.account.id
-        script = self.makeScript([six.ensure_str(person.name)])
-        with dbuser('launchpad'):
-<<<<<<< HEAD
+        person_id = person.id
+        account_id = person.account.id
+        script = self.makeScript([six.ensure_str(person.name)])
+        with dbuser('launchpad'):
             now = get_transaction_timestamp(Store.of(person))
             self.runScript(script)
         self.assertRemoved(account_id, person_id)
@@ -381,11 +387,4 @@
             self.runScript(script)
         self.assertRemoved(account_id, person_id)
         self.assertEqual([], list(hw_submission_set.getByOwner(person)))
-        self.assertIsNone(hw_submission_set.getBySubmissionKey(key))
-=======
-            self.runScript(script)
-        self.assertRemoved(account_id, person_id)
-        self.assertIsNotNone(
-            getUtility(IPOFileTranslatorSet).getForPersonPOFile(
-                person, pofile))
->>>>>>> 157aced8
+        self.assertIsNone(hw_submission_set.getBySubmissionKey(key))