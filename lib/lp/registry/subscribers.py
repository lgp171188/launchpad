# Copyright 2009-2012 Canonical Ltd.  This software is licensed under the
# GNU Affero General Public License version 3 (see the file LICENSE).
"""Functions and classes that are subscribed to registry events."""

__metaclass__ = type

__all__ = [
    'product_licenses_modified',
    ]

from datetime import datetime
import textwrap

import pytz
from zope.security.proxy import removeSecurityProxy

from lp.registry.interfaces.person import (
    IPerson,
    )
from lp.registry.interfaces.product import License
from lp.services.config import config
from lp.services.mail.helpers import get_email_template
from lp.services.mail.sendmail import (
    format_address,
    simple_sendmail,
    )
from lp.services.webapp.menu import structured
from lp.services.webapp.publisher import (
    canonical_url,
    get_current_browser_request,
    )


def product_licenses_modified(product, event):
<<<<<<< HEAD
    """Send a notification if licences changed and a licence is special."""
    if not event.edited_fields:
        return
    licenses_changed = 'licenses' in event.edited_fields
    needs_notification = LicenseNotification.needs_notification(product)
    if licenses_changed and needs_notification:
=======
    """Send a notification if licenses changed and a license is special."""
    if LicenseNotification.needs_notification(product):
>>>>>>> f697f6a7
        user = IPerson(event.user)
        notification = LicenseNotification(product, user)
        notification.send()
        notification.display()


class LicenseNotification:
    """Send notification about special licences to the user."""

    def __init__(self, product, user):
        self.product = product
        self.user = user

    @staticmethod
    def needs_notification(product):
        licenses = list(product.licenses)
        return (
            License.OTHER_PROPRIETARY in licenses
            or License.OTHER_OPEN_SOURCE in licenses
            or [License.DONT_KNOW] == licenses)

    def getTemplateName(self):
        """Return the name of the email template for the licensing case."""
        licenses = list(self.product.licenses)
        if [License.DONT_KNOW] == licenses:
            template_name = 'product-license-dont-know.txt'
        elif License.OTHER_PROPRIETARY in licenses:
            template_name = 'product-license-other-proprietary.txt'
        else:
            template_name = 'product-license-other-open-source.txt'
        return template_name

    def getCommercialUseMessage(self):
        """Return a message explaining the current commercial subscription."""
        commercial_subscription = self.product.commercial_subscription
        if commercial_subscription is None:
            return ''
        iso_date = commercial_subscription.date_expires.date().isoformat()
        if not self.product.has_current_commercial_subscription:
            message = "%s's commercial subscription expired on %s."
        elif 'complimentary' in commercial_subscription.sales_system_id:
            message = (
                "%s's complimentary commercial subscription expires on %s.")
        else:
            message = "%s's commercial subscription expires on %s."
        message = message % (self.product.displayname, iso_date)
        return textwrap.fill(message, 72)

    def send(self):
        """Send a message to the user about the product's licence."""
        if not self.needs_notification(self.product):
            # The project has a common licence.
            return False
        user_address = format_address(
            self.user.displayname, self.user.preferredemail.email)
        from_address = format_address(
            "Launchpad", config.canonical.noreply_from_address)
        commercial_address = format_address(
            'Commercial', 'commercial@launchpad.net')
        substitutions = dict(
            user_displayname=self.user.displayname,
            user_name=self.user.name,
            product_name=self.product.name,
            product_url=canonical_url(self.product),
            commercial_use_expiration=self.getCommercialUseMessage(),
            )
        # Email the user about licence policy.
        subject = (
            "License information for %(product_name)s "
            "in Launchpad" % substitutions)
        template = get_email_template(
            self.getTemplateName(), app='registry')
        message = template % substitutions
        simple_sendmail(
            from_address, user_address,
            subject, message, headers={'Reply-To': commercial_address})
        # Inform that Launchpad recognized the licence change.
        self._addLicenseChangeToReviewWhiteboard()
        return True

    def display(self):
        """Show a message in a browser page about the product's licence."""
        request = get_current_browser_request()
        message = self.getCommercialUseMessage()
        if request is None or message == '':
            return False
        safe_message = structured(
            '%s<br />Learn more about '
            '<a href="https://help.launchpad.net/CommercialHosting">'
            'commercial subscriptions</a>', message)
        request.response.addNotification(safe_message)
        return True

    @staticmethod
    def _formatDate(now=None):
        """Return the date formatted for messages."""
        if now is None:
            now = datetime.now(tz=pytz.UTC)
        return now.strftime('%Y-%m-%d')

    def _addLicenseChangeToReviewWhiteboard(self):
        """Update the whiteboard for the reviewer's benefit."""
        now = self._formatDate()
        whiteboard = 'User notified of licence policy on %s.' % now
        naked_product = removeSecurityProxy(self.product)
        if naked_product.reviewer_whiteboard is None:
            naked_product.reviewer_whiteboard = whiteboard
        else:
            naked_product.reviewer_whiteboard += '\n' + whiteboard<|MERGE_RESOLUTION|>--- conflicted
+++ resolved
@@ -32,17 +32,8 @@
 
 
 def product_licenses_modified(product, event):
-<<<<<<< HEAD
-    """Send a notification if licences changed and a licence is special."""
-    if not event.edited_fields:
-        return
-    licenses_changed = 'licenses' in event.edited_fields
-    needs_notification = LicenseNotification.needs_notification(product)
-    if licenses_changed and needs_notification:
-=======
-    """Send a notification if licenses changed and a license is special."""
+    """Send a notification if licences changed and a license is special."""
     if LicenseNotification.needs_notification(product):
->>>>>>> f697f6a7
         user = IPerson(event.user)
         notification = LicenseNotification(product, user)
         notification.send()
