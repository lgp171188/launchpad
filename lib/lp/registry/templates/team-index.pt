<html
  xmlns="http://www.w3.org/1999/xhtml"
  xmlns:tal="http://xml.zope.org/namespaces/tal"
  xmlns:metal="http://xml.zope.org/namespaces/metal"
  xmlns:i18n="http://xml.zope.org/namespaces/i18n"
  xml:lang="en"
  lang="en"
  dir="ltr"
  metal:use-macro="view/macro:page/main_side"
  i18n:domain="launchpad"
>

<head>
  <tal:block metal:fill-slot="head_epilogue">
    <link
        tal:condition="not:context/hide_email_addresses"
        rel="meta" type="application/rdf+xml"
        title="FOAF" href="+rdf"
        />
  <script type="text/javascript"
      tal:condition="devmode"
      tal:attributes="src string:${icingroot}/build/registry/team.js">
  </script>
  <script type="text/javascript"
          tal:content="string:
<<<<<<< HEAD
    YUI().use('node', 'event', 'lp.picker', 'lp.team', function(Y) {
=======
    YUI().use('node', 'event', 'lp.picker', 'lp.team', 'lazr.anim',
              function(Y) {
>>>>>>> c7c3a495
        Y.on('load',
             function(e) {
                 Y.lp.setup_add_member_handler();
             },
             window);
    });
  "/>
  </tal:block>
</head>

<body>

<div metal:fill-slot="side"
     tal:define="overview_menu context/menu:overview">

  <div id="privacy" class="portlet private"
       tal:attributes="class view/visibility_portlet_class">
    <span tal:content="view/visibility_info">Private team</span>
  </div>

  <metal:contact use-macro="context/@@+person-macros/contact">
    Contact this team
  </metal:contact>

  <tal:menu replace="structure view/@@+global-actions" />
  <tal:polls replace="structure context/@@+portlet-polls" />

</div>

<div metal:fill-slot="main"
     tal:define="overview_menu context/menu:overview">

  <div tal:attributes="class view/public_private_css">
    <tal:comment condition="nothing">
      Display striped image.
    </tal:comment>
  </div>

  <div
    class="description"
    tal:condition="context/homepage_content"
    tal:content="structure context/homepage_content/fmt:text-to-html"
  />

  <div
    class="description"
    tal:content="structure context/teamdescription/fmt:text-to-html"
  />
  <ul class="horizontal">
    <tal:comment condition="nothing">
      This link name is different from the menu, since it refers
      to several pages that are all accessible when you click on this link.
    </tal:comment>
    <li
      tal:define="link context/menu:overview/related_software_summary"
      tal:condition="link/enabled">
      <a class="sprite info" tal:attributes="href link/fmt:url">
        Related software and packages
      </a>
    </li>
  </ul>

  <div class="yui-g">
    <div class="first yui-u">
      <metal:details use-macro="context/@@+person-macros/team-details" />
    </div>
    <div class="first yui-u">
      <div tal:content="structure context/@@+portlet-membership" />
    </div>
  </div>

  <div class="yui-g">
    <!-- First portlet column. -->
    <div class="first yui-u">
      <div tal:content="structure context/@@+portlet-ppas" />
      <div tal:content="structure context/@@+portlet-mailinglist" />
    </div>

    <!-- Second portlet column. -->
    <div class="yui-u">
      <div tal:content="structure context/@@+portlet-related-projects" />
      <metal:subteam-of use-macro="context/@@+person-macros/subteam-of" />
    </div>
  </div>

  <div tal:content="structure context/@@+portlet-map" />

</div>
</body>
</html><|MERGE_RESOLUTION|>--- conflicted
+++ resolved
@@ -23,12 +23,8 @@
   </script>
   <script type="text/javascript"
           tal:content="string:
-<<<<<<< HEAD
-    YUI().use('node', 'event', 'lp.picker', 'lp.team', function(Y) {
-=======
     YUI().use('node', 'event', 'lp.picker', 'lp.team', 'lazr.anim',
               function(Y) {
->>>>>>> c7c3a495
         Y.on('load',
              function(e) {
                  Y.lp.setup_add_member_handler();
