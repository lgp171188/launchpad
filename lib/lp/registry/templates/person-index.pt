<html
  xmlns="http://www.w3.org/1999/xhtml"
  xmlns:tal="http://xml.zope.org/namespaces/tal"
  xmlns:metal="http://xml.zope.org/namespaces/metal"
  xmlns:i18n="http://xml.zope.org/namespaces/i18n"
  metal:use-macro="view/macro:page/main_side"
  i18n:domain="launchpad"
>

<head>
  <tal:block metal:fill-slot="head_epilogue">
    <tal:valid_person_or_team condition="context/is_valid_person_or_team">
      <link
          tal:condition="not:context/hide_email_addresses"
          rel="meta" type="application/rdf+xml"
          title="FOAF" href="+rdf"
          />
    </tal:valid_person_or_team>
    <meta tal:condition="not: context/is_valid_person_or_team"
          name="robots" content="noindex,nofollow" />
    <tal:openid_delegation condition="view/is_delegated_identity">
      <link rel="openid.server"
            href="https://login.launchpad.net/"
            tal:attributes="href view/openid_server_url" />
      <link rel="openid.delegate"
            href="https://login.launchpad.net/+id/xxxxxxxx"
            tal:attributes="href view/openid_identity_url" />
      <link rel="openid2.provider"
            href="https://login.launchpad.net/"
            tal:attributes="href view/openid_server_url" />
      <link rel="openid2.local_id"
            href="https://login.launchpad.net/+id/xxxxxxxx"
            tal:attributes="href view/openid_identity_url" />

      <meta http-equiv="X-XRDS-Location"
        content="https://login.launchpad.net/+id/xxxxxxx/+xrds"
        tal:attributes="content string:${view/openid_identity_url}/+xrds" />

    </tal:openid_delegation>
  </tal:block>
</head>

<body>

<div metal:fill-slot="side" tal:define="overview_menu context/menu:overview">
  <tal:menu replace="structure view/@@+global-actions" />
<<<<<<< HEAD
=======

  <div class="portlet"
    tal:condition="view/can_contact">
    <a href="+contactuser" class="sprite mail"
      tal:attributes="title view/contact_link_title"
      tal:content="view/specific_contact_text">Contact
        this person</a>
  </div>

  <div id="participation" class="portlet involvement"
    tal:condition="context/is_valid_person">
    <h2>Participation</h2>

    <ul>
      <li>
        <a class="sprite bugs"
          tal:attributes="href context/fmt:url:bugs">Bugs</a>
      </li>
      <li>
        <a class="sprite answers"
          tal:attributes="href context/fmt:url:answers">Answers</a>
      </li>
      <li>
        <a class="sprite translations"
          tal:attributes="href context/fmt:url:translations">Translations</a>
      </li>
      <li>
        <a class="sprite blueprints"
          tal:attributes="href context/fmt:url:code">Code</a>
      </li>
      <li>
        <a class="sprite blueprints"
          tal:attributes="href context/fmt:url:blueprints">Blueprints</a>
      </li>
    </ul>
  </div>
>>>>>>> 36aac324
</div>

<div metal:fill-slot="heading"
     tal:condition="context/is_valid_person_or_team">
  <div
    class="description"
    tal:condition="context/homepage_content"
    tal:content="structure context/homepage_content/fmt:text-to-html"
  />
  <ul class="horizontal">
    <li
      tal:define="link context/menu:overview/projects"
      tal:condition="link/enabled"
      tal:content="structure link/fmt:link" />
    <li
      tal:define="link context/menu:overview/maintained"
      tal:condition="link/enabled"
      tal:content="structure link/fmt:link" />
    <li
      tal:define="link context/menu:overview/ppa"
      tal:condition="link/enabled"
      tal:content="structure link/fmt:link" />
  </ul>
</div>

<div metal:fill-slot="main"
  tal:define="overview_menu context/menu:overview">
  <tal:is-valid-person tal:condition="context/is_valid_person">

    <div class="yui-g">
<<<<<<< HEAD
      <div tal:content="structure context/@@+portlet-contact-details"/>
    </div>

=======
      <div class="first yui-u">
        <div tal:content="structure context/@@+portlet-contact-details"/>
      </div>
      <div class="yui-u">
        <div tal:content="structure context/@@+portlet-involvement"/>
        <div tal:content="structure context/@@+portlet-ppas"/>
      </div>
    </div>

    <div tal:content="structure context/@@+portlet-currentfocus"/>

>>>>>>> 36aac324
    <div class="yui-g">
      <!-- First portlet column. -->
      <div class="first yui-u">
        <div tal:content="structure context/@@+portlet-memberships"/>
<<<<<<< HEAD
        <div tal:content="structure context/@@+portlet-currentfocus"/>
      </div>
      <div class="yui-u">
        <div tal:content="structure context/@@+portlet-contributions"/>
        <div tal:content="structure context/@@+portlet-ppas"/>
        <div tal:content="structure context/@@+portlet-involvement"/>
=======
      </div>
      <div class="yui-u">
        <div tal:content="structure context/@@+portlet-contributions"/>

>>>>>>> 36aac324
      </div>
    </div>

    <div tal:content="structure context/@@+portlet-map" />
  </tal:is-valid-person>

  <div id="not-lp-user-or-team"
       tal:condition="not: context/is_valid_person_or_team">

    <tal:noaccount tal:condition="context/account_status/enumvalue:NOACCOUNT">
      <p><span tal:replace="context/displayname" /> does not use Launchpad.
        <tal:block condition="context/creation_comment">
          This page was created
          <span
            tal:attributes="title context/datecreated/fmt:datetime"
            tal:content="context/datecreated/fmt:displaydate" />
          <tal:user-created
            condition="context/creation_rationale/enumvalue:USER_CREATED">
            by <a tal:attributes="href context/registrant/fmt:url">
            <span tal:replace="context/registrant/displayname">Foo</span></a>,
            and the reason given by that user for its creation is:
            <em tal:content="structure context/creation_comment/fmt:text-to-html">
              reason</em>
          </tal:user-created>
          <tal:not-user-created
            condition="not: context/creation_rationale/enumvalue:USER_CREATED">
            <strong tal:content="context/creation_comment" />.
          </tal:not-user-created>
        </tal:block>
        <tal:block condition="not: context/creation_comment">
          This page was created
          <span
            tal:attributes="title context/datecreated/fmt:datetime"
            tal:content="context/datecreated/fmt:displaydate" />.
        </tal:block>
      </p>

      <tal:logged-in condition="request/lp:person">
        <tal:person condition="not: view/context_is_probably_a_team">
          <ul tal:condition="context/preferredemail">
            <li class="mail">
              <tal:email
                replace="context/preferredemail/email">foo@bar.com</tal:email>
              <a
                tal:condition="context/required:launchpad.Edit"
                tal:attributes="href overview_menu/editemailaddresses/url"
              ><img tal:attributes="alt link/text" src="/@@/edit" /></a>
            </li>
          </ul>
          <tal:editable tal:condition="context/required:launchpad.Edit">
            <p tal:condition="not: context/preferredemail">
              <tal:editemailaddresses
                replace="structure overview_menu/editemailaddresses/fmt:link-icon" />
            </p>
          </tal:editable>
          <a tal:attributes="
            href string:/people/+requestmerge?field.dupe_person=${context/name}"
          >Are you <span tal:replace="context/displayname" />?</a>
        </tal:person>
        <tal:team condition="view/context_is_probably_a_team">
          <a href="+claimteam">Is this a team you run?</a>
        </tal:team>
      </tal:logged-in>

      <tal:not-logged-in condition="not: request/lp:person">
        <a href="+claim">Are you <span tal:replace="context/displayname" />?</a>
      </tal:not-logged-in>
    </tal:noaccount>

    <tal:deactivated-account
        condition="context/account_status/enumvalue:DEACTIVATED">
      <p>
        <span tal:replace="context/displayname" /> does not use Launchpad.
      </p>
    </tal:deactivated-account>
  </div>

</div>
</body>
</html><|MERGE_RESOLUTION|>--- conflicted
+++ resolved
@@ -44,8 +44,6 @@
 
 <div metal:fill-slot="side" tal:define="overview_menu context/menu:overview">
   <tal:menu replace="structure view/@@+global-actions" />
-<<<<<<< HEAD
-=======
 
   <div class="portlet"
     tal:condition="view/can_contact">
@@ -82,7 +80,6 @@
       </li>
     </ul>
   </div>
->>>>>>> 36aac324
 </div>
 
 <div metal:fill-slot="heading"
@@ -113,11 +110,6 @@
   <tal:is-valid-person tal:condition="context/is_valid_person">
 
     <div class="yui-g">
-<<<<<<< HEAD
-      <div tal:content="structure context/@@+portlet-contact-details"/>
-    </div>
-
-=======
       <div class="first yui-u">
         <div tal:content="structure context/@@+portlet-contact-details"/>
       </div>
@@ -129,24 +121,14 @@
 
     <div tal:content="structure context/@@+portlet-currentfocus"/>
 
->>>>>>> 36aac324
     <div class="yui-g">
       <!-- First portlet column. -->
       <div class="first yui-u">
         <div tal:content="structure context/@@+portlet-memberships"/>
-<<<<<<< HEAD
-        <div tal:content="structure context/@@+portlet-currentfocus"/>
       </div>
       <div class="yui-u">
         <div tal:content="structure context/@@+portlet-contributions"/>
-        <div tal:content="structure context/@@+portlet-ppas"/>
-        <div tal:content="structure context/@@+portlet-involvement"/>
-=======
-      </div>
-      <div class="yui-u">
-        <div tal:content="structure context/@@+portlet-contributions"/>
-
->>>>>>> 36aac324
+
       </div>
     </div>
 
