<tal:root
  xmlns:tal="http://xml.zope.org/namespaces/tal"
  xmlns:metal="http://xml.zope.org/namespaces/metal"
  xmlns:i18n="http://xml.zope.org/namespaces/i18n"
  omit-tag="">
<tal:news define="announcements view/latest_announcements;
                  has_announcements announcements/count;
                  overview_menu context/menu:overview">
<<<<<<< HEAD
<div id="portlet-latest-announcements" class="portlet announcements"
  tal:condition="announcements">
=======
<div id="portlet-latest-announcements" class="portlet announcements">
>>>>>>> ebb73c82
  <h2>
    <span style="float: right;"><a title="Atom 1.0 feed"
      tal:attributes="href view/feed_url"><img src="/@@/rss.png"/></a></span>
    Announcements
  </h2>

<<<<<<< HEAD
  <ul>
    <li tal:repeat="announcement announcements">
      <div class="latest-announcement"
        tal:omit-tag="not: repeat/announcement/start">
        <img src="/@@/warning" alt="[Not published]"
             title="This is not yet a public announcement"
             tal:condition="not: announcement/published" />
        <a tal:attributes="href announcement/fmt:url"
          tal:content="announcement/title" />
        <strong
          tal:condition="announcement/date_announced"
          tal:content="announcement/date_announced/fmt:displaydate" />
        <br /> <tal:extract replace="announcement/summary/fmt:shorten/80" />
      </div>
    </li>
  </ul>

  <div class="see-all"
    tal:content="structure overview_menu/announcements/render" />
=======
  <p tal:condition="not: has_announcements">
    <tal:name replace="context/displayname" /> has no announcements.
  </p>

  <tal:announcements condition="has_announcements">
    <ul>
      <li tal:repeat="announcement announcements">
        <div class="latest-announcement"
          tal:omit-tag="not: repeat/announcement/start">
          <img src="/@@/warning" alt="[Not published]"
               title="This is not yet a public announcement"
               tal:condition="not: announcement/published" />
          <a tal:attributes="href announcement/fmt:url"
            tal:content="announcement/title" />
          <strong
            tal:condition="announcement/date_announced"
            tal:content="announcement/date_announced/fmt:displaydate" />
          <br /> <tal:extract replace="announcement/summary/fmt:shorten/80" />
        </div>
      </li>
    </ul>

    <div class="see-all"
      tal:content="structure overview_menu/announcements/render" />
  </tal:announcements>
>>>>>>> ebb73c82

  <div class="actions"
    tal:content="structure overview_menu/announce/render" />
</div>
</tal:news>
</tal:root><|MERGE_RESOLUTION|>--- conflicted
+++ resolved
@@ -6,39 +6,13 @@
 <tal:news define="announcements view/latest_announcements;
                   has_announcements announcements/count;
                   overview_menu context/menu:overview">
-<<<<<<< HEAD
-<div id="portlet-latest-announcements" class="portlet announcements"
-  tal:condition="announcements">
-=======
 <div id="portlet-latest-announcements" class="portlet announcements">
->>>>>>> ebb73c82
   <h2>
     <span style="float: right;"><a title="Atom 1.0 feed"
       tal:attributes="href view/feed_url"><img src="/@@/rss.png"/></a></span>
     Announcements
   </h2>
 
-<<<<<<< HEAD
-  <ul>
-    <li tal:repeat="announcement announcements">
-      <div class="latest-announcement"
-        tal:omit-tag="not: repeat/announcement/start">
-        <img src="/@@/warning" alt="[Not published]"
-             title="This is not yet a public announcement"
-             tal:condition="not: announcement/published" />
-        <a tal:attributes="href announcement/fmt:url"
-          tal:content="announcement/title" />
-        <strong
-          tal:condition="announcement/date_announced"
-          tal:content="announcement/date_announced/fmt:displaydate" />
-        <br /> <tal:extract replace="announcement/summary/fmt:shorten/80" />
-      </div>
-    </li>
-  </ul>
-
-  <div class="see-all"
-    tal:content="structure overview_menu/announcements/render" />
-=======
   <p tal:condition="not: has_announcements">
     <tal:name replace="context/displayname" /> has no announcements.
   </p>
@@ -64,7 +38,6 @@
     <div class="see-all"
       tal:content="structure overview_menu/announcements/render" />
   </tal:announcements>
->>>>>>> ebb73c82
 
   <div class="actions"
     tal:content="structure overview_menu/announce/render" />
