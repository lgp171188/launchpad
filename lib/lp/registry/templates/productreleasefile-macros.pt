--- conflicted
+++ resolved
@@ -27,24 +27,14 @@
         <span tal:replace="lfa/hits/fmt:intcomma">10</span>
         <br />
         <span style="font-size: 75%; color: grey;">
-<<<<<<< HEAD
-          <tal:downloaded-today condition="not:last_downloaded/days">
-            last downloaded <strong>today</strong>
-          </tal:downloaded-today>
-          <tal:not-downloaded-today condition="last_downloaded/days">
-            <strong tal:content="last_downloaded/fmt:approximateduration" />
-            since last download
-          </tal:not-downloaded-today>
-=======
           last downloaded
-          <strong tal:condition="not:lfa/last_downloaded/days">
+          <strong tal:condition="not:last_downloaded/days">
             today
           </strong>
-          <strong tal:condition="lfa/last_downloaded/days">
-            <span tal:replace="lfa/last_downloaded/fmt:approximateduration" />
+          <strong tal:condition="last_downloaded/days">
+            <span tal:replace="last_downloaded/fmt:approximateduration" />
             ago
           </strong>
->>>>>>> 2fde1018
         </span>
       </tal:downloaded>
       <tal:not-downloaded condition="not:lfa/hits">
