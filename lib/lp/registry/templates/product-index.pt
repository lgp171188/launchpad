<html
  xmlns="http://www.w3.org/1999/xhtml"
  xmlns:tal="http://xml.zope.org/namespaces/tal"
  xmlns:metal="http://xml.zope.org/namespaces/metal"
  xmlns:i18n="http://xml.zope.org/namespaces/i18n"
  xml:lang="en"
  lang="en"
  dir="ltr"
  metal:use-macro="view/macro:page/onecolumn"
  i18n:domain="launchpad"
>
  <body>
    <div metal:fill-slot="main" class="pillar"
      tal:define="overview_menu context/menu:overview">
      <div class="section">
        <div style="float:right">
          <tal:review
            content="structure overview_menu/review_license/fmt:link-icon" />
          <tal:admin
            content="structure overview_menu/administer/fmt:link-icon" />
          <tal:edit
            content="structure overview_menu/edit/fmt:link-icon" />
        </div>
        <tal:mugshot replace="structure context/image:mugshot" />
        <h1 tal:replace="structure view/title_edit_widget">
          Name of project
        </h1>
        <p id="project-admin-whiteboard" class="whiteboard"
           tal:condition="context/required:launchpad.Commercial">
          <span tal:content="context/reviewer_whiteboard" />
          (<a href="+review-license">edit reviewer whiteboard</a>)
        </p>
        <p tal:condition="not: context/active"
           class="warning message"
           id="project-inactive" >
          This project is currently inactive
          <tal:comment condition="nothing">
            This page links to the +review-license form to reactivate
            the product since both the admins and commercial-admins
            have access to this form unlike the product/+admin form.
          </tal:comment>
          <a href="+review-license">(change this)</a>
        </p>

        <p id="license-status" tal:condition="view/show_license_status">
          <strong tal:content="structure context/license_status/description">
            This project's license is proprietary.
          </strong>
        </p>
      </div>
      <div class="description" tal:content="context/summary">
        $Product.summary goes here. This should be quite short,
        just a single paragraph of text really, giving the project
        highlights.
      </div>

      <div
         class="description"
         tal:content="structure context/description/fmt:text-to-html"
         tal:condition="context/description"
      >
        $Product.description goes here. This should be a longer piece of
        text, up to three paragraphs in length, which gives much more
        detailed information about the open source project in question.
      </div>

      <tal:has-external-links condition="view/has_external_links">
        <ul>
          <li class="external link" tal:condition="view/should_display_homepage">
            <a id="homepageurl-link" tal:attributes="href context/homepageurl">
              <strong>Home page</strong>
            </a>
          </li>
          <li class="external link" tal:condition="view/sourceforge_url">
            <a id="sourceforge-link" tal:attributes="href view/sourceforge_url">
              <strong>Sourceforge project</strong>
            </a>
          </li>
          <li class="external link" tal:condition="view/freshmeat_url">
            <a id="freshmeat-link" tal:attributes="href view/freshmeat_url">
              <strong>Freshmeat record</strong>
            </a>
          </li>
          <li class="external link" tal:condition="context/wikiurl">
            <a id="wikiurl-link" tal:attributes="href context/wikiurl">
              <strong>Wiki</strong>
            </a>
          </li>
          <li class="external link" tal:condition="context/screenshotsurl">
            <a id="screenshotsurl-link" tal:attributes="href context/screenshotsurl">
              <strong>Screenshots</strong>
            </a>
          </li>
          <li class="external link" tal:condition="context/downloadurl">
            <a id="downloadurl-link" tal:attributes="href context/downloadurl">
              <strong>External downloads</strong>
            </a>
          </li>
        </ul>
      </tal:has-external-links>

      <p id="partof" tal:condition="context/project">
        <strong>Part of:</strong> <tal:link replace="structure context/project/fmt:link" />
      </p>

      <p id="aliases" tal:condition="context/aliases">
        <strong>Also known as:</strong>
        <tal:aliases repeat="alias context/aliases">
          <tal:alias replace="alias">something</tal:alias
            ><tal:comma condition="not:repeat/alias/end">,</tal:comma>
        </tal:aliases>
      </p>

      <tal:launchpad_usage define="uses_launchpad view/uses_launchpad_for">
        <p id="uses">
          <tal:uses_launchpad condition="uses_launchpad">
            <strong>Uses Launchpad for: </strong>
            <tal:uses content="structure uses_launchpad" />.
          </tal:uses_launchpad>
          <tal:no_launchpad condition="not: uses_launchpad">
            <strong>Does not use Launchpad for development.</strong>
          </tal:no_launchpad>
        </p>
      </tal:launchpad_usage>

      <p id="product-languages" tal:condition="context/programminglang">
        <strong>Languages:</strong> <span tal:content="context/programminglang">Python</span>
      </p>

      <p id="owner" tal:condition="context/owner">
        <strong>Maintainer:</strong> <tal:link replace="structure context/owner/fmt:link" />
      </p>

      <p id="driver" tal:condition="view/effective_driver">
        <strong>Driver:</strong> <tal:link replace="structure view/effective_driver/fmt:link" />
      </p>

      <p id="driver" tal:condition="not: view/effective_driver">
        <strong>Driver:</strong> Not yet appointed
      </p>

      <div>
        <strong>Licenses:</strong>
        <tal:licenses repeat="license context/licenses">
          <tal:license replace="license/title">GPL</tal:license><tal:comma
              condition="not:repeat/license/end">,</tal:comma>
        </tal:licenses>
        <tal:none condition="not:context/licenses">None specified</tal:none>
        <tal:has_description condition="context/license_info">
          (<tal:description replace="context/license_info" />)
        </tal:has_description>
      </div>

      <tal:subscription_info
         condition="view/show_commercial_subscription_info"
      >
        <p id="commercial_subscription"
           tal:condition="context/commercial_subscription">
          <strong>Commercial subscription expires:</strong>
          <tal:expiry content="context/commercial_subscription/date_expires/fmt:date" />
        </p>
      </tal:subscription_info>

      <div class="actions">
        <a
           tal:define="link context/menu:bugs/filebug"
           tal:condition="context/official_malone"
           tal:attributes="href link/url"
        >
          <img
             tal:attributes="alt link/text"
             src="/+icing/but-sml-reportabug.gif"
          />
        </a>
        <a
           tal:define="link context/menu:translations/overview"
           tal:condition="context/official_rosetta"
           tal:attributes="href link/url"
         >
          <img
             tal:attributes="alt link/text"
             src="/+icing/but-sml-helptranslate.gif"
          />
        </a>
        <a
           tal:define="link context/menu:answers/new"
           tal:condition="context/official_answers"
           tal:attributes="href link/url"
        >
          <img
             tal:attributes="alt link/text"
             src="/+icing/but-sml-askaquestion.gif"
          />
        </a>
        <a
           tal:define="link overview_menu/mentorship"
           tal:condition="context/mentoring_offers/count"
           tal:attributes="href link/url"
        >
          <img
             tal:attributes="alt link/text"
             src="/+icing/but-sml-mentoring.gif"
          />
        </a>
      </div>

      <tal:warning-for-owner
        condition="view/show_commercial_subscription_info"
      >
        <div class="section"
             tal:content="structure context/@@+portlet-requires-subscription"
             tal:condition="view/requires_commercial_subscription"
        />
        <div class="section"
             tal:content="structure context/@@+portlet-license-missing"
             tal:condition="not: context/licenses"
        />
      </tal:warning-for-owner>

      <div
         tal:condition="context/coming_sprints"
         tal:content="structure context/@@+portlet-coming-sprints"
         class="section"
      />
      <div
         class="section"
         tal:content="structure context/@@+portlet-latestannouncements"
      />

      <div class="portlet">
        <h2>Series and milestones</h2>
        <p>A "release series" is major release that would typically have a number
      of "point releases" associated with it.</p>
        <div class="project series"
             tal:repeat="series view/sorted_active_series_list">

          <div tal:define="is_focus series/is_development_focus"
               tal:attributes="
                               class python:is_focus and 'highlighted' or 'unhighlighted'">
            <metal:series use-macro="series/@@+macros/detailed_display" />
          </div>
        </div>
        <div
           class="actions"
           tal:content="structure overview_menu/series_add/render"
        />
<<<<<<< HEAD
        <div id="timeline-loading" style="display: none">
          <img src="/@@/spinner" /> Loading graph...
        </div>
        <iframe id="timeline-iframe"
                style="display: none"
                tal:attributes="src string:+timeline"
                width="100%" height="170px"></iframe>
        <script>
          YUI().use('node', function(Y) {
              if (Y.UA.ie) {
                  return;
              }
              var loading_el = Y.get('#timeline-loading');
              loading_el.setStyle('display', 'block');
              var iframe = Y.get('#timeline-iframe');
              Y.on('load', function(e) {
                  loading_el.setStyle('display', 'none');
                  iframe.setStyle('display', 'block');
              }, iframe);
          });
        </script>
        <div style="float: right">
          <a href="+series">&#x00BB; Series history</a>
          <a href="+milestones">&#x00BB; Milestone history</a>
        </div>
=======
        <a href="+series">Series timeline</a><br/>
        <a href="+milestones">Milestone history</a>
>>>>>>> b61a579b
      </div>

      <tal:contrib replace="structure context/@@+portlet-top-contributors" />
      <tal:packages replace="structure context/@@+portlet-packages" />

      <div class="section">
        <h2>Registered</h2>
        <tal:created replace="context/datecreated/fmt:approximatedate" /> by
        <tal:registrant replace="structure context/registrant/fmt:link" />
        <p />
        <div tal:content="structure overview_menu/rdf/render" />
      </div>
    </div>
  </body>
</html><|MERGE_RESOLUTION|>--- conflicted
+++ resolved
@@ -244,7 +244,6 @@
            class="actions"
            tal:content="structure overview_menu/series_add/render"
         />
-<<<<<<< HEAD
         <div id="timeline-loading" style="display: none">
           <img src="/@@/spinner" /> Loading graph...
         </div>
@@ -267,13 +266,9 @@
           });
         </script>
         <div style="float: right">
-          <a href="+series">&#x00BB; Series history</a>
+          <a href="+series">&#x00BB; Series timeline</a>
           <a href="+milestones">&#x00BB; Milestone history</a>
         </div>
-=======
-        <a href="+series">Series timeline</a><br/>
-        <a href="+milestones">Milestone history</a>
->>>>>>> b61a579b
       </div>
 
       <tal:contrib replace="structure context/@@+portlet-top-contributors" />
