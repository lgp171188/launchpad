--- conflicted
+++ resolved
@@ -14,11 +14,7 @@
  * details widgets until the user states that the project they are
  * registering is not a duplicate.
  */
-<<<<<<< HEAD
-LPJS.use('node', 'lazr.effects', 'lp.app.choice',  function(Y) {
-=======
-LPJS.use('node', 'lp.ui.effects', function(Y) {
->>>>>>> 5e50f47c
+LPJS.use('node', 'lp.ui.effects', 'lp.app.choice', function(Y) {
     Y.on('domready', function() {
         // Setup the information choice widget.
         if (Y.one('input[name="field.information_type"]')) {
