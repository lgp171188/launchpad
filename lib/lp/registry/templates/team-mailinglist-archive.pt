--- conflicted
+++ resolved
@@ -7,7 +7,6 @@
   i18n:domain="launchpad"
 >
 
-<<<<<<< HEAD
 <head>
   <tal:block metal:fill-slot="head_epilogue">
     <tal:script-not-ready replace="nothing">
@@ -24,8 +23,6 @@
   </tal:block>
 </head>
 
-=======
->>>>>>> f521e6d5
 <body>
   <div metal:fill-slot="main">
     <h2>Message archive for <tal:teamname
