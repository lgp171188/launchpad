--- conflicted
+++ resolved
@@ -141,9 +141,6 @@
             interface="lp.translations.interfaces.translationimportqueue.IHasTranslationImports"/>
         <allow
             interface="lp.soyuz.interfaces.publishing.ICanPublishPackages"/>
-        <require
-            permission="launchpad.Edit"
-            set_schema="lp.app.interfaces.launchpad.IServiceUsage"/>
         <require
             permission="launchpad.Edit"
             set_schema="lp.app.interfaces.launchpad.IServiceUsage"/>
@@ -1411,11 +1408,7 @@
                 removeBugSubscription"/>
     </class>
     <adapter
-<<<<<<< HEAD
-        provides="canonical.launchpad.interfaces.IHasExternalBugTracker"
-=======
         provides="canonical.launchpad.interfaces.launchpad.IHasExternalBugTracker"
->>>>>>> 66cfdb8e
         for="lp.registry.interfaces.productseries.IProductSeries"
         factory="lp.registry.adapters.productseries_to_product"
         permission="zope.Public"/>
