<!DOCTYPE HTML PUBLIC "-//W3C//DTD HTML 4.01//EN"
  "http://www.w3.org/TR/html4/strict.dtd">
<!--
Copyright 2012 Canonical Ltd.  This software is licensed under the
GNU Affero General Public License version 3 (see the file LICENSE).
-->

<html>
  <head>
<<<<<<< HEAD
  <title>Branch Merge Proposal Nominate</title>

  <!-- YUI and test setup -->
  <script type="text/javascript"
          src="../../../../canonical/launchpad/icing/yui/yui/yui.js">
  </script>
  <link rel="stylesheet" href="../../../app/javascript/testing/test.css" />
  <script type="text/javascript"
          src="../../../app/javascript/testing/testrunner.js"></script>
  <script type="text/javascript"
          src="../../../app/javascript/testing/mockio.js"></script>
  <script type="text/javascript" src="../../../app/javascript/mustache.js"></script>
  <script type="text/javascript" src="../../../app/javascript/client.js"></script>
  <script type="text/javascript" src="../../../app/javascript/lp.js"></script>
  <script type="text/javascript" src="../../../app/javascript/activator/activator.js"></script>
  <script type="text/javascript" src="../../../app/javascript/anim/anim.js"></script>
  <script type="text/javascript" src="../../../app/javascript/confirmationoverlay/confirmationoverlay.js"></script>
  <script type="text/javascript" src="../../../app/javascript/choiceedit/choiceedit.js"></script>
  <script type="text/javascript" src="../../../app/javascript/effects/effects.js"></script>
  <script type="text/javascript" src="../../../app/javascript/expander.js"></script>
  <script type="text/javascript" src="../../../app/javascript/extras/extras.js"></script>
  <script type="text/javascript" src="../../../app/javascript/formoverlay/formoverlay.js"></script>
  <script type="text/javascript" src="../../../app/javascript/inlineedit/editor.js"></script>
  <script type="text/javascript" src="../../../app/javascript/lazr/lazr.js"></script>
  <script type="text/javascript" src="../../../app/javascript/overlay/overlay.js"></script>
  <script type="text/javascript" src="../../../app/javascript/picker/picker.js"></script>
  <script type="text/javascript" src="../../../app/javascript/picker/picker_patcher.js"></script>
  <script type="text/javascript" src="../../../app/javascript/picker/person_picker.js"></script>


  <!-- The module under test -->
  <script type="text/javascript" src="../branchmergeproposal.nominate.js"></script>

  <!-- The test suite -->
  <script type="text/javascript" src="test_branchmergeproposal.nominate.js"></script>

</head>
<body class="yui3-skin-sam">
    <div id="fixture"></div>
    <script type="text/x-template" id="form-template">
      <form name='launchpadform'>
          <input type="text" name="field.target_branch.target_branch" id="field.target_branch.target_branch" value=""/>
          <input type="text" name="field.reviewer" id="field.reviewer" value=""/>
          <input type="text" name="field.review_type" id="field.review_type" value="" disabled="disabled"/>
          <input type="submit" class="button" value="Propose Merge" name="field.actions.register" id="field.actions.register"/>
      </form>
    </script>
</body>
</html>
=======
      <title>Test branchmergeproposal</title>

      <!-- YUI and test setup -->
      <script type="text/javascript"
              src="../../../../../build/js/yui/yui/yui.js">
      </script>
      <link rel="stylesheet"
      href="../../../../../build/js/yui/console/assets/console-core.css" />
      <link rel="stylesheet"
      href="../../../../../build/js/yui/console/assets/skins/sam/console.css" />
      <link rel="stylesheet"
      href="../../../../../build/js/yui/test/assets/skins/sam/test.css" />

      <script type="text/javascript"
              src="../../../../../build/js/lp/app/testing/testrunner.js"></script>

      <link rel="stylesheet" href="../../../app/javascript/testing/test.css" />

      <!-- Dependencies -->
      <script type="text/javascript" src="../../../../../build/js/lp/lp.mustache.js"></script>
      <script type="text/javascript" src="../../../../../build/js/lp/app/client.js"></script>
      <script type="text/javascript" src="../../../../../build/js/lp/app/lp.js"></script>
      <script type="text/javascript" src="../../../../../build/js/lp/app/activator/activator.js"></script>
      <script type="text/javascript" src="../../../../../build/js/lp/app/anim/anim.js"></script>
      <script type="text/javascript" src="../../../../../build/js/lp/app/confirmationoverlay/confirmationoverlay.js"></script>
      <script type="text/javascript" src="../../../../../build/js/lp/app/choiceedit/choiceedit.js"></script>
      <script type="text/javascript" src="../../../../../build/js/lp/app/effects/effects.js"></script>
      <script type="text/javascript" src="../../../../../build/js/lp/app/expander.js"></script>
      <script type="text/javascript" src="../../../../../build/js/lp/app/extras/extras.js"></script>
      <script type="text/javascript" src="../../../../../build/js/lp/app/formoverlay/formoverlay.js"></script>
      <script type="text/javascript" src="../../../../../build/js/lp/app/inlineedit/editor.js"></script>
      <script type="text/javascript" src="../../../../../build/js/lp/app/lazr/lazr.js"></script>
      <script type="text/javascript" src="../../../../../build/js/lp/app/overlay/overlay.js"></script>
      <script type="text/javascript" src="../../../../../build/js/lp/app/picker/picker.js"></script>
      <script type="text/javascript" src="../../../../../build/js/lp/app/picker/picker_patcher.js"></script>
      <script type="text/javascript" src="../../../../../build/js/lp/app/picker/person_picker.js"></script>
      <script type="text/javascript" src="../../../../../build/js/lp/app/testing/mockio.js"></script>

      <!-- The module under test. -->
      <script type="text/javascript" src="../branchmergeproposal.nominate.js"></script>

      <!-- Any css assert for this module. -->
      <!-- <link rel="stylesheet" href="../assets/branchmergeproposal-core.css" /> -->

      <!-- The test suite. -->
      <script type="text/javascript" src="test_branchmergeproposal.nominate.js"></script>

    </head>
    <body class="yui3-skin-sam">
        <ul id="suites">
            <!-- <li>lp.large_indicator.test</li> -->
            <li>lp.branchmergeproposal.test</li>
        </ul>
        <div id="fixture"></div>
        <script type="text/x-template" id="form-template">
          <form name='launchpadform'>
              <input type="text" name="field.target_branch.target_branch" id="field.target_branch.target_branch" value=""/>
              <input type="text" name="field.reviewer" id="field.reviewer" value=""/>
              <input type="text" name="field.review_type" id="field.review_type" value="" disabled="disabled"/>
              <input type="submit" class="button" value="Propose Merge" name="field.actions.register" id="field.actions.register"/>
          </form>
        </script>

    </body>
</html>
>>>>>>> 9931933a
<|MERGE_RESOLUTION|>--- conflicted
+++ resolved
@@ -7,57 +7,6 @@
 
 <html>
   <head>
-<<<<<<< HEAD
-  <title>Branch Merge Proposal Nominate</title>
-
-  <!-- YUI and test setup -->
-  <script type="text/javascript"
-          src="../../../../canonical/launchpad/icing/yui/yui/yui.js">
-  </script>
-  <link rel="stylesheet" href="../../../app/javascript/testing/test.css" />
-  <script type="text/javascript"
-          src="../../../app/javascript/testing/testrunner.js"></script>
-  <script type="text/javascript"
-          src="../../../app/javascript/testing/mockio.js"></script>
-  <script type="text/javascript" src="../../../app/javascript/mustache.js"></script>
-  <script type="text/javascript" src="../../../app/javascript/client.js"></script>
-  <script type="text/javascript" src="../../../app/javascript/lp.js"></script>
-  <script type="text/javascript" src="../../../app/javascript/activator/activator.js"></script>
-  <script type="text/javascript" src="../../../app/javascript/anim/anim.js"></script>
-  <script type="text/javascript" src="../../../app/javascript/confirmationoverlay/confirmationoverlay.js"></script>
-  <script type="text/javascript" src="../../../app/javascript/choiceedit/choiceedit.js"></script>
-  <script type="text/javascript" src="../../../app/javascript/effects/effects.js"></script>
-  <script type="text/javascript" src="../../../app/javascript/expander.js"></script>
-  <script type="text/javascript" src="../../../app/javascript/extras/extras.js"></script>
-  <script type="text/javascript" src="../../../app/javascript/formoverlay/formoverlay.js"></script>
-  <script type="text/javascript" src="../../../app/javascript/inlineedit/editor.js"></script>
-  <script type="text/javascript" src="../../../app/javascript/lazr/lazr.js"></script>
-  <script type="text/javascript" src="../../../app/javascript/overlay/overlay.js"></script>
-  <script type="text/javascript" src="../../../app/javascript/picker/picker.js"></script>
-  <script type="text/javascript" src="../../../app/javascript/picker/picker_patcher.js"></script>
-  <script type="text/javascript" src="../../../app/javascript/picker/person_picker.js"></script>
-
-
-  <!-- The module under test -->
-  <script type="text/javascript" src="../branchmergeproposal.nominate.js"></script>
-
-  <!-- The test suite -->
-  <script type="text/javascript" src="test_branchmergeproposal.nominate.js"></script>
-
-</head>
-<body class="yui3-skin-sam">
-    <div id="fixture"></div>
-    <script type="text/x-template" id="form-template">
-      <form name='launchpadform'>
-          <input type="text" name="field.target_branch.target_branch" id="field.target_branch.target_branch" value=""/>
-          <input type="text" name="field.reviewer" id="field.reviewer" value=""/>
-          <input type="text" name="field.review_type" id="field.review_type" value="" disabled="disabled"/>
-          <input type="submit" class="button" value="Propose Merge" name="field.actions.register" id="field.actions.register"/>
-      </form>
-    </script>
-</body>
-</html>
-=======
       <title>Test branchmergeproposal</title>
 
       <!-- YUI and test setup -->
@@ -77,7 +26,7 @@
       <link rel="stylesheet" href="../../../app/javascript/testing/test.css" />
 
       <!-- Dependencies -->
-      <script type="text/javascript" src="../../../../../build/js/lp/lp.mustache.js"></script>
+      <script type="text/javascript" src="../../../../../build/js/lp/app/mustache.js"></script>
       <script type="text/javascript" src="../../../../../build/js/lp/app/client.js"></script>
       <script type="text/javascript" src="../../../../../build/js/lp/app/lp.js"></script>
       <script type="text/javascript" src="../../../../../build/js/lp/app/activator/activator.js"></script>
@@ -122,5 +71,4 @@
         </script>
 
     </body>
-</html>
->>>>>>> 9931933a
+</html>