--- conflicted
+++ resolved
@@ -644,16 +644,11 @@
                        consecutive_failure_count
                        getImportDetailsForDisplay"/>
     <require
-<<<<<<< HEAD
        permission="launchpad.AnyPerson"
        attributes="tryFailingImportAgain"/>
     <require
        permission="launchpad.Edit"
        attributes="updateFromData"/>
-=======
-        permission="launchpad.Edit"
-        attributes="updateFromData"/>
->>>>>>> 6c5c5441
 
     <!-- ICodeImport has no set_schema, because all modifications should be
          done through methods that create CodeImportEvent objects when
