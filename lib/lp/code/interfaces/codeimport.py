# Copyright 2009 Canonical Ltd.  This software is licensed under the
# GNU Affero General Public License version 3 (see the file LICENSE).

# pylint: disable-msg=E0211,E0213

"""Code import interfaces."""

__metaclass__ = type

__all__ = [
    'ICodeImport',
    'ICodeImportSet',
    ]

import re

from zope.interface import Attribute, Interface
from zope.schema import Datetime, Choice, Int, TextLine, Timedelta
from CVS.protocol import CVSRoot, CvsRootError

from canonical.launchpad import _
from canonical.launchpad.fields import PublicPersonChoice, URIField
from canonical.launchpad.validators import LaunchpadValidationError
from lp.code.enums import CodeImportReviewStatus, RevisionControlSystems
from lp.code.interfaces.branch import IBranch

from lazr.restful.declarations import (
    export_as_webservice_entry, exported)
from lazr.restful.fields import ReferenceChoice


def validate_cvs_root(cvsroot):
    try:
        root = CVSRoot(cvsroot)
    except CvsRootError, e:
        raise LaunchpadValidationError(e)
    if root.method == 'local':
        raise LaunchpadValidationError('Local CVS roots are not allowed.')
    if not root.hostname:
        raise LaunchpadValidationError('CVS root is invalid.')
    if root.hostname.count('.') == 0:
        raise LaunchpadValidationError(
            'Please use a fully qualified host name.')
    return True


def validate_cvs_module(cvsmodule):
    valid_module = re.compile('^[a-zA-Z][a-zA-Z0-9_/.+-]*$')
    if not valid_module.match(cvsmodule):
        raise LaunchpadValidationError(
            'The CVS module contains illegal characters.')
    if cvsmodule == 'CVS':
        raise LaunchpadValidationError(
            'A CVS module can not be called "CVS".')
    return True


def validate_cvs_branch(branch):
    if branch and re.match('^[a-zA-Z][a-zA-Z0-9_-]*$', branch):
        return True
    else:
        raise LaunchpadValidationError('Your CVS branch name is invalid.')


class ICodeImport(Interface):
    """A code import to a Bazaar Branch."""

    export_as_webservice_entry()

    id = Int(readonly=True, required=True)
    date_created = Datetime(
        title=_("Date Created"), required=True, readonly=True)

    branch = exported(
        ReferenceChoice(
            title=_('Branch'), required=True, readonly=True,
<<<<<<< HEAD
            vocabulary='Branch',
            description=_(
                "The Bazaar branch produced by the import system.")))
=======
            vocabulary='Branch', schema=IBranch,
            description=_("The Bazaar branch produced by the "
                "import system.")))
>>>>>>> 5cc857a2

    registrant = PublicPersonChoice(
        title=_('Registrant'), required=True, readonly=True,
        vocabulary='ValidPersonOrTeam',
        description=_("The person who initially requested this import."))

    review_status = exported(
        Choice(
            title=_("Review Status"), vocabulary=CodeImportReviewStatus,
            default=CodeImportReviewStatus.NEW, readonly=True,
            description=_("Before a code import is performed, it is reviewed."
                " Only reviewed imports are processed.")))

    rcs_type = exported(
        Choice(title=_("Type of RCS"), readonly=True,
            required=True, vocabulary=RevisionControlSystems,
            description=_(
                "The version control system to import from. "
                "Can be CVS or Subversion.")))

    url = exported(
        URIField(title=_("URL"), required=False, readonly=True,
            description=_("The URL of the VCS branch."),
            allowed_schemes=["http", "https", "svn", "git"],
            allow_userinfo=False, # Only anonymous access is supported.
            allow_port=True,
            allow_query=False,    # Query makes no sense in Subversion.
            allow_fragment=False, # Fragment makes no sense in Subversion.
            trailing_slash=False)) # See http://launchpad.net/bugs/56357.

    cvs_root = exported(
        TextLine(title=_("Repository"), required=False, readonly=True,
            constraint=validate_cvs_root,
            description=_("The CVSROOT. "
                "Example: :pserver:anonymous@anoncvs.gnome.org:/cvs/gnome")))

    cvs_module = exported(
        TextLine(title=_("Module"), required=False, readonly=True,
            constraint=validate_cvs_module,
            description=_("The path to import within the repository."
                " Usually, it is the name of the project.")))

    date_last_successful = exported(
        Datetime(title=_("Last successful"), required=False, readonly=True))

    update_interval = Timedelta(
        title=_("Update interval"), required=False, description=_(
        "The user-specified time between automatic updates of this import. "
        "If this is unspecified, the effective update interval is a default "
        "value selected by Launchpad administrators."))

    effective_update_interval = Timedelta(
        title=_("Effective update interval"), required=True, readonly=True,
        description=_(
        "The effective time between automatic updates of this import. "
        "If the user did not specify an update interval, this is a default "
        "value selected by Launchpad administrators."))

    def getImportDetailsForDisplay():
        """Get a one-line summary of the location this import is from."""

    import_job = Choice(
        title=_("Current job"),
        readonly=True, vocabulary='CodeImportJob',
        description=_(
            "The current job for this import, either pending or running."))

    results = Attribute("The results for this code import.")

    consecutive_failure_count = Attribute(
        "How many times in a row this import has failed.")

    def updateFromData(data, user):
        """Modify attributes of the `CodeImport`.

        Creates and returns a MODIFY `CodeImportEvent` if changes were made.

        This method preserves the invariant that a `CodeImportJob` exists for
        a given import if and only if its review_status is REVIEWED, creating
        and deleting jobs as necessary.

        :param data: dictionary whose keys are attribute names and values are
            attribute values.
        :param user: user who made the change, to record in the
            `CodeImportEvent`.  May be ``None``.
        :return: The MODIFY `CodeImportEvent`, if any changes were made, or
            None if no changes were made.
        """

    def tryFailingImportAgain(user):
        """Try a failing import again.

        This method sets the review_status back to REVIEWED and requests the
        import be attempted as soon as possible.

        The import must be in the FAILING state.

        :param user: the user who is requesting the import be tried again.
        """


class ICodeImportSet(Interface):
    """Interface representing the set of code imports."""

    def new(registrant, target, branch_name, rcs_type, url=None,
            cvs_root=None, cvs_module=None, review_status=None):
        """Create a new CodeImport.

        :param target: An `IBranchTarget` that the code is associated with.
        """

    def get(id):
        """Get a CodeImport by its id.

        Raises `NotFoundError` if no such import exists.
        """

    def getByBranch(branch):
        """Get the CodeImport, if any, associated to a Branch."""

    def getByCVSDetails(cvs_root, cvs_module):
        """Get the CodeImport with the specified CVS details."""

    def getByURL(url):
        """Get the CodeImport with the url."""

    def delete(id):
        """Delete a CodeImport given its id."""

    def search(review_status=None, rcs_type=None):
        """Find the CodeImports of the given status and type.

        :param review_status: An entry from the `CodeImportReviewStatus`
            schema, or None, which signifies 'any status'.
        :param rcs_type: An entry from the `RevisionControlSystems`
            schema, or None, which signifies 'any type'.
        """<|MERGE_RESOLUTION|>--- conflicted
+++ resolved
@@ -74,15 +74,9 @@
     branch = exported(
         ReferenceChoice(
             title=_('Branch'), required=True, readonly=True,
-<<<<<<< HEAD
-            vocabulary='Branch',
-            description=_(
-                "The Bazaar branch produced by the import system.")))
-=======
             vocabulary='Branch', schema=IBranch,
             description=_("The Bazaar branch produced by the "
                 "import system.")))
->>>>>>> 5cc857a2
 
     registrant = PublicPersonChoice(
         title=_('Registrant'), required=True, readonly=True,
