--- conflicted
+++ resolved
@@ -76,22 +76,11 @@
         """
 
 
-<<<<<<< HEAD
-class IBranchScanJob(Interface):
-    """ A job to scan branches."""
-
-    def run():
-        """Scan a branch for new revisions."""
-
-
-class IBranchScanJobSource(Interface):
-=======
 class IBranchScanJob(IRunnableJob):
     """ A job to scan branches."""
 
 
 class IBranchScanJobSource(IJobSource):
->>>>>>> cac9e547
 
     def create(branch):
         """Scan a branch for new revisions.
@@ -99,13 +88,6 @@
         :param branch: The database branch to upgrade.
         """
 
-<<<<<<< HEAD
-    def iterReady():
-        """Iterate through all IBranchScanJobs."""
-
-
-=======
->>>>>>> cac9e547
 class IBranchUpgradeJob(IRunnableJob):
     """A job to upgrade branches with out-of-date formats."""
 
