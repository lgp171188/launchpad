# Copyright 2009-2010 Canonical Ltd.  This software is licensed under the
# GNU Affero General Public License version 3 (see the file LICENSE).

# pylint: disable-msg=E0211,E0213,F0401

"""Interface of the `SourcePackageRecipe` content type."""


__metaclass__ = type


__all__ = [
    'ISourcePackageRecipe',
    'ISourcePackageRecipeData',
    'ISourcePackageRecipeSource',
    'MINIMAL_RECIPE_TEXT',
    'RECIPE_BETA_FLAG',
    'RECIPE_ENABLED_FLAG',
    ]


from textwrap import dedent

from lazr.restful.declarations import (
    call_with,
    export_as_webservice_entry,
    export_read_operation,
    export_write_operation,
    exported,
    mutator_for,
    operation_for_version,
    operation_parameters,
<<<<<<< HEAD
    operation_returns_collection_of,
    operation_returns_entry,
=======
    operation_removed_in_version,
>>>>>>> 38ff1c7e
    REQUEST_USER,
    )
from lazr.restful.fields import (
    CollectionField,
    Reference,
    )
from lazr.restful.interface import copy_field
from zope.interface import (
    Attribute,
    Interface,
    )
from zope.schema import (
    Bool,
    Choice,
    Datetime,
    Int,
    Object,
    Text,
    TextLine,
    )

from canonical.config import config
from canonical.launchpad import _
from canonical.launchpad.validators.name import name_validator
from lp.code.interfaces.branch import IBranch
from lp.registry.interfaces.distroseries import IDistroSeries
from lp.registry.interfaces.pocket import PackagePublishingPocket
from lp.registry.interfaces.role import IHasOwner
from lp.services.fields import (
    Description,
    PersonChoice,
    PublicPersonChoice,
    )
from lp.soyuz.interfaces.archive import IArchive


RECIPE_ENABLED_FLAG = u'code.recipes_enabled'
RECIPE_BETA_FLAG = u'code.recipes.beta'

MINIMAL_RECIPE_TEXT = dedent(u'''\
    # bzr-builder format 0.3 deb-version {debupstream}-0~{revno}
    %s
    ''')


class ISourcePackageRecipeData(Interface):
    """A recipe as database data, not text."""

    base_branch = Object(
        schema=IBranch, title=_("Base branch"), description=_(
            "The base branch to use when building the recipe."))

    deb_version_template = TextLine(
        title=_('deb-version template'),
        description = _(
            'The template that will be used to generate a deb version.'),)

    def getReferencedBranches():
        """An iterator of the branches referenced by this recipe."""


class ISourcePackageRecipeView(Interface):
    """IBranch attributes that require launchpad.View permission."""

    id = Int()

    date_created = Datetime(required=True, readonly=True)

    registrant = exported(
        PublicPersonChoice(
            title=_("The person who created this recipe."),
            required=True, readonly=True,
            vocabulary='ValidPersonOrTeam'))

    recipe_text = exported(Text(readonly=True))

    def isOverQuota(requester, distroseries):
        """True if the recipe/requester/distroseries combo is >= quota.

        :param requester: The Person requesting a build.
        :param distroseries: The distroseries to build for.
        """

    @operation_returns_collection_of(Interface)
    @export_read_operation()
    def getBuilds():
        """Return a ResultSet of all the non-pending builds."""

    @operation_returns_collection_of(Interface)
    @export_read_operation()
    def getPendingBuilds():
        """Return a ResultSet of all the pending builds."""

    @operation_returns_entry(Interface)
    @export_read_operation()
    def getLastBuild():
        """Return the the most recent build of this recipe."""

    @call_with(requester=REQUEST_USER)
    @operation_parameters(
        archive=Reference(schema=IArchive),
        distroseries=Reference(schema=IDistroSeries),
        pocket=Choice(vocabulary=PackagePublishingPocket,))
    @operation_returns_entry(Interface)
    @export_write_operation()
    def requestBuild(archive, distroseries, requester, pocket):
        """Request that the recipe be built in to the specified archive.

        :param archive: The IArchive which you want the build to end up in.
        :param requester: the person requesting the build.
        :param pocket: the pocket that should be targeted.
        :raises: various specific upload errors if the requestor is not
            able to upload to the archive.
        """


class ISourcePackageRecipeEdit(Interface):
    """ISourcePackageRecipe methods that require launchpad.Edit permission."""

    @mutator_for(ISourcePackageRecipeView['recipe_text'])
    @operation_for_version("devel")
    @operation_parameters(
        recipe_text=copy_field(
            ISourcePackageRecipeView['recipe_text']))
    @export_write_operation()
    def setRecipeText(recipe_text):
        """Set the text of the recipe."""

    def destroySelf():
        """Remove this SourcePackageRecipe from the database.

        This requires deleting any rows with non-nullable foreign key
        references to this object.
        """


class ISourcePackageRecipeEditableAttributes(IHasOwner):
    """ISourcePackageRecipe attributes that can be edited.

    These attributes need launchpad.View to see, and launchpad.Edit to change.
    """
    daily_build_archive = exported(Reference(
        IArchive, title=_("The archive to use for daily builds.")))

    builder_recipe = Attribute(
        _("The bzr-builder data structure for the recipe."))

    owner = exported(
        PersonChoice(
            title=_('Owner'),
            required=True, readonly=False,
            vocabulary='UserTeamsParticipationPlusSelf',
            description=_("The person or team who can edit this recipe.")))

    distroseries = CollectionField(
        Reference(IDistroSeries), title=_("The distroseries this recipe will"
            " build a source package for"),
        readonly=False)
    build_daily = exported(Bool(
        title=_("Built daily"),
        description=_("Automatically build each day, if the source has changed.")))

    name = exported(TextLine(
            title=_("Name"), required=True,
            constraint=name_validator,
            description=_("The name of this recipe.")))

    description = exported(Description(
        title=_('Description'), required=True,
        description=_('A short description of the recipe.')))

    date_last_modified = exported(
        Datetime(required=True, readonly=True))

    is_stale = Bool(title=_('Recipe is stale.'))


class ISourcePackageRecipe(ISourcePackageRecipeData,
    ISourcePackageRecipeEdit, ISourcePackageRecipeEditableAttributes,
    ISourcePackageRecipeView):
    """An ISourcePackageRecipe describes how to build a source package.

    More precisely, it describes how to combine a number of branches into a
    debianized source tree.
    """
    export_as_webservice_entry()
    base_branch = Reference(
        IBranch, title=_("The base branch used by this recipe."),
        required=True, readonly=True)


class ISourcePackageRecipeSource(Interface):
    """A utility of this interface can be used to create and access recipes.
    """

    def new(registrant, owner, distroseries, name,
            builder_recipe, description):
        """Create an `ISourcePackageRecipe`."""

    def exists(owner, name):
        """Check to see if a recipe by the same name and owner exists."""<|MERGE_RESOLUTION|>--- conflicted
+++ resolved
@@ -30,12 +30,8 @@
     mutator_for,
     operation_for_version,
     operation_parameters,
-<<<<<<< HEAD
     operation_returns_collection_of,
     operation_returns_entry,
-=======
-    operation_removed_in_version,
->>>>>>> 38ff1c7e
     REQUEST_USER,
     )
 from lazr.restful.fields import (
