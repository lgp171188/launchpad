--- conflicted
+++ resolved
@@ -48,6 +48,7 @@
     PreviewDiff,
     StaticDiff,
     )
+from lp.code.tests.helpers import add_revision_to_branch
 from lp.testing import (
     login_person,
     TestCaseWithFactory,
@@ -578,64 +579,6 @@
         view = create_initialized_view(self.bmp, '+index')
         self.assertEqual([], view.linked_bugs)
 
-<<<<<<< HEAD
-    def test_revision_end_date_active(self):
-        # An active merge proposal will have None as an end date.
-        bmp = self.factory.makeBranchMergeProposal()
-        view = create_initialized_view(bmp, '+index')
-        self.assertIs(None, view.revision_end_date)
-
-    def test_revision_end_date_merged(self):
-        # An merged proposal will have the date merged as an end date.
-        bmp = self.factory.makeBranchMergeProposal(
-            set_state=BranchMergeProposalStatus.MERGED)
-        view = create_initialized_view(bmp, '+index')
-        self.assertEqual(bmp.date_merged, view.revision_end_date)
-
-    def test_revision_end_date_rejected(self):
-        # An rejected proposal will have the date reviewed as an end date.
-        bmp = self.factory.makeBranchMergeProposal(
-            set_state=BranchMergeProposalStatus.REJECTED)
-        view = create_initialized_view(bmp, '+index')
-        self.assertEqual(bmp.date_reviewed, view.revision_end_date)
-
-    def assertRevisionGroups(self, bmp, expected_groups):
-        """Get the groups for the merge proposal and check them."""
-        view = create_initialized_view(bmp, '+index')
-        groups = view._getRevisionsSinceReviewStart()
-        view_groups = [
-            obj.revisions for obj in sorted(
-                groups, key=operator.attrgetter('date'))]
-        self.assertEqual(expected_groups, view_groups)
-
-    def test_getRevisionsSinceReviewStart_no_revisions(self):
-        # If there have been no revisions pushed since the start of the
-        # review, the method returns an empty list.
-        self.assertRevisionGroups(self.bmp, [])
-
-    def test_getRevisionsSinceReviewStart_groups(self):
-        # Revisions that were scanned at the same time have the same
-        # date_created.  These revisions are grouped together.
-        review_date = datetime(2009, 9, 10, tzinfo=pytz.UTC)
-        bmp = self.factory.makeBranchMergeProposal(
-            date_created=review_date)
-        login_person(bmp.registrant)
-        bmp.requestReview(review_date)
-        revision_date = review_date + timedelta(days=1)
-        revisions = []
-        for date in range(2):
-            revisions.append(
-                add_revision_to_branch(
-                    self.factory, bmp.source_branch, revision_date))
-            revisions.append(
-                add_revision_to_branch(
-                    self.factory, bmp.source_branch, revision_date))
-            revision_date += timedelta(days=1)
-        expected_groups = [
-            [revisions[0], revisions[1]],
-            [revisions[2], revisions[3]]]
-        self.assertRevisionGroups(bmp, expected_groups)
-
     def test_CodeReviewNewRevisions_implements_ICodeReviewNewRevisions(self):
         # The browser helper class implements its interface.
         review_date = datetime(2009, 9, 10, tzinfo=pytz.UTC)
@@ -646,13 +589,10 @@
             self.factory, bmp.source_branch, revision_date)
 
         view = create_initialized_view(bmp, '+index')
-        groups = view._getRevisionsSinceReviewStart()
-        new_revisions = groups[0]
+        new_revisions = view.conversation.comments[0]
 
         self.assertTrue(verifyObject(ICodeReviewNewRevisions, new_revisions))
 
-=======
->>>>>>> a2e58a5f
     def test_include_superseded_comments(self):
         for x, time in zip(range(3), time_counter()):
             if x != 0:
