# Copyright 2010 Canonical Ltd.  This software is licensed under the
# GNU Affero General Public License version 3 (see the file LICENSE).
# pylint: disable-msg=F0401,E1002

"""Tests for the source package recipe view classes and templates."""

__metaclass__ = type


from BeautifulSoup import BeautifulSoup
from datetime import (
    datetime,
    timedelta,
    )
from textwrap import dedent

from mechanize import LinkNotFoundError
from pytz import UTC
from testtools.matchers import Equals
import transaction
from zope.component import getUtility
from zope.security.interfaces import Unauthorized
from zope.security.proxy import removeSecurityProxy

from canonical.database.constants import UTC_NOW
from canonical.launchpad.interfaces.launchpad import ILaunchpadCelebrities
from canonical.launchpad.webapp.servers import LaunchpadTestRequest
from canonical.launchpad.testing.pages import (
    extract_text,
    find_main_content,
    find_tag_by_id,
    find_tags_by_class,
    get_feedback_messages,
    get_radio_button_text_for_field,
    )
from canonical.launchpad.webapp import canonical_url
from canonical.launchpad.webapp.interfaces import ILaunchpadRoot
from canonical.testing.layers import (
    DatabaseFunctionalLayer,
    LaunchpadFunctionalLayer,
    )
from lp.buildmaster.enums import BuildStatus
from lp.code.browser.sourcepackagerecipe import (
    SourcePackageRecipeRequestBuildsView,
    SourcePackageRecipeEditView,
    SourcePackageRecipeView)
from lp.code.browser.sourcepackagerecipebuild import (
    SourcePackageRecipeBuildView,
    )
from lp.code.interfaces.sourcepackagerecipe import (
    MINIMAL_RECIPE_TEXT,
    RECIPE_BETA_FLAG,
    RECIPE_ENABLED_FLAG,
    )
from lp.code.tests.helpers import recipe_parser_newest_version
from lp.registry.interfaces.person import (
    TeamSubscriptionPolicy,
    )
from lp.registry.interfaces.pocket import PackagePublishingPocket
from lp.registry.interfaces.series import SeriesStatus
from lp.services.features.testing import FeatureFixture
from lp.services.propertycache import clear_property_cache
from lp.soyuz.model.processor import ProcessorFamily
from lp.testing import (
    ANONYMOUS,
    BrowserTestCase,
    login,
    login_person,
    person_logged_in,
    TestCaseWithFactory,
    time_counter,
    )
from lp.testing.factory import remove_security_proxy_and_shout_at_engineer
from lp.testing.matchers import (
    MatchesTagText,
    MatchesPickerText,
    )
from lp.testing.views import create_initialized_view


class TestCanonicalUrlForRecipe(TestCaseWithFactory):

    layer = DatabaseFunctionalLayer

    def test_canonical_url(self):
        owner = self.factory.makePerson(name='recipe-owner')
        recipe = self.factory.makeSourcePackageRecipe(
            owner=owner, name=u'recipe-name')
        self.assertEqual(
            'http://code.launchpad.dev/~recipe-owner/+recipe/recipe-name',
            canonical_url(recipe))


class TestCaseForRecipe(BrowserTestCase):
    """Create some sample data for recipe tests."""

    def setUp(self):
        """Provide useful defaults."""
        super(TestCaseForRecipe, self).setUp()
        self.chef = self.factory.makePerson(
            displayname='Master Chef', name='chef', password='test')
        self.user = self.chef
        self.ppa = self.factory.makeArchive(
            displayname='Secret PPA', owner=self.chef, name='ppa')
        self.squirrel = self.factory.makeDistroSeries(
            displayname='Secret Squirrel', name='secret', version='100.04',
            distribution=self.ppa.distribution)
        naked_squirrel = remove_security_proxy_and_shout_at_engineer(
            self.squirrel)
        naked_squirrel.nominatedarchindep = self.squirrel.newArch(
            'i386', ProcessorFamily.get(1), False, self.chef,
            supports_virtualized=True)

    def makeRecipe(self):
        """Create and return a specific recipe."""
        chocolate = self.factory.makeProduct(name='chocolate')
        cake_branch = self.factory.makeProductBranch(
            owner=self.chef, name='cake', product=chocolate)
        return self.factory.makeSourcePackageRecipe(
            owner=self.chef, distroseries=self.squirrel, name=u'cake_recipe',
            description=u'This recipe builds a foo for disto bar, with my'
            ' Secret Squirrel changes.', branches=[cake_branch],
            daily_build_archive=self.ppa)

    def checkRelatedBranches(self, related_series_branch_info,
                             related_package_branch_info, browser_contents):
        """Check that the browser contents contain the correct branch info."""
        login(ANONYMOUS)
        soup = BeautifulSoup(browser_contents)

        # The related branches collapsible section needs to be there.
        related_branches = soup.find('fieldset', {'id': 'related-branches'})
        self.assertIsNot(related_branches, None)

        # Check the related package branches.
        root_url = canonical_url(
            getUtility(ILaunchpadRoot), rootsite='code')
        root_url = root_url.rstrip('/')
        branch_table = soup.find(
            'table', {'id': 'related-package-branches-listing'})
        if not related_package_branch_info:
            self.assertIs(branch_table, None)
        else:
            rows = branch_table.tbody.findAll('tr')

            package_branches_info = []
            for row in rows:
                branch_links = row.findAll('a')
                self.assertEqual(2, len(branch_links))
                package_branches_info.append(
                    '%s%s' % (root_url, branch_links[0]['href']))
                package_branches_info.append(branch_links[0].renderContents())
                package_branches_info.append(
                    '%s%s' % (root_url, branch_links[1]['href']))
                package_branches_info.append(branch_links[1].renderContents())
            expected_branch_info = []
            for branch_info in related_package_branch_info:
                branch = branch_info[0]
                distro_series = branch_info[1]
                expected_branch_info.append(
                    canonical_url(branch, rootsite='code'))
                expected_branch_info.append(branch.displayname)
                expected_branch_info.append(
                    canonical_url(distro_series, rootsite='code'))
                expected_branch_info.append(distro_series.name)
            self.assertEqual(package_branches_info, expected_branch_info)

        # Check the related series branches.
        branch_table = soup.find(
            'table', {'id': 'related-series-branches-listing'})
        if not related_series_branch_info:
            self.assertIs(branch_table, None)
        else:
            rows = branch_table.tbody.findAll('tr')

            series_branches_info = []
            for row in rows:
                branch_links = row.findAll('a')
                self.assertEqual(2, len(branch_links))
                series_branches_info.append(
                    '%s%s' % (root_url, branch_links[0]['href']))
                series_branches_info.append(branch_links[0].renderContents())
                series_branches_info.append(branch_links[1]['href'])
                series_branches_info.append(branch_links[1].renderContents())
            expected_branch_info = []
            for branch_info in related_series_branch_info:
                branch = branch_info[0]
                product_series = branch_info[1]
                expected_branch_info.append(
                    canonical_url(branch,
                                  rootsite='code',
                                  path_only_if_possible=True))
                expected_branch_info.append(branch.displayname)
                expected_branch_info.append(
                    canonical_url(product_series,
                                  path_only_if_possible=True))
                expected_branch_info.append(product_series.name)
            self.assertEqual(expected_branch_info, series_branches_info)


def get_message_text(browser, index):
    """Return the text of a message, specified by index."""
    tags = find_tags_by_class(browser.contents, 'message')[index]
    return extract_text(tags)


class TestSourcePackageRecipeAddViewInitalValues(TestCaseWithFactory):

    layer = DatabaseFunctionalLayer

    def test_project_branch_initial_name(self):
        # When a project branch is used, the initial name is the name of the
        # project followed by "-daily"
        widget = self.factory.makeProduct(name='widget')
        branch = self.factory.makeProductBranch(widget)
        with person_logged_in(branch.owner):
            view = create_initialized_view(branch, '+new-recipe')
        self.assertThat('widget-daily', Equals(view.initial_values['name']))

    def test_package_branch_initial_name(self):
        # When a package branch is used, the initial name is the name of the
        # source package followed by "-daily"
        branch = self.factory.makePackageBranch(sourcepackagename='widget')
        with person_logged_in(branch.owner):
            view = create_initialized_view(branch, '+new-recipe')
        self.assertThat('widget-daily', Equals(view.initial_values['name']))

    def test_personal_branch_initial_name(self):
        # When a personal branch is used, the initial name is the name of the
        # branch followed by "-daily". +junk-daily is not valid nor
        # helpful.
        branch = self.factory.makePersonalBranch(name='widget')
        with person_logged_in(branch.owner):
            view = create_initialized_view(branch, '+new-recipe')
        self.assertThat('widget-daily', Equals(view.initial_values['name']))

    def test_initial_name_exists(self):
        # If the initial name exists, a generator is used to find an unused
        # name by appending a numbered suffix on the end.
        owner = self.factory.makePerson()
        self.factory.makeSourcePackageRecipe(owner=owner, name=u'widget-daily')
        widget = self.factory.makeProduct(name='widget')
        branch = self.factory.makeProductBranch(widget)
        with person_logged_in(owner):
            view = create_initialized_view(branch, '+new-recipe')
        self.assertThat('widget-daily-1', Equals(view.initial_values['name']))

    def test_initial_series(self):
        # The initial series are those that are current or in development.
        archive = self.factory.makeArchive()
        experimental = self.factory.makeDistroSeries(
            distribution=archive.distribution,
            status=SeriesStatus.EXPERIMENTAL)
        development = self.factory.makeDistroSeries(
            distribution=archive.distribution,
            status=SeriesStatus.DEVELOPMENT)
        frozen = self.factory.makeDistroSeries(
            distribution=archive.distribution,
            status=SeriesStatus.FROZEN)
        current = self.factory.makeDistroSeries(
            distribution=archive.distribution,
            status=SeriesStatus.CURRENT)
        supported = self.factory.makeDistroSeries(
            distribution=archive.distribution,
            status=SeriesStatus.SUPPORTED)
        obsolete = self.factory.makeDistroSeries(
            distribution=archive.distribution,
            status=SeriesStatus.OBSOLETE)
        future = self.factory.makeDistroSeries(
            distribution=archive.distribution,
            status=SeriesStatus.FUTURE)
        branch = self.factory.makeAnyBranch()
        with person_logged_in(archive.owner):
            view = create_initialized_view(branch, '+new-recipe')
        series = set(view.initial_values['distroseries'])
        initial_series = set([development, current])
        self.assertEqual(initial_series, series.intersection(initial_series))
        other_series = set(
            [experimental, frozen, supported, obsolete, future])
        self.assertEqual(set(), series.intersection(other_series))


class TestSourcePackageRecipeAddView(TestCaseForRecipe):

    layer = DatabaseFunctionalLayer

    def setUp(self):
        super(TestSourcePackageRecipeAddView, self).setUp()
        self.useFixture(
            FeatureFixture(
                {RECIPE_ENABLED_FLAG: 'on',
                 RECIPE_BETA_FLAG: 'true'}))

    def makeBranch(self):
        product = self.factory.makeProduct(
            name='ratatouille', displayname='Ratatouille')
        branch = self.factory.makeBranch(
            owner=self.chef, product=product, name='veggies')
        self.factory.makeSourcePackage(sourcepackagename='ratatouille')
        return branch

    def test_create_new_recipe_not_logged_in(self):
        product = self.factory.makeProduct(
            name='ratatouille', displayname='Ratatouille')
        branch = self.factory.makeBranch(
            owner=self.chef, product=product, name='veggies')

        browser = self.getViewBrowser(branch, no_login=True)
        self.assertRaises(
            Unauthorized, browser.getLink('Create packaging recipe').click)

    def test_create_new_recipe(self):
        branch = self.makeBranch()
        # A new recipe can be created from the branch page.
        browser = self.getUserBrowser(canonical_url(branch), user=self.chef)
        browser.getLink('Create packaging recipe').click()

        browser.getControl(name='field.name').value = 'daily'
        browser.getControl('Description').value = 'Make some food!'
        browser.getControl('Create Recipe').click()

        content = find_main_content(browser.contents)
        self.assertEqual('daily', extract_text(content.h1))
        self.assertThat(
            'Make some food!', MatchesTagText(content, 'edit-description'))
        self.assertThat(
            'Master Chef', MatchesPickerText(content, 'edit-owner'))
        self.assertThat(
            'Secret PPA',
            MatchesPickerText(content, 'edit-daily_build_archive'))

    def test_create_new_recipe_private_branch(self):
        # Recipes can't be created on private branches.
        with person_logged_in(self.chef):
            branch = self.factory.makeBranch(private=True, owner=self.chef)
            branch_url = canonical_url(branch)

        browser = self.getUserBrowser(branch_url, user=self.chef)
        self.assertRaises(
            LinkNotFoundError,
            browser.getLink,
            'Create packaging recipe')

    def test_create_new_recipe_users_teams_as_owner_options(self):
        # Teams that the user is in are options for the recipe owner.
        self.factory.makeTeam(
            name='good-chefs', displayname='Good Chefs', members=[self.chef])
        browser = self.getViewBrowser(
            self.makeBranch(), '+new-recipe', user=self.chef)
        # The options for the owner include the Good Chefs team.
        options = browser.getControl(name='field.owner.owner').displayOptions
        self.assertEquals(
            ['Good Chefs (good-chefs)', 'Master Chef (chef)'],
            sorted([str(option) for option in options]))

    def test_create_new_recipe_team_owner(self):
        # New recipes can be owned by teams that the user is a member of.
        team = self.factory.makeTeam(
            name='good-chefs', displayname='Good Chefs', members=[self.chef])
        browser = self.getViewBrowser(
            self.makeBranch(), '+new-recipe', user=self.chef)
        browser.getControl(name='field.name').value = 'daily'
        browser.getControl('Description').value = 'Make some food!'
        browser.getControl('Other').click()
        browser.getControl(name='field.owner.owner').displayValue = [
            'Good Chefs']
        browser.getControl('Create Recipe').click()

        login(ANONYMOUS)
        recipe = team.getRecipe(u'daily')
        self.assertEqual(team, recipe.owner)
        self.assertEqual('daily', recipe.name)

    def test_create_new_recipe_suggests_user(self):
        """The current user is suggested as a recipe owner, once."""
        branch = self.factory.makeBranch(owner=self.chef)
        text = self.getMainText(branch, '+new-recipe')
        self.assertTextMatchesExpressionIgnoreWhitespace(
            r'Owner: Master Chef \(chef\) Other:', text)

    def test_create_new_recipe_suggests_user_team(self):
        """If current user is a member of branch owner, it is suggested."""
        team = self.factory.makeTeam(
            name='branch-team', displayname='Branch Team',
            members=[self.chef])
        branch = self.factory.makeBranch(owner=team)
        text = self.getMainText(branch, '+new-recipe')
        self.assertTextMatchesExpressionIgnoreWhitespace(
            r'Owner: Master Chef \(chef\)'
            r' Branch Team \(branch-team\) Other:', text)

    def test_create_new_recipe_ignores_non_user_team(self):
        """If current user isn't a member of branch owner, it is ignored."""
        team = self.factory.makeTeam(
            name='branch-team', displayname='Branch Team')
        branch = self.factory.makeBranch(owner=team)
        text = self.getMainText(branch, '+new-recipe')
        self.assertTextMatchesExpressionIgnoreWhitespace(
            r'Owner: Master Chef \(chef\) Other:', text)

    def test_create_recipe_forbidden_instruction(self):
        # We don't allow the "run" instruction in our recipes.  Make sure this
        # is communicated to the user properly.
        product = self.factory.makeProduct(
            name='ratatouille', displayname='Ratatouille')
        branch = self.factory.makeBranch(
            owner=self.chef, product=product, name='veggies')
        browser = self.getViewBrowser(branch, '+new-recipe', user=self.chef)
        browser.getControl('Description').value = 'Make some food!'
        browser.getControl('Recipe text').value = (
            browser.getControl('Recipe text').value + 'run cat /etc/passwd')
        browser.getControl('Create Recipe').click()
        self.assertEqual(
            get_message_text(browser, 2),
            'The bzr-builder instruction "run" is not permitted here.')

    def createRecipe(self, recipe_text, branch=None):
        if branch is None:
            product = self.factory.makeProduct(
                name='ratatouille', displayname='Ratatouille')
            branch = self.factory.makeBranch(
                owner=self.chef, product=product, name='veggies')
        browser = self.getViewBrowser(branch, '+new-recipe', user=self.chef)
        browser.getControl(name='field.name').value = 'daily'
        browser.getControl('Description').value = 'Make some food!'
        browser.getControl('Recipe text').value = recipe_text
        browser.getControl('Create Recipe').click()
        return browser

    def test_create_recipe_usage(self):
        # The error for a recipe with invalid instruction parameters should
        # include instruction usage.
        branch = self.factory.makeBranch(name='veggies')
        self.factory.makeBranch(name='packaging')

        browser = self.createRecipe(
            dedent('''\
                # bzr-builder format 0.2 deb-version 0+{revno}
                %(branch)s
                merge
                ''' % {
                    'branch': branch.bzr_identity,
                }),
            branch=branch)
        self.assertEqual(
            'Error parsing recipe:3:6: '
            'End of line while looking for the branch id.\n'
            'Usage: merge NAME BRANCH [REVISION]',
            get_message_text(browser, 2))

    def test_create_recipe_no_distroseries(self):
        browser = self.getViewBrowser(self.makeBranch(), '+new-recipe')
        browser.getControl(name='field.name').value = 'daily'
        browser.getControl('Description').value = 'Make some food!'
        browser.getControl(name='field.distroseries').value = []
        browser.getControl('Create Recipe').click()
        self.assertEqual(
            'You must specify at least one series for daily builds.',
            get_message_text(browser, 2))

    def test_create_recipe_bad_base_branch(self):
        # If a user tries to create source package recipe with a bad base
        # branch location, they should get an error.
        browser = self.createRecipe(MINIMAL_RECIPE_TEXT % 'foo')
        self.assertEqual(
            get_message_text(browser, 2), 'foo is not a branch on Launchpad.')

    def test_create_recipe_bad_instruction_branch(self):
        # If a user tries to create source package recipe with a bad
        # instruction branch location, they should get an error.
        product = self.factory.makeProduct(
            name='ratatouille', displayname='Ratatouille')
        branch = self.factory.makeBranch(
            owner=self.chef, product=product, name='veggies')
        recipe = MINIMAL_RECIPE_TEXT % branch.bzr_identity
        recipe += 'nest packaging foo debian'
        browser = self.createRecipe(recipe, branch)
        self.assertEqual(
            get_message_text(browser, 2), 'foo is not a branch on Launchpad.')

    def test_create_recipe_format_too_new(self):
        # If the recipe's format version is too new, we should notify the
        # user.
        product = self.factory.makeProduct(
            name='ratatouille', displayname='Ratatouille')
        branch = self.factory.makeBranch(
            owner=self.chef, product=product, name='veggies')

        with recipe_parser_newest_version(145.115):
            recipe = dedent(u'''\
                # bzr-builder format 145.115 deb-version {debupstream}-0~{revno}
                %s
                ''') % branch.bzr_identity
            browser = self.createRecipe(recipe, branch)
            self.assertEqual(
                get_message_text(browser, 2),
                'The recipe format version specified is not available.')

    def test_create_dupe_recipe(self):
        # You shouldn't be able to create a duplicate recipe owned by the same
        # person with the same name.
        recipe = self.factory.makeSourcePackageRecipe(owner=self.chef)
        transaction.commit()
        recipe_name = recipe.name

        product = self.factory.makeProduct(
            name='ratatouille', displayname='Ratatouille')
        branch = self.factory.makeBranch(
            owner=self.chef, product=product, name='veggies')

        # A new recipe can be created from the branch page.
        browser = self.getUserBrowser(canonical_url(branch), user=self.chef)
        browser.getLink('Create packaging recipe').click()

        browser.getControl(name='field.name').value = recipe_name
        browser.getControl('Description').value = 'Make some food!'
        browser.getControl('Secret Squirrel').click()
        browser.getControl('Create Recipe').click()

        self.assertEqual(
            get_message_text(browser, 2),
            'There is already a recipe owned by Master Chef with this name.')

    def test_create_recipe_private_branch(self):
        # If a user tries to create source package recipe with a private
        # base branch, they should get an error.
        branch = self.factory.makeAnyBranch(private=True, owner=self.user)
        with person_logged_in(self.user):
            bzr_identity = branch.bzr_identity
        recipe_text = MINIMAL_RECIPE_TEXT % bzr_identity
        browser = self.createRecipe(recipe_text)
        self.assertEqual(
            get_message_text(browser, 2),
            'Recipe may not refer to private branch: %s' % bzr_identity)

    def _test_new_recipe_with_no_related_branches(self, branch):
        # The Related Branches section should not appear if there are no
        # related branches.
        # A new recipe can be created from the branch page.
        browser = self.getUserBrowser(
            canonical_url(branch, view_name='+new-recipe'), user=self.chef)
        # There shouldn't be a related-branches section if there are no
        # related branches..
        soup = BeautifulSoup(browser.contents)
        related_branches = soup.find('fieldset', {'id': 'related-branches'})
        self.assertIs(related_branches, None)

    def test_new_product_branch_with_no_related_branches_recipe(self):
        # We can create a new recipe off a product branch.
        branch = self.factory.makeBranch()
        self._test_new_recipe_with_no_related_branches(branch)

    def test_new_package_branch_with_no_linked_branches_recipe(self):
        # We can create a new recipe off a sourcepackage branch where the
        # sourcepackage has no linked branches.
        branch = self.factory.makePackageBranch()
        self._test_new_recipe_with_no_related_branches(branch)

    def test_new_recipe_with_package_branches(self):
        # The series branches table should not appear if there are none.
        (branch, related_series_branch_info, related_package_branches) = (
            self.factory.makeRelatedBranches(with_series_branches=False))
        browser = self.getUserBrowser(
            canonical_url(branch, view_name='+new-recipe'), user=self.chef)
        soup = BeautifulSoup(browser.contents)
        related_branches = soup.find('fieldset', {'id': 'related-branches'})
        self.assertIsNot(related_branches, None)
        related_branches = soup.find(
            'div', {'id': 'related-package-branches'})
        self.assertIsNot(related_branches, None)
        related_branches = soup.find(
            'div', {'id': 'related-series-branches'})
        self.assertIs(related_branches, None)

    def test_new_recipe_with_series_branches(self):
        # The package branches table should not appear if there are none.
        (branch, related_series_branch_info, related_package_branches) = (
            self.factory.makeRelatedBranches(with_package_branches=False))
        browser = self.getUserBrowser(
            canonical_url(branch, view_name='+new-recipe'), user=self.chef)
        soup = BeautifulSoup(browser.contents)
        related_branches = soup.find('fieldset', {'id': 'related-branches'})
        self.assertIsNot(related_branches, None)
        related_branches = soup.find(
            'div', {'id': 'related-series-branches'})
        self.assertIsNot(related_branches, None)
        related_branches = soup.find(
            'div', {'id': 'related-package-branches'})
        self.assertIs(related_branches, None)

    def test_new_product_branch_recipe_with_related_branches(self):
        # The related branches should be rendered correctly on the page.
        (branch, related_series_branch_info,
            related_package_branch_info) = self.factory.makeRelatedBranches()
        browser = self.getUserBrowser(
            canonical_url(branch, view_name='+new-recipe'), user=self.chef)
        self.checkRelatedBranches(
            related_series_branch_info, related_package_branch_info,
            browser.contents)

    def test_new_sourcepackage_branch_recipe_with_related_branches(self):
        # The related branches should be rendered correctly on the page.
        reference_branch= self.factory.makePackageBranch()
        (branch, ignore, related_package_branch_info) = (
                self.factory.makeRelatedBranches(reference_branch))
        browser = self.getUserBrowser(
            canonical_url(branch, view_name='+new-recipe'), user=self.chef)
        self.checkRelatedBranches(
                set(), related_package_branch_info, browser.contents)

    def test_ppa_selector_not_shown_if_user_has_no_ppas(self):
        # If the user creating a recipe has no existing PPAs, the selector
        # isn't shown, but the field to enter a new PPA name is.
        self.user = self.factory.makePerson(password='test')
        branch = self.factory.makeAnyBranch()
        with person_logged_in(self.user):
            content = self.getMainContent(branch, '+new-recipe')
        ppa_name = content.find(attrs={'id': 'field.ppa_name'})
        self.assertEqual('input', ppa_name.name)
        self.assertEqual('text', ppa_name['type'])
        # The new ppa name field has an initial value.
        self.assertEqual('ppa', ppa_name['value'])
        ppa_chooser = content.find(attrs={'id': 'field.daily_build_archive'})
        self.assertIs(None, ppa_chooser)
        # There is a hidden option to say create a new ppa.
        ppa_options = content.find(attrs={'name': 'field.use_ppa'})
        self.assertEqual('input', ppa_options.name)
        self.assertEqual('hidden', ppa_options['type'])
        self.assertEqual('create-new', ppa_options['value'])

    def test_ppa_selector_shown_if_user_has_ppas(self):
        # If the user creating a recipe has existing PPAs, the selector is
        # shown, along with radio buttons to decide whether to use an existing
        # ppa or to create a new one.
        branch = self.factory.makeAnyBranch()
        with person_logged_in(self.user):
            content = self.getMainContent(branch, '+new-recipe')
        ppa_name = content.find(attrs={'id': 'field.ppa_name'})
        self.assertEqual('input', ppa_name.name)
        self.assertEqual('text', ppa_name['type'])
        # The new ppa name field has no initial value.
        self.assertEqual('', ppa_name['value'])
        ppa_chooser = content.find(attrs={'id': 'field.daily_build_archive'})
        self.assertEqual('select', ppa_chooser.name)
        ppa_options = list(
            get_radio_button_text_for_field(content, 'use_ppa'))
        self.assertEqual(
            ['(*) Use an existing PPA',
             '( ) Create a new PPA for this recipe'''],
            ppa_options)

    def test_create_new_ppa(self):
        # If the user doesn't have any PPAs, a new once can be created.
        self.user = self.factory.makePerson(name='eric', password='test')
        branch = self.factory.makeAnyBranch()

        # A new recipe can be created from the branch page.
        browser = self.getUserBrowser(canonical_url(branch), user=self.user)
        browser.getLink('Create packaging recipe').click()

        browser.getControl(name='field.name').value = 'name'
        browser.getControl('Description').value = 'Make some food!'
        browser.getControl('Secret Squirrel').click()
        browser.getControl('Create Recipe').click()

        # A new recipe is created in a new PPA.
        self.assertTrue(browser.url.endswith('/~eric/+recipe/name'))
        # Since no PPA name was entered, the default name (ppa) was used.
        login(ANONYMOUS)
        new_ppa = self.user.getPPAByName('ppa')
        self.assertIsNot(None, new_ppa)

    def test_create_new_ppa_duplicate(self):
        # If a new PPA is being created, and the user already has a ppa of the
        # name specifed an error is shown.
        self.user = self.factory.makePerson(name='eric', password='test')
        # Make a PPA called 'ppa' using the default.
        self.user.createPPA(name='foo')
        branch = self.factory.makeAnyBranch()

        # A new recipe can be created from the branch page.
        browser = self.getUserBrowser(canonical_url(branch), user=self.user)
        browser.getLink('Create packaging recipe').click()
        browser.getControl(name='field.name').value = 'name'
        browser.getControl('Description').value = 'Make some food!'
        browser.getControl('Secret Squirrel').click()
        browser.getControl('Create a new PPA').click()
        browser.getControl(name='field.ppa_name').value = 'foo'
        browser.getControl('Create Recipe').click()
        self.assertEqual(
            get_message_text(browser, 2),
            "You already have a PPA named 'foo'.")

    def test_create_new_ppa_missing_name(self):
        # If a new PPA is being created, and the user has not specified a
        # name, an error is shown.
        self.user = self.factory.makePerson(name='eric', password='test')
        branch = self.factory.makeAnyBranch()

        # A new recipe can be created from the branch page.
        browser = self.getUserBrowser(canonical_url(branch), user=self.user)
        browser.getLink('Create packaging recipe').click()
        browser.getControl(name='field.name').value = 'name'
        browser.getControl('Description').value = 'Make some food!'
        browser.getControl('Secret Squirrel').click()
        browser.getControl(name='field.ppa_name').value = ''
        browser.getControl('Create Recipe').click()
        self.assertEqual(
            get_message_text(browser, 2),
            "You need to specify a name for the PPA.")

    def test_create_new_ppa_owned_by_recipe_owner(self):
        # The new PPA that is created is owned by the recipe owner.
        self.user = self.factory.makePerson(name='eric', password='test')
        team = self.factory.makeTeam(
            name='vikings', members=[self.user],
            subscription_policy=TeamSubscriptionPolicy.MODERATED)
        branch = self.factory.makeAnyBranch(owner=team)

        # A new recipe can be created from the branch page.
        browser = self.getUserBrowser(canonical_url(branch), user=self.user)
        browser.getLink('Create packaging recipe').click()

        browser.getControl(name='field.name').value = 'name'
        browser.getControl('Description').value = 'Make some food!'
        browser.getControl(name='field.owner').value = ['vikings']
        browser.getControl('Secret Squirrel').click()
        browser.getControl('Create Recipe').click()

        # A new recipe is created in a new PPA.
        self.assertTrue(browser.url.endswith('/~vikings/+recipe/name'))
        # Since no PPA name was entered, the default name (ppa) was used.
        login(ANONYMOUS)
        new_ppa = team.getPPAByName('ppa')
        self.assertIsNot(None, new_ppa)


class TestSourcePackageRecipeEditView(TestCaseForRecipe):
    """Test the editing behaviour of a source package recipe."""

    layer = DatabaseFunctionalLayer

    def test_edit_recipe(self):
        self.factory.makeDistroSeries(
            displayname='Mumbly Midget', name='mumbly',
            distribution=self.ppa.distribution)
        product = self.factory.makeProduct(
            name='ratatouille', displayname='Ratatouille')
        veggie_branch = self.factory.makeBranch(
            owner=self.chef, product=product, name='veggies')
        meat_branch = self.factory.makeBranch(
            owner=self.chef, product=product, name='meat')
        recipe = self.factory.makeSourcePackageRecipe(
            owner=self.chef, registrant=self.chef,
            name=u'things', description=u'This is a recipe',
            distroseries=self.squirrel, branches=[veggie_branch],
            daily_build_archive=self.ppa)
        self.factory.makeArchive(
            distribution=self.ppa.distribution, name='ppa2',
            displayname="PPA 2", owner=self.chef)

        meat_path = meat_branch.bzr_identity

        browser = self.getUserBrowser(canonical_url(recipe), user=self.chef)
        browser.getLink('Edit recipe').click()
        browser.getControl(name='field.name').value = 'fings'
        browser.getControl('Description').value = 'This is stuff'
        browser.getControl('Recipe text').value = (
            MINIMAL_RECIPE_TEXT % meat_path)
        browser.getControl('Secret Squirrel').click()
        browser.getControl('Mumbly Midget').click()
        browser.getControl('PPA 2').click()
        browser.getControl('Update Recipe').click()

        content = find_main_content(browser.contents)
        self.assertThat(
            'This is stuff', MatchesTagText(content, 'edit-description'))
        self.assertThat(
            '# bzr-builder format 0.3 deb-version {debupstream}-0~{revno}\n'
            'lp://dev/~chef/ratatouille/meat',
            MatchesTagText(content, 'edit-recipe_text'))
        self.assertThat(
            'Distribution series: Edit Mumbly Midget',
            MatchesTagText(content, 'distroseries'))
        self.assertThat(
            'PPA 2', MatchesPickerText(content, 'edit-daily_build_archive'))

    def test_edit_recipe_sets_date_last_modified(self):
        """Editing a recipe sets the date_last_modified property."""
        date_created = datetime(2000, 1, 1, 12, tzinfo=UTC)
        recipe = self.factory.makeSourcePackageRecipe(
            owner=self.chef, date_created=date_created)

        login_person(self.chef)
        view = SourcePackageRecipeEditView(recipe, LaunchpadTestRequest())
        view.initialize()
        view.request_action.success({
            'name': u'fings',
            'recipe_text': recipe.recipe_text,
<<<<<<< HEAD
            'distros': recipe.distroseries})
=======
            'distroseries': recipe.distroseries})
>>>>>>> c0f56b95
        self.assertSqlAttributeEqualsDate(
            recipe, 'date_last_modified', UTC_NOW)

    def test_admin_edit(self):
        self.factory.makeDistroSeries(
            displayname='Mumbly Midget', name='mumbly',
            distribution=self.ppa.distribution)
        product = self.factory.makeProduct(
            name='ratatouille', displayname='Ratatouille')
        veggie_branch = self.factory.makeBranch(
            owner=self.chef, product=product, name='veggies')
        meat_branch = self.factory.makeBranch(
            owner=self.chef, product=product, name='meat')
        recipe = self.factory.makeSourcePackageRecipe(
            owner=self.chef, registrant=self.chef,
            name=u'things', description=u'This is a recipe',
            distroseries=self.squirrel, branches=[veggie_branch],
            daily_build_archive=self.ppa)

        meat_path = meat_branch.bzr_identity
        expert = getUtility(ILaunchpadCelebrities).admin.teamowner

        browser = self.getUserBrowser(canonical_url(recipe), user=expert)
        browser.getLink('Edit recipe').click()

        # There shouldn't be a daily build archive property.
        self.assertRaises(
            LookupError,
            browser.getControl,
            name='field.daily_build_archive')

        browser.getControl(name='field.name').value = 'fings'
        browser.getControl('Description').value = 'This is stuff'
        browser.getControl('Recipe text').value = (
            MINIMAL_RECIPE_TEXT % meat_path)
        browser.getControl('Secret Squirrel').click()
        browser.getControl('Mumbly Midget').click()
        browser.getControl('Update Recipe').click()

        content = find_main_content(browser.contents)
        self.assertEqual('fings', extract_text(content.h1))
        self.assertThat(
            'This is stuff', MatchesTagText(content, 'edit-description'))
        self.assertThat(
            '# bzr-builder format 0.3 deb-version {debupstream}-0~{revno}\n'
            'lp://dev/~chef/ratatouille/meat',
            MatchesTagText(content, 'edit-recipe_text'))
        self.assertThat(
            'Distribution series: Edit Mumbly Midget',
            MatchesTagText(content, 'distroseries'))

    def test_edit_recipe_forbidden_instruction(self):
        self.factory.makeDistroSeries(
            displayname='Mumbly Midget', name='mumbly',
            distribution=self.ppa.distribution)
        product = self.factory.makeProduct(
            name='ratatouille', displayname='Ratatouille')
        veggie_branch = self.factory.makeBranch(
            owner=self.chef, product=product, name='veggies')
        recipe = self.factory.makeSourcePackageRecipe(
            owner=self.chef, registrant=self.chef,
            name=u'things', description=u'This is a recipe',
            distroseries=self.squirrel, branches=[veggie_branch])

        browser = self.getUserBrowser(canonical_url(recipe), user=self.chef)
        browser.getLink('Edit recipe').click()
        browser.getControl('Recipe text').value = (
            browser.getControl('Recipe text').value + 'run cat /etc/passwd')
        browser.getControl('Update Recipe').click()

        self.assertEqual(
            extract_text(find_tags_by_class(browser.contents, 'message')[1]),
            'The bzr-builder instruction "run" is not permitted here.')

    def test_edit_recipe_format_too_new(self):
        # If the recipe's format version is too new, we should notify the
        # user.
        self.factory.makeDistroSeries(
            displayname='Mumbly Midget', name='mumbly',
            distribution=self.ppa.distribution)
        product = self.factory.makeProduct(
            name='ratatouille', displayname='Ratatouille')
        veggie_branch = self.factory.makeBranch(
            owner=self.chef, product=product, name='veggies')
        recipe = self.factory.makeSourcePackageRecipe(
            owner=self.chef, registrant=self.chef,
            name=u'things', description=u'This is a recipe',
            distroseries=self.squirrel, branches=[veggie_branch])

        new_recipe_text = dedent(u'''\
            # bzr-builder format 145.115 deb-version {debupstream}-0~{revno}
            %s
            ''') % recipe.base_branch.bzr_identity

        with recipe_parser_newest_version(145.115):
            browser = self.getViewBrowser(recipe)
            browser.getLink('Edit recipe').click()
            browser.getControl('Recipe text').value = new_recipe_text
            browser.getControl('Update Recipe').click()

            self.assertEqual(
                get_message_text(browser, 1),
                'The recipe format version specified is not available.')

    def test_edit_recipe_already_exists(self):
        self.factory.makeDistroSeries(
            displayname='Mumbly Midget', name='mumbly',
            distribution=self.ppa.distribution)
        product = self.factory.makeProduct(
            name='ratatouille', displayname='Ratatouille')
        veggie_branch = self.factory.makeBranch(
            owner=self.chef, product=product, name='veggies')
        meat_branch = self.factory.makeBranch(
            owner=self.chef, product=product, name='meat')
        recipe = self.factory.makeSourcePackageRecipe(
            owner=self.chef, registrant=self.chef,
            name=u'things', description=u'This is a recipe',
            distroseries=self.squirrel, branches=[veggie_branch])
        self.factory.makeSourcePackageRecipe(
            owner=self.chef, registrant=self.chef,
            name=u'fings', description=u'This is a recipe',
            distroseries=self.squirrel, branches=[veggie_branch])

        meat_path = meat_branch.bzr_identity

        browser = self.getUserBrowser(canonical_url(recipe), user=self.chef)
        browser.getLink('Edit recipe').click()
        browser.getControl(name='field.name').value = 'fings'
        browser.getControl('Description').value = 'This is stuff'
        browser.getControl('Recipe text').value = (
            MINIMAL_RECIPE_TEXT % meat_path)
        browser.getControl('Secret Squirrel').click()
        browser.getControl('Mumbly Midget').click()
        browser.getControl('Update Recipe').click()

        self.assertEqual(
            extract_text(find_tags_by_class(browser.contents, 'message')[1]),
            'There is already a recipe owned by Master Chef with this name.')

    def test_edit_recipe_private_branch(self):
        # If a user tries to set source package recipe to use a private
        # branch, they should get an error.
        recipe = self.factory.makeSourcePackageRecipe(owner=self.user)
        branch = self.factory.makeAnyBranch(private=True, owner=self.user)
        with person_logged_in(self.user):
            bzr_identity = branch.bzr_identity
        recipe_text = MINIMAL_RECIPE_TEXT % bzr_identity
        browser = self.getViewBrowser(recipe, '+edit')
        browser.getControl('Recipe text').value = recipe_text
        browser.getControl('Update Recipe').click()
        self.assertEqual(
            get_message_text(browser, 1),
            'Recipe may not refer to private branch: %s' % bzr_identity)

    def test_edit_recipe_no_branch(self):
        # If a user tries to set a source package recipe to use a branch
        # that isn't registred, they will get an error.
        recipe = self.factory.makeSourcePackageRecipe(owner=self.user)
        no_branch_recipe_text = recipe.recipe_text[:-4]
        expected_name = recipe.base_branch.unique_name[:-3]
        browser = self.getViewBrowser(recipe, '+edit')
        browser.getControl('Recipe text').value = no_branch_recipe_text
        browser.getControl('Update Recipe').click()
        self.assertEqual(
            get_message_text(browser, 1),
            'lp://dev/%s is not a branch on Launchpad.' % expected_name)

    def _test_edit_recipe_with_no_related_branches(self, recipe):
        # The Related Branches section should not appear if there are no
        # related branches.
        browser = self.getUserBrowser(canonical_url(recipe), user=self.chef)
        browser.getLink('Edit recipe').click()
        # There shouldn't be a related-branches section if there are no
        # related branches.
        soup = BeautifulSoup(browser.contents)
        related_branches = soup.find('fieldset', {'id': 'related-branches'})
        self.assertIs(related_branches, None)

    def test_edit_product_branch_with_no_related_branches_recipe(self):
        # The Related Branches section should not appear if there are no
        # related branches.
        base_branch = self.factory.makeBranch()
        recipe = self.factory.makeSourcePackageRecipe(
                owner=self.chef, branches=[base_branch])
        self._test_edit_recipe_with_no_related_branches(recipe)

    def test_edit_sourcepackage_branch_with_no_related_branches_recipe(self):
        # The Related Branches section should not appear if there are no
        # related branches.
        base_branch = self.factory.makePackageBranch()
        recipe = self.factory.makeSourcePackageRecipe(
                owner=self.chef, branches=[base_branch])
        self._test_edit_recipe_with_no_related_branches(recipe)

    def test_edit_recipe_with_package_branches(self):
        # The series branches table should not appear if there are none.
        with person_logged_in(self.chef):
            recipe = self.factory.makeSourcePackageRecipe(owner=self.chef)
            self.factory.makeRelatedBranches(
                    reference_branch=recipe.base_branch,
                    with_series_branches=False)
        browser = self.getUserBrowser(canonical_url(recipe), user=self.chef)
        browser.getLink('Edit recipe').click()
        soup = BeautifulSoup(browser.contents)
        related_branches = soup.find('fieldset', {'id': 'related-branches'})
        self.assertIsNot(related_branches, None)
        related_branches = soup.find(
            'div', {'id': 'related-package-branches'})
        self.assertIsNot(related_branches, None)
        related_branches = soup.find(
            'div', {'id': 'related-series-branches'})
        self.assertIs(related_branches, None)

    def test_edit_recipe_with_series_branches(self):
        # The package branches table should not appear if there are none.
        with person_logged_in(self.chef):
            recipe = self.factory.makeSourcePackageRecipe(owner=self.chef)
            self.factory.makeRelatedBranches(
                    reference_branch=recipe.base_branch,
                    with_package_branches=False)
        browser = self.getUserBrowser(canonical_url(recipe), user=self.chef)
        browser.getLink('Edit recipe').click()
        soup = BeautifulSoup(browser.contents)
        related_branches = soup.find('fieldset', {'id': 'related-branches'})
        self.assertIsNot(related_branches, None)
        related_branches = soup.find(
            'div', {'id': 'related-series-branches'})
        self.assertIsNot(related_branches, None)
        related_branches = soup.find(
            'div', {'id': 'related-package-branches'})
        self.assertIs(related_branches, None)

    def test_edit_product_branch_recipe_with_related_branches(self):
        # The related branches should be rendered correctly on the page.
        with person_logged_in(self.chef):
            recipe = self.factory.makeSourcePackageRecipe(owner=self.chef)
            (branch, related_series_branch_info,
                related_package_branch_info) = (
                    self.factory.makeRelatedBranches(
                    reference_branch=recipe.base_branch))
        browser = self.getUserBrowser(
            canonical_url(recipe, view_name='+edit'), user=self.chef)
        self.checkRelatedBranches(
            related_series_branch_info, related_package_branch_info,
            browser.contents)

    def test_edit_sourcepackage_branch_recipe_with_related_branches(self):
        # The related branches should be rendered correctly on the page.
        with person_logged_in(self.chef):
            reference_branch= self.factory.makePackageBranch()
            recipe = self.factory.makeSourcePackageRecipe(
                    owner=self.chef, branches=[reference_branch])
            (branch, ignore, related_package_branch_info) = (
                    self.factory.makeRelatedBranches(reference_branch))
            browser = self.getUserBrowser(
                canonical_url(recipe, view_name='+edit'), user=self.chef)
            self.checkRelatedBranches(
                    set(), related_package_branch_info, browser.contents)


class TestSourcePackageRecipeView(TestCaseForRecipe):

    layer = LaunchpadFunctionalLayer

    def test_index(self):
        recipe = self.makeRecipe()
        build = removeSecurityProxy(self.factory.makeSourcePackageRecipeBuild(
            recipe=recipe, distroseries=self.squirrel, archive=self.ppa))
        build.status = BuildStatus.FULLYBUILT
        build.date_started = datetime(2010, 03, 16, tzinfo=UTC)
        build.date_finished = datetime(2010, 03, 16, tzinfo=UTC)

        self.assertTextMatchesExpressionIgnoreWhitespace("""\
            Master Chef Recipes cake_recipe
            .*
            Description
            This recipe .*changes.

            Recipe information
            Build schedule: Tag help Built on request
            Owner: Master Chef Edit
            Base branch: lp://dev/~chef/chocolate/cake
            Debian version: {debupstream}-0~{revno}
            Daily build archive: Secret PPA Edit
            Distribution series: Edit Secret Squirrel

            Latest builds
            Status When complete Distribution series Archive
            Successful build on 2010-03-16 Secret Squirrel Secret PPA
            Request build\(s\)

            Recipe contents
            # bzr-builder format 0.3 deb-version {debupstream}-0~{revno}
            lp://dev/~chef/chocolate/cake""", self.getMainText(recipe))

    def test_index_success_with_buildlog(self):
        # The buildlog is shown if it is there.
        recipe = self.makeRecipe()
        build = removeSecurityProxy(self.factory.makeSourcePackageRecipeBuild(
            recipe=recipe, distroseries=self.squirrel, archive=self.ppa))
        build.status = BuildStatus.FULLYBUILT
        build.date_started = datetime(2010, 03, 16, tzinfo=UTC)
        build.date_finished = datetime(2010, 03, 16, tzinfo=UTC)
        build.log = self.factory.makeLibraryFileAlias()

        self.assertTextMatchesExpressionIgnoreWhitespace("""\
            Latest builds
            Status .* Archive
            Successful build on 2010-03-16 buildlog \(.*\) Secret Squirrel Secret PPA
            Request build\(s\)""", self.getMainText(recipe))

    def test_index_success_with_binary_builds(self):
        # Binary builds are shown after the recipe builds if there are any.
        recipe = self.makeRecipe()
        build = removeSecurityProxy(self.factory.makeSourcePackageRecipeBuild(
            recipe=recipe, distroseries=self.squirrel, archive=self.ppa))
        build.status = BuildStatus.FULLYBUILT
        build.date_started = datetime(2010, 03, 16, tzinfo=UTC)
        build.date_finished = datetime(2010, 03, 16, tzinfo=UTC)
        build.log = self.factory.makeLibraryFileAlias()
        package_name = self.factory.getOrMakeSourcePackageName('chocolate')
        source_package_release = self.factory.makeSourcePackageRelease(
            archive=self.ppa, sourcepackagename=package_name,
            distroseries=self.squirrel, source_package_recipe_build=build,
            version='0+r42')
        self.factory.makeSourcePackagePublishingHistory(
            sourcepackagerelease=source_package_release, archive=self.ppa,
            distroseries=self.squirrel)
        builder = self.factory.makeBuilder()
        binary_build = self.factory.makeBinaryPackageBuild(
            source_package_release=source_package_release,
            distroarchseries=self.squirrel.nominatedarchindep,
            processor=builder.processor)
        binary_build.queueBuild()

        self.assertTextMatchesExpressionIgnoreWhitespace("""\
            Latest builds
            Status .* Archive
            Successful build on 2010-03-16 buildlog \(.*\) Secret Squirrel Secret PPA
              chocolate - 0\+r42 in .* \(estimated\) i386
            Request build\(s\)""", self.getMainText(recipe))

    def test_index_success_with_completed_binary_build(self):
        # Binary builds show their buildlog too.
        recipe = self.makeRecipe()
        build = removeSecurityProxy(self.factory.makeSourcePackageRecipeBuild(
            recipe=recipe, distroseries=self.squirrel, archive=self.ppa))
        build.status = BuildStatus.FULLYBUILT
        build.date_started = datetime(2010, 03, 16, tzinfo=UTC)
        build.date_finished = datetime(2010, 03, 16, tzinfo=UTC)
        build.log = self.factory.makeLibraryFileAlias()
        package_name = self.factory.getOrMakeSourcePackageName('chocolate')
        source_package_release = self.factory.makeSourcePackageRelease(
            archive=self.ppa, sourcepackagename=package_name,
            distroseries=self.squirrel, source_package_recipe_build=build,
            version='0+r42')
        self.factory.makeSourcePackagePublishingHistory(
            sourcepackagerelease=source_package_release, archive=self.ppa,
            distroseries=self.squirrel)
        builder = self.factory.makeBuilder()
        binary_build = removeSecurityProxy(self.factory.makeBinaryPackageBuild(
            source_package_release=source_package_release,
            distroarchseries=self.squirrel.nominatedarchindep,
            processor=builder.processor))
        binary_build.queueBuild()
        binary_build.status = BuildStatus.FULLYBUILT
        binary_build.date_started = datetime(2010, 04, 16, tzinfo=UTC)
        binary_build.date_finished = datetime(2010, 04, 16, tzinfo=UTC)
        binary_build.log = self.factory.makeLibraryFileAlias()

        self.assertTextMatchesExpressionIgnoreWhitespace("""\
            Latest builds
            Status .* Archive
            Successful build on 2010-03-16 buildlog \(.*\) Secret Squirrel Secret PPA
              chocolate - 0\+r42 on 2010-04-16 buildlog \(.*\) i386
            Request build\(s\)""", self.getMainText(recipe))

    def test_index_no_builds(self):
        """A message should be shown when there are no builds."""
        recipe = self.makeRecipe()
        self.assertTextMatchesExpressionIgnoreWhitespace("""\
            Latest builds
            Status .* Archive
            This recipe has not been built yet.""", self.getMainText(recipe))

    def test_index_no_suitable_builders(self):
        recipe = self.makeRecipe()
        removeSecurityProxy(self.factory.makeSourcePackageRecipeBuild(
            recipe=recipe, distroseries=self.squirrel, archive=self.ppa))
        self.assertTextMatchesExpressionIgnoreWhitespace("""
            Latest builds
            Status .* Archive
            No suitable builders Secret Squirrel Secret PPA
            Request build\(s\)""", self.getMainText(recipe))

    def makeBuildJob(self, recipe, date_created=None):
        """Return a build associated with a buildjob."""
        build = self.factory.makeSourcePackageRecipeBuild(
            recipe=recipe, distroseries=self.squirrel, archive=self.ppa,
            date_created=date_created)
        self.factory.makeSourcePackageRecipeBuildJob(recipe_build=build)
        return build

    def test_index_pending(self):
        """Test the listing of a pending build."""
        recipe = self.makeRecipe()
        self.makeBuildJob(recipe)
        self.factory.makeBuilder()
        pattern = """\
            Latest builds
            Status .* Archive
            Pending build in .* \(estimated\) Secret Squirrel Secret PPA
            Request build\(s\)

            Recipe contents"""
        main_text = self.getMainText(recipe)
        self.assertTextMatchesExpressionIgnoreWhitespace(
            pattern, main_text)

    def test_builds(self):
        """Ensure SourcePackageRecipeView.builds is as described."""
        recipe = self.makeRecipe()
        # We create builds in time ascending order (oldest first) since we
        # use id as the ordering attribute and lower ids mean created earlier.
        date_gen = time_counter(
            datetime(2010, 03, 16, tzinfo=UTC), timedelta(days=1))
        build1 = self.makeBuildJob(recipe, date_gen.next())
        build2 = self.makeBuildJob(recipe, date_gen.next())
        build3 = self.makeBuildJob(recipe, date_gen.next())
        build4 = self.makeBuildJob(recipe, date_gen.next())
        build5 = self.makeBuildJob(recipe, date_gen.next())
        build6 = self.makeBuildJob(recipe, date_gen.next())
        view = SourcePackageRecipeView(recipe, None)
        self.assertEqual(
            [build6, build5, build4, build3, build2, build1],
            view.builds)

        def set_status(build, status):
            naked_build = removeSecurityProxy(build)
            naked_build.status = status
            naked_build.date_started = naked_build.date_created
            if status == BuildStatus.FULLYBUILT:
                naked_build.date_finished = (
                    naked_build.date_created + timedelta(minutes=10))
        set_status(build6, BuildStatus.FULLYBUILT)
        set_status(build5, BuildStatus.FAILEDTOBUILD)
        # When there are 4+ pending builds, only the the most
        # recently-completed build is returned (i.e. build1, not build2)
        self.assertEqual(
            [build4, build3, build2, build1, build6],
            view.builds)
        set_status(build4, BuildStatus.FULLYBUILT)
        set_status(build3, BuildStatus.FULLYBUILT)
        set_status(build2, BuildStatus.FULLYBUILT)
        set_status(build1, BuildStatus.FULLYBUILT)
        self.assertEqual(
            [build6, build5, build4, build3, build2], view.builds)

    def test_request_daily_builds_button_stale(self):
        # Recipes that are stale and are built daily have a build now link
        recipe = self.factory.makeSourcePackageRecipe(
            owner=self.chef, daily_build_archive=self.ppa,
            is_stale=True, build_daily=True)
        browser = self.getViewBrowser(recipe)
        build_button = find_tag_by_id(browser.contents, 'field.actions.build')
        self.assertIsNot(None, build_button)

    def test_request_daily_builds_button_not_stale(self):
        # Recipes that are not stale do not have a build now link
        login(ANONYMOUS)
        recipe = self.factory.makeSourcePackageRecipe(
            owner=self.chef, daily_build_archive=self.ppa,
            is_stale=False, build_daily=True)
        browser = self.getViewBrowser(recipe)
        build_button = find_tag_by_id(browser.contents, 'field.actions.build')
        self.assertIs(None, build_button)

    def test_request_daily_builds_button_not_daily(self):
        # Recipes that are not built daily do not have a build now link
        login(ANONYMOUS)
        recipe = self.factory.makeSourcePackageRecipe(
            owner=self.chef, daily_build_archive=self.ppa,
            is_stale=True, build_daily=False)
        browser = self.getViewBrowser(recipe)
        build_button = find_tag_by_id(browser.contents, 'field.actions.build')
        self.assertIs(None, build_button)

    def test_request_daily_builds_button_no_daily_ppa(self):
        # Recipes that have no daily build ppa do not have a build now link
        login(ANONYMOUS)
        recipe = self.factory.makeSourcePackageRecipe(
            owner=self.chef, is_stale=True, build_daily=True)
        naked_recipe = removeSecurityProxy(recipe)
        naked_recipe.daily_build_archive = None
        browser = self.getViewBrowser(recipe)
        build_button = find_tag_by_id(browser.contents, 'field.actions.build')
        self.assertIs(None, build_button)

    def test_request_daily_builds_button_ppa_with_no_permissions(self):
        # Recipes that have a daily build ppa without upload permissions
        # do not have a build now link
        login(ANONYMOUS)
        distroseries = self.factory.makeSourcePackageRecipeDistroseries()
        person = self.factory.makePerson()
        daily_build_archive = self.factory.makeArchive(
                distribution=distroseries.distribution, owner=person)
        recipe = self.factory.makeSourcePackageRecipe(
            owner=self.chef, daily_build_archive=daily_build_archive,
            is_stale=True, build_daily=True)
        browser = self.getViewBrowser(recipe)
        build_button = find_tag_by_id(browser.contents, 'field.actions.build')
        self.assertIs(None, build_button)

    def test_request_daily_builds_ajax_link_not_rendered(self):
        # The Build now link should not be rendered without javascript.
        recipe = self.factory.makeSourcePackageRecipe(
            owner=self.chef, daily_build_archive=self.ppa,
            is_stale=True, build_daily=True)
        browser = self.getViewBrowser(recipe)
        build_link = find_tag_by_id(browser.contents, 'request-daily-builds')
        self.assertIs(None, build_link)

    def test_request_daily_builds_action(self):
        # Daily builds should be triggered when requested.
        recipe = self.factory.makeSourcePackageRecipe(
            owner=self.chef, daily_build_archive=self.ppa,
            is_stale=True, build_daily=True)
        browser = self.getViewBrowser(recipe)
        browser.getControl('Build now').click()
        login(ANONYMOUS)
        builds = recipe.pending_builds
        build_distros = [
            build.distroseries.displayname for build in builds]
        build_distros.sort()
        # Our recipe has a Warty distroseries
        self.assertEqual(['Warty'], build_distros)
        self.assertEqual(
            set([2505]),
            set(build.buildqueue_record.lastscore for build in builds))

    def test_request_builds_page(self):
        """Ensure the +request-builds page is sane."""
        recipe = self.makeRecipe()
        pattern = dedent("""\
            Request builds for cake_recipe
            Master Chef
            Recipes
            cake_recipe
            Request builds for cake_recipe
            Archive:
            Secret PPA (chef/ppa)
            Distribution series:
            Secret Squirrel
            Hoary
            Warty
            or
            Cancel""")
        main_text = self.getMainText(recipe, '+request-builds')
        self.assertEqual(pattern, main_text)

    def test_request_builds_action(self):
        """Requesting a build creates pending builds."""
        woody = self.factory.makeDistroSeries(
            name='woody', displayname='Woody',
            distribution=self.ppa.distribution)
        naked_woody = remove_security_proxy_and_shout_at_engineer(woody)
        naked_woody.nominatedarchindep = woody.newArch(
            'i386', ProcessorFamily.get(1), False, self.factory.makePerson(),
            supports_virtualized=True)

        recipe = self.makeRecipe()
        browser = self.getViewBrowser(recipe, '+request-builds')
        browser.getControl('Woody').click()
        browser.getControl('Request builds').click()

        login(ANONYMOUS)
        builds = recipe.pending_builds
        build_distros = [
            build.distroseries.displayname for build in builds]
        build_distros.sort()
        # Secret Squirrel is checked by default.
        self.assertEqual(['Secret Squirrel', 'Woody'], build_distros)
        self.assertEqual(
            set([2605]),
            set(build.buildqueue_record.lastscore for build in builds))

    def test_request_builds_action_not_logged_in(self):
        """Requesting a build creates pending builds."""
        woody = self.factory.makeDistroSeries(
            name='woody', displayname='Woody',
            distribution=self.ppa.distribution)
        naked_woody = removeSecurityProxy(woody)
        naked_woody.nominatedarchindep = woody.newArch(
            'i386', ProcessorFamily.get(1), False, self.factory.makePerson(),
            supports_virtualized=True)
        recipe = self.makeRecipe()

        browser = self.getViewBrowser(recipe, no_login=True)
        self.assertRaises(
            Unauthorized, browser.getLink('Request build(s)').click)

    def test_request_builds_archive(self):
        recipe = self.factory.makeSourcePackageRecipe()
        ppa2 = self.factory.makeArchive(
            displayname='Secret PPA', owner=self.chef, name='ppa2')
        view = SourcePackageRecipeRequestBuildsView(recipe, None)
        self.assertIs(None, view.initial_values.get('archive'))
        self.factory.makeSourcePackageRecipeBuild(recipe=recipe, archive=ppa2)
        self.assertEqual(ppa2, view.initial_values.get('archive'))

    def test_request_build_rejects_over_quota(self):
        """Over-quota build requests cause validation failures."""
        woody = self.factory.makeDistroSeries(
            name='woody', displayname='Woody',
            distribution=self.ppa.distribution)
        naked_woody = remove_security_proxy_and_shout_at_engineer(woody)
        naked_woody.nominatedarchindep = woody.newArch(
            'i386', ProcessorFamily.get(1), False, self.factory.makePerson(),
            supports_virtualized=True)

        recipe = self.makeRecipe()
        for x in range(5):
            build = recipe.requestBuild(
                self.ppa, self.chef, woody, PackagePublishingPocket.RELEASE)
            removeSecurityProxy(build).status = BuildStatus.FULLYBUILT

        browser = self.getViewBrowser(recipe, '+request-builds')
        browser.getControl('Woody').click()
        browser.getControl('Request builds').click()
        self.assertIn("You have exceeded today's quota for ubuntu woody.",
                extract_text(find_main_content(browser.contents)))

    def test_request_builds_rejects_duplicate(self):
        """Over-quota build requests cause validation failures."""
        woody = self.factory.makeDistroSeries(
            name='woody', displayname='Woody',
            distribution=self.ppa.distribution)
        naked_woody = remove_security_proxy_and_shout_at_engineer(woody)
        naked_woody.nominatedarchindep = woody.newArch(
            'i386', ProcessorFamily.get(1), False, self.factory.makePerson(),
            supports_virtualized=True)

        recipe = self.makeRecipe()
        recipe.requestBuild(
            self.ppa, self.chef, woody, PackagePublishingPocket.RELEASE)

        browser = self.getViewBrowser(recipe, '+request-builds')
        browser.getControl('Woody').click()
        browser.getControl('Request builds').click()
        self.assertIn(
            "An identical build is already pending for ubuntu woody.",
            extract_text(find_main_content(browser.contents)))

    def makeRecipeWithUploadIssues(self):
        """Make a recipe where the owner can't upload to the PPA."""
        # This occurs when the PPA that the recipe is being built daily into
        # is owned by a team, and the owner of the recipe isn't in the team
        # that owns the PPA.
        registrant = self.factory.makePerson()
        owner_team = self.factory.makeTeam(members=[registrant], name='team1')
        ppa_team = self.factory.makeTeam(members=[registrant], name='team2')
        ppa = self.factory.makeArchive(owner=ppa_team, name='ppa')
        return self.factory.makeSourcePackageRecipe(
            registrant=registrant, owner=owner_team, daily_build_archive=ppa,
            build_daily=True)

    def test_owner_with_no_ppa_upload_permission(self):
        # Daily build with upload issues are a problem.
        recipe = self.makeRecipeWithUploadIssues()
        view = create_initialized_view(recipe, '+index')
        self.assertTrue(view.dailyBuildWithoutUploadPermission())

    def test_owner_with_no_ppa_upload_permission_non_daily(self):
        # Non-daily builds with upload issues are not so much of an issue.
        recipe = self.makeRecipeWithUploadIssues()
        with person_logged_in(recipe.registrant):
            recipe.build_daily = False
        view = create_initialized_view(recipe, '+index')
        self.assertFalse(view.dailyBuildWithoutUploadPermission())

    def test_owner_with_no_ppa_upload_permission_message(self):
        # If there is an issue, a message is shown.
        recipe = self.makeRecipeWithUploadIssues()
        browser = self.getViewBrowser(recipe, '+index')
        messages = get_feedback_messages(browser.contents)
        self.assertEqual(
            "Daily builds for this recipe will not occur.\n"
            "The owner of the recipe (Team1) does not have permission to "
            "upload packages into the daily build PPA (PPA for Team2)",
            messages[-1])

    def test_view_with_disabled_archive(self):
        # When a PPA is disabled, it is only viewable to the owner. This
        # case is handled with the view not showing builds into a disabled
        # archive, rather than giving an Unauthorized error to the user.
        recipe = self.factory.makeSourcePackageRecipe(build_daily=True)
        recipe.requestBuild(
            recipe.daily_build_archive, recipe.owner, self.squirrel,
            PackagePublishingPocket.RELEASE)
        with person_logged_in(recipe.owner):
            recipe.daily_build_archive.disable()
        browser = self.getUserBrowser(canonical_url(recipe))
        self.assertIn(
            "This recipe has not been built yet.",
            extract_text(find_main_content(browser.contents)))


class TestSourcePackageRecipeBuildView(BrowserTestCase):
    """Test behaviour of SourcePackageReciptBuildView."""

    layer = LaunchpadFunctionalLayer

    def setUp(self):
        """Provide useful defaults."""
        super(TestSourcePackageRecipeBuildView, self).setUp()
        self.user = self.factory.makePerson(
            displayname='Owner', name='build-owner', password='test')

    def makeBuild(self):
        """Make a build suitabe for testing."""
        archive = self.factory.makeArchive(name='build',
            owner=self.user)
        recipe = self.factory.makeSourcePackageRecipe(
            owner=self.user, name=u'my-recipe')
        distro_series = self.factory.makeDistroSeries(
            name='squirrel', distribution=archive.distribution)
        build = self.factory.makeSourcePackageRecipeBuild(
            requester=self.user, archive=archive, recipe=recipe,
            distroseries=distro_series)
        self.factory.makeSourcePackageRecipeBuildJob(recipe_build=build)
        self.factory.makeBuilder()
        return build

    def makeBuildView(self):
        """Return a view of a build suitable for testing."""
        return SourcePackageRecipeBuildView(self.makeBuild(), None)

    def test_estimate(self):
        """Time should be estimated until the job is completed."""
        view = self.makeBuildView()
        self.assertTrue(view.estimate)
        view.context.buildqueue_record.job.start()
        clear_property_cache(view)
        self.assertTrue(view.estimate)
        removeSecurityProxy(view.context).date_finished = datetime.now(UTC)
        clear_property_cache(view)
        self.assertFalse(view.estimate)

    def test_eta(self):
        """ETA should be reasonable.

        It should be None if there is no builder or queue entry.
        It should be getEstimatedJobStartTime + estimated duration for jobs
        that have not started.
        It should be job.date_started + estimated duration for jobs that have
        started.
        """
        build = self.factory.makeSourcePackageRecipeBuild()
        view = SourcePackageRecipeBuildView(build, None)
        self.assertIs(None, view.eta)
        queue_entry = self.factory.makeSourcePackageRecipeBuildJob(
            recipe_build=build)
        queue_entry._now = lambda: datetime(1970, 1, 1, 0, 0, 0, 0, UTC)
        self.factory.makeBuilder()
        clear_property_cache(view)
        self.assertIsNot(None, view.eta)
        self.assertEqual(
            queue_entry.getEstimatedJobStartTime() +
            queue_entry.estimated_duration, view.eta)
        queue_entry.job.start()
        clear_property_cache(view)
        self.assertEqual(
            queue_entry.job.date_started + queue_entry.estimated_duration,
            view.eta)

    def getBuildBrowser(self, build, view_name=None):
        """Return a browser for the specified build, opened as owner."""
        login(ANONYMOUS)
        url = canonical_url(build, view_name=view_name)
        return self.getUserBrowser(url, self.build_owner)

    def test_render_index(self):
        """Test the basic index page."""
        main_text = self.getMainText(self.makeBuild(), '+index')
        self.assertTextMatchesExpressionIgnoreWhitespace("""\
            Owner PPA named build for Owner
            created .*
            Build status
            Needs building
            Start in .* \\(9876\\) What's this?.*
            Estimated finish in .*
            Build details
            Recipe:        Recipe my-recipe for Owner
            Archive:       PPA named build for Owner
            Series:        Squirrel
            Pocket:        Release
            Binary builds: None""", main_text)

    def test_render_index_completed(self):
        """Test the index page of a completed build."""
        release = self.makeBuildAndRelease()
        self.makeBinaryBuild(release, 'itanic')
        naked_build = removeSecurityProxy(release.source_package_recipe_build)
        naked_build.status = BuildStatus.FULLYBUILT
        naked_build.date_finished = datetime(2009, 1, 1, tzinfo=UTC)
        naked_build.date_started = (
            naked_build.date_finished - timedelta(minutes=1))
        naked_build.buildqueue_record.destroySelf()
        naked_build.log = self.factory.makeLibraryFileAlias(
            content='buildlog')
        naked_build.upload_log = self.factory.makeLibraryFileAlias(
            content='upload_log')
        main_text = self.getMainText(
            release.source_package_recipe_build, '+index')
        self.assertTextMatchesExpressionIgnoreWhitespace("""\
            Owner PPA named build for Owner
            created .*
            Build status
            Successfully built
            Started on .*
            Finished on .*
            \(took 1 minute, 0.0 seconds\)
            buildlog \(8 bytes\)
            uploadlog \(10 bytes\)
            Build details
            Recipe:        Recipe my-recipe for Owner
            Archive:       PPA named build for Owner
            Series:        Squirrel
            Pocket:        Release
            Binary builds:
            itanic build of .* 3.14 in ubuntu squirrel RELEASE""",
            main_text)

    def makeBuildAndRelease(self):
        """Make a build and release suitable for testing."""
        build = self.makeBuild()
        multiverse = self.factory.makeComponent(name='multiverse')
        return self.factory.makeSourcePackageRelease(
            source_package_recipe_build=build, version='3.14',
            component=multiverse)

    def makeBinaryBuild(self, release, architecturetag):
        """Make a binary build with specified release and architecturetag."""
        distroarchseries = self.factory.makeDistroArchSeries(
            architecturetag=architecturetag,
            distroseries=release.upload_distroseries,
            processorfamily=self.factory.makeProcessorFamily())
        return self.factory.makeBinaryPackageBuild(
            source_package_release=release, distroarchseries=distroarchseries)

    def test_render_binary_builds(self):
        """BinaryBuilds for this source build are shown if they exist."""
        release = self.makeBuildAndRelease()
        self.makeBinaryBuild(release, 'itanic')
        self.makeBinaryBuild(release, 'x87-64')
        main_text = self.getMainText(
            release.source_package_recipe_build, '+index')
        self.assertTextMatchesExpressionIgnoreWhitespace("""\
            Binary builds:
            itanic build of .* 3.14 in ubuntu squirrel RELEASE
            x87-64 build of .* 3.14 in ubuntu squirrel RELEASE$""",
            main_text)

    def test_logtail(self):
        """Logtail is shown for BUILDING builds."""
        build = self.makeBuild()
        build.buildqueue_record.logtail = 'Logs have no tails!'
        build.buildqueue_record.builder = self.factory.makeBuilder()
        main_text = self.getMainText(build, '+index')
        self.assertNotIn('Logs have no tails!', main_text)
        removeSecurityProxy(build).status = BuildStatus.BUILDING
        main_text = self.getMainText(build, '+index')
        self.assertIn('Logs have no tails!', main_text)
        removeSecurityProxy(build).status = BuildStatus.FULLYBUILT
        self.assertIn('Logs have no tails!', main_text)

    def getMainText(self, build, view_name=None):
        """"Return the main text of a view's web page."""
        browser = self.getViewBrowser(build, '+index')
        return extract_text(find_main_content(browser.contents))

    def test_buildlog(self):
        """A link to the build log is shown if available."""
        build = self.makeBuild()
        removeSecurityProxy(build).log = (
            self.factory.makeLibraryFileAlias())
        build_log_url = build.log_url
        browser = self.getViewBrowser(build)
        link = browser.getLink('buildlog')
        self.assertEqual(build_log_url, link.url)

    def test_uploadlog(self):
        """A link to the upload log is shown if available."""
        build = self.makeBuild()
        removeSecurityProxy(build).upload_log = (
            self.factory.makeLibraryFileAlias())
        upload_log_url = build.upload_log_url
        browser = self.getViewBrowser(build)
        link = browser.getLink('uploadlog')
        self.assertEqual(upload_log_url, link.url)


class TestSourcePackageRecipeDeleteView(TestCaseForRecipe):

    layer = DatabaseFunctionalLayer

    def test_delete_recipe(self):
        recipe = self.factory.makeSourcePackageRecipe(owner=self.chef)

        browser = self.getUserBrowser(
            canonical_url(recipe), user=self.chef)

        browser.getLink('Delete recipe').click()
        browser.getControl('Delete recipe').click()

        self.assertEqual(
            'http://code.launchpad.dev/~chef',
            browser.url)

    def test_delete_recipe_no_permissions(self):
        recipe = self.factory.makeSourcePackageRecipe(owner=self.chef)
        nopriv_person = self.factory.makePerson()
        recipe_url = canonical_url(recipe)

        browser = self.getUserBrowser(
            recipe_url, user=nopriv_person)

        self.assertRaises(
            LinkNotFoundError,
            browser.getLink, 'Delete recipe')

        self.assertRaises(
            Unauthorized,
            self.getUserBrowser, recipe_url + '/+delete', user=nopriv_person)


class TestBrokenExistingRecipes(BrowserTestCase):
    """Existing recipes broken by builder updates need to be editable.

    This happened with a 0.2 -> 0.3 release where the nest command was no
    longer allowed to refer the '.'.  There were already existing recipes that
    had this text that were not viewable or editable.  This test case captures
    that and makes sure the views stay visible.
    """

    layer = LaunchpadFunctionalLayer

    RECIPE_FIRST_LINE = (
        "# bzr-builder format 0.2 deb-version {debupstream}+{revno}")

    def makeBrokenRecipe(self):
        """Make a valid recipe, then break it."""
        product = self.factory.makeProduct()
        b1 = self.factory.makeProductBranch(product=product)
        b2 = self.factory.makeProductBranch(product=product)
        recipe_text = dedent("""\
            %s
            %s
            nest name %s foo
            """ % (self.RECIPE_FIRST_LINE, b1.bzr_identity, b2.bzr_identity))
        recipe = self.factory.makeSourcePackageRecipe(recipe=recipe_text)
        naked_data = removeSecurityProxy(recipe)._recipe_data
        nest_instruction = list(naked_data.instructions)[0]
        nest_instruction.directory = u'.'
        return recipe

    def test_recipe_is_broken(self):
        recipe = self.makeBrokenRecipe()
        self.assertRaises(Exception, str, recipe.builder_recipe)

    def assertRecipeInText(self, text):
        """If the first line is shown, that's good enough for us."""
        self.assertTrue(self.RECIPE_FIRST_LINE in text)

    def test_recipe_index_renderable(self):
        recipe = self.makeBrokenRecipe()
        main_text = self.getMainText(recipe, '+index')
        self.assertRecipeInText(main_text)

    def test_recipe_edit_renderable(self):
        recipe = self.makeBrokenRecipe()
        main_text = self.getMainText(recipe, '+edit', user=recipe.owner)
        self.assertRecipeInText(main_text)<|MERGE_RESOLUTION|>--- conflicted
+++ resolved
@@ -797,11 +797,7 @@
         view.request_action.success({
             'name': u'fings',
             'recipe_text': recipe.recipe_text,
-<<<<<<< HEAD
-            'distros': recipe.distroseries})
-=======
             'distroseries': recipe.distroseries})
->>>>>>> c0f56b95
         self.assertSqlAttributeEqualsDate(
             recipe, 'date_last_modified', UTC_NOW)
 
