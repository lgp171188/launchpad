--- conflicted
+++ resolved
@@ -116,12 +116,8 @@
             Build daily: True
             Owner: Master Chef
             Base branch: lp://dev/~chef/ratatouille/veggies
-<<<<<<< HEAD
-            Debian version: 1.0
+            Debian version: 0\+\{revno\}
             Daily build archive: Secret PPA
-=======
-            Debian version: 0\+\{revno\}
->>>>>>> 7f742fb2
             Distribution series: Secret Squirrel
             .*
 
@@ -304,13 +300,9 @@
             Build daily: False
             Owner: Master Chef
             Base branch: lp://dev/~chef/ratatouille/meat
-<<<<<<< HEAD
-            Debian version: 1.0
+            Debian version: 0\+\{revno\}
             Daily build archive:
             PPA 2
-=======
-            Debian version: 0\+\{revno\}
->>>>>>> 7f742fb2
             Distribution series: Mumbly Midget
             .*
 
@@ -419,13 +411,9 @@
             False
             Owner: Master Chef
             Base branch: lp://dev/~chef/ratatouille/meat
-<<<<<<< HEAD
-            Debian version: 1.0
+            Debian version: 0\+\{revno\}
             Daily build archive:
             Secret PPA
-=======
-            Debian version: 0\+\{revno\}
->>>>>>> 7f742fb2
             Distribution series: Mumbly Midget
             .*
 
@@ -458,12 +446,8 @@
             Build daily: False
             Owner: Master Chef
             Base branch: lp://dev/~chef/chocolate/cake
-<<<<<<< HEAD
-            Debian version: 1.0
+            Debian version: 0\+\{revno\}
             Daily build archive: Secret PPA
-=======
-            Debian version: 0\+\{revno\}
->>>>>>> 7f742fb2
             Distribution series: Secret Squirrel
 
             Build records
