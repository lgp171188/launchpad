--- conflicted
+++ resolved
@@ -640,14 +640,6 @@
         name="+branches"
         template="../templates/sourcepackage-branches.pt"/>
     <browser:page
-<<<<<<< HEAD
-        for="lp.registry.interfaces.sourcepackage.ISourcePackage"
-        class="lp.code.browser.branchmergeproposallisting.ActiveReviewsView"
-        permission="zope.Public"
-        facet="branches"
-        name="+activereviews"
-        template="../templates/active-reviews.pt"/>
-    <browser:page
         for="lp.registry.interfaces.sourcepackage.ISourcePackage"
         class="lp.code.browser.summary.BranchCountSummaryView"
         facet="branches"
@@ -655,8 +647,6 @@
         name="+count-summary"
         template="../templates/branch-count-summary.pt"/>
     <browser:page
-=======
->>>>>>> 5958eb32
         for="lp.registry.interfaces.distribution.IDistribution"
         class="lp.code.browser.branchlisting.DistributionBranchListingView"
         permission="zope.Public"
@@ -699,14 +689,6 @@
         name="+code-index"
         template="../templates/distributionsourcepackage-branches-grouped.pt"/>
     <browser:page
-<<<<<<< HEAD
-        for="lp.registry.interfaces.distributionsourcepackage.IDistributionSourcePackage"
-        class="lp.code.browser.branchmergeproposallisting.ActiveReviewsView"
-        permission="zope.Public"
-        facet="branches"
-        name="+activereviews"
-        template="../templates/active-reviews.pt"/>
-    <browser:page
         for="lp.registry.interfaces.distributionsourcepackage.IDistributionSourcePackage"
         class="lp.code.browser.summary.BranchCountSummaryView"
         facet="branches"
@@ -714,22 +696,12 @@
         name="+count-summary"
         template="../templates/branch-count-summary.pt"/>
     <browser:page
-=======
->>>>>>> 5958eb32
         for="lp.registry.interfaces.project.IProject"
         class="lp.code.browser.branchlisting.ProjectBranchesView"
         facet="branches"
         permission="zope.Public"
         name="+branches"
         template="../templates/project-branches.pt"/>
-<<<<<<< HEAD
-    <browser:page
-        for="lp.registry.interfaces.project.IProject"
-        class="lp.code.browser.branchmergeproposallisting.ActiveReviewsView"
-        permission="zope.Public"
-        facet="branches"
-        name="+activereviews"
-        template="../templates/active-reviews.pt"/>
     <browser:page
         for="lp.registry.interfaces.project.IProject"
         class="lp.code.browser.summary.BranchCountSummaryView"
@@ -738,8 +710,6 @@
         name="+count-summary"
         template="../templates/branch-count-summary.pt"/>
 
-=======
->>>>>>> 5958eb32
     <facet
         facet="overview">
         <browser:menus
