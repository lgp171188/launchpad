# Copyright 2009-2015 Canonical Ltd.  This software is licensed under the
# GNU Affero General Public License version 3 (see the file LICENSE).

"""Base class view for branch listings."""

__metaclass__ = type

__all__ = [
    'BranchBadges',
    'BranchListingView',
    'DistributionBranchListingView',
    'DistributionSourcePackageBranchesView',
    'DistroSeriesBranchListingView',
    'GroupedDistributionSourcePackageBranchesView',
    'PersonBranchesMenu',
    'PersonBranchesView',
    'PersonCodeSummaryView',
    'PersonTeamBranchesView',
    'ProductBranchListingView',
    'ProductBranchesMenu',
    'ProductBranchesView',
    'ProjectBranchesView',
    'RecentlyChangedBranchesView',
    'RecentlyImportedBranchesView',
    'RecentlyRegisteredBranchesView',
    'SourcePackageBranchesView',
    ]

from operator import attrgetter
import urlparse

from lazr.delegates import delegates
from lazr.enum import (
    EnumeratedType,
    Item,
    )
from storm.expr import (
    Asc,
    Desc,
    )
from z3c.ptcompat import ViewPageTemplateFile
from zope.component import getUtility
from zope.formlib import form
from zope.interface import (
    implements,
    Interface,
    )
from zope.schema import Choice

from lp import _
from lp.app.browser.badge import (
    Badge,
    HasBadgeBase,
    )
from lp.app.browser.launchpadform import (
    custom_widget,
    LaunchpadFormView,
    )
from lp.app.browser.tales import MenuAPI
from lp.app.enums import (
    PRIVATE_INFORMATION_TYPES,
    ServiceUsage,
    )
from lp.app.widgets.itemswidgets import LaunchpadDropdownWidget
from lp.blueprints.interfaces.specificationbranch import (
    ISpecificationBranchSet,
    )
from lp.bugs.interfaces.bugbranch import IBugBranchSet
from lp.code.browser.branch import BranchMirrorMixin
from lp.code.browser.branchmergeproposallisting import ActiveReviewsView
from lp.code.browser.summary import BranchCountSummaryView
from lp.code.enums import (
    BranchLifecycleStatus,
    BranchLifecycleStatusFilter,
    BranchType,
    )
from lp.code.interfaces.branch import (
    BzrIdentityMixin,
    DEFAULT_BRANCH_STATUS_IN_LISTING,
    IBranch,
    IBranchBatchNavigator,
    IBranchListingQueryOptimiser,
    )
from lp.code.interfaces.branchcollection import IAllBranches
from lp.code.interfaces.branchnamespace import IBranchNamespacePolicy
from lp.code.interfaces.branchtarget import IBranchTarget
from lp.code.interfaces.gitcollection import IGitCollection
from lp.code.interfaces.revision import IRevisionSet
from lp.code.interfaces.revisioncache import IRevisionCache
from lp.code.interfaces.seriessourcepackagebranch import (
    IFindOfficialBranchLinks,
    )
from lp.registry.browser.product import (
    ProductDownloadFileMixin,
    SortSeriesMixin,
    )
from lp.registry.interfaces.person import (
    IPerson,
    IPersonSet,
    )
from lp.registry.interfaces.personproduct import (
    IPersonProduct,
    IPersonProductFactory,
    )
from lp.registry.interfaces.product import IProduct
from lp.registry.interfaces.series import SeriesStatus
from lp.registry.interfaces.sourcepackage import ISourcePackageFactory
from lp.registry.model.sourcepackage import SourcePackage
from lp.services.browser_helpers import get_plural_text
from lp.services.config import config
from lp.services.feeds.browser import (
    FeedsMixin,
    PersonBranchesFeedLink,
    PersonRevisionsFeedLink,
    ProductBranchesFeedLink,
    ProductRevisionsFeedLink,
    ProjectBranchesFeedLink,
    ProjectRevisionsFeedLink,
    )
from lp.services.propertycache import cachedproperty
from lp.services.webapp import (
    ApplicationMenu,
    canonical_url,
    Link,
    )
from lp.services.webapp.authorization import (
    check_permission,
    precache_permission_for_objects,
    )
from lp.services.webapp.batching import TableBatchNavigator
from lp.services.webapp.publisher import LaunchpadView


class BranchBadges(HasBadgeBase):
    badges = "private", "bug", "blueprint", "warning", "mergeproposal"

    def isWarningBadgeVisible(self):
        """Show a warning badge if there are mirror failures."""
        return self.context.mirror_failures > 0

    def getBadge(self, badge_name):
        """See `IHasBadges`."""
        if badge_name == "warning":
            return Badge('/@@/warning', '/@@/warning-large', '',
                         'Branch has errors')
        else:
            return super(BranchBadges, self).getBadge(badge_name)


class BranchListingItem(BzrIdentityMixin, BranchBadges):
    """A decorated branch.

    Some attributes that we want to display are too convoluted or expensive
    to get on the fly for each branch in the listing.  These items are
    prefetched by the view and decorate the branch.
    """
    delegates(IBranch, 'context')

    def __init__(self, branch, last_commit, show_bug_badge,
                 show_blueprint_badge, show_mp_badge,
                 associated_product_series, suite_source_packages):
        BranchBadges.__init__(self, branch)
        self.last_commit = last_commit
        self.show_bug_badge = show_bug_badge
        self.show_blueprint_badge = show_blueprint_badge
        self.show_merge_proposals = show_mp_badge
        self.associated_product_series = associated_product_series
        self.suite_source_packages = suite_source_packages

    def associatedProductSeries(self):
        """Override the IBranch.associatedProductSeries."""
        return self.associated_product_series

    def associatedSuiteSourcePackages(self):
        """Override the IBranch.associatedSuiteSourcePackages."""
        return self.suite_source_packages

    @property
    def active_series(self):
        return [series for series in self.associated_product_series
                if series.status != SeriesStatus.OBSOLETE]

    def isBugBadgeVisible(self):
        return self.show_bug_badge

    def isBlueprintBadgeVisible(self):
        return self.show_blueprint_badge

    def isMergeproposalBadgeVisible(self):
        """Show the merge proposal badge if needed"""
        return self.show_merge_proposals

    @property
    def revision_author(self):
        return self.last_commit.revision_author

    @property
    def revision_number(self):
        return self.context.revision_count

    @property
    def revision_log(self):
        return self.last_commit.log_body

    @property
    def revision_date(self):
        return self.last_commit.revision_date

    @property
    def revision_codebrowse_link(self):
        return self.context.getCodebrowseUrl(
            'revision', str(self.context.revision_count))

    def __repr__(self):
        # For testing purposes.
        return '<BranchListingItem %r (%d)>' % (self.unique_name, self.id)


class BranchListingSort(EnumeratedType):
    """Choices for how to sort branch listings."""

    # XXX: MichaelHudson 2007-10-17 bug=153891: We allow sorting on quantities
    # that are not visible in the listing!

    DEFAULT = Item("""
        by most interesting

        Sort branches by the default ordering for the view.
        """)

    PRODUCT = Item("""
        by project name

        Sort branches by name of the project the branch is for.
        """)

    LIFECYCLE = Item("""
        by status

        Sort branches by their status.
        """)

    NAME = Item("""
        by branch name

        Sort branches by the name of the branch.
        """)

    OWNER = Item("""
        by owner name

        Sort branches by the name of the owner.
        """)

    MOST_RECENTLY_CHANGED_FIRST = Item("""
        most recently changed first

        Sort branches from the most recently to the least recently
        changed.
        """)

    LEAST_RECENTLY_CHANGED_FIRST = Item("""
        most neglected first

        Sort branches from the least recently to the most recently
        changed.
        """)

    NEWEST_FIRST = Item("""
        newest first

        Sort branches from newest to oldest.
        """)

    OLDEST_FIRST = Item("""
        oldest first

        Sort branches from oldest to newest.
        """)


class PersonBranchCategory(EnumeratedType):
    """Choices for filtering lists of branches related to people."""

    OWNED = Item("""
        Owned

        Show branches owned by the person or team.
        """)

    SUBSCRIBED = Item("""
        Subscribed

        Show branches subscribed to by the person or team.
        """)

    REGISTERED = Item("""
        Registered

        Show branches registered by the person or team.
        """)


class IBranchListingFilter(Interface):
    """The schema for the branch listing filtering/ordering form."""

    # Stats and status attributes
    lifecycle = Choice(
        title=_('Lifecycle Filter'), vocabulary=BranchLifecycleStatusFilter,
        default=BranchLifecycleStatusFilter.CURRENT,
        description=_(
        "The author's assessment of the branch's maturity. "
        " Mature: recommend for production use."
        " Development: useful work that is expected to be merged eventually."
        " Experimental: not recommended for merging yet, and maybe ever."
        " Merged: integrated into mainline, of historical interest only."
        " Abandoned: no longer considered relevant by the author."
        " New: unspecified maturity."))

    sort_by = Choice(
        title=_('ordered by'), vocabulary=BranchListingSort,
        default=BranchListingSort.LIFECYCLE)


class IPersonBranchListingFilter(IBranchListingFilter):
    """The schema for the branch listing filtering/ordering form for people."""

    category = Choice(
        title=_('Category'), vocabulary=PersonBranchCategory,
        default=PersonBranchCategory.OWNED)


class BranchListingItemsMixin:
    """Mixin class to create BranchListingItems."""

    # Requires the following attributes:
    #   visible_branches_for_view
    def __init__(self, user):
        self._distro_series_map = {}
        self.view_user = user

    def getBranchCollection(self):
        """Should be a user restricted branch collection for the view."""
        raise NotImplementedError(self.getBranchCollection)

    @cachedproperty
    def _query_optimiser(self):
        """Return the branch listing query optimiser utility."""
        return getUtility(IBranchListingQueryOptimiser)

    @cachedproperty
    def _visible_branch_ids(self):
        """Return a list of the branch ids that are visible."""
        return [branch.id for branch in self.visible_branches_for_view]

    @cachedproperty
    def product_series_map(self):
        """Return a map from branch id to a list of product series."""
        series_resultset = self._query_optimiser.getProductSeriesForBranches(
            self._visible_branch_ids)
        result = {}
        for series in series_resultset:
            # Some products may be proprietary or embargoed, and users
            # do not need to have access to them, while they may have
            # artifact grants for the series branch.
            if series.userCanView(self.view_user):
                result.setdefault(series.branch.id, []).append(series)
        return result

    def getProductSeries(self, branch):
        """Get the associated product series for the branch.

        If the branch has more than one associated product series
        they are listed in alphabetical order, unless one of them is
        the current development focus, in which case that comes first.
        """
        series = self.product_series_map.get(branch.id, [])
        if len(series) > 1:
            # Check for development focus.
            dev_focus = branch.product.development_focus
            if dev_focus is not None and dev_focus in series:
                series.remove(dev_focus)
                series.insert(0, dev_focus)
        return series

    @cachedproperty
    def official_package_links_map(self):
        """Return a map from branch id to a list of package links."""
        query_optimiser = self._query_optimiser
        links = query_optimiser.getOfficialSourcePackageLinksForBranches(
            self._visible_branch_ids)
        result = {}
        for link in links:
            result.setdefault(link.branch.id, []).append(link)
        return result

    def getSuiteSourcePackages(self, branch):
        """Get the associated SuiteSourcePackages for the branch.

        If there is more than one, they are sorted by pocket.
        """
        links = [link.suite_sourcepackage for link in
                 self.official_package_links_map.get(branch.id, [])]
        return sorted(links, key=attrgetter('pocket'))

    def getDistroDevelSeries(self, distribution):
        """distribution.currentseries hits the DB every time so cache it."""
        try:
            return self._distro_series_map[distribution]
        except KeyError:
            result = distribution.currentseries
            self._distro_series_map[distribution] = result
            return result

    @cachedproperty
    def branch_ids_with_bug_links(self):
        """Return a set of branch ids that should show bug badges."""
        return set(getUtility(IBugBranchSet).getBranchesWithVisibleBugs(
            self.visible_branches_for_view, self.view_user))

    @cachedproperty
    def branch_ids_with_spec_links(self):
        """Return a set of branch ids that should show blueprint badges."""
        spec_branches = getUtility(
            ISpecificationBranchSet).getSpecificationBranchesForBranches(
            self.visible_branches_for_view, self.view_user)
        return set(spec_branch.branch.id for spec_branch in spec_branches)

    @cachedproperty
    def branch_ids_with_merge_proposals(self):
        """Return a set of branches that should show merge proposal badges.

        Branches have merge proposals badges if they've been proposed for
        merging into another branch (source branches).
        """
        branches = self.visible_branches_for_view
        collection = self.getBranchCollection()
        proposals = collection.getMergeProposals(for_branches=branches)
        return set(proposal.source_branch.id for proposal in proposals)

    @cachedproperty
    def tip_revisions(self):
        """Return a set of branch ids that should show blueprint badges."""
        revisionset = getUtility(IRevisionSet)
        revisions = revisionset.getTipRevisionsForBranches(
            self.visible_branches_for_view)
        if revisions is None:
            revisions = []

        # Key the revisions by revision id.
        revision_map = dict(
            (revision.revision_id, revision) for revision in revisions)

        # Cache display information for authors of branches' respective
        # last revisions.
        getUtility(IPersonSet).getPrecachedPersonsFromIDs(
            [revision.revision_author.personID for revision in revisions],
            need_icon=True)

        # Return a dict keyed on branch id.
        return dict(
            (branch.id, revision_map.get(branch.last_scanned_id))
            for branch in self.visible_branches_for_view)

    def _createItem(self, branch):
        last_commit = self.tip_revisions[branch.id]
        show_bug_badge = branch.id in self.branch_ids_with_bug_links
        show_blueprint_badge = branch.id in self.branch_ids_with_spec_links
        show_mp_badge = branch.id in self.branch_ids_with_merge_proposals
        associated_product_series = self.getProductSeries(branch)
        suite_source_packages = self.getSuiteSourcePackages(branch)
        return BranchListingItem(
            branch, last_commit, show_bug_badge, show_blueprint_badge,
            show_mp_badge, associated_product_series, suite_source_packages)

    def decoratedBranches(self, branches):
        """Return the decorated branches for the branches passed in."""
        return [self._createItem(branch) for branch in branches]


class BranchListingBatchNavigator(TableBatchNavigator,
                                  BranchListingItemsMixin):
    """Batch up the branch listings."""
    implements(IBranchBatchNavigator)

    def __init__(self, view):
        TableBatchNavigator.__init__(
            self, view.getVisibleBranchesForUser(), view.request,
            columns_to_show=view.extra_columns,
            size=config.launchpad.branchlisting_batch_size)
        BranchListingItemsMixin.__init__(self, view.user)
        self.view = view
        self.column_count = 4 + len(view.extra_columns)

    def getBranchCollection(self):
        """See `BranchListingItemsMixin`."""
        return self.view._getCollection().visibleByUser(self.view.user)

    @cachedproperty
    def visible_branches_for_view(self):
        branches = list(self.currentBatch())
        request = self.view.request
        precache_permission_for_objects(request, 'launchpad.View', branches)
        return branches

    @cachedproperty
    def branches(self):
        """Return a list of BranchListingItems."""
        return self.decoratedBranches(self.visible_branches_for_view)

    @property
    def table_class(self):
        # XXX: MichaelHudson 2007-10-18 bug=153894: This means there are two
        # ways of sorting a one-page branch listing, which is a confusing and
        # incoherent.
        if self.has_multiple_pages:
            return "listing"
        else:
            return "listing sortable"


class BranchListingView(LaunchpadFormView, FeedsMixin):
    """A base class for views of branch listings."""
    schema = IBranchListingFilter
    field_names = ['lifecycle', 'sort_by']
    development_focus_branch = None
    show_set_development_focus = False
    custom_widget('lifecycle', LaunchpadDropdownWidget)
    custom_widget('sort_by', LaunchpadDropdownWidget)
    # Showing the series links is only really useful on product listing
    # pages.  Derived views can override this value to have the series links
    # shown in the branch listings.
    show_series_links = False
    extra_columns = []
    # no_sort_by is a sequence of items from the BranchListingSort
    # enumeration to not offer in the sort_by widget.
    no_sort_by = ()

    # Many Bazaar branch listings have a closely related Git listing
    # that they should link to.
    show_git_link = False

    # Set the feed types to be only the various branches feed links.  The
    # `feed_links` property will screen this list and produce only the feeds
    # appropriate to the context.
    feed_types = (
        ProjectBranchesFeedLink,
        ProjectRevisionsFeedLink,
        ProductBranchesFeedLink,
        ProductRevisionsFeedLink,
        PersonBranchesFeedLink,
        PersonRevisionsFeedLink,
        )

    table_only_template = ViewPageTemplateFile(
        '../templates/branches-table-include.pt')

    @property
    def template(self):
        query_string = self.request.get('QUERY_STRING') or ''
        query_params = urlparse.parse_qs(query_string)
        render_table_only = 'batch_request' in query_params
        if render_table_only:
            return self.table_only_template
        else:
            return super(BranchListingView, self).template

    @property
    def initial_values(self):
        return {'lifecycle': BranchLifecycleStatusFilter.CURRENT}

    @cachedproperty
    def selected_lifecycle_status(self):
        widget = self.widgets['lifecycle']

        if widget.hasValidInput():
            lifecycle_filter = widget.getInputValue()
        else:
            lifecycle_filter = BranchLifecycleStatusFilter.CURRENT

        if lifecycle_filter == BranchLifecycleStatusFilter.ALL:
            return None
        elif lifecycle_filter == BranchLifecycleStatusFilter.CURRENT:
            return DEFAULT_BRANCH_STATUS_IN_LISTING
        else:
            return (BranchLifecycleStatus.items[lifecycle_filter.name], )

    def branches(self):
        """All branches related to this target, sorted for display."""
        # Separate the public property from the underlying virtual method.
        return BranchListingBatchNavigator(self)

    def getVisibleBranchesForUser(self):
        """Get branches visible to the user.

        This method is called from the `BranchListingBatchNavigator` to
        get the branches to show in the listing.
        """
        return self._branches(self.selected_lifecycle_status)

    def hasAnyBranchesVisibleByUser(self):
        """Does the context have any branches that are visible to the user?"""
        return not self.is_branch_count_zero

    def _getCollection(self):
        """Override this to say what branches will be in the listing."""
        raise NotImplementedError(self._getCollection)

    @cachedproperty
    def branch_count(self):
        """The number of total branches the user can see."""
        return self._getCollection().visibleByUser(self.user).count()

    @cachedproperty
    def is_branch_count_zero(self):
        """Is the number of total branches the user can see zero?."""
        # If the batch itself is not empty, we don't need to check
        # the whole collection count (it might be expensive to compute if the
        # total number of branches is huge).
        return (
            len(self.branches().visible_branches_for_view) == 0 and
            not self.branch_count)

    def _branches(self, lifecycle_status):
        """Return a sequence of branches.

        This method is overridden in the derived classes to perform the
        specific query.

        :param lifecycle_status: A filter of the branch's lifecycle status.
        """
        collection = self._getCollection()
        if lifecycle_status is not None:
            collection = collection.withLifecycleStatus(*lifecycle_status)
        collection = collection.visibleByUser(self.user)
        return collection.getBranches(eager_load=False).order_by(
            self._listingSortToOrderBy(self.sort_by))

    @property
    def no_branch_message(self):
        """This may also be overridden in derived classes to provide
        context relevant messages if there are no branches returned."""
        if (self.selected_lifecycle_status is not None
            and self.hasAnyBranchesVisibleByUser()):
            message = (
                'There are branches related to %s but none of them match the '
                'current filter criteria for this page. '
                'Try filtering on "Any Status".')
        else:
            message = (
                'There are no branches related to %s '
                'in Launchpad today. You can use Launchpad as a registry for '
                'Bazaar branches, and encourage broader community '
                'participation in your project using '
                'distributed version control.')
        return message % self.context.displayname

    @property
    def branch_listing_sort_values(self):
        """The enum items we should present in the 'sort_by' widget.

        Subclasses get the chance to avoid some sort options (it makes no
        sense to offer to sort the product branch listing by product name!)
        and if we're filtering to a single lifecycle status it doesn't make
        much sense to sort by lifecycle.
        """
        # This is pretty painful.
        # First we find the items which are not excluded for this view.
        vocab_items = [item for item in BranchListingSort.items.items
                       if item not in self.no_sort_by]
        # Finding the value of the lifecycle_filter widget is awkward as we do
        # this when the widgets are being set up.  We go digging in the
        # request.
        lifecycle_field = IBranchListingFilter['lifecycle']
        name = self.prefix + '.' + lifecycle_field.__name__
        form_value = self.request.form.get(name)
        if form_value is not None:
            try:
                status_filter = BranchLifecycleStatusFilter.getTermByToken(
                    form_value).value
            except LookupError:
                # We explicitly support bogus values in field.lifecycle --
                # they are treated the same as "CURRENT", which includes more
                # than one lifecycle.
                pass
            else:
                if status_filter not in (BranchLifecycleStatusFilter.ALL,
                                         BranchLifecycleStatusFilter.CURRENT):
                    vocab_items.remove(BranchListingSort.LIFECYCLE)
        return vocab_items

    @property
    def sort_by_field(self):
        """The zope.schema field for the 'sort_by' widget."""
        orig_field = IBranchListingFilter['sort_by']
        values = self.branch_listing_sort_values
        return Choice(__name__=orig_field.__name__,
                      title=orig_field.title,
                      required=True, values=values, default=values[0])

    @property
    def sort_by(self):
        """The value of the `sort_by` widget, or None if none was present."""
        widget = self.widgets['sort_by']
        if widget.hasValidInput():
            return widget.getInputValue()
        else:
            # If a derived view has specified a default sort_by, use that.
            return self.initial_values.get('sort_by')

    @staticmethod
    def _listingSortToOrderBy(sort_by):
        """Compute a value to pass as orderBy to Branch.select().

        :param sort_by: an item from the BranchListingSort enumeration.
        """
        from lp.code.model.branch import Branch

        DEFAULT_BRANCH_LISTING_SORT = [
            BranchListingSort.PRODUCT,
            BranchListingSort.LIFECYCLE,
            BranchListingSort.OWNER,
            BranchListingSort.NAME,
            ]

        LISTING_SORT_TO_COLUMN = {
            BranchListingSort.PRODUCT: (Asc, Branch.target_suffix),
            BranchListingSort.LIFECYCLE: (Desc, Branch.lifecycle_status),
            BranchListingSort.NAME: (Asc, Branch.name),
            BranchListingSort.OWNER: (Asc, Branch.owner_name),
            BranchListingSort.MOST_RECENTLY_CHANGED_FIRST: (
                Desc, Branch.date_last_modified),
            BranchListingSort.LEAST_RECENTLY_CHANGED_FIRST: (
                Asc, Branch.date_last_modified),
            BranchListingSort.NEWEST_FIRST: (Desc, Branch.date_created),
            BranchListingSort.OLDEST_FIRST: (Asc, Branch.date_created),
            }

        order_by = map(
            LISTING_SORT_TO_COLUMN.get, DEFAULT_BRANCH_LISTING_SORT)

        if sort_by is not None and sort_by != BranchListingSort.DEFAULT:
            direction, column = LISTING_SORT_TO_COLUMN[sort_by]
            order_by = (
                [(direction, column)] +
                [sort for sort in order_by if sort[1] is not column])
        return [direction(column) for direction, column in order_by]

    def setUpWidgets(self, context=None):
        """Set up the 'sort_by' widget with only the applicable choices."""
        fields = []
        for field_name in self.field_names:
            if field_name == 'sort_by':
                field = form.FormField(self.sort_by_field)
            else:
                field = self.form_fields[field_name]
            fields.append(field)
        self.form_fields = form.Fields(*fields)
        super(BranchListingView, self).setUpWidgets(context)

    @cachedproperty
    def default_information_type(self):
        """The default information type for new branches."""
        if self.user is None:
            return None
        target = IBranchTarget(self.context)
        if target is None:
            return False
        namespace = target.getNamespace(self.user)
        policy = IBranchNamespacePolicy(namespace)
        return policy.getDefaultInformationType(self.user)

    @property
    def default_information_type_title(self):
        """The title of the default information type for new branches."""
        information_type = self.default_information_type
        if information_type is None:
            return None
        return information_type.title

    @property
    def default_information_type_is_private(self):
        """The title of the default information type for new branches."""
        return self.default_information_type in PRIVATE_INFORMATION_TYPES


class NoContextBranchListingView(BranchListingView):
    """A branch listing that has no associated product or person."""

    field_names = ['lifecycle']
    no_sort_by = (BranchListingSort.DEFAULT, )

    no_branch_message = (
        'There are no branches that match the current status filter.')
    extra_columns = ('author', 'product', 'date_created')

    def _branches(self, lifecycle_status):
        """Return a sequence of branches.

        Override the default behaviour to not join across Owner and Product.

        :param lifecycle_status: A filter of the branch's lifecycle status.
        """
        collection = self._getCollection()
        if lifecycle_status is not None:
            collection = collection.withLifecycleStatus(*lifecycle_status)
        collection = collection.visibleByUser(self.user)
        return collection.getBranches(eager_load=False).order_by(
            self._branch_order)


class RecentlyRegisteredBranchesView(NoContextBranchListingView):
    """A batched view of branches orded by registration date."""

    page_title = 'Recently registered branches'

    @property
    def _branch_order(self):
        from lp.code.model.branch import Branch
        return Desc(Branch.date_created), Desc(Branch.id)

    def _getCollection(self):
        return getUtility(IAllBranches)


class RecentlyImportedBranchesView(NoContextBranchListingView):
    """A batched view of imported branches ordered by last modifed time."""

    page_title = 'Recently imported branches'
    extra_columns = ('product', 'date_created')

    @property
    def _branch_order(self):
        from lp.code.model.branch import Branch
        return Desc(Branch.date_last_modified), Desc(Branch.id)

    def _getCollection(self):
        return (getUtility(IAllBranches)
                .withBranchType(BranchType.IMPORTED)
                .scanned())


class RecentlyChangedBranchesView(NoContextBranchListingView):
    """Batched view of non-imported branches ordered by last modified time."""

    page_title = 'Recently changed branches'

    @property
    def _branch_order(self):
        from lp.code.model.branch import Branch
        return Desc(Branch.date_last_modified), Desc(Branch.id)

    def _getCollection(self):
        return (getUtility(IAllBranches)
                .withBranchType(BranchType.HOSTED, BranchType.MIRRORED)
                .scanned())


class PersonBranchesMenu(ApplicationMenu):

    usedfor = IPerson
    facet = 'branches'
    links = ['branches', 'active_reviews', 'source_package_recipes']

    @property
    def person(self):
        """The `IPerson` for the context of the view.

        In simple cases this is the context itself, but in others, like the
        PersonProduct, it is an attribute of the context.
        """
        return self.context

    def branches(self):
        return Link(
            canonical_url(self.context, rootsite='code'), 'Branches')

    def active_reviews(self):
        return Link('+activereviews', 'Active reviews')

    def source_package_recipes(self):
        return Link(
            '+recipes', 'Source package recipes',
            enabled=IPerson.providedBy(self.context))


class PersonProductBranchesMenu(PersonBranchesMenu):

    usedfor = IPersonProduct
    links = ['branches', 'active_reviews', 'source_package_recipes']

    @property
    def person(self):
        """See `PersonBranchesMenu`."""
        return self.context.person


class PersonBaseBranchListingView(BranchListingView):
    """Base class used for different person listing views."""

    @property
    def person(self):
        return self.context

    @property
    def show_action_menu(self):
        if self.user is not None:
            return self.user.inTeam(self.context)
        return False

    @property
    def show_junk_directions(self):
        return self.user == self.context

    @property
    def initial_values(self):
        values = super(PersonBaseBranchListingView, self).initial_values
        values['sort_by'] = BranchListingSort.MOST_RECENTLY_CHANGED_FIRST
        return values

    def _getCollection(self):
        category = PersonBranchCategory.OWNED
        if self.widgets['category'].hasValidInput():
            category = self.widgets['category'].getInputValue()
        if category == PersonBranchCategory.OWNED:
            return getUtility(IAllBranches).ownedBy(self.person)
        elif category == PersonBranchCategory.SUBSCRIBED:
            return getUtility(IAllBranches).subscribedBy(self.person)
        elif category == PersonBranchCategory.REGISTERED:
            return getUtility(IAllBranches).registeredBy(self.person)


class PersonBranchesView(PersonBaseBranchListingView):
    """View for branch listing for a person's branches."""

    schema = IPersonBranchListingFilter
    field_names = ['category', 'lifecycle', 'sort_by']
    custom_widget('category', LaunchpadDropdownWidget)

    no_sort_by = (BranchListingSort.DEFAULT, BranchListingSort.OWNER)

    @property
    def no_branch_message(self):
        if (self.selected_lifecycle_status is not None
            and self.hasAnyBranchesVisibleByUser()):
            message = (
                'There are branches related to %s but none of them match the '
                'current filter criteria for this page. '
                'Try filtering on "Any Status".')
        else:
            message = (
                'There are no branches related to %s '
                'in Launchpad today.')
        return message % self.context.displayname


class PersonProductBranchesView(PersonBranchesView):
    """Branch listing for a person's branches of a product."""

    no_sort_by = (
        BranchListingSort.DEFAULT, BranchListingSort.OWNER,
        BranchListingSort.PRODUCT)
    show_action_menu = False

    @property
    def person(self):
        """Return the person from the PersonProduct context."""
        return self.context.person

    @property
    def label(self):
        return 'Branches of %s' % self.context.product.displayname

    @property
    def no_branch_message(self):
        """Provide a more appropriate message for no branches."""
        if (self.selected_lifecycle_status is not None
            and self.hasAnyBranchesVisibleByUser()):
            message = (
                'There are branches of %s for %s but none of them '
                'match the current filter criteria for this page. '
                'Try filtering on "Any Status".')
        else:
            message = (
                'There are no branches of %s for %s in Launchpad today.')
        return message % (
            self.context.product.displayname, self.context.person.displayname)

    def _getCollection(self):
        coll = super(PersonProductBranchesView, self)._getCollection()
        return coll.inProduct(self.context.product)

    @property
    def show_git_link(self):
        c = IGitCollection(self.context)
        return not c.visibleByUser(self.user).is_empty()


class PersonTeamBranchesView(LaunchpadView):
    """View for team branches portlet."""

    def _getCollection(self):
        """The collection of branches to use to look for team branches."""
        return getUtility(IAllBranches).visibleByUser(self.user)

    def _createItem(self, team):
        """Return a dict of the team, and the thing to get the URL from.

        This dict is used to build the list shown to the user.  Since we don't
        want a particular url formatter for a PersonProduct, we have the url
        separately.
        """
        return {'team': team, 'url_provider': team}

    @property
    def person(self):
        return self.context

    @cachedproperty
    def teams_with_branches(self):
        teams = self._getCollection().getTeamsWithBranches(self.person)
        return [self._createItem(team) for team in teams
                if check_permission('launchpad.View', team)]


class PersonProductTeamBranchesView(PersonTeamBranchesView):
    """View for teams that the person is in with related product branches."""

    def _getCollection(self):
        """Use a collection restricted on on the product."""
        return getUtility(IAllBranches).visibleByUser(self.user).inProduct(
                self.context.product)

    def _createItem(self, team):
        """Return a tuple of the team, and the thing to get the URL from."""
        return {
            'team': team,
            'url_provider': getUtility(IPersonProductFactory).create(
                team, self.context.product)}

    @property
    def person(self):
        return self.context.person


class PersonCodeSummaryView(LaunchpadView):
    """A view to render the code page summary for a person."""


class PersonProductCodeSummaryView(PersonCodeSummaryView):
    """A view to render the code page summary for a `PersonProduct`."""

    @property
    def person(self):
        """Return the person from the context."""
        return self.context.person


class ProductBranchesMenu(ApplicationMenu):

    usedfor = IProduct
    facet = 'branches'
    links = [
        'active_reviews',
        'code_import',
        ]
    extra_attributes = [
        'active_review_count',
        ]

    @cachedproperty
    def active_review_count(self):
        """Return the number of active reviews for the user."""
        active_reviews = ActiveReviewsView(self.context, self.request)
        return active_reviews.getProposals().count()

    def active_reviews(self):
        text = get_plural_text(
            self.active_review_count,
            'Active review',
            'Active reviews')
        return Link('+activereviews', text, site='code')

    def code_import(self):
        text = 'Import a branch'
        return Link('+new-import', text, icon='add', site='code')


class ProductBranchListingView(BranchListingView):
    """A base class for product branch listings."""

    show_series_links = True
    no_sort_by = (BranchListingSort.PRODUCT, )

    def _getCollection(self):
        return getUtility(IAllBranches).inProduct(self.context)

    @cachedproperty
    def development_focus_branch(self):
        dev_focus_branch = self.context.development_focus.branch
        if dev_focus_branch is None:
            return None
        elif check_permission('launchpad.View', dev_focus_branch):
            return dev_focus_branch
        else:
            return None

    @property
    def no_branch_message(self):
        if (self.selected_lifecycle_status is not None
            and self.hasAnyBranchesVisibleByUser()):
            message = (
                'There are branches registered for %s '
                'but none of them match the current filter criteria '
                'for this page. Try filtering on "Any Status".')
        else:
            message = (
                'There are no branches registered for %s '
                'in Launchpad today. We recommend you visit '
                'www.bazaar-vcs.org '
                'for more information about how you can use the Bazaar '
                'revision control system to improve community participation '
                'in this project.')
        return message % self.context.displayname

    def can_configure_branches(self):
        """Whether or not the user can configure branches."""
        return check_permission("launchpad.Edit", self.context)

    @property
    def configure_codehosting(self):
        """Get the menu link for configuring code hosting."""
        if not check_permission(
            'launchpad.Edit', self.context.development_focus):
            return None
        series_menu = MenuAPI(self.context.development_focus).overview
        set_branch = series_menu['set_branch']
        set_branch.text = 'Configure code hosting'
        return set_branch


class ProductBranchStatisticsView(BranchCountSummaryView,
                                  ProductBranchListingView):
    """Portlet containing branch statistics."""

    @property
    def branch_text(self):
        text = super(ProductBranchStatisticsView, self).branch_text
        return text.capitalize()

    @property
    def commit_text(self):
        text = super(ProductBranchStatisticsView, self).commit_text
        return text.capitalize()


class ProductBranchSummaryView(ProductBranchListingView, SortSeriesMixin,
                               ProductDownloadFileMixin, BranchMirrorMixin):

    def initialize(self):
        ProductBranchListingView.initialize(self)
        revision_cache = getUtility(IRevisionCache)
        self.revision_cache = revision_cache.inProduct(self.context)

    @property
    def branch(self):
        return self.development_focus_branch

    @cachedproperty
    def commit_count(self):
        """The number of new revisions in the last 30 days."""
        return self.revision_cache.count()

    @cachedproperty
    def committer_count(self):
        """The number of committers in the last 30 days."""
        return self.revision_cache.authorCount()

    @cachedproperty
    def _branch_owners(self):
        """The owners of branches."""
        # Listify the owners, there really shouldn't be that many for any
        # one project.
        return list(getUtility(IPersonSet).getPeopleWithBranches(
            product=self.context))

    @cachedproperty
    def person_owner_count(self):
        """The number of individual people who own branches."""
        return len([person for person in self._branch_owners
                    if not person.is_team])

    @cachedproperty
    def team_owner_count(self):
        """The number of teams who own branches."""
        return len([person for person in self._branch_owners
                    if person.is_team])

    @property
    def has_development_focus_branch(self):
        """Is there a branch assigned as development focus?"""
        return self.development_focus_branch is not None

    @property
    def branch_text(self):
        return get_plural_text(self.branch_count, _('branch'), _('branches'))

    @property
    def person_text(self):
        return get_plural_text(
            self.person_owner_count, _('person'), _('people'))

    @property
    def team_text(self):
        return get_plural_text(self.team_owner_count, _('team'), _('teams'))

    @property
    def commit_text(self):
        return get_plural_text(self.commit_count, _('commit'), _('commits'))

    @property
    def committer_text(self):
        return get_plural_text(self.committer_count, _('person'), _('people'))

    @property
    def external_visible(self):
        return (
            self.context.codehosting_usage == ServiceUsage.EXTERNAL
            and self.branch)


class ProductBranchesView(ProductBranchListingView, SortSeriesMixin,
                          ProductDownloadFileMixin, BranchMirrorMixin):
    """Initial view for products on the code virtual host."""

    show_set_development_focus = True

    @property
    def initial_values(self):
        return {
            'lifecycle': BranchLifecycleStatusFilter.CURRENT,
            'sort_by': BranchListingSort.DEFAULT,
            }

    def _getSeriesBranches(self):
        """Get the series branches for the product, dev focus first."""
        # We want to show each series branch only once, always show the
        # development focus branch, no matter what's it lifecycle status, and
        # skip subsequent series where the lifecycle status is Merged or
        # Abandoned
        sorted_series = self.sorted_active_series_list

        def show_branch(branch):
            if self.selected_lifecycle_status is None:
                return True
            else:
                return (branch.lifecycle_status in
                    self.selected_lifecycle_status)
        # The series will always have at least one series, that of the
        # development focus.
        dev_focus_branch = sorted_series[0].branch
        if not check_permission('launchpad.View', dev_focus_branch):
            dev_focus_branch = None
        result = []
        if dev_focus_branch is not None and show_branch(dev_focus_branch):
            result.append(dev_focus_branch)
        for series in sorted_series[1:]:
            branch = series.branch
            if (branch is not None and
                branch not in result and
                check_permission('launchpad.View', branch) and
                show_branch(branch)):
                result.append(branch)
        return result

    @cachedproperty
    def initial_branches(self):
        """Return the series branches, followed by most recently changed."""
        series_branches = self._getSeriesBranches()
        branch_query = super(ProductBranchesView, self)._branches(
            self.selected_lifecycle_status)
        branch_query.order_by(self._listingSortToOrderBy(
            BranchListingSort.MOST_RECENTLY_CHANGED_FIRST))
        # We don't want the initial branch listing to be batched, so only get
        # the batch size - the number of series_branches.
        batch_size = config.launchpad.branchlisting_batch_size
        max_branches_from_query = batch_size - len(series_branches)
        # We want to make sure that the series branches do not appear
        # in our branch list.
        branches = [
            branch for branch in branch_query[:max_branches_from_query]
            if branch not in series_branches]
        series_branches.extend(branches)
        return series_branches

    def _branches(self, lifecycle_status):
        """Return the series branches, followed by most recently changed."""
        # The params are ignored, and only used by the listing view.
        if self.sort_by == BranchListingSort.DEFAULT:
            return self.initial_branches
        return super(ProductBranchesView, self)._branches(lifecycle_status)

    @property
    def has_development_focus_branch(self):
        """Is there a branch assigned as development focus?"""
        return self.development_focus_branch is not None

    @property
<<<<<<< HEAD
    def branch_text(self):
        return get_plural_text(self.branch_count, _('branch'), _('branches'))

    @property
    def person_text(self):
        return get_plural_text(
            self.person_owner_count, _('person'), _('people'))

    @property
    def team_text(self):
        return get_plural_text(self.team_owner_count, _('team'), _('teams'))

    @property
    def commit_text(self):
        return get_plural_text(self.commit_count, _('commit'), _('commits'))

    @property
    def committer_text(self):
        return get_plural_text(self.committer_count, _('person'), _('people'))

    @property
    def configure_codehosting(self):
        """Get the menu link for configuring code hosting."""
        if not check_permission(
            'launchpad.Edit', self.context.development_focus):
            return None
        series_menu = MenuAPI(self.context).overview
        set_branch = series_menu['set_branch']
        set_branch.text = 'Configure code'
        return set_branch

    @property
    def external_visible(self):
        return (
            self.context.codehosting_usage == ServiceUsage.EXTERNAL
            and self.branch)


class ProductBranchesView(ProductBranchListingView):
    """View for branch listing for a product."""

    def initialize(self):
        """Conditionally redirect to the default view.

        If the branch listing requests the default listing, redirect to the
        default view for the product.
        """
        ProductBranchListingView.initialize(self)
        if self.sort_by == BranchListingSort.DEFAULT:
            redirect_url = canonical_url(self.context)
            widget = self.widgets['lifecycle']
            if widget.hasValidInput():
                redirect_url += (
                    '?field.lifecycle=' + widget.getInputValue().name)
            self.request.response.redirect(redirect_url)

    @property
    def initial_values(self):
        return {
            'lifecycle': BranchLifecycleStatusFilter.CURRENT,
            'sort_by': BranchListingSort.LIFECYCLE,
            }
=======
    def show_git_link(self):
        c = IGitCollection(self.context)
        return not c.visibleByUser(self.user).is_empty()
>>>>>>> d91b6526


class ProjectBranchesView(BranchListingView):
    """View for branch listing for a project."""

    no_sort_by = (BranchListingSort.DEFAULT, )
    extra_columns = ('author', 'product')
    show_series_links = True

    def _getCollection(self):
        return getUtility(IAllBranches).inProjectGroup(self.context)

    @property
    def no_branch_message(self):
        if (self.selected_lifecycle_status is not None
            and self.hasAnyBranchesVisibleByUser()):
            message = (
                'There are branches registered for %s '
                'but none of them match the current filter criteria '
                'for this page. Try filtering on "Any Status".')
        else:
            message = (
                'There are no branches registered for %s '
                'in Launchpad today. We recommend you visit '
                'www.bazaar-vcs.org '
                'for more information about how you can use the Bazaar '
                'revision control system to improve community participation '
                'in this project group.')
        return message % self.context.displayname


class BaseSourcePackageBranchesView(BranchListingView):
    """A simple base view for package branch listings."""

    no_sort_by = (BranchListingSort.DEFAULT, BranchListingSort.PRODUCT)

    @property
    def initial_values(self):
        values = super(BaseSourcePackageBranchesView, self).initial_values
        values['sort_by'] = BranchListingSort.MOST_RECENTLY_CHANGED_FIRST
        return values


class DistributionSourcePackageBranchesView(BaseSourcePackageBranchesView):
    """A general listing of all branches in the distro source package."""

    def _getCollection(self):
        return getUtility(IAllBranches).inDistributionSourcePackage(
            self.context)


class DistributionBranchListingView(BaseSourcePackageBranchesView):
    """A general listing of all branches in the distribution."""

    def _getCollection(self):
        return getUtility(IAllBranches).inDistribution(self.context)


class DistroSeriesBranchListingView(BaseSourcePackageBranchesView):
    """A general listing of all branches in the distro source package."""

    @property
    def label(self):
        return 'Branches for %s' % self.context.displayname

    def _getCollection(self):
        return getUtility(IAllBranches).inDistroSeries(self.context)


class GroupedDistributionSourcePackageBranchesView(LaunchpadView,
                                                   BranchListingItemsMixin):
    """A view that groups branches into distro series."""

    def __init__(self, context, request):
        LaunchpadView.__init__(self, context, request)
        BranchListingItemsMixin.__init__(self, self.user)

    def getBranchCollection(self):
        """See `BranchListingItemsMixin`."""
        return getUtility(IAllBranches).inDistributionSourcePackage(
            self.context).visibleByUser(self.user)

    def _getBranchDict(self):
        """Return a dict of branches grouped by distroseries."""
        branches = {}
        # We're only interested in active branches.
        collection = self.getBranchCollection().withLifecycleStatus(
            *DEFAULT_BRANCH_STATUS_IN_LISTING)
        for branch in collection.getBranches(eager_load=False):
            branches.setdefault(branch.distroseries, []).append(branch)
        return branches

    def _getOfficialBranches(self):
        """Get all the official branches for the distro source package.

        Return a dict of distro series to a list of branches.

        The branches are ordered by official pocket.
        """
        link_set = getUtility(IFindOfficialBranchLinks)
        links = link_set.findForDistributionSourcePackage(self.context)
        # Remember it is possible that the linked branch is not visible by the
        # user.  Unlikely, but possible.
        visible_links = [
            link for link in links
            if check_permission('launchpad.View', link.branch)]
        # Sort into distroseries.
        distro_links = {}
        for link in visible_links:
            distro_links.setdefault(link.distroseries, []).append(link)
        # For each distro series, we only want the "best" pocket if one branch
        # is linked to more than one pocket.  Best here means smaller value.
        official_branches = {}
        for key, value in distro_links.iteritems():
            ordered = sorted(value, key=attrgetter('pocket'))
            seen_branches = set()
            branches = []
            for link in ordered:
                if link.branch not in seen_branches:
                    branches.append(link.branch)
                    seen_branches.add(link.branch)
            official_branches[key] = branches
        return official_branches

    def _getSeriesBranches(self, official_branches, branches):
        """Return the "best" five branches."""
        # Sort the branches by the last modified date, and ignore any that are
        # official.
        ordered_branches = sorted(
            [branch for branch in branches
             if branch not in official_branches],
            key=attrgetter('date_last_modified'), reverse=True)
        num_branches = len(ordered_branches)
        num_official = len(official_branches)
        # We want to show at most five branches, with (at most) the most
        # recently touched three non-official branch.
        official_count = 5 - min(num_branches, 3)
        # Top up with non-official branches.
        branches = official_branches[0:official_count] + ordered_branches
        # And chop off at 5.
        branches = branches[0:5]

        more_count = num_branches + num_official - len(branches)
        return branches, more_count

    @cachedproperty
    def series_branches_map(self):
        """Return a dict of tuples for branches in the distroseries.

        The tuple contains the branches, and the 'more_count'.
        """
        series_branches = {}
        all_branches = self._getBranchDict()
        official_branches = self._getOfficialBranches()
        for series in self.context.distribution.series:
            if series in all_branches:
                branches, more_count = self._getSeriesBranches(
                    official_branches.get(series, []),
                    all_branches.get(series, []))
                series_branches[series] = (branches, more_count)
        return series_branches

    @cachedproperty
    def visible_branches_for_view(self):
        """All the branches we are going to show with this view.

        Used by the mixin class to get all the associated bugs, blueprints,
        and merge proposal links for badges.
        """
        visible_branches = []
        for branches, count in self.series_branches_map.itervalues():
            visible_branches.extend(branches)
        return visible_branches

    @cachedproperty
    def branch_count(self):
        """The number of total branches the user can see."""
        return len(self.visible_branches_for_view)

    @cachedproperty
    def groups(self):
        """Return a list of dicts containing series and branches.

        The list is ordered so the most recent distro series is first.

        The list contains dicts.  The dict has the values:
          * distroseries - a `IDistroSeries` object
          * branches - an ordered list of branches
          * more-branch-count - a count of additional branches
          * package - the `ISourcePackage` for the distroseries,
              sourcepackagename pair
          * total-count-string - a string saying the number of branches.

        The branches list will contain at most five branches.  If there are
        non-official branches associated with the distroseries, then there
        will always be some non-official branches shown in the summary even if
        there are five different official branches (for the different
        pockets).

        The official branches are sorted based on PackagePublishingPocket, and
        the non-official branches are sorted on date last modified.
        """
        result = []
        series_branches_map = self.series_branches_map
        sp_factory = getUtility(ISourcePackageFactory)
        for series in self.context.distribution.series:
            if series in series_branches_map:
                branches, more_count = series_branches_map[series]
                sourcepackage = sp_factory.new(
                    self.context.sourcepackagename, series)
                num_branches = len(branches) + more_count
                num_branches_text = get_plural_text(
                    num_branches, "branch", "branches")
                count_string = "%s %s" % (num_branches, num_branches_text)
                result.append(
                    {'distroseries': series,
                     'branches': self.decoratedBranches(branches),
                     'more-branch-count': more_count,
                     'package': sourcepackage,
                     'total-count-string': count_string,
                     })
        return result


class SourcePackageBranchesView(BranchListingView):

    @property
    def label(self):
        return 'Branches for %s' % self.context.distroseries.displayname

    # XXX: JonathanLange 2009-03-03 spec=package-branches: This page has no
    # menu yet -- do we need one?

    # XXX: JonathanLange 2009-03-03 spec=package-branches: Add a link to
    # register a branch. This requires there to be a package branch
    # registration page.

    no_sort_by = (BranchListingSort.DEFAULT, BranchListingSort.PRODUCT)

    def _getCollection(self):
        return getUtility(IAllBranches).inSourcePackage(self.context)

    def _numBranchesInPackage(self, package):
        branches = IBranchTarget(package).collection
        return branches.visibleByUser(self.user).count()

    @property
    def series_links(self):
        """Links to other series in the same distro as the package."""
        our_series = self.context.distroseries
        our_sourcepackagename = self.context.sourcepackagename
        distribution = self.context.distribution
        for series in distribution.series:
            if not series.active:
                continue
            if distribution.currentseries == series:
                dev_focus_css = 'sourcepackage-dev-focus'
            else:
                dev_focus_css = 'sourcepackage-not-dev-focus'
            package = SourcePackage(our_sourcepackagename, series)
            # XXX: JonathanLange 2009-05-13 bug=376295: This approach is
            # inefficient. We should instead do something like:
            #
            #   SELECT distroseries, COUNT(id)
            #   FROM Branch
            #   WHERE distroseries IS NOT NULL
            #   AND sourcepackagename = ?
            #   GROUP BY distroseries
            #
            # It's not too bad though, since the number of active series is
            # generally less than 5.
            num_branches = self._numBranchesInPackage(package)
            num_branches_text = get_plural_text(
                num_branches, "branch", "branches")
            yield dict(
                series_name=series.displayname,
                package=package,
                num_branches='%s %s' % (num_branches, num_branches_text),
                dev_focus_css=dev_focus_css,
                linked=(series != our_series))<|MERGE_RESOLUTION|>--- conflicted
+++ resolved
@@ -1296,9 +1296,16 @@
     def _branches(self, lifecycle_status):
         """Return the series branches, followed by most recently changed."""
         # The params are ignored, and only used by the listing view.
-        if self.sort_by == BranchListingSort.DEFAULT:
-            return self.initial_branches
-        return super(ProductBranchesView, self)._branches(lifecycle_status)
+        return self.initial_branches
+
+    @property
+    def unseen_branch_count(self):
+        """How many branches are not shown."""
+        return self.branch_count - len(self.initial_branches)
+
+    def hasAnyBranchesVisibleByUser(self):
+        """See `BranchListingView`."""
+        return self.branch_count > 0
 
     @property
     def has_development_focus_branch(self):
@@ -1306,7 +1313,6 @@
         return self.development_focus_branch is not None
 
     @property
-<<<<<<< HEAD
     def branch_text(self):
         return get_plural_text(self.branch_count, _('branch'), _('branches'))
 
@@ -1356,24 +1362,18 @@
         """
         ProductBranchListingView.initialize(self)
         if self.sort_by == BranchListingSort.DEFAULT:
-            redirect_url = canonical_url(self.context)
-            widget = self.widgets['lifecycle']
-            if widget.hasValidInput():
-                redirect_url += (
-                    '?field.lifecycle=' + widget.getInputValue().name)
-            self.request.response.redirect(redirect_url)
-
-    @property
-    def initial_values(self):
-        return {
-            'lifecycle': BranchLifecycleStatusFilter.CURRENT,
-            'sort_by': BranchListingSort.LIFECYCLE,
-            }
-=======
+            return self.initial_branches
+        return super(ProductBranchesView, self)._branches(lifecycle_status)
+
+    @property
+    def has_development_focus_branch(self):
+        """Is there a branch assigned as development focus?"""
+        return self.development_focus_branch is not None
+
+    @property
     def show_git_link(self):
         c = IGitCollection(self.context)
         return not c.visibleByUser(self.user).is_empty()
->>>>>>> d91b6526
 
 
 class ProjectBranchesView(BranchListingView):
