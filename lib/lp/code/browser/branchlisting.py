# Copyright 2009 Canonical Ltd.  This software is licensed under the
# GNU Affero General Public License version 3 (see the file LICENSE).

"""Base class view for branch listings."""

__metaclass__ = type

__all__ = [
    'BranchBadges',
    'BranchListingView',
    'DistributionBranchListingView',
    'DistributionSourcePackageBranchesView',
    'DistroSeriesBranchListingView',
    'GroupedDistributionSourcePackageBranchesView',
    'CodeVHostBreadcrumb',
    'PersonBranchesMenu',
    'PersonCodeSummaryView',
    'PersonOwnedBranchesView',
    'PersonRegisteredBranchesView',
    'PersonSubscribedBranchesView',
    'PersonTeamBranchesView',
    'ProductBranchListingView',
    'ProductBranchesMenu',
    'ProductBranchesView',
    'ProductCodeIndexView',
    'ProjectBranchesView',
    'RecentlyChangedBranchesView',
    'RecentlyImportedBranchesView',
    'RecentlyRegisteredBranchesView',
    'SourcePackageBranchesView',
    ]

from datetime import datetime
from operator import attrgetter

import simplejson
from storm.expr import Asc, Desc
import pytz
from zope.component import getUtility
from zope.interface import implements, Interface
from zope.formlib import form
from zope.schema import Choice
from lazr.delegates import delegates
from lazr.enum import EnumeratedType, Item

from canonical.config import config

from canonical.cachedproperty import cachedproperty
from canonical.launchpad import _
from canonical.launchpad.browser.feeds import (

    FeedsMixin, PersonBranchesFeedLink, PersonRevisionsFeedLink,
    ProductBranchesFeedLink, ProductRevisionsFeedLink,
    ProjectBranchesFeedLink, ProjectRevisionsFeedLink)
from lp.bugs.interfaces.bugbranch import IBugBranchSet
from lp.blueprints.interfaces.specificationbranch import (
    ISpecificationBranchSet)
from lp.registry.interfaces.personproduct import (
    IPersonProduct, IPersonProductFactory)
from canonical.launchpad.webapp import (
    ApplicationMenu, canonical_url, custom_widget, enabled_with_permission,
    LaunchpadFormView, Link)
from canonical.launchpad.webapp.authorization import (
    check_permission, precache_permission_for_objects)
from canonical.launchpad.webapp.badge import Badge, HasBadgeBase
from canonical.launchpad.webapp.batching import TableBatchNavigator
from canonical.launchpad.webapp.breadcrumb import Breadcrumb
from canonical.launchpad.webapp.publisher import LaunchpadView
from canonical.widgets import LaunchpadDropdownWidget

from lp.code.browser.branchmergeproposallisting import (
    ActiveReviewsView, PersonActiveReviewsView,
    PersonProductActiveReviewsView)
from lp.code.enums import (
    BranchLifecycleStatus, BranchLifecycleStatusFilter, BranchType)
from lp.code.interfaces.branch import (
    bazaar_identity, DEFAULT_BRANCH_STATUS_IN_LISTING, IBranch,
    IBranchBatchNavigator, IBranchListingQueryOptimiser)
from lp.code.interfaces.branchcollection import IAllBranches
from lp.code.interfaces.branchnamespace import IBranchNamespacePolicy
from lp.code.interfaces.branchtarget import IBranchTarget
from lp.code.interfaces.revision import IRevisionSet
from lp.code.interfaces.revisioncache import IRevisionCache
from lp.code.interfaces.seriessourcepackagebranch import (
    IFindOfficialBranchLinks)
from lp.registry.browser.product import (
    ProductDownloadFileMixin, SortSeriesMixin)
from lp.registry.interfaces.series import SeriesStatus
from lp.registry.interfaces.person import IPerson, IPersonSet
from lp.registry.interfaces.pocket import PackagePublishingPocket
from lp.registry.interfaces.product import IProduct
from lp.registry.interfaces.sourcepackage import ISourcePackageFactory
from lp.registry.model.sourcepackage import SourcePackage
from lp.services.browser_helpers import get_plural_text


class CodeVHostBreadcrumb(Breadcrumb):
    rootsite = 'code'
    text = 'Branches'


class BranchBadges(HasBadgeBase):
    badges = "private", "bug", "blueprint", "warning", "mergeproposal"

    def isBugBadgeVisible(self):
        """Show a bug badge if the branch is linked to bugs."""
        # Only show the badge if at least one bug is visible by the user.
        for bug in self.context.linked_bugs:
            # Stop on the first visible one.
            if check_permission('launchpad.View', bug):
                return True
        return False

    def isBlueprintBadgeVisible(self):
        """Show a blueprint badge if the branch is linked to blueprints."""
        # When specs get privacy, this will need to be adjusted.
        return self.context.spec_links.count() > 0

    def isWarningBadgeVisible(self):
        """Show a warning badge if there are mirror failures."""
        return self.context.mirror_failures > 0

    def isMergeproposalBadgeVisible(self):
        """Show a proposal badge if there are any landing targets."""
        for proposal in self.context.landing_targets:
            # Stop on the first visible one.
            if check_permission('launchpad.View', proposal):
                return True
        return False

    def getBadge(self, badge_name):
        """See `IHasBadges`."""
        if badge_name == "warning":
            return Badge('/@@/warning', '/@@/warning-large', '',
                         'Branch has errors')
        else:
            return HasBadgeBase.getBadge(self, badge_name)


class BranchListingItem(BranchBadges):
    """A decorated branch.

    Some attributes that we want to display are too convoluted or expensive
    to get on the fly for each branch in the listing.  These items are
    prefetched by the view and decorate the branch.
    """
    delegates(IBranch, 'context')

    def __init__(self, branch, last_commit, now, show_bug_badge,
                 show_blueprint_badge, show_mp_badge,
                 associated_product_series, suite_source_packages, is_dev_focus):
        BranchBadges.__init__(self, branch)
        self.last_commit = last_commit
        self.show_bug_badge = show_bug_badge
        self.show_blueprint_badge = show_blueprint_badge
        self.show_merge_proposals = show_mp_badge
        self._now = now
        self.associated_product_series = associated_product_series
        self.suite_source_packages = suite_source_packages
        self.is_development_focus = is_dev_focus

    def associatedProductSeries(self):
        """Override the IBranch.associatedProductSeries."""
        return self.associated_product_series

    def associatedSuiteSourcePackages(self):
        """Override the IBranch.associatedSuiteSourcePackages."""
        return self.suite_source_packages

    @property
    def active_series(self):
        return [series for series in self.associated_product_series
                if series.status != SeriesStatus.OBSOLETE]

    @property
    def bzr_identity(self):
        """Produce the bzr identity from our known associated series."""
        return bazaar_identity(self, self.is_development_focus)

    @property
    def since_updated(self):
        """How long since the branch was last updated."""
        return self._now - self.context.date_last_modified

    @property
    def since_created(self):
        """How long since the branch was created."""
        return self._now - self.context.date_created

    def isBugBadgeVisible(self):
        return self.show_bug_badge

    def isBlueprintBadgeVisible(self):
        return self.show_blueprint_badge

    def isMergeproposalBadgeVisible(self):
        """Show the merge proposal badge if needed"""
        return self.show_merge_proposals

    @property
    def revision_author(self):
        return self.last_commit.revision_author

    @property
    def revision_number(self):
        return self.context.revision_count

    @property
    def revision_log(self):
        return self.last_commit.log_body

    @property
    def revision_date(self):
        return self.last_commit.revision_date

    @property
    def revision_codebrowse_link(self):
        return self.context.codebrowse_url(
            'revision', str(self.context.revision_count))

    def __repr__(self):
        # For testing purposes.
        return '<BranchListingItem %r (%d)>' % (self.unique_name, self.id)


class BranchListingSort(EnumeratedType):
    """Choices for how to sort branch listings."""

    # XXX: MichaelHudson 2007-10-17 bug=153891: We allow sorting on quantities
    # that are not visible in the listing!

    DEFAULT = Item("""
        by most interesting

        Sort branches by the default ordering for the view.
        """)

    PRODUCT = Item("""
        by project name

        Sort branches by name of the project the branch is for.
        """)

    LIFECYCLE = Item("""
        by status

        Sort branches by their status.
        """)

    NAME = Item("""
        by branch name

        Sort branches by the name of the branch.
        """)

    OWNER = Item("""
        by owner name

        Sort branches by the name of the owner.
        """)

    MOST_RECENTLY_CHANGED_FIRST = Item("""
        most recently changed first

        Sort branches from the most recently to the least recently
        changed.
        """)

    LEAST_RECENTLY_CHANGED_FIRST = Item("""
        least recently changed first

        Sort branches from the least recently to the most recently
        changed.
        """)

    NEWEST_FIRST = Item("""
        newest first

        Sort branches from newest to oldest.
        """)

    OLDEST_FIRST = Item("""
        oldest first

        Sort branches from oldest to newest.
        """)


class IBranchListingFilter(Interface):
    """The schema for the branch listing filtering/ordering form."""

    # Stats and status attributes
    lifecycle = Choice(
        title=_('Lifecycle Filter'), vocabulary=BranchLifecycleStatusFilter,
        default=BranchLifecycleStatusFilter.CURRENT,
        description=_(
        "The author's assessment of the branch's maturity. "
        " Mature: recommend for production use."
        " Development: useful work that is expected to be merged eventually."
        " Experimental: not recommended for merging yet, and maybe ever."
        " Merged: integrated into mainline, of historical interest only."
        " Abandoned: no longer considered relevant by the author."
        " New: unspecified maturity."))

    sort_by = Choice(
        title=_('ordered by'), vocabulary=BranchListingSort,
        default=BranchListingSort.LIFECYCLE)


class BranchListingItemsMixin:
    """Mixin class to create BranchListingItems."""

    # Requires the following attributes:
    #   visible_branches_for_view
    def __init__(self, user):
        self._distro_series_map = {}
        self._now = datetime.now(pytz.UTC)
        self.view_user = user

    def getBranchCollection(self):
        """Should be a user restricted branch collection for the view."""
        raise NotImplementedError(self.getBranchCollection)

    @cachedproperty
<<<<<<< HEAD
=======
    def branch_sparks(self):
        """Return a simplejson string for [id, url] for branch sparks."""
        spark_lines = []
        for count, branch in enumerate(self.visible_branches_for_view):
            if self.view.showSparkLineForBranch(branch):
                element_id = 'b-%s' % (count + 1)
                element_url = canonical_url(branch, view_name='+spark')
                spark_lines.append((element_id, element_url))
        return simplejson.dumps(spark_lines)

    @cachedproperty
    def _query_optimiser(self):
        """Return the branch listing query optimiser utility."""
        return getUtility(IBranchListingQueryOptimiser)

    @cachedproperty
    def _visible_branch_ids(self):
        """Return a list of the branch ids that are visible."""
        return [branch.id for branch in self.visible_branches_for_view]

    @cachedproperty
>>>>>>> 9c1330bb
    def product_series_map(self):
        """Return a map from branch id to a list of product series."""
        series_resultset = self._query_optimiser.getProductSeriesForBranches(
            self._visible_branch_ids)
        result = {}
        for series in series_resultset:
            result.setdefault(series.branch.id, []).append(series)
        return result

    def getProductSeries(self, branch):
        """Get the associated product series for the branch.

        If the branch has more than one associated product series
        they are listed in alphabetical order, unless one of them is
        the current development focus, in which case that comes first.
        """
        series = self.product_series_map.get(branch.id, [])
        if len(series) > 1:
            # Check for development focus.
            dev_focus = branch.product.development_focus
            if dev_focus is not None and dev_focus in series:
                series.remove(dev_focus)
                series.insert(0, dev_focus)
        return series

    @cachedproperty
    def official_package_links_map(self):
        """Return a map from branch id to a list of package links."""
        links = self._query_optimiser.getOfficialSourcePackageLinksForBranches(
            self._visible_branch_ids)
        result = {}
        for link in links:
            result.setdefault(link.branch.id, []).append(link)
        return result

    def getSuiteSourcePackages(self, branch):
        """Get the associated SuiteSourcePackages for the branch.

        If there is more than one, they are sorted by pocket.
        """
        links = [link.suite_sourcepackage for link in
                 self.official_package_links_map.get(branch.id, [])]
        return sorted(links, key=attrgetter('pocket'))

    def getDistroDevelSeries(self, distribution):
        """Since distribution.currentseries hits the DB every time, cache it."""
        self._distro_series_map = {}
        try:
            return self._distro_series_map[distribution]
        except KeyError:
            result = distribution.currentseries
            self._distro_series_map[distribution] = result
            return result

    def isBranchDevFocus(self, branch,
                         associated_product_series, suite_source_packages):
        """Is the branch the development focus?

        For product branches this means that the branch is linked to the
        development focus series.

        For package branches this means that the branch is linked to the
        release pocket of the development series.
        """
        # Refactor this code to work for model.branch too?
        # Do we care if a non-product branch is linked to the product series?
        # Do we care if a non-package branch is linked to the package?
        # A) not right now.
        for series in associated_product_series:
            if series.product.development_focus == series:
                return True
        for ssp in suite_source_packages:
            if (ssp.pocket == PackagePublishingPocket.RELEASE and
                ssp.distroseries == self.getDistroDevelSeries(
                    ssp.distribution)):
                return True
        return False

    @cachedproperty
    def branch_ids_with_bug_links(self):
        """Return a set of branch ids that should show bug badges."""
        bug_branches = getUtility(IBugBranchSet).getBugBranchesForBranches(
            self.visible_branches_for_view, self.view_user)
        return set(bug_branch.branch.id for bug_branch in bug_branches)

    @cachedproperty
    def branch_ids_with_spec_links(self):
        """Return a set of branch ids that should show blueprint badges."""
        spec_branches = getUtility(
            ISpecificationBranchSet).getSpecificationBranchesForBranches(
            self.visible_branches_for_view, self.view_user)
        return set(spec_branch.branch.id for spec_branch in spec_branches)

    @cachedproperty
    def branch_ids_with_merge_proposals(self):
        """Return a set of branches that should show merge proposal badges.

        Branches have merge proposals badges if they've been proposed for
        merging into another branch (source branches).
        """
        branches = self.visible_branches_for_view
        collection = self.getBranchCollection()
        proposals = collection.getMergeProposals(for_branches=branches)
        return set(proposal.source_branch.id for proposal in proposals)

    @cachedproperty
    def tip_revisions(self):
        """Return a set of branch ids that should show blueprint badges."""
        revisions = getUtility(IRevisionSet).getTipRevisionsForBranches(
            self.visible_branches_for_view)
        if revisions is None:
            revision_map = {}
        else:
            # Key the revisions by revision id.
            revision_map = dict((revision.revision_id, revision)
                                for revision in revisions)
        # Return a dict keyed on branch id.
        return dict((branch.id, revision_map.get(branch.last_scanned_id))
                     for branch in self.visible_branches_for_view)

    def _createItem(self, branch):
        last_commit = self.tip_revisions[branch.id]
        show_bug_badge = branch.id in self.branch_ids_with_bug_links
        show_blueprint_badge = branch.id in self.branch_ids_with_spec_links
        show_mp_badge = branch.id in self.branch_ids_with_merge_proposals
        associated_product_series = self.getProductSeries(branch)
        suite_source_packages = self.getSuiteSourcePackages(branch)
        is_dev_focus = self.isBranchDevFocus(
            branch, associated_product_series, suite_source_packages)
        return BranchListingItem(
            branch, last_commit, self._now, show_bug_badge,
            show_blueprint_badge, show_mp_badge,
            associated_product_series, suite_source_packages, is_dev_focus)

    def decoratedBranches(self, branches):
        """Return the decorated branches for the branches passed in."""
        return [self._createItem(branch) for branch in branches]


class BranchListingBatchNavigator(TableBatchNavigator,
                                  BranchListingItemsMixin):
    """Batch up the branch listings."""
    implements(IBranchBatchNavigator)

    def __init__(self, view):
        TableBatchNavigator.__init__(
            self, view.getVisibleBranchesForUser(), view.request,
            columns_to_show=view.extra_columns,
            size=config.launchpad.branchlisting_batch_size)
        BranchListingItemsMixin.__init__(self, view.user)
        self.view = view
        self.column_count = 4 + len(view.extra_columns)

    def getBranchCollection(self):
        """See `BranchListingItemsMixin`."""
        return self.view._getCollection().visibleByUser(self.view.user)

    @cachedproperty
    def visible_branches_for_view(self):
        branches = list(self.currentBatch())
        request = self.view.request
        precache_permission_for_objects(request, 'launchpad.View', branches)
        return branches

    @cachedproperty
    def branches(self):
        """Return a list of BranchListingItems."""
        return self.decoratedBranches(self.visible_branches_for_view)

    @property
    def table_class(self):
        # XXX: MichaelHudson 2007-10-18 bug=153894: This means there are two
        # ways of sorting a one-page branch listing, which is a confusing and
        # incoherent.
        if self.has_multiple_pages:
            return "listing"
        else:
            return "listing sortable"


class BranchListingView(LaunchpadFormView, FeedsMixin):
    """A base class for views of branch listings."""
    schema = IBranchListingFilter
    field_names = ['lifecycle', 'sort_by']
    development_focus_branch = None
    show_set_development_focus = False
    custom_widget('lifecycle', LaunchpadDropdownWidget)
    custom_widget('sort_by', LaunchpadDropdownWidget)
    # Showing the series links is only really useful on product listing
    # pages.  Derived views can override this value to have the series links
    # shown in the branch listings.
    show_series_links = False
    extra_columns = []
    label_template = 'Bazaar branches for %(displayname)s'
    # no_sort_by is a sequence of items from the BranchListingSort
    # enumeration to not offer in the sort_by widget.
    no_sort_by = ()

    # Set the feed types to be only the various branches feed links.  The
    # `feed_links` property will screen this list and produce only the feeds
    # appropriate to the context.
    feed_types = (
        ProjectBranchesFeedLink,
        ProjectRevisionsFeedLink,
        ProductBranchesFeedLink,
        ProductRevisionsFeedLink,
        PersonBranchesFeedLink,
        PersonRevisionsFeedLink,
        )

    @property
    def label(self):
        return self.label_template % {
            'displayname': self.context.displayname,
            'title': getattr(self.context, 'title', 'no-title')}

    # Provide a default page_title for distros and other things without
    # breadcrumbs..
    page_title = label

    @property
    def initial_values(self):
        return {
            'lifecycle': BranchLifecycleStatusFilter.CURRENT,
            }

    @cachedproperty
    def selected_lifecycle_status(self):
        widget = self.widgets['lifecycle']

        if widget.hasValidInput():
            lifecycle_filter = widget.getInputValue()
        else:
            lifecycle_filter = BranchLifecycleStatusFilter.CURRENT

        if lifecycle_filter == BranchLifecycleStatusFilter.ALL:
            return None
        elif lifecycle_filter == BranchLifecycleStatusFilter.CURRENT:
            return DEFAULT_BRANCH_STATUS_IN_LISTING
        else:
            return (BranchLifecycleStatus.items[lifecycle_filter.name], )

    def branches(self):
        """All branches related to this target, sorted for display."""
        # Separate the public property from the underlying virtual method.
        return BranchListingBatchNavigator(self)

    def showSparkLineForBranch(self, branch):
        """Should the view render the code to generate the sparklines?"""
        # Default to no for everything.
        return False

    def getVisibleBranchesForUser(self):
        """Get branches visible to the user.

        This method is called from the `BranchListingBatchNavigator` to
        get the branches to show in the listing.
        """
        return self._branches(self.selected_lifecycle_status)

    def hasAnyBranchesVisibleByUser(self):
        """Does the context have any branches that are visible to the user?"""
        return self.branch_count > 0

    def _getCollection(self):
        """Override this to say what branches will be in the listing."""
        raise NotImplementedError(self._getCollection)

    @cachedproperty
    def branch_count(self):
        """The number of total branches the user can see."""
        return self._getCollection().visibleByUser(self.user).count()

    def _branches(self, lifecycle_status):
        """Return a sequence of branches.

        This method is overridden in the derived classes to perform the
        specific query.

        :param lifecycle_status: A filter of the branch's lifecycle status.
        """
        collection = self._getCollection()
        if lifecycle_status is not None:
            collection = collection.withLifecycleStatus(*lifecycle_status)
        collection = collection.visibleByUser(self.user)
        return collection.getBranches().order_by(
            self._listingSortToOrderBy(self.sort_by))

    @property
    def no_branch_message(self):
        """This may also be overridden in derived classes to provide
        context relevant messages if there are no branches returned."""
        if (self.selected_lifecycle_status is not None
            and self.hasAnyBranchesVisibleByUser()):
            message = (
                'There are branches related to %s but none of them match the '
                'current filter criteria for this page. '
                'Try filtering on "Any Status".')
        else:
            message = (
                'There are no branches related to %s '
                'in Launchpad today. You can use Launchpad as a registry for '
                'Bazaar branches, and encourage broader community '
                'participation in your project using '
                'distributed version control.')
        return message % self.context.displayname

    @property
    def branch_listing_sort_values(self):
        """The enum items we should present in the 'sort_by' widget.

        Subclasses get the chance to avoid some sort options (it makes no
        sense to offer to sort the product branch listing by product name!)
        and if we're filtering to a single lifecycle status it doesn't make
        much sense to sort by lifecycle.
        """
        # This is pretty painful.
        # First we find the items which are not excluded for this view.
        vocab_items = [item for item in BranchListingSort.items.items
                       if item not in self.no_sort_by]
        # Finding the value of the lifecycle_filter widget is awkward as we do
        # this when the widgets are being set up.  We go digging in the
        # request.
        lifecycle_field = IBranchListingFilter['lifecycle']
        name = self.prefix + '.' + lifecycle_field.__name__
        form_value = self.request.form.get(name)
        if form_value is not None:
            try:
                status_filter = BranchLifecycleStatusFilter.getTermByToken(
                    form_value).value
            except LookupError:
                # We explicitly support bogus values in field.lifecycle --
                # they are treated the same as "CURRENT", which includes more
                # than one lifecycle.
                pass
            else:
                if status_filter not in (BranchLifecycleStatusFilter.ALL,
                                         BranchLifecycleStatusFilter.CURRENT):
                    vocab_items.remove(BranchListingSort.LIFECYCLE)
        return vocab_items

    @property
    def sort_by_field(self):
        """The zope.schema field for the 'sort_by' widget."""
        orig_field = IBranchListingFilter['sort_by']
        values = self.branch_listing_sort_values
        return Choice(__name__=orig_field.__name__,
                      title=orig_field.title,
                      required=True, values=values, default=values[0])

    @property
    def sort_by(self):
        """The value of the `sort_by` widget, or None if none was present."""
        widget = self.widgets['sort_by']
        if widget.hasValidInput():
            return widget.getInputValue()
        else:
            # If a derived view has specified a default sort_by, use that.
            return self.initial_values.get('sort_by')

    @staticmethod
    def _listingSortToOrderBy(sort_by):
        """Compute a value to pass as orderBy to Branch.select().

        :param sort_by: an item from the BranchListingSort enumeration.
        """
        from lp.code.model.branch import Branch

        DEFAULT_BRANCH_LISTING_SORT = [
            BranchListingSort.PRODUCT,
            BranchListingSort.LIFECYCLE,
            BranchListingSort.OWNER,
            BranchListingSort.NAME,
            ]

        LISTING_SORT_TO_COLUMN = {
            BranchListingSort.PRODUCT: (Asc, Branch.target_suffix),
            BranchListingSort.LIFECYCLE: (Desc, Branch.lifecycle_status),
            BranchListingSort.NAME: (Asc, Branch.name),
            BranchListingSort.OWNER: (Asc, Branch.owner_name),
            BranchListingSort.MOST_RECENTLY_CHANGED_FIRST: (
                Desc, Branch.date_last_modified),
            BranchListingSort.LEAST_RECENTLY_CHANGED_FIRST: (
                Asc, Branch.date_last_modified),
            BranchListingSort.NEWEST_FIRST: (Desc, Branch.date_created),
            BranchListingSort.OLDEST_FIRST: (Asc, Branch.date_created),
            }

        order_by = map(
            LISTING_SORT_TO_COLUMN.get, DEFAULT_BRANCH_LISTING_SORT)

        if sort_by is not None and sort_by != BranchListingSort.DEFAULT:
            direction, column = LISTING_SORT_TO_COLUMN[sort_by]
            order_by = (
                [(direction, column)] +
                [sort for sort in order_by if sort[1] is not column])
        return [direction(column) for direction, column in order_by]

    def setUpWidgets(self, context=None):
        """Set up the 'sort_by' widget with only the applicable choices."""
        fields = []
        for field_name in self.field_names:
            if field_name == 'sort_by':
                field = form.FormField(self.sort_by_field)
            else:
                field = self.form_fields[field_name]
            fields.append(field)
        self.form_fields = form.Fields(*fields)
        super(BranchListingView, self).setUpWidgets(context)

    @property
    def new_branches_are_private(self):
        """Are new branches by the user private."""
        if self.user is None:
            return False
        target = IBranchTarget(self.context)
        if target is None:
            return False
        namespace = target.getNamespace(self.user)
        policy = IBranchNamespacePolicy(namespace)
        return policy.areNewBranchesPrivate()


class NoContextBranchListingView(BranchListingView):
    """A branch listing that has no associated product or person."""

    field_names = ['lifecycle']
    no_sort_by = (BranchListingSort.DEFAULT,)

    no_branch_message = (
        'There are no branches that match the current status filter.')
    extra_columns = ('author', 'product', 'date_created')

    def _branches(self, lifecycle_status):
        """Return a sequence of branches.

        Override the default behaviour to not join across Owner and Product.

        :param lifecycle_status: A filter of the branch's lifecycle status.
        """
        collection = self._getCollection()
        if lifecycle_status is not None:
            collection = collection.withLifecycleStatus(*lifecycle_status)
        collection = collection.visibleByUser(self.user)
        return collection.getBranches().order_by(
            self._branch_order)


class RecentlyRegisteredBranchesView(NoContextBranchListingView):
    """A batched view of branches orded by registration date."""

    page_title = 'Recently registered branches'

    @property
    def _branch_order(self):
        from lp.code.model.branch import Branch
        return Desc(Branch.date_created), Desc(Branch.id)

    def _getCollection(self):
        return getUtility(IAllBranches)


class RecentlyImportedBranchesView(NoContextBranchListingView):
    """A batched view of imported branches ordered by last modifed time."""

    page_title = 'Recently imported branches'
    extra_columns = ('product', 'date_created')

    @property
    def _branch_order(self):
        from lp.code.model.branch import Branch
        return Desc(Branch.date_last_modified), Desc(Branch.id)

    def _getCollection(self):
        return (getUtility(IAllBranches)
                .withBranchType(BranchType.IMPORTED)
                .scanned())


class RecentlyChangedBranchesView(NoContextBranchListingView):
    """Batched view of non-imported branches ordered by last modified time."""

    page_title = 'Recently changed branches'

    @property
    def _branch_order(self):
        from lp.code.model.branch import Branch
        return Desc(Branch.date_last_modified), Desc(Branch.id)

    def _getCollection(self):
        return (getUtility(IAllBranches)
                .withBranchType(BranchType.HOSTED, BranchType.MIRRORED)
                .scanned())


class PersonBranchesMenu(ApplicationMenu):

    usedfor = IPerson
    facet = 'branches'
    links = ['registered', 'owned', 'subscribed', 'addbranch',
             'active_reviews']
    extra_attributes = [
        'active_review_count',
        'owned_branch_count',
        'registered_branch_count',
        'show_summary',
        'subscribed_branch_count',
        ]

    def _getCountCollection(self):
        """The base collection of branches which should be counted.

        This collection will be further restricted to, e.g., the
        branches registered by a particular user for the counts that
        appear at the top of a branch listing page.

        This should be overriden in subclasses to restrict to, for
        example, the set of branches of a particular product.
        """
        return getUtility(IAllBranches).visibleByUser(self.user)

    @property
    def person(self):
        """The `IPerson` for the context of the view.

        In simple cases this is the context itself, but in others, like the
        PersonProduct, it is an attribute of the context.
        """
        return self.context

    @property
    def show_summary(self):
        """Should the template show the summary view with the links."""
        return (self.owned_branch_count or
                self.registered_branch_count or
                self.subscribed_branch_count or
                self.active_review_count)

    @cachedproperty
    def registered_branch_count(self):
        """Return the number of branches registered by self.person."""
        return self._getCountCollection().registeredBy(self.person).count()

    @cachedproperty
    def owned_branch_count(self):
        """Return the number of branches owned by self.person."""
        return self._getCountCollection().ownedBy(self.person).count()

    @cachedproperty
    def subscribed_branch_count(self):
        """Return the number of branches subscribed to by self.person."""
        return self._getCountCollection().subscribedBy(self.person).count()

    def owned(self):
        return Link(
            canonical_url(self.context, rootsite='code'),
            get_plural_text(
                self.owned_branch_count, 'owned branch', 'owned branches'))

    def registered(self):
        return Link(
            '+registeredbranches',
            get_plural_text(
                self.registered_branch_count,
                'registered branch', 'registered branches'))

    def subscribed(self):
        return Link(
            '+subscribedbranches',
            get_plural_text(
                self.subscribed_branch_count,
                'subscribed branch', 'subscribed branches'))

    @cachedproperty
    def active_review_count(self):
        """Return the number of active reviews for self.person's branches."""
        active_reviews = PersonActiveReviewsView(self.context, self.request)
        return active_reviews.getProposals().count()

    def active_reviews(self):
        text = get_plural_text(
            self.active_review_count,
            'active review or unmerged proposal',
            'active reviews or unmerged proposals')
        return Link('+activereviews', text)

    def addbranch(self):
        if self.user is None:
            enabled = False
        else:
            enabled = self.user.inTeam(self.context)
        text = 'Register a branch'
        summary = 'Register a new Bazaar branch'
        return Link('+addbranch', text, summary, icon='add', enabled=enabled)


class PersonProductBranchesMenu(PersonBranchesMenu):

    usedfor = IPersonProduct
    links = ['registered', 'owned', 'subscribed', 'active_reviews']

    def _getCountCollection(self):
        """See `PersonBranchesMenu`."""
        collection = getUtility(IAllBranches).visibleByUser(self.user)
        return collection.inProduct(self.context.product)

    @property
    def person(self):
        """See `PersonBranchesMenu`."""
        return self.context.person

    @cachedproperty
    def active_review_count(self):
        """Return the number of active reviews for self.person's branches."""
        active_reviews = PersonProductActiveReviewsView(
            self.context, self.request)
        return active_reviews.getProposals().count()


class PersonBaseBranchListingView(BranchListingView):
    """Base class used for different person listing views."""

    @property
    def initial_values(self):
        values = super(PersonBaseBranchListingView, self).initial_values
        values['sort_by'] = BranchListingSort.MOST_RECENTLY_CHANGED_FIRST
        return values

    @property
    def no_branch_message(self):
        if (self.selected_lifecycle_status is not None
            and self.hasAnyBranchesVisibleByUser()):
            message = (
                'There are branches related to %s but none of them match the '
                'current filter criteria for this page. '
                'Try filtering on "Any Status".')
        else:
            message = (
                'There are no branches related to %s '
                'in Launchpad today.')
        return message % self.context.displayname


class PersonRegisteredBranchesView(PersonBaseBranchListingView):
    """View for branch listing for a person's registered branches."""

    page_title = _('Registered')
    label_template = 'Bazaar branches registered by %(displayname)s'
    no_sort_by = (BranchListingSort.DEFAULT, BranchListingSort.OWNER)

    def _getCollection(self):
        return getUtility(IAllBranches).registeredBy(self.context)


class PersonOwnedBranchesView(PersonBaseBranchListingView):
    """View for branch listing for a person's owned branches."""

    page_title = _('Owned')
    label_template = 'Bazaar branches owned by %(displayname)s'
    no_sort_by = (BranchListingSort.DEFAULT, BranchListingSort.OWNER)

    def _getCollection(self):
        return getUtility(IAllBranches).ownedBy(self.context)


class PersonSubscribedBranchesView(PersonBaseBranchListingView):
    """View for branch listing for a person's subscribed branches."""

    page_title = _('Subscribed')
    label_template = 'Bazaar branches subscribed to by %(displayname)s'
    no_sort_by = (BranchListingSort.DEFAULT,)

    def _getCollection(self):
        return getUtility(IAllBranches).subscribedBy(self.context)


class PersonTeamBranchesView(LaunchpadView):
    """View for team branches portlet."""

    def _getCollection(self):
        """The collection of branches to use to look for team branches."""
        return getUtility(IAllBranches).visibleByUser(self.user)

    def _createItem(self, team):
        """Return a dict of the team, and the thing to get the URL from.

        This dict is used to build the list shown to the user.  Since we don't
        want a particular url formatter for a PersonProduct, we have the url
        separately.
        """
        return {'team': team, 'url_provider': team}

    @property
    def person(self):
        return self.context

    @cachedproperty
    def teams_with_branches(self):
        teams = self._getCollection().getTeamsWithBranches(self.person)
        return [self._createItem(team) for team in teams]


class PersonProductTeamBranchesView(PersonTeamBranchesView):
    """View for teams that the person is in with related product branches."""

    def _getCollection(self):
        """Use a collection restricted on on the product."""
        return getUtility(IAllBranches).visibleByUser(self.user).inProduct(
                self.context.product)

    def _createItem(self, team):
        """Return a tuple of the team, and the thing to get the URL from."""
        return {
            'team': team,
            'url_provider': getUtility(IPersonProductFactory).create(
                team, self.context.product)}

    @property
    def person(self):
        return self.context.person


class PersonCodeSummaryView(LaunchpadView):
    """A view to render the code page summary for a person."""

    __used_for__ = IPerson


class PersonProductCodeSummaryView(PersonCodeSummaryView):
    """A view to render the code page summary for a `PersonProduct`."""

    __used_for__ = IPersonProduct

    @property
    def person(self):
        """Return the person from the context."""
        return self.context.person


class ProductBranchesMenu(ApplicationMenu):

    usedfor = IProduct
    facet = 'branches'
    links = [
        'branch_add',
        'list_branches',
        'active_reviews',
        'code_import',
        'branch_visibility',
        ]
    extra_attributes = [
        'active_review_count',
        ]

    def branch_add(self):
        text = 'Register a branch'
        summary = 'Register a new Bazaar branch for this project'
        return Link('+addbranch', text, summary, icon='add')

    def list_branches(self):
        text = 'List branches'
        summary = 'List the branches for this project'
        return Link('+branches', text, summary, icon='add')

    @cachedproperty
    def active_review_count(self):
        """Return the number of active reviews for the user."""
        active_reviews = ActiveReviewsView(self.context, self.request)
        return active_reviews.getProposals().count()

    def active_reviews(self):
        text = get_plural_text(
            self.active_review_count,
            'active review or unmerged proposal',
            'active reviews or unmerged proposals')
        return Link('+activereviews', text)

    @enabled_with_permission('launchpad.Commercial')
    def branch_visibility(self):
        text = 'Define branch visibility'
        return Link('+branchvisibility', text, icon='edit', site='mainsite')

    def code_import(self):
        text = 'Import your project'
        enabled = not self.context.official_codehosting
        return Link('+new-import', text, icon='add', enabled=enabled)


class ProductBranchListingView(BranchListingView):
    """A base class for product branch listings."""

    show_series_links = True
    no_sort_by = (BranchListingSort.PRODUCT,)
    label_template = 'Bazaar branches of %(displayname)s'

    def _getCollection(self):
        return getUtility(IAllBranches).inProduct(self.context)

    def showSparkLineForBranch(self, branch):
        """See `BranchListingView`."""
        # Show the sparklines for the development focus branch only.
        return branch == self.development_focus_branch

    @cachedproperty
    def development_focus_branch(self):
        dev_focus_branch = self.context.development_focus.branch
        if dev_focus_branch is None:
            return None
        elif check_permission('launchpad.View', dev_focus_branch):
            return dev_focus_branch
        else:
            return None

    @property
    def no_branch_message(self):
        if (self.selected_lifecycle_status is not None
            and self.hasAnyBranchesVisibleByUser()):
            message = (
                'There are branches registered for %s '
                'but none of them match the current filter criteria '
                'for this page. Try filtering on "Any Status".')
        else:
            message = (
                'There are no branches registered for %s '
                'in Launchpad today. We recommend you visit '
                '<a href="http://www.bazaar-vcs.org">www.bazaar-vcs.org</a> '
                'for more information about how you can use the Bazaar '
                'revision control system to improve community participation '
                'in this project.')
        return message % self.context.displayname


class ProductCodeIndexView(ProductBranchListingView, SortSeriesMixin,
                           ProductDownloadFileMixin):
    """Initial view for products on the code virtual host."""

    show_set_development_focus = True

    def initialize(self):
        ProductBranchListingView.initialize(self)
        self.product = self.context
        revision_cache = getUtility(IRevisionCache)
        self.revision_cache = revision_cache.inProduct(self.product)

    @property
    def form_action(self):
        return "+branches"

    @property
    def initial_values(self):
        return {
            'lifecycle': BranchLifecycleStatusFilter.CURRENT,
            'sort_by': BranchListingSort.DEFAULT,
            }

    @cachedproperty
    def commit_count(self):
        """The number of new revisions in the last 30 days."""
        return self.revision_cache.count()

    @cachedproperty
    def committer_count(self):
        """The number of committers in the last 30 days."""
        return self.revision_cache.authorCount()

    @cachedproperty
    def _branch_owners(self):
        """The owners of branches."""
        # Listify the owners, there really shouldn't be that many for any
        # one project.
        return list(getUtility(IPersonSet).getPeopleWithBranches(
            product=self.context))

    @cachedproperty
    def person_owner_count(self):
        """The number of individual people who own branches."""
        return len([person for person in self._branch_owners
                    if not person.isTeam()])

    @cachedproperty
    def team_owner_count(self):
        """The number of teams who own branches."""
        return len([person for person in self._branch_owners
                    if person.isTeam()])

    def _getSeriesBranches(self):
        """Get the series branches for the product, dev focus first."""
        # We want to show each series branch only once, always show the
        # development focus branch, no matter what's it lifecycle status, and
        # skip subsequent series where the lifecycle status is Merged or
        # Abandoned
        sorted_series = self.sorted_active_series_list
        def show_branch(branch):
            if self.selected_lifecycle_status is None:
                return True
            else:
                return (branch.lifecycle_status in
                    self.selected_lifecycle_status)
        # The series will always have at least one series, that of the
        # development focus.
        dev_focus_branch = sorted_series[0].branch
        if not check_permission('launchpad.View', dev_focus_branch):
            dev_focus_branch = None
        result = []
        if dev_focus_branch is not None and show_branch(dev_focus_branch):
            result.append(dev_focus_branch)
        for series in sorted_series[1:]:
            branch = series.branch
            if (branch is not None and
                branch not in result and
                check_permission('launchpad.View', branch) and
                show_branch(branch)):
                result.append(branch)
        return result

    @cachedproperty
    def initial_branches(self):
        """Return the series branches, followed by most recently changed."""
        series_branches = self._getSeriesBranches()
        branch_query = super(ProductCodeIndexView, self)._branches(
            self.selected_lifecycle_status)
        branch_query.order_by(self._listingSortToOrderBy(
            BranchListingSort.MOST_RECENTLY_CHANGED_FIRST))
        # We don't want the initial branch listing to be batched, so only get
        # the batch size - the number of series_branches.
        batch_size = config.launchpad.branchlisting_batch_size
        max_branches_from_query = batch_size - len(series_branches)
        # We want to make sure that the series branches do not appear
        # in our branch list.
        branches = [
            branch for branch in branch_query[:max_branches_from_query]
            if branch not in series_branches]
        series_branches.extend(branches)
        return series_branches

    def _branches(self, lifecycle_status):
        """Return the series branches, followed by most recently changed."""
        # The params are ignored, and only used by the listing view.
        return self.initial_branches

    @property
    def unseen_branch_count(self):
        """How many branches are not shown."""
        return self.branch_count - len(self.initial_branches)

    def hasAnyBranchesVisibleByUser(self):
        """See `BranchListingView`."""
        return self.branch_count > 0

    @property
    def has_development_focus_branch(self):
        """Is there a branch assigned as development focus?"""
        return self.development_focus_branch is not None

    @property
    def branch_text(self):
        return get_plural_text(self.branch_count, _('branch'), _('branches'))

    @property
    def person_text(self):
        return get_plural_text(
            self.person_owner_count, _('person'), _('people'))

    @property
    def team_text(self):
        return get_plural_text(self.team_owner_count, _('team'), _('teams'))

    @property
    def commit_text(self):
        return get_plural_text(self.commit_count, _('commit'), _('commits'))

    @property
    def committer_text(self):
        return get_plural_text(self.committer_count, _('person'), _('people'))


class ProductBranchesView(ProductBranchListingView):
    """View for branch listing for a product."""

    def initialize(self):
        """Conditionally redirect to the default view.

        If the branch listing requests the default listing, redirect to the
        default view for the product.
        """
        ProductBranchListingView.initialize(self)
        if self.sort_by == BranchListingSort.DEFAULT:
            redirect_url = canonical_url(self.context)
            widget = self.widgets['lifecycle']
            if widget.hasValidInput():
                redirect_url += (
                    '?field.lifecycle=' + widget.getInputValue().name)
            self.request.response.redirect(redirect_url)

    @property
    def initial_values(self):
        return {
            'lifecycle': BranchLifecycleStatusFilter.CURRENT,
            'sort_by': BranchListingSort.LIFECYCLE,
            }


class ProjectBranchesView(BranchListingView):
    """View for branch listing for a project."""

    no_sort_by = (BranchListingSort.DEFAULT,)
    extra_columns = ('author', 'product')
    label_template = 'Bazaar branches of %(displayname)s'

    def _getCollection(self):
        return getUtility(IAllBranches).inProject(self.context)

    @property
    def no_branch_message(self):
        if (self.selected_lifecycle_status is not None
            and self.hasAnyBranchesVisibleByUser()):
            message = (
                'There are branches registered for %s '
                'but none of them match the current filter criteria '
                'for this page. Try filtering on "Any Status".')
        else:
            message = (
                'There are no branches registered for %s '
                'in Launchpad today. We recommend you visit '
                '<a href="http://www.bazaar-vcs.org">www.bazaar-vcs.org</a> '
                'for more information about how you can use the Bazaar '
                'revision control system to improve community participation '
                'in this project group.')
        return message % self.context.displayname


class BaseSourcePackageBranchesView(BranchListingView):
    """A simple base view for package branch listings."""

    no_sort_by = (BranchListingSort.DEFAULT, BranchListingSort.PRODUCT)

    @property
    def initial_values(self):
        values = super(BaseSourcePackageBranchesView, self).initial_values
        values['sort_by'] = BranchListingSort.MOST_RECENTLY_CHANGED_FIRST
        return values


class DistributionSourcePackageBranchesView(BaseSourcePackageBranchesView):
    """A general listing of all branches in the distro source package."""

    label_template = 'Bazaar branches for %(title)s'

    def _getCollection(self):
        return getUtility(IAllBranches).inDistributionSourcePackage(
            self.context)


class DistributionBranchListingView(BaseSourcePackageBranchesView):
    """A general listing of all branches in the distribution."""

    def _getCollection(self):
        return getUtility(IAllBranches).inDistribution(self.context)


class DistroSeriesBranchListingView(BaseSourcePackageBranchesView):
    """A general listing of all branches in the distro source package."""

    def _getCollection(self):
        return getUtility(IAllBranches).inDistroSeries(self.context)


class GroupedDistributionSourcePackageBranchesView(LaunchpadView,
                                                   BranchListingItemsMixin):
    """A view that groups branches into distro series."""

    @property
    def label(self):
        return 'Bazaar branches for %s' % self.context.title

    page_title = label

    def __init__(self, context, request):
        LaunchpadView.__init__(self, context, request)
        BranchListingItemsMixin.__init__(self, self.user)

    def getBranchCollection(self):
        """See `BranchListingItemsMixin`."""
        return getUtility(IAllBranches).inDistributionSourcePackage(
            self.context).visibleByUser(self.user)

    def _getBranchDict(self):
        """Return a dict of branches grouped by distroseries."""
        branches = {}
        # We're only interested in active branches.
        collection = self.getBranchCollection().withLifecycleStatus(
            *DEFAULT_BRANCH_STATUS_IN_LISTING)
        for branch in collection.getBranches():
            branches.setdefault(branch.distroseries, []).append(branch)
        return branches

    def _getOfficialBranches(self):
        """Get all the official branches for the distro source package.

        Return a dict of distro series to a list of branches.

        The branches are ordered by official pocket.
        """
        link_set = getUtility(IFindOfficialBranchLinks)
        links = link_set.findForDistributionSourcePackage(self.context)
        # Remember it is possible that the linked branch is not visible by the
        # user.  Unlikely, but possible.
        visible_links = [
            link for link in links
            if check_permission('launchpad.View', link.branch)]
        # Sort into distroseries.
        distro_links = {}
        for link in visible_links:
            distro_links.setdefault(link.distroseries, []).append(link)
        # For each distro series, we only want the "best" pocket if one branch
        # is linked to more than one pocket.  Best here means smaller value.
        official_branches = {}
        for key, value in distro_links.iteritems():
            ordered = sorted(value, key=attrgetter('pocket'))
            seen_branches = set()
            branches = []
            for link in ordered:
                if link.branch not in seen_branches:
                    branches.append(link.branch)
                    seen_branches.add(link.branch)
            official_branches[key] = branches
        return official_branches

    def _getSeriesBranches(self, official_branches, branches):
        """Return the "best" five branches."""
        # Sort the branches by the last modified date, and ignore any that are
        # official.
        ordered_branches = sorted(
            [branch for branch in branches
             if branch not in official_branches],
            key=attrgetter('date_last_modified'), reverse=True)
        num_branches = len(ordered_branches)
        num_official = len(official_branches)
        # We want to show at most five branches, with (at most) the most
        # recently touched three non-official branch.
        official_count = 5 - min(num_branches, 3)
        # Top up with non-official branches.
        branches = official_branches[0:official_count] + ordered_branches
        # And chop off at 5.
        branches = branches[0:5]

        more_count = num_branches + num_official - len(branches)
        return branches, more_count

    @cachedproperty
    def series_branches_map(self):
        """Return a dict of tuples for branches in the distroseries.

        The tuple contains the branches, and the 'more_count'.
        """
        series_branches = {}
        all_branches = self._getBranchDict()
        official_branches = self._getOfficialBranches()
        for series in self.context.distribution.series:
            if series in all_branches:
                branches, more_count = self._getSeriesBranches(
                    official_branches.get(series, []),
                    all_branches.get(series, []))
                series_branches[series] = (branches, more_count)
        return series_branches

    @cachedproperty
    def visible_branches_for_view(self):
        """All the branches we are going to show with this view.

        Used by the mixin class to get all the associated bugs, blueprints,
        and merge proposal links for badges.
        """
        visible_branches = []
        for branches, count in self.series_branches_map.itervalues():
            visible_branches.extend(branches)
        return visible_branches

    @cachedproperty
    def branch_count(self):
        """The number of total branches the user can see."""
        return len(self.visible_branches_for_view)

    @cachedproperty
    def groups(self):
        """Return a list of dicts containing series and branches.

        The list is ordered so the most recent distro series is first.

        The list contains dicts.  The dict has the values:
          * distroseries - a `IDistroSeries` object
          * branches - an ordered list of branches
          * more-branch-count - a count of additional branches
          * package - the `ISourcePackage` for the distroseries,
              sourcepackagename pair
          * total-count-string - a string saying the number of branches.

        The branches list will contain at most five branches.  If there are
        non-official branches associated with the distroseries, then there
        will always be some non-official branches shown in the summary even if
        there are five different official branches (for the different
        pockets).

        The official branches are sorted based on PackagePublishingPocket, and
        the non-official branches are sorted on date last modified.
        """
        result = []
        series_branches_map = self.series_branches_map
        sp_factory = getUtility(ISourcePackageFactory)
        for series in self.context.distribution.series:
            if series in series_branches_map:
                branches, more_count = series_branches_map[series]
                sourcepackage = sp_factory.new(
                    self.context.sourcepackagename, series)
                num_branches = len(branches) + more_count
                num_branches_text = get_plural_text(
                    num_branches, "branch", "branches")
                count_string = "%s %s" % (num_branches, num_branches_text)
                result.append(
                    {'distroseries': series,
                     'branches': self.decoratedBranches(branches),
                     'more-branch-count': more_count,
                     'package': sourcepackage,
                     'total-count-string': count_string,
                     })
        return result


class SourcePackageBranchesView(BranchListingView):

    label_template = 'Bazaar branches of %(displayname)s'

    # XXX: JonathanLange 2009-03-03 spec=package-branches: This page has no
    # menu yet -- do we need one?

    # XXX: JonathanLange 2009-03-03 spec=package-branches: Add a link to
    # register a branch. This requires there to be a package branch
    # registration page.

    no_sort_by = (BranchListingSort.DEFAULT, BranchListingSort.PRODUCT)

    def _getCollection(self):
        return getUtility(IAllBranches).inSourcePackage(self.context)

    def _numBranchesInPackage(self, package):
        branches = IBranchTarget(package).collection
        return branches.visibleByUser(self.user).count()

    @property
    def series_links(self):
        """Links to other series in the same distro as the package."""
        our_series = self.context.distroseries
        our_sourcepackagename = self.context.sourcepackagename
        distribution = self.context.distribution
        for series in distribution.series:
            if not series.active:
                continue
            if distribution.currentseries == series:
                dev_focus_css = 'sourcepackage-dev-focus'
            else:
                dev_focus_css = 'sourcepackage-not-dev-focus'
            package = SourcePackage(our_sourcepackagename, series)
            # XXX: JonathanLange 2009-05-13 bug=376295: This approach is
            # inefficient. We should instead do something like:
            #
            #   SELECT distroseries, COUNT(id)
            #   FROM Branch
            #   WHERE distroseries IS NOT NULL
            #   AND sourcepackagename = ?
            #   GROUP BY distroseries
            #
            # It's not too bad though, since the number of active series is
            # generally less than 5.
            num_branches = self._numBranchesInPackage(package)
            num_branches_text = get_plural_text(
                num_branches, "branch", "branches")
            yield dict(
                series_name=series.displayname,
                package=package,
                num_branches='%s %s' % (num_branches, num_branches_text),
                dev_focus_css=dev_focus_css,
                linked=(series != our_series))


class PersonProductBaseBranchesView(PersonBaseBranchListingView):
    """A base view used for other person-product branch listings."""

    no_sort_by = (BranchListingSort.DEFAULT, BranchListingSort.PRODUCT)

    @property
    def person(self):
        """Return the person from the PersonProduct context."""
        return self.context.person

    @property
    def label(self):
        return self.label_template % {
            'person': self.context.person.displayname,
            'product': self.context.product.displayname}

    @property
    def no_branch_message(self):
        """Provide a more appropriate message for no branches."""
        if (self.selected_lifecycle_status is not None
            and self.hasAnyBranchesVisibleByUser()):
            message = (
                'There are branches of %s owned by %s but none of them '
                'match the current filter criteria for this page. '
                'Try filtering on "Any Status".')
        else:
            message = (
                'There are no branches of %s owned by %s in Launchpad today.')
        return message % (
            self.context.product.displayname, self.context.person.displayname)


class PersonProductOwnedBranchesView(PersonProductBaseBranchesView):
    """Branch listing for a person's owned branches of a product."""

    no_sort_by = (BranchListingSort.DEFAULT,
                  BranchListingSort.OWNER,
                  BranchListingSort.PRODUCT)

    label_template = 'Bazaar Branches of %(product)s owned by %(person)s'

    def _getCollection(self):
        return getUtility(IAllBranches).ownedBy(
            self.context.person).inProduct(self.context.product)


class PersonProductRegisteredBranchesView(PersonProductBaseBranchesView):
    """Branch listing for a person's registered branches of a product."""

    label_template = (
        'Bazaar Branches of %(product)s registered by %(person)s')

    def _getCollection(self):
        return getUtility(IAllBranches).registeredBy(
            self.context.person).inProduct(self.context.product)


class PersonProductSubscribedBranchesView(PersonProductBaseBranchesView):
    """Branch listing for a person's subscribed branches of a product."""

    label_template = (
        'Bazaar Branches of %(product)s subscribed to by %(person)s')

    def _getCollection(self):
        return getUtility(IAllBranches).subscribedBy(
            self.context.person).inProduct(self.context.product)<|MERGE_RESOLUTION|>--- conflicted
+++ resolved
@@ -322,8 +322,6 @@
         raise NotImplementedError(self.getBranchCollection)
 
     @cachedproperty
-<<<<<<< HEAD
-=======
     def branch_sparks(self):
         """Return a simplejson string for [id, url] for branch sparks."""
         spark_lines = []
@@ -345,7 +343,6 @@
         return [branch.id for branch in self.visible_branches_for_view]
 
     @cachedproperty
->>>>>>> 9c1330bb
     def product_series_map(self):
         """Return a map from branch id to a list of product series."""
         series_resultset = self._query_optimiser.getProductSeriesForBranches(
