# Copyright 2010 Canonical Ltd.  This software is licensed under the
# GNU Affero General Public License version 3 (see the file LICENSE).

"""SourcePackageRecipe views."""

__metaclass__ = type

__all__ = [
    'SourcePackageRecipeAddView',
    'SourcePackageRecipeBuildView',
    'SourcePackageRecipeContextMenu',
    'SourcePackageRecipeEditView',
    'SourcePackageRecipeNavigationMenu',
    'SourcePackageRecipeRequestBuildsView',
    'SourcePackageRecipeView',
    ]


from bzrlib.plugins.builder.recipe import RecipeParser, RecipeParseError
from zope.interface import providedBy
from lazr.lifecycle.event import ObjectModifiedEvent
from lazr.lifecycle.snapshot import Snapshot
from lazr.restful.interface import use_template
from zope.component import getUtility
from zope.event import notify
from zope.interface import implements, Interface
from zope.schema import Choice, List, Text
from zope.schema.vocabulary import SimpleVocabulary, SimpleTerm

from canonical.database.constants import UTC_NOW
from canonical.launchpad.browser.launchpad import Hierarchy
from canonical.launchpad.interfaces import ILaunchBag
from canonical.launchpad.webapp import (
    action, canonical_url, ContextMenu, custom_widget,
    enabled_with_permission, LaunchpadEditFormView, LaunchpadFormView,
    LaunchpadView, Link, NavigationMenu)
from canonical.launchpad.webapp.authorization import check_permission
from canonical.launchpad.webapp.breadcrumb import Breadcrumb
from canonical.widgets.itemswidgets import LabeledMultiCheckBoxWidget
from lp.buildmaster.interfaces.buildbase import BuildStatus
from lp.code.interfaces.sourcepackagerecipe import (
    ISourcePackageRecipe, ISourcePackageRecipeSource, MINIMAL_RECIPE_TEXT)
from lp.soyuz.browser.archive import make_archive_vocabulary
from lp.soyuz.interfaces.archive import (
    IArchiveSet)
from lp.registry.interfaces.distroseries import IDistroSeriesSet
from lp.registry.interfaces.pocket import PackagePublishingPocket
from lp.services.job.interfaces.job import JobStatus


class IRecipesForPerson(Interface):
    """A marker interface for source package recipe sets."""


class RecipesForPersonBreadcrumb(Breadcrumb):
    """A Breadcrumb to handle the "Recipes" link for recipe breadcrumbs."""

    rootsite = 'code'
    text = 'Recipes'

    implements(IRecipesForPerson)

    @property
    def url(self):
        return canonical_url(self.context, view_name="+recipes")


class SourcePackageRecipeHierarchy(Hierarchy):
    """"Hierarchy for Source Package Recipe."""

    vhost_breadcrumb = False

    @property
    def objects(self):
        """See `Hierarchy`."""
        traversed = list(self.request.traversed_objects)

        # Pop the root object
        yield traversed.pop(0)

        recipe = traversed.pop(0)
        while not ISourcePackageRecipe.providedBy(recipe):
            yield recipe
            recipe = traversed.pop(0)

        # Pop in the "Recipes" link to recipe listings.
        yield RecipesForPersonBreadcrumb(recipe.owner)
        yield recipe

        for item in traversed:
            yield item


class SourcePackageRecipeNavigationMenu(NavigationMenu):
    """Navigation menu for sourcepackage recipes."""

    usedfor = ISourcePackageRecipe

    facet = 'branches'

    links = ('edit', 'delete')

    @enabled_with_permission('launchpad.Edit')
    def edit(self):
        return Link('+edit', 'Edit recipe', icon='edit')

    @enabled_with_permission('launchpad.Edit')
    def delete(self):
        return Link('+delete', 'Delete recipe', icon='trash-icon')


class IRecipesForPerson(Interface):
    """A marker interface for source package recipe sets."""


class RecipesForPersonBreadcrumb(Breadcrumb):
    """A Breadcrumb that will handle the "Recipes" link for recipe breadcrumbs.
    """

    rootsite = 'code'
    text = 'Recipes'

    implements(IRecipesForPerson)

    @property
    def url(self):
        return canonical_url(self.context, view_name="+recipes")


class SourcePackageRecipeHierarchy(Hierarchy):
    """"Hierarchy for Source Package Recipe."""

    vhost_breadcrumb = False

    @property
    def objects(self):
        """See `Hierarchy`."""
        traversed = list(self.request.traversed_objects)

        # Pop the root object
        yield traversed.pop(0)

        recipe = traversed.pop(0)
        while not ISourcePackageRecipe.providedBy(recipe):
            yield recipe
            recipe = traversed.pop(0)

        # Pop in the "Recipes" link to recipe listings.
        yield RecipesForPersonBreadcrumb(recipe.owner)
        yield recipe

        for item in traversed:
            yield item


class SourcePackageRecipeNavigationMenu(NavigationMenu):
    """Navigation menu for sourcepackage recipes."""

    usedfor = ISourcePackageRecipe

    facet = 'branches'

    links = ('edit', 'delete')

    @enabled_with_permission('launchpad.Edit')
    def edit(self):
        return Link('+edit', 'Edit recipe', icon='edit')

    @enabled_with_permission('launchpad.Edit')
    def delete(self):
        return Link('+delete', 'Delete recipe', icon='trash-icon')


class SourcePackageRecipeContextMenu(ContextMenu):
    """Context menu for sourcepackage recipes."""

    usedfor = ISourcePackageRecipe

    facet = 'branches'

    links = ('request_builds',)

    def request_builds(self):
        """Provide a link for requesting builds of a recipe."""
        return Link('+request-builds', 'Request build(s)', icon='add')


class SourcePackageRecipeView(LaunchpadView):
    """Default view of a SourcePackageRecipe."""

    @property
    def page_title(self):
        return "%(name)s\'s %(recipe_name)s recipe" % {
            'name': self.context.owner.displayname,
            'recipe_name': self.context.name}

    label = page_title

    @property
    def builds(self):
        """A list of interesting builds.

        All pending builds are shown, as well as 1-5 recent builds.
        Recent builds are ordered by date completed.
        """
        builds = list(self.context.getBuilds(pending=True))
        for build in self.context.getBuilds():
            builds.append(build)
            if len(builds) >= 5:
                break
        builds.reverse()
        return builds


def buildable_distroseries_vocabulary(context):
    """Return a vocabulary of buildable distroseries."""
    dsset = getUtility(IDistroSeriesSet).search()
    terms = [SimpleTerm(distro, distro.id, distro.displayname)
             for distro in dsset if distro.active]
    return SimpleVocabulary(terms)

def target_ppas_vocabulary(context):
    """Return a vocabulary of ppas that the current user can target."""
    ppas = getUtility(IArchiveSet).getPPAsForUser(getUtility(ILaunchBag).user)
    return make_archive_vocabulary(
        ppa for ppa in ppas
        if check_permission('launchpad.Append', ppa))


class SourcePackageRecipeRequestBuildsView(LaunchpadFormView):
    """A view for requesting builds of a SourcePackageRecipe."""

    @property
    def initial_values(self):
        """Set initial values for the widgets.

        The distroseries function as defaults for requesting a build.
        """
        return {'distros': self.context.distroseries}

    class schema(Interface):
        """Schema for requesting a build."""
        distros = List(
            Choice(vocabulary='BuildableDistroSeries'),
            title=u'Distribution series')
        archive = Choice(vocabulary='TargetPPAs', title=u'Archive')

    custom_widget('distros', LabeledMultiCheckBoxWidget)

    @property
    def title(self):
        return 'Request builds for %s' % self.context.name

    label = title

    @property
    def next_url(self):
        return canonical_url(self.context)

    cancel_url = next_url

    @action('Request builds', name='request')
    def request_action(self, action, data):
        """User action for requesting a number of builds."""
        for distroseries in data['distros']:
            self.context.requestBuild(
                data['archive'], self.user, distroseries,
                PackagePublishingPocket.RELEASE)


class SourcePackageRecipeBuildView(LaunchpadView):
    """Default view of a SourcePackageRecipeBuild."""

    @property
    def status(self):
        """A human-friendly status string."""
        if (self.context.buildstate == BuildStatus.NEEDSBUILD
            and self.eta is None):
            return 'No suitable builders'
        return {
            BuildStatus.NEEDSBUILD: 'Pending build',
            BuildStatus.FULLYBUILT: 'Successful build',
            BuildStatus.MANUALDEPWAIT: (
                'Could not build because of missing dependencies'),
            BuildStatus.CHROOTWAIT: (
                'Could not build because of chroot problem'),
            BuildStatus.SUPERSEDED: (
                'Could not build because source package was superseded'),
            BuildStatus.FAILEDTOUPLOAD: 'Could not be uploaded correctly',
            }.get(self.context.buildstate, self.context.buildstate.title)

    @property
    def eta(self):
        """The datetime when the build job is estimated to complete.

        This is the BuildQueue.estimated_duration plus the
        Job.date_started or BuildQueue.getEstimatedJobStartTime.
        """
        if self.context.buildqueue_record is None:
            return None
        queue_record = self.context.buildqueue_record
        if queue_record.job.status == JobStatus.WAITING:
            start_time = queue_record.getEstimatedJobStartTime()
            if start_time is None:
                return None
        else:
            start_time = queue_record.job.date_started
        duration = queue_record.estimated_duration
        return start_time + duration

    @property
    def date(self):
        """The date when the build completed or is estimated to complete."""
        if self.estimate:
            return self.eta
        return self.context.datebuilt

    @property
    def estimate(self):
        """If true, the date value is an estimate."""
<<<<<<< HEAD
        return (self.context.datebuilt is None and self.eta is not None)
=======
        if self.context.datebuilt is not None:
            return False
        return self.eta is not None
>>>>>>> 64972f30


class ISourcePackageAddEditSchema(Interface):
    """Schema for adding or editing a recipe."""

    use_template(ISourcePackageRecipe, include=[
        'name',
        'description',
        'owner',
        ])
    sourcepackagename = Choice(
        title=u"Source Package Name", required=True,
        vocabulary='SourcePackageName')
    distros = List(
        Choice(vocabulary='BuildableDistroSeries'),
        title=u'Default Distribution series')
    recipe_text = Text(
        title=u'Recipe text', required=True,
        description=u'The text of the recipe.')


class RecipeTextValidatorMixin:
    """Class to validate that the Source Package Recipe text is valid."""

    def validate(self, data):
        try:
            parser = RecipeParser(data['recipe_text'])
<<<<<<< HEAD
            recipe_text = parser.parse()
=======
            parser.parse()
>>>>>>> 64972f30
        except RecipeParseError:
            self.setFieldError(
                'recipe_text',
                'The recipe text is not a valid bzr-builder recipe.')


class SourcePackageRecipeAddView(RecipeTextValidatorMixin, LaunchpadFormView):
    """View for creating Source Package Recipes."""

    title = label = 'Create a new source package recipe'

    schema = ISourcePackageAddEditSchema
    custom_widget('distros', LabeledMultiCheckBoxWidget)

    @property
    def initial_values(self):
        return {
            'recipe_text': MINIMAL_RECIPE_TEXT % self.context.bzr_identity,
            'owner': self.user}

    @property
    def cancel_url(self):
        return canonical_url(self.context)

    @action('Create Recipe', name='create')
    def request_action(self, action, data):
        parser = RecipeParser(data['recipe_text'])
        recipe = parser.parse()
        source_package_recipe = getUtility(ISourcePackageRecipeSource).new(
            self.user, self.user, data['distros'], data['sourcepackagename'],
            data['name'], recipe, data['description'])
        self.next_url = canonical_url(source_package_recipe)


class SourcePackageRecipeEditView(RecipeTextValidatorMixin,
                                  LaunchpadEditFormView):
    """View for editing Source Package Recipes."""

    @property
    def title(self):
        return 'Edit %s source package recipe' % self.context.name
    label = title

    schema = ISourcePackageAddEditSchema
    custom_widget('distros', LabeledMultiCheckBoxWidget)

    @property
    def initial_values(self):
        return {
            'distros': self.context.distroseries,
            'recipe_text': str(self.context.builder_recipe),}

    @property
    def cancel_url(self):
        return canonical_url(self.context)

    @action('Update Recipe', name='update')
    def request_action(self, action, data):
        changed = False
        recipe_before_modification = Snapshot(
            self.context, providing=providedBy(self.context))

        recipe_text = data.pop('recipe_text')
        parser = RecipeParser(recipe_text)
        recipe = parser.parse()
        if self.context.builder_recipe != recipe:
            self.context.builder_recipe = recipe
            changed = True

        distros = data.pop('distros')
        if distros != self.context.distroseries:
            self.context.distroseries.clear()
            for distroseries_item in distros:
                self.context.distroseries.add(distroseries_item)
            changed = True

        if self.updateContextFromData(data, notify_modified=False):
            changed = True

        if changed:
            field_names = [
                form_field.__name__ for form_field in self.form_fields]
            notify(ObjectModifiedEvent(
                self.context, recipe_before_modification, field_names))
            # Only specify that the context was modified if there
            # was in fact a change.
            self.context.date_last_modified = UTC_NOW

        self.next_url = canonical_url(self.context)

    @property
    def adapters(self):
        """See `LaunchpadEditFormView`"""
        return {ISourcePackageAddEditSchema: self.context}


class SourcePackageRecipeDeleteView(LaunchpadFormView):

    @property
    def title(self):
        return 'Delete %s source package recipe' % self.context.name
    label = title

    class schema(Interface):
        """Schema for deleting a branch."""

    @property
    def cancel_url(self):
        return canonical_url(self.context)

    @property
    def next_url(self):
        return canonical_url(self.context.owner)

    @action('Delete recipe', name='delete')
    def request_action(self, action, data):
        self.context.destroySelf()<|MERGE_RESOLUTION|>--- conflicted
+++ resolved
@@ -109,68 +109,6 @@
         return Link('+delete', 'Delete recipe', icon='trash-icon')
 
 
-class IRecipesForPerson(Interface):
-    """A marker interface for source package recipe sets."""
-
-
-class RecipesForPersonBreadcrumb(Breadcrumb):
-    """A Breadcrumb that will handle the "Recipes" link for recipe breadcrumbs.
-    """
-
-    rootsite = 'code'
-    text = 'Recipes'
-
-    implements(IRecipesForPerson)
-
-    @property
-    def url(self):
-        return canonical_url(self.context, view_name="+recipes")
-
-
-class SourcePackageRecipeHierarchy(Hierarchy):
-    """"Hierarchy for Source Package Recipe."""
-
-    vhost_breadcrumb = False
-
-    @property
-    def objects(self):
-        """See `Hierarchy`."""
-        traversed = list(self.request.traversed_objects)
-
-        # Pop the root object
-        yield traversed.pop(0)
-
-        recipe = traversed.pop(0)
-        while not ISourcePackageRecipe.providedBy(recipe):
-            yield recipe
-            recipe = traversed.pop(0)
-
-        # Pop in the "Recipes" link to recipe listings.
-        yield RecipesForPersonBreadcrumb(recipe.owner)
-        yield recipe
-
-        for item in traversed:
-            yield item
-
-
-class SourcePackageRecipeNavigationMenu(NavigationMenu):
-    """Navigation menu for sourcepackage recipes."""
-
-    usedfor = ISourcePackageRecipe
-
-    facet = 'branches'
-
-    links = ('edit', 'delete')
-
-    @enabled_with_permission('launchpad.Edit')
-    def edit(self):
-        return Link('+edit', 'Edit recipe', icon='edit')
-
-    @enabled_with_permission('launchpad.Edit')
-    def delete(self):
-        return Link('+delete', 'Delete recipe', icon='trash-icon')
-
-
 class SourcePackageRecipeContextMenu(ContextMenu):
     """Context menu for sourcepackage recipes."""
 
@@ -318,13 +256,9 @@
     @property
     def estimate(self):
         """If true, the date value is an estimate."""
-<<<<<<< HEAD
-        return (self.context.datebuilt is None and self.eta is not None)
-=======
         if self.context.datebuilt is not None:
             return False
         return self.eta is not None
->>>>>>> 64972f30
 
 
 class ISourcePackageAddEditSchema(Interface):
@@ -352,11 +286,7 @@
     def validate(self, data):
         try:
             parser = RecipeParser(data['recipe_text'])
-<<<<<<< HEAD
-            recipe_text = parser.parse()
-=======
             parser.parse()
->>>>>>> 64972f30
         except RecipeParseError:
             self.setFieldError(
                 'recipe_text',
