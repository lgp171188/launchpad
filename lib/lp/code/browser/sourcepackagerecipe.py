--- conflicted
+++ resolved
@@ -304,7 +304,6 @@
         return builds
 
 
-<<<<<<< HEAD
 def new_builds_notification_text(builds):
     nr_builds = len(builds)
     if not nr_builds:
@@ -316,8 +315,6 @@
     return builds_text
 
 
-=======
->>>>>>> f8b83307
 class SourcePackageRecipeRequestBuildsView(LaunchpadFormView):
     """A view for requesting builds of a SourcePackageRecipe."""
 
@@ -367,7 +364,6 @@
         other builds can ne queued and a message be displayed to the caller.
         """
         errors = {}
-<<<<<<< HEAD
         builds = []
         for distroseries in data['distros']:
             try:
@@ -378,16 +374,6 @@
                 errors['distros'] = ("An identical build is already pending "
                     "for %s." % e.distroseries)
         return builds, errors
-=======
-        for distroseries in data['distros']:
-            try:
-                self.context.requestBuild(
-                    data['archive'], self.user, distroseries, manual=True)
-            except BuildAlreadyPending, e:
-                errors['distros'] = ("An identical build is already pending "
-                    "for %s." % e.distroseries)
-        return errors
->>>>>>> f8b83307
 
 
 class SourcePackageRecipeRequestBuildsHtmlView(
@@ -406,11 +392,7 @@
 
     @action('Request builds', name='request')
     def request_action(self, action, data):
-<<<<<<< HEAD
         builds, errors = self.requestBuild(data)
-=======
-        errors = self.requestBuild(data)
->>>>>>> f8b83307
         if errors:
             [self.setFieldError(field, message)
                 for (field, message) in errors.items()]
