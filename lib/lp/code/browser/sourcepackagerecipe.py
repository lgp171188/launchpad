# Copyright 2010-2011 Canonical Ltd.  This software is licensed under the
# GNU Affero General Public License version 3 (see the file LICENSE).

"""SourcePackageRecipe views."""

__metaclass__ = type

__all__ = [
    'SourcePackageRecipeAddView',
    'SourcePackageRecipeContextMenu',
    'SourcePackageRecipeEditView',
    'SourcePackageRecipeNavigationMenu',
    'SourcePackageRecipeRequestBuildsView',
    'SourcePackageRecipeView',
    ]

from bzrlib.plugins.builder.recipe import (
    ForbiddenInstructionError,
    RecipeParseError,
    RecipeParser,
    )
from lazr.lifecycle.event import ObjectModifiedEvent
from lazr.lifecycle.snapshot import Snapshot
from lazr.restful.interface import use_template
from storm.locals import Store
from z3c.ptcompat import ViewPageTemplateFile
from zope.app.form.browser.widget import Widget
from zope.app.form.interfaces import IView
from zope.component import getUtility
from zope.event import notify
from zope.formlib import form
from zope.interface import (
    implements,
    Interface,
    providedBy,
    )
from zope.schema import (
    Field,
    Choice,
    List,
    Text,
    TextLine,
    )
from zope.schema.vocabulary import (
    SimpleTerm,
    SimpleVocabulary,
    )

from canonical.database.constants import UTC_NOW
from canonical.launchpad import _
from canonical.launchpad.browser.launchpad import Hierarchy
from canonical.launchpad.validators.name import name_validator
from canonical.launchpad.webapp import (
    canonical_url,
    ContextMenu,
    enabled_with_permission,
    LaunchpadView,
    Link,
    NavigationMenu,
    structured,
    )
from canonical.launchpad.webapp.authorization import check_permission
from canonical.launchpad.webapp.breadcrumb import Breadcrumb
from lp.app.browser.launchpadform import (
    action,
    custom_widget,
    has_structured_doc,
    LaunchpadEditFormView,
    LaunchpadFormView,
    render_radio_widget_part,
    )
from lp.app.browser.lazrjs import (
<<<<<<< HEAD
    InlineEditPickerWidget,
    TextAreaEditorWidget,
=======
    BooleanChoiceWidget,
    InlineEditPickerWidget,
>>>>>>> de10ef0e
    )
from lp.app.browser.tales import format_link
from lp.app.widgets.itemswidgets import (
    LabeledMultiCheckBoxWidget,
    LaunchpadRadioWidget,
    )
from lp.app.widgets.suggestion import RecipeOwnerWidget
from lp.code.errors import (
    BuildAlreadyPending,
    NoSuchBranch,
    PrivateBranchRecipe,
    TooNewRecipeFormat,
    )
from lp.code.interfaces.branchtarget import IBranchTarget
from lp.code.interfaces.sourcepackagerecipe import (
    ISourcePackageRecipe,
    ISourcePackageRecipeSource,
    MINIMAL_RECIPE_TEXT,
    )
from lp.registry.interfaces.pocket import PackagePublishingPocket
from lp.services.propertycache import cachedproperty
from lp.soyuz.model.archive import Archive


RECIPE_BETA_MESSAGE = structured(
    'We\'re still working on source package recipes. '
    'We would love for you to try them out, and if you have '
    'any issues, please '
    '<a href="http://bugs.launchpad.net/launchpad">'
    'file a bug</a>.  We\'ll be happy to fix any problems you encounter.')


class IRecipesForPerson(Interface):
    """A marker interface for source package recipe sets."""


class RecipesForPersonBreadcrumb(Breadcrumb):
    """A Breadcrumb to handle the "Recipes" link for recipe breadcrumbs."""

    rootsite = 'code'
    text = 'Recipes'

    implements(IRecipesForPerson)

    @property
    def url(self):
        return canonical_url(
            self.context, view_name="+recipes", rootsite='code')


class SourcePackageRecipeHierarchy(Hierarchy):
    """"Hierarchy for Source Package Recipe."""

    vhost_breadcrumb = False

    @property
    def objects(self):
        """See `Hierarchy`."""
        traversed = list(self.request.traversed_objects)

        # Pop the root object
        yield traversed.pop(0)

        recipe = traversed.pop(0)
        while not ISourcePackageRecipe.providedBy(recipe):
            yield recipe
            recipe = traversed.pop(0)

        # Pop in the "Recipes" link to recipe listings.
        yield RecipesForPersonBreadcrumb(recipe.owner)
        yield recipe

        for item in traversed:
            yield item


class SourcePackageRecipeNavigationMenu(NavigationMenu):
    """Navigation menu for sourcepackage recipes."""

    usedfor = ISourcePackageRecipe

    facet = 'branches'

    links = ('edit', 'delete')

    @enabled_with_permission('launchpad.Edit')
    def edit(self):
        return Link('+edit', 'Edit recipe', icon='edit')

    @enabled_with_permission('launchpad.Edit')
    def delete(self):
        return Link('+delete', 'Delete recipe', icon='trash-icon')


class SourcePackageRecipeContextMenu(ContextMenu):
    """Context menu for sourcepackage recipes."""

    usedfor = ISourcePackageRecipe

    facet = 'branches'

    links = ('request_builds',)

    def request_builds(self):
        """Provide a link for requesting builds of a recipe."""
        return Link('+request-builds', 'Request build(s)', icon='add')


class SourcePackageRecipeView(LaunchpadView):
    """Default view of a SourcePackageRecipe."""

    def initialize(self):
        # XXX: rockstar: This should be removed when source package recipes
        # are put into production. spec=sourcepackagerecipes
        super(SourcePackageRecipeView, self).initialize()
        self.request.response.addWarningNotification(RECIPE_BETA_MESSAGE)
        recipe = self.context
        if recipe.build_daily and recipe.daily_build_archive is None:
            self.request.response.addWarningNotification(
                structured(
                    "Daily builds for this recipe will <strong>not</strong> "
                    "occur.<br/><br/>There is no PPA."))
        elif self.dailyBuildWithoutUploadPermission():
            self.request.response.addWarningNotification(
                structured(
                    "Daily builds for this recipe will <strong>not</strong> "
                    "occur.<br/><br/>The owner of the recipe (%s) does not "
                    "have permission to upload packages into the daily "
                    "build PPA (%s)" % (
                        format_link(recipe.owner),
                        format_link(recipe.daily_build_archive))))

    @property
    def page_title(self):
        return "%(name)s\'s %(recipe_name)s recipe" % {
            'name': self.context.owner.displayname,
            'recipe_name': self.context.name}

    label = page_title

    @property
    def builds(self):
        """A list of interesting builds.

        All pending builds are shown, as well as 1-5 recent builds.
        Recent builds are ordered by date finished (if completed) or
        date_started (if date finished is not set due to an error building or
        other circumstance which resulted in the build not being completed).
        This allows started but unfinished builds to show up in the view but
        be discarded as more recent builds become available.
        """
        builds = list(self.context.getPendingBuilds())
        for build in self.context.getBuilds():
            builds.append(build)
            if len(builds) >= 5:
                break
        return builds

    def dailyBuildWithoutUploadPermission(self):
        """Returns true if there are upload permissions to the daily archive.

        If the recipe isn't built daily, we don't consider this a problem.
        """
        recipe = self.context
        ppa = recipe.daily_build_archive
        if recipe.build_daily:
            has_upload = ppa.checkArchivePermission(recipe.owner)
            return not has_upload
        return False

    @property
    def person_picker(self):
        return InlineEditPickerWidget(
            self.context, ISourcePackageRecipe['owner'],
            format_link(self.context.owner),
            header='Change owner',
            step_title='Select a new owner')

    @property
    def archive_picker(self):
        ppa = self.context.daily_build_archive
        if ppa is None:
            initial_html = 'None'
        else:
            initial_html = format_link(ppa)
        field = ISourcePackageEditSchema['daily_build_archive']
        return InlineEditPickerWidget(
            self.context, field, initial_html,
            header='Change daily build archive',
            step_title='Select a PPA')

    @property
<<<<<<< HEAD
    def recipe_text_edit_html(self):
        """The recipe text as widget HTML."""
        recipe_text = ISourcePackageRecipe['recipe_text']
        return TextAreaEditorWidget(
            self.context, recipe_text, title="Do we want a title")
=======
    def daily_build_widget(self):
        return BooleanChoiceWidget(
            self.context, ISourcePackageRecipe['build_daily'],
            tag='span',
            false_text='Build on request',
            true_text='Build daily',
            header='Change build schedule')
>>>>>>> de10ef0e


class SourcePackageRecipeRequestBuildsView(LaunchpadFormView):
    """A view for requesting builds of a SourcePackageRecipe."""

    @property
    def initial_values(self):
        """Set initial values for the widgets.

        The distroseries function as defaults for requesting a build.
        """
        initial_values = {'distros': self.context.distroseries}
        build = self.context.getLastBuild()
        if build is not None:
            initial_values['archive'] = build.archive
        return initial_values

    class schema(Interface):
        """Schema for requesting a build."""
        distros = List(
            Choice(vocabulary='BuildableDistroSeries'),
            title=u'Distribution series')
        archive = Choice(vocabulary='TargetPPAs', title=u'Archive')

    custom_widget('distros', LabeledMultiCheckBoxWidget)

    @property
    def title(self):
        return 'Request builds for %s' % self.context.name

    label = title

    @property
    def cancel_url(self):
        return canonical_url(self.context)

    def validate(self, data):
        over_quota_distroseries = []
        for distroseries in data['distros']:
            if self.context.isOverQuota(self.user, distroseries):
                over_quota_distroseries.append(str(distroseries))
        if len(over_quota_distroseries) > 0:
            self.setFieldError(
                'distros',
                "You have exceeded today's quota for %s." %
                ', '.join(over_quota_distroseries))

    @action('Request builds', name='request')
    def request_action(self, action, data):
        """User action for requesting a number of builds."""
        for distroseries in data['distros']:
            try:
                self.context.requestBuild(
                    data['archive'], self.user, distroseries,
                    PackagePublishingPocket.RELEASE, manual=True)
            except BuildAlreadyPending, e:
                self.setFieldError(
                    'distros',
                    'An identical build is already pending for %s.' %
                    e.distroseries)
                return
        self.next_url = self.cancel_url


class ISourcePackageEditSchema(Interface):
    """Schema for adding or editing a recipe."""

    use_template(ISourcePackageRecipe, include=[
        'name',
        'description',
        'owner',
        'build_daily',
        ])
    daily_build_archive = Choice(vocabulary='TargetPPAs',
        title=u'Daily build archive',
        description=(
            u'If built daily, this is the archive where the package '
            u'will be uploaded.'))
    distros = List(
        Choice(vocabulary='BuildableDistroSeries'),
        title=u'Default distribution series',
        description=(
            u'If built daily, these are the distribution versions that '
            u'the recipe will be built for.'))
    recipe_text = has_structured_doc(
        Text(
            title=u'Recipe text', required=True,
            description=u"""The text of the recipe.
                <a href="/+help/recipe-syntax.html" target="help"
                  >Syntax help&nbsp;
                  <span class="sprite maybe">
                    <span class="invisible-link">Help</span>
                  </span></a>
               """))


EXISTING_PPA = 'existing-ppa'
CREATE_NEW = 'create-new'


USE_ARCHIVE_VOCABULARY = SimpleVocabulary((
    SimpleTerm(EXISTING_PPA, EXISTING_PPA, _("Use an existing PPA")),
    SimpleTerm(
        CREATE_NEW, CREATE_NEW, _("Create a new PPA for this recipe")),
    ))


class ISourcePackageAddSchema(ISourcePackageEditSchema):

    daily_build_archive = Choice(vocabulary='TargetPPAs',
        title=u'Daily build archive', required=False,
        description=(
            u'If built daily, this is the archive where the package '
            u'will be uploaded.'))

    use_ppa = Choice(
        title=_('Which PPA'),
        vocabulary=USE_ARCHIVE_VOCABULARY,
        description=_("Which PPA to use..."),
        required=True)

    ppa_name = TextLine(
            title=_("New PPA name"), required=False,
            constraint=name_validator,
            description=_("A new PPA with this name will be created for "
                          "the owner of the recipe ."))


class RecipeTextValidatorMixin:
    """Class to validate that the Source Package Recipe text is valid."""

    def validate(self, data):
        if data['build_daily']:
            if len(data['distros']) == 0:
                self.setFieldError(
                    'distros',
                    'You must specify at least one series for daily builds.')
        try:
            parser = RecipeParser(data['recipe_text'])
            parser.parse()
        except RecipeParseError, error:
            self.setFieldError('recipe_text', str(error))


class RelatedBranchesWidget(Widget):
    """A widget to render the related branches for a recipe."""
    implements(IView)

    __call__ = ViewPageTemplateFile(
        '../templates/sourcepackagerecipe-related-branches.pt')

    related_package_branch_info = []
    related_series_branch_info = []

    def hasInput(self):
        return True

    def setRenderedValue(self, value):
        self.related_package_branch_info = (
            value['related_package_branch_info'])
        self.related_series_branch_info = value['related_series_branch_info']


class RecipeRelatedBranchesMixin(LaunchpadFormView):
    """A class to find related branches for a recipe's base branch."""

    custom_widget('related-branches', RelatedBranchesWidget)

    def extendFields(self):
        """See `LaunchpadFormView`.

        Adds a related branches field to the form.
        """
        self.form_fields += form.Fields(Field(__name__='related-branches'))
        self.form_fields['related-branches'].custom_widget = (
            self.custom_widgets['related-branches'])
        self.widget_errors['related-branches'] = ''

    def setUpWidgets(self, context=None):
        # Adds a new related branches widget.
        super(RecipeRelatedBranchesMixin, self).setUpWidgets(context)
        self.widgets['related-branches'].display_label = False
        self.widgets['related-branches'].setRenderedValue(dict(
                related_package_branch_info=self.related_package_branch_info,
                related_series_branch_info=self.related_series_branch_info))

    @cachedproperty
    def related_series_branch_info(self):
        branch_to_check = self.getBranch()
        return IBranchTarget(
                branch_to_check.target).getRelatedSeriesBranchInfo(
                                            branch_to_check,
                                            limit_results=5)

    @cachedproperty
    def related_package_branch_info(self):
        branch_to_check = self.getBranch()
        return IBranchTarget(
                branch_to_check.target).getRelatedPackageBranchInfo(
                                            branch_to_check,
                                            limit_results=5)


class SourcePackageRecipeAddView(RecipeRelatedBranchesMixin,
                                 RecipeTextValidatorMixin, LaunchpadFormView):
    """View for creating Source Package Recipes."""

    title = label = 'Create a new source package recipe'

    schema = ISourcePackageAddSchema
    custom_widget('distros', LabeledMultiCheckBoxWidget)
    custom_widget('owner', RecipeOwnerWidget)
    custom_widget('use_ppa', LaunchpadRadioWidget)

    def initialize(self):
        super(SourcePackageRecipeAddView, self).initialize()
        # XXX: rockstar: This should be removed when source package recipes
        # are put into production. spec=sourcepackagerecipes
        self.request.response.addWarningNotification(RECIPE_BETA_MESSAGE)
        widget = self.widgets['use_ppa']
        current_value = widget._getFormValue()
        self.use_ppa_existing = render_radio_widget_part(
            widget, EXISTING_PPA, current_value)
        self.use_ppa_new = render_radio_widget_part(
            widget, CREATE_NEW, current_value)
        archive_widget = self.widgets['daily_build_archive']
        self.show_ppa_chooser = len(archive_widget.vocabulary) > 0
        if not self.show_ppa_chooser:
            self.widgets['ppa_name'].setRenderedValue('ppa')
        # Force there to be no '(no value)' item in the select.  We do this as
        # the input isn't listed as 'required' otherwise the validator gets
        # all confused when we want to create a new PPA.
        archive_widget._displayItemForMissingValue = False

    def getBranch(self):
        """The branch on which the recipe is built."""
        return self.context

    @property
    def initial_values(self):
        return {
            'recipe_text': MINIMAL_RECIPE_TEXT % self.context.bzr_identity,
            'owner': self.user,
            'build_daily': False,
            'use_ppa': EXISTING_PPA,
            }

    @property
    def cancel_url(self):
        return canonical_url(self.context)

    @action('Create Recipe', name='create')
    def request_action(self, action, data):
        try:
            owner = data['owner']
            if data['use_ppa'] == CREATE_NEW:
                ppa_name = data.get('ppa_name', None)
                ppa = owner.createPPA(ppa_name)
            else:
                ppa = data['daily_build_archive']
            source_package_recipe = getUtility(
                ISourcePackageRecipeSource).new(
                    self.user, owner, data['name'],
                    data['recipe_text'], data['description'], data['distros'],
                    ppa, data['build_daily'])
            Store.of(source_package_recipe).flush()
        except TooNewRecipeFormat:
            self.setFieldError(
                'recipe_text',
                'The recipe format version specified is not available.')
            return
        except ForbiddenInstructionError:
            # XXX: bug=592513 We shouldn't be hardcoding "run" here.
            self.setFieldError(
                'recipe_text',
                'The bzr-builder instruction "run" is not permitted here.')
            return
        except NoSuchBranch, e:
            self.setFieldError(
                'recipe_text', '%s is not a branch on Launchpad.' % e.name)
            return
        except PrivateBranchRecipe, e:
            self.setFieldError('recipe_text', str(e))
            return

        self.next_url = canonical_url(source_package_recipe)

    def validate(self, data):
        super(SourcePackageRecipeAddView, self).validate(data)
        name = data.get('name', None)
        owner = data.get('owner', None)
        if name and owner:
            SourcePackageRecipeSource = getUtility(ISourcePackageRecipeSource)
            if SourcePackageRecipeSource.exists(owner, name):
                self.setFieldError(
                    'name',
                    'There is already a recipe owned by %s with this name.' %
                        owner.displayname)
        if data['use_ppa'] == CREATE_NEW:
            ppa_name = data.get('ppa_name', None)
            if ppa_name is None:
                self.setFieldError(
                    'ppa_name', 'You need to specify a name for the PPA.')
            else:
                error = Archive.validatePPA(owner, ppa_name)
                if error is not None:
                    self.setFieldError('ppa_name', error)


class SourcePackageRecipeEditView(RecipeRelatedBranchesMixin,
                                  RecipeTextValidatorMixin,
                                  LaunchpadEditFormView):
    """View for editing Source Package Recipes."""

    def getBranch(self):
        """The branch on which the recipe is built."""
        return self.context.base_branch

    @property
    def title(self):
        return 'Edit %s source package recipe' % self.context.name
    label = title

    schema = ISourcePackageEditSchema
    custom_widget('distros', LabeledMultiCheckBoxWidget)

    def setUpFields(self):
        super(SourcePackageRecipeEditView, self).setUpFields()

        if check_permission('launchpad.Admin', self.context):
            # Exclude the PPA archive dropdown.
            self.form_fields = self.form_fields.omit('daily_build_archive')

            owner_field = self.schema['owner']
            any_owner_choice = Choice(
                __name__='owner', title=owner_field.title,
                description=(u"As an administrator you are able to reassign"
                             u" this branch to any person or team."),
                required=True, vocabulary='ValidPersonOrTeam')
            any_owner_field = form.Fields(
                any_owner_choice, render_context=self.render_context)
            # Replace the normal owner field with a more permissive vocab.
            self.form_fields = self.form_fields.omit('owner')
            self.form_fields = any_owner_field + self.form_fields

    @property
    def initial_values(self):
        return {
            'distros': self.context.distroseries,
            'recipe_text': self.context.recipe_text,
            }

    @property
    def cancel_url(self):
        return canonical_url(self.context)

    @action('Update Recipe', name='update')
    def request_action(self, action, data):
        changed = False
        recipe_before_modification = Snapshot(
            self.context, providing=providedBy(self.context))

        recipe_text = data.pop('recipe_text')
        parser = RecipeParser(recipe_text)
        recipe = parser.parse()
        if self.context.builder_recipe != recipe:
            try:
                self.context.setRecipeText(recipe_text)
                changed = True
            except TooNewRecipeFormat:
                self.setFieldError(
                    'recipe_text',
                    'The recipe format version specified is not available.')
                return
            except ForbiddenInstructionError:
                # XXX: bug=592513 We shouldn't be hardcoding "run" here.
                self.setFieldError(
                    'recipe_text',
                    'The bzr-builder instruction "run" is not permitted'
                    ' here.')
                return
            except PrivateBranchRecipe, e:
                self.setFieldError('recipe_text', str(e))
                return


        distros = data.pop('distros')
        if distros != self.context.distroseries:
            self.context.distroseries.clear()
            for distroseries_item in distros:
                self.context.distroseries.add(distroseries_item)
            changed = True

        if self.updateContextFromData(data, notify_modified=False):
            changed = True

        if changed:
            field_names = [
                form_field.__name__ for form_field in self.form_fields]
            notify(ObjectModifiedEvent(
                self.context, recipe_before_modification, field_names))
            # Only specify that the context was modified if there
            # was in fact a change.
            self.context.date_last_modified = UTC_NOW

        self.next_url = canonical_url(self.context)

    @property
    def adapters(self):
        """See `LaunchpadEditFormView`"""
        return {ISourcePackageEditSchema: self.context}

    def validate(self, data):
        super(SourcePackageRecipeEditView, self).validate(data)
        name = data.get('name', None)
        owner = data.get('owner', None)
        if name and owner:
            SourcePackageRecipeSource = getUtility(ISourcePackageRecipeSource)
            if SourcePackageRecipeSource.exists(owner, name):
                recipe = owner.getRecipe(name)
                if recipe != self.context:
                    self.setFieldError(
                        'name',
                        'There is already a recipe owned by %s with this '
                        'name.' % owner.displayname)


class SourcePackageRecipeDeleteView(LaunchpadFormView):

    @property
    def title(self):
        return 'Delete %s source package recipe' % self.context.name
    label = title

    class schema(Interface):
        """Schema for deleting a branch."""

    @property
    def cancel_url(self):
        return canonical_url(self.context)

    @property
    def next_url(self):
        return canonical_url(self.context.owner)

    @action('Delete recipe', name='delete')
    def request_action(self, action, data):
        self.context.destroySelf()<|MERGE_RESOLUTION|>--- conflicted
+++ resolved
@@ -70,13 +70,9 @@
     render_radio_widget_part,
     )
 from lp.app.browser.lazrjs import (
-<<<<<<< HEAD
+    BooleanChoiceWidget,
     InlineEditPickerWidget,
     TextAreaEditorWidget,
-=======
-    BooleanChoiceWidget,
-    InlineEditPickerWidget,
->>>>>>> de10ef0e
     )
 from lp.app.browser.tales import format_link
 from lp.app.widgets.itemswidgets import (
@@ -269,13 +265,13 @@
             step_title='Select a PPA')
 
     @property
-<<<<<<< HEAD
     def recipe_text_edit_html(self):
         """The recipe text as widget HTML."""
         recipe_text = ISourcePackageRecipe['recipe_text']
         return TextAreaEditorWidget(
             self.context, recipe_text, title="Do we want a title")
-=======
+
+    @property
     def daily_build_widget(self):
         return BooleanChoiceWidget(
             self.context, ISourcePackageRecipe['build_daily'],
@@ -283,7 +279,6 @@
             false_text='Build on request',
             true_text='Build daily',
             header='Change build schedule')
->>>>>>> de10ef0e
 
 
 class SourcePackageRecipeRequestBuildsView(LaunchpadFormView):
