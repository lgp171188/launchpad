--- conflicted
+++ resolved
@@ -235,11 +235,14 @@
     usedfor = IGitRepository
     facet = "branches"
     title = "Edit Git repository"
-<<<<<<< HEAD
-    links = ["edit", "reviewer", "permissions", "webhooks", "delete"]
-=======
-    links = ["edit", "reviewer", "webhooks", "activity", "delete"]
->>>>>>> fd2ab78b
+    links = [
+        "edit",
+        "reviewer",
+        "permissions",
+        "activity",
+        "webhooks",
+        "delete",
+        ]
 
     @enabled_with_permission("launchpad.Edit")
     def edit(self):
