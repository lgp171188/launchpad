# Copyright 2009 Canonical Ltd.  This software is licensed under the
# GNU Affero General Public License version 3 (see the file LICENSE).

# pylint: disable-msg=C0322,F0401

"""Views, navigation and actions for BranchMergeProposals."""

__metaclass__ = type
__all__ = [
    'BranchMergeCandidateView',
    'BranchMergeProposalAddVoteView',
    'BranchMergeProposalChangeStatusView',
    'BranchMergeProposalCommitMessageEditView',
    'BranchMergeProposalContextMenu',
    'BranchMergeProposalDeleteView',
    'BranchMergeProposalDequeueView',
    'BranchMergeProposalEditView',
    'BranchMergeProposalEnqueueView',
    'BranchMergeProposalInlineDequeueView',
    'BranchMergeProposalJumpQueueView',
    'BranchMergeProposalNavigation',
    'BranchMergeProposalMergedView',
    'BranchMergeProposalPrimaryContext',
    'BranchMergeProposalRequestReviewView',
    'BranchMergeProposalResubmitView',
    'BranchMergeProposalSubscribersView',
    'BranchMergeProposalView',
    'BranchMergeProposalVoteView',
    ]

import operator

from zope.app.form.browser import TextAreaWidget
from zope.component import getUtility
from zope.event import notify as zope_notify
from zope.formlib import form
from zope.interface import Interface, implements
from zope.schema import Choice, Int, Text
from zope.schema.vocabulary import SimpleVocabulary, SimpleTerm

from lazr.lifecycle.event import ObjectModifiedEvent

from canonical.cachedproperty import cachedproperty
from canonical.config import config

from canonical.launchpad import _
from canonical.launchpad.fields import PublicPersonChoice
from lp.code.adapters.branch import BranchMergeProposalDelta
from lp.code.browser.codereviewcomment import CodeReviewDisplayComment
from canonical.launchpad.fields import Summary, Whiteboard
from canonical.launchpad.interfaces.message import IMessageSet
from lp.code.enums import (
    BranchMergeProposalStatus, BranchType, CodeReviewNotificationLevel,
    CodeReviewVote)
from lp.code.interfaces.branchmergeproposal import (
    IBranchMergeProposal, WrongBranchMergeProposal)
from lp.code.interfaces.codereviewcomment import ICodeReviewComment
from lp.code.interfaces.codereviewvote import (
    ICodeReviewVoteReference)
from lp.registry.interfaces.person import IPersonSet
from lp.services.comments.interfaces.conversation import IConversation
from canonical.launchpad.webapp import (
    canonical_url, ContextMenu, custom_widget, Link, enabled_with_permission,
    LaunchpadEditFormView, LaunchpadFormView, LaunchpadView, action,
    stepthrough, stepto, Navigation)
from canonical.launchpad.webapp.authorization import check_permission
from canonical.launchpad.webapp.interfaces import IPrimaryContext

from lazr.delegates import delegates
from lazr.restful.interface import copy_field


class BranchMergeProposalPrimaryContext:
    """The primary context is the proposal is that of the source branch."""

    implements(IPrimaryContext)

    def __init__(self, branch_merge_proposal):
        self.context = IPrimaryContext(
            branch_merge_proposal.source_branch).context


def notify(func):
    """Decorate a view method to send a notification."""
    def decorator(view, *args, **kwargs):
        snapshot = BranchMergeProposalDelta.snapshot(view.context)
        result = func(view, *args, **kwargs)
        zope_notify(ObjectModifiedEvent(view.context, snapshot, []))
        return result
    return decorator


def update_and_notify(func):
    """Decorate an action to update from a form and send a notification."""
    @notify
    def decorator(view, action, data):
        result = func(view, action, data)
        form.applyChanges(
            view.context, view.form_fields, data, view.adapters)
        return result
    return decorator


class BranchMergeCandidateView(LaunchpadView):
    """Provides a small fragment of landing targets"""

    def friendly_text(self):
        """Prints friendly text for a branch."""
        friendly_texts = {
            BranchMergeProposalStatus.WORK_IN_PROGRESS : 'On hold',
            BranchMergeProposalStatus.NEEDS_REVIEW : 'Ready for review',
            BranchMergeProposalStatus.CODE_APPROVED : 'Approved',
            BranchMergeProposalStatus.REJECTED : 'Rejected',
            BranchMergeProposalStatus.MERGED : 'Merged',
            BranchMergeProposalStatus.MERGE_FAILED :
                'Approved [Merge Failed]',
            BranchMergeProposalStatus.QUEUED : 'Queued',
            BranchMergeProposalStatus.SUPERSEDED : 'Superseded'
            }
        return friendly_texts[self.context.queue_status]


class BranchMergeProposalContextMenu(ContextMenu):
    """Context menu for branches."""

    usedfor = IBranchMergeProposal
    links = [
        'edit',
        'edit_commit_message',
        'delete',
        'request_review',
        'add_comment',
        'merge',
        'enqueue',
        'dequeue',
        'resubmit',
        'update_merge_revno',
        'edit_status',
        ]

    @enabled_with_permission('launchpad.AnyPerson')
    def add_comment(self):
        # Can't add a comment to Merged, Superseded or Rejected.
        enabled = self.context.isMergable()
        return Link('+comment', 'Add a review or comment', icon='add',
                    enabled=enabled)

    @enabled_with_permission('launchpad.Edit')
    def edit(self):
        text = 'Edit details'
        enabled = self.context.isMergable()
        return Link('+edit', text, icon='edit', enabled=enabled)

    @enabled_with_permission('launchpad.Edit')
    def edit_commit_message(self):
        text = 'Edit commit message'
        enabled = self.context.isMergable()
        return Link('+edit-commit-message', text, icon='edit',
                    enabled=enabled)

    @enabled_with_permission('launchpad.Edit')
    def edit_status(self):
        text = 'Change status'
        status = self.context.queue_status
        return Link('+edit-status', text, icon='edit')

    @enabled_with_permission('launchpad.Edit')
    def delete(self):
        text = 'Delete proposal to merge'
        return Link('+delete', text, icon='remove')

    def _enabledForStatus(self, next_state):
        """True if the next_state is a valid transition for the current user.

        Return False if the current state is next_state.
        """
        status = self.context.queue_status
        if status == next_state:
            return False
        else:
            return self.context.isValidTransition(next_state, self.user)

    @enabled_with_permission('launchpad.Edit')
    def request_review(self):
        text = 'Request a review'
        enabled = self._enabledForStatus(
            BranchMergeProposalStatus.NEEDS_REVIEW)
        if (self.context.queue_status ==
            BranchMergeProposalStatus.NEEDS_REVIEW):
            enabled = True
            if (self.context.votes.count()) > 0:
                text = 'Request another review'
        return Link('+request-review', text, icon='add', enabled=enabled)

    @enabled_with_permission('launchpad.Edit')
    def merge(self):
        text = 'Mark as merged'
        enabled = self._enabledForStatus(
            BranchMergeProposalStatus.MERGED)
        return Link('+merged', text, enabled=enabled)

    @enabled_with_permission('launchpad.Edit')
    def update_merge_revno(self):
        text = 'Update revision number'
        return Link('+merged', text)

    @enabled_with_permission('launchpad.Edit')
    def enqueue(self):
        text = 'Queue for merging'
        enabled = self._enabledForStatus(
            BranchMergeProposalStatus.QUEUED)
        return Link('+enqueue', text, enabled=enabled)

    @enabled_with_permission('launchpad.Edit')
    def dequeue(self):
        text = 'Remove from queue'
        enabled = (self.context.queue_status ==
                   BranchMergeProposalStatus.QUEUED)
        return Link('+dequeue', text, enabled=enabled)

    @enabled_with_permission('launchpad.Edit')
    def resubmit(self):
        text = 'Resubmit proposal'
        enabled = self._enabledForStatus(
            BranchMergeProposalStatus.SUPERSEDED)
        return Link('+resubmit', text, enabled=enabled)


class UnmergedRevisionsMixin:
    """Provides the methods needed to show unmerged revisions."""

    @cachedproperty
    def unlanded_revisions(self):
        """Return the unlanded revisions from the source branch."""
        return self.context.getUnlandedSourceBranchRevisions()

    @property
    def pending_writes(self):
        """Needed to make the branch-revisions metal macro work."""
        return False

    @property
    def codebrowse_url(self):
        """Return the link to codebrowse for this branch."""
        return self.context.source_branch.codebrowse_url()


class BranchMergeProposalRevisionIdMixin:
    """A mixin class to provide access to the revision ids."""

    def _getRevisionNumberForRevisionId(self, revision_id):
        """Find the revision number that corresponds to the revision id.

        If there was no last reviewed revision, None is returned.

        If the reviewed revision is no longer in the revision history of
        the source branch, then a message is returned.
        """
        if revision_id is None:
            return None
        # If the source branch is REMOTE, then there won't be any ids.
        source_branch = self.context.source_branch
        if source_branch.branch_type == BranchType.REMOTE:
            return revision_id
        else:
            branch_revision = source_branch.getBranchRevision(
                revision_id=revision_id)
            if branch_revision is None:
                return "no longer in the source branch."
            elif branch_revision.sequence is None:
                return (
                    "no longer in the revision history of the source branch.")
            else:
                return branch_revision.sequence

    @cachedproperty
    def reviewed_revision_number(self):
        """Return the number of the reviewed revision."""
        return self._getRevisionNumberForRevisionId(
            self.context.reviewed_revision_id)

    @cachedproperty
    def queued_revision_number(self):
        """Return the number of the queued revision."""
        return self._getRevisionNumberForRevisionId(
            self.context.queued_revision_id)


class BranchMergeProposalNavigation(Navigation):
    """Navigation from BranchMergeProposal to CodeReviewComment views."""

    usedfor = IBranchMergeProposal

    @stepthrough('reviews')
    def traverse_review(self, id):
<<<<<<< HEAD
        """Navigate to a CodeReviewVoteReference through its BMP."""
=======
>>>>>>> e78b9342
        try:
            id = int(id)
        except ValueError:
            return None
        try:
            return self.context.getVoteReference(id)
        except WrongBranchMergeProposal:
            return None

<<<<<<< HEAD
=======

>>>>>>> e78b9342
    @stepthrough('comments')
    def traverse_comment(self, id):
        try:
            id = int(id)
        except ValueError:
            return None
        try:
            return self.context.getComment(id)
        except WrongBranchMergeProposal:
            return None

    @stepto("+preview-diff")
    def preview_diff(self):
        """Step to the preview diff."""
        return self.context.preview_diff

    @stepthrough('+review')
    def review(self, id):
        """Step to the CodeReviewVoteReference."""
        try:
            id = int(id)
        except ValueError:
            return None
        try:
            return self.context.getVoteReference(id)
        except WrongBranchMergeProposal:
            return None


class CodeReviewConversation:
    """A code review conversation."""

    implements(IConversation)

    def __init__(self, comments):
        self.comments = comments

class ClaimButton(Interface):
    """A simple interface to populate the form to enqueue a proposal."""

    review_id = Int(required=True)


class BranchMergeProposalView(LaunchpadFormView, UnmergedRevisionsMixin,
                              BranchMergeProposalRevisionIdMixin):
    """A basic view used for the index page."""

    label = "Proposal to merge branches"
    __used_for__ = IBranchMergeProposal
    schema = ClaimButton

    @action('Claim', name='claim')
    def claim_action(self, action, data):
        """Claim this proposal."""
        request = self.context.getVoteReference(data['review_id'])
        if request.reviewer == self.user:
            return
        request.reviewer = self.user
        self.next_url = canonical_url(self.context)

    @property
    def comment_location(self):
        """Location of page for commenting on this proposal."""
        return canonical_url(self.context, view_name='+comment')

    @cachedproperty
    def conversation(self):
        """Return a conversation that is to be rendered."""
        # Sort the comments by date order.
        comments = [
            CodeReviewDisplayComment(comment)
            for comment in self.context.all_comments]
        comments = sorted(comments, key=operator.attrgetter('date'))
        return CodeReviewConversation(comments)

    @property
    def comments(self):
        """Return comments associated with this proposal, plus styling info.

        Comments are in threaded order, and the style indicates indenting
        for use with threads.
        """
        message_to_comment = {}
        messages = []
        for comment in self.context.all_comments:
            message_to_comment[comment.message] = comment
            messages.append(comment.message)
        message_set = getUtility(IMessageSet)
        threads = message_set.threadMessages(messages)
        result = []
        for depth, message in message_set.flattenThreads(threads):
            comment = message_to_comment[message]
            style = 'margin-left: %dem;' % (2 * depth)
            result.append(dict(style=style, comment=comment))
        return result

    @cachedproperty
    def review_diff(self):
        """Return a (hopefully) intelligently encoded review diff."""
        if self.context.review_diff is None:
            return None
        try:
            diff = self.context.review_diff.diff.text.decode('utf-8')
        except UnicodeDecodeError:
            diff = self.context.review_diff.diff.text.decode('windows-1252',
                                                             'replace')
        # Strip off the trailing carriage returns.
        return diff.rstrip('\n')

    @cachedproperty
    def review_diff_oversized(self):
        """Return True if the review_diff is over the configured size limit.

        The diff can be over the limit in two ways.  If the diff is oversized
        in bytes it will be cut off at the Diff.text method.  If the number of
        lines is over the max_format_lines, then it is cut off at the fmt:diff
        processing.
        """
        review_diff = self.context.review_diff
        if review_diff is None:
            return False
        if review_diff.diff.oversized:
            return True
        diff_text = self.review_diff
        return diff_text.count('\n') >= config.diff.max_format_lines

    @property
    def has_bug_or_spec(self):
        """Return whether or not the merge proposal has a linked bug or spec.
        """
        branch = self.context.source_branch
        return branch.linked_bugs or branch.spec_links

    @cachedproperty
    def linked_bugs(self):
        """Return DecoratedBugs linked to the source branch."""
        # Avoid import loop
        from lp.code.browser.branch import DecoratedBug
        branch = self.context.source_branch
        return [DecoratedBug(bug, branch) for bug in branch.linked_bugs]


class DecoratedCodeReviewVoteReference:
    """Provide a code review vote that knows if it is important or not."""

    delegates(ICodeReviewVoteReference)

    status_text_map = {
        CodeReviewVote.DISAPPROVE: CodeReviewVote.DISAPPROVE.title,
        CodeReviewVote.APPROVE: CodeReviewVote.APPROVE.title,
        CodeReviewVote.ABSTAIN: CodeReviewVote.ABSTAIN.title,
        CodeReviewVote.NEEDS_INFO: CodeReviewVote.NEEDS_INFO.title,
        CodeReviewVote.NEEDS_FIXING: CodeReviewVote.NEEDS_FIXING.title,
        CodeReviewVote.RESUBMIT: CodeReviewVote.RESUBMIT.title,
        }

    def __init__(self, context, user, users_vote):
        self.context = context
        proposal = self.context.branch_merge_proposal
        is_mergable = proposal.isMergable()
        self.can_change_review = (user == context.reviewer) and is_mergable
        self.trusted = proposal.target_branch.isPersonTrustedReviewer(
            context.reviewer)
        if user is None:
            self.user_can_review = False
        else:
            # The user cannot review for a requested team review if the user
            # has already reviewed this proposal.
            self.user_can_review = (
                is_mergable and (self.can_change_review or
                 (user.inTeam(context.reviewer) and (users_vote is None))))
        if context.reviewer == user:
            self.user_can_claim = False
        else:
            self.user_can_claim = self.user_can_review
        if user in (context.reviewer, context.registrant):
            self.user_can_reassign = True
        else:
            self.user_can_reassign = False

    @property
    def show_date_requested(self):
        """Show the requested date if the reviewer is not the requester."""
        return self.context.registrant != self.context.reviewer

    @property
    def date_requested(self):
        """When the review was requested or None."""
        return self.context.date_created

    @property
    def review_type_str(self):
        """We want '' not 'None' if no type set."""
        if self.context.review_type is None:
            return ''
        return self.context.review_type

    @property
    def date_of_comment(self):
        """The date of the comment, not the date_created of the vote."""
        return self.context.comment.message.datecreated

    @property
    def status_text(self):
        """The text shown in the table of the users vote."""
        return self.status_text_map[self.context.comment.vote]

class ReassignSchema(Interface):

    reviewer = PublicPersonChoice( title=_('Reviewer'), required=True,
            description=_('A person who you want to review this.'),
            vocabulary='ValidPersonOrTeam')


class CodeReviewVoteReassign(LaunchpadFormView):

    schema = ReassignSchema

    @action('Reassign', name='reassign')
    def reassign_action(self, action, data):
        self.context.reviewer = data['reviewer']
        self.next_url = canonical_url(self.context.branch_merge_proposal)


class BranchMergeProposalVoteView(LaunchpadView):
    """The view used for the tables of votes and requested reviews."""

    __used_for__ = IBranchMergeProposal

    @property
    def show_table(self):
        """Should the reviewer table be shown at all?

        We want to show the table when there is something for the user to do
        with it. If the user can request a review, or is a reviewer with
        reviews to do, then show the table.
        """
        # The user can request a review if the user has edit permissions, and
        # the branch is not in a final state.  We want to show the table as
        # the menu link is now shown in the table itself.
        can_request_review = (
            check_permission('launchpad.Edit', self.context) and
            self.context.isMergable())

        # Show the table if there are review to show, or the user can review,
        # or if the user can request a review.
        return (len(self.reviews) > 0 or
                self.show_user_review_link or
                can_request_review)

    @cachedproperty
    def reviews(self):
        """Return the decorated votes for the proposal."""
        users_vote = self.context.getUsersVoteReference(self.user)
        return [DecoratedCodeReviewVoteReference(vote, self.user, users_vote)
                for vote in self.context.votes]

    @cachedproperty
    def current_reviews(self):
        """The current votes ordered by vote then date."""
        # We want the reviews in a specific order.
        # Disapprovals first, then approvals, then abstentions.
        reviews = [review for review in self.reviews
                   if review.comment is not None]
        return sorted(reviews, key=operator.attrgetter('date_of_comment'),
                      reverse=True)

    @cachedproperty
    def requested_reviews(self):
        """Reviews requested but not yet done."""
        reviews = [review for review in self.reviews
                   if review.comment is None]
        # Now sort so the most recently created is first.
        return sorted(reviews, key=operator.attrgetter('date_created'),
                      reverse=True)

    @cachedproperty
    def show_user_review_link(self):
        """Show self in the review table if can review and not asked."""
        if self.user is None or not self.context.isMergable():
            return False
        reviewers = [review.reviewer for review in self.reviews]
        # The owner of the source branch should not get a review link.
        return self.user not in reviewers


class IReviewRequest(Interface):
    """Schema for requesting a review."""

    reviewer = copy_field(ICodeReviewVoteReference['reviewer'])

    review_type = copy_field(ICodeReviewVoteReference['review_type'])


class BranchMergeProposalRequestReviewView(LaunchpadEditFormView):
    """The view used to request a review of the merge proposal."""

    schema = IReviewRequest
    label = "Request review"

    @property
    def initial_values(self):
        """Force the non-BMP values to None."""
        return {'reviewer': None, 'review_type': None}

    @property
    def adapters(self):
        """Force IReviewRequest handling for BranchMergeProposal."""
        return {IReviewRequest: self.context}

    @property
    def is_needs_review(self):
        """Return True if queue status is NEEDS_REVIEW."""
        return (self.context.queue_status ==
            BranchMergeProposalStatus.NEEDS_REVIEW)

    @property
    def next_url(self):
        return canonical_url(self.context)

    cancel_url = next_url

    def requestReview(self, candidate, review_type):
        """Request a `review_type` review from `candidate` and email them."""
        vote_reference = self.context.nominateReviewer(
            candidate, self.user, review_type)

    @action('Request Review', name='review')
    @notify
    def review_action(self, action, data):
        """Set 'Needs review' status, nominate reviewers, send emails."""
        self.context.requestReview()
        candidate = data.pop('reviewer', None)
        review_type = data.pop('review_type', None)
        if candidate is not None:
            self.requestReview(candidate, review_type)

    def validate(self, data):
        """Ensure that the proposal is in an appropriate state."""
        if not self.context.isMergable():
            self.addError("The merge proposal is not an a valid state to "
                          "mark as 'Needs review'.")


class ReviewForm(Interface):
    """A simple interface to define the revision number field."""

    revision_number = Int(
        title=_("Reviewed Revision"), required=True,
        description=_("The revision number on the source branch which "
                      "has been reviewed."))

    whiteboard = Whiteboard(
        title=_('Whiteboard'), required=False,
        description=_('Notes about the merge.'))


class MergeProposalEditView(LaunchpadEditFormView,
                            BranchMergeProposalRevisionIdMixin):
    """A base class for merge proposal edit views."""

    def initialize(self):
        # Record next_url and cancel url now
        self.next_url = canonical_url(self.context)
        self.cancel_url = self.next_url
        super(MergeProposalEditView, self).initialize()


    def _getRevisionId(self, data):
        """Translate the revision number that was entered into a revision id.

        If the branch is REMOTE we won't have any scanned revisions to compare
        against, so store the raw integer revision number as the revision id.
        """
        source_branch = self.context.source_branch
        # Get the revision number out of the data.
        if source_branch.branch_type == BranchType.REMOTE:
            return str(data.pop('revision_number'))
        else:
            branch_revision = source_branch.getBranchRevision(
                sequence=data.pop('revision_number'))
            return branch_revision.revision.revision_id

    def _validateRevisionNumber(self, data, revision_name):
        """Check to make sure that the revision number entered is valid."""
        rev_no = data.get('revision_number')
        if rev_no is not None:
            try:
                rev_no = int(rev_no)
            except ValueError:
                self.setFieldError(
                    'revision_number',
                    'The %s revision must be a positive number.'
                    % revision_name)
            else:
                if rev_no < 1:
                    self.setFieldError(
                        'revision_number',
                        'The %s revision must be a positive number.'
                        % revision_name)
                # Accept any positive integer for a REMOTE branch.
                source_branch = self.context.source_branch
                if (source_branch.branch_type != BranchType.REMOTE and
                    rev_no > source_branch.revision_count):
                    self.setFieldError(
                        'revision_number',
                        'The %s revision cannot be larger than the '
                        'tip revision of the source branch.'
                        % revision_name)


class BranchMergeProposalResubmitView(MergeProposalEditView,
                                      UnmergedRevisionsMixin):
    """The view to resubmit a proposal to merge."""

    schema = IBranchMergeProposal
    label = "Resubmit proposal to merge"
    field_names = []

    @action('Resubmit', name='resubmit')
    @update_and_notify
    def resubmit_action(self, action, data):
        """Resubmit this proposal."""
        proposal = self.context.resubmit(self.user)
        self.next_url = canonical_url(proposal)


class BranchMergeProposalEditView(MergeProposalEditView):
    """The view to control the editing of merge proposals."""
    schema = IBranchMergeProposal
    label = "Edit branch merge proposal"
    field_names = ["commit_message", "whiteboard"]

    @action('Update', name='update')
    def update_action(self, action, data):
        """Update the whiteboard and go back to the source branch."""
        self.updateContextFromData(data)


class BranchMergeProposalCommitMessageEditView(MergeProposalEditView):
    """The view to edit the commit message of merge proposals."""

    schema = IBranchMergeProposal
    label = "Edit merge proposal commit message"
    page_title = label
    field_names = ['commit_message']

    @action('Update', name='update')
    def update_action(self, action, data):
        """Update the commit message."""
        self.updateContextFromData(data)


class BranchMergeProposalDeleteView(MergeProposalEditView):
    """The view to control the deletion of merge proposals."""
    schema = IBranchMergeProposal
    label = "Delete branch merge proposal"
    field_names = []

    def initialize(self):
        # Store the source branch for `next_url` to make sure that
        # it is available in the situation where the merge proposal
        # is deleted.
        self.source_branch = self.context.source_branch
        super(BranchMergeProposalDeleteView, self).initialize()

    @action('Delete proposal', name='delete')
    def delete_action(self, action, data):
        """Delete the merge proposal and go back to the source branch."""
        self.context.deleteProposal()
        # Override the next url to be the source branch.
        self.next_url = canonical_url(self.source_branch)


class BranchMergeProposalMergedView(LaunchpadEditFormView):
    """The view to mark a merge proposal as merged."""
    schema = IBranchMergeProposal
    label = "Edit branch merge proposal"
    field_names = ["merged_revno"]
    for_input = True

    @property
    def initial_values(self):
        # Default to the tip of the target branch, on the assumption that the
        # source branch has just been merged into it.
        if self.context.merged_revno is not None:
            revno = self.context.merged_revno
        else:
            revno = self.context.target_branch.revision_count
        return {'merged_revno': revno}

    @property
    def next_url(self):
        return canonical_url(self.context)

    cancel_url = next_url

    @action('Mark as Merged', name='mark_merged')
    @notify
    def mark_merged_action(self, action, data):
        """Update the whiteboard and go back to the source branch."""
        revno = data['merged_revno']
        if self.context.queue_status == BranchMergeProposalStatus.MERGED:
            self.context.markAsMerged(merged_revno=revno)
            self.request.response.addNotification(
                'The proposal\'s merged revision has been updated.')
        else:
            self.context.markAsMerged(revno, merge_reporter=self.user)
            self.request.response.addNotification(
                'The proposal has now been marked as merged.')

    def validate(self, data):
        # Ensure a positive integer value.
        revno = data.get('merged_revno')
        if revno is not None:
            if revno <= 0:
                self.setFieldError(
                    'merged_revno',
                    'Revision numbers must be positive integers.')


class EnqueueForm(Interface):
    """A simple interface to populate the form to enqueue a proposal."""

    revision_number = Int(
        title=_("Queue Revision"), required=True,
        description=_("The revision number of the source branch "
                      "which is to be merged into the target branch."))

    commit_message = Summary(
        title=_("Commit Message"), required=True,
        description=_("The commit message to be used when merging "
                      "the source branch."))

    whiteboard = Whiteboard(
        title=_('Whiteboard'), required=False,
        description=_('Notes about the merge.'))


class BranchMergeProposalEnqueueView(MergeProposalEditView,
                                     UnmergedRevisionsMixin):
    """The view to submit a merge proposal for merging."""

    schema = EnqueueForm
    label = "Queue branch for merging"

    @property
    def initial_values(self):
        # If the user is a valid reviewer, then default the revision
        # number to be the tip.
        if self.context.target_branch.isPersonTrustedReviewer(self.user):
            revision_number = self.context.source_branch.revision_count
        else:
            revision_number = self._getRevisionNumberForRevisionId(
                self.context.reviewed_revision_id)

        return {'revision_number': revision_number}

    @property
    def adapters(self):
        """See `LaunchpadFormView`"""
        return {EnqueueForm: self.context}

    def setUpFields(self):
        super(BranchMergeProposalEnqueueView, self).setUpFields()
        # If the user is not a valid reviewer for the target branch,
        # then the revision number should be read only, so an
        # untrusted user cannot land changes that have not bee reviewed.
        if not self.context.target_branch.isPersonTrustedReviewer(self.user):
            self.form_fields['revision_number'].for_display = True

    @action('Enqueue', name='enqueue')
    @update_and_notify
    def enqueue_action(self, action, data):
        """Update the whiteboard and enqueue the merge proposal."""
        if self.context.target_branch.isPersonTrustedReviewer(self.user):
            revision_id = self._getRevisionId(data)
        else:
            revision_id = self.context.reviewed_revision_id
        self.context.enqueue(self.user, revision_id)

    def validate(self, data):
        """Make sure that the proposal has been reviewed.

        Or that the logged in user is able to review the branch as well.
        """
        if not self.context.isValidTransition(
            BranchMergeProposalStatus.QUEUED, self.user):
            self.addError(
                "The merge proposal is cannot be queued as it has not "
                "been reviewed.")

        self._validateRevisionNumber(data, 'enqueued')


class BranchMergeProposalDequeueView(LaunchpadEditFormView):
    """The view to remove a merge proposal from the merge queue."""

    schema = IBranchMergeProposal
    field_names = ["whiteboard"]

    @property
    def next_url(self):
        return canonical_url(self.context)

    cancel_url = next_url

    @action('Dequeue', name='dequeue')
    @update_and_notify
    def dequeue_action(self, action, data):
        """Update the whiteboard and remove the proposal from the queue."""
        self.context.dequeue()

    def validate(self, data):
        """Make sure the proposal is queued before removing."""
        if self.context.queue_status != BranchMergeProposalStatus.QUEUED:
            self.addError("The merge proposal is not queued.")


class BranchMergeProposalInlineDequeueView(LaunchpadEditFormView):
    """The view to provide a 'dequeue' button to the queue view."""

    schema = IBranchMergeProposal
    field_names = []

    @property
    def next_url(self):
        return canonical_url(self.context.target_branch) + '/+merge-queue'

    cancel_url = next_url

    @action('Dequeue', name='dequeue')
    @notify
    def dequeue_action(self, action, data):
        """Remove the proposal from the queue if queued."""
        if self.context.queue_status == BranchMergeProposalStatus.QUEUED:
            self.context.dequeue()

    @property
    def prefix(self):
        return "field%s" % self.context.id

    @property
    def action_url(self):
        return "%s/+dequeue-inline" % canonical_url(self.context)


class BranchMergeProposalJumpQueueView(LaunchpadEditFormView):
    """The view to provide a move the proposal to the front of the queue."""

    schema = IBranchMergeProposal
    field_names = []

    @property
    def next_url(self):
        return canonical_url(self.context.target_branch) + '/+merge-queue'

    @action('Move to front', name='move')
    @notify
    def move_action(self, action, data):
        """Move the proposal to the front of the queue (if queued)."""
        if (self.context.queue_status == BranchMergeProposalStatus.QUEUED and
            check_permission('launchpad.Edit', self.context.target_branch)):
            self.context.moveToFrontOfQueue()

    @property
    def prefix(self):
        return "field%s" % self.context.id

    @property
    def action_url(self):
        return "%s/+jump-queue" % canonical_url(self.context)


class BranchMergeProposalSubscribersView(LaunchpadView):
    """Used to show the pagelet subscribers on the main proposal page."""

    __used_for__ = IBranchMergeProposal

    def initialize(self):
        """See `LaunchpadView`."""
        # Get the subscribers and dump them into two sets.
        self._full_subscribers = set()
        self._status_subscribers = set()
        # Add subscribers from the source and target branches.
        self._add_subscribers_for_branch(self.context.source_branch)
        self._add_subscribers_for_branch(self.context.target_branch)
        # Remove all the people from the comment_subscribers from the
        # status_and_vote_subscribers as they recipients will get the email
        # only once, and for the most detailed subscription from the source
        # and target branches.
        self._status_subscribers = (
            self._status_subscribers - self._full_subscribers)

    def _add_subscribers_for_branch(self, branch):
        """Add the subscribers to the subscription sets for the branch."""
        for subscription in branch.subscriptions:
            level = subscription.review_level
            if level == CodeReviewNotificationLevel.FULL:
                self._full_subscribers.add(subscription.person)
            elif level == CodeReviewNotificationLevel.STATUS:
                self._status_subscribers.add(subscription.person)
            else:
                # We don't do anything right now with people who say they
                # don't want to see anything.
                pass

    @cachedproperty
    def full_subscribers(self):
        """A list of full subscribers ordered by displayname."""
        return sorted(
            self._full_subscribers, key=operator.attrgetter('displayname'))

    @cachedproperty
    def status_subscribers(self):
        """A list of full subscribers ordered by displayname."""
        return sorted(
            self._status_subscribers, key=operator.attrgetter('displayname'))

    @property
    def has_subscribers(self):
        """True if there are subscribers to the branch."""
        return len(self.full_subscribers) + len(self.status_subscribers)


class BranchMergeProposalChangeStatusView(MergeProposalEditView):

    label = "Change merge proposal status"
    schema = IBranchMergeProposal
    field_names = []

    def _createStatusVocabulary(self):
        # Create the vocabulary that is used for the status widget.
        curr_status = self.context.queue_status
        possible_next_states = (
            BranchMergeProposalStatus.WORK_IN_PROGRESS,
            BranchMergeProposalStatus.NEEDS_REVIEW,
            BranchMergeProposalStatus.CODE_APPROVED,
            BranchMergeProposalStatus.REJECTED,
            # BranchMergeProposalStatus.QUEUED,
            BranchMergeProposalStatus.MERGED,
            BranchMergeProposalStatus.SUPERSEDED,
            )
        terms = []
        for status in possible_next_states:
            if not self.context.isValidTransition(status, self.user):
                continue
            if status == BranchMergeProposalStatus.SUPERSEDED:
                title = 'Resubmit'
            else:
                title = status.title
            terms.append(SimpleTerm(status, status.name, title))
        return SimpleVocabulary(terms)

    def setUpFields(self):
        MergeProposalEditView.setUpFields(self)
        # Add the custom restricted queue status widget.
        status_field = self.schema['queue_status']

        status_choice = Choice(
                __name__='queue_status', title=status_field.title,
                required=True, vocabulary=self._createStatusVocabulary())
        status_field = form.Fields(
            status_choice, render_context=self.render_context)
        self.form_fields = status_field + self.form_fields

    @action('Change Status', name='update')
    @notify
    def update_action(self, action, data):
        """Update the status."""

        curr_status = self.context.queue_status
        # Assume for now that the queue_status in the data is a valid
        # transition from where we are.
        rev_id = self.request.form['revno']
        new_status = data['queue_status']
        # Don't do anything if the user hasn't changed the status.
        if new_status == curr_status:
            return

        if new_status == BranchMergeProposalStatus.SUPERSEDED:
            # Redirect the user to the resubmit view.
            self.next_url = canonical_url(self.context, view_name="+resubmit")
        else:
            self.context.setStatus(new_status, self.user, rev_id)


class IAddVote(Interface):
    """Interface for use as a schema for CodeReviewComment forms."""

    vote = copy_field(ICodeReviewComment['vote'], required=True)

    review_type = copy_field(ICodeReviewVoteReference['review_type'])

    comment = Text(title=_('Comment'), required=False)


class BranchMergeProposalAddVoteView(LaunchpadFormView):
    """View for adding a CodeReviewComment."""

    schema = IAddVote
    field_names = ['vote', 'review_type', 'comment']

    custom_widget('comment', TextAreaWidget, cssClass='codereviewcomment')

    @cachedproperty
    def initial_values(self):
        """The initial values are used to populate the form fields."""
        # Look to see if there is a vote reference already for the user.
        if self.users_vote_ref is None:
            # Look at the request to see if there is something there.
            review_type = self.request.form.get('review_type', '')
        else:
            review_type = self.users_vote_ref.review_type
        # We'll be positive here and default the vote to approve.
        return {'vote': CodeReviewVote.APPROVE,
                'review_type': review_type}

    def initialize(self):
        """Get the users existing vote reference."""
        self.users_vote_ref = self.context.getUsersVoteReference(self.user)
        # If the user is not in the review team, nor in any team that has been
        # requested to review and doesn't already have a vote reference, then
        # error out as the user must have URL hacked to get here.

        # XXX: Tim Penhey, 2008-10-02, bug=277000
        # Move valid_voter db class to expose for API.

        if self.user is None:
            # Anonymous users are not valid voters.
            raise AssertionError('Invalid voter')
        LaunchpadFormView.initialize(self)

    def setUpFields(self):
        LaunchpadFormView.setUpFields(self)
        self.reviewer = self.user.name
        # claim_review is set in situations where a user is reviewing on
        # behalf of a team.
        claim_review = self.request.form.get('claim')
        if claim_review and self.users_vote_ref is None:
            team = getUtility(IPersonSet).getByName(claim_review)
            if team is not None and self.user.inTeam(team):
                # If the review type is None, then don't show the field.
                if self.initial_values['review_type'] == '':
                    self.form_fields = self.form_fields.omit('review_type')
                else:
                    # Disable the review_type field
                    self.reviewer = team.name
                    self.form_fields['review_type'].for_display = True

    @property
    def label(self):
        """The pagetitle and heading."""
        return "Review merge proposal for %s" % (
            self.context.source_branch.bzr_identity)

    @action('Save Review', name='vote')
    def vote_action(self, action, data):
        """Create the comment."""
        # Get the review type from the data dict.  If the setUpFields set the
        # review_type field as for_display then 'review_type' will not be in
        # the data dict.  If this is the case, get the review_type from the
        # hidden field that we so cunningly added to the form.
        review_type = data.get(
            'review_type',
            self.request.form.get('review_type'))
        # Translate the request parameter back into what our object model
        # needs.
        if review_type == '':
            review_type = None
        # Get the reviewer from the hidden input.
        reviewer_name = self.request.form.get('reviewer')
        reviewer = getUtility(IPersonSet).getByName(reviewer_name)
        if (reviewer.is_team and self.user.inTeam(reviewer) and
            self.users_vote_ref is None):
            vote_ref = self.context.getUsersVoteReference(
                reviewer, review_type)
            if vote_ref is not None:
                # Claim this vote reference, i.e. say that the individual
                # self. user is doing this review ond behalf of the 'reviewer'
                # team.
                vote_ref.reviewer = self.user

        comment = self.context.createComment(
            self.user, subject=None, content=data['comment'],
            vote=data['vote'], review_type=review_type)

    @property
    def next_url(self):
        """Always take the user back to the merge proposal itself."""
        return canonical_url(self.context)

    cancel_url = next_url<|MERGE_RESOLUTION|>--- conflicted
+++ resolved
@@ -44,7 +44,6 @@
 from canonical.config import config
 
 from canonical.launchpad import _
-from canonical.launchpad.fields import PublicPersonChoice
 from lp.code.adapters.branch import BranchMergeProposalDelta
 from lp.code.browser.codereviewcomment import CodeReviewDisplayComment
 from canonical.launchpad.fields import Summary, Whiteboard
@@ -293,10 +292,7 @@
 
     @stepthrough('reviews')
     def traverse_review(self, id):
-<<<<<<< HEAD
         """Navigate to a CodeReviewVoteReference through its BMP."""
-=======
->>>>>>> e78b9342
         try:
             id = int(id)
         except ValueError:
@@ -306,10 +302,6 @@
         except WrongBranchMergeProposal:
             return None
 
-<<<<<<< HEAD
-=======
-
->>>>>>> e78b9342
     @stepthrough('comments')
     def traverse_comment(self, id):
         try:
@@ -516,22 +508,6 @@
     def status_text(self):
         """The text shown in the table of the users vote."""
         return self.status_text_map[self.context.comment.vote]
-
-class ReassignSchema(Interface):
-
-    reviewer = PublicPersonChoice( title=_('Reviewer'), required=True,
-            description=_('A person who you want to review this.'),
-            vocabulary='ValidPersonOrTeam')
-
-
-class CodeReviewVoteReassign(LaunchpadFormView):
-
-    schema = ReassignSchema
-
-    @action('Reassign', name='reassign')
-    def reassign_action(self, action, data):
-        self.context.reviewer = data['reviewer']
-        self.next_url = canonical_url(self.context.branch_merge_proposal)
 
 
 class BranchMergeProposalVoteView(LaunchpadView):
