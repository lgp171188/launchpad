# Copyright 2009 Canonical Ltd.  This software is licensed under the
# GNU Affero General Public License version 3 (see the file LICENSE).

"""Tests for the SourcePackageRecipe content type."""

__metaclass__ = type

import textwrap
import unittest

from bzrlib.plugins.builder.recipe import RecipeParser

from storm.locals import Store

from zope.component import getUtility
from zope.security.interfaces import Unauthorized
from zope.security.proxy import removeSecurityProxy

from canonical.testing.layers import DatabaseFunctionalLayer

<<<<<<< HEAD
=======
from lp.archiveuploader.permission import (
    ArchiveDisabled, CannotUploadToArchive, InvalidPocketForPPA)
from lp.buildmaster.interfaces.buildqueue import IBuildQueue
from lp.buildmaster.model.buildqueue import BuildQueue
>>>>>>> 9c1330bb
from lp.code.interfaces.sourcepackagerecipe import (
    ForbiddenInstruction, ISourcePackageRecipe, ISourcePackageRecipeSource,
    TooNewRecipeFormat)
from lp.code.interfaces.sourcepackagerecipebuild import (
    ISourcePackageRecipeBuild, ISourcePackageRecipeBuildJob)
from lp.code.model.sourcepackagerecipebuild import (
    SourcePackageRecipeBuildJob)
from lp.code.model.sourcepackagerecipe import (
    NonPPABuildRequest)
from lp.registry.interfaces.pocket import PackagePublishingPocket
from lp.services.job.interfaces.job import (
    IJob, JobStatus)
<<<<<<< HEAD
from lp.soyuz.interfaces.archive import (ArchiveDisabled,
    ArchivePurpose, CannotUploadToArchive, InvalidPocketForPPA)
from lp.soyuz.interfaces.buildqueue import (
    IBuildQueue)
=======
from lp.soyuz.interfaces.archive import ArchivePurpose
>>>>>>> 9c1330bb
from lp.testing import login_person, TestCaseWithFactory


class TestSourcePackageRecipe(TestCaseWithFactory):
    """Tests for `SourcePackageRecipe` objects."""

    layer = DatabaseFunctionalLayer

    def makeSourcePackageRecipeFromBuilderRecipe(self, builder_recipe):
        """Make a SourcePackageRecipe from a recipe with arbitrary other data.
        """
        registrant = self.factory.makePerson()
        owner = self.factory.makeTeam(owner=registrant)
        distroseries = self.factory.makeDistroSeries()
        sourcepackagename = self.factory.makeSourcePackageName()
        name = self.factory.getUniqueString(u'recipe-name')
        return getUtility(ISourcePackageRecipeSource).new(
            registrant=registrant, owner=owner, distroseries=distroseries,
            sourcepackagename=sourcepackagename, name=name,
            builder_recipe=builder_recipe)

    def test_creation(self):
        # The metadata supplied when a SourcePackageRecipe is created is
        # present on the new object.
        registrant = self.factory.makePerson()
        owner = self.factory.makeTeam(owner=registrant)
        distroseries = self.factory.makeDistroSeries()
        sourcepackagename = self.factory.makeSourcePackageName()
        name = self.factory.getUniqueString(u'recipe-name')
        builder_recipe = self.factory.makeRecipe()
        recipe = getUtility(ISourcePackageRecipeSource).new(
            registrant=registrant, owner=owner, distroseries=distroseries,
            sourcepackagename=sourcepackagename, name=name,
            builder_recipe=builder_recipe)
        self.assertEquals(
            (registrant, owner, distroseries, sourcepackagename, name),
            (recipe.registrant, recipe.owner, recipe.distroseries,
             recipe.sourcepackagename, recipe.name))

    def test_source_implements_interface(self):
        # The SourcePackageRecipe class implements ISourcePackageRecipeSource.
        self.assertProvides(
            getUtility(ISourcePackageRecipeSource),
            ISourcePackageRecipeSource)

    def test_recipe_implements_interface(self):
        # SourcePackageRecipe objects implement ISourcePackageRecipe.
        recipe = self.makeSourcePackageRecipeFromBuilderRecipe(
            self.factory.makeRecipe())
        self.assertProvides(recipe, ISourcePackageRecipe)

    def test_base_branch(self):
        # When a recipe is created, we can access its base branch.
        branch = self.factory.makeAnyBranch()
        builder_recipe = self.factory.makeRecipe(branch)
        sp_recipe = self.makeSourcePackageRecipeFromBuilderRecipe(
            builder_recipe)
        self.assertEquals(branch, sp_recipe.base_branch)

    def test_branch_links_created(self):
        # When a recipe is created, we can query it for links to the branch
        # it references.
        branch = self.factory.makeAnyBranch()
        builder_recipe = self.factory.makeRecipe(branch)
        sp_recipe = self.makeSourcePackageRecipeFromBuilderRecipe(
            builder_recipe)
        self.assertEquals([branch], list(sp_recipe.getReferencedBranches()))

    def test_multiple_branch_links_created(self):
        # If a recipe links to more than one branch, getReferencedBranches()
        # returns all of them.
        branch1 = self.factory.makeAnyBranch()
        branch2 = self.factory.makeAnyBranch()
        builder_recipe = self.factory.makeRecipe(branch1, branch2)
        sp_recipe = self.makeSourcePackageRecipeFromBuilderRecipe(
            builder_recipe)
        self.assertEquals(
            sorted([branch1, branch2]),
            sorted(sp_recipe.getReferencedBranches()))

    def test_random_user_cant_edit(self):
        # An arbitrary user can't set attributes.
        branch1 = self.factory.makeAnyBranch()
        builder_recipe1 = self.factory.makeRecipe(branch1)
        sp_recipe = self.makeSourcePackageRecipeFromBuilderRecipe(
            builder_recipe1)
        branch2 = self.factory.makeAnyBranch()
        builder_recipe2 = self.factory.makeRecipe(branch2)
        login_person(self.factory.makePerson())
        self.assertRaises(
            Unauthorized, setattr, sp_recipe, 'builder_recipe',
            builder_recipe2)

    def test_set_recipe_text_resets_branch_references(self):
        # When the recipe_text is replaced, getReferencedBranches returns
        # (only) the branches referenced by the new recipe.
        branch1 = self.factory.makeAnyBranch()
        builder_recipe1 = self.factory.makeRecipe(branch1)
        sp_recipe = self.makeSourcePackageRecipeFromBuilderRecipe(
            builder_recipe1)
        branch2 = self.factory.makeAnyBranch()
        builder_recipe2 = self.factory.makeRecipe(branch2)
        login_person(sp_recipe.owner.teamowner)
        #import pdb; pdb.set_trace()
        sp_recipe.builder_recipe = builder_recipe2
        self.assertEquals([branch2], list(sp_recipe.getReferencedBranches()))

    def test_rejects_run_command(self):
        recipe_text = '''\
        # bzr-builder format 0.2 deb-version 0.1-{revno}
        %(base)s
        run touch test
        ''' % dict(base=self.factory.makeAnyBranch().bzr_identity)
        parser = RecipeParser(textwrap.dedent(recipe_text))
        builder_recipe = parser.parse()
        self.assertRaises(
            ForbiddenInstruction,
            self.makeSourcePackageRecipeFromBuilderRecipe, builder_recipe)

    def test_run_rejected_without_mangling_recipe(self):
        branch1 = self.factory.makeAnyBranch()
        builder_recipe1 = self.factory.makeRecipe(branch1)
        sp_recipe = self.makeSourcePackageRecipeFromBuilderRecipe(
            builder_recipe1)
        recipe_text = '''\
        # bzr-builder format 0.2 deb-version 0.1-{revno}
        %(base)s
        run touch test
        ''' % dict(base=self.factory.makeAnyBranch().bzr_identity)
        parser = RecipeParser(textwrap.dedent(recipe_text))
        builder_recipe2 = parser.parse()
        login_person(sp_recipe.owner.teamowner)
        self.assertRaises(
            ForbiddenInstruction, setattr, sp_recipe, 'builder_recipe',
            builder_recipe2)
        self.assertEquals([branch1], list(sp_recipe.getReferencedBranches()))

    def test_reject_newer_formats(self):
        builder_recipe = self.factory.makeRecipe()
        builder_recipe.format = 0.3
        self.assertRaises(
            TooNewRecipeFormat,
            self.makeSourcePackageRecipeFromBuilderRecipe, builder_recipe)

    def test_requestBuild(self):
        recipe = self.factory.makeSourcePackageRecipe()
        ppa = self.factory.makeArchive()
        build = recipe.requestBuild(ppa, ppa.owner,
                PackagePublishingPocket.RELEASE)
        self.assertProvides(build, ISourcePackageRecipeBuild)
        self.assertEqual(build.archive, ppa)
        self.assertEqual(build.distroseries, recipe.distroseries)
        self.assertEqual(build.requester, ppa.owner)
        store = Store.of(build)
        store.flush()
        build_job = store.find(SourcePackageRecipeBuildJob,
                SourcePackageRecipeBuildJob.build_id==build.id).one()
        self.assertProvides(build_job, ISourcePackageRecipeBuildJob)
        self.assertTrue(build_job.virtualized)
        job = build_job.job
        self.assertProvides(job, IJob)
        self.assertEquals(job.status, JobStatus.WAITING)
        build_queue = store.find(BuildQueue, BuildQueue.job==job.id).one()
        self.assertProvides(build_queue, IBuildQueue)
        self.assertTrue(build_queue.virtualized)

    def test_requestBuildRejectsNotPPA(self):
        recipe = self.factory.makeSourcePackageRecipe()
        not_ppa = self.factory.makeArchive(purpose=ArchivePurpose.PRIMARY)
        self.assertRaises(NonPPABuildRequest, recipe.requestBuild, not_ppa,
                not_ppa.owner, PackagePublishingPocket.RELEASE)

    def test_requestBuildRejectsNoPermission(self):
        recipe = self.factory.makeSourcePackageRecipe()
        ppa = self.factory.makeArchive()
        requester = self.factory.makePerson()
        self.assertRaises(CannotUploadToArchive, recipe.requestBuild, ppa,
                requester, PackagePublishingPocket.RELEASE)

    def test_requestBuildRejectsInvalidPocket(self):
        recipe = self.factory.makeSourcePackageRecipe()
        ppa = self.factory.makeArchive()
        self.assertRaises(InvalidPocketForPPA, recipe.requestBuild, ppa,
                ppa.owner, PackagePublishingPocket.BACKPORTS)

    def test_requestBuildRejectsDisabledArchive(self):
        recipe = self.factory.makeSourcePackageRecipe()
        ppa = self.factory.makeArchive()
        removeSecurityProxy(ppa).disable()
        self.assertRaises(ArchiveDisabled, recipe.requestBuild, ppa,
                ppa.owner, PackagePublishingPocket.RELEASE)


class TestRecipeBranchRoundTripping(TestCaseWithFactory):

    layer = DatabaseFunctionalLayer

    def setUp(self):
        super(TestRecipeBranchRoundTripping, self).setUp()
        self.base_branch = self.factory.makeAnyBranch()
        self.nested_branch = self.factory.makeAnyBranch()
        self.merged_branch = self.factory.makeAnyBranch()
        self.branch_identities = {
            'base': self.base_branch.bzr_identity,
            'nested': self.nested_branch.bzr_identity,
            'merged': self.merged_branch.bzr_identity,
            }

    def get_recipe(self, recipe_text):
        builder_recipe = RecipeParser(textwrap.dedent(recipe_text)).parse()
        registrant = self.factory.makePerson()
        owner = self.factory.makeTeam(owner=registrant)
        distroseries = self.factory.makeDistroSeries()
        sourcepackagename = self.factory.makeSourcePackageName()
        name = self.factory.getUniqueString(u'recipe-name')
        recipe = getUtility(ISourcePackageRecipeSource).new(
            registrant=registrant, owner=owner, distroseries=distroseries,
            sourcepackagename=sourcepackagename, name=name,
            builder_recipe=builder_recipe)
        return recipe.builder_recipe

    def check_base_recipe_branch(self, branch, url, revspec=None,
            num_child_branches=0, revid=None, deb_version=None):
        self.check_recipe_branch(branch, None, url, revspec=revspec,
                num_child_branches=num_child_branches, revid=revid)
        self.assertEqual(deb_version, branch.deb_version)

    def check_recipe_branch(self, branch, name, url, revspec=None,
            num_child_branches=0, revid=None):
        self.assertEqual(name, branch.name)
        self.assertEqual(url, branch.url)
        self.assertEqual(revspec, branch.revspec)
        self.assertEqual(revid, branch.revid)
        self.assertEqual(num_child_branches, len(branch.child_branches))

    def test_builds_simplest_recipe(self):
        recipe_text = '''\
        # bzr-builder format 0.2 deb-version 0.1-{revno}
        %(base)s
        ''' % self.branch_identities
        base_branch = self.get_recipe(recipe_text)
        self.check_base_recipe_branch(
            base_branch, self.base_branch.bzr_identity,
            deb_version='0.1-{revno}')

    def test_builds_recipe_with_merge(self):
        recipe_text = '''\
        # bzr-builder format 0.2 deb-version 0.1-{revno}
        %(base)s
        merge bar %(merged)s
        ''' % self.branch_identities
        base_branch = self.get_recipe(recipe_text)
        self.check_base_recipe_branch(
            base_branch, self.base_branch.bzr_identity, num_child_branches=1,
            deb_version='0.1-{revno}')
        child_branch, location = base_branch.child_branches[0].as_tuple()
        self.assertEqual(None, location)
        self.check_recipe_branch(
            child_branch, "bar", self.merged_branch.bzr_identity)

    def test_builds_recipe_with_nest(self):
        recipe_text = '''\
        # bzr-builder format 0.2 deb-version 0.1-{revno}
        %(base)s
        nest bar %(nested)s baz
        ''' % self.branch_identities
        base_branch = self.get_recipe(recipe_text)
        self.check_base_recipe_branch(
            base_branch, self.base_branch.bzr_identity, num_child_branches=1,
            deb_version='0.1-{revno}')
        child_branch, location = base_branch.child_branches[0].as_tuple()
        self.assertEqual("baz", location)
        self.check_recipe_branch(
            child_branch, "bar", self.nested_branch.bzr_identity)

    def test_builds_recipe_with_nest_then_merge(self):
        recipe_text = '''\
        # bzr-builder format 0.2 deb-version 0.1-{revno}
        %(base)s
        nest bar %(nested)s baz
        merge zam %(merged)s
        ''' % self.branch_identities
        base_branch = self.get_recipe(recipe_text)
        self.check_base_recipe_branch(
            base_branch, self.base_branch.bzr_identity, num_child_branches=2,
            deb_version='0.1-{revno}')
        child_branch, location = base_branch.child_branches[0].as_tuple()
        self.assertEqual("baz", location)
        self.check_recipe_branch(
            child_branch, "bar", self.nested_branch.bzr_identity)
        child_branch, location = base_branch.child_branches[1].as_tuple()
        self.assertEqual(None, location)
        self.check_recipe_branch(
            child_branch, "zam", self.merged_branch.bzr_identity)

    def test_builds_recipe_with_merge_then_nest(self):
        recipe_text = '''\
        # bzr-builder format 0.2 deb-version 0.1-{revno}
        %(base)s
        merge zam %(merged)s
        nest bar %(nested)s baz
        ''' % self.branch_identities
        base_branch = self.get_recipe(recipe_text)
        self.check_base_recipe_branch(
            base_branch, self.base_branch.bzr_identity, num_child_branches=2,
            deb_version='0.1-{revno}')
        child_branch, location = base_branch.child_branches[0].as_tuple()
        self.assertEqual(None, location)
        self.check_recipe_branch(
            child_branch, "zam", self.merged_branch.bzr_identity)
        child_branch, location = base_branch.child_branches[1].as_tuple()
        self.assertEqual("baz", location)
        self.check_recipe_branch(
            child_branch, "bar", self.nested_branch.bzr_identity)

    def test_builds_a_merge_in_to_a_nest(self):
        recipe_text = '''\
        # bzr-builder format 0.2 deb-version 0.1-{revno}
        %(base)s
        nest bar %(nested)s baz
          merge zam %(merged)s
        ''' % self.branch_identities
        base_branch = self.get_recipe(recipe_text)
        self.check_base_recipe_branch(
            base_branch, self.base_branch.bzr_identity, num_child_branches=1,
            deb_version='0.1-{revno}')
        child_branch, location = base_branch.child_branches[0].as_tuple()
        self.assertEqual("baz", location)
        self.check_recipe_branch(
            child_branch, "bar", self.nested_branch.bzr_identity,
            num_child_branches=1)
        child_branch, location = child_branch.child_branches[0].as_tuple()
        self.assertEqual(None, location)
        self.check_recipe_branch(
            child_branch, "zam", self.merged_branch.bzr_identity)

    def tests_builds_nest_into_a_nest(self):
        nested2 = self.factory.makeAnyBranch()
        self.branch_identities['nested2'] = nested2.bzr_identity
        recipe_text = '''\
        # bzr-builder format 0.2 deb-version 0.1-{revno}
        %(base)s
        nest bar %(nested)s baz
          nest zam %(nested2)s zoo
        ''' % self.branch_identities
        base_branch = self.get_recipe(recipe_text)
        self.check_base_recipe_branch(
            base_branch, self.base_branch.bzr_identity, num_child_branches=1,
            deb_version='0.1-{revno}')
        child_branch, location = base_branch.child_branches[0].as_tuple()
        self.assertEqual("baz", location)
        self.check_recipe_branch(
            child_branch, "bar", self.nested_branch.bzr_identity,
            num_child_branches=1)
        child_branch, location = child_branch.child_branches[0].as_tuple()
        self.assertEqual("zoo", location)
        self.check_recipe_branch(child_branch, "zam", nested2.bzr_identity)

    def tests_builds_recipe_with_revspecs(self):
        recipe_text = '''\
        # bzr-builder format 0.2 deb-version 0.1-{revno}
        %(base)s revid:a
        nest bar %(nested)s baz tag:b
        merge zam %(merged)s 2
        ''' % self.branch_identities
        base_branch = self.get_recipe(recipe_text)
        self.check_base_recipe_branch(
            base_branch, self.base_branch.bzr_identity, num_child_branches=2,
            revspec="revid:a", deb_version='0.1-{revno}')
        instruction = base_branch.child_branches[0]
        child_branch = instruction.recipe_branch
        location = instruction.nest_path
        self.assertEqual("baz", location)
        self.check_recipe_branch(
            child_branch, "bar", self.nested_branch.bzr_identity,
            revspec="tag:b")
        child_branch, location = base_branch.child_branches[1].as_tuple()
        self.assertEqual(None, location)
        self.check_recipe_branch(
            child_branch, "zam", self.merged_branch.bzr_identity, revspec="2")


def test_suite():
    return unittest.TestLoader().loadTestsFromName(__name__)<|MERGE_RESOLUTION|>--- conflicted
+++ resolved
@@ -18,13 +18,8 @@
 
 from canonical.testing.layers import DatabaseFunctionalLayer
 
-<<<<<<< HEAD
-=======
-from lp.archiveuploader.permission import (
-    ArchiveDisabled, CannotUploadToArchive, InvalidPocketForPPA)
 from lp.buildmaster.interfaces.buildqueue import IBuildQueue
 from lp.buildmaster.model.buildqueue import BuildQueue
->>>>>>> 9c1330bb
 from lp.code.interfaces.sourcepackagerecipe import (
     ForbiddenInstruction, ISourcePackageRecipe, ISourcePackageRecipeSource,
     TooNewRecipeFormat)
@@ -37,14 +32,8 @@
 from lp.registry.interfaces.pocket import PackagePublishingPocket
 from lp.services.job.interfaces.job import (
     IJob, JobStatus)
-<<<<<<< HEAD
 from lp.soyuz.interfaces.archive import (ArchiveDisabled,
     ArchivePurpose, CannotUploadToArchive, InvalidPocketForPPA)
-from lp.soyuz.interfaces.buildqueue import (
-    IBuildQueue)
-=======
-from lp.soyuz.interfaces.archive import ArchivePurpose
->>>>>>> 9c1330bb
 from lp.testing import login_person, TestCaseWithFactory
 
 
