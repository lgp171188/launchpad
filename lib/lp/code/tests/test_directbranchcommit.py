--- conflicted
+++ resolved
@@ -164,10 +164,6 @@
         self.assertNotEqual(None, root_id)
         self.assertTrue('' in self.committer.path_ids)
         self.assertEqual(self.committer.path_ids[''], root_id)
-<<<<<<< HEAD
-        self.committer.commit('')
-=======
->>>>>>> 82245826
 
     def test_getDir_creates_dir(self):
         # _getDir will create a new directory, under the root.
@@ -177,10 +173,6 @@
         self.assertTrue('dir' in self.committer.path_ids)
         self.assertEqual(self.committer.path_ids['dir'], dir_id)
         self.assertNotEqual(self.committer.path_ids[''], dir_id)
-<<<<<<< HEAD
-        self.committer.commit('')
-=======
->>>>>>> 82245826
 
     def test_getDir_creates_subdir(self):
         # _getDir will create nested directories.
@@ -189,10 +181,6 @@
         self.assertTrue('dir' in self.committer.path_ids)
         self.assertTrue('dir/subdir' in self.committer.path_ids)
         self.assertEqual(self.committer.path_ids['dir/subdir'], subdir_id)
-<<<<<<< HEAD
-        self.committer.commit('')
-=======
->>>>>>> 82245826
 
     def test_getDir_finds_existing_dir(self):
         # _getDir finds directories that already existed in a previously
@@ -201,10 +189,6 @@
         self._setUpCommitter()
         dir_id = self.committer._getDir('po')
         self.assertEqual(existing_id, dir_id)
-<<<<<<< HEAD
-        self.committer.commit('')
-=======
->>>>>>> 82245826
 
     def test_getDir_creates_dir_in_existing_dir(self):
         # _getDir creates directories inside ones that already existed
@@ -215,19 +199,11 @@
         self.assertTrue('po/main' in self.committer.path_ids)
         self.assertTrue('po/main/files' in self.committer.path_ids)
         self.assertEqual(self.committer.path_ids['po/main/files'], new_dir_id)
-<<<<<<< HEAD
-        self.committer.commit('')
-=======
->>>>>>> 82245826
 
     def test_getDir_reuses_new_id(self):
         # If a directory was newly created, _getDir will reuse its id.
         dir_id = self.committer._getDir('foo/bar')
         self.assertEqual(dir_id, self.committer._getDir('foo/bar'))
-<<<<<<< HEAD
-        self.committer.commit('')
-=======
->>>>>>> 82245826
 
 
 def test_suite():
