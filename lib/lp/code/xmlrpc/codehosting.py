# Copyright 2009 Canonical Ltd.  This software is licensed under the
# GNU Affero General Public License version 3 (see the file LICENSE).

"""Implementations of the XML-RPC APIs for codehosting."""

__metaclass__ = type
__all__ = [
    'BranchFileSystem',
    'BranchPuller',
    'datetime_from_tuple',
    ]


import datetime

import pytz

from bzrlib.urlutils import escape, unescape

from zope.component import getUtility
from zope.interface import implements
from zope.security.interfaces import Unauthorized
from zope.security.proxy import removeSecurityProxy
from zope.security.management import endInteraction

from canonical.database.constants import UTC_NOW
from canonical.launchpad.validators import LaunchpadValidationError
from canonical.launchpad.webapp import LaunchpadXMLRPCView
from canonical.launchpad.webapp.authorization import check_permission
from canonical.launchpad.webapp.interaction import setupInteractionForPerson
from canonical.launchpad.webapp.interfaces import (
    NameLookupFailed, NotFoundError)
from canonical.launchpad.xmlrpc import faults
from canonical.launchpad.xmlrpc.helpers import return_fault

from lp.code.errors import UnknownBranchTypeError
from lp.code.bzr import BranchFormat, ControlFormat, RepositoryFormat
from lp.code.enums import BranchType
from lp.code.interfaces.branch import BranchCreationException
from lp.code.interfaces.branchjob import IBranchScanJobSource
from lp.code.interfaces.branchlookup import IBranchLookup
from lp.code.interfaces.branchnamespace import (
    InvalidNamespace, lookup_branch_namespace, split_unique_name)
from lp.code.interfaces import branchpuller
from lp.code.interfaces.codehosting import (
    BRANCH_TRANSPORT, CONTROL_TRANSPORT, ICodehosting, LAUNCHPAD_ANONYMOUS,
    LAUNCHPAD_SERVICES)
from lp.registry.interfaces.person import IPersonSet, NoSuchPerson
from lp.registry.interfaces.product import NoSuchProduct
from lp.services.scripts.interfaces.scriptactivity import IScriptActivitySet
from lp.services.utils import iter_split


UTC = pytz.timezone('UTC')


def datetime_from_tuple(time_tuple):
    """Create a datetime from a sequence that quacks like time.struct_time.

    The tm_isdst is (index 8) is ignored. The created datetime uses
    tzinfo=UTC.
    """
    [year, month, day, hour, minute, second, unused, unused, unused] = (
        time_tuple)
    return datetime.datetime(
        year, month, day, hour, minute, second, tzinfo=UTC)


def run_with_login(login_id, function, *args, **kwargs):
    """Run 'function' logged in with 'login_id'.

    The first argument passed to 'function' will be the Launchpad
    `Person` object corresponding to 'login_id'.

    The exception is when the requesting login ID is `LAUNCHPAD_SERVICES`. In
    that case, we'll pass through the `LAUNCHPAD_SERVICES` variable and the
    method will do whatever security proxy hackery is required to provide read
    privileges to the Launchpad services.
    """
    if login_id == LAUNCHPAD_SERVICES or login_id == LAUNCHPAD_ANONYMOUS:
        # Don't pass in an actual user. Instead pass in LAUNCHPAD_SERVICES
        # and expect `function` to use `removeSecurityProxy` or similar.
        return function(login_id, *args, **kwargs)
    if isinstance(login_id, basestring):
        requester = getUtility(IPersonSet).getByName(login_id)
    else:
        requester = getUtility(IPersonSet).get(login_id)
    if requester is None:
        raise NotFoundError("No person with id %s." % login_id)
    setupInteractionForPerson(requester)
    try:
        return function(requester, *args, **kwargs)
    finally:
        endInteraction()



class Codehosting(LaunchpadXMLRPCView):
    """See `ICodehosting`."""

    implements(ICodehosting)

    def acquireBranchToPull(self, branch_type_names):
        """See `ICodehosting`."""
        branch_types = []
        for branch_type_name in branch_type_names:
            try:
                branch_types.append(BranchType.items[branch_type_name])
            except KeyError:
                raise UnknownBranchTypeError(
                    'Unknown branch type: %r' % (branch_type_name,))
        branch = getUtility(branchpuller.IBranchPuller).acquireBranchToPull(
            *branch_types)
        if branch is not None:
            branch = removeSecurityProxy(branch)
            default_branch = branch.target.default_stacked_on_branch
            if default_branch is None:
                default_branch_name = ''
            elif (branch.branch_type == BranchType.MIRRORED
                  and default_branch.private):
                default_branch_name = ''
            else:
                default_branch_name = '/' + default_branch.unique_name
            return (branch.id, branch.getPullURL(), branch.unique_name,
                    default_branch_name, branch.branch_type.name)
        else:
            return ()

    def mirrorComplete(self, branch_id, last_revision_id):
        """See `ICodehosting`."""
        branch = getUtility(IBranchLookup).get(branch_id)
        if branch is None:
            return faults.NoBranchWithID(branch_id)
        # See comment in startMirroring.
        branch = removeSecurityProxy(branch)
        branch.mirrorComplete(last_revision_id)
        return True

    def mirrorFailed(self, branch_id, reason):
        """See `ICodehosting`."""
        branch = getUtility(IBranchLookup).get(branch_id)
        if branch is None:
            return faults.NoBranchWithID(branch_id)
        # See comment in startMirroring.
        removeSecurityProxy(branch).mirrorFailed(reason)
        return True

    def recordSuccess(self, name, hostname, started_tuple, completed_tuple):
        """See `ICodehosting`."""
        date_started = datetime_from_tuple(started_tuple)
        date_completed = datetime_from_tuple(completed_tuple)
        getUtility(IScriptActivitySet).recordSuccess(
            name=name, date_started=date_started,
            date_completed=date_completed, hostname=hostname)
        return True

    def startMirroring(self, branch_id):
        """See `ICodehosting`."""
        branch = getUtility(IBranchLookup).get(branch_id)
        if branch is None:
            return faults.NoBranchWithID(branch_id)
        # The puller runs as no user and may pull private branches. We need to
        # bypass Zope's security proxy to set the mirroring information.
        removeSecurityProxy(branch).startMirroring()
        return True

    def setStackedOn(self, branch_id, stacked_on_location):
        """See `ICodehosting`."""
        # We don't want the security proxy on the branch set because this
        # method should be able to see all branches and set stacking
        # information on any of them.
        branch_set = removeSecurityProxy(getUtility(IBranchLookup))
        if stacked_on_location == '':
            stacked_on_branch = None
        else:
            if stacked_on_location.startswith('/'):
                stacked_on_branch = branch_set.getByUniqueName(
                    stacked_on_location.strip('/'))
            else:
                stacked_on_branch = branch_set.getByUrl(
                    stacked_on_location.rstrip('/'))
            if stacked_on_branch is None:
                return faults.NoSuchBranch(stacked_on_location)
        stacked_branch = branch_set.get(branch_id)
        if stacked_branch is None:
            return faults.NoBranchWithID(branch_id)
        stacked_branch.stacked_on = stacked_on_branch
        return True

    def createBranch(self, login_id, branch_path):
        """See `ICodehosting`."""
        def create_branch(requester):
            if not branch_path.startswith('/'):
                return faults.InvalidPath(branch_path)
            escaped_path = unescape(branch_path.strip('/'))
            try:
                namespace_name, branch_name = split_unique_name(escaped_path)
            except ValueError:
                return faults.PermissionDenied(
                    "Cannot create branch at '%s'" % branch_path)
            try:
                namespace = lookup_branch_namespace(namespace_name)
            except InvalidNamespace:
                return faults.PermissionDenied(
                    "Cannot create branch at '%s'" % branch_path)
            except NoSuchPerson, e:
                return faults.NotFound(
                    "User/team '%s' does not exist." % e.name)
            except NoSuchProduct, e:
                return faults.NotFound(
                    "Project '%s' does not exist." % e.name)
            except NameLookupFailed, e:
                return faults.NotFound(str(e))
            try:
                branch = namespace.createBranch(
                    BranchType.HOSTED, branch_name, requester)
            except LaunchpadValidationError, e:
                msg = e.args[0]
                if isinstance(msg, unicode):
                    msg = msg.encode('utf-8')
                return faults.PermissionDenied(msg)
            except BranchCreationException, e:
                return faults.PermissionDenied(str(e))
            else:
                return branch.id
        return run_with_login(login_id, create_branch)

    def _canWriteToBranch(self, requester, branch):
        """Can `requester` write to `branch`?"""
        if requester == LAUNCHPAD_SERVICES:
            return False
        return (branch.branch_type == BranchType.HOSTED
                and check_permission('launchpad.Edit', branch))

    def requestMirror(self, login_id, branchID):
        """See `ICodehosting`."""
        def request_mirror(requester):
            branch = getUtility(IBranchLookup).get(branchID)
            # We don't really care who requests a mirror of a branch.
            branch.requestMirror()
            return True
        return run_with_login(login_id, request_mirror)

    def branchChanged(self, branch_id, stacked_on_location, last_revision_id,
<<<<<<< HEAD
                      (control_string, branch_string, repository_string)):
        """See `ICodehosting`."""
=======
                      control_string, branch_string, repository_string):
        """See `IBranchFileSystem`."""
>>>>>>> 267e95d0
        branch_set = removeSecurityProxy(getUtility(IBranchLookup))
        branch = branch_set.get(branch_id)
        if branch is None:
            return faults.NoBranchWithID(branch_id)
        branch.mirror_status_message = None
        if stacked_on_location == '':
            stacked_on_branch = None
        else:
            stacked_on_branch = branch_set.getByUniqueName(
                stacked_on_location.strip('/'))
            if stacked_on_branch is None:
                branch.mirror_status_message = (
                    'Invalid stacked on location: ' + stacked_on_location)
        branch.stacked_on = stacked_on_branch
        branch.last_mirrored = UTC_NOW
        if branch.last_mirrored_id != last_revision_id:
            branch.last_mirrored_id = last_revision_id
            getUtility(IBranchScanJobSource).create(branch)

        def match_title(enum, title, default):
            for value in enum.items:
                if value.title == title:
                    return value
            else:
                return default

        branch.control_format = match_title(
            ControlFormat, control_string, ControlFormat.UNRECOGNIZED)
        branch.branch_format = match_title(
            BranchFormat, branch_string, BranchFormat.UNRECOGNIZED)
        branch.repository_format = match_title(
            RepositoryFormat, repository_string,
            RepositoryFormat.UNRECOGNIZED)

        return True

    def _serializeBranch(self, requester, branch, trailing_path):
        if requester == LAUNCHPAD_SERVICES:
            branch = removeSecurityProxy(branch)
        try:
            branch_id = branch.id
        except Unauthorized:
            raise faults.PermissionDenied()
        if branch.branch_type == BranchType.REMOTE:
            return None
        return (
            BRANCH_TRANSPORT,
            {'id': branch_id,
             'writable': self._canWriteToBranch(requester, branch)},
            trailing_path)

    def _serializeControlDirectory(self, requester, product_path,
                                   trailing_path):
        try:
            namespace = lookup_branch_namespace(product_path)
        except (InvalidNamespace, NotFoundError):
            return
        if not ('.bzr' == trailing_path or trailing_path.startswith('.bzr/')):
            # '.bzr' is OK, '.bzr/foo' is OK, '.bzrfoo' is not.
            return
        default_branch = namespace.target.default_stacked_on_branch
        if default_branch is None:
            return
        try:
            unique_name = default_branch.unique_name
        except Unauthorized:
            return
        return (
            CONTROL_TRANSPORT,
            {'default_stack_on': escape('/' + unique_name)},
            trailing_path)

    def translatePath(self, requester_id, path):
        """See `ICodehosting`."""
        @return_fault
        def translate_path(requester):
            if not path.startswith('/'):
                return faults.InvalidPath(path)
            stripped_path = path.strip('/')
            for first, second in iter_split(stripped_path, '/'):
                first = unescape(first)
                # Is it a branch?
                branch = getUtility(IBranchLookup).getByUniqueName(first)
                if branch is not None:
                    branch = self._serializeBranch(requester, branch, second)
                    if branch is None:
                        break
                    return branch
                # Is it a product control directory?
                product = self._serializeControlDirectory(
                    requester, first, second)
                if product is not None:
                    return product
            raise faults.PathTranslationError(path)
        return run_with_login(requester_id, translate_path)
<|MERGE_RESOLUTION|>--- conflicted
+++ resolved
@@ -242,13 +242,8 @@
         return run_with_login(login_id, request_mirror)
 
     def branchChanged(self, branch_id, stacked_on_location, last_revision_id,
-<<<<<<< HEAD
-                      (control_string, branch_string, repository_string)):
-        """See `ICodehosting`."""
-=======
                       control_string, branch_string, repository_string):
-        """See `IBranchFileSystem`."""
->>>>>>> 267e95d0
+        """See `ICodehosting`."""
         branch_set = removeSecurityProxy(getUtility(IBranchLookup))
         branch = branch_set.get(branch_id)
         if branch is None:
