--- conflicted
+++ resolved
@@ -757,20 +757,13 @@
         # branchChanged sets the last_mirrored attribute on the branch to the
         # current time.
         branch = self.factory.makeAnyBranch()
-<<<<<<< HEAD
         self.branchfs.branchChanged(
             branch.id, '', '', self.arbitrary_format_strings)
-        # We can't test "now" precisely, but lets check that last_mirrored was
-        # set to _something_.
-        self.assertIsNot(None, branch.last_mirrored)
-=======
-        self.branchfs.branchChanged(branch.id, '', '')
         if self.frontend == LaunchpadDatabaseFrontend:
             self.assertSqlAttributeEqualsDate(
                 branch, 'last_mirrored', UTC_NOW)
         else:
             self.assertIs(UTC_NOW, branch.last_mirrored)
->>>>>>> 545e8f02
 
     def test_branchChanged_records_bogus_stacked_on_url(self):
         # If a bogus location is passed in as the stacked_on parameter,
@@ -815,11 +808,7 @@
         self.assertEqual(1, len(jobs))
 
     def test_branchChanged_doesnt_create_scan_job_for_noop_change(self):
-<<<<<<< HEAD
-        if not isinstance(self.frontend, LaunchpadDatabaseFrontend):
-=======
         if self.frontend != LaunchpadDatabaseFrontend:
->>>>>>> 545e8f02
             return
         branch = self.factory.makeAnyBranch()
         removeSecurityProxy(branch).last_mirrored_id = 'rev1'
