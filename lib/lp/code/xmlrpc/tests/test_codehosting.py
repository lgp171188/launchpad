# Copyright 2009 Canonical Ltd.  This software is licensed under the
# GNU Affero General Public License version 3 (see the file LICENSE).

"""Tests for the internal codehosting API."""

__metaclass__ = type

import datetime
import os
<<<<<<< HEAD
import pytz
=======
>>>>>>> babe4117
import unittest

from bzrlib import bzrdir
from bzrlib.tests import multiply_tests
from bzrlib.urlutils import escape
import pytz
from zope.component import getUtility
from zope.security.proxy import removeSecurityProxy

from canonical.database.constants import UTC_NOW
<<<<<<< HEAD
from canonical.launchpad.ftests import ANONYMOUS, login, logout
from lp.services.scripts.interfaces.scriptactivity import (
    IScriptActivitySet)
from lp.code.interfaces.codehosting import (
    BRANCH_ALIAS_PREFIX, BRANCH_TRANSPORT, CONTROL_TRANSPORT)
=======
from canonical.launchpad.ftests import (
    ANONYMOUS,
    login,
    logout,
    )
>>>>>>> babe4117
from canonical.launchpad.interfaces.launchpad import ILaunchBag
from canonical.launchpad.xmlrpc import faults
from canonical.testing import (
    DatabaseFunctionalLayer,
    FunctionalLayer,
    )
from lp.app.errors import NotFoundError
from lp.code.bzr import (
    BranchFormat,
    ControlFormat,
    RepositoryFormat,
    )
from lp.code.enums import BranchType
from lp.code.errors import UnknownBranchTypeError
from lp.code.interfaces.branch import BRANCH_NAME_VALIDATION_ERROR_MESSAGE
from lp.code.interfaces.branchlookup import IBranchLookup
from lp.code.interfaces.branchtarget import IBranchTarget
<<<<<<< HEAD
=======
from lp.code.interfaces.codehosting import (
    BRANCH_ALIAS_PREFIX,
    BRANCH_TRANSPORT,
    CONTROL_TRANSPORT,
    )
>>>>>>> babe4117
from lp.code.interfaces.linkedbranch import ICanHasLinkedBranch
from lp.code.model.tests.test_branchpuller import AcquireBranchToPullTests
from lp.code.xmlrpc.codehosting import (
    CodehostingAPI,
    LAUNCHPAD_ANONYMOUS,
    LAUNCHPAD_SERVICES,
    run_with_login,
    )
from lp.codehosting.inmemory import InMemoryFrontend
from lp.services.scripts.interfaces.scriptactivity import IScriptActivitySet
from lp.testing import TestCaseWithFactory
from lp.testing.factory import LaunchpadObjectFactory


UTC = pytz.timezone('UTC')


def get_logged_in_username(requester=None):
    """Return the username of the logged in person.

    Used by `TestRunWithLogin`.
    """
    user = getUtility(ILaunchBag).user
    if user is None:
        return None
    return user.name


class TestRunWithLogin(TestCaseWithFactory):
    """Tests for the `run_with_login` decorator."""

    layer = DatabaseFunctionalLayer

    def setUp(self):
        super(TestRunWithLogin, self).setUp()
        self.person = self.factory.makePerson()

    def test_loginAsRequester(self):
        # run_with_login logs in as user given as the first argument
        # to the method being decorated.
        username = run_with_login(self.person.id, get_logged_in_username)
        # person.name is a protected field so we must be logged in before
        # attempting to access it.
        login(ANONYMOUS)
        self.assertEqual(self.person.name, username)
        logout()

    def test_loginAsRequesterName(self):
        # run_with_login can take a username as well as user id.
        username = run_with_login(self.person.name, get_logged_in_username)
        login(ANONYMOUS)
        self.assertEqual(self.person.name, username)
        logout()

    def test_logoutAtEnd(self):
        # run_with_login logs out once the decorated method is
        # finished.
        run_with_login(self.person.id, get_logged_in_username)
        self.assertEqual(None, get_logged_in_username())

    def test_logoutAfterException(self):
        # run_with_login logs out even if the decorated method raises
        # an exception.
        def raise_exception(requester, exc_factory, *args):
            raise exc_factory(*args)
        self.assertRaises(
            RuntimeError, run_with_login, self.person.id, raise_exception,
            RuntimeError, 'error message')
        self.assertEqual(None, get_logged_in_username())

    def test_passesRequesterInAsPerson(self):
        # run_with_login passes in the Launchpad Person object of the
        # requesting user.
        user = run_with_login(self.person.id, lambda x: x)
        login(ANONYMOUS)
        self.assertEqual(self.person.name, user.name)
        logout()

    def test_invalidRequester(self):
        # A method wrapped with run_with_login raises NotFoundError if
        # there is no person with the passed in id.
        self.assertRaises(
            NotFoundError, run_with_login, -1, lambda x: None)

    def test_cheatsForLaunchpadServices(self):
        # Various Launchpad services need to use the authserver to get
        # information about branches, unencumbered by petty
        # restrictions of ownership or privacy. `run_with_login`
        # detects the special username `LAUNCHPAD_SERVICES` and passes
        # that through to the decorated function without logging in.
        username = run_with_login(LAUNCHPAD_SERVICES, lambda x: x)
        self.assertEqual(LAUNCHPAD_SERVICES, username)
        login_id = run_with_login(LAUNCHPAD_SERVICES, get_logged_in_username)
        self.assertEqual(None, login_id)


class CodehostingTest(TestCaseWithFactory):
    """Tests for the implementation of `ICodehostingAPI`.

    :ivar frontend: A nullary callable that returns an object that implements
        getCodehostingEndpoint, getLaunchpadObjectFactory and getBranchLookup.
    """

    def setUp(self):
        TestCaseWithFactory.setUp(self)
        frontend = self.frontend()
        self.codehosting_api = frontend.getCodehostingEndpoint()
        self.factory = frontend.getLaunchpadObjectFactory()
        self.branch_lookup = frontend.getBranchLookup()
        self.getLastActivity = frontend.getLastActivity

    def assertMirrorFailed(self, branch, failure_message, num_failures=1):
        """Assert that `branch` failed to mirror.

        :param branch: The branch that failed to mirror.
        :param failure_message: The last message that the branch failed with.
        :param num_failures: The number of times this branch has failed to
            mirror. Defaults to one.
        """
        self.assertSqlAttributeEqualsDate(
            branch, 'last_mirror_attempt', UTC_NOW)
        self.assertIs(None, branch.last_mirrored)
        self.assertEqual(num_failures, branch.mirror_failures)
        self.assertEqual(failure_message, branch.mirror_status_message)

    def assertMirrorSucceeded(self, branch, revision_id):
        """Assert that `branch` mirrored to `revision_id`."""
        self.assertSqlAttributeEqualsDate(
            branch, 'last_mirror_attempt', UTC_NOW)
        self.assertSqlAttributeEqualsDate(
            branch, 'last_mirrored', UTC_NOW)
        self.assertEqual(0, branch.mirror_failures)
        self.assertEqual(revision_id, branch.last_mirrored_id)

    def assertUnmirrored(self, branch):
        """Assert that `branch` has not yet been mirrored.

        Asserts that last_mirror_attempt, last_mirrored and
        mirror_status_message are all None, and that mirror_failures is 0.
        """
        self.assertIs(None, branch.last_mirror_attempt)
        self.assertIs(None, branch.last_mirrored)
        self.assertEqual(0, branch.mirror_failures)
        self.assertIs(None, branch.mirror_status_message)

    def getUnusedBranchID(self):
        """Return a branch ID that isn't in the database."""
        branch_id = 999
        # We can't be sure until the sample data is gone.
        self.assertIs(self.branch_lookup.get(branch_id), None)
        return branch_id

    def test_mirrorFailed(self):
        branch = self.factory.makeAnyBranch(branch_type=BranchType.MIRRORED)
        self.assertUnmirrored(branch)

        branch.requestMirror()
        self.assertEquals(
            branch.id, self.codehosting_api.acquireBranchToPull([])[0])

        failure_message = self.factory.getUniqueString()
        success = self.codehosting_api.mirrorFailed(
            branch.id, failure_message)
        self.assertEqual(True, success)
        self.assertMirrorFailed(branch, failure_message)

    def test_mirrorFailedWithNotBranchID(self):
        branch_id = self.getUnusedBranchID()
        failure_message = self.factory.getUniqueString()
        fault = self.codehosting_api.mirrorFailed(branch_id, failure_message)
        self.assertEqual(faults.NoBranchWithID(branch_id), fault)

    def test_recordSuccess(self):
        # recordSuccess must insert the given data into ScriptActivity.
        started = datetime.datetime(2007, 07, 05, 19, 32, 1, tzinfo=UTC)
        completed = datetime.datetime(2007, 07, 05, 19, 34, 24, tzinfo=UTC)
        started_tuple = tuple(started.utctimetuple())
        completed_tuple = tuple(completed.utctimetuple())
        success = self.codehosting_api.recordSuccess(
            'test-recordsuccess', 'server-name', started_tuple, completed_tuple)
        self.assertEqual(True, success)

        activity = self.getLastActivity('test-recordsuccess')
        self.assertEqual('server-name', activity.hostname)
        self.assertEqual(started, activity.date_started)
        self.assertEqual(completed, activity.date_completed)

    def test_createBranch(self):
        # createBranch creates a branch with the supplied details and the
        # caller as registrant.
        owner = self.factory.makePerson()
        product = self.factory.makeProduct()
        name = self.factory.getUniqueString()
        branch_id = self.codehosting_api.createBranch(
            owner.id, escape('/~%s/%s/%s' % (owner.name, product.name, name)))
        login(ANONYMOUS)
        branch = self.branch_lookup.get(branch_id)
        self.assertEqual(owner, branch.owner)
        self.assertEqual(product, branch.product)
        self.assertEqual(name, branch.name)
        self.assertEqual(owner, branch.registrant)
        self.assertEqual(BranchType.HOSTED, branch.branch_type)

    def test_createBranch_no_preceding_slash(self):
        requester = self.factory.makePerson()
        path = escape(u'invalid')
        fault = self.codehosting_api.createBranch(requester.id, path)
        login(ANONYMOUS)
        self.assertEqual(faults.InvalidPath(path), fault)

    def test_createBranch_junk(self):
        # createBranch can create +junk branches.
        owner = self.factory.makePerson()
        name = self.factory.getUniqueString()
        branch_id = self.codehosting_api.createBranch(
            owner.id, escape('/~%s/%s/%s' % (owner.name, '+junk', name)))
        login(ANONYMOUS)
        branch = self.branch_lookup.get(branch_id)
        self.assertEqual(owner, branch.owner)
        self.assertEqual(None, branch.product)
        self.assertEqual(name, branch.name)
        self.assertEqual(owner, branch.registrant)
        self.assertEqual(BranchType.HOSTED, branch.branch_type)

    def test_createBranch_team_junk(self):
        # createBranch can create +junk branches on teams.
        registrant = self.factory.makePerson()
        team = self.factory.makeTeam(registrant)
        name = self.factory.getUniqueString()
        branch_id = self.codehosting_api.createBranch(
            registrant.id, escape('/~%s/+junk/%s' % (team.name, name)))
        login(ANONYMOUS)
        branch = self.branch_lookup.get(branch_id)
        self.assertEqual(team, branch.owner)
        self.assertEqual(None, branch.product)
        self.assertEqual(name, branch.name)
        self.assertEqual(registrant, branch.registrant)
        self.assertEqual(BranchType.HOSTED, branch.branch_type)

    def test_createBranch_bad_product(self):
        # Creating a branch for a non-existant product fails.
        owner = self.factory.makePerson()
        name = self.factory.getUniqueString()
        message = "Project 'no-such-product' does not exist."
        fault = self.codehosting_api.createBranch(
            owner.id, escape('/~%s/no-such-product/%s' % (owner.name, name)))
        self.assertEqual(faults.NotFound(message), fault)

    def test_createBranch_other_user(self):
        # Creating a branch under another user's directory fails.
        creator = self.factory.makePerson()
        other_person = self.factory.makePerson()
        product = self.factory.makeProduct()
        name = self.factory.getUniqueString()
        message = ("%s cannot create branches owned by %s"
                   % (creator.displayname, other_person.displayname))
        fault = self.codehosting_api.createBranch(
            creator.id,
            escape('/~%s/%s/%s' % (other_person.name, product.name, name)))
        self.assertEqual(faults.PermissionDenied(message), fault)

    def test_createBranch_bad_name(self):
        # Creating a branch with an invalid name fails.
        owner = self.factory.makePerson()
        product = self.factory.makeProduct()
        invalid_name = 'invalid name!'
        message = ("Invalid branch name '%s'. %s"
                   % (invalid_name, BRANCH_NAME_VALIDATION_ERROR_MESSAGE))
        fault = self.codehosting_api.createBranch(
            owner.id, escape(
                '/~%s/%s/%s' % (owner.name, product.name, invalid_name)))
        self.assertEqual(faults.PermissionDenied(message), fault)

    def test_createBranch_unicode_name(self):
        # Creating a branch with an invalid name fails.
        owner = self.factory.makePerson()
        product = self.factory.makeProduct()
        invalid_name = u'invalid\N{LATIN SMALL LETTER E WITH ACUTE}'
        message = ("Invalid branch name '%s'. %s"
                   % (invalid_name.encode('utf-8'),
                      str(BRANCH_NAME_VALIDATION_ERROR_MESSAGE)))
        fault = self.codehosting_api.createBranch(
            owner.id, escape(
                '/~%s/%s/%s' % (owner.name, product.name, invalid_name)))
        self.assertEqual(
            faults.PermissionDenied(message), fault)

    def test_createBranch_bad_user(self):
        # Creating a branch under a non-existent user fails.
        owner = self.factory.makePerson()
        product = self.factory.makeProduct()
        name = self.factory.getUniqueString()
        message = "User/team 'no-one' does not exist."
        fault = self.codehosting_api.createBranch(
            owner.id, escape('/~no-one/%s/%s' % (product.name, name)))
        self.assertEqual(faults.NotFound(message), fault)

    def test_createBranch_bad_user_bad_product(self):
        # If both the user and the product are not found, then the missing
        # user "wins" the error reporting race (as the url reads
        # ~user/product/branch).
        owner = self.factory.makePerson()
        name = self.factory.getUniqueString()
        message = "User/team 'no-one' does not exist."
        fault = self.codehosting_api.createBranch(
            owner.id, escape('/~no-one/no-product/%s' % (name,)))
        self.assertEqual(faults.NotFound(message), fault)

    def test_createBranch_not_branch(self):
        # Trying to create a branch at a path that's not valid for branches
        # raises a PermissionDenied fault.
        owner = self.factory.makePerson()
        path = escape('/~%s' % owner.name)
        fault = self.codehosting_api.createBranch(owner.id, path)
        message = "Cannot create branch at '%s'" % path
        self.assertEqual(faults.PermissionDenied(message), fault)

    def test_createBranch_source_package(self):
        # createBranch can take the path to a source package branch and create
        # it with all the right attributes.
        owner = self.factory.makePerson()
        sourcepackage = self.factory.makeSourcePackage()
        branch_name = self.factory.getUniqueString()
        unique_name = '/~%s/%s/%s/%s/%s' % (
            owner.name,
            sourcepackage.distribution.name,
            sourcepackage.distroseries.name,
            sourcepackage.sourcepackagename.name,
            branch_name)
        branch_id = self.codehosting_api.createBranch(
            owner.id, escape(unique_name))
        login(ANONYMOUS)
        branch = self.branch_lookup.get(branch_id)
        self.assertEqual(owner, branch.owner)
        self.assertEqual(sourcepackage.distroseries, branch.distroseries)
        self.assertEqual(
            sourcepackage.sourcepackagename, branch.sourcepackagename)
        self.assertEqual(branch_name, branch.name)
        self.assertEqual(owner, branch.registrant)
        self.assertEqual(BranchType.HOSTED, branch.branch_type)

    def test_createBranch_invalid_distro(self):
        # If createBranch is called with the path to a non-existent distro, it
        # will return a Fault saying so in plain English.
        owner = self.factory.makePerson()
        distroseries = self.factory.makeDistroRelease()
        sourcepackagename = self.factory.makeSourcePackageName()
        branch_name = self.factory.getUniqueString()
        unique_name = '/~%s/ningnangnong/%s/%s/%s' % (
            owner.name, distroseries.name, sourcepackagename.name,
            branch_name)
        fault = self.codehosting_api.createBranch(owner.id, escape(unique_name))
        message = "No such distribution: 'ningnangnong'."
        self.assertEqual(faults.NotFound(message), fault)

    def test_createBranch_invalid_distroseries(self):
        # If createBranch is called with the path to a non-existent
        # distroseries, it will return a Fault saying so.
        owner = self.factory.makePerson()
        distribution = self.factory.makeDistribution()
        sourcepackagename = self.factory.makeSourcePackageName()
        branch_name = self.factory.getUniqueString()
        unique_name = '/~%s/%s/ningnangnong/%s/%s' % (
            owner.name, distribution.name, sourcepackagename.name,
            branch_name)
        fault = self.codehosting_api.createBranch(
            owner.id, escape(unique_name))
        message = "No such distribution series: 'ningnangnong'."
        self.assertEqual(faults.NotFound(message), fault)

    def test_createBranch_invalid_sourcepackagename(self):
        # If createBranch is called with the path to an invalid source
        # package, it will return a Fault saying so.
        owner = self.factory.makePerson()
        distroseries = self.factory.makeDistroRelease()
        branch_name = self.factory.getUniqueString()
        unique_name = '/~%s/%s/%s/ningnangnong/%s' % (
            owner.name, distroseries.distribution.name, distroseries.name,
            branch_name)
        fault = self.codehosting_api.createBranch(owner.id, escape(unique_name))
        message = "No such source package: 'ningnangnong'."
        self.assertEqual(faults.NotFound(message), fault)

    def test_createBranch_using_branch_alias(self):
        # Branches can be created using the branch alias and the full unique
        # name of the branch.
        owner = self.factory.makePerson()
        product = self.factory.makeProduct()
        branch_name = self.factory.getUniqueString('branch-name')
        unique_name = u'~%s/%s/%s' % (owner.name, product.name, branch_name)
        path = u'/%s/%s' % (BRANCH_ALIAS_PREFIX, unique_name)
        branch_id = self.codehosting_api.createBranch(owner.id, escape(path))
        login(ANONYMOUS)
        branch = self.branch_lookup.get(branch_id)
        self.assertEqual(unique_name, branch.unique_name)

    def test_createBranch_using_branch_alias_then_lookup(self):
        # A branch newly created using createBranch is immediately traversable
        # using translatePath.
        owner = self.factory.makePerson()
        product = self.factory.makeProduct()
        branch_name = self.factory.getUniqueString('branch-name')
        unique_name = u'~%s/%s/%s' % (owner.name, product.name, branch_name)
        path = escape(u'/%s/%s' % (BRANCH_ALIAS_PREFIX, unique_name))
        branch_id = self.codehosting_api.createBranch(owner.id, path)
        login(ANONYMOUS)
        translation = self.codehosting_api.translatePath(owner.id, path)
        self.assertEqual(
            (BRANCH_TRANSPORT, {'id': branch_id, 'writable': True}, ''),
            translation)

    def test_createBranch_using_branch_alias_product(self):
        # If the person creating the branch has permission to link the new
        # branch to the alias, then they are able to create a branch and link
        # it.
        owner = self.factory.makePerson()
        product = self.factory.makeProduct(owner=owner)
        path = u'/%s/%s' % (BRANCH_ALIAS_PREFIX, product.name)
        branch_id = self.codehosting_api.createBranch(owner.id, escape(path))
        login(ANONYMOUS)
        branch = self.branch_lookup.get(branch_id)
        self.assertEqual(owner, branch.owner)
        self.assertEqual('trunk', branch.name)
        self.assertEqual(product, branch.product)
        self.assertEqual(ICanHasLinkedBranch(product).branch, branch)

    def test_createBranch_using_branch_alias_product_then_lookup(self):
        # A branch newly created using createBranch using a product alias is
        # immediately traversable using translatePath.
        product = self.factory.makeProduct()
        owner = product.owner
        path = escape(u'/%s/%s' % (BRANCH_ALIAS_PREFIX, product.name))
        branch_id = self.codehosting_api.createBranch(owner.id, path)
        login(ANONYMOUS)
        translation = self.codehosting_api.translatePath(owner.id, path)
        self.assertEqual(
            (BRANCH_TRANSPORT, {'id': branch_id, 'writable': True}, ''),
            translation)

    def test_createBranch_using_branch_alias_product_not_auth(self):
        # If the person creating the branch does not have permission to link
        # the new branch to the alias, then can't create the branch.
        owner = self.factory.makePerson(name='eric')
        product = self.factory.makeProduct('wibble')
        path = u'/%s/%s' % (BRANCH_ALIAS_PREFIX, product.name)
        fault = self.codehosting_api.createBranch(owner.id, escape(path))
        message = "Cannot create linked branch at 'wibble'."
        self.assertEqual(faults.PermissionDenied(message), fault)
        # Make sure that the branch doesn't exist.
        login(ANONYMOUS)
        branch = self.branch_lookup.getByUniqueName('~eric/wibble/trunk')
        self.assertIs(None, branch)

    def test_createBranch_using_branch_alias_product_not_exist(self):
        # If the product doesn't exist, we don't (yet) create one.
        owner = self.factory.makePerson()
        path = u'/%s/foible' % (BRANCH_ALIAS_PREFIX,)
        fault = self.codehosting_api.createBranch(owner.id, escape(path))
        message = "Project 'foible' does not exist."
        self.assertEqual(faults.NotFound(message), fault)

    def test_createBranch_using_branch_alias_productseries(self):
        # If the person creating the branch has permission to link the new
        # branch to the alias, then they are able to create a branch and link
        # it.
        owner = self.factory.makePerson()
        product = self.factory.makeProduct(owner=owner)
        series = self.factory.makeProductSeries(product=product)
        path = u'/%s/%s/%s' % (BRANCH_ALIAS_PREFIX, product.name, series.name)
        branch_id = self.codehosting_api.createBranch(owner.id, escape(path))
        login(ANONYMOUS)
        branch = self.branch_lookup.get(branch_id)
        self.assertEqual(owner, branch.owner)
        self.assertEqual('trunk', branch.name)
        self.assertEqual(product, branch.product)
        self.assertEqual(ICanHasLinkedBranch(series).branch, branch)

    def test_createBranch_using_branch_alias_productseries_not_auth(self):
        # If the person creating the branch does not have permission to link
        # the new branch to the alias, then can't create the branch.
        owner = self.factory.makePerson()
        product = self.factory.makeProduct(name='wibble')
        self.factory.makeProductSeries(product=product, name='nip')
        path = u'/%s/wibble/nip' % (BRANCH_ALIAS_PREFIX,)
        fault = self.codehosting_api.createBranch(owner.id, escape(path))
        message = "Cannot create linked branch at 'wibble/nip'."
        self.assertEqual(faults.PermissionDenied(message), fault)

    def test_createBranch_using_branch_alias_productseries_not_exist(self):
        # If the product series doesn't exist, we don't (yet) create it.
        owner = self.factory.makePerson()
        self.factory.makeProduct(name='wibble')
        path = u'/%s/wibble/nip' % (BRANCH_ALIAS_PREFIX,)
        fault = self.codehosting_api.createBranch(owner.id, escape(path))
        message = "No such product series: 'nip'."
        self.assertEqual(faults.NotFound(message), fault)

    def test_requestMirror(self):
        # requestMirror should set the next_mirror_time field to be the
        # current time.
        requester = self.factory.makePerson()
        branch = self.factory.makeAnyBranch(branch_type=BranchType.MIRRORED)
        self.codehosting_api.requestMirror(requester.id, branch.id)
        self.assertSqlAttributeEqualsDate(
            branch, 'next_mirror_time', UTC_NOW)

    def test_requestMirror_private(self):
        # requestMirror can be used to request the mirror of a private branch.
        requester = self.factory.makePerson()
        branch = self.factory.makeAnyBranch(
            owner=requester, private=True, branch_type=BranchType.MIRRORED)
        branch = removeSecurityProxy(branch)
        self.codehosting_api.requestMirror(requester.id, branch.id)
        self.assertSqlAttributeEqualsDate(
            branch, 'next_mirror_time', UTC_NOW)

    def getFormatStringsForFormatName(self, format_name):
        default_format = bzrdir.format_registry.get(format_name)()
        control_string = default_format.get_format_string()
        branch_string = default_format.get_branch_format().get_format_string()
        repository_string = \
            default_format.repository_format.get_format_string()
        return (control_string, branch_string, repository_string)

    @property
    def arbitrary_format_strings(self):
        return self.getFormatStringsForFormatName('default')

    def test_branchChanged_sets_last_mirrored_id(self):
        # branchChanged does many things but lets just check the setting of
        # last_mirrored_id here.  The other things are tested in unit tests.
        revid = self.factory.getUniqueString()
        branch = self.factory.makeAnyBranch()
        self.codehosting_api.branchChanged(
            branch.owner.id, branch.id, '', revid,
            *self.arbitrary_format_strings)
        login(ANONYMOUS)
        self.assertEqual(revid, branch.last_mirrored_id)

    def test_branchChanged_with_LAUNCHPAD_SERVICES(self):
        # If you pass LAUNCHPAD_SERVICES as the user id to branchChanged, it
        # edits any branch.
        revid = self.factory.getUniqueString()
        branch = self.factory.makeAnyBranch()
        self.codehosting_api.branchChanged(
            LAUNCHPAD_SERVICES, branch.id, '', revid,
            *self.arbitrary_format_strings)
        login(ANONYMOUS)
        self.assertEqual(revid, branch.last_mirrored_id)

    def test_branchChanged_fault_on_unknown_id(self):
        # If the id passed in doesn't match an existing branch, the fault
        # "NoBranchWithID" is returned.
        unused_id = -1
        expected_fault = faults.NoBranchWithID(unused_id)
        received_fault = self.codehosting_api.branchChanged(
            1, unused_id, '', '', *self.arbitrary_format_strings)
        login(ANONYMOUS)
        self.assertEqual(
            (expected_fault.faultCode, expected_fault.faultString),
            (received_fault.faultCode, received_fault.faultString))

    def test_branchChanged_2a_format(self):
        branch = self.factory.makeAnyBranch()
        self.codehosting_api.branchChanged(
            branch.owner.id, branch.id, '', 'rev1',
            *self.getFormatStringsForFormatName('2a'))
        login(ANONYMOUS)
        self.assertEqual(
            (ControlFormat.BZR_METADIR_1, BranchFormat.BZR_BRANCH_7,
             RepositoryFormat.BZR_CHK_2A),
            (branch.control_format, branch.branch_format,
             branch.repository_format))

    def test_branchChanged_packs_format(self):
        branch = self.factory.makeAnyBranch()
        self.codehosting_api.branchChanged(
            branch.owner.id, branch.id, '', 'rev1',
            *self.getFormatStringsForFormatName('pack-0.92'))
        login(ANONYMOUS)
        self.assertEqual(
            (ControlFormat.BZR_METADIR_1, BranchFormat.BZR_BRANCH_6,
             RepositoryFormat.BZR_KNITPACK_1),
            (branch.control_format, branch.branch_format,
             branch.repository_format))

    def test_branchChanged_knits_format(self):
        branch = self.factory.makeAnyBranch()
        self.codehosting_api.branchChanged(
            branch.owner.id, branch.id, '', 'rev1',
            *self.getFormatStringsForFormatName('knit'))
        login(ANONYMOUS)
        self.assertEqual(
            (ControlFormat.BZR_METADIR_1, BranchFormat.BZR_BRANCH_5,
             RepositoryFormat.BZR_KNIT_1),
            (branch.control_format, branch.branch_format,
             branch.repository_format))

    def assertCannotTranslate(self, requester, path):
        """Assert that we cannot translate 'path'."""
        fault = self.codehosting_api.translatePath(requester.id, path)
        self.assertEqual(faults.PathTranslationError(path), fault)

    def assertNotFound(self, requester, path):
        """Assert that the given path cannot be found."""
        if requester not in [LAUNCHPAD_ANONYMOUS, LAUNCHPAD_SERVICES]:
            requester = requester.id
        fault = self.codehosting_api.translatePath(requester, path)
        self.assertEqual(faults.PathTranslationError(path), fault)

    def assertPermissionDenied(self, requester, path):
        """Assert that looking at the given path gives permission denied."""
        if requester not in [LAUNCHPAD_ANONYMOUS, LAUNCHPAD_SERVICES]:
            requester = requester.id
        fault = self.codehosting_api.translatePath(requester, path)
        self.assertEqual(faults.PermissionDenied(), fault)

    def _makeProductWithDevFocus(self, private=False):
        """Make a stacking-enabled product with a development focus.

        :param private: Whether the development focus branch should be
            private.
        :return: The new Product and the new Branch.
        """
        product = self.factory.makeProduct()
        branch = self.factory.makeProductBranch(private=private)
        self.factory.enableDefaultStackingForProduct(product, branch)
        target = IBranchTarget(removeSecurityProxy(product))
        self.assertEqual(target.default_stacked_on_branch, branch)
        return product, branch

    def test_translatePath_cannot_translate(self):
        # Sometimes translatePath will not know how to translate a path. When
        # this happens, it returns a Fault saying so, including the path it
        # couldn't translate.
        requester = self.factory.makePerson()
        path = escape(u'/untranslatable')
        self.assertCannotTranslate(requester, path)

    def test_translatePath_no_preceding_slash(self):
        requester = self.factory.makePerson()
        path = escape(u'invalid')
        fault = self.codehosting_api.translatePath(requester.id, path)
        self.assertEqual(faults.InvalidPath(path), fault)

    def test_translatePath_branch(self):
        requester = self.factory.makePerson()
        branch = self.factory.makeAnyBranch()
        path = escape(u'/%s' % branch.unique_name)
        translation = self.codehosting_api.translatePath(requester.id, path)
        login(ANONYMOUS)
        self.assertEqual(
            (BRANCH_TRANSPORT, {'id': branch.id, 'writable': False}, ''),
            translation)

    def test_translatePath_branch_with_trailing_slash(self):
        requester = self.factory.makePerson()
        branch = self.factory.makeAnyBranch()
        path = escape(u'/%s/' % branch.unique_name)
        translation = self.codehosting_api.translatePath(requester.id, path)
        login(ANONYMOUS)
        self.assertEqual(
            (BRANCH_TRANSPORT, {'id': branch.id, 'writable': False}, ''),
            translation)

    def test_translatePath_path_in_branch(self):
        requester = self.factory.makePerson()
        branch = self.factory.makeAnyBranch()
        path = escape(u'/%s/child' % branch.unique_name)
        translation = self.codehosting_api.translatePath(requester.id, path)
        login(ANONYMOUS)
        self.assertEqual(
            (BRANCH_TRANSPORT, {'id': branch.id, 'writable': False}, 'child'),
            translation)

    def test_translatePath_nested_path_in_branch(self):
        requester = self.factory.makePerson()
        branch = self.factory.makeAnyBranch()
        path = escape(u'/%s/a/b' % branch.unique_name)
        translation = self.codehosting_api.translatePath(requester.id, path)
        login(ANONYMOUS)
        self.assertEqual(
            (BRANCH_TRANSPORT, {'id': branch.id, 'writable': False}, 'a/b'),
            translation)

    def test_translatePath_preserves_escaping(self):
        requester = self.factory.makePerson()
        branch = self.factory.makeAnyBranch()
        child_path = u'a@b'
        # This test is only meaningful if the path isn't the same when
        # escaped.
        self.assertNotEqual(escape(child_path), child_path.encode('utf-8'))
        path = escape(u'/%s/%s' % (branch.unique_name, child_path))
        translation = self.codehosting_api.translatePath(requester.id, path)
        login(ANONYMOUS)
        self.assertEqual(
            (BRANCH_TRANSPORT,
             {'id': branch.id, 'writable': False},
             escape(child_path)), translation)

    def test_translatePath_no_such_junk_branch(self):
        requester = self.factory.makePerson()
        path = '/~%s/+junk/.bzr/branch-format' % (requester.name,)
        self.assertNotFound(requester, path)

    def test_translatePath_branches_in_parent_dirs_not_found(self):
        requester = self.factory.makePerson()
        product = self.factory.makeProduct()
        path = '/~%s/%s/.bzr/branch-format' % (requester.name, product.name)
        self.assertNotFound(requester, path)

    def test_translatePath_no_such_branch(self):
        requester = self.factory.makePerson()
        product = self.factory.makeProduct()
        path = '/~%s/%s/no-such-branch' % (requester.name, product.name)
        self.assertNotFound(requester, path)

    def test_translatePath_no_such_branch_non_ascii(self):
        requester = self.factory.makePerson()
        product = self.factory.makeProduct()
        path = u'/~%s/%s/non-asci\N{LATIN SMALL LETTER I WITH DIAERESIS}' % (
            requester.name, product.name)
        self.assertNotFound(requester, escape(path))

    def test_translatePath_private_branch(self):
        requester = self.factory.makePerson()
        branch = removeSecurityProxy(
            self.factory.makeAnyBranch(
                branch_type=BranchType.HOSTED, private=True, owner=requester))
        path = escape(u'/%s' % branch.unique_name)
        translation = self.codehosting_api.translatePath(requester.id, path)
        login(ANONYMOUS)
        self.assertEqual(
            (BRANCH_TRANSPORT, {'id': branch.id, 'writable': True}, ''),
            translation)

    def test_translatePath_cant_see_private_branch(self):
        requester = self.factory.makePerson()
        branch = removeSecurityProxy(self.factory.makeAnyBranch(private=True))
        path = escape(u'/%s' % branch.unique_name)
        self.assertPermissionDenied(requester, path)

    def test_translatePath_remote_branch(self):
        requester = self.factory.makePerson()
        branch = self.factory.makeAnyBranch(branch_type=BranchType.REMOTE)
        path = escape(u'/%s' % branch.unique_name)
        self.assertNotFound(requester, path)

    def test_translatePath_launchpad_services_private(self):
        branch = removeSecurityProxy(self.factory.makeAnyBranch(private=True))
        path = escape(u'/%s' % branch.unique_name)
        translation = self.codehosting_api.translatePath(
            LAUNCHPAD_SERVICES, path)
        login(ANONYMOUS)
        self.assertEqual(
            (BRANCH_TRANSPORT, {'id': branch.id, 'writable': False}, ''),
            translation)

    def test_translatePath_anonymous_cant_see_private_branch(self):
        branch = removeSecurityProxy(self.factory.makeAnyBranch(private=True))
        path = escape(u'/%s' % branch.unique_name)
        self.assertPermissionDenied(LAUNCHPAD_ANONYMOUS, path)

    def test_translatePath_anonymous_public_branch(self):
        branch = self.factory.makeAnyBranch()
        path = escape(u'/%s' % branch.unique_name)
        translation = self.codehosting_api.translatePath(
            LAUNCHPAD_ANONYMOUS, path)
        self.assertEqual(
            (BRANCH_TRANSPORT, {'id': branch.id, 'writable': False}, ''),
            translation)

    def test_translatePath_owned(self):
        requester = self.factory.makePerson()
        branch = self.factory.makeAnyBranch(
            branch_type=BranchType.HOSTED, owner=requester)
        path = escape(u'/%s' % branch.unique_name)
        translation = self.codehosting_api.translatePath(requester.id, path)
        login(ANONYMOUS)
        self.assertEqual(
            (BRANCH_TRANSPORT, {'id': branch.id, 'writable': True}, ''),
            translation)

    def test_translatePath_team_owned(self):
        requester = self.factory.makePerson()
        team = self.factory.makeTeam(requester)
        branch = self.factory.makeAnyBranch(
            branch_type=BranchType.HOSTED, owner=team)
        path = escape(u'/%s' % branch.unique_name)
        translation = self.codehosting_api.translatePath(requester.id, path)
        login(ANONYMOUS)
        self.assertEqual(
            (BRANCH_TRANSPORT, {'id': branch.id, 'writable': True}, ''),
            translation)

    def test_translatePath_team_unowned(self):
        requester = self.factory.makePerson()
        team = self.factory.makeTeam(self.factory.makePerson())
        branch = self.factory.makeAnyBranch(
            branch_type=BranchType.HOSTED, owner=team)
        path = escape(u'/%s' % branch.unique_name)
        translation = self.codehosting_api.translatePath(requester.id, path)
        login(ANONYMOUS)
        self.assertEqual(
            (BRANCH_TRANSPORT, {'id': branch.id, 'writable': False}, ''),
            translation)

    def test_translatePath_owned_mirrored(self):
        requester = self.factory.makePerson()
        branch = self.factory.makeAnyBranch(
            branch_type=BranchType.MIRRORED, owner=requester)
        path = escape(u'/%s' % branch.unique_name)
        translation = self.codehosting_api.translatePath(requester.id, path)
        login(ANONYMOUS)
        self.assertEqual(
            (BRANCH_TRANSPORT, {'id': branch.id, 'writable': False}, ''),
            translation)

    def test_translatePath_owned_imported(self):
        requester = self.factory.makePerson()
        branch = self.factory.makeAnyBranch(
            branch_type=BranchType.IMPORTED, owner=requester)
        path = escape(u'/%s' % branch.unique_name)
        translation = self.codehosting_api.translatePath(requester.id, path)
        login(ANONYMOUS)
        self.assertEqual(
            (BRANCH_TRANSPORT, {'id': branch.id, 'writable': False}, ''),
            translation)

    def test_translatePath_branch_alias_short_name(self):
        # translatePath translates the short name of a branch if it's prefixed
        # by +branch.
        requester = self.factory.makePerson()
        branch = self.factory.makeProductBranch()
        removeSecurityProxy(branch.product.development_focus).branch = branch
        short_name = ICanHasLinkedBranch(branch.product).bzr_path
        path_in_branch = '.bzr/branch-format'
        path = escape(u'/%s' % os.path.join(
                BRANCH_ALIAS_PREFIX, short_name, path_in_branch))
        translation = self.codehosting_api.translatePath(requester.id, path)
        login(ANONYMOUS)
        self.assertEqual(
            (BRANCH_TRANSPORT, {'id': branch.id, 'writable': False},
             path_in_branch), translation)

    def test_translatePath_branch_alias_unique_name(self):
        # translatePath translates +branch paths that are followed by the
        # unique name as if they didn't have the prefix at all.
        requester = self.factory.makePerson()
        branch = self.factory.makeBranch()
        path_in_branch = '.bzr/branch-format'
        path = escape(u'/%s' % os.path.join(
                BRANCH_ALIAS_PREFIX, branch.unique_name, path_in_branch))
        translation = self.codehosting_api.translatePath(requester.id, path)
        login(ANONYMOUS)
        self.assertEqual(
            (BRANCH_TRANSPORT, {'id': branch.id, 'writable': False},
             path_in_branch), translation)

    def test_translatePath_branch_alias_no_such_branch(self):
        # translatePath returns a not found when there's no such branch, given
        # a unique name after +branch.
        requester = self.factory.makePerson()
        product = self.factory.makeProduct()
        path = '/%s/~%s/%s/doesntexist' % (
            BRANCH_ALIAS_PREFIX, requester.name, product.name)
        self.assertNotFound(requester, path)

    def test_translatePath_branch_alias_no_such_person(self):
        # translatePath returns a not found when there's no such person, given
        # a unique name after +branch.
        requester = self.factory.makePerson()
        path = '/%s/~doesntexist/dontcare/noreally' % (BRANCH_ALIAS_PREFIX,)
        self.assertNotFound(requester, path)

    def test_translatePath_branch_alias_no_such_product(self):
        # translatePath returns a not found when there's no such product,
        # given a unique name after +branch.
        requester = self.factory.makePerson()
        path = '/%s/~%s/doesntexist/branchname' % (
            BRANCH_ALIAS_PREFIX, requester.name)
        self.assertNotFound(requester, path)

    def test_translatePath_branch_alias_no_such_distro(self):
        # translatePath returns a not found when there's no such distro, given
        # a unique name after +branch.
        requester = self.factory.makePerson()
        path = '/%s/~%s/doesntexist/lucid/openssh/branchname' % (
            BRANCH_ALIAS_PREFIX, requester.name)
        self.assertNotFound(requester, path)

    def test_translatePath_branch_alias_no_such_distroseries(self):
        # translatePath returns a not found when there's no such distroseries,
        # given a unique name after +branch.
        requester = self.factory.makePerson()
        distro = self.factory.makeDistribution()
        path = '/%s/~%s/%s/doesntexist/openssh/branchname' % (
            BRANCH_ALIAS_PREFIX, requester.name, distro.name)
        self.assertNotFound(requester, path)

    def test_translatePath_branch_alias_no_such_sourcepackagename(self):
        # translatePath returns a not found when there's no such
        # sourcepackagename, given a unique name after +branch.
        requester = self.factory.makePerson()
        distroseries = self.factory.makeDistroSeries()
        distro = distroseries.distribution
        path = '/%s/~%s/%s/%s/doesntexist/branchname' % (
            BRANCH_ALIAS_PREFIX, requester.name, distro.name,
            distroseries.name)
        self.assertNotFound(requester, path)

    def test_translatePath_branch_alias_product_with_no_branch(self):
        # translatePath returns a not found when we look up a product that has
        # no linked branch.
        requester = self.factory.makePerson()
        product = self.factory.makeProduct()
        path = '/%s/%s' % (BRANCH_ALIAS_PREFIX, product.name)
        self.assertNotFound(requester, path)

    def test_translatePath_branch_alias_bzrdir_content(self):
        # translatePath('/+branch/.bzr/.*') *must* return not found, otherwise
        # bzr will look for it and we don't have a global bzr dir.
        requester = self.factory.makePerson()
        self.assertNotFound(
            requester, '/%s/.bzr/branch-format' % BRANCH_ALIAS_PREFIX)

    def test_translatePath_branch_alias_bzrdir(self):
        # translatePath('/+branch/.bzr') *must* return not found, otherwise
        # bzr will look for it and we don't have a global bzr dir.
        requester = self.factory.makePerson()
        self.assertNotFound(requester, '/%s/.bzr' % BRANCH_ALIAS_PREFIX)

    def assertTranslationIsControlDirectory(self, translation,
                                            default_stacked_on,
                                            trailing_path):
        """Assert that 'translation' points to the right control transport."""
        unique_name = escape(u'/' + default_stacked_on)
        expected_translation = (
            CONTROL_TRANSPORT,
            {'default_stack_on': unique_name}, trailing_path)
        self.assertEqual(expected_translation, translation)

    def test_translatePath_control_directory(self):
        requester = self.factory.makePerson()
        product, branch = self._makeProductWithDevFocus()
        path = escape(u'/~%s/%s/.bzr' % (requester.name, product.name))
        translation = self.codehosting_api.translatePath(requester.id, path)
        login(ANONYMOUS)
        self.assertTranslationIsControlDirectory(
            translation,
            default_stacked_on=branch.unique_name,
            trailing_path='.bzr')

    def test_translatePath_control_directory_no_stacked_set(self):
        # When there's no default stacked-on branch set for the project, we
        # don't even bother translating control directory paths.
        requester = self.factory.makePerson()
        product = self.factory.makeProduct()
        path = escape(u'/~%s/%s/.bzr/' % (requester.name, product.name))
        self.assertNotFound(requester, path)

    def test_translatePath_control_directory_invisble_branch(self):
        requester = self.factory.makePerson()
        product, branch = self._makeProductWithDevFocus(private=True)
        path = escape(u'/~%s/%s/.bzr/' % (requester.name, product.name))
        self.assertNotFound(requester, path)

    def test_translatePath_control_directory_private_branch(self):
        product, branch = self._makeProductWithDevFocus(private=True)
        branch = removeSecurityProxy(branch)
        requester = branch.owner
        path = escape(u'/~%s/%s/.bzr/' % (requester.name, product.name))
        translation = self.codehosting_api.translatePath(requester.id, path)
        login(ANONYMOUS)
        self.assertTranslationIsControlDirectory(
            translation,
            default_stacked_on=branch.unique_name,
            trailing_path='.bzr')

    def test_translatePath_control_directory_other_owner(self):
        requester = self.factory.makePerson()
        product, branch = self._makeProductWithDevFocus()
        owner = self.factory.makePerson()
        path = escape(u'/~%s/%s/.bzr' % (owner.name, product.name))
        translation = self.codehosting_api.translatePath(requester.id, path)
        login(ANONYMOUS)
        self.assertTranslationIsControlDirectory(
            translation,
            default_stacked_on=branch.unique_name,
            trailing_path='.bzr')

    def test_translatePath_control_directory_package_no_focus(self):
        # If the package has no default stacked-on branch, then don't show the
        # control directory.
        requester = self.factory.makePerson()
        package = self.factory.makeSourcePackage()
        self.assertIs(None, IBranchTarget(package).default_stacked_on_branch)
        path = '/~%s/%s/.bzr/' % (requester.name, package.path)
        self.assertNotFound(requester, path)

    def test_translatePath_control_directory_package(self):
        # If the package has a default stacked-on branch, then show the
        # control directory.
        requester = self.factory.makePerson()
        package = self.factory.makeSourcePackage()
        branch = self.factory.makePackageBranch(sourcepackage=package)
        self.factory.enableDefaultStackingForPackage(package, branch)
        self.assertIsNot(
            None, IBranchTarget(package).default_stacked_on_branch)
        path = '/~%s/%s/.bzr/' % (requester.name, package.path)
        translation = self.codehosting_api.translatePath(requester.id, path)
        login(ANONYMOUS)
        self.assertTranslationIsControlDirectory(
            translation,
            default_stacked_on=branch.unique_name,
            trailing_path='.bzr')


class AcquireBranchToPullTestsViaEndpoint(TestCaseWithFactory,
                                          AcquireBranchToPullTests):
    """Tests for `acquireBranchToPull` method of `ICodehostingAPI`."""

    def setUp(self):
        super(AcquireBranchToPullTestsViaEndpoint, self).setUp()
        frontend = self.frontend()
        self.codehosting_api = frontend.getCodehostingEndpoint()
        self.factory = frontend.getLaunchpadObjectFactory()

    def assertNoBranchIsAquired(self, *branch_types):
        """See `AcquireBranchToPullTests`."""
        branch_types = tuple(branch_type.name for branch_type in branch_types)
        pull_info = self.codehosting_api.acquireBranchToPull(branch_types)
        self.assertEqual((), pull_info)

    def assertBranchIsAquired(self, branch, *branch_types):
        """See `AcquireBranchToPullTests`."""
        branch = removeSecurityProxy(branch)
        branch_types = tuple(branch_type.name for branch_type in branch_types)
        pull_info = self.codehosting_api.acquireBranchToPull(branch_types)
        default_branch = branch.target.default_stacked_on_branch
        if default_branch:
            default_branch_name = default_branch
        else:
            default_branch_name = ''
        self.assertEqual(
            pull_info,
            (branch.id, branch.getPullURL(), branch.unique_name,
             default_branch_name, branch.branch_type.name))
        self.assertIsNot(None, branch.last_mirror_attempt)
        self.assertIs(None, branch.next_mirror_time)

    def startMirroring(self, branch):
        """See `AcquireBranchToPullTests`."""
        # This is a bit random, but it works.  acquireBranchToPull marks the
        # branch it returns as started mirroring, but we should check that the
        # one we want is returned...
        self.assertBranchIsAquired(branch, branch.branch_type)

    def test_branch_type_returned_mirrored(self):
        branch = self.factory.makeAnyBranch(branch_type=BranchType.MIRRORED)
        branch.requestMirror()
        pull_info = self.codehosting_api.acquireBranchToPull(())
        _, _, _, _, branch_type = pull_info
        self.assertEqual('MIRRORED', branch_type)

    def test_branch_type_returned_import(self):
        branch = self.factory.makeAnyBranch(branch_type=BranchType.IMPORTED)
        branch.requestMirror()
        pull_info = self.codehosting_api.acquireBranchToPull(())
        _, _, _, _, branch_type = pull_info
        self.assertEqual('IMPORTED', branch_type)

    def test_default_stacked_on_branch_returned(self):
        branch = self.factory.makeProductBranch(
            branch_type=BranchType.MIRRORED)
        self.factory.enableDefaultStackingForProduct(branch.product)
        branch.requestMirror()
        pull_info = self.codehosting_api.acquireBranchToPull(())
        _, _, _, default_stacked_on_branch, _ = pull_info
        self.assertEqual(
            default_stacked_on_branch,
            '/' + branch.target.default_stacked_on_branch.unique_name)

    def test_private_default_stacked_not_returned_for_mirrored_branch(self):
        # We don't stack mirrored branches on a private default stacked on
        # branch.
        product = self.factory.makeProduct()
        default_branch = self.factory.makeProductBranch(
            product=product, private=True)
        self.factory.enableDefaultStackingForProduct(product, default_branch)
        mirrored_branch = self.factory.makeProductBranch(
            branch_type=BranchType.MIRRORED, product=product)
        mirrored_branch.requestMirror()
        pull_info = self.codehosting_api.acquireBranchToPull(())
        _, _, _, default_stacked_on_branch, _ = pull_info
        self.assertEqual(
            '', default_stacked_on_branch)

    def test_unknown_branch_type_name_raises(self):
        self.assertRaises(
            UnknownBranchTypeError, self.codehosting_api.acquireBranchToPull,
            ('NO_SUCH_TYPE',))


class LaunchpadDatabaseFrontend:
    """A 'frontend' to Launchpad's branch services.

    A 'frontend' here means something that provides access to the various
    XML-RPC endpoints, object factories and 'database' methods needed to write
    unit tests for XML-RPC endpoints.

    All of these methods are gathered together in this class so that
    alternative implementations can be provided, see `InMemoryFrontend`.
    """

    def getCodehostingEndpoint(self):
        """Return the branch filesystem endpoint for testing."""
        return CodehostingAPI(None, None)

    def getLaunchpadObjectFactory(self):
        """Return the Launchpad object factory for testing.

        See `LaunchpadObjectFactory`.
        """
        return LaunchpadObjectFactory()

    def getBranchLookup(self):
        """Return an implementation of `IBranchLookup`.

        Tests should use this to get the branch set they need, rather than
        using 'getUtility(IBranchSet)'. This allows in-memory implementations
        to work correctly.
        """
        return getUtility(IBranchLookup)

    def getLastActivity(self, activity_name):
        """Get the last script activity with 'activity_name'."""
        return getUtility(IScriptActivitySet).getLastActivity(activity_name)



def test_suite():
    loader = unittest.TestLoader()
    suite = unittest.TestSuite()
    endpoint_tests = unittest.TestSuite(
        [loader.loadTestsFromTestCase(AcquireBranchToPullTestsViaEndpoint),
         loader.loadTestsFromTestCase(CodehostingTest),
         ])
    scenarios = [
        ('db', {'frontend': LaunchpadDatabaseFrontend,
                'layer': DatabaseFunctionalLayer}),
        ('inmemory', {'frontend': InMemoryFrontend,
                      'layer': FunctionalLayer}),
        ]
    multiply_tests(endpoint_tests, scenarios, suite)
    suite.addTests(loader.loadTestsFromTestCase(TestRunWithLogin))
    return suite<|MERGE_RESOLUTION|>--- conflicted
+++ resolved
@@ -7,10 +7,6 @@
 
 import datetime
 import os
-<<<<<<< HEAD
-import pytz
-=======
->>>>>>> babe4117
 import unittest
 
 from bzrlib import bzrdir
@@ -21,19 +17,11 @@
 from zope.security.proxy import removeSecurityProxy
 
 from canonical.database.constants import UTC_NOW
-<<<<<<< HEAD
-from canonical.launchpad.ftests import ANONYMOUS, login, logout
-from lp.services.scripts.interfaces.scriptactivity import (
-    IScriptActivitySet)
-from lp.code.interfaces.codehosting import (
-    BRANCH_ALIAS_PREFIX, BRANCH_TRANSPORT, CONTROL_TRANSPORT)
-=======
 from canonical.launchpad.ftests import (
     ANONYMOUS,
     login,
     logout,
     )
->>>>>>> babe4117
 from canonical.launchpad.interfaces.launchpad import ILaunchBag
 from canonical.launchpad.xmlrpc import faults
 from canonical.testing import (
@@ -51,14 +39,11 @@
 from lp.code.interfaces.branch import BRANCH_NAME_VALIDATION_ERROR_MESSAGE
 from lp.code.interfaces.branchlookup import IBranchLookup
 from lp.code.interfaces.branchtarget import IBranchTarget
-<<<<<<< HEAD
-=======
 from lp.code.interfaces.codehosting import (
     BRANCH_ALIAS_PREFIX,
     BRANCH_TRANSPORT,
     CONTROL_TRANSPORT,
     )
->>>>>>> babe4117
 from lp.code.interfaces.linkedbranch import ICanHasLinkedBranch
 from lp.code.model.tests.test_branchpuller import AcquireBranchToPullTests
 from lp.code.xmlrpc.codehosting import (
