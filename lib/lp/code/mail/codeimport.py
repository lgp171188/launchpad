--- conflicted
+++ resolved
@@ -12,20 +12,15 @@
 
 from canonical.config import config
 from canonical.launchpad.helpers import (
-<<<<<<< HEAD
-    get_contact_email_addresses, get_email_template)
-from canonical.launchpad.interfaces.launchpad import ILaunchpadCelebrities
-=======
     get_contact_email_addresses,
     get_email_template,
     )
-from canonical.launchpad.interfaces import ILaunchpadCelebrities
+from canonical.launchpad.interfaces.launchpad import ILaunchpadCelebrities
 from canonical.launchpad.mail import (
     format_address,
     simple_sendmail,
     )
 from canonical.launchpad.webapp import canonical_url
->>>>>>> a29d2ba1
 from lp.code.enums import (
     BranchSubscriptionNotificationLevel,
     CodeImportEventDataType,
