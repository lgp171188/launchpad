--- conflicted
+++ resolved
@@ -781,48 +781,6 @@
         Store.of(self).flush()
         return self.preview_diff
 
-<<<<<<< HEAD
-=======
-    def generateIncrementalDiff(self, old_revision, new_revision, diff=None):
-        """Generate an incremental diff for the merge proposal.
-
-        :param old_revision: The `Revision` to generate the diff from.
-        :param new_revision: The `Revision` to generate the diff to.
-        :param diff: If supplied, a pregenerated `Diff`.
-        """
-        if diff is None:
-            source_branch = self.source_branch.getBzrBranch()
-            ignore_branches = [self.target_branch.getBzrBranch()]
-            if self.prerequisite_branch is not None:
-                ignore_branches.append(
-                    self.prerequisite_branch.getBzrBranch())
-            diff = Diff.generateIncrementalDiff(
-                old_revision, new_revision, source_branch, ignore_branches)
-        incremental_diff = IncrementalDiff()
-        incremental_diff.diff = diff
-        incremental_diff.branch_merge_proposal = self
-        incremental_diff.old_revision = old_revision
-        incremental_diff.new_revision = new_revision
-        IMasterStore(IncrementalDiff).add(incremental_diff)
-        return incremental_diff
-
-    def getIncrementalDiffs(self, revision_list):
-        """Return a list of diffs for the specified revisions.
-
-        :param revision_list: A list of tuples of (`Revision`, `Revision`).
-            The first revision in the tuple is the old revision.  The second
-            is the new revision.
-        :return: A list of IncrementalDiffs in the same order as the supplied
-            Revisions.
-        """
-        diffs = Store.of(self).find(IncrementalDiff,
-            IncrementalDiff.branch_merge_proposal_id == self.id)
-        diff_dict = dict(
-            ((diff.old_revision, diff.new_revision), diff)
-            for diff in diffs)
-        return [diff_dict.get(revisions) for revisions in revision_list]
-
->>>>>>> 2741aca6
     @property
     def revision_end_date(self):
         """The cutoff date for showing revisions.
@@ -881,6 +839,12 @@
         return ranges
 
     def generateIncrementalDiff(self, old_revision, new_revision, diff=None):
+        """Generate an incremental diff for the merge proposal.
+
+        :param old_revision: The `Revision` to generate the diff from.
+        :param new_revision: The `Revision` to generate the diff to.
+        :param diff: If supplied, a pregenerated `Diff`.
+        """
         if diff is None:
             source_branch = self.source_branch.getBzrBranch()
             ignore_branches = [self.target_branch.getBzrBranch()]
@@ -898,6 +862,14 @@
         return incremental_diff
 
     def getIncrementalDiffs(self, revision_list):
+        """Return a list of diffs for the specified revisions.
+
+        :param revision_list: A list of tuples of (`Revision`, `Revision`).
+            The first revision in the tuple is the old revision.  The second
+            is the new revision.
+        :return: A list of IncrementalDiffs in the same order as the supplied
+            Revisions.
+        """
         diffs = Store.of(self).find(IncrementalDiff,
             IncrementalDiff.branch_merge_proposal_id == self.id)
         diff_dict = dict(
