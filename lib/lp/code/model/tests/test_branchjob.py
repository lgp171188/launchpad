--- conflicted
+++ resolved
@@ -37,21 +37,14 @@
 from lp.code.interfaces.branchsubscription import (
     BranchSubscriptionNotificationLevel, CodeReviewNotificationLevel)
 from lp.code.interfaces.branchjob import (
-<<<<<<< HEAD
-    IBranchDiffJob, IBranchJob, IReclaimBranchSpaceJob, IRevisionMailJob,
-=======
-    IBranchDiffJob, IBranchJob, IBranchUpgradeJob,IRevisionMailJob,
->>>>>>> a9a5e045
-    IRosettaUploadJob)
+    IBranchDiffJob, IBranchJob, IBranchUpgradeJob, IReclaimBranchSpaceJob,
+    IRevisionMailJob, IRosettaUploadJob)
 from lp.code.interfaces.branchsubscription import (
     BranchSubscriptionDiffSize,)
 from lp.code.model.branchjob import (
-<<<<<<< HEAD
-    BranchDiffJob, BranchJob, BranchJobType, ReclaimBranchSpaceJob,
-=======
     BranchDiffJob, BranchJob, BranchJobType, BranchUpgradeJob,
->>>>>>> a9a5e045
-    RevisionsAddedJob, RevisionMailJob, RosettaUploadJob)
+    ReclaimBranchSpaceJob, RevisionMailJob, RevisionsAddedJob,
+    RosettaUploadJob)
 from lp.code.model.branchrevision import BranchRevision
 from lp.code.model.revision import RevisionSet
 
