# Copyright 2008, 2009 Canonical Ltd.  All rights reserved.

"""Tests for BranchJobs."""

__metaclass__ = type

import os
import shutil
from unittest import TestLoader

from bzrlib import errors as bzr_errors
from bzrlib.branch import (Branch, BzrBranchFormat5, BzrBranchFormat7,
    BzrBranchFormat8)
from bzrlib.bzrdir import BzrDirMetaFormat1
from bzrlib.repofmt.knitrepo import RepositoryFormatKnit1
from bzrlib.repofmt.pack_repo import RepositoryFormatKnitPack6
from bzrlib.revision import NULL_REVISION
from canonical.testing import DatabaseFunctionalLayer, LaunchpadZopelessLayer
from sqlobject import SQLObjectNotFound
import transaction
from zope.component import getUtility

from canonical.config import config
from canonical.launchpad.webapp import canonical_url
from canonical.launchpad.webapp.testing import verifyObject
from canonical.launchpad.interfaces.translations import (
    TranslationsBranchImportMode)
from canonical.launchpad.interfaces.translationimportqueue import (
    ITranslationImportQueue, RosettaImportStatus)
from lp.testing import TestCaseWithFactory
from canonical.launchpad.testing.librarianhelpers import (
    get_newest_librarian_file)
from lp.testing.mail_helpers import pop_notifications
<<<<<<< HEAD
=======
from lp.services.job.interfaces.job import JobStatus
>>>>>>> 6027ca1e
from lp.code.bzr import (
    BranchFormat, BRANCH_FORMAT_UPGRADE_PATH, RepositoryFormat,
    REPOSITORY_FORMAT_UPGRADE_PATH)
from lp.code.enums import (
    BranchSubscriptionDiffSize, BranchSubscriptionNotificationLevel,
    CodeReviewNotificationLevel)
from lp.code.interfaces.branchjob import (
    IBranchDiffJob, IBranchJob, IBranchUpgradeJob, IReclaimBranchSpaceJob,
    IReclaimBranchSpaceJobSource, IRevisionMailJob, IRosettaUploadJob)
from lp.code.model.branchjob import (
    BranchDiffJob, BranchJob, BranchJobType, BranchUpgradeJob,
    ReclaimBranchSpaceJob, RevisionMailJob, RevisionsAddedJob,
    RosettaUploadJob)
from lp.code.model.branchrevision import BranchRevision
from lp.code.model.revision import RevisionSet
from lp.codehosting.vfs import branch_id_to_path


class TestBranchJob(TestCaseWithFactory):
    """Tests for BranchJob."""

    layer = DatabaseFunctionalLayer

    def test_providesInterface(self):
        """Ensure that BranchJob implements IBranchJob."""
        branch = self.factory.makeAnyBranch()
        verifyObject(
            IBranchJob, BranchJob(branch, BranchJobType.STATIC_DIFF, {}))

    def test_destroySelf_destroys_job(self):
        """Ensure that BranchJob.destroySelf destroys the Job as well."""
        branch = self.factory.makeAnyBranch()
        branch_job = BranchJob(branch, BranchJobType.STATIC_DIFF, {})
        job_id = branch_job.job.id
        branch_job.destroySelf()
        self.assertRaises(SQLObjectNotFound, BranchJob.get, job_id)


class TestBranchDiffJob(TestCaseWithFactory):
    """Tests for BranchDiffJob."""

    layer = LaunchpadZopelessLayer

    def test_providesInterface(self):
        """Ensure that BranchDiffJob implements IBranchDiffJob."""
        verifyObject(
            IBranchDiffJob, BranchDiffJob.create(1, '0', '1'))

    def test_run_revision_ids(self):
        """Ensure that run calculates revision ids."""
        self.useBzrBranches()
        branch, tree = self.create_branch_and_tree()
        tree.commit('First commit', rev_id='rev1')
        job = BranchDiffJob.create(branch, '0', '1')
        static_diff = job.run()
        self.assertEqual('null:', static_diff.from_revision_id)
        self.assertEqual('rev1', static_diff.to_revision_id)

    def test_run_diff_content(self):
        """Ensure that run generates expected diff."""
        self.useBzrBranches()
        branch, tree = self.create_branch_and_tree()
        open('file', 'wb').write('foo\n')
        tree.add('file')
        tree.commit('First commit')
        open('file', 'wb').write('bar\n')
        tree.commit('Next commit')
        job = BranchDiffJob.create(branch, '1', '2')
        static_diff = job.run()
        transaction.commit()
        content_lines = static_diff.diff.text.splitlines()
        self.assertEqual(
            content_lines[3:], ['@@ -1,1 +1,1 @@', '-foo', '+bar', ''],
            content_lines[3:])
        self.assertEqual(7, len(content_lines))

    def test_run_is_idempotent(self):
        """Ensure running an equivalent job emits the same diff."""
        self.useBzrBranches()
        branch, tree = self.create_branch_and_tree()
        tree.commit('First commit')
        job1 = BranchDiffJob.create(branch, '0', '1')
        static_diff1 = job1.run()
        job2 = BranchDiffJob.create(branch, '0', '1')
        static_diff2 = job2.run()
        self.assertTrue(static_diff1 is static_diff2)

    def create_rev1_diff(self):
        """Create a StaticDiff for use by test methods.

        This diff contains an add of a file called hello.txt, with contents
        "Hello World\n".
        """
        self.useBzrBranches()
        branch, tree = self.create_branch_and_tree()
        first_revision = 'rev-1'
        tree_transport = tree.bzrdir.root_transport
        tree_transport.put_bytes("hello.txt", "Hello World\n")
        tree.add('hello.txt')
        tree.commit('rev1', timestamp=1e9, timezone=0)
        job = BranchDiffJob.create(branch, '0', '1')
        diff = job.run()
        transaction.commit()
        return diff

    def test_diff_contents(self):
        """Ensure the diff contents match expectations."""
        diff = self.create_rev1_diff()
        expected = (
            "=== added file 'hello.txt'" '\n'
            "--- hello.txt" '\t' "1970-01-01 00:00:00 +0000" '\n'
            "+++ hello.txt" '\t' "2001-09-09 01:46:40 +0000" '\n'
            "@@ -0,0 +1,1 @@" '\n'
            "+Hello World" '\n'
            '\n')
        self.assertEqual(diff.diff.text, expected)

    def test_diff_is_bytes(self):
        """Diffs should be bytestrings.

        Diffs have no single encoding, because they may encompass files in
        multiple encodings.  Therefore, we consider them binary, to avoid
        lossy decoding.
        """
        diff = self.create_rev1_diff()
        self.assertIsInstance(diff.diff.text, str)


class TestBranchUpgradeJob(TestCaseWithFactory):
    """Tests for `BranchUpgradeJob`."""

    layer = LaunchpadZopelessLayer

    def test_providesInterface(self):
        """Ensure that BranchUpgradeJob implements IBranchUpgradeJob."""
        branch = self.factory.makeAnyBranch()
        job = BranchUpgradeJob.create(branch)
        verifyObject(IBranchUpgradeJob, job)

    def test_upgrades_branch(self):
        """Ensure that a branch with an outdated format is upgraded."""
        self.useBzrBranches()
        db_branch, tree = self.create_branch_and_tree(format='knit')
        db_branch.branch_format = BranchFormat.BZR_BRANCH_5
        db_branch.repository_format = RepositoryFormat.BZR_KNIT_1
        self.assertEqual(
            tree.branch.repository._format.get_format_string(),
            'Bazaar-NG Knit Repository Format 1')

        job = BranchUpgradeJob.create(db_branch)
        job.run()
        new_branch = Branch.open(tree.branch.base)
        self.assertEqual(
            new_branch.repository._format.get_format_string(),
            'Bazaar RepositoryFormatKnitPack6 (bzr 1.9)\n')

    def test_upgrade_format_all_formats(self):
        # getUpgradeFormat should return a BzrDirMetaFormat1 object with the
        # most up to date branch and repository formats.
        self.useBzrBranches()
        branch = self.factory.makePersonalBranch(
            branch_format=BranchFormat.BZR_BRANCH_5,
            repository_format=RepositoryFormat.BZR_REPOSITORY_4)
        job = BranchUpgradeJob.create(branch)

        format = job.upgrade_format
        self.assertIs(
            type(format.get_branch_format()),
            BRANCH_FORMAT_UPGRADE_PATH.get(BranchFormat.BZR_BRANCH_5))
        self.assertIs(
            type(format._repository_format),
            REPOSITORY_FORMAT_UPGRADE_PATH.get(
                RepositoryFormat.BZR_REPOSITORY_4))

    def make_format(self, branch_format=None, repo_format=None):
        # Return a Bzr MetaDir format with the provided branch and repository
        # formats.
        if branch_format is None:
            branch_format = BzrBranchFormat7
        if repo_format is None:
            repo_format = RepositoryFormatKnitPack6
        format = BzrDirMetaFormat1()
        format.set_branch_format(branch_format())
        format._set_repository_format(repo_format())
        return format

    def test_upgrade_format_no_branch_upgrade_needed(self):
        # getUpgradeFormat should not downgrade the branch format when it is
        # more up to date than the default formats provided.
        self.useBzrBranches()
        branch = self.factory.makePersonalBranch(
            branch_format=BranchFormat.BZR_BRANCH_7,
            repository_format=RepositoryFormat.BZR_KNIT_1)
        _format = self.make_format(repo_format=RepositoryFormatKnit1)
        branch, _unused = self.create_branch_and_tree(db_branch=branch,
            format=_format)
        job = BranchUpgradeJob.create(branch)

        format = job.upgrade_format
        self.assertIs(
            type(format.get_branch_format()),
            BzrBranchFormat8)
        self.assertIs(
            type(format._repository_format),
            REPOSITORY_FORMAT_UPGRADE_PATH.get(RepositoryFormat.BZR_KNIT_1))

    def test_upgrade_format_no_repository_upgrade_needed(self):
        # getUpgradeFormat should not downgrade the branch format when it is
        # more up to date than the default formats provided.
        self.useBzrBranches()
        branch = self.factory.makePersonalBranch(
            branch_format=BranchFormat.BZR_BRANCH_4,
            repository_format=RepositoryFormat.BZR_KNITPACK_6)
        _format = self.make_format(branch_format=BzrBranchFormat5)
        branch, _unused = self.create_branch_and_tree(db_branch=branch,
            format=_format)
        job = BranchUpgradeJob.create(branch)

        format = job.upgrade_format
        self.assertIs(
            type(format.get_branch_format()),
            BRANCH_FORMAT_UPGRADE_PATH.get(BranchFormat.BZR_BRANCH_4))
        self.assertIs(
            type(format._repository_format),
            RepositoryFormatKnitPack6)


class TestRevisionMailJob(TestCaseWithFactory):
    """Tests for BranchDiffJob."""

    layer = LaunchpadZopelessLayer

    def test_providesInterface(self):
        """Ensure that BranchDiffJob implements IBranchDiffJob."""
        branch = self.factory.makeAnyBranch()
        job = RevisionMailJob.create(
            branch, 0, 'from@example.com', 'hello', False, 'subject')
        verifyObject(IRevisionMailJob, job)

    def test_run_sends_mail(self):
        """Ensure RevisionMailJob.run sends mail with correct values."""
        branch = self.factory.makeAnyBranch()
        branch.subscribe(branch.registrant,
            BranchSubscriptionNotificationLevel.FULL,
            BranchSubscriptionDiffSize.WHOLEDIFF,
            CodeReviewNotificationLevel.FULL)
        job = RevisionMailJob.create(
            branch, 0, 'from@example.com', 'hello', False, 'subject')
        job.run()
        (mail,) = pop_notifications()
        self.assertEqual('0', mail['X-Launchpad-Branch-Revision-Number'])
        self.assertEqual('from@example.com', mail['from'])
        self.assertEqual('subject', mail['subject'])
        self.assertEqual(
            'hello\n'
            '\n--\n'
            '%(identity)s\n'
            '%(url)s\n'
            '\nYou are subscribed to branch %(identity)s.\n'
            'To unsubscribe from this branch go to'
            ' %(url)s/+edit-subscription.\n' % {
                'url': canonical_url(branch),
                'identity': branch.bzr_identity
                },
            mail.get_payload(decode=True))

    def test_revno_string(self):
        """Ensure that revnos can be strings."""
        branch = self.factory.makeAnyBranch()
        job = RevisionMailJob.create(
            branch, 'removed', 'from@example.com', 'hello', False, 'subject')
        self.assertEqual('removed', job.revno)

    def test_revno_long(self):
        "Ensure that the revno is a long, not an int."
        branch = self.factory.makeAnyBranch()
        job = RevisionMailJob.create(
            branch, 1, 'from@example.com', 'hello', False, 'subject')
        self.assertIsInstance(job.revno, long)

    def test_perform_diff_performs_diff(self):
        """Ensure that a diff is generated when perform_diff is True."""
        self.useBzrBranches()
        branch, tree = self.create_branch_and_tree()
        tree.bzrdir.root_transport.put_bytes('foo', 'bar\n')
        tree.add('foo')
        tree.commit('First commit')
        job = RevisionMailJob.create(
            branch, 1, 'from@example.com', 'hello', True, 'subject')
        mailer = job.getMailer()
        self.assertIn('+bar\n', mailer.diff)

    def test_perform_diff_ignored_for_revno_0(self):
        """For the null revision, no diff is generated."""
        self.useBzrBranches()
        branch, tree = self.create_branch_and_tree()
        job = RevisionMailJob.create(
            branch, 0, 'from@example.com', 'hello', True, 'subject')
        self.assertIs(None, job.from_revision_spec)
        self.assertIs(None, job.to_revision_spec)
        mailer = job.getMailer()
        self.assertIs(None, mailer.diff)

    def test_iterReady_ignores_BranchDiffJobs(self):
        """Only BranchDiffJobs should not be listed."""
        branch = self.factory.makeAnyBranch()
        BranchDiffJob.create(branch, 0, 1)
        self.assertEqual([], list(RevisionMailJob.iterReady()))

    def test_iterReady_includes_ready_jobs(self):
        """Ready jobs should be listed."""
        branch = self.factory.makeAnyBranch()
        job = RevisionMailJob.create(
            branch, 0, 'from@example.org', 'body', False, 'subject')
        job.job.sync()
        job.context.sync()
        self.assertEqual([job], list(RevisionMailJob.iterReady()))

    def test_iterReady_excludes_unready_jobs(self):
        """Unready jobs should not be listed."""
        branch = self.factory.makeAnyBranch()
        job = RevisionMailJob.create(
            branch, 0, 'from@example.org', 'body', False, 'subject')
        job.job.start()
        job.job.complete()
        self.assertEqual([], list(RevisionMailJob.iterReady()))


class TestRevisionsAddedJob(TestCaseWithFactory):
    """Tests for RevisionsAddedJob."""

    layer = LaunchpadZopelessLayer

    def test_create(self):
        """RevisionsAddedJob.create uses the correct values."""
        branch = self.factory.makeBranch()
        job = RevisionsAddedJob.create(branch, 'rev1', 'rev2', '')
        self.assertEqual('rev1', job.last_scanned_id)
        self.assertEqual('rev2', job.last_revision_id)
        self.assertEqual(branch, job.branch)
        self.assertEqual(
            BranchJobType.REVISIONS_ADDED_MAIL, job.context.job_type)

    def test_iterReady(self):
        """IterReady iterates through ready jobs."""
        branch = self.factory.makeBranch()
        job = RevisionsAddedJob.create(branch, 'rev1', 'rev2', '')
        self.assertEqual([job], list(RevisionsAddedJob.iterReady()))

    def updateDBRevisions(self, branch, bzr_branch, revision_ids=None):
        """Update the database for the revisions.

        :param branch: The database branch associated with the revisions.
        :param bzr_branch: The Bazaar branch associated with the revisions.
        :param revision_ids: The ids of the revisions to update.  If not
            supplied, the branch revision history is used.
        """
        if revision_ids is None:
            revision_ids = bzr_branch.revision_history()
        for bzr_revision in bzr_branch.repository.get_revisions(revision_ids):
            existing = branch.getBranchRevision(
                revision_id=bzr_revision.revision_id)
            if existing is None:
                revision = RevisionSet().newFromBazaarRevision(bzr_revision)
            else:
                revision = RevisionSet().getByRevisionId(
                    bzr_revision.revision_id)
            try:
                revno = bzr_branch.revision_id_to_revno(revision.revision_id)
            except bzr_errors.NoSuchRevision:
                revno = None
            if existing is not None:
                BranchRevision.delete(existing.id)
            branch.createBranchRevision(revno, revision)

    def create3CommitsBranch(self):
        """Create a branch with three commits."""
        branch, tree = self.create_branch_and_tree()
        tree.lock_write()
        try:
            tree.commit('rev1', rev_id='rev1')
            tree.commit('rev2', rev_id='rev2')
            tree.commit('rev3', rev_id='rev3')
            transaction.commit()
            self.layer.switchDbUser('branchscanner')
            self.updateDBRevisions(
                branch, tree.branch, ['rev1', 'rev2', 'rev3'])
        finally:
            tree.unlock()
        return branch, tree

    def test_iterAddedMainline(self):
        """iterAddedMainline iterates through mainline revisions."""
        self.useBzrBranches()
        branch, tree = self.create3CommitsBranch()
        job = RevisionsAddedJob.create(branch, 'rev1', 'rev2', '')
        job.bzr_branch.lock_read()
        self.addCleanup(job.bzr_branch.unlock)
        [(revision, revno)] = list(job.iterAddedMainline())
        self.assertEqual(2, revno)

    def test_iterAddedNonMainline(self):
        """iterAddedMainline drops non-mainline revisions."""
        self.useBzrBranches()
        branch, tree = self.create3CommitsBranch()
        tree.pull(tree.branch, overwrite=True, stop_revision='rev2')
        tree.add_parent_tree_id('rev3')
        tree.commit('rev3a', rev_id='rev3a')
        self.updateDBRevisions(branch, tree.branch, ['rev3', 'rev3a'])
        job = RevisionsAddedJob.create(branch, 'rev1', 'rev3', '')
        job.bzr_branch.lock_read()
        self.addCleanup(job.bzr_branch.unlock)
        out = [x.revision_id for x, y in job.iterAddedMainline()]
        self.assertEqual(['rev2'], out)

    def test_iterAddedMainline_order(self):
        """iterAddedMainline iterates in commit order."""
        self.useBzrBranches()
        branch, tree = self.create3CommitsBranch()
        job = RevisionsAddedJob.create(branch, 'rev1', 'rev3', '')
        job.bzr_branch.lock_read()
        self.addCleanup(job.bzr_branch.unlock)
        # Since we've gone from rev1 to rev3, we've added rev2 and rev3.
        [(rev2, revno2), (rev3, revno3)] = list(job.iterAddedMainline())
        self.assertEqual('rev2', rev2.revision_id)
        self.assertEqual(2, revno2)
        self.assertEqual('rev3', rev3.revision_id)
        self.assertEqual(3, revno3)

    def makeBranchWithCommit(self):
        """Create a branch with a commit."""
        jrandom = self.factory.makePerson(name='jrandom')
        product = self.factory.makeProduct(name='foo')
        branch = self.factory.makeProductBranch(
            name='bar', product=product, owner=jrandom)
        branch.subscribe(branch.registrant,
            BranchSubscriptionNotificationLevel.FULL,
            BranchSubscriptionDiffSize.WHOLEDIFF,
            CodeReviewNotificationLevel.FULL)
        branch, tree = self.create_branch_and_tree(db_branch=branch)
        tree.branch.nick = 'nicholas'
        tree.lock_write()
        self.addCleanup(tree.unlock)
        tree.commit(
            'rev1', rev_id='rev1', timestamp=1000, timezone=0,
            committer='J. Random Hacker <jrandom@example.org>')
        return branch, tree

    def test_getRevisionMessage(self):
        """getRevisionMessage provides a correctly-formatted message."""
        self.useBzrBranches()
        branch, tree = self.makeBranchWithCommit()
        job = RevisionsAddedJob.create(branch, 'rev1', 'rev1', '')
        message = job.getRevisionMessage('rev1', 1)
        self.assertEqual(
        '------------------------------------------------------------\n'
        'revno: 1\n'
        'committer: J. Random Hacker <jrandom@example.org>\n'
        'branch nick: nicholas\n'
        'timestamp: Thu 1970-01-01 00:16:40 +0000\n'
        'message:\n'
        '  rev1\n', message)

    def test_email_format(self):
        """Contents of the email are as expected."""
        self.useBzrBranches()
        db_branch, tree = self.create_branch_and_tree()
        first_revision = 'rev-1'
        tree.bzrdir.root_transport.put_bytes('hello.txt', 'Hello World\n')
        tree.add('hello.txt')
        tree.commit(
            rev_id=first_revision, message="Log message",
            committer="Joe Bloggs <joe@example.com>", timestamp=1000000000.0,
            timezone=0)
        tree.bzrdir.root_transport.put_bytes(
            'hello.txt', 'Hello World\n\nFoo Bar\n')
        second_revision = 'rev-2'
        tree.commit(
            rev_id=second_revision, message="Extended contents",
            committer="Joe Bloggs <joe@example.com>", timestamp=1000100000.0,
            timezone=0)
        transaction.commit()
        self.layer.switchDbUser('branchscanner')
        self.updateDBRevisions(db_branch, tree.branch)
        expected = (
            u"-"*60 + '\n'
            "revno: 1" '\n'
            "committer: Joe Bloggs <joe@example.com>" '\n'
            "branch nick: %s" '\n'
            "timestamp: Sun 2001-09-09 01:46:40 +0000" '\n'
            "message:" '\n'
            "  Log message" '\n'
            "added:" '\n'
            "  hello.txt" '\n' % tree.branch.nick)
        job = RevisionsAddedJob.create(db_branch, '', '', '')
        self.assertEqual(
            job.getRevisionMessage(first_revision, 1), expected)

        expected_diff = (
            "=== modified file 'hello.txt'" '\n'
            "--- hello.txt" '\t' "2001-09-09 01:46:40 +0000" '\n'
            "+++ hello.txt" '\t' "2001-09-10 05:33:20 +0000" '\n'
            "@@ -1,1 +1,3 @@" '\n'
            " Hello World" '\n'
            "+" '\n'
            "+Foo Bar" '\n'
            '\n')
        expected_message = (
            u"-"*60 + '\n'
            "revno: 2" '\n'
            "committer: Joe Bloggs <joe@example.com>" '\n'
            "branch nick: %s" '\n'
            "timestamp: Mon 2001-09-10 05:33:20 +0000" '\n'
            "message:" '\n'
            "  Extended contents" '\n'
            "modified:" '\n'
            "  hello.txt" '\n' % tree.branch.nick)
        tree.branch.lock_read()
        tree.branch.unlock()
        message = job.getRevisionMessage(second_revision, 2)
        self.assertEqual(message, expected_message)

    def test_message_encoding(self):
        """Test handling of non-ASCII commit messages."""
        self.useBzrBranches()
        db_branch, tree = self.create_branch_and_tree()
        rev_id = 'rev-1'
        tree.commit(
            rev_id=rev_id, message=u"Non ASCII: \xe9",
            committer=u"Non ASCII: \xed", timestamp=1000000000.0, timezone=0)
        transaction.commit()
        self.layer.switchDbUser('branchscanner')
        self.updateDBRevisions(db_branch, tree.branch)
        job = RevisionsAddedJob.create(db_branch, '', '', '')
        message = job.getRevisionMessage(rev_id, 1)
        # The revision message must be a unicode object.
        expected = (
            u'-' * 60 + '\n'
            u"revno: 1" '\n'
            u"committer: Non ASCII: \xed" '\n'
            u"branch nick: %s" '\n'
            u"timestamp: Sun 2001-09-09 01:46:40 +0000" '\n'
            u"message:" '\n'
            u"  Non ASCII: \xe9" '\n' % tree.branch.nick)
        self.assertEqual(message, expected)

    def test_getMailerForRevision(self):
        """The mailer for the revision is as expected."""
        self.useBzrBranches()
        branch, tree = self.makeBranchWithCommit()
        revision = tree.branch.repository.get_revision('rev1')
        job = RevisionsAddedJob.create(branch, 'rev1', 'rev1', '')
        mailer = job.getMailerForRevision(revision, 1, True)
        subject = mailer.generateEmail(
            branch.registrant.preferredemail.email, branch.registrant).subject
        self.assertEqual(
            '[Branch ~jrandom/foo/bar] Rev 1: rev1', subject)

    def test_only_nodiff_subscribers_means_no_diff_generated(self):
        """No diff is generated when no subscribers need it."""
        self.layer.switchDbUser('launchpad')
        self.useBzrBranches()
        branch, tree = self.create_branch_and_tree()
        subscriptions = branch.getSubscriptionsByLevel(
            [BranchSubscriptionNotificationLevel.FULL])
        for s in subscriptions:
            s.max_diff_lines = BranchSubscriptionDiffSize.NODIFF
        job = RevisionsAddedJob.create(branch, '', '', '')
        self.assertFalse(job.generateDiffs())


class TestRosettaUploadJob(TestCaseWithFactory):
    """Tests for RosettaUploadJob."""

    layer = LaunchpadZopelessLayer

    def setUp(self):
        TestCaseWithFactory.setUp(self)
        self.series = None

    def _makeBranchWithTreeAndFile(self, file_name, file_content = None):
        return self._makeBranchWithTreeAndFiles(((file_name, file_content),))

    def _makeBranchWithTreeAndFiles(self, files):
        """Create a branch with a tree that contains the given files.

        :param files: A list of pairs of file names and file content. file
            content is a byte string and may be None or missing completely,
            in which case an arbitrary unique string is used.
        :returns: The revision of the first commit.
        """
        self.useBzrBranches()
        self.branch, self.tree = self.create_branch_and_tree()
        return self._commitFilesToTree(files, 'First commit')

    def _commitFilesToTree(self, files, commit_message=None):
        """Add files to the tree.

        :param files: A list of pairs of file names and file content. file
            content is a byte string and may be None or missing completely,
            in which case an arbitrary unique string is used.
        :returns: The revision of this commit.
        """
        seen_dirs = set()
        for file_pair in files:
            file_name = file_pair[0]
            dname, fname = os.path.split(file_name)
            if dname != '' and dname not in seen_dirs:
                self.tree.bzrdir.root_transport.mkdir(dname)
                self.tree.add(dname)
                seen_dirs.add(dname)
            try:
                file_content = file_pair[1]
                if file_content is None:
                    raise IndexError # Same as if missing.
            except IndexError:
                file_content = self.factory.getUniqueString()
            self.tree.bzrdir.root_transport.put_bytes(file_name, file_content)
            self.tree.add(file_name)
        if commit_message is None:
            commit_message = self.factory.getUniqueString('commit')
        revision_id = self.tree.commit(commit_message)
        self.branch.last_scanned_id = revision_id
        self.branch.last_mirrored_id = revision_id
        return revision_id

    def _makeProductSeries(self, mode):
        if self.series is None:
            self.series = self.factory.makeProductSeries()
            self.series.branch = self.branch
            self.series.translations_autoimport_mode = mode

    def _runJobWithFile(self, import_mode, file_name, file_content = None):
        return self._runJobWithFiles(
            import_mode, ((file_name, file_content),))

    def _runJobWithFiles(self, import_mode, files,
                         do_upload_translations=False):
        self._makeBranchWithTreeAndFiles(files)
        return self._runJob(import_mode, NULL_REVISION,
                            do_upload_translations)

    def _runJob(self, import_mode, revision_id,
                do_upload_translations=False):
        self._makeProductSeries(import_mode)
        job = RosettaUploadJob.create(self.branch, revision_id,
                                      do_upload_translations)
        if job is not None:
            job.run()
        queue = getUtility(ITranslationImportQueue)
        # Using getAllEntries also asserts that the right product series
        # was used in the upload.
        return list(queue.getAllEntries(target=self.series))

    def test_providesInterface(self):
        # RosettaUploadJob implements IRosettaUploadJob.
        self.branch = self.factory.makeAnyBranch()
        self._makeProductSeries(
            TranslationsBranchImportMode.IMPORT_TEMPLATES)
        job = RosettaUploadJob.create(self.branch, NULL_REVISION)
        verifyObject(IRosettaUploadJob, job)

    def test_upload_pot(self):
        # A POT can be uploaded to a product series that is
        # configured to do so, other files are not uploaded.
        pot_name = "foo.pot"
        entries = self._runJobWithFiles(
            TranslationsBranchImportMode.IMPORT_TEMPLATES,
            ((pot_name,), ('eo.po',), ('README',))
            )
        self.assertEqual(len(entries), 1)
        entry = entries[0]
        self.assertEqual(pot_name, entry.path)

    def test_upload_pot_subdir(self):
        # A POT can be uploaded from a subdirectory.
        pot_path = "subdir/foo.pot"
        entries = self._runJobWithFile(
            TranslationsBranchImportMode.IMPORT_TEMPLATES, pot_path)
        self.assertEqual(len(entries), 1)
        entry = entries[0]
        self.assertEqual(pot_path, entry.path)

    def test_upload_xpi_template(self):
        # XPI templates are indentified by a special name. They are imported
        # like POT files.
        pot_name = "en-US.xpi"
        entries = self._runJobWithFiles(
            TranslationsBranchImportMode.IMPORT_TEMPLATES,
            ((pot_name,), ('eo.xpi',), ('README',))
            )
        self.assertEqual(len(entries), 1)
        entry = entries[0]
        self.assertEqual(pot_name, entry.path)

    def test_upload_empty_pot(self):
        # An empty POT cannot be uploaded, if if the product series is
        # configured for template import.
        entries = self._runJobWithFile(
            TranslationsBranchImportMode.IMPORT_TEMPLATES, 'empty.pot', '')
        self.assertEqual(entries, [])

    def test_upload_pot_uploader(self):
        # The uploader of a POT is the series owner.
        entries = self._runJobWithFile(
            TranslationsBranchImportMode.IMPORT_TEMPLATES, 'foo.pot')
        entry = entries[0]
        self.assertEqual(self.series.owner, entry.importer)

    def test_upload_pot_content(self):
        # The content of the uploaded file is stored in the librarian.
        # The uploader of a POT is the series owner.
        POT_CONTENT = "pot content\n"
        entries = self._runJobWithFile(
            TranslationsBranchImportMode.IMPORT_TEMPLATES,
            'foo.pot', POT_CONTENT)
        # Commit so that the file is stored in the librarian.
        transaction.commit()
        self.assertEqual(POT_CONTENT, get_newest_librarian_file().read())

    def test_upload_changed_files(self):
        # Only changed files are queued for import.
        pot_name = "foo.pot"
        revision_id = self._makeBranchWithTreeAndFiles(
            ((pot_name,), ('eo.po',), ('README',)))
        self._commitFilesToTree(((pot_name,),))
        entries = self._runJob(
            TranslationsBranchImportMode.IMPORT_TEMPLATES, revision_id)
        self.assertEqual(len(entries), 1)
        entry = entries[0]
        self.assertEqual(pot_name, entry.path)

    def test_upload_to_no_import_series(self):
        # Nothing can be uploaded to a product series that is
        # not configured to do so.
        entries = self._runJobWithFiles(
            TranslationsBranchImportMode.NO_IMPORT,
            (('foo.pot',), ('eo.po',), ('README',))
            )
        self.assertEqual([], entries)

    def test_upload_translations(self):
        # A PO file can be uploaded if the series is configured for it.
        po_path = "eo.po"
        entries = self._runJobWithFile(
            TranslationsBranchImportMode.IMPORT_TRANSLATIONS, po_path)
        self.assertEqual(1, len(entries))
        entry = entries[0]
        self.assertEqual(po_path, entry.path)

    def test_upload_template_and_translations(self):
        # The same configuration will upload template and translation files
        # in one go. Other files are still ignored.
        entries = self._runJobWithFiles(
            TranslationsBranchImportMode.IMPORT_TRANSLATIONS,
            (('foo.pot',), ('eo.po',), ('fr.po',), ('README',)))
        self.assertEqual(3, len(entries))

    def test_upload_extra_translations_no_import(self):
        # Even if the series is configured not to upload any files, the
        # job can be told to upload template and translation files.
        entries = self._runJobWithFiles(
            TranslationsBranchImportMode.NO_IMPORT,
            (('foo.pot',), ('eo.po',), ('fr.po',), ('README',)), True)
        self.assertEqual(3, len(entries))

    def test_upload_extra_translations_import_templates(self):
        # Even if the series is configured to only upload template files, the
        # job can be told to upload translation files, too.
        entries = self._runJobWithFiles(
            TranslationsBranchImportMode.IMPORT_TEMPLATES,
            (('foo.pot',), ('eo.po',), ('fr.po',), ('README',)), True)
        self.assertEqual(3, len(entries))

    def test_upload_approved(self):
        # A single new entry should be created approved.
        entries = self._runJobWithFile(
            TranslationsBranchImportMode.IMPORT_TEMPLATES, 'foo.pot')
        self.assertEqual(len(entries), 1)
        entry = entries[0]
        self.assertEqual(RosettaImportStatus.APPROVED, entry.status)

    def test_upload_simplest_case_approved(self):
        # A single new entry should be created approved and linked to the
        # only POTemplate object in the database, if there is only one such
        # object for this product series.
        self._makeBranchWithTreeAndFile('foo.pot')
        self._makeProductSeries(TranslationsBranchImportMode.IMPORT_TEMPLATES)
        potemplate = self.factory.makePOTemplate(self.series)
        entries = self._runJob(None, NULL_REVISION)
        self.assertEqual(len(entries), 1)
        entry = entries[0]
        self.assertEqual(potemplate, entry.potemplate)
        self.assertEqual(RosettaImportStatus.APPROVED, entry.status)

    def test_upload_multiple_approved(self):
        # A single new entry should be created approved and linked to the
        # only POTemplate object in the database, if there is only one such
        # object for this product series.
        self._makeBranchWithTreeAndFiles(
            [('foo.pot', None),('bar.pot', None)])
        self._makeProductSeries(TranslationsBranchImportMode.IMPORT_TEMPLATES)
        self.factory.makePOTemplate(self.series, path='foo.pot')
        self.factory.makePOTemplate(self.series, path='bar.pot')
        entries = self._runJob(None, NULL_REVISION)
        self.assertEqual(len(entries), 2)
        self.assertEqual(RosettaImportStatus.APPROVED, entries[0].status)
        self.assertEqual(RosettaImportStatus.APPROVED, entries[1].status)

    def test_iterReady_job_type(self):
        # iterReady only returns RosettaUploadJobs.
        self._makeBranchWithTreeAndFiles([])
        self._makeProductSeries(
            TranslationsBranchImportMode.IMPORT_TEMPLATES)
        # Add a job that is not a RosettaUploadJob.
        BranchDiffJob.create(self.branch, 0, 1)
        ready_jobs = list(RosettaUploadJob.iterReady())
        self.assertEqual([], ready_jobs)

    def test_iterReady_not_ready(self):
        # iterReady only returns RosettaUploadJobs in ready state.
        self._makeBranchWithTreeAndFiles([])
        self._makeProductSeries(
            TranslationsBranchImportMode.IMPORT_TEMPLATES)
        # Add a job and complete it -> not in ready state.
        job = RosettaUploadJob.create(self.branch, NULL_REVISION)
        job.job.start()
        job.job.complete()
        ready_jobs = list(RosettaUploadJob.iterReady())
        self.assertEqual([], ready_jobs)

    def test_iterReady_revision_ids_differ(self):
        # iterReady does not return jobs for branches where last_scanned_id
        # and last_mirror_id are different.
        self._makeBranchWithTreeAndFiles([])
        self.branch.last_scanned_id = NULL_REVISION # Was not scanned yet.
        self._makeProductSeries(
            TranslationsBranchImportMode.IMPORT_TEMPLATES)
        # Put the job in ready state.
        job = RosettaUploadJob.create(self.branch, NULL_REVISION)
        job.job.sync()
        job.context.sync()
        ready_jobs = list(RosettaUploadJob.iterReady())
        self.assertEqual([], ready_jobs)

    def test_iterReady(self):
        # iterReady only returns RosettaUploadJob in ready state.
        self._makeBranchWithTreeAndFiles([])
        self._makeProductSeries(
            TranslationsBranchImportMode.IMPORT_TEMPLATES)
        # Put the job in ready state.
        job = RosettaUploadJob.create(self.branch, NULL_REVISION)
        job.job.sync()
        job.context.sync()
        ready_jobs = list(RosettaUploadJob.iterReady())
        self.assertEqual([job], ready_jobs)

    def test_findUnfinishedJobs(self):
        # findUnfinishedJobs returns jobs that haven't finished yet.
        self._makeBranchWithTreeAndFiles([])
        self._makeProductSeries(
            TranslationsBranchImportMode.IMPORT_TEMPLATES)
        job = RosettaUploadJob.create(self.branch, NULL_REVISION)
        job.job.sync()
        job.context.sync()
        unfinished_jobs = list(RosettaUploadJob.findUnfinishedJobs(
            self.branch))
        self.assertEqual([job.context], unfinished_jobs)

    def test_findUnfinishedJobs_does_not_find_finished_jobs(self):
        # findUnfinishedJobs ignores completed jobs.
        self._makeBranchWithTreeAndFiles([])
        self._makeProductSeries(
            TranslationsBranchImportMode.IMPORT_TEMPLATES)
        job = RosettaUploadJob.create(self.branch, NULL_REVISION)
        job.job.sync()
        job.job.start()
        job.job.complete()
        unfinished_jobs = list(RosettaUploadJob.findUnfinishedJobs(
            self.branch))
        self.assertEqual([], unfinished_jobs)

    def test_findUnfinishedJobs_does_not_find_failed_jobs(self):
        # findUnfinishedJobs ignores failed jobs.
        self._makeBranchWithTreeAndFiles([])
        self._makeProductSeries(
            TranslationsBranchImportMode.IMPORT_TEMPLATES)
        job = RosettaUploadJob.create(self.branch, NULL_REVISION)
        job.job.sync()
        job.job.start()
        job.job.complete()
        job.job._status = JobStatus.FAILED
        unfinished_jobs = list(RosettaUploadJob.findUnfinishedJobs(
            self.branch))
        self.assertEqual([], unfinished_jobs)


class TestReclaimBranchSpaceJob(TestCaseWithFactory):

    layer = LaunchpadZopelessLayer

    def cleanHostedAndMirroredAreas(self):
        """Ensure that hosted and mirrored branch areas are present and empty.
        """
        hosted = config.codehosting.hosted_branches_root
        shutil.rmtree(hosted, ignore_errors=True)
        os.mkdir(hosted)
        self.addCleanup(shutil.rmtree, hosted)
        mirrored = config.codehosting.mirrored_branches_root
        shutil.rmtree(mirrored, ignore_errors=True)
        os.mkdir(mirrored)
        self.addCleanup(shutil.rmtree, mirrored)

    def setUp(self):
        TestCaseWithFactory.setUp(self)
        self.cleanHostedAndMirroredAreas()

    def test_providesInterface(self):
        # ReclaimBranchSpaceJob implements IReclaimBranchSpaceJob.
        job = getUtility(IReclaimBranchSpaceJobSource).create(
            self.factory.getUniqueInteger())
        self.assertCorrectlyProvides(job, IReclaimBranchSpaceJob)

    def test_stores_id(self):
        # An instance of ReclaimBranchSpaceJob stores the ID of the branch
        # that has been deleted.
        branch_id = self.factory.getUniqueInteger()
        job = getUtility(IReclaimBranchSpaceJobSource).create(branch_id)
        self.assertEqual(branch_id, job.branch_id)

    def runReadyJobs(self):
        """Run all ready `ReclaimBranchSpaceJob`s with the appropriate dbuser.
        """
        # switchDbUser aborts the current transaction, so we need to commit to
        # make sure newly added jobs are still there after we call it.
        self.layer.txn.commit()
        self.layer.switchDbUser(config.reclaimbranchspace.dbuser)
        for job in ReclaimBranchSpaceJob.iterReady():
            job.run()

    def test_run_branch_in_neither_area(self):
        # Running a job to reclaim space for a branch that was never pushed to
        # does nothing quietly.
        branch_id = self.factory.getUniqueInteger()
        getUtility(IReclaimBranchSpaceJobSource).create(branch_id)
        # Just "assertNotRaises"
        self.runReadyJobs()

    def test_run_branch_in_hosted_area(self):
        # Running a job to reclaim space for a branch that was pushed to
        # but never mirrored removes the branch from the hosted area.
        branch_id = self.factory.getUniqueInteger()
        getUtility(IReclaimBranchSpaceJobSource).create(branch_id)
        hosted_branch_path = os.path.join(
            config.codehosting.hosted_branches_root,
            branch_id_to_path(branch_id), '.bzr')
        os.makedirs(hosted_branch_path)
        self.runReadyJobs()
        self.assertFalse(os.path.exists(hosted_branch_path))

    def test_run_branch_in_mirrored_area(self):
        # Running a job to reclaim space for a branch that only exists in the
        # mirrored area (e.g. a MIRRORED branch) removes the branch from the
        # mirrored area.
        branch_id = self.factory.getUniqueInteger()
        getUtility(IReclaimBranchSpaceJobSource).create(branch_id)
        mirrored_branch_path = os.path.join(
            config.codehosting.mirrored_branches_root,
            branch_id_to_path(branch_id), '.bzr')
        os.makedirs(mirrored_branch_path)
        self.runReadyJobs()
        self.assertFalse(os.path.exists(mirrored_branch_path))

    def test_run_branch_in_both_areas(self):
        # Running a job to reclaim space for a branch is present in both the
        # mirrored and hosted area removes the branch from both areas.
        branch_id = self.factory.getUniqueInteger()
        getUtility(IReclaimBranchSpaceJobSource).create(branch_id)
        hosted_branch_path = os.path.join(
            config.codehosting.hosted_branches_root,
            branch_id_to_path(branch_id), '.bzr')
        mirrored_branch_path = os.path.join(
            config.codehosting.mirrored_branches_root,
            branch_id_to_path(branch_id), '.bzr')
        os.makedirs(hosted_branch_path)
        os.makedirs(mirrored_branch_path)
        self.runReadyJobs()
        self.assertFalse(
            os.path.exists(hosted_branch_path)
            or os.path.exists(mirrored_branch_path))


class TestReclaimBranchSpaceJob(TestCaseWithFactory):

    layer = LaunchpadZopelessLayer

    def cleanHostedAndMirroredAreas(self):
        """Ensure that hosted and mirrored branch areas are present and empty.
        """
        hosted = config.codehosting.hosted_branches_root
        shutil.rmtree(hosted, ignore_errors=True)
        os.mkdir(hosted)
        self.addCleanup(shutil.rmtree, hosted)
        mirrored = config.codehosting.mirrored_branches_root
        shutil.rmtree(mirrored, ignore_errors=True)
        os.mkdir(mirrored)
        self.addCleanup(shutil.rmtree, mirrored)

    def setUp(self):
        TestCaseWithFactory.setUp(self)
        self.cleanHostedAndMirroredAreas()

    def test_providesInterface(self):
        # ReclaimBranchSpaceJob implements IReclaimBranchSpaceJob.
        job = getUtility(IReclaimBranchSpaceJobSource).create(
            self.factory.getUniqueInteger())
        self.assertCorrectlyProvides(job, IReclaimBranchSpaceJob)

    def test_stores_id(self):
        # An instance of ReclaimBranchSpaceJob stores the ID of the branch
        # that has been deleted.
        branch_id = self.factory.getUniqueInteger()
        job = getUtility(IReclaimBranchSpaceJobSource).create(branch_id)
        self.assertEqual(branch_id, job.branch_id)

    def runReadyJobs(self):
        """Run all ready `ReclaimBranchSpaceJob`s with the appropriate dbuser.
        """
        # switchDbUser aborts the current transaction, so we need to commit to
        # make sure newly added jobs are still there after we call it.
        self.layer.txn.commit()
        self.layer.switchDbUser(config.reclaimbranchspace.dbuser)
        for job in ReclaimBranchSpaceJob.iterReady():
            job.run()

    def test_run_branch_in_neither_area(self):
        # Running a job to reclaim space for a branch that was never pushed to
        # does nothing quietly.
        branch_id = self.factory.getUniqueInteger()
        getUtility(IReclaimBranchSpaceJobSource).create(branch_id)
        # Just "assertNotRaises"
        self.runReadyJobs()

    def test_run_branch_in_hosted_area(self):
        # Running a job to reclaim space for a branch that was pushed to
        # but never mirrored removes the branch from the hosted area.
        branch_id = self.factory.getUniqueInteger()
        getUtility(IReclaimBranchSpaceJobSource).create(branch_id)
        hosted_branch_path = os.path.join(
            config.codehosting.hosted_branches_root,
            branch_id_to_path(branch_id), '.bzr')
        os.makedirs(hosted_branch_path)
        self.runReadyJobs()
        self.assertFalse(os.path.exists(hosted_branch_path))

    def test_run_branch_in_mirrored_area(self):
        # Running a job to reclaim space for a branch that only exists in the
        # mirrored area (e.g. a MIRRORED branch) removes the branch from the
        # mirrored area.
        branch_id = self.factory.getUniqueInteger()
        getUtility(IReclaimBranchSpaceJobSource).create(branch_id)
        mirrored_branch_path = os.path.join(
            config.codehosting.mirrored_branches_root,
            branch_id_to_path(branch_id), '.bzr')
        os.makedirs(mirrored_branch_path)
        self.runReadyJobs()
        self.assertFalse(os.path.exists(mirrored_branch_path))

    def test_run_branch_in_both_areas(self):
        # Running a job to reclaim space for a branch is present in both the
        # mirrored and hosted area removes the branch from both areas.
        branch_id = self.factory.getUniqueInteger()
        getUtility(IReclaimBranchSpaceJobSource).create(branch_id)
        hosted_branch_path = os.path.join(
            config.codehosting.hosted_branches_root,
            branch_id_to_path(branch_id), '.bzr')
        mirrored_branch_path = os.path.join(
            config.codehosting.mirrored_branches_root,
            branch_id_to_path(branch_id), '.bzr')
        os.makedirs(hosted_branch_path)
        os.makedirs(mirrored_branch_path)
        self.runReadyJobs()
        self.assertFalse(
            os.path.exists(hosted_branch_path)
            or os.path.exists(mirrored_branch_path))


def test_suite():
    return TestLoader().loadTestsFromName(__name__)<|MERGE_RESOLUTION|>--- conflicted
+++ resolved
@@ -31,10 +31,7 @@
 from canonical.launchpad.testing.librarianhelpers import (
     get_newest_librarian_file)
 from lp.testing.mail_helpers import pop_notifications
-<<<<<<< HEAD
-=======
 from lp.services.job.interfaces.job import JobStatus
->>>>>>> 6027ca1e
 from lp.code.bzr import (
     BranchFormat, BRANCH_FORMAT_UPGRADE_PATH, RepositoryFormat,
     REPOSITORY_FORMAT_UPGRADE_PATH)
@@ -1027,100 +1024,5 @@
             or os.path.exists(mirrored_branch_path))
 
 
-class TestReclaimBranchSpaceJob(TestCaseWithFactory):
-
-    layer = LaunchpadZopelessLayer
-
-    def cleanHostedAndMirroredAreas(self):
-        """Ensure that hosted and mirrored branch areas are present and empty.
-        """
-        hosted = config.codehosting.hosted_branches_root
-        shutil.rmtree(hosted, ignore_errors=True)
-        os.mkdir(hosted)
-        self.addCleanup(shutil.rmtree, hosted)
-        mirrored = config.codehosting.mirrored_branches_root
-        shutil.rmtree(mirrored, ignore_errors=True)
-        os.mkdir(mirrored)
-        self.addCleanup(shutil.rmtree, mirrored)
-
-    def setUp(self):
-        TestCaseWithFactory.setUp(self)
-        self.cleanHostedAndMirroredAreas()
-
-    def test_providesInterface(self):
-        # ReclaimBranchSpaceJob implements IReclaimBranchSpaceJob.
-        job = getUtility(IReclaimBranchSpaceJobSource).create(
-            self.factory.getUniqueInteger())
-        self.assertCorrectlyProvides(job, IReclaimBranchSpaceJob)
-
-    def test_stores_id(self):
-        # An instance of ReclaimBranchSpaceJob stores the ID of the branch
-        # that has been deleted.
-        branch_id = self.factory.getUniqueInteger()
-        job = getUtility(IReclaimBranchSpaceJobSource).create(branch_id)
-        self.assertEqual(branch_id, job.branch_id)
-
-    def runReadyJobs(self):
-        """Run all ready `ReclaimBranchSpaceJob`s with the appropriate dbuser.
-        """
-        # switchDbUser aborts the current transaction, so we need to commit to
-        # make sure newly added jobs are still there after we call it.
-        self.layer.txn.commit()
-        self.layer.switchDbUser(config.reclaimbranchspace.dbuser)
-        for job in ReclaimBranchSpaceJob.iterReady():
-            job.run()
-
-    def test_run_branch_in_neither_area(self):
-        # Running a job to reclaim space for a branch that was never pushed to
-        # does nothing quietly.
-        branch_id = self.factory.getUniqueInteger()
-        getUtility(IReclaimBranchSpaceJobSource).create(branch_id)
-        # Just "assertNotRaises"
-        self.runReadyJobs()
-
-    def test_run_branch_in_hosted_area(self):
-        # Running a job to reclaim space for a branch that was pushed to
-        # but never mirrored removes the branch from the hosted area.
-        branch_id = self.factory.getUniqueInteger()
-        getUtility(IReclaimBranchSpaceJobSource).create(branch_id)
-        hosted_branch_path = os.path.join(
-            config.codehosting.hosted_branches_root,
-            branch_id_to_path(branch_id), '.bzr')
-        os.makedirs(hosted_branch_path)
-        self.runReadyJobs()
-        self.assertFalse(os.path.exists(hosted_branch_path))
-
-    def test_run_branch_in_mirrored_area(self):
-        # Running a job to reclaim space for a branch that only exists in the
-        # mirrored area (e.g. a MIRRORED branch) removes the branch from the
-        # mirrored area.
-        branch_id = self.factory.getUniqueInteger()
-        getUtility(IReclaimBranchSpaceJobSource).create(branch_id)
-        mirrored_branch_path = os.path.join(
-            config.codehosting.mirrored_branches_root,
-            branch_id_to_path(branch_id), '.bzr')
-        os.makedirs(mirrored_branch_path)
-        self.runReadyJobs()
-        self.assertFalse(os.path.exists(mirrored_branch_path))
-
-    def test_run_branch_in_both_areas(self):
-        # Running a job to reclaim space for a branch is present in both the
-        # mirrored and hosted area removes the branch from both areas.
-        branch_id = self.factory.getUniqueInteger()
-        getUtility(IReclaimBranchSpaceJobSource).create(branch_id)
-        hosted_branch_path = os.path.join(
-            config.codehosting.hosted_branches_root,
-            branch_id_to_path(branch_id), '.bzr')
-        mirrored_branch_path = os.path.join(
-            config.codehosting.mirrored_branches_root,
-            branch_id_to_path(branch_id), '.bzr')
-        os.makedirs(hosted_branch_path)
-        os.makedirs(mirrored_branch_path)
-        self.runReadyJobs()
-        self.assertFalse(
-            os.path.exists(hosted_branch_path)
-            or os.path.exists(mirrored_branch_path))
-
-
 def test_suite():
     return TestLoader().loadTestsFromName(__name__)