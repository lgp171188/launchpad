# Copyright 2015 Canonical Ltd.  This software is licensed under the
# GNU Affero General Public License version 3 (see the file LICENSE).

"""Tests for Git repository collections."""

__metaclass__ = type

from testtools.matchers import Equals
from zope.component import getUtility
from zope.security.proxy import removeSecurityProxy

from lp.app.enums import InformationType
from lp.app.interfaces.launchpad import ILaunchpadCelebrities
from lp.app.interfaces.services import IService
from lp.code.interfaces.codehosting import LAUNCHPAD_SERVICES
from lp.code.interfaces.gitcollection import (
    IAllGitRepositories,
    IGitCollection,
    )
from lp.code.interfaces.gitrepository import (
    GIT_FEATURE_FLAG,
    IGitRepositorySet,
    )
from lp.code.model.gitcollection import GenericGitCollection
from lp.code.model.gitrepository import GitRepository
from lp.registry.enums import PersonVisibility
from lp.registry.interfaces.person import TeamMembershipPolicy
from lp.registry.model.persondistributionsourcepackage import (
    PersonDistributionSourcePackage,
    )
from lp.registry.model.personproduct import PersonProduct
from lp.services.database.interfaces import IStore
<<<<<<< HEAD
from lp.services.features.testing import FeatureFixture
=======
from lp.services.webapp.publisher import canonical_url
>>>>>>> 2d6b5436
from lp.testing import (
    person_logged_in,
    StormStatementRecorder,
    TestCaseWithFactory,
    )
from lp.testing.layers import DatabaseFunctionalLayer
from lp.testing.matchers import HasQueryCount


class TestGitCollectionAdaptation(TestCaseWithFactory):
    """Check that certain objects can be adapted to a Git repository
    collection."""

    layer = DatabaseFunctionalLayer

    def assertCollection(self, target):
        self.assertIsNotNone(IGitCollection(target, None))

    def test_project(self):
        # A project can be adapted to a Git repository collection.
        self.assertCollection(self.factory.makeProduct())

    def test_project_group(self):
        # A project group can be adapted to a Git repository collection.
        self.assertCollection(self.factory.makeProject())

    def test_distribution(self):
        # A distribution can be adapted to a Git repository collection.
        self.assertCollection(self.factory.makeDistribution())

    def test_distribution_source_package(self):
        # A distribution source package can be adapted to a Git repository
        # collection.
        self.assertCollection(self.factory.makeDistributionSourcePackage())

    def test_person(self):
        # A person can be adapted to a Git repository collection.
        self.assertCollection(self.factory.makePerson())

    def test_person_product(self):
        # A PersonProduct can be adapted to a Git repository collection.
        project = self.factory.makeProduct()
        self.assertCollection(PersonProduct(project.owner, project))

    def test_person_distribution_source_package(self):
        # A PersonDistributionSourcePackage can be adapted to a Git
        # repository collection.
        dsp = self.factory.makeDistributionSourcePackage()
        self.assertCollection(
            PersonDistributionSourcePackage(dsp.distribution.owner, dsp))


class TestGenericGitCollection(TestCaseWithFactory):

    layer = DatabaseFunctionalLayer

    def setUp(self):
        super(TestGenericGitCollection, self).setUp()
        self.useFixture(FeatureFixture({GIT_FEATURE_FLAG: u"on"}))
        self.store = IStore(GitRepository)

    def test_provides_gitcollection(self):
        # `GenericGitCollection` provides the `IGitCollection`
        # interface.
        self.assertProvides(GenericGitCollection(self.store), IGitCollection)

    def test_getRepositories_no_filter_no_repositories(self):
        # If no filter is specified, then the collection is of all
        # repositories in Launchpad.  By default, there are no repositories.
        collection = GenericGitCollection(self.store)
        self.assertEqual([], list(collection.getRepositories()))

    def test_getRepositories_no_filter(self):
        # If no filter is specified, then the collection is of all
        # repositories in Launchpad.
        collection = GenericGitCollection(self.store)
        repository = self.factory.makeGitRepository()
        self.assertEqual([repository], list(collection.getRepositories()))

    def test_getRepositories_project_filter(self):
        # If the specified filter is for the repositories of a particular
        # project, then the collection contains only repositories of that
        # project.
        repository = self.factory.makeGitRepository()
        self.factory.makeGitRepository()
        collection = GenericGitCollection(
            self.store, [GitRepository.project == repository.target])
        self.assertEqual([repository], list(collection.getRepositories()))

    def test_getRepositories_caches_viewers(self):
        # getRepositories() caches the user as a known viewer so that
        # repository.visibleByUser() does not have to hit the database.
        collection = GenericGitCollection(self.store)
        owner = self.factory.makePerson()
        project = self.factory.makeProduct()
        repository = self.factory.makeGitRepository(
            owner=owner, target=project,
            information_type=InformationType.USERDATA)
        someone = self.factory.makePerson()
        with person_logged_in(owner):
            getUtility(IService, 'sharing').ensureAccessGrants(
                [someone], owner, gitrepositories=[repository],
                ignore_permissions=True)
        [repository] = list(collection.visibleByUser(
            someone).getRepositories())
        with StormStatementRecorder() as recorder:
            self.assertTrue(repository.visibleByUser(someone))
            self.assertThat(recorder, HasQueryCount(Equals(0)))

    def test_getRepositoryIds(self):
        repository = self.factory.makeGitRepository()
        self.factory.makeGitRepository()
        collection = GenericGitCollection(
            self.store, [GitRepository.project == repository.target])
        self.assertEqual([repository.id], list(collection.getRepositoryIds()))

    def test_count(self):
        # The 'count' property of a collection is the number of elements in
        # the collection.
        collection = GenericGitCollection(self.store)
        self.assertEqual(0, collection.count())
        for i in range(3):
            self.factory.makeGitRepository()
        self.assertEqual(3, collection.count())

    def test_count_respects_filter(self):
        # If a collection is a subset of all possible repositories, then the
        # count will be the size of that subset.  That is, 'count' respects
        # any filters that are applied.
        repository = self.factory.makeGitRepository()
        self.factory.makeGitRepository()
        collection = GenericGitCollection(
            self.store, [GitRepository.project == repository.target])
        self.assertEqual(1, collection.count())


class TestGitCollectionFilters(TestCaseWithFactory):

    layer = DatabaseFunctionalLayer

    def setUp(self):
        TestCaseWithFactory.setUp(self)
        self.useFixture(FeatureFixture({GIT_FEATURE_FLAG: u"on"}))
        self.all_repositories = getUtility(IAllGitRepositories)

    def test_order_by_repository_name(self):
        # The result of getRepositories() can be ordered by
        # `GitRepository.name`, no matter what filters are applied.
        aardvark = self.factory.makeProduct(name='aardvark')
        badger = self.factory.makeProduct(name='badger')
        repository_a = self.factory.makeGitRepository(target=aardvark)
        repository_b = self.factory.makeGitRepository(target=badger)
        person = self.factory.makePerson()
        repository_c = self.factory.makeGitRepository(
            owner=person, target=person)
        self.assertEqual(
            sorted([repository_a, repository_b, repository_c]),
            sorted(self.all_repositories.getRepositories()
                 .order_by(GitRepository.name)))

    def test_count_respects_visibleByUser_filter(self):
        # IGitCollection.count() returns the number of repositories that
        # getRepositories() yields, even when the visibleByUser filter is
        # applied.
        repository = self.factory.makeGitRepository()
        self.factory.makeGitRepository(
            information_type=InformationType.USERDATA)
        collection = self.all_repositories.visibleByUser(repository.owner)
        self.assertEqual(1, collection.getRepositories().count())
        self.assertEqual(1, len(list(collection.getRepositories())))
        self.assertEqual(1, collection.count())

    def test_ownedBy(self):
        # 'ownedBy' returns a new collection restricted to repositories
        # owned by the given person.
        repository = self.factory.makeGitRepository()
        self.factory.makeGitRepository()
        collection = self.all_repositories.ownedBy(repository.owner)
        self.assertEqual([repository], list(collection.getRepositories()))

    def test_ownedByTeamMember(self):
        # 'ownedBy' returns a new collection restricted to repositories
        # owned by any team of which the given person is a member.
        person = self.factory.makePerson()
        team = self.factory.makeTeam(members=[person])
        repository = self.factory.makeGitRepository(owner=team)
        self.factory.makeGitRepository()
        collection = self.all_repositories.ownedByTeamMember(person)
        self.assertEqual([repository], list(collection.getRepositories()))

    def test_in_project(self):
        # 'inProject' returns a new collection restricted to repositories in
        # the given project.
        #
        # NOTE: JonathanLange 2009-02-11: Maybe this should be a more
        # generic method called 'onTarget' that takes a person, package or
        # project.
        repository = self.factory.makeGitRepository()
        self.factory.makeGitRepository()
        collection = self.all_repositories.inProject(repository.target)
        self.assertEqual([repository], list(collection.getRepositories()))

    def test_inProjectGroup(self):
        # 'inProjectGroup' returns a new collection restricted to
        # repositories in the given project group.
        repository = self.factory.makeGitRepository()
        self.factory.makeGitRepository()
        projectgroup = self.factory.makeProject()
        removeSecurityProxy(repository.target).projectgroup = projectgroup
        collection = self.all_repositories.inProjectGroup(projectgroup)
        self.assertEqual([repository], list(collection.getRepositories()))

    def test_isExclusive(self):
        # 'isExclusive' is restricted to repositories owned by exclusive
        # teams and users.
        user = self.factory.makePerson()
        team = self.factory.makeTeam(
            membership_policy=TeamMembershipPolicy.RESTRICTED)
        other_team = self.factory.makeTeam(
            membership_policy=TeamMembershipPolicy.OPEN)
        team_repository = self.factory.makeGitRepository(owner=team)
        user_repository = self.factory.makeGitRepository(owner=user)
        self.factory.makeGitRepository(owner=other_team)
        collection = self.all_repositories.isExclusive()
        self.assertContentEqual(
            [team_repository, user_repository],
            list(collection.getRepositories()))

    def test_inProject_and_isExclusive(self):
        # 'inProject' and 'isExclusive' can combine to form a collection
        # that is restricted to repositories of a particular project owned
        # by exclusive teams and users.
        team = self.factory.makeTeam(
            membership_policy=TeamMembershipPolicy.RESTRICTED)
        other_team = self.factory.makeTeam(
            membership_policy=TeamMembershipPolicy.OPEN)
        project = self.factory.makeProduct()
        repository = self.factory.makeGitRepository(target=project, owner=team)
        self.factory.makeGitRepository(owner=team)
        self.factory.makeGitRepository(target=project, owner=other_team)
        collection = self.all_repositories.inProject(project).isExclusive()
        self.assertEqual([repository], list(collection.getRepositories()))
        collection = self.all_repositories.isExclusive().inProject(project)
        self.assertEqual([repository], list(collection.getRepositories()))

    def test_ownedBy_and_inProject(self):
        # 'ownedBy' and 'inProject' can combine to form a collection that is
        # restricted to repositories of a particular project owned by a
        # particular person.
        person = self.factory.makePerson()
        project = self.factory.makeProduct()
        repository = self.factory.makeGitRepository(
            target=project, owner=person)
        self.factory.makeGitRepository(owner=person)
        self.factory.makeGitRepository(target=project)
        collection = self.all_repositories.inProject(project).ownedBy(person)
        self.assertEqual([repository], list(collection.getRepositories()))
        collection = self.all_repositories.ownedBy(person).inProject(project)
        self.assertEqual([repository], list(collection.getRepositories()))

    def test_ownedBy_and_isPrivate(self):
        # 'ownedBy' and 'isPrivate' can combine to form a collection that is
        # restricted to private repositories owned by a particular person.
        person = self.factory.makePerson()
        project = self.factory.makeProduct()
        repository = self.factory.makeGitRepository(
            target=project, owner=person,
            information_type=InformationType.USERDATA)
        self.factory.makeGitRepository(owner=person)
        self.factory.makeGitRepository(target=project)
        collection = self.all_repositories.isPrivate().ownedBy(person)
        self.assertEqual([repository], list(collection.getRepositories()))
        collection = self.all_repositories.ownedBy(person).isPrivate()
        self.assertEqual([repository], list(collection.getRepositories()))

    def test_ownedByTeamMember_and_inProject(self):
        # 'ownedBy' and 'inProject' can combine to form a collection that is
        # restricted to repositories of a particular project owned by a
        # particular person or team of which the person is a member.
        person = self.factory.makePerson()
        team = self.factory.makeTeam(members=[person])
        project = self.factory.makeProduct()
        repository = self.factory.makeGitRepository(
            target=project, owner=person)
        repository2 = self.factory.makeGitRepository(
            target=project, owner=team)
        self.factory.makeGitRepository(owner=person)
        self.factory.makeGitRepository(target=project)
        project_repositories = self.all_repositories.inProject(project)
        collection = project_repositories.ownedByTeamMember(person)
        self.assertContentEqual(
            [repository, repository2], collection.getRepositories())
        person_repositories = self.all_repositories.ownedByTeamMember(person)
        collection = person_repositories.inProject(project)
        self.assertContentEqual(
            [repository, repository2], collection.getRepositories())

    def test_in_distribution(self):
        # 'inDistribution' returns a new collection that only has
        # repositories that are package repositories associated with the
        # distribution specified.
        distro = self.factory.makeDistribution()
        # Make two repositories in the same distribution, but different
        # source packages.
        dsp = self.factory.makeDistributionSourcePackage(distribution=distro)
        repository = self.factory.makeGitRepository(target=dsp)
        dsp2 = self.factory.makeDistributionSourcePackage(distribution=distro)
        repository2 = self.factory.makeGitRepository(target=dsp2)
        # Another repository in a different distribution.
        self.factory.makeGitRepository(
            target=self.factory.makeDistributionSourcePackage())
        # And a project repository.
        self.factory.makeGitRepository()
        collection = self.all_repositories.inDistribution(distro)
        self.assertEqual(
            sorted([repository, repository2]),
            sorted(collection.getRepositories()))

    def test_in_distribution_source_package(self):
        # 'inDistributionSourcePackage' returns a new collection that only
        # has repositories for the source package in the distribution.
        distro = self.factory.makeDistribution()
        dsp = self.factory.makeDistributionSourcePackage(distribution=distro)
        dsp_other_distro = self.factory.makeDistributionSourcePackage()
        repository = self.factory.makeGitRepository(target=dsp)
        repository2 = self.factory.makeGitRepository(target=dsp)
        self.factory.makeGitRepository(target=dsp_other_distro)
        self.factory.makeGitRepository()
        collection = self.all_repositories.inDistributionSourcePackage(dsp)
        self.assertEqual(
            sorted([repository, repository2]),
            sorted(collection.getRepositories()))

    def test_withIds(self):
        # 'withIds' returns a new collection that only has repositories with
        # the given ids.
        repository1 = self.factory.makeGitRepository()
        repository2 = self.factory.makeGitRepository()
        self.factory.makeGitRepository()
        ids = [repository1.id, repository2.id]
        collection = self.all_repositories.withIds(*ids)
        self.assertEqual(
            sorted([repository1, repository2]),
            sorted(collection.getRepositories()))

    def test_registeredBy(self):
        # 'registeredBy' returns a new collection that only has repositories
        # that were registered by the given user.
        registrant = self.factory.makePerson()
        repository = self.factory.makeGitRepository(
            owner=registrant, registrant=registrant)
        removeSecurityProxy(repository).owner = self.factory.makePerson()
        self.factory.makeGitRepository()
        collection = self.all_repositories.registeredBy(registrant)
        self.assertEqual([repository], list(collection.getRepositories()))


class TestGenericGitCollectionVisibleFilter(TestCaseWithFactory):

    layer = DatabaseFunctionalLayer

    def setUp(self):
        TestCaseWithFactory.setUp(self)
        self.useFixture(FeatureFixture({GIT_FEATURE_FLAG: u"on"}))
        self.public_repository = self.factory.makeGitRepository(name=u'public')
        self.private_repository = self.factory.makeGitRepository(
            name=u'private', information_type=InformationType.USERDATA)
        self.all_repositories = getUtility(IAllGitRepositories)

    def test_all_repositories(self):
        # Without the visibleByUser filter, all repositories are in the
        # collection.
        self.assertEqual(
            sorted([self.public_repository, self.private_repository]),
            sorted(self.all_repositories.getRepositories()))

    def test_anonymous_sees_only_public(self):
        # Anonymous users can see only public repositories.
        repositories = self.all_repositories.visibleByUser(None)
        self.assertEqual(
            [self.public_repository], list(repositories.getRepositories()))

    def test_visibility_then_project(self):
        # We can apply other filters after applying the visibleByUser filter.
        # Create another public repository.
        self.factory.makeGitRepository()
        repositories = self.all_repositories.visibleByUser(None).inProject(
            self.public_repository.target).getRepositories()
        self.assertEqual([self.public_repository], list(repositories))

    def test_random_person_sees_only_public(self):
        # Logged in users with no special permissions can see only public
        # repositories.
        person = self.factory.makePerson()
        repositories = self.all_repositories.visibleByUser(person)
        self.assertEqual(
            [self.public_repository], list(repositories.getRepositories()))

    def test_owner_sees_own_repositories(self):
        # Users can always see the repositories that they own, as well as
        # public repositories.
        owner = removeSecurityProxy(self.private_repository).owner
        repositories = self.all_repositories.visibleByUser(owner)
        self.assertEqual(
            sorted([self.public_repository, self.private_repository]),
            sorted(repositories.getRepositories()))

    def test_launchpad_services_sees_all(self):
        # The LAUNCHPAD_SERVICES special user sees *everything*.
        repositories = self.all_repositories.visibleByUser(LAUNCHPAD_SERVICES)
        self.assertEqual(
            sorted(self.all_repositories.getRepositories()),
            sorted(repositories.getRepositories()))

    def test_admins_see_all(self):
        # Launchpad administrators see *everything*.
        admin = self.factory.makePerson()
        admin_team = removeSecurityProxy(
            getUtility(ILaunchpadCelebrities).admin)
        admin_team.addMember(admin, admin_team.teamowner)
        repositories = self.all_repositories.visibleByUser(admin)
        self.assertEqual(
            sorted(self.all_repositories.getRepositories()),
            sorted(repositories.getRepositories()))

    def test_private_teams_see_own_private_personal_repositories(self):
        # Private teams are given an access grant to see their private
        # personal repositories.
        team_owner = self.factory.makePerson()
        team = self.factory.makeTeam(
            visibility=PersonVisibility.PRIVATE,
            membership_policy=TeamMembershipPolicy.MODERATED,
            owner=team_owner)
        with person_logged_in(team_owner):
            personal_repository = self.factory.makeGitRepository(
                owner=team, target=team,
                information_type=InformationType.USERDATA)
            # The team is automatically subscribed to the repository since
            # they are the owner.  We want to unsubscribe them so that they
            # lose access conferred via subscription and rely instead on the
            # APG.
            # XXX cjwatson 2015-02-05: Uncomment this once
            # GitRepositorySubscriptions exist.
            #personal_repository.unsubscribe(team, team_owner, True)
            # Make another personal repository the team can't see.
            other_person = self.factory.makePerson()
            self.factory.makeGitRepository(
                owner=other_person, target=other_person,
                information_type=InformationType.USERDATA)
            repositories = self.all_repositories.visibleByUser(team)
        self.assertEqual(
            sorted([self.public_repository, personal_repository]),
            sorted(repositories.getRepositories()))


class TestSearch(TestCaseWithFactory):
    """Tests for IGitCollection.search()."""

    layer = DatabaseFunctionalLayer

    def setUp(self):
        TestCaseWithFactory.setUp(self)
        self.useFixture(FeatureFixture({GIT_FEATURE_FLAG: u"on"}))
        self.collection = getUtility(IAllGitRepositories)

    def test_exact_match_unique_name(self):
        # If you search for a unique name of a repository that exists,
        # you'll get a single result with a repository with that repository
        # name.
        repository = self.factory.makeGitRepository()
        self.factory.makeGitRepository()
        search_results = self.collection.search(repository.unique_name)
        self.assertEqual([repository], list(search_results))

    def test_unique_name_match_not_in_collection(self):
        # If you search for a unique name of a repository that does not
        # exist, you'll get an empty result set.
        repository = self.factory.makeGitRepository()
        collection = self.collection.inProject(self.factory.makeProduct())
        search_results = collection.search(repository.unique_name)
        self.assertEqual([], list(search_results))

    def test_exact_match_launchpad_url(self):
        # If you search for the Launchpad URL of a repository, and there is
        # a repository with that URL, then you get a single result with that
        # repository.
        repository = self.factory.makeGitRepository()
        self.factory.makeGitRepository()
        search_results = self.collection.search(repository.getCodebrowseUrl())
        self.assertEqual([repository], list(search_results))

    def test_exact_match_with_lp_colon_url(self):
        repository = self.factory.makeGitRepository()
        lp_name = 'lp:' + repository.unique_name
        search_results = self.collection.search(lp_name)
        self.assertEqual([repository], list(search_results))

    def test_exact_match_full_url(self):
        repository = self.factory.makeGitRepository()
        url = canonical_url(repository)
        self.assertEqual([repository], list(self.collection.search(url)))

    def test_exact_match_bad_url(self):
        search_results = self.collection.search('http:hahafail')
        self.assertEqual([], list(search_results))

    def test_exact_match_git_identity(self):
        # If you search for the Git identity of a repository, then you get a
        # single result with that repository.
        repository = self.factory.makeGitRepository()
        self.factory.makeGitRepository()
        search_results = self.collection.search(repository.git_identity)
        self.assertEqual([repository], list(search_results))

    def test_exact_match_git_identity_development_focus(self):
        # If you search for the development focus and it is set, you get a
        # single result with the development focus repository.
        fooix = self.factory.makeProduct(name='fooix')
        repository = self.factory.makeGitRepository(
            owner=fooix.owner, target=fooix)
        with person_logged_in(fooix.owner):
            getUtility(IGitRepositorySet).setDefaultRepository(
                fooix, repository)
        self.factory.makeGitRepository()
        search_results = self.collection.search('lp:fooix')
        self.assertEqual([repository], list(search_results))

    def test_bad_match_git_identity_development_focus(self):
        # If you search for the development focus for a project where one
        # isn't set, you get an empty search result.
        fooix = self.factory.makeProduct(name='fooix')
        self.factory.makeGitRepository(target=fooix)
        self.factory.makeGitRepository()
        search_results = self.collection.search('lp:fooix')
        self.assertEqual([], list(search_results))

    def test_bad_match_git_identity_no_project(self):
        # If you search for the development focus for a project where one
        # isn't set, you get an empty search result.
        self.factory.makeGitRepository()
        search_results = self.collection.search('lp:fooix')
        self.assertEqual([], list(search_results))

    def test_exact_match_url_trailing_slash(self):
        # Sometimes, users are inconsiderately unaware of our arbitrary
        # database restrictions and will put trailing slashes on their
        # search queries.  Rather bravely, we refuse to explode in this
        # case.
        repository = self.factory.makeGitRepository()
        self.factory.makeGitRepository()
        search_results = self.collection.search(
            repository.getCodebrowseUrl() + '/')
        self.assertEqual([repository], list(search_results))

    def test_match_exact_repository_name(self):
        # search returns all repositories with the same name as the search
        # term.
        repository1 = self.factory.makeGitRepository(name=u'foo')
        repository2 = self.factory.makeGitRepository(name=u'foo')
        self.factory.makeGitRepository()
        search_results = self.collection.search('foo')
        self.assertEqual(
            sorted([repository1, repository2]), sorted(search_results))

    def disabled_test_match_against_unique_name(self):
        # XXX cjwatson 2015-02-06: Disabled until the URL format settles
        # down.
        repository = self.factory.makeGitRepository(name=u'fooa')
        search_term = repository.target.name + '/foo'
        search_results = self.collection.search(search_term)
        self.assertEqual([repository], list(search_results))

    def test_match_sub_repository_name(self):
        # search returns all repositories which have a name of which the
        # search term is a substring.
        repository1 = self.factory.makeGitRepository(name=u'afoo')
        repository2 = self.factory.makeGitRepository(name=u'foob')
        self.factory.makeGitRepository()
        search_results = self.collection.search('foo')
        self.assertEqual(
            sorted([repository1, repository2]), sorted(search_results))

    def test_match_ignores_case(self):
        repository = self.factory.makeGitRepository(name=u'foobar')
        search_results = self.collection.search('FOOBAR')
        self.assertEqual([repository], list(search_results))

    def test_dont_match_project_if_in_project(self):
        # If the container is restricted to the project, then we don't match
        # the project name.
        project = self.factory.makeProduct('foo')
        repository1 = self.factory.makeGitRepository(
            target=project, name=u'foo')
        self.factory.makeGitRepository(target=project, name=u'bar')
        search_results = self.collection.inProject(project).search('foo')
        self.assertEqual([repository1], list(search_results))


class TestGetTeamsWithRepositories(TestCaseWithFactory):
    """Test the IGitCollection.getTeamsWithRepositories method."""

    layer = DatabaseFunctionalLayer

    def setUp(self):
        TestCaseWithFactory.setUp(self)
        self.useFixture(FeatureFixture({GIT_FEATURE_FLAG: u"on"}))
        self.all_repositories = getUtility(IAllGitRepositories)

    def test_no_teams(self):
        # If the user is not a member of any teams, there are no results,
        # even if the person owns a repository themselves.
        person = self.factory.makePerson()
        self.factory.makeGitRepository(owner=person)
        teams = list(self.all_repositories.getTeamsWithRepositories(person))
        self.assertEqual([], teams)

    def test_team_repositories(self):
        # Return the teams that the user is in and that have repositories.
        person = self.factory.makePerson()
        team = self.factory.makeTeam(owner=person)
        self.factory.makeGitRepository(owner=team)
        # Make another team that person is in that has no repositories.
        self.factory.makeTeam(owner=person)
        teams = list(self.all_repositories.getTeamsWithRepositories(person))
        self.assertEqual([team], teams)

    def test_respects_restrictions(self):
        # Create a team with repositories on a project, and another
        # repository in a different namespace owned by a different team that
        # the person is a member of.  Restricting the collection will return
        # just the teams that have repositories in that restricted
        # collection.
        person = self.factory.makePerson()
        team1 = self.factory.makeTeam(owner=person)
        repository = self.factory.makeGitRepository(owner=team1)
        # Make another team that person is in that owns a repository in a
        # different namespace to the namespace of the repository owned by
        # team1.
        team2 = self.factory.makeTeam(owner=person)
        self.factory.makeGitRepository(owner=team2)
        collection = self.all_repositories.inProject(repository.target)
        teams = list(collection.getTeamsWithRepositories(person))
        self.assertEqual([team1], teams)


class TestGitCollectionOwnerCounts(TestCaseWithFactory):
    """Test IGitCollection.ownerCounts."""

    layer = DatabaseFunctionalLayer

    def setUp(self):
        TestCaseWithFactory.setUp(self)
        self.useFixture(FeatureFixture({GIT_FEATURE_FLAG: u"on"}))
        self.all_repositories = getUtility(IAllGitRepositories)

    def test_no_repositories(self):
        # If there are no repositories, we should get zero counts for both.
        person_count, team_count = self.all_repositories.ownerCounts()
        self.assertEqual(0, person_count)
        self.assertEqual(0, team_count)

    def test_individual_repository_owners(self):
        # Repositories owned by an individual are returned as the first part
        # of the tuple.
        self.factory.makeGitRepository()
        self.factory.makeGitRepository()
        person_count, team_count = self.all_repositories.ownerCounts()
        self.assertEqual(2, person_count)
        self.assertEqual(0, team_count)

    def test_team_repository_owners(self):
        # Repositories owned by teams are returned as the second part of the
        # tuple.
        self.factory.makeGitRepository(owner=self.factory.makeTeam())
        self.factory.makeGitRepository(owner=self.factory.makeTeam())
        person_count, team_count = self.all_repositories.ownerCounts()
        self.assertEqual(0, person_count)
        self.assertEqual(2, team_count)

    def test_multiple_repositories_owned_counted_once(self):
        # Confirming that a person that owns multiple repositories only gets
        # counted once.
        individual = self.factory.makePerson()
        team = self.factory.makeTeam()
        for owner in [individual, individual, team, team]:
            self.factory.makeGitRepository(owner=owner)
        person_count, team_count = self.all_repositories.ownerCounts()
        self.assertEqual(1, person_count)
        self.assertEqual(1, team_count)

    def test_counts_limited_by_collection(self):
        # For collections that are constrained in some way, we only get
        # counts for the constrained collection.
        r1 = self.factory.makeGitRepository()
        project = r1.target
        self.factory.makeGitRepository()
        collection = self.all_repositories.inProject(project)
        person_count, team_count = collection.ownerCounts()
        self.assertEqual(1, person_count)<|MERGE_RESOLUTION|>--- conflicted
+++ resolved
@@ -30,11 +30,8 @@
     )
 from lp.registry.model.personproduct import PersonProduct
 from lp.services.database.interfaces import IStore
-<<<<<<< HEAD
 from lp.services.features.testing import FeatureFixture
-=======
 from lp.services.webapp.publisher import canonical_url
->>>>>>> 2d6b5436
 from lp.testing import (
     person_logged_in,
     StormStatementRecorder,
