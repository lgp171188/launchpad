# Copyright 2009 Canonical Ltd.  This software is licensed under the
# GNU Affero General Public License version 3 (see the file LICENSE).

"""Tests for Branches."""

__metaclass__ = type

from datetime import datetime, timedelta
from unittest import TestLoader

from pytz import UTC

from storm.locals import Store
from sqlobject import SQLObjectNotFound

import transaction

from zope.component import getUtility
from zope.security.proxy import removeSecurityProxy

from canonical.config import config
from canonical.database.constants import UTC_NOW
from canonical.launchpad import _
from canonical.launchpad.ftests import (
    ANONYMOUS, login, login_person, logout, syncUpdate)
from canonical.launchpad.interfaces.launchpad import ILaunchpadCelebrities
from canonical.launchpad.webapp.interfaces import IOpenLaunchBag
from canonical.testing import DatabaseFunctionalLayer, LaunchpadZopelessLayer

from lp.blueprints.interfaces.specification import (
    ISpecificationSet, SpecificationDefinitionStatus)
from lp.blueprints.model.specificationbranch import (
    SpecificationBranch)
from lp.bugs.interfaces.bug import CreateBugParams, IBugSet
from lp.bugs.model.bugbranch import BugBranch
from lp.code.bzr import BranchFormat, RepositoryFormat
from lp.code.enums import (
    BranchLifecycleStatus, BranchSubscriptionNotificationLevel, BranchType,
    BranchVisibilityRule, CodeReviewNotificationLevel)
from lp.code.interfaces.branch import (
    BranchCannotBePrivate, BranchCannotBePublic,
    BranchCreatorNotMemberOfOwnerTeam, BranchCreatorNotOwner,
    BranchTargetError, CannotDeleteBranch, DEFAULT_BRANCH_STATUS_IN_LISTING)
from lp.code.interfaces.branchlookup import IBranchLookup
from lp.code.interfaces.branchnamespace import IBranchNamespaceSet
from lp.code.interfaces.branchmergeproposal import InvalidBranchMergeProposal
from lp.code.interfaces.linkedbranch import ICanHasLinkedBranch
from lp.code.interfaces.seriessourcepackagebranch import (
    IFindOfficialBranchLinks)
from lp.code.model.branch import (
    ClearDependentBranch, ClearOfficialPackageBranch, ClearSeriesBranch,
    DeleteCodeImport, DeletionCallable, DeletionOperation,
    update_trigger_modified_fields)
from lp.code.model.branchjob import (
    BranchDiffJob, BranchJob, BranchJobType, ReclaimBranchSpaceJob)
from lp.code.model.branchmergeproposal import (
    BranchMergeProposal)
from lp.code.model.codeimport import CodeImport, CodeImportSet
from lp.code.model.codereviewcomment import CodeReviewComment
from lp.registry.interfaces.person import IPersonSet
from lp.registry.model.product import ProductSet
from lp.registry.model.sourcepackage import SourcePackage
from lp.soyuz.interfaces.publishing import PackagePublishingPocket
from lp.testing import (
    run_with_login, TestCase, TestCaseWithFactory, time_counter)
from lp.testing.factory import LaunchpadObjectFactory


class TestCodeImport(TestCase):

    layer = LaunchpadZopelessLayer

    def setUp(self):
        login('test@canonical.com')
        self.factory = LaunchpadObjectFactory()

    def test_branchCodeImport(self):
        """Ensure the codeImport property works correctly."""
        code_import = self.factory.makeCodeImport()
        branch = code_import.branch
        self.assertEqual(code_import, branch.code_import)
        CodeImportSet().delete(code_import)
        self.assertEqual(None, branch.code_import)


class TestBranchGetRevision(TestCaseWithFactory):
    """Make sure that `Branch.getBranchRevision` works as expected."""

    layer = DatabaseFunctionalLayer

    def setUp(self):
        TestCaseWithFactory.setUp(self)
        self.branch = self.factory.makeAnyBranch()

    def _makeRevision(self, revno):
        # Make a revision and add it to the branch.
        rev = self.factory.makeRevision()
        self.branch.createBranchRevision(revno, rev)
        return rev

    def testGetBySequenceNumber(self):
        rev1 = self._makeRevision(1)
        branch_revision = self.branch.getBranchRevision(sequence=1)
        self.assertEqual(rev1, branch_revision.revision)
        self.assertEqual(1, branch_revision.sequence)

    def testGetByRevision(self):
        rev1 = self._makeRevision(1)
        branch_revision = self.branch.getBranchRevision(revision=rev1)
        self.assertEqual(rev1, branch_revision.revision)
        self.assertEqual(1, branch_revision.sequence)

    def testGetByRevisionId(self):
        rev1 = self._makeRevision(1)
        branch_revision = self.branch.getBranchRevision(
            revision_id=rev1.revision_id)
        self.assertEqual(rev1, branch_revision.revision)
        self.assertEqual(1, branch_revision.sequence)

    def testNonExistant(self):
        self._makeRevision(1)
        self.assertTrue(self.branch.getBranchRevision(sequence=2) is None)
        rev2 = self.factory.makeRevision()
        self.assertTrue(self.branch.getBranchRevision(revision=rev2) is None)
        self.assertTrue(
            self.branch.getBranchRevision(revision_id='not found') is None)

    def testInvalidParams(self):
        self.assertRaises(AssertionError, self.branch.getBranchRevision)
        rev1 = self._makeRevision(1)
        self.assertRaises(AssertionError, self.branch.getBranchRevision,
                          sequence=1, revision=rev1,
                          revision_id=rev1.revision_id)
        self.assertRaises(AssertionError, self.branch.getBranchRevision,
                          sequence=1, revision=rev1)
        self.assertRaises(AssertionError, self.branch.getBranchRevision,
                          revision=rev1, revision_id=rev1.revision_id)
        self.assertRaises(AssertionError, self.branch.getBranchRevision,
                          sequence=1, revision_id=rev1.revision_id)


class TestGetMainlineBranchRevisions(TestCaseWithFactory):

    layer = DatabaseFunctionalLayer

    def test_getMainlineBranchRevisions(self):
        """Only gets the mainline revisions, ignoring the others."""
        branch = self.factory.makeBranch()
        self.factory.makeBranchRevision(branch, 'rev1', 1)
        self.factory.makeBranchRevision(branch, 'rev2', 2)
        self.factory.makeBranchRevision(branch, 'rev2b', None)
        result_set = branch.getMainlineBranchRevisions(
            ['rev1', 'rev2', 'rev3'])
        revid_set = set(
            branch_revision.revision.revision_id for
            branch_revision in result_set)
        self.assertEqual(set(['rev1', 'rev2']), revid_set)

    def test_getMainlineBranchRevisionsWrongBranch(self):
        """Only gets the revisions for this branch, ignoring the others."""
        branch = self.factory.makeBranch()
        other_branch = self.factory.makeBranch()
        self.factory.makeBranchRevision(branch, 'rev1', 1)
        self.factory.makeBranchRevision(other_branch, 'rev1b', 2)
        result_set = branch.getMainlineBranchRevisions(
            ['rev1', 'rev1b'])
        revid_set = set(
            branch_revision.revision.revision_id for
            branch_revision in result_set)
        self.assertEqual(set(['rev1']), revid_set)


class TestBranch(TestCaseWithFactory):
    """Test basic properties about Launchpad database branches."""

    layer = DatabaseFunctionalLayer

    def test_pullURLHosted(self):
        # Hosted branches are pulled from internal Launchpad URLs.
        branch = self.factory.makeAnyBranch(branch_type=BranchType.HOSTED)
        self.assertEqual(
            'lp-hosted:///%s' % branch.unique_name, branch.getPullURL())

    def test_pullURLMirrored(self):
        # Mirrored branches are pulled from their actual URLs -- that's the
        # point.
        branch = self.factory.makeAnyBranch(branch_type=BranchType.MIRRORED)
        self.assertEqual(branch.url, branch.getPullURL())

    def test_pullURLImported(self):
        # Imported branches are pulled from the import servers at locations
        # corresponding to the hex id of the branch being mirrored.
        import_server = config.launchpad.bzr_imports_root_url
        branch = self.factory.makeAnyBranch(branch_type=BranchType.IMPORTED)
        self.assertEqual(
            '%s/%08x' % (import_server, branch.id), branch.getPullURL())

    def test_pullURLRemote(self):
        # We cannot mirror remote branches. getPullURL raises an
        # AssertionError.
        branch = self.factory.makeAnyBranch(branch_type=BranchType.REMOTE)
        self.assertRaises(AssertionError, branch.getPullURL)

    def test_owner_name(self):
        # The owner_name attribute is set to be the name of the branch owner
        # through a db trigger.
        branch = self.factory.makeAnyBranch()
        self.assertEqual(
            branch.owner.name, removeSecurityProxy(branch).owner_name)

    def test_owner_name_updated(self):
        # When the owner of a branch is changed, the denormalised owner_name
        # attribute is updated too.
        branch = self.factory.makeAnyBranch()
        new_owner = self.factory.makePerson()
        removeSecurityProxy(branch).owner = new_owner
        # Call the function that is normally called through the event system
        # to auto reload the fields updated by the db triggers.
        update_trigger_modified_fields(branch)
        self.assertEqual(
            new_owner.name, removeSecurityProxy(branch).owner_name)

    def test_target_suffix_product(self):
        # The target_suffix for a product branch is the name of the product.
        branch = self.factory.makeProductBranch()
        self.assertEqual(
            branch.product.name, removeSecurityProxy(branch).target_suffix)

    def test_target_suffix_junk(self):
        # The target_suffix for a junk branch is None.
        branch = self.factory.makePersonalBranch()
        self.assertIs(None, removeSecurityProxy(branch).target_suffix)

    def test_target_suffix_package(self):
        # A package branch has the target_suffix set to the name of the source
        # package.
        branch = self.factory.makePackageBranch()
        self.assertEqual(
            branch.sourcepackagename.name,
            removeSecurityProxy(branch).target_suffix)

    def test_unique_name_product(self):
        branch = self.factory.makeProductBranch()
        self.assertEqual(
            '~%s/%s/%s' % (
                branch.owner.name, branch.product.name, branch.name),
            branch.unique_name)

    def test_unique_name_junk(self):
        branch = self.factory.makePersonalBranch()
        self.assertEqual(
            '~%s/+junk/%s' % (branch.owner.name, branch.name),
            branch.unique_name)

    def test_unique_name_source_package(self):
        branch = self.factory.makePackageBranch()
        self.assertEqual(
            '~%s/%s/%s/%s/%s' % (
                branch.owner.name, branch.distribution.name,
                branch.distroseries.name, branch.sourcepackagename.name,
                branch.name),
            branch.unique_name)

    def test_target_name_junk(self):
        branch = self.factory.makePersonalBranch()
        self.assertEqual('+junk', branch.target.name)

    def test_target_name_product(self):
        branch = self.factory.makeProductBranch()
        self.assertEqual(branch.product.name, branch.target.name)

    def test_target_name_package(self):
        branch = self.factory.makePackageBranch()
        self.assertEqual(
            '%s/%s/%s' % (
                branch.distribution.name, branch.distroseries.name,
                branch.sourcepackagename.name),
            branch.target.name)

    def makeLaunchBag(self):
        return getUtility(IOpenLaunchBag)

    def test_addToLaunchBag_product(self):
        # Branches are not added directly to the launchbag. Instead,
        # information about their target is added.
        branch = self.factory.makeProductBranch()
        launchbag = self.makeLaunchBag()
        branch.addToLaunchBag(launchbag)
        self.assertEqual(branch.product, launchbag.product)

    def test_addToLaunchBag_personal(self):
        # Junk branches may also be added to the launchbag.
        branch = self.factory.makePersonalBranch()
        launchbag = self.makeLaunchBag()
        branch.addToLaunchBag(launchbag)
        self.assertIs(None, launchbag.product)

    def test_addToLaunchBag_package(self):
        # Package branches can be added to the launchbag.
        branch = self.factory.makePackageBranch()
        launchbag = self.makeLaunchBag()
        branch.addToLaunchBag(launchbag)
        self.assertEqual(branch.distroseries, launchbag.distroseries)
        self.assertEqual(branch.distribution, launchbag.distribution)
        self.assertEqual(branch.sourcepackage, launchbag.sourcepackage)
        self.assertIs(None, branch.product)

    def test_distribution_personal(self):
        # The distribution property of a branch is None for personal branches.
        branch = self.factory.makePersonalBranch()
        self.assertIs(None, branch.distribution)

    def test_distribution_product(self):
        # The distribution property of a branch is None for product branches.
        branch = self.factory.makeProductBranch()
        self.assertIs(None, branch.distribution)

    def test_distribution_package(self):
        # The distribution property of a branch is the distribution of the
        # distroseries for package branches.
        branch = self.factory.makePackageBranch()
        self.assertEqual(
            branch.distroseries.distribution, branch.distribution)

    def test_sourcepackage_personal(self):
        # The sourcepackage property of a branch is None for personal
        # branches.
        branch = self.factory.makePersonalBranch()
        self.assertIs(None, branch.sourcepackage)

    def test_sourcepackage_product(self):
        # The sourcepackage property of a branch is None for product branches.
        branch = self.factory.makeProductBranch()
        self.assertIs(None, branch.sourcepackage)

    def test_sourcepackage_package(self):
        # The sourcepackage property of a branch is the ISourcePackage built
        # from the distroseries and sourcepackagename of the branch.
        branch = self.factory.makePackageBranch()
        self.assertEqual(
            SourcePackage(branch.sourcepackagename, branch.distroseries),
            branch.sourcepackage)

    def test_needsUpgrading_branch_format_unrecognized(self):
        # A branch has a needs_upgrading attribute that returns whether or not
        # a branch needs to be upgraded or not.  If the format is
        # unrecognized, we don't try to upgrade it.
        branch = self.factory.makePersonalBranch(
            branch_format=BranchFormat.UNRECOGNIZED)
        self.assertFalse(branch.needs_upgrading)

    def test_needsUpgrading_branch_format_upgrade_not_needed(self):
        # A branch has a needs_upgrading attribute that returns whether or not
        # a branch needs to be upgraded or not.  If a branch is up to date, it
        # doesn't need to be upgraded.
        #
        # XXX: JonathanLange 2009-06-06: This test needs to be changed every
        # time Bazaar adds a new branch format. Surely we can think of a
        # better way of testing this?
        branch = self.factory.makePersonalBranch(
            branch_format=BranchFormat.BZR_BRANCH_8)
        self.assertFalse(branch.needs_upgrading)

    def test_needsUpgrading_branch_format_upgrade_needed(self):
        # A branch has a needs_upgrading attribute that returns whether or not
        # a branch needs to be upgraded or not.  If a branch doesn't support
        # stacking, it needs to be upgraded.
        branch = self.factory.makePersonalBranch(
            branch_format=BranchFormat.BZR_BRANCH_6)
        self.assertTrue(branch.needs_upgrading)

    def test_needsUpgrading_repository_format_unrecognized(self):
        # A branch has a needs_upgrading attribute that returns whether or not
        # a branch needs to be upgraded or not.  In the repo format is
        # unrecognized, we don't try to upgrade it.
        branch = self.factory.makePersonalBranch(
            repository_format=RepositoryFormat.UNRECOGNIZED)
        self.assertFalse(branch.needs_upgrading)

    def test_needsUpgrading_repository_format_upgrade_not_needed(self):
        # A branch has a needs_upgrading method that returns whether or not a
        # branch needs to be upgraded or not.  If the repo format is up to
        # date, there's no need to upgrade it.
        branch = self.factory.makePersonalBranch(
            repository_format=RepositoryFormat.BZR_KNITPACK_6)
        self.assertFalse(branch.needs_upgrading)

    def test_needsUpgrading_repository_format_upgrade_needed(self):
        # A branch has a needs_upgrading method that returns whether or not a
        # branch needs to be upgraded or not.  If the format doesn't support
        # stacking, it needs to be upgraded.
        branch = self.factory.makePersonalBranch(
            repository_format=RepositoryFormat.BZR_REPOSITORY_4)
        self.assertTrue(branch.needs_upgrading)


class TestBzrIdentity(TestCaseWithFactory):
    """Test IBranch.bzr_identity."""

    layer = DatabaseFunctionalLayer

    def assertBzrIdentity(self, branch, identity_path):
        """Assert that the bzr identity of 'branch' is 'identity_path'.

        Actually, it'll be lp://dev/<identity_path>.
        """
        self.assertEqual(
            'lp://dev/%s' % identity_path, branch.bzr_identity,
            "bzr identity")

    def test_default_identity(self):
        # By default, the bzr identity is an lp URL with the branch's unique
        # name.
        branch = self.factory.makeAnyBranch()
        self.assertBzrIdentity(branch, branch.unique_name)

    def test_linked_to_product(self):
        # If a branch is the development focus branch for a product, then it's
        # bzr identity is lp:product.
        branch = self.factory.makeProductBranch()
        product = removeSecurityProxy(branch.product)
        linked_branch = ICanHasLinkedBranch(product)
        linked_branch.setBranch(branch)
        self.assertBzrIdentity(branch, linked_branch.bzr_path)

    def test_linked_to_product_series(self):
        # If a branch is the development focus branch for a product series,
        # then it's bzr identity is lp:product/series.
        branch = self.factory.makeProductBranch()
        product = branch.product
        series = self.factory.makeProductSeries(product=product)
        linked_branch = ICanHasLinkedBranch(series)
        linked_branch.setBranch(branch)
        self.assertBzrIdentity(branch, linked_branch.bzr_path)

    def test_private_linked_to_product(self):
        # If a branch is private, then the bzr identity is the unique name,
        # even if it's linked to a product. Of course, you have to be able to
        # see the branch at all.
        branch = self.factory.makeProductBranch(private=True)
        owner = removeSecurityProxy(branch).owner
        login_person(owner)
        self.addCleanup(logout)
        product = removeSecurityProxy(branch.product)
        ICanHasLinkedBranch(product).setBranch(branch)
        self.assertBzrIdentity(branch, branch.unique_name)

    def test_linked_to_series_and_dev_focus(self):
        # If a branch is the development focus branch for a product and the
        # branch for a series, the bzr identity will be the storter of the two
        # URLs.
        branch = self.factory.makeProductBranch()
        series = self.factory.makeProductSeries(product=branch.product)
        product_link = ICanHasLinkedBranch(
            removeSecurityProxy(branch.product))
        series_link = ICanHasLinkedBranch(series)
        product_link.setBranch(branch)
        series_link.setBranch(branch)
        self.assertBzrIdentity(branch, product_link.bzr_path)

    def test_junk_branch_always_unique_name(self):
        # For junk branches, the bzr identity is always based on the unique
        # name of the branch, even if it's linked to a product, product series
        # or whatever.
        branch = self.factory.makePersonalBranch()
        product = removeSecurityProxy(self.factory.makeProduct())
        ICanHasLinkedBranch(product).setBranch(branch)
        self.assertBzrIdentity(branch, branch.unique_name)

    def test_linked_to_package(self):
        # If a branch is linked to a pocket of a package, then the
        # bzr identity is the path to that package.
        branch = self.factory.makePackageBranch()
        # Have to pick something that's not RELEASE in order to guarantee that
        # it's not the dev focus source package.
        pocket = PackagePublishingPocket.BACKPORTS
        linked_branch = ICanHasLinkedBranch(
            branch.sourcepackage.getSuiteSourcePackage(pocket))
        registrant = getUtility(
            ILaunchpadCelebrities).ubuntu_branches.teamowner
        login_person(registrant)
        linked_branch.setBranch(branch, registrant)
        logout()
        login(ANONYMOUS)
        self.assertBzrIdentity(branch, linked_branch.bzr_path)

    def test_linked_to_dev_package(self):
        # If a branch is linked to the development focus version of a package
        # then the bzr identity is distro/package.
        sourcepackage = self.factory.makeSourcePackage()
        distro_package = sourcepackage.distribution_sourcepackage
        branch = self.factory.makePackageBranch(
            sourcepackage=distro_package.development_version)
        linked_branch = ICanHasLinkedBranch(distro_package)
        registrant = getUtility(
            ILaunchpadCelebrities).ubuntu_branches.teamowner
        run_with_login(
            registrant,
            linked_branch.setBranch, branch, registrant)
        self.assertBzrIdentity(branch, linked_branch.bzr_path)


class TestBranchDeletion(TestCaseWithFactory):
    """Test the different cases that makes a branch deletable or not."""

    layer = LaunchpadZopelessLayer

    def setUp(self):
        TestCaseWithFactory.setUp(self, 'test@canonical.com')
        self.product = ProductSet().getByName('firefox')
        self.user = getUtility(IPersonSet).getByEmail('test@canonical.com')
        self.branch = self.factory.makeProductBranch(
            name='to-delete', owner=self.user, product=self.product)
        # The owner of the branch is subscribed to the branch when it is
        # created.  The tests here assume no initial connections, so
        # unsubscribe the branch owner here.
        self.branch.unsubscribe(self.branch.owner)

    def test_deletable(self):
        """A newly created branch can be deleted without any problems."""
        self.assertEqual(self.branch.canBeDeleted(), True,
                         "A newly created branch should be able to be "
                         "deleted.")
        branch_id = self.branch.id
        branch_set = getUtility(IBranchLookup)
        self.branch.destroySelf()
        self.assert_(branch_set.get(branch_id) is None,
                     "The branch has not been deleted.")

    def test_stackedBranchDisablesDeletion(self):
        # A branch that is stacked upon cannot be deleted.
        self.factory.makeAnyBranch(stacked_on=self.branch)
        self.assertFalse(self.branch.canBeDeleted())

    def test_subscriptionDoesntDisableDeletion(self):
        """A branch that has a subscription can be deleted."""
        self.branch.subscribe(
            self.user, BranchSubscriptionNotificationLevel.NOEMAIL, None,
            CodeReviewNotificationLevel.NOEMAIL)
        self.assertEqual(True, self.branch.canBeDeleted())

    def test_codeImportDisablesDeletion(self):
        """A branch that has an attached code import can't be deleted."""
        code_import = LaunchpadObjectFactory().makeCodeImport()
        branch = code_import.branch
        self.assertEqual(branch.canBeDeleted(), False,
                         "A branch that has a import is not deletable.")
        self.assertRaises(CannotDeleteBranch, branch.destroySelf)

    def test_bugBranchLinkDisablesDeletion(self):
        """A branch linked to a bug cannot be deleted."""
        params = CreateBugParams(
            owner=self.user, title='Firefox bug', comment='blah')
        params.setBugTarget(product=self.product)
        bug = getUtility(IBugSet).createBug(params)
        bug.linkBranch(self.branch, self.user)
        self.assertEqual(self.branch.canBeDeleted(), False,
                         "A branch linked to a bug is not deletable.")
        self.assertRaises(CannotDeleteBranch, self.branch.destroySelf)

    def test_specBranchLinkDisablesDeletion(self):
        """A branch linked to a spec cannot be deleted."""
        spec = getUtility(ISpecificationSet).new(
            name='some-spec', title='Some spec', product=self.product,
            owner=self.user, summary='', specurl=None,
            definition_status=SpecificationDefinitionStatus.NEW)
        spec.linkBranch(self.branch, self.user)
        self.assertEqual(self.branch.canBeDeleted(), False,
                         "A branch linked to a spec is not deletable.")
        self.assertRaises(CannotDeleteBranch, self.branch.destroySelf)

    def test_associatedProductSeriesBranchDisablesDeletion(self):
        """A branch linked as a branch to a product series cannot be
        deleted.
        """
        self.product.development_focus.branch = self.branch
        syncUpdate(self.product.development_focus)
        self.assertEqual(self.branch.canBeDeleted(), False,
                         "A branch that is a user branch for a product series"
                         " is not deletable.")
        self.assertRaises(CannotDeleteBranch, self.branch.destroySelf)

    def test_productSeriesTranslationsBranchDisablesDeletion(self):
        self.product.development_focus.translations_branch = self.branch
        syncUpdate(self.product.development_focus)
        self.assertEqual(self.branch.canBeDeleted(), False,
                         "A branch that is a translations branch for a "
                         "product series is not deletable.")
        self.assertRaises(CannotDeleteBranch, self.branch.destroySelf)

    def test_revisionsDeletable(self):
        """A branch that has some revisions can be deleted."""
        revision = self.factory.makeRevision()
        self.branch.createBranchRevision(0, revision)
        # Need to commit the addition to make sure that the branch revisions
        # are recorded as there and that the appropriate deferred foreign keys
        # are set up.
        transaction.commit()
        self.assertEqual(self.branch.canBeDeleted(), True,
                         "A branch that has a revision is deletable.")
        unique_name = self.branch.unique_name
        self.branch.destroySelf()
        # Commit again to trigger the deferred indices.
        transaction.commit()
        branch_lookup = getUtility(IBranchLookup)
        self.assertEqual(branch_lookup.getByUniqueName(unique_name), None,
                         "Branch was not deleted.")

    def test_landingTargetDisablesDeletion(self):
        """A branch with a landing target cannot be deleted."""
        target_branch = self.factory.makeProductBranch(
            name='landing-target', owner=self.user, product=self.product)
        self.branch.addLandingTarget(self.user, target_branch)
        self.assertEqual(self.branch.canBeDeleted(), False,
                         "A branch with a landing target is not deletable.")
        self.assertRaises(CannotDeleteBranch, self.branch.destroySelf)

    def test_landingCandidateDisablesDeletion(self):
        """A branch with a landing candidate cannot be deleted."""
        source_branch = self.factory.makeProductBranch(
            name='landing-candidate', owner=self.user, product=self.product)
        source_branch.addLandingTarget(self.user, self.branch)
        self.assertEqual(self.branch.canBeDeleted(), False,
                         "A branch with a landing candidate is not"
                         " deletable.")
        self.assertRaises(CannotDeleteBranch, self.branch.destroySelf)

    def test_dependentBranchDisablesDeletion(self):
        """A branch that is a dependent branch cannot be deleted."""
        source_branch = self.factory.makeProductBranch(
            name='landing-candidate', owner=self.user, product=self.product)
        target_branch = self.factory.makeProductBranch(
            name='landing-target', owner=self.user, product=self.product)
        source_branch.addLandingTarget(self.user, target_branch, self.branch)
        self.assertEqual(self.branch.canBeDeleted(), False,
                         "A branch with a dependent target is not deletable.")
        self.assertRaises(CannotDeleteBranch, self.branch.destroySelf)

    def test_relatedBranchJobsDeleted(self):
        # A branch with an associated branch job will delete those jobs.
        branch = self.factory.makeAnyBranch()
        BranchDiffJob.create(branch, 'from-spec', 'to-spec')
        branch.destroySelf()
        # Need to commit the transaction to fire off the constraint checks.
        transaction.commit()

    def test_createsJobToReclaimSpace(self):
        # When a branch is deleted from the database, a job to remove the
        # branch from disk as well.
        branch = self.factory.makeAnyBranch()
        branch_id = branch.id
        store = Store.of(branch)
        branch.destroySelf()
        jobs = store.find(
            BranchJob,
            BranchJob.job_type == BranchJobType.RECLAIM_BRANCH_SPACE)
        self.assertEqual(
            [branch_id],
            [ReclaimBranchSpaceJob(job).branch_id for job in jobs])


class TestBranchDeletionConsequences(TestCase):
    """Test determination and application of branch deletion consequences."""

    layer = LaunchpadZopelessLayer

    def setUp(self):
        login('test@canonical.com')
        self.factory = LaunchpadObjectFactory()
        # Has to be a product branch because of merge proposals.
        self.branch = self.factory.makeProductBranch()
        # The owner of the branch is subscribed to the branch when it is
        # created.  The tests here assume no initial connections, so
        # unsubscribe the branch owner here.
        self.branch.unsubscribe(self.branch.owner)

    def test_plainBranch(self):
        """Ensure that a fresh branch has no deletion requirements."""
        self.assertEqual({}, self.branch.deletionRequirements())

    def makeMergeProposals(self):
        """Produce a merge proposal for testing purposes."""
        target_branch = self.factory.makeProductBranch(
            product=self.branch.product)
        dependent_branch = self.factory.makeProductBranch(
            product=self.branch.product)
        # Remove the implicit subscriptions.
        target_branch.unsubscribe(target_branch.owner)
        dependent_branch.unsubscribe(dependent_branch.owner)
        merge_proposal1 = self.branch.addLandingTarget(
            self.branch.owner, target_branch, dependent_branch)
        # Disable this merge proposal, to allow creating a new identical one
        lp_admins = getUtility(ILaunchpadCelebrities).admin
        merge_proposal1.rejectBranch(lp_admins, 'null:')
        syncUpdate(merge_proposal1)
        merge_proposal2 = self.branch.addLandingTarget(
            self.branch.owner, target_branch, dependent_branch)
        return merge_proposal1, merge_proposal2

    def test_branchWithMergeProposal(self):
        """Ensure that deletion requirements with a merge proposal are right.

        Each branch related to the merge proposal is tested to ensure it
        produces a unique, correct result.
        """
        merge_proposal1, merge_proposal2 = self.makeMergeProposals()
        self.assertEqual({
            merge_proposal1:
            ('delete', _('This branch is the source branch of this merge'
             ' proposal.')),
            merge_proposal2:
            ('delete', _('This branch is the source branch of this merge'
             ' proposal.'))},
                         self.branch.deletionRequirements())
        self.assertEqual({
            merge_proposal1:
            ('delete', _('This branch is the target branch of this merge'
             ' proposal.')),
            merge_proposal2:
            ('delete', _('This branch is the target branch of this merge'
             ' proposal.'))},
            merge_proposal1.target_branch.deletionRequirements())
        self.assertEqual({
            merge_proposal1:
            ('alter', _('This branch is the dependent branch of this merge'
             ' proposal.')),
            merge_proposal2:
            ('alter', _('This branch is the dependent branch of this merge'
             ' proposal.'))},
            merge_proposal1.dependent_branch.deletionRequirements())

    def test_deleteMergeProposalSource(self):
        """Merge proposal source branches can be deleted with break_links."""
        merge_proposal1, merge_proposal2 = self.makeMergeProposals()
        merge_proposal1_id = merge_proposal1.id
        BranchMergeProposal.get(merge_proposal1_id)
        self.branch.destroySelf(break_references=True)
        self.assertRaises(SQLObjectNotFound,
            BranchMergeProposal.get, merge_proposal1_id)

    def test_deleteMergeProposalTarget(self):
        """Merge proposal target branches can be deleted with break_links."""
        merge_proposal1, merge_proposal2 = self.makeMergeProposals()
        merge_proposal1_id = merge_proposal1.id
        BranchMergeProposal.get(merge_proposal1_id)
        merge_proposal1.target_branch.destroySelf(break_references=True)
        self.assertRaises(SQLObjectNotFound,
            BranchMergeProposal.get, merge_proposal1_id)

    def test_deleteMergeProposalDependent(self):
        """break_links enables deleting merge proposal dependant branches."""
        merge_proposal1, merge_proposal2 = self.makeMergeProposals()
        merge_proposal1.dependent_branch.destroySelf(break_references=True)
        self.assertEqual(None, merge_proposal1.dependent_branch)

    def test_deleteSourceCodeReviewComment(self):
        """Deletion of branches that have CodeReviewComments works."""
        comment = self.factory.makeCodeReviewComment()
        comment_id = comment.id
        branch = comment.branch_merge_proposal.source_branch
        branch.destroySelf(break_references=True)
        self.assertRaises(
            SQLObjectNotFound, CodeReviewComment.get, comment_id)

    def test_deleteTargetCodeReviewComment(self):
        """Deletion of branches that have CodeReviewComments works."""
        comment = self.factory.makeCodeReviewComment()
        comment_id = comment.id
        branch = comment.branch_merge_proposal.target_branch
        branch.destroySelf(break_references=True)
        self.assertRaises(
            SQLObjectNotFound, CodeReviewComment.get, comment_id)

    def test_branchWithBugRequirements(self):
        """Deletion requirements for a branch with a bug are right."""
        bug = self.factory.makeBug()
        bug.linkBranch(self.branch, self.branch.owner)
        self.assertEqual({bug.linked_branches[0]:
            ('delete', _('This bug is linked to this branch.'))},
            self.branch.deletionRequirements())

    def test_branchWithBugDeletion(self):
        """break_links allows deleting a branch with a bug."""
        bug1 = self.factory.makeBug()
        bug1.linkBranch(self.branch, self.branch.owner)
        bug_branch1 = bug1.linked_branches[0]
        bug_branch1_id = bug_branch1.id
        self.branch.destroySelf(break_references=True)
        self.assertRaises(SQLObjectNotFound, BugBranch.get, bug_branch1_id)

    def test_branchWithSpecRequirements(self):
        """Deletion requirements for a branch with a spec are right."""
        spec = self.factory.makeSpecification()
        spec.linkBranch(self.branch, self.branch.owner)
        self.assertEqual({self.branch.spec_links[0]:
            ('delete', _(
                'This blueprint is linked to this branch.'))},
             self.branch.deletionRequirements())

    def test_branchWithSpecDeletion(self):
        """break_links allows deleting a branch with a spec."""
        spec1 = self.factory.makeSpecification()
        spec1.linkBranch(self.branch, self.branch.owner)
        spec1_branch_id = self.branch.spec_links[0].id
        spec2 = self.factory.makeSpecification()
        spec2.linkBranch(self.branch, self.branch.owner)
        spec2_branch_id = self.branch.spec_links[1].id
        self.branch.destroySelf(break_references=True)
        self.assertRaises(SQLObjectNotFound, SpecificationBranch.get,
                          spec1_branch_id)
        self.assertRaises(SQLObjectNotFound, SpecificationBranch.get,
                          spec2_branch_id)

    def test_branchWithSeriesRequirements(self):
        """Deletion requirements for a series' branch are right."""
        series = self.factory.makeSeries(branch=self.branch)
        self.assertEqual(
            {series: ('alter',
            _('This series is linked to this branch.'))},
            self.branch.deletionRequirements())

    def test_branchWithSeriesDeletion(self):
        """break_links allows deleting a series' branch."""
        series1 = self.factory.makeSeries(branch=self.branch)
        series2 = self.factory.makeSeries(branch=self.branch)
        self.branch.destroySelf(break_references=True)
        self.assertEqual(None, series1.branch)
        self.assertEqual(None, series2.branch)

    def test_official_package_requirements(self):
        # If a branch is officially linked to a source package, then the
        # deletion requirements indicate the fact.
        branch = self.factory.makePackageBranch()
        package = branch.sourcepackage
        pocket = PackagePublishingPocket.RELEASE
        ubuntu_branches = getUtility(ILaunchpadCelebrities).ubuntu_branches
        run_with_login(
            ubuntu_branches.teamowner,
            package.development_version.setBranch,
            pocket, branch, ubuntu_branches.teamowner)
        series_set = getUtility(IFindOfficialBranchLinks)
        [link] = list(series_set.findForBranch(branch))
        self.assertEqual(
            {link: ('alter',
                    _('Branch is officially linked to a source package.'))},
            branch.deletionRequirements())

    def test_official_package_branch_deleted(self):
        # A branch that's an official package branch can be deleted if you are
        # allowed to modify package branch links, and you pass in
        # break_references.
        branch = self.factory.makePackageBranch()
        package = branch.sourcepackage
        pocket = PackagePublishingPocket.RELEASE
        ubuntu_branches = getUtility(ILaunchpadCelebrities).ubuntu_branches
        run_with_login(
            ubuntu_branches.teamowner,
            package.development_version.setBranch,
            pocket, branch, ubuntu_branches.teamowner)
        self.assertEqual(False, branch.canBeDeleted())
        branch.destroySelf(break_references=True)
        self.assertIs(None, package.getBranch(pocket))

    def test_branchWithCodeImportRequirements(self):
        """Deletion requirements for a code import branch are right"""
        code_import = self.factory.makeCodeImport()
        # Remove the implicit branch subscription first.
        code_import.branch.unsubscribe(code_import.branch.owner)
        self.assertEqual({code_import:
            ('delete', _('This is the import data for this branch.'))},
             code_import.branch.deletionRequirements())

    def test_branchWithCodeImportDeletion(self):
        """break_links allows deleting a code import branch."""
        code_import = self.factory.makeCodeImport()
        code_import_id = code_import.id
        self.factory.makeCodeImportJob(code_import)
        code_import.branch.destroySelf(break_references=True)
        self.assertRaises(
            SQLObjectNotFound, CodeImport.get, code_import_id)

    def test_sourceBranchWithCodeReviewVoteReference(self):
        """Break_references handles CodeReviewVoteReference source branch."""
        merge_proposal = self.factory.makeBranchMergeProposal()
        merge_proposal.nominateReviewer(self.factory.makePerson(),
                                        self.factory.makePerson())
        merge_proposal.source_branch.destroySelf(break_references=True)

    def test_targetBranchWithCodeReviewVoteReference(self):
        """Break_references handles CodeReviewVoteReference target branch."""
        merge_proposal = self.factory.makeBranchMergeProposal()
        merge_proposal.nominateReviewer(self.factory.makePerson(),
                                        self.factory.makePerson())
        merge_proposal.target_branch.destroySelf(break_references=True)

    def test_ClearDependentBranch(self):
        """ClearDependent.__call__ must clear the dependent branch."""
        merge_proposal = removeSecurityProxy(self.makeMergeProposals()[0])
        ClearDependentBranch(merge_proposal)()
        self.assertEqual(None, merge_proposal.dependent_branch)

    def test_ClearOfficialPackageBranch(self):
        # ClearOfficialPackageBranch.__call__ clears the official package
        # branch.
        branch = self.factory.makePackageBranch()
        package = branch.sourcepackage
        pocket = PackagePublishingPocket.RELEASE
        ubuntu_branches = getUtility(ILaunchpadCelebrities).ubuntu_branches
        run_with_login(
            ubuntu_branches.teamowner,
            package.development_version.setBranch,
            pocket, branch, ubuntu_branches.teamowner)
        series_set = getUtility(IFindOfficialBranchLinks)
        [link] = list(series_set.findForBranch(branch))
        ClearOfficialPackageBranch(link)()
        self.assertIs(None, package.getBranch(pocket))

    def test_ClearSeriesBranch(self):
        """ClearSeriesBranch.__call__ must clear the user branch."""
        series = removeSecurityProxy(self.factory.makeSeries(
            branch=self.branch))
        ClearSeriesBranch(series, self.branch)()
        self.assertEqual(None, series.branch)

    def test_DeletionOperation(self):
        """DeletionOperation.__call__ is not implemented."""
        self.assertRaises(NotImplementedError, DeletionOperation('a', 'b'))

    def test_DeletionCallable(self):
        """DeletionCallable must invoke the callable."""
        spec = self.factory.makeSpecification()
        spec_link = spec.linkBranch(self.branch, self.branch.owner)
        spec_link_id = spec_link.id
        DeletionCallable(spec, 'blah', spec_link.destroySelf)()
        self.assertRaises(SQLObjectNotFound, SpecificationBranch.get,
                          spec_link_id)

    def test_DeleteCodeImport(self):
        """DeleteCodeImport.__call__ must delete the CodeImport."""
        code_import = self.factory.makeCodeImport()
        code_import_id = code_import.id
        self.factory.makeCodeImportJob(code_import)
        DeleteCodeImport(code_import)()
        self.assertRaises(
            SQLObjectNotFound, CodeImport.get, code_import_id)


class StackedBranches(TestCaseWithFactory):
    """Tests for showing branches stacked on another."""

    layer = DatabaseFunctionalLayer

    def testNoBranchesStacked(self):
        # getStackedBranches returns an empty collection if there are no
        # branches stacked on it.
        branch = self.factory.makeAnyBranch()
        self.assertEqual(set(), set(branch.getStackedBranches()))

    def testSingleBranchStacked(self):
        # some_branch.getStackedBranches returns a collection of branches
        # stacked on some_branch.
        branch = self.factory.makeAnyBranch()
        stacked_branch = self.factory.makeAnyBranch(stacked_on=branch)
        self.assertEqual(
            set([stacked_branch]), set(branch.getStackedBranches()))

    def testMultipleBranchesStacked(self):
        # some_branch.getStackedBranches returns a collection of branches
        # stacked on some_branch.
        branch = self.factory.makeAnyBranch()
        stacked_a = self.factory.makeAnyBranch(stacked_on=branch)
        stacked_b = self.factory.makeAnyBranch(stacked_on=branch)
        self.assertEqual(
            set([stacked_a, stacked_b]), set(branch.getStackedBranches()))

    def testStackedBranchesIncompleteMirrorsNoBranches(self):
        # some_branch.getStackedBranchesWithIncompleteMirrors does not include
        # stacked branches that haven't been mirrored at all.
        branch = self.factory.makeAnyBranch()
        self.factory.makeAnyBranch(stacked_on=branch)
        self.assertEqual(
            set(), set(branch.getStackedBranchesWithIncompleteMirrors()))

    def testStackedBranchesIncompleteMirrors(self):
        # some_branch.getStackedBranchesWithIncompleteMirrors returns branches
        # stacked on some_branch that had their mirrors started but not
        # finished.
        branch = self.factory.makeAnyBranch()
        stacked_a = self.factory.makeAnyBranch(stacked_on=branch)
        stacked_a.startMirroring()
        self.assertEqual(
            set([stacked_a]),
            set(branch.getStackedBranchesWithIncompleteMirrors()))

    def testStackedBranchesIncompleteMirrorsNotStacked(self):
        # some_branch.getStackedBranchesWithIncompleteMirrors does not include
        # branches with incomplete mirrors that are not stacked on
        # some_branch.
        branch = self.factory.makeAnyBranch()
        not_stacked = self.factory.makeAnyBranch()
        not_stacked.startMirroring()
        self.assertEqual(
            set(), set(branch.getStackedBranchesWithIncompleteMirrors()))

    def testStackedBranchesCompleteMirrors(self):
        # some_branch.getStackedBranchesWithIncompleteMirrors does not include
        # branches that have been successfully mirrored.
        branch = self.factory.makeAnyBranch()
        stacked_a = self.factory.makeAnyBranch(stacked_on=branch)
        stacked_a.startMirroring()
        stacked_a.mirrorComplete(self.factory.getUniqueString())
        self.assertEqual(
            set(), set(branch.getStackedBranchesWithIncompleteMirrors()))

    def testStackedBranchesFailedMirrors(self):
        # some_branch.getStackedBranchesWithIncompleteMirrors includes
        # branches that failed to mirror. This is not directly desired, but is
        # a consequence of wanting to include branches that have started,
        # failed, then started again.
        branch = self.factory.makeAnyBranch()
        stacked_a = self.factory.makeAnyBranch(stacked_on=branch)
        stacked_a.startMirroring()
        stacked_a.mirrorFailed(self.factory.getUniqueString())
        self.assertEqual(
            set([stacked_a]),
            set(branch.getStackedBranchesWithIncompleteMirrors()))

    def testStackedBranchesFailedThenStartedMirrors(self):
        # some_branch.getStackedBranchesWithIncompleteMirrors includes
        # branches that had a failed mirror but have since been started.
        branch = self.factory.makeAnyBranch()
        stacked_a = self.factory.makeAnyBranch(stacked_on=branch)
        stacked_a.startMirroring()
        stacked_a.mirrorFailed(self.factory.getUniqueString())
        stacked_a.startMirroring()
        self.assertEqual(
            set([stacked_a]),
            set(branch.getStackedBranchesWithIncompleteMirrors()))

    def testStackedBranchesMirrorRequested(self):
        # some_branch.getStackedBranchesWithIncompleteMirrors does not include
        # branches that have only had a mirror requested.
        branch = self.factory.makeAnyBranch()
        stacked_a = self.factory.makeAnyBranch(stacked_on=branch)
        stacked_a.requestMirror()
        self.assertEqual(
            set(), set(branch.getStackedBranchesWithIncompleteMirrors()))


class BranchAddLandingTarget(TestCaseWithFactory):
    """Exercise all the code paths for adding a landing target."""
    layer = DatabaseFunctionalLayer

    def setUp(self):
        TestCaseWithFactory.setUp(self, 'admin@canonical.com')
        self.product = self.factory.makeProduct()

        self.user = self.factory.makePerson()
        self.source = self.factory.makeProductBranch(
            name='source-branch', owner=self.user, product=self.product)
        self.target = self.factory.makeProductBranch(
            name='target-branch', owner=self.user, product=self.product)
        self.dependent = self.factory.makeProductBranch(
            name='dependent-branch', owner=self.user, product=self.product)

    def tearDown(self):
        logout()

    def test_junkSource(self):
        """Junk branches cannot be used as a source for merge proposals."""
        self.source.setTarget(user=self.source.owner)
        self.assertRaises(
            InvalidBranchMergeProposal, self.source.addLandingTarget,
            self.user, self.target)

    def test_targetProduct(self):
        """The product of the target branch must match the product of the
        source branch.
        """
        self.target.setTarget(user=self.target.owner)
        self.assertRaises(
            InvalidBranchMergeProposal, self.source.addLandingTarget,
            self.user, self.target)

        project = self.factory.makeProduct()
        self.target.setTarget(user=self.target.owner, project=project)
        self.assertRaises(
            InvalidBranchMergeProposal, self.source.addLandingTarget,
            self.user, self.target)

    def test_targetMustNotBeTheSource(self):
        """The target and source branch cannot be the same."""
        self.assertRaises(
            InvalidBranchMergeProposal, self.source.addLandingTarget,
            self.user, self.source)

    def test_dependentBranchSameProduct(self):
        """The dependent branch, if it is there, must be for the same product.
        """
        self.dependent.setTarget(user=self.dependent.owner)
        self.assertRaises(
            InvalidBranchMergeProposal, self.source.addLandingTarget,
            self.user, self.target, self.dependent)

        project = self.factory.makeProduct()
        self.dependent.setTarget(user=self.dependent.owner, project=project)
        self.assertRaises(
            InvalidBranchMergeProposal, self.source.addLandingTarget,
            self.user, self.target, self.dependent)

    def test_dependentMustNotBeTheSource(self):
        """The target and source branch cannot be the same."""
        self.assertRaises(
            InvalidBranchMergeProposal, self.source.addLandingTarget,
            self.user, self.target, self.source)

    def test_dependentMustNotBeTheTarget(self):
        """The target and source branch cannot be the same."""
        self.assertRaises(
            InvalidBranchMergeProposal, self.source.addLandingTarget,
            self.user, self.target, self.target)

    def test_existingMergeProposal(self):
        """If there is an existing merge proposal for the source and target
        branch pair, then another landing target specifying the same pair
        raises.
        """
        self.source.addLandingTarget(self.user, self.target, self.dependent)

        self.assertRaises(
            InvalidBranchMergeProposal, self.source.addLandingTarget,
            self.user, self.target, self.dependent)

    def test_existingRejectedMergeProposal(self):
        """If there is an existing rejected merge proposal for the source and
        target branch pair, then another landing target specifying the same
        pair is fine.
        """
        proposal = self.source.addLandingTarget(
            self.user, self.target, self.dependent)
        proposal.rejectBranch(self.user, 'some_revision')
        syncUpdate(proposal)
        self.source.addLandingTarget(self.user, self.target, self.dependent)

    def test_attributeAssignment(self):
        """Smoke test to make sure the assignments are there."""
        whiteboard = u"Some whiteboard"
        proposal = self.source.addLandingTarget(
            self.user, self.target, self.dependent, whiteboard)
        self.assertEqual(proposal.registrant, self.user)
        self.assertEqual(proposal.source_branch, self.source)
        self.assertEqual(proposal.target_branch, self.target)
        self.assertEqual(proposal.dependent_branch, self.dependent)
        self.assertEqual(proposal.whiteboard, whiteboard)


class BranchDateLastModified(TestCaseWithFactory):
    """Exercies the situations where date_last_modifed is udpated."""
    layer = DatabaseFunctionalLayer

    def setUp(self):
        TestCaseWithFactory.setUp(self, 'test@canonical.com')

    def test_initialValue(self):
        """Initially the date_last_modifed is the date_created."""
        branch = self.factory.makeAnyBranch()
        self.assertEqual(branch.date_last_modified, branch.date_created)

    def test_bugBranchLinkUpdates(self):
        """Linking a branch to a bug updates the last modified time."""
        date_created = datetime(2000, 1, 1, 12, tzinfo=UTC)
        branch = self.factory.makeAnyBranch(date_created=date_created)
        self.assertEqual(branch.date_last_modified, date_created)

        params = CreateBugParams(
            owner=branch.owner, title='A bug', comment='blah')
        params.setBugTarget(product=branch.product)
        bug = getUtility(IBugSet).createBug(params)

        bug.linkBranch(branch, branch.owner)
        self.assertTrue(branch.date_last_modified > date_created,
                        "Date last modified was not updated.")

    def test_updateScannedDetails_with_null_revision(self):
        # If updateScannedDetails is called with a null revision, it
        # effectively means that there is an empty branch, so we can't use the
        # revision date, so we set the last modified time to UTC_NOW.
        date_created = datetime(2000, 1, 1, 12, tzinfo=UTC)
        branch = self.factory.makeAnyBranch(date_created=date_created)
        branch.updateScannedDetails(None, 0)
        self.assertSqlAttributeEqualsDate(
            branch, 'date_last_modified', UTC_NOW)

    def test_updateScannedDetails_with_revision(self):
        # If updateScannedDetails is called with a revision with which has a
        # revision date set in the past (the usual case), the last modified
        # time of the branch is set to be the date from the Bazaar revision
        # (Revision.revision_date).
        date_created = datetime(2000, 1, 1, 12, tzinfo=UTC)
        branch = self.factory.makeAnyBranch(date_created=date_created)
        revision_date = datetime(2005, 2, 2, 12, tzinfo=UTC)
        revision = self.factory.makeRevision(revision_date=revision_date)
        branch.updateScannedDetails(revision, 1)
        self.assertEqual(revision_date, branch.date_last_modified)

    def test_updateScannedDetails_with_future_revision(self):
        # If updateScannedDetails is called with a revision with which has a
        # revision date set in the future, UTC_NOW is used as the last modifed
        # time.  date_created = datetime(2000, 1, 1, 12, tzinfo=UTC)
        date_created = datetime(2000, 1, 1, 12, tzinfo=UTC)
        branch = self.factory.makeAnyBranch(date_created=date_created)
        revision_date = datetime.now(UTC) + timedelta(days=1000)
        revision = self.factory.makeRevision(revision_date=revision_date)
        branch.updateScannedDetails(revision, 1)
        self.assertSqlAttributeEqualsDate(
            branch, 'date_last_modified', UTC_NOW)


class TestBranchLifecycleStatus(TestCaseWithFactory):
    """Exercises changes in lifecycle status."""
    layer = DatabaseFunctionalLayer

    def checkStatusAfterUpdate(self, initial_state, expected_state):
        # Make sure that the lifecycle status of the branch with the initial
        # lifecycle state to be the expected_state after a revision has been
        # scanned.
        branch = self.factory.makeAnyBranch(lifecycle_status=initial_state)
        revision = self.factory.makeRevision()
        branch.updateScannedDetails(revision, 1)
        self.assertEqual(expected_state, branch.lifecycle_status)

    def test_updateScannedDetails_active_branch(self):
        # If a new revision is scanned, and the branch is in an active state,
        # then the lifecycle status isn't changed.
        for state in DEFAULT_BRANCH_STATUS_IN_LISTING:
            self.checkStatusAfterUpdate(state, state)

    def test_updateScannedDetails_inactive_branch(self):
        # If a branch is inactive (merged or abandonded) and a new revision is
        # scanned, the branch is moved to the development state.
        for state in (BranchLifecycleStatus.MERGED,
                      BranchLifecycleStatus.ABANDONED):
            self.checkStatusAfterUpdate(
                state, BranchLifecycleStatus.DEVELOPMENT)


class TestCreateBranchRevisionFromIDs(TestCaseWithFactory):
    """Tests for `Branch.createBranchRevisionFromIDs`."""

    layer = DatabaseFunctionalLayer

    def test_simple(self):
        # createBranchRevisionFromIDs when passed a single revid, sequence
        # pair, creates the appropriate BranchRevision object.
        branch = self.factory.makeAnyBranch()
        rev = self.factory.makeRevision()
        revision_number = self.factory.getUniqueInteger()
        branch.createBranchRevisionFromIDs(
            [(rev.revision_id, revision_number)])
        branch_revision = branch.getBranchRevision(revision=rev)
        self.assertEqual(revision_number, branch_revision.sequence)

    def test_multiple(self):
        # createBranchRevisionFromIDs when passed multiple revid, sequence
        # pairs, creates the appropriate BranchRevision objects.
        branch = self.factory.makeAnyBranch()
        revision_to_number = {}
        revision_id_sequence_pairs = []
        for i in range(10):
            rev = self.factory.makeRevision()
            revision_number = self.factory.getUniqueInteger()
            revision_to_number[rev] = revision_number
            revision_id_sequence_pairs.append(
                (rev.revision_id, revision_number))
        branch.createBranchRevisionFromIDs(revision_id_sequence_pairs)
        for rev in revision_to_number:
            branch_revision = branch.getBranchRevision(revision=rev)
            self.assertEqual(
                revision_to_number[rev], branch_revision.sequence)

    def test_empty(self):
        # createBranchRevisionFromIDs does not fail when passed no pairs.
        branch = self.factory.makeAnyBranch()
        branch.createBranchRevisionFromIDs([])

    def test_call_twice_in_one_transaction(self):
        # createBranchRevisionFromIDs creates temporary tables, but cleans
        # after itself so that it can safely be called twice in one
        # transaction.
        branch = self.factory.makeAnyBranch()
        rev = self.factory.makeRevision()
        revision_number = self.factory.getUniqueInteger()
        branch.createBranchRevisionFromIDs(
            [(rev.revision_id, revision_number)])
        rev = self.factory.makeRevision()
        revision_number = self.factory.getUniqueInteger()
        # This is just "assertNotRaises"
        branch.createBranchRevisionFromIDs(
            [(rev.revision_id, revision_number)])


class TestCodebrowseURL(TestCaseWithFactory):
    """Tests for `Branch.codebrowse_url`."""

    layer = DatabaseFunctionalLayer

    def test_simple(self):
        # The basic codebrowse URL for a public branch is a 'http' url.
        branch = self.factory.makeAnyBranch()
        self.assertEqual(
            'http://bazaar.launchpad.dev/' + branch.unique_name,
            branch.codebrowse_url())

    def test_private(self):
        # The codebrowse URL for a private branch is a 'https' url.
        owner = self.factory.makePerson()
        branch = self.factory.makeAnyBranch(private=True, owner=owner)
        login_person(owner)
        self.assertEqual(
            'https://bazaar.launchpad.dev/' + branch.unique_name,
            branch.codebrowse_url())

    def test_extra_args(self):
        # Any arguments to codebrowse_url are appended to the URL.
        branch = self.factory.makeAnyBranch()
        self.assertEqual(
            'http://bazaar.launchpad.dev/' + branch.unique_name + '/a/b',
            branch.codebrowse_url('a', 'b'))


class TestBranchNamespace(TestCaseWithFactory):
    """Tests for `IBranch.namespace`."""

    layer = DatabaseFunctionalLayer

    def assertNamespaceEqual(self, namespace_one, namespace_two):
        """Assert that `namespace_one` equals `namespace_two`."""
        namespace_one = removeSecurityProxy(namespace_one)
        namespace_two = removeSecurityProxy(namespace_two)
        self.assertEqual(namespace_one.__class__, namespace_two.__class__)
        self.assertEqual(namespace_one.owner, namespace_two.owner)
        self.assertEqual(
            getattr(namespace_one, 'sourcepackage', None),
            getattr(namespace_two, 'sourcepackage', None))
        self.assertEqual(
            getattr(namespace_one, 'product', None),
            getattr(namespace_two, 'product', None))

    def test_namespace_personal(self):
        # The namespace attribute of a personal branch points to the namespace
        # that corresponds to ~owner/+junk.
        branch = self.factory.makePersonalBranch()
        namespace = getUtility(IBranchNamespaceSet).get(person=branch.owner)
        self.assertNamespaceEqual(namespace, branch.namespace)

    def test_namespace_package(self):
        # The namespace attribute of a package branch points to the namespace
        # that corresponds to
        # ~owner/distribution/distroseries/sourcepackagename.
        branch = self.factory.makePackageBranch()
        namespace = getUtility(IBranchNamespaceSet).get(
            person=branch.owner, distroseries=branch.distroseries,
            sourcepackagename=branch.sourcepackagename)
        self.assertNamespaceEqual(namespace, branch.namespace)

    def test_namespace_product(self):
        # The namespace attribute of a product branch points to the namespace
        # that corresponds to ~owner/product.
        branch = self.factory.makeProductBranch()
        namespace = getUtility(IBranchNamespaceSet).get(
            person=branch.owner, product=branch.product)
        self.assertNamespaceEqual(namespace, branch.namespace)


class TestPendingWrites(TestCaseWithFactory):
    """Are there changes to this branch not reflected in the database?"""

    layer = DatabaseFunctionalLayer

    def test_new_branch_no_writes(self):
        # New branches have no pending writes.
        branch = self.factory.makeAnyBranch()
        self.assertEqual(False, branch.pending_writes)

    def test_requestMirror_for_hosted(self):
        # If a hosted branch has a requested mirror, then someone has just
        # pushed something up. Therefore, pending writes.
        branch = self.factory.makeAnyBranch(branch_type=BranchType.HOSTED)
        branch.requestMirror()
        self.assertEqual(True, branch.pending_writes)

    def test_requestMirror_for_imported(self):
        # If an imported branch has a requested mirror, then we've just
        # imported new changes. Therefore, pending writes.
        branch = self.factory.makeAnyBranch(branch_type=BranchType.IMPORTED)
        branch.requestMirror()
        self.assertEqual(True, branch.pending_writes)

    def test_requestMirror_for_mirrored(self):
        # Mirrored branches *always* have a requested mirror. The fact that a
        # mirror is requested has no bearing on whether there are pending
        # writes. Thus, pending_writes is False.
        branch = self.factory.makeAnyBranch(branch_type=BranchType.MIRRORED)
        branch.requestMirror()
        self.assertEqual(False, branch.pending_writes)

    def test_pulled_but_not_scanned(self):
        # If a branch has been pulled (mirrored) but not scanned, then we have
        # yet to load the revisions into the database. This means there are
        # pending writes.
        branch = self.factory.makeAnyBranch()
        branch.startMirroring()
        rev_id = self.factory.getUniqueString('rev-id')
        branch.mirrorComplete(rev_id)
        self.assertEqual(True, branch.pending_writes)

    def test_pulled_and_scanned(self):
        # If a branch has been pulled and scanned, then there are no pending
        # writes.
        branch = self.factory.makeAnyBranch()
        branch.startMirroring()
        rev_id = self.factory.getUniqueString('rev-id')
        branch.mirrorComplete(rev_id)
        # Cheat! The actual API for marking a branch as scanned is
        # updateScannedDetails. That requires a revision in the database
        # though.
        removeSecurityProxy(branch).last_scanned_id = rev_id
        self.assertEqual(False, branch.pending_writes)

    def test_first_mirror_started(self):
        # If we have started mirroring the branch for the first time, then
        # there are probably pending writes.
        branch = self.factory.makeAnyBranch()
        branch.startMirroring()
        self.assertEqual(True, branch.pending_writes)

    def test_following_mirror_started(self):
        # If we have started mirroring the branch, then there are probably
        # pending writes.
        branch = self.factory.makeAnyBranch()
        branch.startMirroring()
        rev_id = self.factory.getUniqueString('rev-id')
        branch.mirrorComplete(rev_id)
        # Cheat! The actual API for marking a branch as scanned is
        # updateScannedDetails. That requires a revision in the database
        # though.
        removeSecurityProxy(branch).last_scanned_id = rev_id
        # Cheat again! We can only tell if mirroring has started if the last
        # mirrored attempt is different from the last mirrored time. To ensure
        # this, we start the second mirror in a new transaction.
        transaction.commit()
        branch.startMirroring()
        self.assertEqual(True, branch.pending_writes)


class TestBranchSetPrivate(TestCaseWithFactory):
    """Test IBranch.setPrivate."""

    layer = DatabaseFunctionalLayer

    def setUp(self):
        # Use an admin user as we aren't checking edit permissions here.
        TestCaseWithFactory.setUp(self, 'admin@canonical.com')

    def test_public_to_public(self):
        # Setting a public branch to be public is a no-op.
        branch = self.factory.makeProductBranch()
        self.assertFalse(branch.private)
        branch.setPrivate(False)
        self.assertFalse(branch.private)

    def test_public_to_private_allowed(self):
        # If there is a privacy policy allowing the branch owner to have
        # private branches, then setting the branch private is allowed.
        branch = self.factory.makeProductBranch()
        branch.product.setBranchVisibilityTeamPolicy(
            branch.owner, BranchVisibilityRule.PRIVATE)
        branch.setPrivate(True)
        self.assertTrue(branch.private)

    def test_public_to_private_not_allowed(self):
        # If there are no privacy policies allowing private branches, then
        # BranchCannotBePrivate is rasied.
        branch = self.factory.makeProductBranch()
        self.assertRaises(
            BranchCannotBePrivate,
            branch.setPrivate,
            True)

    def test_private_to_private(self):
        # Setting a private branch to be private is a no-op.
        branch = self.factory.makeProductBranch(private=True)
        self.assertTrue(branch.private)
        branch.setPrivate(True)
        self.assertTrue(branch.private)

    def test_private_to_public_allowed(self):
        # If the namespace policy allows public branches, then changing from
        # private to public is allowed.
        branch = self.factory.makeProductBranch(private=True)
        branch.setPrivate(False)
        self.assertFalse(branch.private)

    def test_private_to_public_not_allowed(self):
        # If the namespace policy does not allow public branches, attempting
        # to change the branch to be public raises BranchCannotBePublic.
        branch = self.factory.makeProductBranch(private=True)
        branch.product.setBranchVisibilityTeamPolicy(
            None, BranchVisibilityRule.FORBIDDEN)
        branch.product.setBranchVisibilityTeamPolicy(
            branch.owner, BranchVisibilityRule.PRIVATE_ONLY)
        self.assertRaises(
            BranchCannotBePublic,
            branch.setPrivate,
            False)


class TestBranchCommitsForDays(TestCaseWithFactory):
    """Tests for `Branch.commitsForDays`."""

    layer = DatabaseFunctionalLayer

    def setUp(self):
        TestCaseWithFactory.setUp(self)
        # Use a 30 day epoch for the tests.
        self.epoch = datetime.now(tz=UTC) - timedelta(days=30)

    def date_generator(self, epoch_offset, delta=None):
        if delta is None:
            delta = timedelta(days=1)
        return time_counter(self.epoch + timedelta(days=epoch_offset), delta)

    def test_empty_branch(self):
        # A branch with no commits returns an empty list.
        branch = self.factory.makeAnyBranch()
        self.assertEqual([], branch.commitsForDays(self.epoch))

    def test_commits_before_epoch_not_returned(self):
        # Commits that occur before the epoch are not returned.
        branch = self.factory.makeAnyBranch()
        self.factory.makeRevisionsForBranch(
            branch, date_generator=self.date_generator(-10))
        self.assertEqual([], branch.commitsForDays(self.epoch))

    def test_commits_after_epoch_are_returned(self):
        # Commits that occur after the epoch are returned.
        branch = self.factory.makeAnyBranch()
        self.factory.makeRevisionsForBranch(
            branch, count=5, date_generator=self.date_generator(1))
        # There is one commit for each day starting from epoch + 1.
        start = self.epoch + timedelta(days=1)
        # Clear off the fractional parts of the day.
        start = datetime(start.year, start.month, start.day)
        commits = []
        for count in range(5):
            commits.append((start + timedelta(days=count), 1))
        self.assertEqual(commits, branch.commitsForDays(self.epoch))

    def test_commits_are_grouped(self):
        # The commits are grouped to give counts of commits for the days.
        branch = self.factory.makeAnyBranch()
        start = self.epoch + timedelta(days=1)
        # Add 8 commits starting from 5pm (+ whatever minutes).
        # 5, 7, 9, 11pm, then 1, 3, 5, 7am for the following day.
        start = start.replace(hour=17)
        date_generator = time_counter(start, timedelta(hours=2))
        self.factory.makeRevisionsForBranch(
            branch, count=8, date_generator=date_generator)
        # The resulting queries return time zone unaware times.
        first_day = datetime(start.year, start.month, start.day)
        commits = [(first_day, 4), (first_day + timedelta(days=1), 4)]
        self.assertEqual(commits, branch.commitsForDays(self.epoch))

    def test_non_mainline_commits_count(self):
        # Non-mainline commits are counted too.
        branch = self.factory.makeAnyBranch()
        start = self.epoch + timedelta(days=1)
        revision = self.factory.makeRevision(revision_date=start)
        branch.createBranchRevision(None, revision)
        day = datetime(start.year, start.month, start.day)
        commits = [(day, 1)]
        self.assertEqual(commits, branch.commitsForDays(self.epoch))


class TestBranchBugLinks(TestCaseWithFactory):
    """Tests for bug linkages in `Branch`"""

    layer = DatabaseFunctionalLayer

    def setUp(self):
        TestCaseWithFactory.setUp(self)
        self.user = self.factory.makePerson()

    def test_bug_link(self):
        # Branches can be linked to bugs through the Branch interface.
        branch = self.factory.makeAnyBranch()
        bug = self.factory.makeBug()
        branch.linkBug(bug, self.user)

        self.assertEqual(branch.linked_bugs.count(), 1)

        linked_bug = branch.linked_bugs[0]

        self.assertEqual(linked_bug.id, bug.id)

    def test_bug_unlink(self):
        # Branches can be unlinked from the bug as well.
        branch = self.factory.makeAnyBranch()
        bug = self.factory.makeBug()
        branch.linkBug(bug, self.user)

        self.assertEqual(branch.linked_bugs.count(), 1)

        branch.unlinkBug(bug, self.user)

        self.assertEqual(branch.linked_bugs.count(), 0)


class TestBranchSpecLinks(TestCaseWithFactory):
    """Tests for bug linkages in `Branch`"""

    layer = DatabaseFunctionalLayer

    def setUp(self):
        TestCaseWithFactory.setUp(self)
        self.user = self.factory.makePerson()

    def test_spec_link(self):
        # Branches can be linked to specs through the Branch interface.
        branch = self.factory.makeAnyBranch()
        spec = self.factory.makeSpecification()
        branch.linkSpecification(spec, self.user)

        self.assertEqual(branch.spec_links.count(), 1)

        spec_branch = branch.spec_links[0]

        self.assertEqual(spec_branch.specification.id, spec.id)
        self.assertEqual(spec_branch.branch.id, branch.id)

    def test_spec_unlink(self):
        # Branches can be unlinked from the spec as well.
        branch = self.factory.makeAnyBranch()
        spec = self.factory.makeSpecification()
        branch.linkSpecification(spec, self.user)

        self.assertEqual(branch.spec_links.count(), 1)

        branch.unlinkSpecification(spec, self.user)

        self.assertEqual(branch.spec_links.count(), 0)


<<<<<<< HEAD
class TestBranchIsPersonTrustedReviewer(TestCaseWithFactory):
    """Test the `IBranch.isPersonTrustedReviewer` method."""

    layer = DatabaseFunctionalLayer

    def assertTrustedReviewer(self, branch, person):
        """Assert that `person` is a trusted reviewer for the `branch`."""
        self.assertTrue(branch.isPersonTrustedReviewer(person))

    def assertNotTrustedReviewer(self, branch, person):
        """Assert that `person` is not a trusted reviewer for the `branch`."""
        self.assertFalse(branch.isPersonTrustedReviewer(person))

    def test_none_is_not_trusted(self):
        # If None is passed in as the person, the method returns false.
        branch = self.factory.makeAnyBranch()
        self.assertNotTrustedReviewer(branch, None)

    def test_branch_owner_is_trusted(self):
        # The branch owner is a trusted reviewer.
        branch = self.factory.makeAnyBranch()
        self.assertTrustedReviewer(branch, branch.owner)

    def test_non_branch_owner_is_not_trusted(self):
        # Someone other than the branch owner is not a trusted reviewer.
        branch = self.factory.makeAnyBranch()
        reviewer = self.factory.makePerson()
        self.assertNotTrustedReviewer(branch, reviewer)

    def test_lp_admins_always_trusted(self):
        # Launchpad admins are special, and as such, are trusted.
        branch = self.factory.makeAnyBranch()
        admins = getUtility(ILaunchpadCelebrities).admin
        # Grab a random admin, the teamowner is good enough here.
        self.assertTrustedReviewer(branch, admins.teamowner)

    def test_member_of_team_owned_branch(self):
        # If the branch is owned by a team, any team member is a trusted
        # reviewer.
        team = self.factory.makeTeam()
        branch = self.factory.makeAnyBranch(owner=team)
        self.assertTrustedReviewer(branch, team.teamowner)

    def test_review_team_member_is_trusted(self):
        # If the reviewer is a member of the review team, but not the owner
        # they are still trusted.
        team = self.factory.makeTeam()
        branch = self.factory.makeAnyBranch(reviewer=team)
        self.assertTrustedReviewer(branch, team.teamowner)

    def test_branch_owner_not_review_team_member_is_trusted(self):
        # If the owner of the branch is not in the review team, they are still
        # trusted.
        team = self.factory.makeTeam()
        branch = self.factory.makeAnyBranch(reviewer=team)
        self.assertFalse(branch.owner.inTeam(team))
        self.assertTrustedReviewer(branch, branch.owner)

    def test_community_reviewer(self):
        # If the reviewer is not a member of the owner, or the review team,
        # they are not trusted reviewers.
        team = self.factory.makeTeam()
        branch = self.factory.makeAnyBranch(reviewer=team)
        reviewer = self.factory.makePerson()
        self.assertNotTrustedReviewer(branch, reviewer)
=======
class TestBranchSetOwner(TestCaseWithFactory):
    """Tests for IBranch.setOwner."""

    layer = DatabaseFunctionalLayer

    def test_owner_sets_team(self):
        # The owner of the branch can set the owner of the branch to be a team
        # they are a member of.
        branch = self.factory.makeAnyBranch()
        team = self.factory.makeTeam(owner=branch.owner)
        login_person(branch.owner)
        branch.setOwner(team, branch.owner)
        self.assertEqual(team, branch.owner)

    def test_owner_cannot_set_nonmember_team(self):
        # The owner of the branch cannot set the owner to be a team they are
        # not a member of.
        branch = self.factory.makeAnyBranch()
        team = self.factory.makeTeam()
        login_person(branch.owner)
        self.assertRaises(
            BranchCreatorNotMemberOfOwnerTeam,
            branch.setOwner,
            team, branch.owner)

    def test_owner_cannot_set_other_user(self):
        # The owner of the branch cannot set the new owner to be another
        # person.
        branch = self.factory.makeAnyBranch()
        person = self.factory.makePerson()
        login_person(branch.owner)
        self.assertRaises(
            BranchCreatorNotOwner,
            branch.setOwner,
            person, branch.owner)

    def test_admin_can_set_any_team_or_person(self):
        # A Launchpad admin can set the branch to be owned by any team or
        # person.
        branch = self.factory.makeAnyBranch()
        team = self.factory.makeTeam()
        # To get a random administrator, choose the admin team owner.
        admin = getUtility(ILaunchpadCelebrities).admin.teamowner
        login_person(admin)
        branch.setOwner(team, admin)
        self.assertEqual(team, branch.owner)
        person = self.factory.makePerson()
        branch.setOwner(person, admin)
        self.assertEqual(person, branch.owner)

    def test_bazaar_experts_can_set_any_team_or_person(self):
        # A bazaar expert can set the branch to be owned by any team or
        # person.
        branch = self.factory.makeAnyBranch()
        team = self.factory.makeTeam()
        # To get a random administrator, choose the admin team owner.
        experts = getUtility(ILaunchpadCelebrities).bazaar_experts.teamowner
        login_person(experts)
        branch.setOwner(team, experts)
        self.assertEqual(team, branch.owner)
        person = self.factory.makePerson()
        branch.setOwner(person, experts)
        self.assertEqual(person, branch.owner)


class TestBranchSetTarget(TestCaseWithFactory):
    """Tests for IBranch.setTarget."""

    layer = DatabaseFunctionalLayer

    def test_not_both_project_and_source_package(self):
        # Only one of project or source_package can be passed in, not both.
        branch = self.factory.makePersonalBranch()
        project = self.factory.makeProduct()
        source_package = self.factory.makeSourcePackage()
        login_person(branch.owner)
        self.assertRaises(
            BranchTargetError,
            branch.setTarget,
            user=branch.owner, project=project, source_package=source_package)

    def test_junk_branch_to_project_branch(self):
        # A junk branch can be moved to a project.
        branch = self.factory.makePersonalBranch()
        project = self.factory.makeProduct()
        login_person(branch.owner)
        branch.setTarget(user=branch.owner, project=project)
        self.assertEqual(project, branch.target.context)

    def test_junk_branch_to_package_branch(self):
        # A junk branch can be moved to a source package.
        branch = self.factory.makePersonalBranch()
        source_package = self.factory.makeSourcePackage()
        login_person(branch.owner)
        branch.setTarget(user=branch.owner, source_package=source_package)
        self.assertEqual(source_package, branch.target.context)

    def test_project_branch_to_other_project_branch(self):
        # Move a branch from one project to another.
        branch = self.factory.makeProductBranch()
        project = self.factory.makeProduct()
        login_person(branch.owner)
        branch.setTarget(user=branch.owner, project=project)
        self.assertEqual(project, branch.target.context)

    def test_project_branch_to_package_branch(self):
        # Move a branch from a project to a package.
        branch = self.factory.makeProductBranch()
        source_package = self.factory.makeSourcePackage()
        login_person(branch.owner)
        branch.setTarget(user=branch.owner, source_package=source_package)
        self.assertEqual(source_package, branch.target.context)

    def test_project_branch_to_junk_branch(self):
        # Move a branch from a project to junk.
        branch = self.factory.makeProductBranch()
        login_person(branch.owner)
        branch.setTarget(user=branch.owner)
        self.assertEqual(branch.owner, branch.target.context)

    def test_package_branch_to_other_package_branch(self):
        # Move a branch from one package to another.
        branch = self.factory.makePackageBranch()
        source_package = self.factory.makeSourcePackage()
        login_person(branch.owner)
        branch.setTarget(user=branch.owner, source_package=source_package)
        self.assertEqual(source_package, branch.target.context)

    def test_package_branch_to_project_branch(self):
        # Move a branch from a package to a project.
        branch = self.factory.makePackageBranch()
        project = self.factory.makeProduct()
        login_person(branch.owner)
        branch.setTarget(user=branch.owner, project=project)
        self.assertEqual(project, branch.target.context)

    def test_package_branch_to_junk_branch(self):
        # Move a branch from a package to junk.
        branch = self.factory.makePackageBranch()
        login_person(branch.owner)
        branch.setTarget(user=branch.owner)
        self.assertEqual(branch.owner, branch.target.context)
>>>>>>> 43d03319


def test_suite():
    return TestLoader().loadTestsFromName(__name__)<|MERGE_RESOLUTION|>--- conflicted
+++ resolved
@@ -1651,7 +1651,6 @@
         self.assertEqual(branch.spec_links.count(), 0)
 
 
-<<<<<<< HEAD
 class TestBranchIsPersonTrustedReviewer(TestCaseWithFactory):
     """Test the `IBranch.isPersonTrustedReviewer` method."""
 
@@ -1717,7 +1716,8 @@
         branch = self.factory.makeAnyBranch(reviewer=team)
         reviewer = self.factory.makePerson()
         self.assertNotTrustedReviewer(branch, reviewer)
-=======
+
+
 class TestBranchSetOwner(TestCaseWithFactory):
     """Tests for IBranch.setOwner."""
 
@@ -1860,7 +1860,6 @@
         login_person(branch.owner)
         branch.setTarget(user=branch.owner)
         self.assertEqual(branch.owner, branch.target.context)
->>>>>>> 43d03319
 
 
 def test_suite():
