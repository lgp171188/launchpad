--- conflicted
+++ resolved
@@ -208,13 +208,6 @@
             # need for validity etc in the /branches API call.
             load_related(Person, rows,
                 ['ownerID', 'registrantID', 'reviewerID'])
-<<<<<<< HEAD
-            # Cache all branches as having no code imports to prevent fruitless
-            # lookups on the ones we don't find.
-            for cache in caches.values():
-                cache.code_import = None
-=======
->>>>>>> c0f56b95
             for code_import in IStore(CodeImport).find(
                 CodeImport, CodeImport.branchID.is_in(branch_ids)):
                 cache = caches[code_import.branchID]
