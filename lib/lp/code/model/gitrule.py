--- conflicted
+++ resolved
@@ -51,12 +51,9 @@
     events on Git repository rules.
     """
     if event.edited_fields:
-<<<<<<< HEAD
         user = IPerson(event.user)
         getUtility(IGitActivitySet).logRuleChanged(
             event.object_before_modification, rule, user)
-=======
->>>>>>> 8ed22cd2
         removeSecurityProxy(rule).date_last_modified = UTC_NOW
 
 
@@ -139,12 +136,9 @@
     events on Git repository grants.
     """
     if event.edited_fields:
-<<<<<<< HEAD
         user = IPerson(event.user)
         getUtility(IGitActivitySet).logGrantChanged(
             event.object_before_modification, grant, user)
-=======
->>>>>>> 8ed22cd2
         removeSecurityProxy(grant).date_last_modified = UTC_NOW
 
 
