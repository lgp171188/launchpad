--- conflicted
+++ resolved
@@ -49,16 +49,7 @@
 from lp.code.model.branchmergeproposal import BranchMergeProposal
 from lp.code.model.diff import StaticDiff
 from lp.code.model.revision import RevisionSet
-<<<<<<< HEAD
-from lp.codehosting.scanner import buglinks, email, mergedetection
-from lp.codehosting.scanner.fixture import (
-    Fixtures, ServerFixture, make_zope_event_fixture)
-from lp.codehosting.scanner.bzrsync import (
-    BzrSync, schedule_diff_updates, schedule_translation_templates_build,
-    schedule_translation_upload)
-=======
 from lp.codehosting.scanner.bzrsync import BzrSync
->>>>>>> e86db8a9
 from lp.codehosting.vfs import (branch_id_to_path, get_multi_server,
     get_scanner_server)
 from lp.services.job.model.job import Job
@@ -294,23 +285,7 @@
         """See `IBranchScanJobSource`."""
         errorlog.globalErrorUtility.configure('branchscanner')
         cls.server = get_scanner_server()
-<<<<<<< HEAD
-        event_handlers = [
-            email.queue_tip_changed_email_jobs,
-            buglinks.got_new_revision,
-            mergedetection.auto_merge_branches,
-            mergedetection.auto_merge_proposals,
-            schedule_diff_updates,
-            schedule_translation_templates_build,
-            schedule_translation_upload,
-            ]
-        fixture = Fixtures([
-            ServerFixture(cls.server),
-            make_zope_event_fixture(*event_handlers)])
-        fixture.setUp()
-=======
         cls.server.start_server()
->>>>>>> e86db8a9
         yield
         cls.server.stop_server()
 
