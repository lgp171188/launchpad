--- conflicted
+++ resolved
@@ -374,15 +374,7 @@
 
     @property
     def branch_merge_proposal(self):
-<<<<<<< HEAD
-        return self.merge_proposal
-=======
-        # This property can die when self._new_branch_merge_proposal is
-        # populated.
-        if self._new_branch_merge_proposal:
-            return self._new_branch_merge_proposal
-        return self._branch_merge_proposal
->>>>>>> f8383d3c
+        return self._new_branch_merge_proposal
 
     @classmethod
     def fromBranchMergeProposal(cls, bmp):
