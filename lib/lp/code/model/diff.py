--- conflicted
+++ resolved
@@ -8,13 +8,9 @@
 __metaclass__ = type
 __all__ = ['Diff', 'IncrementalDiff', 'PreviewDiff', 'StaticDiff']
 
-<<<<<<< HEAD
+from contextlib import nested
 from cStringIO import StringIO
-from contextlib import nested
-=======
->>>>>>> ab2ed15d
 import sys
-from cStringIO import StringIO
 
 from uuid import uuid1
 
