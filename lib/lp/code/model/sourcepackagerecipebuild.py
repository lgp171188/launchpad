--- conflicted
+++ resolved
@@ -254,21 +254,14 @@
     build = Reference(
         build_id, 'SourcePackageRecipeBuild.id')
 
-<<<<<<< HEAD
-    processor = None
+    @property
+    def processor(self):
+        return self.build.distroseries.nominatedarchindep.default_processor
 
     @property
     def virtualized(self):
         """See `IBuildFarmJob`."""
         return self.build.is_virtualized
-
-=======
-    @property
-    def processor(self):
-        return self.build.distroseries.nominatedarchindep.default_processor
-
-    virtualized = True
->>>>>>> 41eae384
 
     def __init__(self, build, job):
         self.build = build
