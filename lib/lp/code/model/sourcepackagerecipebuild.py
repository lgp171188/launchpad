--- conflicted
+++ resolved
@@ -289,11 +289,7 @@
     def preloadBuildsData(cls, builds):
         # Circular imports.
         from lp.code.model.sourcepackagerecipe import SourcePackageRecipe
-<<<<<<< HEAD
         from lp.services.librarian.model import LibraryFileAlias
-        SourcePackageRecipeBuild.prefetchBuildqueueRecord(builds)
-=======
->>>>>>> c73f8def
         package_builds = load_related(
             PackageBuild, builds, ['package_build_id'])
         build_farm_jobs = [
