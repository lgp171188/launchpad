# Copyright 2009-2018 Canonical Ltd.  This software is licensed under the
# GNU Affero General Public License version 3 (see the file LICENSE).

__metaclass__ = type
__all__ = [
    'Branch',
    'BranchSet',
    'get_branch_privacy_filter',
    ]

from datetime import datetime
from functools import partial
import json
import operator
import os.path

from bzrlib import urlutils
from bzrlib.revision import NULL_REVISION
<<<<<<< HEAD
from bzrlib.url_policy_open import open_only_scheme
=======
from lazr.lifecycle.event import ObjectCreatedEvent
>>>>>>> 1d773e18
import pytz
import six
from six.moves.urllib_parse import urlsplit
from sqlobject import (
    ForeignKey,
    IntCol,
    SQLMultipleJoin,
    SQLRelatedJoin,
    StringCol,
    )
from storm.expr import (
    And,
    Coalesce,
    Desc,
    Join,
    Not,
    Or,
    Select,
    SQL,
    )
from storm.locals import AutoReload
from storm.store import Store
from zope.component import getUtility
from zope.event import notify
from zope.interface import implementer
from zope.security.interfaces import Unauthorized
from zope.security.proxy import (
    ProxyFactory,
    removeSecurityProxy,
    )

from lp import _
from lp.app.enums import (
    InformationType,
    PRIVATE_INFORMATION_TYPES,
    PUBLIC_INFORMATION_TYPES,
    )
from lp.app.errors import (
    SubscriptionPrivacyViolation,
    UserCannotUnsubscribePerson,
    )
from lp.app.interfaces.informationtype import IInformationType
from lp.app.interfaces.launchpad import (
    ILaunchpadCelebrities,
    IPrivacy,
    )
from lp.app.interfaces.services import IService
from lp.blueprints.model.specification import Specification
from lp.blueprints.model.specificationbranch import SpecificationBranch
from lp.blueprints.model.specificationsearch import (
    get_specification_privacy_filter,
    )
from lp.bugs.interfaces.bugtask import IBugTaskSet
from lp.bugs.interfaces.bugtaskfilter import filter_bugtasks_by_context
from lp.bugs.interfaces.bugtasksearch import BugTaskSearchParams
from lp.buildmaster.model.buildfarmjob import BuildFarmJob
from lp.buildmaster.model.buildqueue import BuildQueue
from lp.code.bzr import (
    BranchFormat,
    ControlFormat,
    CURRENT_BRANCH_FORMATS,
    CURRENT_REPOSITORY_FORMATS,
    RepositoryFormat,
    )
from lp.code.enums import (
    BranchLifecycleStatus,
    BranchMergeProposalStatus,
    BranchType,
    )
from lp.code.errors import (
    AlreadyLatestFormat,
    BranchFileNotFound,
    BranchMergeProposalExists,
    BranchTargetError,
    BranchTypeError,
    CannotDeleteBranch,
    CannotUpgradeBranch,
    CannotUpgradeNonHosted,
    InvalidBranchMergeProposal,
    UpgradePending,
    )
from lp.code.event.branchmergeproposal import (
    BranchMergeProposalNeedsReviewEvent,
    )
from lp.code.interfaces.branch import (
    BzrIdentityMixin,
    DEFAULT_BRANCH_STATUS_IN_LISTING,
    IBranch,
    IBranchSet,
    user_has_special_branch_access,
    WrongNumberOfReviewTypeArguments,
    )
from lp.code.interfaces.branchcollection import IAllBranches
from lp.code.interfaces.branchhosting import IBranchHostingClient
from lp.code.interfaces.branchlookup import IBranchLookup
from lp.code.interfaces.branchmergeproposal import (
    BRANCH_MERGE_PROPOSAL_FINAL_STATES,
    )
from lp.code.interfaces.branchnamespace import IBranchNamespacePolicy
from lp.code.interfaces.branchpuller import IBranchPuller
from lp.code.interfaces.branchtarget import IBranchTarget
from lp.code.interfaces.codehosting import (
    BRANCH_ID_ALIAS_PREFIX,
    compose_public_url,
    )
from lp.code.interfaces.codeimport import ICodeImportSet
from lp.code.interfaces.seriessourcepackagebranch import (
    IFindOfficialBranchLinks,
    )
from lp.code.mail.branch import send_branch_modified_notifications
from lp.code.model.branchmergeproposal import (
    BranchMergeProposal,
    BranchMergeProposalGetter,
    )
from lp.code.model.branchrevision import BranchRevision
from lp.code.model.branchsubscription import BranchSubscription
from lp.code.model.revision import (
    Revision,
    RevisionAuthor,
    )
from lp.code.model.seriessourcepackagebranch import SeriesSourcePackageBranch
<<<<<<< HEAD
from lp.registry.enums import (
    InformationType,
    PersonVisibility,
    PRIVATE_INFORMATION_TYPES,
    PUBLIC_INFORMATION_TYPES,
    )
=======
from lp.codehosting.safe_open import safe_open
from lp.registry.enums import PersonVisibility
>>>>>>> 1d773e18
from lp.registry.errors import CannotChangeInformationType
from lp.registry.interfaces.accesspolicy import (
    IAccessArtifactGrantSource,
    IAccessArtifactSource,
    IAccessPolicySource,
    )
from lp.registry.interfaces.person import (
    validate_person,
    validate_public_person,
    )
from lp.registry.interfaces.sharingjob import (
    IRemoveArtifactSubscriptionsJobSource,
    )
from lp.registry.model.accesspolicy import (
    AccessPolicyGrant,
    reconcile_access_for_artifact,
    )
from lp.registry.model.teammembership import TeamParticipation
from lp.services.config import config
from lp.services.database import bulk
from lp.services.database.constants import (
    DEFAULT,
    UTC_NOW,
    )
from lp.services.database.datetimecol import UtcDateTimeCol
from lp.services.database.decoratedresultset import DecoratedResultSet
from lp.services.database.enumcol import EnumCol
from lp.services.database.interfaces import (
    IMasterStore,
    IStore,
    )
from lp.services.database.sqlbase import (
    SQLBase,
    sqlvalues,
    )
from lp.services.database.stormexpr import (
    Array,
    ArrayAgg,
    ArrayIntersects,
    )
from lp.services.features import getFeatureFlag
from lp.services.helpers import shortlist
from lp.services.job.interfaces.job import JobStatus
from lp.services.job.model.job import Job
from lp.services.mail.notificationrecipientset import NotificationRecipientSet
from lp.services.memcache.interfaces import IMemcacheClient
from lp.services.propertycache import (
    cachedproperty,
    get_property_cache,
    )
from lp.services.webapp import urlappend
from lp.services.webapp.authorization import check_permission
from lp.services.webapp.interfaces import ILaunchBag
from lp.services.webhooks.interfaces import IWebhookSet
from lp.services.webhooks.model import WebhookTargetMixin
from lp.snappy.interfaces.snap import ISnapSet


@implementer(IBranch, IPrivacy, IInformationType)
class Branch(SQLBase, WebhookTargetMixin, BzrIdentityMixin):
    """A sequence of ordered revisions in Bazaar."""
    _table = 'Branch'

    branch_type = EnumCol(enum=BranchType, notNull=True)

    name = StringCol(notNull=False)
    url = StringCol(dbName='url')
    description = StringCol(dbName='summary')
    branch_format = EnumCol(enum=BranchFormat)
    repository_format = EnumCol(enum=RepositoryFormat)
    # XXX: Aaron Bentley 2008-06-13
    # Rename the metadir_format in the database, see bug 239746
    control_format = EnumCol(enum=ControlFormat, dbName='metadir_format')
    whiteboard = StringCol(default=None)
    mirror_status_message = StringCol(default=None)
    information_type = EnumCol(
        enum=InformationType, default=InformationType.PUBLIC)

    @property
    def valid_webhook_event_types(self):
        return ["bzr:push:0.1", "merge-proposal:0.1"]

    @property
    def default_webhook_event_types(self):
        return ["bzr:push:0.1"]

    @property
    def private(self):
        return self.information_type in PRIVATE_INFORMATION_TYPES

    explicitly_private = private

    def _reconcileAccess(self):
        """Reconcile the branch's sharing information.

        Takes the information_type and target and makes the related
        AccessArtifact and AccessPolicyArtifacts match.
        """
        wanted_links = None
        pillars = []
        # For private +junk branches, we calculate the wanted grants.
        if (not self.product and
            not self.sourcepackagename and
            not self.information_type in PUBLIC_INFORMATION_TYPES):
            aasource = getUtility(IAccessArtifactSource)
            [abstract_artifact] = aasource.ensure([self])
            wanted_links = set(
                (abstract_artifact, policy) for policy in
                getUtility(IAccessPolicySource).findByTeam([self.owner]))
        else:
            # We haven't yet quite worked out how distribution privacy
            # works, so only work for products for now.
            if self.product is not None:
                pillars = [self.product]
        reconcile_access_for_artifact(
            self, self.information_type, pillars, wanted_links)

    def setPrivate(self, private, user):
        """See `IBranch`."""
        if private:
            information_type = InformationType.USERDATA
        else:
            information_type = InformationType.PUBLIC
        return self.transitionToInformationType(information_type, user)

    def getAllowedInformationTypes(self, who):
        """See `IBranch`."""
        if user_has_special_branch_access(who):
            # Until sharing settles down, admins can set any type.
            types = set(PUBLIC_INFORMATION_TYPES + PRIVATE_INFORMATION_TYPES)
        else:
            # Otherwise the permitted types are defined by the namespace.
            policy = IBranchNamespacePolicy(self.namespace)
            types = set(policy.getAllowedInformationTypes(who))
        return types

    def transitionToInformationType(self, information_type, who,
                                    verify_policy=True):
        """See `IBranch`."""
        if self.information_type == information_type:
            return
        if (self.stacked_on
            and self.stacked_on.information_type in PRIVATE_INFORMATION_TYPES
            and information_type in PUBLIC_INFORMATION_TYPES):
            raise CannotChangeInformationType("Must match stacked-on branch.")
        if (verify_policy
            and information_type not in self.getAllowedInformationTypes(who)):
            raise CannotChangeInformationType("Forbidden by project policy.")
        # XXX cjwatson 2019-03-29: Check privacy rules on snaps that use
        # this branch.
        self.information_type = information_type
        self._reconcileAccess()
        if information_type in PRIVATE_INFORMATION_TYPES and self.subscribers:
            # Grant the subscriber access if they can't see the branch.
            service = getUtility(IService, 'sharing')
            blind_subscribers = service.getPeopleWithoutAccess(
                self, self.subscribers)
            if len(blind_subscribers):
                service.ensureAccessGrants(
                    blind_subscribers, who, branches=[self],
                    ignore_permissions=True)
        # As a result of the transition, some subscribers may no longer
        # have access to the branch. We need to run a job to remove any
        # such subscriptions.
        getUtility(IRemoveArtifactSubscriptionsJobSource).create(who, [self])

    registrant = ForeignKey(
        dbName='registrant', foreignKey='Person',
        storm_validator=validate_public_person, notNull=True)
    owner = ForeignKey(
        dbName='owner', foreignKey='Person',
        storm_validator=validate_person, notNull=True)

    def setOwner(self, new_owner, user):
        """See `IBranch`."""
        new_namespace = self.target.getNamespace(new_owner)
        new_namespace.moveBranch(self, user, rename_if_necessary=True)

    reviewer = ForeignKey(
        dbName='reviewer', foreignKey='Person',
        storm_validator=validate_person, default=None)

    product = ForeignKey(dbName='product', foreignKey='Product', default=None)

    distroseries = ForeignKey(
        dbName='distroseries', foreignKey='DistroSeries', default=None)
    sourcepackagename = ForeignKey(
        dbName='sourcepackagename', foreignKey='SourcePackageName',
        default=None)

    lifecycle_status = EnumCol(
        enum=BranchLifecycleStatus, notNull=True,
        default=BranchLifecycleStatus.DEVELOPMENT)

    last_mirrored = UtcDateTimeCol(default=None)
    last_mirrored_id = StringCol(default=None)
    last_mirror_attempt = UtcDateTimeCol(default=None)
    mirror_failures = IntCol(default=0, notNull=True)
    next_mirror_time = UtcDateTimeCol(default=None)

    last_scanned = UtcDateTimeCol(default=None)
    last_scanned_id = StringCol(default=None)
    revision_count = IntCol(default=DEFAULT, notNull=True)
    stacked_on = ForeignKey(
        dbName='stacked_on', foreignKey='Branch', default=None)

    # The unique_name is maintined by a SQL trigger.
    unique_name = StringCol()
    # Denormalised colums used primarily for sorting.
    owner_name = StringCol()
    target_suffix = StringCol()

    def __repr__(self):
        return '<Branch %r (%d)>' % (self.unique_name, self.id)

    @property
    def target(self):
        """See `IBranch`."""
        if self.product is None:
            if self.distroseries is None:
                target = self.owner
            else:
                target = self.sourcepackage
        else:
            target = self.product
        return IBranchTarget(target)

    def setTarget(self, user, project=None, source_package=None):
        """See `IBranch`."""
        if project is not None:
            if source_package is not None:
                raise BranchTargetError(
                    'Cannot specify both a project and a source package.')
            else:
                target = IBranchTarget(project)
                if target is None:
                    raise BranchTargetError(
                        '%r is not a valid project target' % project)
        elif source_package is not None:
            target = IBranchTarget(source_package)
            if target is None:
                raise BranchTargetError(
                    '%r is not a valid source package target' %
                    source_package)
        else:
            target = IBranchTarget(self.owner)
            if (self.information_type in PRIVATE_INFORMATION_TYPES and
                (not self.owner.is_team or
                 self.owner.visibility != PersonVisibility.PRIVATE)):
                raise BranchTargetError(
                    'Only private teams may have personal private branches.')
        namespace = target.getNamespace(self.owner)
        if (self.information_type not in
            namespace.getAllowedInformationTypes(user)):
            raise BranchTargetError(
                '%s branches are not allowed for target %s.' % (
                    self.information_type.title, target.displayname))
        namespace.moveBranch(self, user, rename_if_necessary=True)
        self._reconcileAccess()

    @property
    def namespace(self):
        """See `IBranch`."""
        return self.target.getNamespace(self.owner)

    @property
    def distribution(self):
        """See `IBranch`."""
        if self.distroseries is None:
            return None
        return self.distroseries.distribution

    @property
    def sourcepackage(self):
        """See `IBranch`."""
        # Avoid circular imports.
        from lp.registry.model.sourcepackage import SourcePackage
        if self.distroseries is None:
            return None
        return SourcePackage(self.sourcepackagename, self.distroseries)

    @property
    def revision_history(self):
        result = Store.of(self).find(
            (BranchRevision, Revision),
            BranchRevision.branch_id == self.id,
            Revision.id == BranchRevision.revision_id,
            BranchRevision.sequence != None)
        result = result.order_by(Desc(BranchRevision.sequence))
        return DecoratedResultSet(result, operator.itemgetter(0))

    subscriptions = SQLMultipleJoin(
        'BranchSubscription', joinColumn='branch', orderBy='id')
    subscribers = SQLRelatedJoin(
        'Person', joinColumn='branch', otherColumn='person',
        intermediateTable='BranchSubscription', orderBy='name')

    bug_branches = SQLMultipleJoin(
        'BugBranch', joinColumn='branch', orderBy='id')

    linked_bugs = SQLRelatedJoin(
        'Bug', joinColumn='branch', otherColumn='bug',
        intermediateTable='BugBranch', orderBy='id')

    def getLinkedBugTasks(self, user, status_filter=None):
        """See `IBranch`."""
        params = BugTaskSearchParams(user=user, linked_branches=self.id,
            status=status_filter)
        tasks = shortlist(getUtility(IBugTaskSet).search(params), 1000)
        # Post process to discard irrelevant tasks: we only return one task
        # per bug, and cannot easily express this in sql (yet).
        return filter_bugtasks_by_context(self.target.context, tasks)

    def linkBug(self, bug, registrant):
        """See `IBranch`."""
        return bug.linkBranch(self, registrant)

    def unlinkBug(self, bug, user):
        """See `IBranch`."""
        return bug.unlinkBranch(self, user)

    spec_links = SQLMultipleJoin(
        'SpecificationBranch', joinColumn='branch', orderBy='id')

    def getSpecificationLinks(self, user):
        """See `IBranch`."""
        tables = [
            SpecificationBranch,
            Join(
                Specification,
                SpecificationBranch.specificationID == Specification.id)]
        return Store.of(self).using(*tables).find(
            SpecificationBranch,
            SpecificationBranch.branchID == self.id,
            *get_specification_privacy_filter(user))

    def linkSpecification(self, spec, registrant):
        """See `IBranch`."""
        return spec.linkBranch(self, registrant)

    def unlinkSpecification(self, spec, user):
        """See `IBranch`."""
        return spec.unlinkBranch(self, user)

    date_created = UtcDateTimeCol(notNull=True, default=DEFAULT)
    date_last_modified = UtcDateTimeCol(notNull=True, default=DEFAULT)

    @property
    def landing_targets(self):
        """See `IBranch`."""
        return Store.of(self).find(
            BranchMergeProposal, BranchMergeProposal.source_branch == self)

    def getPrecachedLandingTargets(self, user):
        """See `IBranch`."""
        loader = partial(BranchMergeProposal.preloadDataForBMPs, user=user)
        return DecoratedResultSet(self.landing_targets, pre_iter_hook=loader)

    @property
    def _api_landing_targets(self):
        return self.getPrecachedLandingTargets(getUtility(ILaunchBag).user)

    @property
    def active_landing_targets(self):
        """Merge proposals not in final states where this branch is source."""
        return Store.of(self).find(
            BranchMergeProposal, BranchMergeProposal.source_branch == self,
            Not(BranchMergeProposal.queue_status.is_in(
                BRANCH_MERGE_PROPOSAL_FINAL_STATES)))

    @property
    def landing_candidates(self):
        """See `IBranch`."""
        return Store.of(self).find(
            BranchMergeProposal, BranchMergeProposal.target_branch == self,
            Not(BranchMergeProposal.queue_status.is_in(
                BRANCH_MERGE_PROPOSAL_FINAL_STATES)))

    def getPrecachedLandingCandidates(self, user):
        """See `IBranch`."""
        loader = partial(BranchMergeProposal.preloadDataForBMPs, user=user)
        return DecoratedResultSet(
            self.landing_candidates, pre_iter_hook=loader)

    @property
    def _api_landing_candidates(self):
        return self.getPrecachedLandingCandidates(getUtility(ILaunchBag).user)

    @property
    def dependent_branches(self):
        """See `IBranch`."""
        return BranchMergeProposal.select("""
            BranchMergeProposal.dependent_branch = %s AND
            BranchMergeProposal.queue_status NOT IN %s
            """ % sqlvalues(self, BRANCH_MERGE_PROPOSAL_FINAL_STATES))

    def getMergeProposals(self, status=None, visible_by_user=None,
                          merged_revnos=None, eager_load=False):
        """See `IBranch`."""
        if not status:
            status = (
                BranchMergeProposalStatus.CODE_APPROVED,
                BranchMergeProposalStatus.NEEDS_REVIEW,
                BranchMergeProposalStatus.WORK_IN_PROGRESS)

        collection = getUtility(IAllBranches).visibleByUser(visible_by_user)
        return collection.getMergeProposals(
            status, target_branch=self, merged_revnos=merged_revnos,
            eager_load=eager_load)

    def getDependentMergeProposals(self, status=None, visible_by_user=None,
                                   eager_load=False):
        """See `IBranch`."""
        if not status:
            status = (
                BranchMergeProposalStatus.CODE_APPROVED,
                BranchMergeProposalStatus.NEEDS_REVIEW,
                BranchMergeProposalStatus.WORK_IN_PROGRESS)

        collection = getUtility(IAllBranches).visibleByUser(visible_by_user)
        return collection.getMergeProposals(
            status, prerequisite_branch=self, eager_load=eager_load)

    def getMergeProposalByID(self, id):
        """See `IBranch`."""
        return Store.of(self).find(
            BranchMergeProposal,
            BranchMergeProposal.id == id,
            BranchMergeProposal.source_branch == self).one()

    def isBranchMergeable(self, target_branch):
        """See `IBranch`."""
        # In some imaginary time we may actually check to see if this branch
        # and the target branch have common ancestry.
        return self.target.areBranchesMergeable(target_branch.target)

    def addLandingTarget(self, registrant, merge_target,
                         merge_prerequisite=None, whiteboard=None,
                         date_created=None, needs_review=False,
                         description=None, review_requests=None,
                         commit_message=None):
        """See `IBranch`."""
        if not self.target.supports_merge_proposals:
            raise InvalidBranchMergeProposal(
                '%s branches do not support merge proposals.'
                % self.target.displayname)
        if self == merge_target:
            raise InvalidBranchMergeProposal(
                'Source and target branches must be different.')
        if not merge_target.isBranchMergeable(self):
            raise InvalidBranchMergeProposal(
                '%s is not mergeable into %s' % (
                    self.displayname, merge_target.displayname))
        if merge_prerequisite is not None:
            if not self.isBranchMergeable(merge_prerequisite):
                raise InvalidBranchMergeProposal(
                    '%s is not mergeable into %s' % (
                        merge_prerequisite.displayname, self.displayname))
            if self == merge_prerequisite:
                raise InvalidBranchMergeProposal(
                    'Source and prerequisite branches must be different.')
            if merge_target == merge_prerequisite:
                raise InvalidBranchMergeProposal(
                    'Target and prerequisite branches must be different.')

        target = BranchMergeProposalGetter.activeProposalsForBranches(
            self, merge_target)
        for existing_proposal in target:
            raise BranchMergeProposalExists(existing_proposal)

        if date_created is None:
            date_created = UTC_NOW

        if needs_review:
            queue_status = BranchMergeProposalStatus.NEEDS_REVIEW
            date_review_requested = date_created
        else:
            queue_status = BranchMergeProposalStatus.WORK_IN_PROGRESS
            date_review_requested = None

        if review_requests is None:
            review_requests = []

        # If no reviewer is specified, use the default for the branch.
        if len(review_requests) == 0:
            review_requests.append((merge_target.code_reviewer, None))

        bmp = BranchMergeProposal(
            registrant=registrant, source_branch=self,
            target_branch=merge_target,
            prerequisite_branch=merge_prerequisite, whiteboard=whiteboard,
            date_created=date_created,
            date_review_requested=date_review_requested,
            queue_status=queue_status, commit_message=commit_message,
            description=description)

        for reviewer, review_type in review_requests:
            bmp.nominateReviewer(
                reviewer, registrant, review_type, _notify_listeners=False)

        notify(ObjectCreatedEvent(bmp, user=registrant))
        if needs_review:
            notify(BranchMergeProposalNeedsReviewEvent(bmp))

        return bmp

    def _createMergeProposal(
        self, registrant, merge_target, merge_prerequisite=None,
        needs_review=True, initial_comment=None, commit_message=None,
        reviewers=None, review_types=None):
        """See `IBranch`."""
        if reviewers is None:
            reviewers = []
        if review_types is None:
            review_types = []
        if len(reviewers) != len(review_types):
            raise WrongNumberOfReviewTypeArguments(
                'reviewers and review_types must be equal length.')
        review_requests = zip(reviewers, review_types)
        return self.addLandingTarget(
            registrant, merge_target, merge_prerequisite,
            needs_review=needs_review, description=initial_comment,
            commit_message=commit_message, review_requests=review_requests)

    def scheduleDiffUpdates(self):
        """See `IBranch`."""
        jobs = []
        for merge_proposal in self.active_landing_targets:
            jobs.extend(merge_proposal.scheduleDiffUpdates())
        return jobs

    def markRecipesStale(self):
        """See `IBranch`."""
        for recipe in self._recipes:
            recipe.is_stale = True

    def markSnapsStale(self):
        """See `IBranch`."""
        for snap in getUtility(ISnapSet).findByBranch(self):
            snap.is_stale = True

    def addToLaunchBag(self, launchbag):
        """See `IBranch`."""
        launchbag.add(self.product)
        if self.distroseries is not None:
            launchbag.add(self.distroseries)
            launchbag.add(self.distribution)
            launchbag.add(self.sourcepackage)

    def getStackedBranches(self):
        """See `IBranch`."""
        return Store.of(self).find(Branch, Branch.stacked_on == self)

    def getStackedOnBranches(self):
        """See `IBranch`."""
        # We need to ensure we avoid being caught by accidental circular
        # dependencies.
        stacked_on_branches = []
        branch = self
        while (branch.stacked_on and
               branch.stacked_on not in stacked_on_branches):
            stacked_on_branches.append(branch.stacked_on)
            branch = branch.stacked_on
        return stacked_on_branches

    @property
    def code_is_browseable(self):
        """See `IBranch`."""
        return (self.revision_count > 0 or self.last_mirrored != None)

    def getCodebrowseUrl(self, *extras):
        """See `IBranch`."""
        root = config.codehosting.secure_codebrowse_root
        return urlutils.join(root, self.unique_name, *extras)

    def getCodebrowseUrlForRevision(self, revision):
        """See `IBranch`."""
        return self.getCodebrowseUrl("revision", str(revision))

    @property
    def browse_source_url(self):
        return self.getCodebrowseUrl('files')

    def composePublicURL(self, scheme='http'):
        """See `IBranch`."""
        # Not all protocols work for private branches.
        public_schemes = ['http']
        assert not (self.private and scheme in public_schemes), (
            "Private branch %s has no public URL." % self.unique_name)
        return compose_public_url(scheme, self.unique_name)

    def getInternalBzrUrl(self):
        """See `IBranch`."""
        return 'lp-internal:///' + self.unique_name

    def getBzrBranch(self):
        """See `IBranch`."""
        return open_only_scheme('lp-internal', self.getInternalBzrUrl())

    @property
    def display_name(self):
        """See `IBranch`."""
        return self.bzr_identity

    displayname = display_name

    @property
    def code_reviewer(self):
        """See `IBranch`."""
        if self.reviewer:
            return self.reviewer
        else:
            return self.owner

    def isPersonTrustedReviewer(self, reviewer):
        """See `IBranch`."""
        if reviewer is None:
            return False
        # We trust Launchpad admins.
        lp_admins = getUtility(ILaunchpadCelebrities).admin
        # Both the branch owner and the review team are checked.
        owner = self.owner
        review_team = self.code_reviewer
        return (
            reviewer.inTeam(owner) or
            reviewer.inTeam(review_team) or
            reviewer.inTeam(lp_admins))

    def latest_revisions(self, quantity=10):
        """See `IBranch`."""
        return self.revision_history.config(limit=quantity)

    def getMainlineBranchRevisions(self, start_date, end_date=None,
                                   oldest_first=False):
        """See `IBranch`."""
        date_clause = Revision.revision_date >= start_date
        if end_date is not None:
            date_clause = And(date_clause, Revision.revision_date <= end_date)
        result = Store.of(self).find(
            (BranchRevision, Revision),
            BranchRevision.branch == self,
            BranchRevision.sequence != None,
            BranchRevision.revision == Revision.id,
            date_clause)
        if oldest_first:
            result = result.order_by(BranchRevision.sequence)
        else:
            result = result.order_by(Desc(BranchRevision.sequence))

        def eager_load(rows):
            revisions = map(operator.itemgetter(1), rows)
            bulk.load_related(
                RevisionAuthor, revisions, ['revision_author_id'])
        return DecoratedResultSet(result, pre_iter_hook=eager_load)

    def getBlob(self, filename, revision_id=None, enable_memcache=None,
                logger=None):
        """See `IBranch`."""
        hosting_client = getUtility(IBranchHostingClient)
        if enable_memcache is None:
            enable_memcache = not getFeatureFlag(
                u'code.bzr.blob.disable_memcache')
        if revision_id is None:
            revision_id = self.last_scanned_id
        if revision_id is None:
            # revision_id may still be None if the branch scanner hasn't
            # scanned this branch yet.  In this case, we won't be able to
            # guarantee that subsequent calls to this method within the same
            # transaction with revision_id=None will see the same revision,
            # and we won't be able to cache file lists.  Neither is fatal,
            # and this should be relatively rare.
            enable_memcache = False
        dirname = os.path.dirname(filename)
        unset = object()
        file_list = unset
        if enable_memcache:
            memcache_client = getUtility(IMemcacheClient)
            instance_name = urlsplit(
                config.codehosting.internal_bzr_api_endpoint).hostname
            memcache_key = six.ensure_binary(
                '%s:bzr-file-list:%s:%s:%s' % (
                    instance_name, self.id, revision_id, dirname))
            cached_file_list = memcache_client.get(memcache_key)
            if cached_file_list is not None:
                try:
                    file_list = json.loads(cached_file_list)
                except Exception:
                    logger.exception(
                        'Cannot load cached file list for %s:%s:%s; deleting' %
                        (self.unique_name, revision_id, dirname))
                    memcache_client.delete(memcache_key)
        if file_list is unset:
            try:
                inventory = hosting_client.getInventory(
                    self.id, dirname, rev=revision_id)
                file_list = {
                    entry['filename']: entry['file_id']
                    for entry in inventory['filelist']}
            except BranchFileNotFound:
                file_list = None
            if enable_memcache:
                # Cache the file list in case there's a request for another
                # file in the same directory.
                memcache_client.set(memcache_key, json.dumps(file_list))
        file_id = (file_list or {}).get(os.path.basename(filename))
        if file_id is None:
            raise BranchFileNotFound(
                self.unique_name, filename=filename, rev=revision_id)
        return hosting_client.getBlob(self.id, file_id, rev=revision_id)

    def getDiff(self, new, old=None):
        """See `IBranch`."""
        hosting_client = getUtility(IBranchHostingClient)
        return hosting_client.getDiff(self.id, new, old=old)

    def canBeDeleted(self):
        """See `IBranch`."""
        if ((len(self.deletionRequirements()) != 0) or not
            self.getStackedBranches().is_empty()):
            # Can't delete if the branch is associated with anything.
            return False
        else:
            return True

    @cachedproperty
    def code_import(self):
        return getUtility(ICodeImportSet).getByBranch(self)

    def _deletionRequirements(self, eager_load=False):
        """Determine what operations must be performed to delete this branch.

        Two dictionaries are returned, one for items that must be deleted,
        one for items that must be altered.  The item in question is the
        key, and the value is a user-facing string explaining why the item
        is affected.

        As well as the dictionaries, this method returns two list of callables
        that may be called to perform the alterations and deletions needed.
        """
        alteration_operations = []
        deletion_operations = []
        # Merge proposals require their source and target branches to exist.
        for merge_proposal in self.landing_targets:
            deletion_operations.append(
                DeletionCallable(merge_proposal,
                    _('This branch is the source branch of this merge'
                    ' proposal.'), merge_proposal.deleteProposal))
        # Cannot use self.landing_candidates, because it ignores merged
        # merge proposals.
        for merge_proposal in BranchMergeProposal.selectBy(
            target_branch=self):
            deletion_operations.append(
                DeletionCallable(merge_proposal,
                    _('This branch is the target branch of this merge'
                    ' proposal.'), merge_proposal.deleteProposal))
        for merge_proposal in BranchMergeProposal.selectBy(
            prerequisite_branch=self):
            alteration_operations.append(ClearDependentBranch(merge_proposal))

        for bugbranch in self.bug_branches:
            deletion_operations.append(
                DeletionCallable(bugbranch.bug.default_bugtask,
                _('This bug is linked to this branch.'),
                bugbranch.destroySelf))
        for spec_link in self.spec_links:
            deletion_operations.append(
                DeletionCallable(spec_link,
                    _('This blueprint is linked to this branch.'),
                    spec_link.destroySelf))
        for series in self.associatedProductSeries():
            alteration_operations.append(ClearSeriesBranch(series, self))
        for series in self.getProductSeriesPushingTranslations():
            alteration_operations.append(
                ClearSeriesTranslationsBranch(series, self))

        series_set = getUtility(IFindOfficialBranchLinks)
        alteration_operations.extend(
            map(ClearOfficialPackageBranch, series_set.findForBranch(self)))
        recipes = self.recipes if eager_load else self._recipes
        deletion_operations.extend(
            DeletionCallable(
                recipe, _('This recipe uses this branch.'), recipe.destroySelf)
            for recipe in recipes)
        if not getUtility(ISnapSet).findByBranch(self).is_empty():
            alteration_operations.append(DeletionCallable(
                None, _('Some snap packages build from this branch.'),
                getUtility(ISnapSet).detachFromBranch, self))
        return (alteration_operations, deletion_operations)

    def deletionRequirements(self, eager_load=False):
        """See `IBranch`."""
        alteration_operations, deletion_operations, = (
            self._deletionRequirements(eager_load=eager_load))
        result = dict(
            (operation.affected_object, ('alter', operation.rationale)) for
            operation in alteration_operations)
        # Deletion entries should overwrite alteration entries.
        result.update(
            (operation.affected_object, ('delete', operation.rationale)) for
            operation in deletion_operations)
        return result

    def _breakReferences(self):
        """Break all external references to this branch.

        NULLable references will be NULLed.  References which are not NULLable
        will cause the item holding the reference to be deleted.

        This function is guaranteed to perform the operations predicted by
        deletionRequirements, because it uses the same backing function.
        """
        (alteration_operations,
            deletion_operations) = self._deletionRequirements()
        for operation in alteration_operations:
            operation()
        for operation in deletion_operations:
            operation()
        # Special-case code import, since users don't have lp.Edit on them,
        # since if you can delete a branch you should be able to delete the
        # code import and since deleting the code import object itself isn't
        # actually a very interesting thing to tell the user about.
        if self.code_import is not None:
            DeleteCodeImport(self.code_import)()
        Store.of(self).flush()

    @cachedproperty
    def _associatedProductSeries(self):
        """Helper for eager loading associatedProductSeries."""
        # This is eager loaded by BranchCollection.getBranches.
        # Imported here to avoid circular import.
        from lp.registry.model.productseries import ProductSeries
        return list(
            Store.of(self).find(ProductSeries, ProductSeries.branch == self))

    def associatedProductSeries(self):
        """See `IBranch`."""
        return self._associatedProductSeries

    def getProductSeriesPushingTranslations(self):
        """See `IBranch`."""
        # Imported here to avoid circular import.
        from lp.registry.model.productseries import ProductSeries
        return Store.of(self).find(
            ProductSeries,
            ProductSeries.translations_branch == self)

    @cachedproperty
    def _associatedSuiteSourcePackages(self):
        """Helper for associatedSuiteSourcePackages."""
        # This is eager loaded by BranchCollection.getBranches.
        series_set = getUtility(IFindOfficialBranchLinks)
        # Order by the pocket to get the release one first. If changing this
        # be sure to also change BranchCollection.getBranches.
        links = series_set.findForBranch(self).order_by(
            SeriesSourcePackageBranch.pocket)
        return [link.suite_sourcepackage for link in links]

    def associatedSuiteSourcePackages(self):
        """See `IBranch`."""
        return self._associatedSuiteSourcePackages

    def userCanBeSubscribed(self, person):
        return not (person.is_team and self.information_type in
            PRIVATE_INFORMATION_TYPES and person.anyone_can_join())

    # subscriptions
    def subscribe(self, person, notification_level, max_diff_lines,
                  code_review_level, subscribed_by,
                  check_stacked_visibility=True):
        """See `IBranch`.

        Subscribe person to this branch and also to any editable stacked on
        branches they cannot see.
        """
        if not self.userCanBeSubscribed(person):
            raise SubscriptionPrivacyViolation(
                "Open and delegated teams cannot be subscribed to private "
                "branches.")
        # If the person is already subscribed, update the subscription with
        # the specified notification details.
        subscription = self.getSubscription(person)
        if subscription is None:
            subscription = BranchSubscription(
                branch=self, person=person,
                notification_level=notification_level,
                max_diff_lines=max_diff_lines, review_level=code_review_level,
                subscribed_by=subscribed_by)
            Store.of(subscription).flush()
        else:
            subscription.notification_level = notification_level
            subscription.max_diff_lines = max_diff_lines
            subscription.review_level = code_review_level
        # Grant the subscriber access if they can't see the branch.
        service = getUtility(IService, 'sharing')
        _, branches, _, _ = service.getVisibleArtifacts(
            person, branches=[self], ignore_permissions=True)
        if not branches:
            service.ensureAccessGrants(
                [person], subscribed_by, branches=[self],
                ignore_permissions=True)

        if not check_stacked_visibility:
            return subscription

        # We now grant access to any stacked on branches which are not
        # currently accessible to the person but which the subscribed_by user
        # has edit permissions for.
        service = getUtility(IService, 'sharing')
        _, invisible_stacked_branches, _ = service.getInvisibleArtifacts(
            person, branches=self.getStackedOnBranches())
        editable_stacked_on_branches = [
            branch for branch in invisible_stacked_branches
            if check_permission('launchpad.Edit', branch)]
        for invisible_branch in editable_stacked_on_branches:
            invisible_branch.subscribe(
                person, notification_level, max_diff_lines, code_review_level,
                subscribed_by, check_stacked_visibility=False)
        return subscription

    def getSubscription(self, person):
        """See `IBranch`."""
        if person is None:
            return None
        subscription = BranchSubscription.selectOneBy(
            person=person, branch=self)
        return subscription

    def getSubscriptionsByLevel(self, notification_levels):
        """See `IBranch`."""
        # XXX: JonathanLange 2009-05-07 bug=373026: This is only used by real
        # code to determine whether there are any subscribers at the given
        # notification levels. The only code that cares about the actual
        # object is in a test:
        # test_only_nodiff_subscribers_means_no_diff_generated.
        store = Store.of(self)
        return store.find(
            BranchSubscription,
            BranchSubscription.branch == self,
            BranchSubscription.notification_level.is_in(notification_levels))

    def hasSubscription(self, person):
        """See `IBranch`."""
        return self.getSubscription(person) is not None

    def unsubscribe(self, person, unsubscribed_by, ignore_permissions=False):
        """See `IBranch`."""
        subscription = self.getSubscription(person)
        if subscription is None:
            # Silent success seems order of the day (like bugs).
            return
        if (not ignore_permissions
            and not subscription.canBeUnsubscribedByUser(unsubscribed_by)):
            raise UserCannotUnsubscribePerson(
                '%s does not have permission to unsubscribe %s.' % (
                    unsubscribed_by.displayname,
                    person.displayname))
        store = Store.of(subscription)
        store.remove(subscription)
        artifact = getUtility(IAccessArtifactSource).find([self])
        getUtility(IAccessArtifactGrantSource).revokeByArtifact(
            artifact, [person])
        store.flush()

    def getBranchRevision(self, sequence=None, revision=None,
                          revision_id=None):
        """See `IBranch`."""
        params = (sequence, revision, revision_id)
        if len([p for p in params if p is not None]) != 1:
            raise AssertionError(
                "One and only one of sequence, revision, or revision_id "
                "should have a value.")
        if sequence is not None:
            query = BranchRevision.sequence == sequence
        elif revision is not None:
            query = BranchRevision.revision == revision
        else:
            query = And(BranchRevision.revision == Revision.id,
                        Revision.revision_id == revision_id)

        store = Store.of(self)

        return store.find(
            BranchRevision,
            BranchRevision.branch == self,
            query).one()

    def removeBranchRevisions(self, revision_ids):
        """See `IBranch`."""
        if isinstance(revision_ids, basestring):
            revision_ids = [revision_ids]
        IMasterStore(BranchRevision).find(
            BranchRevision,
            BranchRevision.branch == self,
            BranchRevision.revision_id.is_in(
                Select(Revision.id,
                       Revision.revision_id.is_in(revision_ids)))).remove()

    def createBranchRevision(self, sequence, revision):
        """See `IBranch`."""
        branch_revision = BranchRevision(
            branch=self, sequence=sequence, revision=revision)
        # Allocate karma if no karma has been allocated for this revision.
        if not revision.karma_allocated:
            revision.allocateKarma(self)
        return branch_revision

    def createBranchRevisionFromIDs(self, revision_id_sequence_pairs):
        """See `IBranch`."""
        if not revision_id_sequence_pairs:
            return
        store = Store.of(self)
        rev_db_ids = dict(store.find(
            (Revision.revision_id, Revision.id),
            Revision.revision_id.is_in(
                (revid for revid, _ in revision_id_sequence_pairs))))
        bulk.create(
            (BranchRevision.branch, BranchRevision.revision_id,
             BranchRevision.sequence),
            [(self, rev_db_ids[revid], seq)
             for revid, seq in revision_id_sequence_pairs
             if revid in rev_db_ids])

    def getTipRevision(self):
        """See `IBranch`."""
        tip_revision_id = self.last_scanned_id
        if tip_revision_id is None:
            return None
        return Revision.selectOneBy(revision_id=tip_revision_id)

    def updateScannedDetails(self, db_revision, revision_count):
        """See `IBranch`."""
        # By taking the minimum of the revision date and the date created, we
        # cap the revision date to make sure that we don't use a future date.
        # The date created is set to be the time that the revision was created
        # in the database, so if the revision_date is a future date, then we
        # use the date created instead.
        if db_revision is None:
            revision_id = NULL_REVISION
            revision_date = UTC_NOW
        else:
            revision_id = db_revision.revision_id
            revision_date = min(
                db_revision.revision_date, db_revision.date_created)

        # If the branch has changed through either a different tip revision or
        # revision count, then update.
        if ((revision_id != self.last_scanned_id) or
            (revision_count != self.revision_count)):
            # If the date of the last revision is greated than the date last
            # modified, then bring the date last modified forward to the last
            # revision date (as long as the revision date isn't in the
            # future).
            if db_revision is None or revision_date > self.date_last_modified:
                self.date_last_modified = revision_date
            self.last_scanned = UTC_NOW
            self.last_scanned_id = revision_id
            self.revision_count = revision_count
            if self.lifecycle_status in (BranchLifecycleStatus.MERGED,
                                         BranchLifecycleStatus.ABANDONED):
                self.lifecycle_status = BranchLifecycleStatus.DEVELOPMENT

    def getNotificationRecipients(self):
        """See `IBranch`."""
        recipients = NotificationRecipientSet()
        for subscription in self.subscriptions:
            if subscription.person.is_team:
                rationale = 'Subscriber @%s' % subscription.person.name
            else:
                rationale = 'Subscriber'
            recipients.add(subscription.person, subscription, rationale)
        return recipients

    @property
    def _pending_mirror_operations(self):
        """Does this branch have pending mirror operations?

        A branch has pending mirror operations if it is an imported branch
        that has just been pushed to or if it is in the middle of being
        mirrored.
        """
        new_data_pushed = (
             self.branch_type == BranchType.IMPORTED
             and self.next_mirror_time is not None)
        pull_in_progress = (
            self.last_mirror_attempt is not None
            and (self.last_mirrored is None
                 or self.last_mirror_attempt > self.last_mirrored))
        return new_data_pushed or pull_in_progress

    @property
    def pending_writes(self):
        """See `IBranch`.

        A branch has pending writes if it has pending mirror operations or
        if it has been mirrored and not yet scanned.  Use this when you need
        to know if the branch is in a condition where it is possible to run
        other jobs on it: for example, a branch that has been unscanned
        cannot support jobs being run for its related merge proposals.
        """
        pulled_but_not_scanned = self.last_mirrored_id != self.last_scanned_id
        return self._pending_mirror_operations or pulled_but_not_scanned

    @property
    def pending_updates(self):
        """See `IBranch`.

        A branch has pending updates if it has pending mirror operations or
        if it has a pending scan job.  Use this when you need to know if
        there is work queued, for example when deciding whether to display
        in-progress UI indicators.
        """
        from lp.code.model.branchjob import BranchJob, BranchJobType
        jobs = Store.of(self).find(
            BranchJob,
            BranchJob.branch == self,
            Job.id == BranchJob.jobID,
            Job._status.is_in([JobStatus.WAITING, JobStatus.RUNNING]),
            BranchJob.job_type == BranchJobType.SCAN_BRANCH)
        pending_scan_job = not jobs.is_empty()
        return self._pending_mirror_operations or pending_scan_job

    def getScannerData(self):
        """See `IBranch`."""
        columns = (BranchRevision.sequence, Revision.revision_id)
        rows = Store.of(self).using(Revision, BranchRevision).find(
            columns,
            Revision.id == BranchRevision.revision_id,
            BranchRevision.branch_id == self.id)
        rows = rows.order_by(BranchRevision.sequence)
        ancestry = set()
        history = []
        for sequence, revision_id in rows:
            ancestry.add(revision_id)
            if sequence is not None:
                history.append(revision_id)
        return ancestry, history

    def getPullURL(self):
        """See `IBranch`."""
        if self.branch_type == BranchType.MIRRORED:
            # This is a pull branch, hosted externally.
            return self.url
        elif self.branch_type == BranchType.IMPORTED:
            # This is an import branch, imported into bzr from
            # another RCS system such as CVS.
            prefix = config.launchpad.bzr_imports_root_url
            return urlappend(prefix, '%08x' % self.id)
        else:
            raise AssertionError("No pull URL for %r" % (self, ))

    def unscan(self, rescan=True):
        from lp.code.model.branchjob import BranchScanJob
        old_scanned_id = self.last_scanned_id
        Store.of(self).find(BranchRevision, branch=self).remove()
        self.last_scanned = self.last_scanned_id = None
        self.revision_count = 0
        if rescan:
            job = BranchScanJob.create(self)
            job.celeryRunOnCommit()
        return (self.last_mirrored_id, old_scanned_id)

    def rescan(self):
        """See `IBranchModerate`."""
        self.unscan(rescan=True)

    def getLatestScanJob(self):
        from lp.code.model.branchjob import BranchJob, BranchScanJob
        latest_job = IStore(BranchJob).find(
            BranchJob,
            BranchJob.branch == self,
            BranchJob.job_type == BranchScanJob.class_job_type,
            BranchJob.job == Job.id).order_by(
                Desc(Job.date_finished)).first()
        return latest_job

    def requestMirror(self):
        """See `IBranch`."""
        if self.branch_type in (BranchType.REMOTE, BranchType.HOSTED):
            raise BranchTypeError(self.unique_name)
        branch = Store.of(self).find(
            Branch,
            Branch.id == self.id,
            Or(Branch.next_mirror_time > UTC_NOW,
               Branch.next_mirror_time == None))
        branch.set(next_mirror_time=UTC_NOW)
        self.next_mirror_time = AutoReload
        return self.next_mirror_time

    def startMirroring(self):
        """See `IBranch`."""
        if self.branch_type in (BranchType.REMOTE, BranchType.HOSTED):
            raise BranchTypeError(self.unique_name)
        self.last_mirror_attempt = UTC_NOW
        self.next_mirror_time = None

    def _findStackedBranch(self, stacked_on_location):
        location = stacked_on_location.strip('/')
        if location.startswith(BRANCH_ID_ALIAS_PREFIX + '/'):
            try:
                branch_id = int(location.split('/', 1)[1])
            except (ValueError, IndexError):
                return None
            return getUtility(IBranchLookup).get(branch_id)
        else:
            return getUtility(IBranchLookup).getByUniqueName(location)

    def branchChanged(self, stacked_on_url, last_revision_id,
                      control_format, branch_format, repository_format):
        """See `IBranch`."""
        self.mirror_status_message = None
        if stacked_on_url == '' or stacked_on_url is None:
            stacked_on_branch = None
        else:
            stacked_on_branch = self._findStackedBranch(stacked_on_url)
            if stacked_on_branch is None:
                self.mirror_status_message = (
                    'Invalid stacked on location: ' + stacked_on_url)
        self.stacked_on = stacked_on_branch
        # If the branch we are stacking on is not public, and we are,
        # set our information_type to the stacked on's, since having a
        # public branch stacked on a private branch does not make sense.
        if (self.stacked_on
            and self.stacked_on.information_type in PRIVATE_INFORMATION_TYPES
            and self.information_type in PUBLIC_INFORMATION_TYPES):
            self.transitionToInformationType(
                self.stacked_on.information_type, self.owner,
                verify_policy=False)
        if self.branch_type == BranchType.HOSTED:
            self.last_mirrored = UTC_NOW
        else:
            self.last_mirrored = self.last_mirror_attempt
        self.mirror_failures = 0
        if (self.next_mirror_time is None
            and self.branch_type == BranchType.MIRRORED):
            # No mirror was requested since we started mirroring.
            increment = getUtility(IBranchPuller).MIRROR_TIME_INCREMENT
            self.next_mirror_time = (
                datetime.now(pytz.timezone('UTC')) + increment)
        self.last_mirrored_id = last_revision_id
        if self.last_scanned_id != last_revision_id:
            from lp.code.model.branchjob import BranchScanJob
            job = BranchScanJob.create(self)
            job.celeryRunOnCommit()
        self.control_format = control_format
        self.branch_format = branch_format
        self.repository_format = repository_format

    def mirrorFailed(self, reason):
        """See `IBranch`."""
        if self.branch_type in (BranchType.REMOTE, BranchType.HOSTED):
            raise BranchTypeError(self.unique_name)
        self.mirror_failures += 1
        self.mirror_status_message = reason
        branch_puller = getUtility(IBranchPuller)
        max_failures = branch_puller.MAXIMUM_MIRROR_FAILURES
        increment = branch_puller.MIRROR_TIME_INCREMENT
        if (self.branch_type == BranchType.MIRRORED
            and self.mirror_failures < max_failures):
            self.next_mirror_time = (
                datetime.now(pytz.timezone('UTC'))
                + increment * 2 ** (self.mirror_failures - 1))

    def _deleteBranchSubscriptions(self):
        """Delete subscriptions for this branch prior to deleting branch."""
        subscriptions = Store.of(self).find(
            BranchSubscription, BranchSubscription.branch == self)
        subscriptions.remove()

    def _deleteJobs(self):
        """Delete jobs for this branch prior to deleting branch.

        This deletion includes `BranchJob`s associated with the branch,
        as well as `BuildQueue` entries for `TranslationTemplateBuildJob`s
        and `TranslationTemplateBuild`s.
        """
        # Avoid circular imports.
        from lp.code.model.branchjob import BranchJob
        from lp.translations.model.translationtemplatesbuild import (
            TranslationTemplatesBuild,
            )

        # Remove BranchJobs.
        store = Store.of(self)
        affected_jobs = Select(
            [BranchJob.jobID],
            And(BranchJob.job == Job.id, BranchJob.branch == self))
        store.find(Job, Job.id.is_in(affected_jobs)).remove()

        # Delete TranslationTemplatesBuilds, their BuildFarmJobs and
        # their BuildQueues.
        bfjs = store.find(
            (BuildFarmJob.id,),
            TranslationTemplatesBuild.build_farm_job_id == BuildFarmJob.id,
            TranslationTemplatesBuild.branch == self)
        bfj_ids = [bfj[0] for bfj in bfjs]
        store.find(
            BuildQueue, BuildQueue._build_farm_job_id.is_in(bfj_ids)).remove()
        store.find(
            TranslationTemplatesBuild,
            TranslationTemplatesBuild.branch == self).remove()
        store.find(BuildFarmJob, BuildFarmJob.id.is_in(bfj_ids)).remove()

    def destroySelf(self, break_references=False):
        """See `IBranch`."""
        from lp.code.interfaces.branchjob import IReclaimBranchSpaceJobSource
        if break_references:
            self._breakReferences()
        if not self.canBeDeleted():
            raise CannotDeleteBranch(
                "Cannot delete branch: %s" % self.unique_name)

        self._deleteBranchSubscriptions()
        self._deleteJobs()
        getUtility(IWebhookSet).delete(self.webhooks)

        # Now destroy the branch.
        branch_id = self.id
        SQLBase.destroySelf(self)
        # And now create a job to remove the branch from disk when it's done.
        job = getUtility(IReclaimBranchSpaceJobSource).create(branch_id)
        job.celeryRunOnCommit()

    def checkUpgrade(self):
        if self.branch_type is not BranchType.HOSTED:
            raise CannotUpgradeNonHosted(self)
        if self.upgrade_pending:
            raise UpgradePending(self)
        if (
            self.branch_format in CURRENT_BRANCH_FORMATS and
            self.repository_format in CURRENT_REPOSITORY_FORMATS):
            raise AlreadyLatestFormat(self)

    @property
    def needs_upgrading(self):
        """See `IBranch`."""
        try:
            self.checkUpgrade()
        except CannotUpgradeBranch:
            return False
        else:
            return True

    @property
    def upgrade_pending(self):
        """See `IBranch`."""
        from lp.code.model.branchjob import BranchJob, BranchJobType
        store = Store.of(self)
        jobs = store.find(
            BranchJob,
            BranchJob.branch == self,
            Job.id == BranchJob.jobID,
            Job._status != JobStatus.COMPLETED,
            Job._status != JobStatus.FAILED,
            BranchJob.job_type == BranchJobType.UPGRADE_BRANCH)
        return not jobs.is_empty()

    def requestUpgrade(self, requester):
        """See `IBranch`."""
        from lp.code.interfaces.branchjob import IBranchUpgradeJobSource
        job = getUtility(IBranchUpgradeJobSource).create(self, requester)
        job.celeryRunOnCommit()
        return job

    @cachedproperty
    def _known_viewers(self):
        """A set of known persons able to view this branch.

        This method must return an empty set or branch searches will trigger
        late evaluation. Any 'should be set on load' properties must be done by
        the branch search.

        If you are tempted to change this method, don't. Instead see
        visibleByUser which defines the just-in-time policy for branch
        visibility, and IBranchCollection which honours visibility rules.
        """
        return set()

    def visibleByUser(self, user, checked_branches=None):
        """See `IBranch`."""
        if checked_branches is None:
            checked_branches = []
        if self.information_type in PUBLIC_INFORMATION_TYPES:
            can_access = True
        elif user is None:
            can_access = False
        elif user.id in self._known_viewers:
            can_access = True
        else:
            can_access = not getUtility(IAllBranches).withIds(
                self.id).visibleByUser(user).is_empty()
        if can_access and self.stacked_on is not None:
            checked_branches.append(self)
            if self.stacked_on not in checked_branches:
                can_access = self.stacked_on.visibleByUser(
                    user, checked_branches)
        return can_access

    @property
    def _recipes(self):
        """Undecorated version of recipes for use by `markRecipesStale`."""
        from lp.code.model.sourcepackagerecipedata import (
            SourcePackageRecipeData,
            )
        return SourcePackageRecipeData.findRecipes(self)

    @property
    def recipes(self):
        """See `IHasRecipes`."""
        from lp.code.model.sourcepackagerecipe import SourcePackageRecipe
        hook = SourcePackageRecipe.preLoadDataForSourcePackageRecipes
        return DecoratedResultSet(self._recipes, pre_iter_hook=hook)


class DeletionOperation:
    """Represent an operation to perform as part of branch deletion."""

    def __init__(self, affected_object, rationale):
        self.affected_object = ProxyFactory(affected_object)
        self.rationale = rationale

    def __call__(self):
        """Perform the deletion operation."""
        raise NotImplementedError(DeletionOperation.__call__)


class DeletionCallable(DeletionOperation):
    """Deletion operation that invokes a callable."""

    def __init__(self, affected_object, rationale, func, *args, **kwargs):
        DeletionOperation.__init__(self, affected_object, rationale)
        self.func = func
        self.args = args
        self.kwargs = kwargs

    def __call__(self):
        self.func(*self.args, **self.kwargs)


class ClearDependentBranch(DeletionOperation):
    """Delete operation that clears a merge proposal's prerequisite branch."""

    def __init__(self, merge_proposal):
        DeletionOperation.__init__(self, merge_proposal,
            _('This branch is the prerequisite branch of this merge'
              ' proposal.'))

    def __call__(self):
        self.affected_object.prerequisite_branch = None


class ClearSeriesBranch(DeletionOperation):
    """Deletion operation that clears a series' branch."""

    def __init__(self, series, branch):
        DeletionOperation.__init__(
            self, series, _('This series is linked to this branch.'))
        self.branch = branch

    def __call__(self):
        if self.affected_object.branch == self.branch:
            self.affected_object.branch = None
        del get_property_cache(self.branch)._associatedProductSeries


class ClearSeriesTranslationsBranch(DeletionOperation):
    """Deletion operation that clears a series' translations branch."""

    def __init__(self, series, branch):
        DeletionOperation.__init__(
            self, series,
            _('This series exports its translations to this branch.'))
        self.branch = branch

    def __call__(self):
        if self.affected_object.translations_branch == self.branch:
            self.affected_object.translations_branch = None


class ClearOfficialPackageBranch(DeletionOperation):
    """Deletion operation that clears an official package branch."""

    def __init__(self, sspb):
        # The affected object is really the sourcepackage.
        DeletionOperation.__init__(
            self, sspb.sourcepackage,
            _('Branch is officially linked to a source package.'))
        # But we'll need the pocket info.
        self.pocket = sspb.pocket

    def __call__(self):
        self.affected_object.setBranch(self.pocket, None, None)


class DeleteCodeImport(DeletionOperation):
    """Deletion operation that deletes a branch's import."""

    def __init__(self, code_import):
        DeletionOperation.__init__(
            self, code_import, _('This is the import data for this branch.'))

    def __call__(self):
        getUtility(ICodeImportSet).delete(self.affected_object)


@implementer(IBranchSet)
class BranchSet:
    """The set of all branches."""

    def getRecentlyChangedBranches(
        self, branch_count=None,
        lifecycle_statuses=DEFAULT_BRANCH_STATUS_IN_LISTING,
        visible_by_user=None):
        """See `IBranchSet`."""
        all_branches = getUtility(IAllBranches)
        branches = all_branches.visibleByUser(
            visible_by_user).withLifecycleStatus(*lifecycle_statuses)
        branches = branches.withBranchType(
            BranchType.HOSTED, BranchType.MIRRORED).scanned().getBranches(
                eager_load=False)
        branches.order_by(
            Desc(Branch.date_last_modified), Desc(Branch.id))
        if branch_count is not None:
            branches.config(limit=branch_count)
        return branches

    def getRecentlyImportedBranches(
        self, branch_count=None,
        lifecycle_statuses=DEFAULT_BRANCH_STATUS_IN_LISTING,
        visible_by_user=None):
        """See `IBranchSet`."""
        all_branches = getUtility(IAllBranches)
        branches = all_branches.visibleByUser(
            visible_by_user).withLifecycleStatus(*lifecycle_statuses)
        branches = branches.withBranchType(
            BranchType.IMPORTED).scanned().getBranches(eager_load=False)
        branches.order_by(
            Desc(Branch.date_last_modified), Desc(Branch.id))
        if branch_count is not None:
            branches.config(limit=branch_count)
        return branches

    def getRecentlyRegisteredBranches(
        self, branch_count=None,
        lifecycle_statuses=DEFAULT_BRANCH_STATUS_IN_LISTING,
        visible_by_user=None):
        """See `IBranchSet`."""
        all_branches = getUtility(IAllBranches)
        branches = all_branches.withLifecycleStatus(
            *lifecycle_statuses).visibleByUser(visible_by_user).getBranches(
                eager_load=False)
        branches.order_by(
            Desc(Branch.date_created), Desc(Branch.id))
        if branch_count is not None:
            branches.config(limit=branch_count)
        return branches

    def getByUniqueName(self, unique_name):
        """See `IBranchSet`."""
        return getUtility(IBranchLookup).getByUniqueName(unique_name)

    def getByUrl(self, url):
        """See `IBranchSet`."""
        return getUtility(IBranchLookup).getByUrl(url)

    def getByUrls(self, urls):
        """See `IBranchSet`."""
        return getUtility(IBranchLookup).getByUrls(urls)

    def getByPath(self, path):
        """See `IBranchSet`."""
        return getUtility(IBranchLookup).getByPath(path)

    def getBranches(self, limit=50, eager_load=True):
        """See `IBranchSet`."""
        anon_branches = getUtility(IAllBranches).visibleByUser(None)
        branches = anon_branches.scanned().getBranches(eager_load=eager_load)
        branches.order_by(
            Desc(Branch.date_last_modified), Desc(Branch.id))
        branches.config(limit=limit)
        return branches

    def getBranchVisibilityInfo(self, user, person, branch_names):
        """See `IBranchSet`."""
        if user is None:
            return dict()
        branch_set = getUtility(IBranchLookup)
        visible_branches = []
        for name in branch_names:
            branch = branch_set.getByUniqueName(name)
            try:
                if (branch is not None
                        and branch.visibleByUser(user)
                        and branch.visibleByUser(person)):
                    visible_branches.append(branch.unique_name)
            except Unauthorized:
                # We don't include branches user cannot see.
                pass
        return {
            'person_name': person.displayname,
            'visible_branches': visible_branches}

    def getMergeProposals(self, merged_revision, visible_by_user=None):
        """See IBranchSet."""
        collection = getUtility(IAllBranches).visibleByUser(visible_by_user)
        return collection.getMergeProposals(merged_revision=merged_revision)


def update_trigger_modified_fields(branch):
    """Make the trigger updated fields reload when next accessed."""
    # Not all the fields are exposed through the interface, and some are read
    # only, so remove the security proxy.
    naked_branch = removeSecurityProxy(branch)
    naked_branch.unique_name = AutoReload
    naked_branch.owner_name = AutoReload
    naked_branch.target_suffix = AutoReload


def branch_modified_subscriber(branch, event):
    """This method is subscribed to IObjectModifiedEvents for branches.

    We have a single subscriber registered and dispatch from here to ensure
    that the database fields are updated first before other subscribers.
    """
    update_trigger_modified_fields(branch)
    send_branch_modified_notifications(branch, event)


def get_branch_privacy_filter(user, branch_class=Branch):
    public_branch_filter = (
        branch_class.information_type.is_in(PUBLIC_INFORMATION_TYPES))

    if user is None:
        return [public_branch_filter]

    artifact_grant_query = Coalesce(
        ArrayIntersects(
            SQL('%s.access_grants' % branch_class.__storm_table__),
            Select(
                ArrayAgg(TeamParticipation.teamID),
                tables=TeamParticipation,
                where=(TeamParticipation.person == user)
            )), False)

    policy_grant_query = Coalesce(
        ArrayIntersects(
            Array(SQL('%s.access_policy' % branch_class.__storm_table__)),
            Select(
                ArrayAgg(AccessPolicyGrant.policy_id),
                tables=(AccessPolicyGrant,
                        Join(TeamParticipation,
                            TeamParticipation.teamID ==
                            AccessPolicyGrant.grantee_id)),
                where=(TeamParticipation.person == user)
            )), False)

    return [
        Or(public_branch_filter, artifact_grant_query, policy_grant_query)]<|MERGE_RESOLUTION|>--- conflicted
+++ resolved
@@ -16,11 +16,8 @@
 
 from bzrlib import urlutils
 from bzrlib.revision import NULL_REVISION
-<<<<<<< HEAD
 from bzrlib.url_policy_open import open_only_scheme
-=======
 from lazr.lifecycle.event import ObjectCreatedEvent
->>>>>>> 1d773e18
 import pytz
 import six
 from six.moves.urllib_parse import urlsplit
@@ -142,17 +139,7 @@
     RevisionAuthor,
     )
 from lp.code.model.seriessourcepackagebranch import SeriesSourcePackageBranch
-<<<<<<< HEAD
-from lp.registry.enums import (
-    InformationType,
-    PersonVisibility,
-    PRIVATE_INFORMATION_TYPES,
-    PUBLIC_INFORMATION_TYPES,
-    )
-=======
-from lp.codehosting.safe_open import safe_open
 from lp.registry.enums import PersonVisibility
->>>>>>> 1d773e18
 from lp.registry.errors import CannotChangeInformationType
 from lp.registry.interfaces.accesspolicy import (
     IAccessArtifactGrantSource,
