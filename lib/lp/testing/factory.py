--- conflicted
+++ resolved
@@ -4799,13 +4799,6 @@
                 branch_sharing_policy=branch_sharing)
         if project is _DEFAULT:
             project = None
-<<<<<<< HEAD
-        assert information_type is None or private is None
-        if information_type is None:
-            information_type = (InformationType.PUBLIC if not private
-                                else InformationType.PROPRIETARY)
-=======
->>>>>>> 858eaf1f
         snap = getUtility(ISnapSet).new(
             registrant, owner, distroseries, name,
             require_virtualized=require_virtualized, processors=processors,
