# Copyright 2009 Canonical Ltd.  This software is licensed under the
# GNU Affero General Public License version 3 (see the file LICENSE).

# pylint: disable-msg=F0401

from __future__ import with_statement

"""Testing infrastructure for the Launchpad application.

This module should not have any actual tests.
"""

__metaclass__ = type
__all__ = [
    'GPGSigningContext',
    'LaunchpadObjectFactory',
    'ObjectFactory',
    ]

from contextlib import nested
from datetime import datetime, timedelta
from email.encoders import encode_base64
from email.utils import make_msgid, formatdate
from email.message import Message as EmailMessage
from email.mime.text import MIMEText
from email.mime.multipart import MIMEMultipart
from itertools import count
import os.path
from random import randint
from StringIO import StringIO
from textwrap import dedent
from threading import local

import pytz

from twisted.python.util import mergeFunctionMetadata

from zope.component import ComponentLookupError, getUtility
from zope.security.proxy import removeSecurityProxy

from canonical.autodecorate import AutoDecorate
from canonical.config import config
from canonical.database.constants import UTC_NOW
from canonical.database.sqlbase import flush_database_updates

from canonical.launchpad.database.account import Account
from canonical.launchpad.database.message import Message, MessageChunk
from canonical.launchpad.interfaces import IMasterStore, IStore
from canonical.launchpad.interfaces.account import (
    AccountCreationRationale, AccountStatus, IAccountSet)
from canonical.launchpad.interfaces.emailaddress import (
    EmailAddressStatus, IEmailAddressSet)
from canonical.launchpad.interfaces.gpghandler import IGPGHandler
from lp.hardwaredb.interfaces.hwdb import (
    HWSubmissionFormat, IHWDeviceDriverLinkSet, IHWSubmissionDeviceSet,
    IHWSubmissionSet)
from canonical.launchpad.interfaces.launchpad import ILaunchpadCelebrities
from canonical.launchpad.interfaces.librarian import ILibraryFileAliasSet
from canonical.launchpad.interfaces.temporaryblobstorage import (
    ITemporaryStorageManager)
from canonical.launchpad.ftests._sqlobject import syncUpdate
from canonical.launchpad.scripts.logger import QuietFakeLogger
from canonical.launchpad.webapp.dbpolicy import MasterDatabasePolicy
from canonical.launchpad.webapp.interfaces import (
    IStoreSelector, MAIN_STORE, DEFAULT_FLAVOR)

from lp.archiveuploader.dscfile import DSCFile
from lp.archiveuploader.uploadpolicy import BuildDaemonUploadPolicy
from lp.blueprints.interfaces.specification import (
    ISpecificationSet, SpecificationDefinitionStatus)
from lp.blueprints.interfaces.sprint import ISprintSet

from lp.bugs.interfaces.bug import CreateBugParams, IBugSet
from lp.bugs.interfaces.bugtask import BugTaskStatus
from lp.bugs.interfaces.bugtracker import BugTrackerType, IBugTrackerSet
from lp.bugs.interfaces.bugwatch import IBugWatchSet
from lp.buildmaster.interfaces.builder import IBuilderSet
from lp.buildmaster.interfaces.buildbase import BuildStatus
from lp.buildmaster.interfaces.buildfarmjob import BuildFarmJobType
from lp.buildmaster.model.buildqueue import BuildQueue

from lp.code.enums import (
    BranchMergeProposalStatus, BranchSubscriptionNotificationLevel,
    BranchType, CodeImportMachineState, CodeImportReviewStatus,
    CodeImportResultStatus, CodeReviewNotificationLevel,
    RevisionControlSystems)
from lp.code.errors import UnknownBranchTypeError
from lp.code.interfaces.branchmergequeue import IBranchMergeQueueSet
from lp.code.interfaces.branchnamespace import get_branch_namespace
from lp.code.interfaces.branchtarget import IBranchTarget
from lp.code.interfaces.codeimport import ICodeImportSet
from lp.code.interfaces.codeimportevent import ICodeImportEventSet
from lp.code.interfaces.codeimportmachine import ICodeImportMachineSet
from lp.code.interfaces.codeimportresult import ICodeImportResultSet
from lp.code.interfaces.revision import IRevisionSet
from lp.code.interfaces.sourcepackagerecipe import (
    ISourcePackageRecipeSource, MINIMAL_RECIPE_TEXT)
from lp.code.interfaces.sourcepackagerecipebuild import (
    ISourcePackageRecipeBuildSource,
    )
from lp.code.model.diff import Diff, PreviewDiff, StaticDiff
from lp.codehosting.codeimport.worker import CodeImportSourceDetails

from lp.registry.interfaces.distribution import IDistributionSet
from lp.registry.model.distributionsourcepackage import (
    DistributionSourcePackage)
from lp.registry.interfaces.distroseries import IDistroSeries
from lp.registry.interfaces.gpg import GPGKeyAlgorithm, IGPGKeySet
from lp.registry.interfaces.mailinglist import (
    IMailingListSet, MailingListStatus)
from lp.registry.interfaces.mailinglistsubscription import (
    MailingListAutoSubscribePolicy)
from lp.registry.interfaces.person import (
    IPerson, IPersonSet, PersonCreationRationale, TeamSubscriptionPolicy)
from lp.registry.interfaces.poll import IPollSet, PollAlgorithm, PollSecrecy
from lp.registry.interfaces.product import IProductSet, License
from lp.registry.interfaces.productseries import IProductSeries
from lp.registry.interfaces.projectgroup import IProjectGroupSet
from lp.registry.interfaces.series import SeriesStatus
from lp.registry.interfaces.sourcepackage import (
    ISourcePackage, SourcePackageUrgency)
from lp.registry.interfaces.sourcepackagename import (
    ISourcePackageNameSet)
from lp.registry.interfaces.ssh import ISSHKeySet, SSHKeyType
from lp.registry.interfaces.distributionmirror import (
    MirrorContent, MirrorSpeed)
from lp.registry.interfaces.pocket import PackagePublishingPocket
from lp.registry.model.milestone import Milestone
from lp.registry.model.suitesourcepackage import SuiteSourcePackage

from lp.services.mail.signedmessage import SignedMessage
from lp.services.worlddata.interfaces.country import ICountrySet
from lp.services.worlddata.interfaces.language import ILanguageSet

from lp.soyuz.interfaces.archive import (
    default_name_by_purpose, IArchiveSet, ArchivePurpose)
from lp.soyuz.adapters.packagelocation import PackageLocation
from lp.soyuz.interfaces.binarypackagebuild import IBinaryPackageBuildSet
from lp.soyuz.interfaces.component import IComponentSet
from lp.soyuz.interfaces.packageset import IPackagesetSet
from lp.soyuz.interfaces.processor import IProcessorFamilySet
from lp.soyuz.interfaces.publishing import PackagePublishingStatus
from lp.soyuz.interfaces.section import ISectionSet
from lp.soyuz.model.processor import ProcessorFamily, ProcessorFamilySet
from lp.soyuz.model.publishing import SourcePackagePublishingHistory

from lp.testing import run_with_login, time_counter, login, logout, temp_dir

from lp.translations.interfaces.potemplate import IPOTemplateSet
from lp.translations.interfaces.translationimportqueue import (
    RosettaImportStatus)
from lp.translations.interfaces.translationgroup import (
    ITranslationGroupSet)
from lp.translations.interfaces.translationimportqueue import (
    RosettaImportStatus)
from lp.translations.interfaces.translationfileformat import (
    TranslationFileFormat)
from lp.translations.interfaces.translationsperson import ITranslationsPerson
from lp.translations.interfaces.translationtemplatesbuildjob import (
    ITranslationTemplatesBuildJobSource)
<<<<<<< HEAD
=======
from lp.translations.interfaces.translator import ITranslatorSet
>>>>>>> 40d6c219
from lp.translations.model.translationimportqueue import (
    TranslationImportQueueEntry)


SPACE = ' '

DIFF = """\
=== zbqvsvrq svyr 'yvo/yc/pbqr/vagresnprf/qvss.cl'
--- yvo/yc/pbqr/vagresnprf/qvss.cl      2009-10-01 13:25:12 +0000
+++ yvo/yc/pbqr/vagresnprf/qvss.cl      2010-02-02 15:48:56 +0000
@@ -121,6 +121,10 @@
                 'Gur pbasyvpgf grkg qrfpevovat nal cngu be grkg pbasyvpgf.'),
              ernqbayl=Gehr))

+    unf_pbasyvpgf = Obby(
+        gvgyr=_('Unf pbasyvpgf'), ernqbayl=Gehr,
+        qrfpevcgvba=_('Gur cerivrjrq zretr cebqhprf pbasyvpgf.'))
+
     # Gur fpurzn sbe gur Ersrerapr trgf cngpurq va _fpurzn_pvephyne_vzcbegf.
     oenapu_zretr_cebcbfny = rkcbegrq(
         Ersrerapr(
"""


def default_master_store(func):
    """Decorator to temporarily set the default Store to the master.

    In some cases, such as in the middle of a page test story,
    we might be calling factory methods with the default Store set
    to the slave which breaks stuff. For instance, if we set an account's
    password that needs to happen on the master store and this is forced.
    However, if we then read it back the default Store has to be used.
    """

    def with_default_master_store(*args, **kw):
        try:
            store_selector = getUtility(IStoreSelector)
        except ComponentLookupError:
            # Utilities not registered. No policies.
            return func(*args, **kw)
        store_selector.push(MasterDatabasePolicy())
        try:
            return func(*args, **kw)
        finally:
            store_selector.pop()
    return mergeFunctionMetadata(func, with_default_master_store)


# We use this for default parameters where None has a specific meaning. For
# example, makeBranch(product=None) means "make a junk branch". None, because
# None means "junk branch".
_DEFAULT = object()


class GPGSigningContext:
    """A helper object to hold the fingerprint, password and mode."""

    def __init__(self, fingerprint, password='', mode=None):
        self.fingerprint = fingerprint
        self.password = password
        self.mode = mode


class ObjectFactory:
    """Factory methods for creating basic Python objects."""

    __metaclass__ = AutoDecorate(default_master_store)

    def __init__(self):
        # Initialise the unique identifier.
        self._local = local()

    def getUniqueEmailAddress(self):
        return "%s@example.com" % self.getUniqueString('email')

    def getUniqueInteger(self):
        """Return an integer unique to this factory instance.

        For each thread, this will be a series of increasing numbers, but the
        starting point will be unique per thread.
        """
        counter = getattr(self._local, 'integer', None)
        if counter is None:
            counter = count(randint(0, 1000000))
            self._local.integer = counter
        return counter.next()

    def getUniqueHexString(self, digits=None):
        """Return a unique hexadecimal string.

        :param digits: The number of digits in the string. 'None' means you
            don't care.
        :return: A hexadecimal string, with 'a'-'f' in lower case.
        """
        hex_number = '%x' % self.getUniqueInteger()
        if digits is not None:
            hex_number = hex_number.zfill(digits)
        return hex_number

    def getUniqueString(self, prefix=None):
        """Return a string unique to this factory instance.

        The string returned will always be a valid name that can be used in
        Launchpad URLs.

        :param prefix: Used as a prefix for the unique string. If unspecified,
            defaults to 'generic-string'.
        """
        if prefix is None:
            prefix = "generic-string"
        string = "%s%s" % (prefix, self.getUniqueInteger())
        return string.replace('_', '-').lower()

    def getUniqueUnicode(self):
        return self.getUniqueString().decode('latin-1')

    def getUniqueURL(self, scheme=None, host=None):
        """Return a URL unique to this run of the test case."""
        if scheme is None:
            scheme = 'http'
        if host is None:
            host = "%s.domain.com" % self.getUniqueString('domain')
        return '%s://%s/%s' % (scheme, host, self.getUniqueString('path'))

    def getUniqueDate(self):
        """Return a unique date since January 1 2009.

        Each date returned by this function will more recent (or further into
        the future) than the previous one.
        """
        epoch = datetime(2009, 1, 1, tzinfo=pytz.UTC)
        return epoch + timedelta(minutes=self.getUniqueInteger())

    def makeCodeImportSourceDetails(self, branch_id=None, rcstype=None,
                                    url=None, cvs_root=None, cvs_module=None):
        if branch_id is None:
            branch_id = self.getUniqueInteger()
        if rcstype is None:
            rcstype = 'svn'
        if rcstype in ['svn', 'bzr-svn', 'hg']:
            assert cvs_root is cvs_module is None
            if url is None:
                url = self.getUniqueURL()
        elif rcstype == 'cvs':
            assert url is None
            if cvs_root is None:
                cvs_root = self.getUniqueString()
            if cvs_module is None:
                cvs_module = self.getUniqueString()
        elif rcstype == 'git':
            assert cvs_root is cvs_module is None
            if url is None:
                url = self.getUniqueURL(scheme='git')
        else:
            raise AssertionError("Unknown rcstype %r." % rcstype)
        return CodeImportSourceDetails(
            branch_id, rcstype, url, cvs_root, cvs_module)


class LaunchpadObjectFactory(ObjectFactory):
    """Factory methods for creating Launchpad objects.

    All the factory methods should be callable with no parameters.
    When this is done, the returned object should have unique references
    for any other required objects.
    """

    def doAsUser(self, user, factory_method, **factory_args):
        """Perform a factory method while temporarily logged in as a user.

        :param user: The user to log in as, and then to log out from.
        :param factory_method: The factory method to invoke while logged in.
        :param factory_args: Keyword arguments to pass to factory_method.
        """
        login(user)
        try:
            result = factory_method(**factory_args)
        finally:
            logout()
        return result

    def makeCopyArchiveLocation(self, distribution=None, owner=None,
        name=None, enabled=True):
        """Create and return a new arbitrary location for copy packages."""
        copy_archive = self.makeArchive(distribution, owner, name,
                                        ArchivePurpose.COPY, enabled)

        distribution = copy_archive.distribution
        distroseries = distribution.currentseries
        pocket = PackagePublishingPocket.RELEASE

        location = PackageLocation(copy_archive, distribution, distroseries,
            pocket)
        return location

    def makeAccount(self, displayname, email=None, password=None,
                    status=AccountStatus.ACTIVE,
                    rationale=AccountCreationRationale.UNKNOWN):
        """Create and return a new Account."""
        account = getUtility(IAccountSet).new(
            rationale, displayname, password=password)
        removeSecurityProxy(account).status = status
        if email is None:
            email = self.getUniqueEmailAddress()
        email_status = EmailAddressStatus.PREFERRED
        if status != AccountStatus.ACTIVE:
            email_status = EmailAddressStatus.NEW
        email = self.makeEmail(
            email, person=None, account=account, email_status=email_status)
        return account

    def makeGPGKey(self, owner):
        """Give 'owner' a crappy GPG key for the purposes of testing."""
        key_id = self.getUniqueHexString(digits=8).upper()
        fingerprint = key_id + 'A' * 32
        return getUtility(IGPGKeySet).new(
            owner.id,
            keyid=key_id,
            fingerprint=fingerprint,
            keysize=self.getUniqueInteger(),
            algorithm=GPGKeyAlgorithm.R,
            active=True,
            can_encrypt=False)

    def makePerson(
        self, email=None, name=None, password=None,
        email_address_status=None, hide_email_addresses=False,
        displayname=None, time_zone=None, latitude=None, longitude=None):
        """Create and return a new, arbitrary Person.

        :param email: The email address for the new person.
        :param name: The name for the new person.
        :param password: The password for the person.
            This password can be used in setupBrowser in combination
            with the email address to create a browser for this new
            person.
        :param email_address_status: If specified, the status of the email
            address is set to the email_address_status.
        :param displayname: The display name to use for the person.
        :param hide_email_addresses: Whether or not to hide the person's email
            address(es) from other users.
        :param time_zone: This person's time zone, as a string.
        :param latitude: This person's latitude, as a float.
        :param longitude: This person's longitude, as a float.
        """
        if email is None:
            email = self.getUniqueEmailAddress()
        if name is None:
            name = self.getUniqueString('person-name')
        if password is None:
            password = self.getUniqueString('password')
        # By default, make the email address preferred.
        if (email_address_status is None
                or email_address_status == EmailAddressStatus.VALIDATED):
            email_address_status = EmailAddressStatus.PREFERRED
        # Set the password to test in order to allow people that have
        # been created this way can be logged in.
        person, email = getUtility(IPersonSet).createPersonAndEmail(
            email, rationale=PersonCreationRationale.UNKNOWN, name=name,
            password=password, displayname=displayname,
            hide_email_addresses=hide_email_addresses)
        naked_person = removeSecurityProxy(person)
        naked_person._password_cleartext_cached = password

        assert person.password is not None, (
            'Password not set. Wrong default auth Store?')

        if (time_zone is not None or latitude is not None or
            longitude is not None):
            naked_person.setLocation(latitude, longitude, time_zone, person)

        # Make sure the non-security-proxied object is not returned.
        del naked_person

        # To make the person someone valid in Launchpad, validate the
        # email.
        if email_address_status == EmailAddressStatus.PREFERRED:
            account = IMasterStore(Account).get(
                Account, person.accountID)
            account.status = AccountStatus.ACTIVE
            person.validateAndEnsurePreferredEmail(email)

        removeSecurityProxy(email).status = email_address_status

        # Ensure updated ValidPersonCache
        flush_database_updates()
        return person

    def makePersonByName(self, first_name, set_preferred_email=True,
                         use_default_autosubscribe_policy=False):
        """Create a new person with the given first name.

        The person will be given two email addresses, with the 'long form'
        (e.g. anne.person@example.com) as the preferred address.  Return
        the new person object.

        The person will also have their mailing list auto-subscription
        policy set to 'NEVER' unless 'use_default_autosubscribe_policy' is
        set to True. (This requires the Launchpad.Edit permission).  This
        is useful for testing, where we often want precise control over
        when a person gets subscribed to a mailing list.

        :param first_name: First name of the person, capitalized.
        :type first_name: string
        :param set_preferred_email: Flag specifying whether
            <name>.person@example.com should be set as the user's
            preferred email address.
        :type set_preferred_email: bool
        :param use_default_autosubscribe_policy: Flag specifying whether
            the person's `mailing_list_auto_subscribe_policy` should be set.
        :type use_default_autosubscribe_policy: bool
        :return: The newly created person.
        :rtype: `IPerson`
        """
        variable_name = first_name.lower()
        full_name = first_name + ' Person'
        # E.g. firstname.person@example.com will be an alternative address.
        preferred_address = variable_name + '.person@example.com'
        # E.g. aperson@example.org will be the preferred address.
        alternative_address = variable_name[0] + 'person@example.org'
        person, email = getUtility(IPersonSet).createPersonAndEmail(
            preferred_address,
            PersonCreationRationale.OWNER_CREATED_LAUNCHPAD,
            name=variable_name, displayname=full_name)
        if set_preferred_email:
            # setPreferredEmail no longer activates the account
            # automatically.
            account = IMasterStore(Account).get(Account, person.accountID)
            account.activate(
                "Activated by factory.makePersonByName",
                password='foo',
                preferred_email=email)
            person.setPreferredEmail(email)

        if not use_default_autosubscribe_policy:
            # Shut off list auto-subscription so that we have direct control
            # over subscriptions in the doctests.
            person.mailing_list_auto_subscribe_policy = \
                MailingListAutoSubscribePolicy.NEVER
        account = IMasterStore(Account).get(Account, person.accountID)
        getUtility(IEmailAddressSet).new(
            alternative_address, person, EmailAddressStatus.VALIDATED,
            account)
        return person

    def makeEmail(self, address, person, account=None, email_status=None):
        """Create a new email address for a person.

        :param address: The email address to create.
        :type address: string
        :param person: The person to assign the email address to.
        :type person: `IPerson`
        :param account: The account to assign the email address to.  Will use
            the given person's account if None is provided.
        :type person: `IAccount`
        :param email_status: The default status of the email address,
            if given.  If not given, `EmailAddressStatus.VALIDATED`
            will be used.
        :type email_status: `EmailAddressStatus`
        :return: The newly created email address.
        :rtype: `IEmailAddress`
        """
        if email_status is None:
            email_status = EmailAddressStatus.VALIDATED
        if account is None:
            account = person.account
        return getUtility(IEmailAddressSet).new(
            address, person, email_status, account)

    def makeTeam(self, owner=None, displayname=None, email=None, name=None,
                 subscription_policy=TeamSubscriptionPolicy.OPEN,
                 visibility=None):
        """Create and return a new, arbitrary Team.

        :param owner: The person or person name to use as the team's owner.
            If not given, a person will be auto-generated.
        :type owner: `IPerson` or string
        :param displayname: The team's display name.  If not given we'll use
            the auto-generated name.
        :type string:
        :param email: The email address to use as the team's contact address.
        :type email: string
        :param subscription_policy: The subscription policy of the team.
        :type subscription_policy: `TeamSubscriptionPolicy`
        :param visibility: The team's visibility. If it's None, the default
            (public) will be used.
        :type visibility: `PersonVisibility`
        :return: The new team
        :rtype: `ITeam`
        """
        if owner is None:
            owner = self.makePerson()
        elif isinstance(owner, basestring):
            owner = getUtility(IPersonSet).getByName(owner)
        else:
            pass
        if name is None:
            name = self.getUniqueString('team-name')
        if displayname is None:
            displayname = SPACE.join(
                word.capitalize() for word in name.split('-'))
        team = getUtility(IPersonSet).newTeam(
            owner, name, displayname, subscriptionpolicy=subscription_policy)
        if visibility is not None:
            # Visibility is normally restricted to launchpad.Commercial, so
            # removing the security proxy as we don't care here.
            removeSecurityProxy(team).visibility = visibility
        if email is not None:
            team.setContactAddress(
                getUtility(IEmailAddressSet).new(email, team))
        return team

    def makePoll(self, team, name, title, proposition):
        """Create a new poll which starts tomorrow and lasts for a week."""
        dateopens = datetime.now(pytz.UTC) + timedelta(days=1)
        datecloses = dateopens + timedelta(days=7)
        return getUtility(IPollSet).new(
            team, name, title, proposition, dateopens, datecloses,
            PollSecrecy.SECRET, allowspoilt=True,
            poll_type=PollAlgorithm.SIMPLE)

    def makeTranslationGroup(
        self, owner=None, name=None, title=None, summary=None, url=None):
        """Create a new, arbitrary `TranslationGroup`."""
        if owner is None:
            owner = self.makePerson()
        if name is None:
            name = self.getUniqueString("translationgroup")
        if title is None:
            title = self.getUniqueString("title")
        if summary is None:
            summary = self.getUniqueString("summary")
        return getUtility(ITranslationGroupSet).new(
            name, title, summary, url, owner)

    def makeTranslator(
        self, language_code, group=None, person=None, license=True):
        """Create a new, arbitrary `Translator`."""
        language = getUtility(ILanguageSet).getLanguageByCode(language_code)
        if group is None:
            group = self.makeTranslationGroup()
        if person is None:
            person = self.makePerson()
        tx_person = ITranslationsPerson(person)
        tx_person.translations_relicensing_agreement = license
        return getUtility(ITranslatorSet).new(group, language, person)

    def makeMilestone(
        self, product=None, distribution=None, productseries=None, name=None):
        if product is None and distribution is None and productseries is None:
            product = self.makeProduct()
        if productseries is not None:
            product = productseries.product
        if name is None:
            name = self.getUniqueString()
        return Milestone(product=product, distribution=distribution,
                         productseries=productseries,
                         name=name)

    def makeProcessor(self, family=None, name=None, title=None,
                      description=None):
        """Create a new processor.

        :param family: Family of the processor
        :param name: Name of the processor
        :param title: Optional title
        :param description: Optional description
        :return: A `IProcessor`
        """
        if name is None:
            name = self.getUniqueString()
        if family is None:
            family = self.makeProcessorFamily()
        if title is None:
            title = "The %s processor" % name
        if description is None:
            description = "The %s and processor and compatible processors"
        return family.addProcessor(name, title, description)

    def makeProcessorFamily(self, name=None, title=None, description=None,
                            restricted=False):
        """Create a new processor family.

        :param name: Name of the family (e.g. x86)
        :param title: Optional title of the family
        :param description: Optional extended description
        :param restricted: Whether the processor family is restricted
        :return: A `IProcessorFamily`
        """
        if name is None:
            name = self.getUniqueString()
        if description is None:
            description = "Description of the %s processor family" % name
        if title is None:
            title = "%s and compatible processors." % name
        return getUtility(IProcessorFamilySet).new(name, title, description,
            restricted=restricted)

    def makeProductRelease(self, milestone=None, product=None,
                           productseries=None):
        if milestone is None:
            milestone = self.makeMilestone(product=product,
                                           productseries=productseries)
        return milestone.createProductRelease(
            milestone.product.owner, datetime.now(pytz.UTC))

    def makeProductReleaseFile(self, signed=True,
                               product=None, productseries=None,
                               milestone=None,
                               release=None,
                               description="test file"):
        signature_filename = None
        signature_content = None
        if signed:
            signature_filename = 'test.txt.asc'
            signature_content = '123'
        if release is None:
            release = self.makeProductRelease(product=product,
                                              productseries=productseries,
                                              milestone=milestone)
        return release.addReleaseFile(
            'test.txt', 'test', 'text/plain',
            uploader=release.milestone.product.owner,
            signature_filename=signature_filename,
            signature_content=signature_content,
            description=description)

    def makeProduct(
        self, name=None, project=None, displayname=None,
        licenses=None, owner=None, registrant=None,
        title=None, summary=None, official_malone=None,
        official_rosetta=None, bug_supervisor=None):
        """Create and return a new, arbitrary Product."""
        if owner is None:
            owner = self.makePerson()
        if name is None:
            name = self.getUniqueString('product-name')
        if displayname is None:
            if name is None:
                displayname = self.getUniqueString('displayname')
            else:
                displayname = name.capitalize()
        if licenses is None:
            licenses = [License.GNU_GPL_V2]
        if title is None:
            title = self.getUniqueString('title')
        if summary is None:
            summary = self.getUniqueString('summary')
        product = getUtility(IProductSet).createProduct(
            owner,
            name,
            displayname,
            title,
            summary,
            self.getUniqueString('description'),
            licenses=licenses,
            project=project,
            registrant=registrant)
        if official_malone is not None:
            product.official_malone = official_malone
        if official_rosetta is not None:
            removeSecurityProxy(product).official_rosetta = official_rosetta
        if bug_supervisor is not None:
            naked_product = removeSecurityProxy(product)
            naked_product.bug_supervisor = bug_supervisor
        return product

    def makeProductSeries(self, product=None, name=None, owner=None,
                          summary=None):
        """Create and return a new ProductSeries."""
        if product is None:
            product = self.makeProduct()
        if owner is None:
            owner = self.makePerson()
        if name is None:
            name = self.getUniqueString()
        if summary is None:
            summary = self.getUniqueString()
        # We don't want to login() as the person used to create the product,
        # so we remove the security proxy before creating the series.
        naked_product = removeSecurityProxy(product)
        return naked_product.newSeries(owner=owner, name=name,
                                       summary=summary)

    def makeProject(self, name=None, displayname=None, title=None,
                    homepageurl=None, summary=None, owner=None,
                    description=None):
        """Create and return a new, arbitrary ProjectGroup."""
        if owner is None:
            owner = self.makePerson()
        if name is None:
            name = self.getUniqueString('project-name')
        if displayname is None:
            displayname = self.getUniqueString('displayname')
        if summary is None:
            summary = self.getUniqueString('summary')
        if description is None:
            description = self.getUniqueString('description')
        if title is None:
            title = self.getUniqueString('title')
        return getUtility(IProjectGroupSet).new(
            name=name,
            displayname=displayname,
            title=title,
            homepageurl=homepageurl,
            summary=summary,
            description=description,
            owner=owner)

    def makeSprint(self, title=None, name=None):
        """Make a sprint."""
        if title is None:
            title = self.getUniqueString('title')
        owner = self.makePerson()
        if name is None:
            name = self.getUniqueString('name')
        time_starts = datetime(2009, 1, 1, tzinfo=pytz.UTC)
        time_ends = datetime(2009, 1, 2, tzinfo=pytz.UTC)
        time_zone = 'UTC'
        summary = self.getUniqueString('summary')
        return getUtility(ISprintSet).new(
            owner=owner, name=name, title=title, time_zone=time_zone,
            time_starts=time_starts, time_ends=time_ends, summary=summary)

    def makeBranch(self, branch_type=None, owner=None,
                   name=None, product=_DEFAULT, url=_DEFAULT, registrant=None,
                   private=False, stacked_on=None, sourcepackage=None,
                   reviewer=None, **optional_branch_args):
        """Create and return a new, arbitrary Branch of the given type.

        Any parameters for `IBranchNamespace.createBranch` can be specified to
        override the default ones.
        """
        if branch_type is None:
            branch_type = BranchType.HOSTED
        if owner is None:
            owner = self.makePerson()
        if name is None:
            name = self.getUniqueString('branch')

        if sourcepackage is None:
            if product is _DEFAULT:
                product = self.makeProduct()
            sourcepackagename = None
            distroseries = None
        else:
            assert product is _DEFAULT, (
                "Passed source package AND product details")
            product = None
            sourcepackagename = sourcepackage.sourcepackagename
            distroseries = sourcepackage.distroseries

        if registrant is None:
            if owner.is_team:
                registrant = owner.teamowner
            else:
                registrant = owner

        if branch_type in (BranchType.HOSTED, BranchType.IMPORTED):
            url = None
        elif branch_type in (BranchType.MIRRORED, BranchType.REMOTE):
            if url is _DEFAULT:
                url = self.getUniqueURL()
        else:
            raise UnknownBranchTypeError(
                'Unrecognized branch type: %r' % (branch_type,))

        namespace = get_branch_namespace(
            owner, product=product, distroseries=distroseries,
            sourcepackagename=sourcepackagename)
        branch = namespace.createBranch(
            branch_type=branch_type, name=name, registrant=registrant,
            url=url, **optional_branch_args)
        if private:
            removeSecurityProxy(branch).private = True
        if stacked_on is not None:
            removeSecurityProxy(branch).stacked_on = stacked_on
        if reviewer is not None:
            removeSecurityProxy(branch).reviewer = reviewer
        return branch

    def makePackageBranch(self, sourcepackage=None, distroseries=None,
                          sourcepackagename=None, **kwargs):
        """Make a package branch on an arbitrary package.

        See `makeBranch` for more information on arguments.

        You can pass in either `sourcepackage` or one or both of
        `distroseries` and `sourcepackagename`, but not combinations or all of
        them.
        """
        assert not(sourcepackage is not None and distroseries is not None), (
            "Don't pass in both sourcepackage and distroseries")
        assert not(sourcepackage is not None
                   and sourcepackagename is not None), (
            "Don't pass in both sourcepackage and sourcepackagename")
        if sourcepackage is None:
            sourcepackage = self.makeSourcePackage(
                sourcepackagename=sourcepackagename,
                distroseries=distroseries)
        return self.makeBranch(sourcepackage=sourcepackage, **kwargs)

    def makePersonalBranch(self, owner=None, **kwargs):
        """Make a personal branch on an arbitrary person.

        See `makeBranch` for more information on arguments.
        """
        if owner is None:
            owner = self.makePerson()
        return self.makeBranch(
            owner=owner, product=None, sourcepackage=None, **kwargs)

    def makeProductBranch(self, product=None, **kwargs):
        """Make a product branch on an arbitrary product.

        See `makeBranch` for more information on arguments.
        """
        if product is None:
            product = self.makeProduct()
        return self.makeBranch(product=product, **kwargs)

    def makeAnyBranch(self, **kwargs):
        """Make a branch without caring about its container.

        See `makeBranch` for more information on arguments.
        """
        return self.makeProductBranch(**kwargs)

    def makeBranchTargetBranch(self, target, branch_type=BranchType.HOSTED,
                               name=None, owner=None, creator=None):
        """Create a branch in a BranchTarget."""
        if name is None:
            name = self.getUniqueString('branch')
        if owner is None:
            owner = self.makePerson()
        if creator is None:
            creator = owner
        namespace = target.getNamespace(owner)
        return namespace.createBranch(branch_type, name, creator)

    def enableDefaultStackingForProduct(self, product, branch=None):
        """Give 'product' a default stacked-on branch.

        :param product: The product to give a default stacked-on branch to.
        :param branch: The branch that should be the default stacked-on
            branch.  If not supplied, a fresh branch will be created.
        """
        if branch is None:
            branch = self.makeBranch(product=product)
        # We just remove the security proxies to be able to change the objects
        # here.
        removeSecurityProxy(branch).branchChanged(
            '', 'rev1', None, None, None)
        naked_series = removeSecurityProxy(product.development_focus)
        naked_series.branch = branch
        return branch

    def enableDefaultStackingForPackage(self, package, branch):
        """Give 'package' a default stacked-on branch.

        :param package: The package to give a default stacked-on branch to.
        :param branch: The branch that should be the default stacked-on
            branch.
        """
        # We just remove the security proxies to be able to change the branch
        # here.
        removeSecurityProxy(branch).branchChanged(
            '', 'rev1', None, None, None)
        ubuntu_branches = getUtility(ILaunchpadCelebrities).ubuntu_branches
        run_with_login(
            ubuntu_branches.teamowner,
            package.development_version.setBranch,
            PackagePublishingPocket.RELEASE,
            branch,
            ubuntu_branches.teamowner)
        return branch

    def makeBranchMergeQueue(self, name=None):
        """Create a new multi branch merge queue."""
        if name is None:
            name = self.getUniqueString('name')
        return getUtility(IBranchMergeQueueSet).newMultiBranchMergeQueue(
            registrant=self.makePerson(),
            owner=self.makePerson(),
            name=name,
            summary=self.getUniqueString())

    def makeBranchMergeProposal(self, target_branch=None, registrant=None,
                                set_state=None, prerequisite_branch=None,
                                product=None, review_diff=None,
                                initial_comment=None, source_branch=None,
                                preview_diff=None, date_created=None,
                                description=None):
        """Create a proposal to merge based on anonymous branches."""
        if target_branch is not None:
            target = target_branch.target
        elif source_branch is not None:
            target = source_branch.target
        elif prerequisite_branch is not None:
            target = prerequisite_branch.target
        else:
            # Create a target product branch, and use that target.  This is
            # needed to make sure we get a branch target that has the needed
            # security proxy.
            target_branch = self.makeProductBranch(product)
            target = target_branch.target

        # Fall back to initial_comment for description.
        if description is None:
            description = initial_comment

        if target_branch is None:
            target_branch = self.makeBranchTargetBranch(target)
        if source_branch is None:
            source_branch = self.makeBranchTargetBranch(target)
        if registrant is None:
            registrant = self.makePerson()
        proposal = source_branch.addLandingTarget(
            registrant, target_branch,
            prerequisite_branch=prerequisite_branch, review_diff=review_diff,
            description=description, date_created=date_created)

        unsafe_proposal = removeSecurityProxy(proposal)
        if preview_diff is not None:
            unsafe_proposal.preview_diff = preview_diff
        if (set_state is None or
            set_state == BranchMergeProposalStatus.WORK_IN_PROGRESS):
            # The initial state is work in progress, so do nothing.
            pass
        elif set_state == BranchMergeProposalStatus.NEEDS_REVIEW:
            unsafe_proposal.requestReview()
        elif set_state == BranchMergeProposalStatus.CODE_APPROVED:
            unsafe_proposal.approveBranch(
                proposal.target_branch.owner, 'some_revision')
        elif set_state == BranchMergeProposalStatus.REJECTED:
            unsafe_proposal.rejectBranch(
                proposal.target_branch.owner, 'some_revision')
        elif set_state == BranchMergeProposalStatus.MERGED:
            unsafe_proposal.markAsMerged()
        elif set_state == BranchMergeProposalStatus.MERGE_FAILED:
            unsafe_proposal.setStatus(set_state, proposal.target_branch.owner)
        elif set_state == BranchMergeProposalStatus.QUEUED:
            unsafe_proposal.commit_message = self.getUniqueString(
                'commit message')
            unsafe_proposal.enqueue(
                proposal.target_branch.owner, 'some_revision')
        elif set_state == BranchMergeProposalStatus.SUPERSEDED:
            unsafe_proposal.resubmit(proposal.registrant)
        else:
            raise AssertionError('Unknown status: %s' % set_state)

        return proposal

    def makeBranchSubscription(self, branch=None, person=None,
                               subscribed_by=None):
        """Create a BranchSubscription.

        :param branch_title: The title to use for the created Branch
        :param person_displayname: The displayname for the created Person
        """
        if branch is None:
            branch = self.makeBranch()
        if person is None:
            person = self.makePerson()
        if subscribed_by is None:
            subscribed_by = person
        return branch.subscribe(person,
            BranchSubscriptionNotificationLevel.NOEMAIL, None,
            CodeReviewNotificationLevel.NOEMAIL, subscribed_by)

    def makeDiff(self, diff_text=DIFF):
        return Diff.fromFile(StringIO(diff_text), len(diff_text))

    def makePreviewDiff(self, conflicts=u''):
        diff = self.makeDiff()
        bmp = self.makeBranchMergeProposal()
        preview_diff = PreviewDiff()
        preview_diff.branch_merge_proposal = bmp
        preview_diff.conflicts = conflicts
        preview_diff.diff = diff
        preview_diff.source_revision_id = self.getUniqueUnicode()
        preview_diff.target_revision_id = self.getUniqueUnicode()
        return preview_diff

    def makeStaticDiff(self):
        return StaticDiff.acquireFromText(
            self.getUniqueUnicode(), self.getUniqueUnicode(),
            self.getUniqueString())

    def makeRevision(self, author=None, revision_date=None, parent_ids=None,
                     rev_id=None, log_body=None, date_created=None):
        """Create a single `Revision`."""
        if author is None:
            author = self.getUniqueString('author')
        elif IPerson.providedBy(author):
            author = author.preferredemail.email
        if revision_date is None:
            revision_date = datetime.now(pytz.UTC)
        if parent_ids is None:
            parent_ids = []
        if rev_id is None:
            rev_id = self.getUniqueString('revision-id')
        if log_body is None:
            log_body = self.getUniqueString('log-body')
        return getUtility(IRevisionSet).new(
            revision_id=rev_id, log_body=log_body,
            revision_date=revision_date, revision_author=author,
            parent_ids=parent_ids, properties={},
            _date_created=date_created)

    def makeRevisionsForBranch(self, branch, count=5, author=None,
                               date_generator=None):
        """Add `count` revisions to the revision history of `branch`.

        :param branch: The branch to add the revisions to.
        :param count: The number of revisions to add.
        :param author: A string for the author name.
        :param date_generator: A `time_counter` instance, defaults to starting
                               from 1-Jan-2007 if not set.
        """
        if date_generator is None:
            date_generator = time_counter(
                datetime(2007, 1, 1, tzinfo=pytz.UTC),
                delta=timedelta(days=1))
        sequence = branch.revision_count
        parent = branch.getTipRevision()
        if parent is None:
            parent_ids = []
        else:
            parent_ids = [parent.revision_id]

        revision_set = getUtility(IRevisionSet)
        if author is None:
            author = self.getUniqueString('author')
        for index in range(count):
            revision = revision_set.new(
                revision_id=self.getUniqueString('revision-id'),
                log_body=self.getUniqueString('log-body'),
                revision_date=date_generator.next(),
                revision_author=author,
                parent_ids=parent_ids,
                properties={})
            sequence += 1
            branch.createBranchRevision(sequence, revision)
            parent = revision
            parent_ids = [parent.revision_id]
        branch.startMirroring()
        removeSecurityProxy(branch).branchChanged(
            '', parent.revision_id, None, None, None)
        branch.updateScannedDetails(parent, sequence)

    def makeBranchRevision(self, branch, revision_id, sequence=None):
        revision = self.makeRevision(rev_id=revision_id)
        return branch.createBranchRevision(sequence, revision)

    def makeBug(self, product=None, owner=None, bug_watch_url=None,
                private=False, date_closed=None, title=None,
                date_created=None, description=None, comment=None,
                status=None):
        """Create and return a new, arbitrary Bug.

        The bug returned uses default values where possible. See
        `IBugSet.new` for more information.

        :param product: If the product is not set, one is created
            and this is used as the primary bug target.
        :param owner: The reporter of the bug. If not set, one is created.
        :param bug_watch_url: If specified, create a bug watch pointing
            to this URL.
        """
        if product is None:
            product = self.makeProduct()
        if owner is None:
            owner = self.makePerson()
        if title is None:
            title = self.getUniqueString()
        if comment is None:
            comment = self.getUniqueString()
        create_bug_params = CreateBugParams(
            owner, title, comment=comment, private=private,
            datecreated=date_created, description=description,
            status=status)
        create_bug_params.setBugTarget(product=product)
        bug = getUtility(IBugSet).createBug(create_bug_params)
        if bug_watch_url is not None:
            # fromText() creates a bug watch associated with the bug.
            getUtility(IBugWatchSet).fromText(bug_watch_url, bug, owner)
        if date_closed is not None:
            [bugtask] = bug.bugtasks
            bugtask.transitionToStatus(
                BugTaskStatus.FIXRELEASED, owner, when=date_closed)
        return bug

    def makeBugTask(self, bug=None, target=None, owner=None):
        """Create and return a bug task.

        If the bug is already targeted to the given target, the existing
        bug task is returned.

        :param bug: The `IBug` the bug tasks should be part of. If None,
            one will be created.
        :param target: The `IBugTarget`, to which the bug will be
            targeted to.
        """
        if bug is None:
            bug = self.makeBug()
        if target is None:
            target = self.makeProduct()
        existing_bugtask = bug.getBugTask(target)
        if existing_bugtask is not None:
            return existing_bugtask

        if owner is None:
            owner = self.makePerson()

        if IProductSeries.providedBy(target):
            # We can't have a series task without a distribution task.
            self.makeBugTask(bug, target.product)
        if IDistroSeries.providedBy(target):
            # We can't have a series task without a distribution task.
            self.makeBugTask(bug, target.distribution)
        if ISourcePackage.providedBy(target):
            distribution_package = target.distribution.getSourcePackage(
                target.sourcepackagename)
            # We can't have a series task without a distribution task.
            self.makeBugTask(bug, distribution_package)

        return bug.addTask(owner, target)

    def makeBugTracker(self, base_url=None, bugtrackertype=None):
        """Make a new bug tracker."""
        owner = self.makePerson()

        if base_url is None:
            base_url = 'http://%s.example.com/' % self.getUniqueString()
        if bugtrackertype is None:
            bugtrackertype = BugTrackerType.BUGZILLA

        return getUtility(IBugTrackerSet).ensureBugTracker(
            base_url, owner, bugtrackertype)

    def makeBugWatch(self, remote_bug=None, bugtracker=None, bug=None,
                     owner=None, bug_task=None):
        """Make a new bug watch."""
        if remote_bug is None:
            remote_bug = self.getUniqueInteger()

        if bugtracker is None:
            bugtracker = self.makeBugTracker()

        if bug_task is not None:
            # If someone passes a value for bug *and* a value for
            # bug_task then the bug value will get clobbered, but that
            # doesn't matter since the bug should be the one that the
            # bug task belongs to anyway (unless they're having a crazy
            # moment, in which case we're saving them from themselves).
            bug = bug_task.bug
        elif bug is None:
            bug = self.makeBug()

        if owner is None:
            owner = self.makePerson()

        bug_watch = getUtility(IBugWatchSet).createBugWatch(
            bug, owner, bugtracker, str(remote_bug))
        if bug_task is not None:
            bug_task.bugwatch = bug_watch

        # You need to be an admin to set next_check on a BugWatch.
        def set_next_check(bug_watch):
            bug_watch.next_check = datetime.now(pytz.timezone('UTC'))

        person = getUtility(IPersonSet).getByName('name16')
        run_with_login(person, set_next_check, bug_watch)
        return bug_watch

    def makeBugComment(self, bug=None, owner=None, subject=None, body=None,
                       bug_watch=None):
        """Create and return a new bug comment.

        :param bug: An `IBug` or a bug ID or name, or None, in which
            case a new bug is created.
        :param owner: An `IPerson`, or None, in which case a new
            person is created.
        :param subject: An `IMessage` or a string, or None, in which
            case a new message will be generated.
        :param body: An `IMessage` or a string, or None, in which
            case a new message will be generated.
        :param bug_watch: An `IBugWatch`, which will be used to set the
            new comment's bugwatch attribute.
        :return: An `IBugMessage`.
        """
        if bug is None:
            bug = self.makeBug()
        elif isinstance(bug, (int, long, basestring)):
            bug = getUtility(IBugSet).getByNameOrID(str(bug))
        if owner is None:
            owner = self.makePerson()
        if subject is None:
            subject = self.getUniqueString()
        if body is None:
            body = self.getUniqueString()
        return bug.newMessage(owner=owner, subject=subject,
                              content=body, parent=None, bugwatch=bug_watch,
                              remote_comment_id=None)

    def makeBugAttachment(self, bug=None, owner=None, data=None,
                          comment=None, filename=None, content_type=None,
                          description=None, is_patch=_DEFAULT):
        """Create and return a new bug attachment.

        :param bug: An `IBug` or a bug ID or name, or None, in which
            case a new bug is created.
        :param owner: An `IPerson`, or None, in which case a new
            person is created.
        :param data: A file-like object or a string, or None, in which
            case a unique string will be used.
        :param comment: An `IMessage` or a string, or None, in which
            case a new message will be generated.
        :param filename: A string, or None, in which case a unique
            string will be used.
        :param content_type: The MIME-type of this file.
        :param description: The description of the attachment.
        :param is_patch: If true, this attachment is a patch.
        :return: An `IBugAttachment`.
        """
        if bug is None:
            bug = self.makeBug()
        elif isinstance(bug, (int, long, basestring)):
            bug = getUtility(IBugSet).getByNameOrID(str(bug))
        if owner is None:
            owner = self.makePerson()
        if data is None:
            data = self.getUniqueString()
        if description is None:
            description = self.getUniqueString()
        if comment is None:
            comment = self.getUniqueString()
        if filename is None:
            filename = self.getUniqueString()
        # If the default value of is_patch when creating a new
        # BugAttachment should ever change, we don't want to interfere
        # with that.  So, we only override it if our caller explicitly
        # passed it.
        other_params = {}
        if is_patch is not _DEFAULT:
            other_params['is_patch'] = is_patch
        return bug.addAttachment(
            owner, data, comment, filename, content_type=content_type,
            description=description, **other_params)

    def makeSignedMessage(self, msgid=None, body=None, subject=None,
            attachment_contents=None, force_transfer_encoding=False,
            email_address=None, signing_context=None):
        """Return an ISignedMessage.

        :param msgid: An rfc2822 message-id.
        :param body: The body of the message.
        :param attachment_contents: The contents of an attachment.
        :param force_transfer_encoding: If True, ensure a transfer encoding is
            used.
        :param email_address: The address the mail is from.
        :param signing_context: A GPGSigningContext instance containing the
            gpg key to sign with.  If None, the message is unsigned.  The
            context also contains the password and gpg signing mode.
        """
        mail = SignedMessage()
        if email_address is None:
            person = self.makePerson()
            email_address = person.preferredemail.email
        mail['From'] = email_address
        mail['To'] = self.makePerson().preferredemail.email
        if subject is None:
            subject = self.getUniqueString('subject')
        mail['Subject'] = subject
        if msgid is None:
            msgid = self.makeUniqueRFC822MsgId()
        if body is None:
            body = self.getUniqueString('body')
        charset = 'ascii'
        try:
            body = body.encode(charset)
        except UnicodeEncodeError:
            charset = 'utf-8'
            body = body.encode(charset)
        mail['Message-Id'] = msgid
        mail['Date'] = formatdate()
        if signing_context is not None:
            gpghandler = getUtility(IGPGHandler)
            body = gpghandler.signContent(
                body, signing_context.fingerprint,
                signing_context.password, signing_context.mode)
            assert body is not None
        if attachment_contents is None:
            mail.set_payload(body)
            body_part = mail
        else:
            body_part = EmailMessage()
            body_part.set_payload(body)
            mail.attach(body_part)
            attach_part = EmailMessage()
            attach_part.set_payload(attachment_contents)
            attach_part['Content-type'] = 'application/octet-stream'
            if force_transfer_encoding:
                encode_base64(attach_part)
            mail.attach(attach_part)
            mail['Content-type'] = 'multipart/mixed'
        body_part['Content-type'] = 'text/plain'
        if force_transfer_encoding:
            encode_base64(body_part)
        body_part.set_charset(charset)
        mail.parsed_string = mail.as_string()
        return mail

    def makeSpecification(self, product=None, title=None, distribution=None):
        """Create and return a new, arbitrary Blueprint.

        :param product: The product to make the blueprint on.  If one is
            not specified, an arbitrary product is created.
        """
        if distribution is None and product is None:
            product = self.makeProduct()
        if title is None:
            title = self.getUniqueString('title')
        return getUtility(ISpecificationSet).new(
            name=self.getUniqueString('name'),
            title=title,
            specurl=None,
            summary=self.getUniqueString('summary'),
            definition_status=SpecificationDefinitionStatus.NEW,
            owner=self.makePerson(),
            product=product,
            distribution=distribution)

    def makeQuestion(self, target=None, title=None):
        """Create and return a new, arbitrary Question.

        :param target: The IQuestionTarget to make the question on. If one is
            not specified, an arbitrary product is created.
        :param title: The question title. If one is not provided, an
            arbitrary title is created.
        """
        if target is None:
            target = self.makeProduct()
        if title is None:
            title = self.getUniqueString('title')
        return target.newQuestion(
            owner=target.owner, title=title, description='description')

    def makeFAQ(self, target=None, title=None):
        """Create and return a new, arbitrary FAQ.

        :param target: The IFAQTarget to make the FAQ on. If one is
            not specified, an arbitrary product is created.
        :param title: The FAQ title. If one is not provided, an
            arbitrary title is created.
        """
        if target is None:
            target = self.makeProduct()
        if title is None:
            title = self.getUniqueString('title')
        return target.newFAQ(
            owner=target.owner, title=title, content='content')

    def makePackageCodeImport(self, sourcepackage=None, **kwargs):
        """Make a code import targetting a sourcepackage."""
        if sourcepackage is None:
            sourcepackage = self.makeSourcePackage()
        target = IBranchTarget(sourcepackage)
        return self.makeCodeImport(target=target, **kwargs)

    def makeProductCodeImport(self, product=None, **kwargs):
        """Make a code import targetting a product."""
        if product is None:
            product = self.makeProduct()
        target = IBranchTarget(product)
        return self.makeCodeImport(target=target, **kwargs)

    def makeCodeImport(self, svn_branch_url=None, cvs_root=None,
                       cvs_module=None, target=None, branch_name=None,
                       git_repo_url=None, hg_repo_url=None, registrant=None,
                       rcs_type=None):
        """Create and return a new, arbitrary code import.

        The type of code import will be inferred from the source details
        passed in, but defaults to a Subversion import from an arbitrary
        unique URL.
        """
        if (svn_branch_url is cvs_root is cvs_module is git_repo_url is
            hg_repo_url is None):
            svn_branch_url = self.getUniqueURL()

        if target is None:
            target = IBranchTarget(self.makeProduct())
        if branch_name is None:
            branch_name = self.getUniqueString('name')
        if registrant is None:
            registrant = self.makePerson()

        code_import_set = getUtility(ICodeImportSet)
        if svn_branch_url is not None:
            if rcs_type is None:
                rcs_type = RevisionControlSystems.SVN
            else:
                assert rcs_type in (RevisionControlSystems.SVN,
                                    RevisionControlSystems.BZR_SVN)
            return code_import_set.new(
                registrant, target, branch_name, rcs_type=rcs_type,
                url=svn_branch_url)
        elif git_repo_url is not None:
            assert rcs_type in (None, RevisionControlSystems.GIT)
            return code_import_set.new(
                registrant, target, branch_name,
                rcs_type=RevisionControlSystems.GIT,
                url=git_repo_url)
        elif hg_repo_url is not None:
            return code_import_set.new(
                registrant, target, branch_name,
                rcs_type=RevisionControlSystems.HG,
                url=hg_repo_url)
        else:
            assert rcs_type in (None, RevisionControlSystems.CVS)
            return code_import_set.new(
                registrant, target, branch_name,
                rcs_type=RevisionControlSystems.CVS,
                cvs_root=cvs_root, cvs_module=cvs_module)

    def makeCodeImportEvent(self):
        """Create and return a CodeImportEvent."""
        code_import = self.makeCodeImport()
        person = self.makePerson()
        code_import_event_set = getUtility(ICodeImportEventSet)
        return code_import_event_set.newCreate(code_import, person)

    def makeCodeImportJob(self, code_import=None):
        """Create and return a new code import job for the given import.

        This implies setting the import's review_status to REVIEWED.
        """
        if code_import is None:
            code_import = self.makeCodeImport()
        code_import.updateFromData(
            {'review_status': CodeImportReviewStatus.REVIEWED},
            code_import.registrant)
        return code_import.import_job

    def makeCodeImportMachine(self, set_online=False, hostname=None):
        """Return a new CodeImportMachine.

        The machine will be in the OFFLINE state."""
        if hostname is None:
            hostname = self.getUniqueString('machine-')
        if set_online:
            state = CodeImportMachineState.ONLINE
        else:
            state = CodeImportMachineState.OFFLINE
        machine = getUtility(ICodeImportMachineSet).new(hostname, state)
        return machine

    def makeCodeImportResult(self, code_import=None, result_status=None,
                             date_started=None, date_finished=None,
                             log_excerpt=None, log_alias=None, machine=None):
        """Create and return a new CodeImportResult."""
        if code_import is None:
            code_import = self.makeCodeImport()
        if machine is None:
            machine = self.makeCodeImportMachine()
        requesting_user = None
        if log_excerpt is None:
            log_excerpt = self.getUniqueString()
        if result_status is None:
            result_status = CodeImportResultStatus.FAILURE
        if date_finished is None:
            # If a date_started is specified, then base the finish time
            # on that.
            if date_started is None:
                date_finished = time_counter().next()
            else:
                date_finished = date_started + timedelta(hours=4)
        if date_started is None:
            date_started = date_finished - timedelta(hours=4)
        if log_alias is None:
            log_alias = self.makeLibraryFileAlias()
        return getUtility(ICodeImportResultSet).new(
            code_import, machine, requesting_user, log_excerpt, log_alias,
            result_status, date_started, date_finished)

    def makeCodeReviewComment(self, sender=None, subject=None, body=None,
                              vote=None, vote_tag=None, parent=None,
                              merge_proposal=None):
        if sender is None:
            sender = self.makePerson()
        if subject is None:
            subject = self.getUniqueString('subject')
        if body is None:
            body = self.getUniqueString('content')
        if merge_proposal is None:
            if parent:
                merge_proposal = parent.branch_merge_proposal
            else:
                merge_proposal = self.makeBranchMergeProposal(
                    registrant=sender)
        return merge_proposal.createComment(
            sender, subject, body, vote, vote_tag, parent)

    def makeCodeReviewVoteReference(self):
        bmp = removeSecurityProxy(self.makeBranchMergeProposal())
        candidate = self.makePerson()
        return bmp.nominateReviewer(candidate, bmp.registrant)

    def makeMessage(self, subject=None, content=None, parent=None,
                    owner=None):
        if subject is None:
            subject = self.getUniqueString()
        if content is None:
            content = self.getUniqueString()
        if owner is None:
            owner = self.makePerson()
        rfc822msgid = self.makeUniqueRFC822MsgId()
        message = Message(rfc822msgid=rfc822msgid, subject=subject,
            owner=owner, parent=parent)
        MessageChunk(message=message, sequence=1, content=content)
        return message

    def makeSeries(self, branch=None, name=None, product=None):
        """Create a new, arbitrary ProductSeries.

        :param branch: If supplied, the branch to set as
            ProductSeries.branch.
        :param name: If supplied, the name of the series.
        :param product: If supplied, the series is created for this product.
            Otherwise, a new product is created.
        """
        if product is None:
            product = self.makeProduct()
        if name is None:
            name = self.getUniqueString()
        # We don't want to login() as the person used to create the product,
        # so we remove the security proxy before creating the series.
        naked_product = removeSecurityProxy(product)
        series = naked_product.newSeries(
            product.owner, name, self.getUniqueString(), branch)
        if branch is not None:
            series.branch = branch
        syncUpdate(series)
        return series

    def makeLibraryFileAlias(self, filename=None, content=None,
                             content_type='text/plain', restricted=False,
                             expires=None):
        """Make a library file, and return the alias."""
        if filename is None:
            filename = self.getUniqueString('filename')
        if content is None:
            content = self.getUniqueString()
        library_file_alias_set = getUtility(ILibraryFileAliasSet)
        library_file_alias = library_file_alias_set.create(
            filename, len(content), StringIO(content), content_type,
            expires=expires, restricted=restricted)
        return library_file_alias

    def makeDistribution(self, name=None, displayname=None, owner=None,
                         members=None, title=None):
        """Make a new distribution."""
        if name is None:
            name = self.getUniqueString()
        if displayname is None:
            displayname = self.getUniqueString()
        if title is None:
            title = self.getUniqueString()
        description = self.getUniqueString()
        summary = self.getUniqueString()
        domainname = self.getUniqueString()
        if owner is None:
            owner = self.makePerson()
        if members is None:
            members = self.makeTeam(owner)
        return getUtility(IDistributionSet).new(
            name, displayname, title, description, summary, domainname,
            members, owner)

    def makeDistroRelease(self, distribution=None, version=None,
                          status=SeriesStatus.DEVELOPMENT,
                          parent_series=None, name=None, displayname=None):
        """Make a new distro release."""
        if distribution is None:
            distribution = self.makeDistribution()
        if name is None:
            name = self.getUniqueString()
        if displayname is None:
            displayname = name.capitalize()
        if version is None:
            version = "%s.0" % self.getUniqueInteger()

        # We don't want to login() as the person used to create the product,
        # so we remove the security proxy before creating the series.
        naked_distribution = removeSecurityProxy(distribution)
        series = naked_distribution.newSeries(
            version=version,
            name=name,
            displayname=displayname,
            title=self.getUniqueString(), summary=self.getUniqueString(),
            description=self.getUniqueString(),
            parent_series=parent_series, owner=distribution.owner)
        series.status = status
        return series

    # Most people think of distro releases as distro series.
    makeDistroSeries = makeDistroRelease

    def makeDistroArchSeries(self, distroseries=None,
                             architecturetag=None, processorfamily=None,
                             official=True, owner=None,
                             supports_virtualized=False):
        """Create a new distroarchseries"""

        if distroseries is None:
            distroseries = self.makeDistroRelease()
        if processorfamily is None:
            processorfamily = ProcessorFamilySet().getByName('powerpc')
        if owner is None:
            owner = self.makePerson()
        if architecturetag is None:
            architecturetag = self.getUniqueString('arch')
        return distroseries.newArch(
            architecturetag, processorfamily, official, owner,
            supports_virtualized)

    def makeComponent(self, name=None):
        """Make a new `IComponent`."""
        if name is None:
            name = self.getUniqueString()
        return getUtility(IComponentSet).ensure(name)

    def makeArchive(self, distribution=None, owner=None, name=None,
                    purpose=None, enabled=True, private=False,
                    virtualized=True, description=None, displayname=None):
        """Create and return a new arbitrary archive.

        :param distribution: Supply IDistribution, defaults to a new one
            made with makeDistribution() for non-PPAs and ubuntu for PPAs.
        :param owner: Supper IPerson, defaults to a new one made with
            makePerson().
        :param name: Name of the archive, defaults to a random string.
        :param purpose: Supply ArchivePurpose, defaults to PPA.
        :param enabled: Whether the archive is enabled.
        :param private: Whether the archive is created private.
        :param virtualized: Whether the archive is virtualized.
        :param description: A description of the archive.
        """
        if purpose is None:
            purpose = ArchivePurpose.PPA
        if distribution is None:
            # See bug #568769
            if purpose == ArchivePurpose.PPA:
                distribution = getUtility(ILaunchpadCelebrities).ubuntu
            else:
                distribution = self.makeDistribution()
        if owner is None:
            owner = self.makePerson()
        if name is None:
            if purpose != ArchivePurpose.PPA:
                name = default_name_by_purpose.get(purpose)
            if name is None:
                name = self.getUniqueString()

        # Making a distribution makes an archive, and there can be only one
        # per distribution.
        if purpose == ArchivePurpose.PRIMARY:
            return distribution.main_archive

        archive = getUtility(IArchiveSet).new(
            owner=owner, purpose=purpose,
            distribution=distribution, name=name, displayname=displayname,
            enabled=enabled, require_virtualized=virtualized,
            description=description)

        if private:
            naked_archive = removeSecurityProxy(archive)
            naked_archive.private = True
            naked_archive.buildd_secret = "sekrit"

        return archive

    def makeBuilder(self, processor=None, url=None, name=None, title=None,
                    description=None, owner=None, active=True,
                    virtualized=True, vm_host=None, manual=False):
        """Make a new builder for i386 virtualized builds by default.

        Note: the builder returned will not be able to actually build -
        we currently have a build slave setup for 'bob' only in the
        test environment.
        See lib/canonical/buildd/tests/buildd-slave-test.conf
        """
        if processor is None:
            processor_fam = ProcessorFamilySet().getByName('x86')
            processor = processor_fam.processors[0]
        if url is None:
            url = 'http://%s:8221/' % self.getUniqueString()
        if name is None:
            name = self.getUniqueString()
        if title is None:
            title = self.getUniqueString()
        if description is None:
            description = self.getUniqueString()
        if owner is None:
            owner = self.makePerson()

        return getUtility(IBuilderSet).new(
            processor, url, name, title, description, owner, active,
            virtualized, vm_host, manual=manual)

    def makeRecipeText(self, *branches):
        if len(branches) == 0:
            branches = (self.makeAnyBranch(),)
        base_branch = branches[0]
        other_branches = branches[1:]
        text = MINIMAL_RECIPE_TEXT % base_branch.bzr_identity
        for i, branch in enumerate(other_branches):
            text += 'merge dummy-%s %s\n' % (i, branch.bzr_identity)
        return text

    def makeRecipe(self, *branches):
        """Make a builder recipe that references `branches`.

        If no branches are passed, return a recipe text that references an
        arbitrary branch.
        """
        from bzrlib.plugins.builder.recipe import RecipeParser
        parser = RecipeParser(self.makeRecipeText(*branches))
        return parser.parse()

    def makeSourcePackageRecipe(self, registrant=None, owner=None,
                                distroseries=None, name=None,
                                description=None, branches=(),
                                build_daily=False, daily_build_archive=None,
                                is_stale=None):
        """Make a `SourcePackageRecipe`."""
        if registrant is None:
            registrant = self.makePerson()
        if owner is None:
            owner = self.makePerson()
        if distroseries is None:
            distroseries = self.makeDistroSeries()
            distroseries.nominatedarchindep = distroseries.newArch(
                'i386', ProcessorFamily.get(1), False, owner,
                supports_virtualized=True)

        if name is None:
            name = self.getUniqueString().decode('utf8')
        if description is None:
            description = self.getUniqueString().decode('utf8')
        if daily_build_archive is None:
            daily_build_archive = self.makeArchive(
                distribution=distroseries.distribution, owner=owner)
        recipe = self.makeRecipe(*branches)
        source_package_recipe = getUtility(ISourcePackageRecipeSource).new(
            registrant, owner, name, recipe, description, [distroseries],
            daily_build_archive, build_daily)
        if is_stale is not None:
            removeSecurityProxy(source_package_recipe).is_stale = is_stale
        IStore(source_package_recipe).flush()
        return source_package_recipe

    def makeSourcePackageRecipeBuild(self, sourcepackage=None, recipe=None,
                                     requester=None, archive=None,
                                     sourcename=None, distroseries=None,
                                     pocket=None, date_created=None,
                                     status=BuildStatus.NEEDSBUILD):
        """Make a new SourcePackageRecipeBuild."""
        if recipe is None:
            recipe = self.makeSourcePackageRecipe(name=sourcename)
        if archive is None:
            archive = self.makeArchive()
        if distroseries is None:
            distroseries = self.makeDistroSeries(
                distribution=archive.distribution)
        if requester is None:
            requester = self.makePerson()
        spr_build = getUtility(ISourcePackageRecipeBuildSource).new(
            distroseries=distroseries,
            recipe=recipe,
            archive=archive,
            requester=requester,
            pocket=pocket,
            date_created=date_created)
        removeSecurityProxy(spr_build).buildstate = status
        return spr_build

    def makeSourcePackageRecipeBuildJob(
        self, score=9876, virtualized=True, estimated_duration=64,
        sourcename=None, recipe_build=None):
        """Create a `SourcePackageRecipeBuildJob` and a `BuildQueue` for
        testing."""
        if recipe_build is None:
            recipe_build = self.makeSourcePackageRecipeBuild(
                sourcename=sourcename)
        recipe_build_job = recipe_build.makeJob()

        store = getUtility(IStoreSelector).get(MAIN_STORE, DEFAULT_FLAVOR)
        bq = BuildQueue(
            job=recipe_build_job.job, lastscore=score,
            job_type=BuildFarmJobType.RECIPEBRANCHBUILD,
            estimated_duration = timedelta(seconds=estimated_duration),
            virtualized=virtualized)
        store.add(bq)
        return bq

    def makeDscFile(self, tempdir_path=None):
        """Make a DscFile.

        :param tempdir_path: Path to a temporary directory to use.  If not
            supplied, a temp directory will be created.
        """
        filename = 'ed_0.2-20.dsc'
        contexts = []
        if tempdir_path is None:
            contexts.append(temp_dir())
        # Use nested so temp_dir is an optional context.
        with nested(*contexts) as result:
            if tempdir_path is None:
                tempdir_path = result[0]
            fullpath = os.path.join(tempdir_path, filename)
            with open(fullpath, 'w') as dsc_file:
                dsc_file.write(dedent("""\
                Format: 1.0
                Source: ed
                Version: 0.2-20
                Binary: ed
                Maintainer: James Troup <james@nocrew.org>
                Architecture: any
                Standards-Version: 3.5.8.0
                Build-Depends: dpatch
                Files:
                 ddd57463774cae9b50e70cd51221281b 185913 ed_0.2.orig.tar.gz
                 f9e1e5f13725f581919e9bfd62272a05 8506 ed_0.2-20.diff.gz
                """))
            class Changes:
                architectures = ['source']
            logger = QuietFakeLogger()
            policy = BuildDaemonUploadPolicy()
            policy.distroseries = self.makeDistroSeries()
            policy.archive = self.makeArchive()
            policy.distro = policy.distroseries.distribution
            dsc_file = DSCFile(fullpath, 'digest', 0, 'main/editors',
                'priority', 'package', 'version', Changes, policy, logger)
            list(dsc_file.verify())
        return dsc_file

    def makeTranslationTemplatesBuildJob(self, branch=None):
        """Make a new `TranslationTemplatesBuildJob`.

        :param branch: The branch that the job should be for.  If none
            is given, one will be created.
        """
        if branch is None:
            branch = self.makeBranch()

        jobset = getUtility(ITranslationTemplatesBuildJobSource)
        return jobset.create(branch)

    def makePOTemplate(self, productseries=None, distroseries=None,
                       sourcepackagename=None, owner=None, name=None,
                       translation_domain=None, path=None):
        """Make a new translation template."""
        if productseries is None and distroseries is None:
            # No context for this template; set up a productseries.
            productseries = self.makeProductSeries(owner=owner)
            # Make it use Translations, otherwise there's little point
            # to us creating a template for it.
            productseries.product.official_rosetta = True
        templateset = getUtility(IPOTemplateSet)
        subset = templateset.getSubset(
            distroseries, sourcepackagename, productseries)

        if name is None:
            name = self.getUniqueString()
        if translation_domain is None:
            translation_domain = self.getUniqueString()

        if owner is None:
            if productseries is None:
                owner = distroseries.owner
            else:
                owner = productseries.owner

        if path is None:
            path = 'messages.pot'

        return subset.new(name, translation_domain, path, owner)

    def makePOTemplateAndPOFiles(self, language_codes, **kwargs):
        """Create a POTemplate and associated POFiles.

        Create a POTemplate for the given distroseries/sourcepackagename or
        productseries and create a POFile for each language. Returns the
        template.
        """
        template = self.makePOTemplate(**kwargs)
        for language_code in language_codes:
            self.makePOFile(language_code, template, template.owner)
        return template

    def makePOFile(self, language_code, potemplate=None, owner=None,
                   variant=None, create_sharing=False):
        """Make a new translation file."""
        if potemplate is None:
            potemplate = self.makePOTemplate(owner=owner)
        return potemplate.newPOFile(language_code, variant,
                                    create_sharing=create_sharing)

    def makePOTMsgSet(self, potemplate, singular=None, plural=None,
                      context=None, sequence=0):
        """Make a new `POTMsgSet` in the given template."""
        if singular is None and plural is None:
            singular = self.getUniqueString()
        potmsgset = potemplate.createMessageSetFromText(
            singular, plural, context, sequence)
        removeSecurityProxy(potmsgset).sync()
        return potmsgset

    def makeTranslationMessage(self, pofile=None, potmsgset=None,
                               translator=None, suggestion=False,
                               reviewer=None, translations=None,
                               lock_timestamp=None, date_updated=None,
                               is_imported=False, force_shared=False,
                               force_diverged=False):
        """Make a new `TranslationMessage` in the given PO file."""
        if pofile is None:
            pofile = self.makePOFile('sr')
        if potmsgset is None:
            potmsgset = self.makePOTMsgSet(pofile.potemplate)
            potmsgset.setSequence(pofile.potemplate, 1)
        if translator is None:
            translator = self.makePerson()
        if translations is None:
            translations = [self.getUniqueString()]
        translation_message = potmsgset.updateTranslation(
            pofile, translator, translations, is_imported=is_imported,
            lock_timestamp=lock_timestamp, force_suggestion=suggestion,
            force_shared=force_shared, force_diverged=force_diverged)
        if date_updated is not None:
            naked_translation_message = removeSecurityProxy(
                translation_message)
            naked_translation_message.date_created = date_updated
            if translation_message.reviewer is not None:
                naked_translation_message.date_reviewed = date_updated
            naked_translation_message.sync()
        return translation_message

    def makeSharedTranslationMessage(self, pofile=None, potmsgset=None,
                                     translator=None, suggestion=False,
                                     reviewer=None, translations=None,
                                     date_updated=None, is_imported=False):
        translation_message = self.makeTranslationMessage(
            pofile=pofile, potmsgset=potmsgset, translator=translator,
            suggestion=suggestion, reviewer=reviewer, is_imported=is_imported,
            translations=translations, date_updated=date_updated,
            force_shared=True)
        return translation_message

    def makeTranslation(self, pofile, sequence,
                        english=None, translated=None,
                        is_imported=False):
        """Add a single current translation entry to the given pofile.
        This should only be used on pristine pofiles with pristine
        potemplates to avoid conflicts in the sequence numbers.
        For each entry a new POTMsgSet is created.

        :pofile: The pofile to add to.
        :sequence: The sequence number for the POTMsgSet.
        :english: The english string which becomes the msgid in the POTMsgSet.
        :translated: The translated string which becomes the msgstr.
        :is_imported: The is_imported flag of the translation message.
        """
        if english is None:
            english = self.getUniqueString('english')
        if translated is None:
            translated = self.getUniqueString('translated')
        naked_pofile = removeSecurityProxy(pofile)
        potmsgset = self.makePOTMsgSet(naked_pofile.potemplate, english,
            sequence=sequence)
        translation = removeSecurityProxy(
            self.makeTranslationMessage(naked_pofile, potmsgset,
                translations=[translated]))
        translation.is_imported = is_imported
        translation.is_current = True

<<<<<<< HEAD
    def makeTranslationImportQueueEntry(self, path, productseries=None,
                                        distroseries=None,
                                        sourcepackagename=None,
                                        potemplate=None, content=None,
                                        uploader=None, pofile=None,
                                        format=None, status=None):
        """Create a `TranslationImportQueueEntry`."""
        for_distro = not (distroseries is None and sourcepackagename is None)
        for_project = productseries is not None

        if not for_distro and not for_project and potemplate is not None:
            # Copy target from template.
            distroseries = potemplate.distroseries
            sourcepackagename = potemplate.sourcepackagename
            productseries = potemplate.productseries

        if sourcepackagename is None and distroseries is None:
=======
    def makeTranslationImportQueueEntry(self, path=None, status=None,
                                        sourcepackagename=None,
                                        distroseries=None,
                                        productseries=None, content=None,
                                        uploader=None, is_published=False):
        """Create a `TranslationImportQueueEntry`."""
        if path is None:
            path = self.getUniqueString() + '.pot'
        if status is None:
            status = RosettaImportStatus.NEEDS_REVIEW

        if (sourcepackagename is None and distroseries is None):
>>>>>>> 40d6c219
            if productseries is None:
                productseries = self.makeProductSeries()
        else:
            if sourcepackagename is None:
                sourcepackagename = self.makeSourcePackageName()
            if distroseries is None:
                distroseries = self.makeDistroSeries()

        if uploader is None:
            uploader = self.makePerson()

        if content is None:
            content = self.getUniqueString()
<<<<<<< HEAD
=======

>>>>>>> 40d6c219
        content_reference = getUtility(ILibraryFileAliasSet).create(
            name=os.path.basename(path), size=len(content),
            file=StringIO(content), contentType='text/plain')

<<<<<<< HEAD
        if format is None:
            format = TranslationFileFormat.PO

        if status is None:
            status = RosettaImportStatus.NEEDS_REVIEW

        return TranslationImportQueueEntry(
            path=path, productseries=productseries, distroseries=distroseries,
            sourcepackagename=sourcepackagename, importer=uploader,
            content=content_reference, status=status, format=format,
            is_published=False)
=======
        return TranslationImportQueueEntry(
            path=path, status=status, sourcepackagename=sourcepackagename,
            distroseries=distroseries, productseries=productseries,
            importer=uploader, content=content_reference,
            is_published=is_published)
>>>>>>> 40d6c219

    def makeMailingList(self, team, owner):
        """Create a mailing list for the team."""
        team_list = getUtility(IMailingListSet).new(team, owner)
        team_list.startConstructing()
        team_list.transitionToStatus(MailingListStatus.ACTIVE)
        return team_list

    def makeTeamAndMailingList(
        self, team_name, owner_name,
        visibility=None,
        subscription_policy=TeamSubscriptionPolicy.OPEN):
        """Make a new active mailing list for the named team.

        :param team_name: The new team's name.
        :type team_name: string
        :param owner_name: The name of the team's owner.
        :type owner: string
        :param visibility: The team's visibility. If it's None, the default
            (public) will be used.
        :type visibility: `PersonVisibility`
        :param subscription_policy: The subscription policy of the team.
        :type subscription_policy: `TeamSubscriptionPolicy`
        :return: The new team and mailing list.
        :rtype: (`ITeam`, `IMailingList`)
        """
        owner = getUtility(IPersonSet).getByName(owner_name)
        display_name = SPACE.join(
            word.capitalize() for word in team_name.split('-'))
        team = getUtility(IPersonSet).getByName(team_name)
        if team is None:
            team = self.makeTeam(
                owner, displayname=display_name, name=team_name,
                visibility=visibility,
                subscription_policy=subscription_policy)
        team_list = self.makeMailingList(team, owner)
        return team, team_list

    def makeMirrorProbeRecord(self, mirror):
        """Create a probe record for a mirror of a distribution."""
        log_file = StringIO()
        log_file.write("Fake probe, nothing useful here.")
        log_file.seek(0)

        library_alias = getUtility(ILibraryFileAliasSet).create(
            name='foo', size=len(log_file.getvalue()),
            file=log_file, contentType='text/plain')

        proberecord = mirror.newProbeRecord(library_alias)
        return proberecord

    def makeMirror(self, distribution, displayname, country=None,
                   http_url=None, ftp_url=None, rsync_url=None,
                   official_candidate=False):
        """Create a mirror for the distribution."""
        # If no URL is specified create an HTTP URL.
        if http_url is None and ftp_url is None and rsync_url is None:
            http_url = self.getUniqueURL()
        # If no country is given use Argentina.
        if country is None:
            country = getUtility(ICountrySet)['AR']

        mirror = distribution.newMirror(
            owner=distribution.owner,
            speed=MirrorSpeed.S256K,
            country=country,
            content=MirrorContent.ARCHIVE,
            displayname=displayname,
            description=None,
            http_base_url=http_url,
            ftp_base_url=ftp_url,
            rsync_base_url=rsync_url,
            official_candidate=official_candidate)
        return mirror

    def makeUniqueRFC822MsgId(self):
        """Make a unique RFC 822 message id.

        The created message id is guaranteed not to exist in the
        `Message` table already.
        """
        msg_id = make_msgid('launchpad')
        while Message.selectBy(rfc822msgid=msg_id).count() > 0:
            msg_id = make_msgid('launchpad')
        return msg_id

    def makeSourcePackageName(self, name=None):
        """Make an `ISourcePackageName`."""
        if name is None:
            name = self.getUniqueString()
        return getUtility(ISourcePackageNameSet).new(name)

    def getOrMakeSourcePackageName(self, name=None):
        """Get an existing`ISourcePackageName` or make a new one.

        This method encapsulates getOrCreateByName so that tests can be kept
        free of the getUtility(ISourcePackageNameSet) noise.
        """
        if name is None:
            return self.makeSourcePackageName()
        return getUtility(ISourcePackageNameSet).getOrCreateByName(name)

    def makeSourcePackage(self, sourcepackagename=None, distroseries=None):
        """Make an `ISourcePackage`."""
        # Make sure we have a real sourcepackagename object.
        if (sourcepackagename is None or
            isinstance(sourcepackagename, basestring)):
            sourcepackagename = self.getOrMakeSourcePackageName(
                sourcepackagename)
        if distroseries is None:
            distroseries = self.makeDistroRelease()
        return distroseries.getSourcePackage(sourcepackagename)

    def getAnySourcePackageUrgency(self):
        return SourcePackageUrgency.MEDIUM

    def makeSourcePackageRelease(self, archive=None, sourcepackagename=None,
                                 distroseries=None, maintainer=None,
                                 creator=None, component=None, section=None,
                                 urgency=None, version=None,
                                 builddepends=None, builddependsindep=None,
                                 build_conflicts=None,
                                 build_conflicts_indep=None,
                                 architecturehintlist='all',
                                 dsc_maintainer_rfc822=None,
                                 dsc_standards_version='3.6.2',
                                 dsc_format='1.0', dsc_binaries='foo-bin',
                                 date_uploaded=UTC_NOW,
                                 source_package_recipe_build=None):
        """Make a `SourcePackageRelease`."""
        if distroseries is None:
            if source_package_recipe_build is not None:
                distroseries = source_package_recipe_build.distroseries
            else:
                if archive is None:
                    distribution = None
                else:
                    distribution = archive.distribution
                distroseries = self.makeDistroRelease(
                    distribution=distribution)

        if archive is None:
            archive = self.makeArchive(
                distribution=distroseries.distribution,
                purpose=ArchivePurpose.PRIMARY)

        if sourcepackagename is None:
            sourcepackagename = self.makeSourcePackageName()

        if component is None:
            component = self.makeComponent()

        if urgency is None:
            urgency = self.getAnySourcePackageUrgency()

        if section is None:
            section = self.getUniqueString('section')
        section = getUtility(ISectionSet).ensure(section)

        if maintainer is None:
            maintainer = self.makePerson()

        maintainer_email = '%s <%s>' % (
            maintainer.displayname,
            maintainer.preferredemail.email)

        if creator is None:
            creator = self.makePerson()

        if version is None:
            version = self.getUniqueString('version')

        return distroseries.createUploadedSourcePackageRelease(
            sourcepackagename=sourcepackagename,
            maintainer=maintainer,
            creator=creator,
            component=component,
            section=section,
            urgency=urgency,
            version=version,
            builddepends=builddepends,
            builddependsindep=builddependsindep,
            build_conflicts=build_conflicts,
            build_conflicts_indep=build_conflicts_indep,
            architecturehintlist=architecturehintlist,
            changelog=None,
            changelog_entry=None,
            dsc=None,
            copyright=self.getUniqueString(),
            dscsigningkey=None,
            dsc_maintainer_rfc822=maintainer_email,
            dsc_standards_version=dsc_standards_version,
            dsc_format=dsc_format,
            dsc_binaries=dsc_binaries,
            archive=archive,
            dateuploaded=date_uploaded,
            source_package_recipe_build=source_package_recipe_build)

    def makeBinaryPackageBuild(self, source_package_release=None,
            distroarchseries=None, archive=None, builder=None):
        """Create a BinaryPackageBuild.

        If archive is not supplied, the source_package_release is used
        to determine archive.
        :param source_package_release: The SourcePackageRelease this binary
            build uses as its source.
        :param distroarchseries: The DistroArchSeries to use.
        :param archive: The Archive to use.
        :param builder: An optional builder to assign.
        """
        if archive is None:
            if source_package_release is None:
                archive = self.makeArchive()
            else:
                archive = source_package_release.upload_archive
        if source_package_release is None:
            multiverse = self.makeComponent(name='multiverse')
            source_package_release = self.makeSourcePackageRelease(
                archive, component=multiverse)
        processor = self.makeProcessor()
        if distroarchseries is None:
            distroarchseries = self.makeDistroArchSeries(
                distroseries=source_package_release.upload_distroseries,
                processorfamily=processor.family)
        binary_package_build = getUtility(IBinaryPackageBuildSet).new(
            source_package_release=source_package_release,
            processor=processor,
            distro_arch_series=distroarchseries,
            status=BuildStatus.NEEDSBUILD,
            archive=archive,
            pocket=PackagePublishingPocket.RELEASE,
            date_created=self.getUniqueDate())
        naked_build = removeSecurityProxy(binary_package_build)
        naked_build.builder = builder
        binary_package_build_job = naked_build.makeJob()
        BuildQueue(
            job=binary_package_build_job.job,
            job_type=BuildFarmJobType.PACKAGEBUILD)
        return binary_package_build

    def makeSourcePackagePublishingHistory(self, sourcepackagename=None,
                                           distroseries=None, maintainer=None,
                                           creator=None, component=None,
                                           section=None, urgency=None,
                                           version=None, archive=None,
                                           builddepends=None,
                                           builddependsindep=None,
                                           build_conflicts=None,
                                           build_conflicts_indep=None,
                                           architecturehintlist='all',
                                           dateremoved=None,
                                           date_uploaded=UTC_NOW,
                                           pocket=None,
                                           status=None,
                                           scheduleddeletiondate=None,
                                           dsc_standards_version='3.6.2',
                                           dsc_format='1.0',
                                           dsc_binaries='foo-bin',
                                           ):
        """Make a `SourcePackagePublishingHistory`."""
        if distroseries is None:
            if archive is None:
                distribution = None
            else:
                distribution = archive.distribution
            distroseries = self.makeDistroRelease(distribution=distribution)

        if archive is None:
            archive = self.makeArchive(
                distribution=distroseries.distribution,
                purpose=ArchivePurpose.PRIMARY)

        if pocket is None:
            pocket = self.getAnyPocket()

        if status is None:
            status = PackagePublishingStatus.PENDING

        spr = self.makeSourcePackageRelease(
            archive=archive,
            sourcepackagename=sourcepackagename,
            distroseries=distroseries,
            maintainer=maintainer,
            creator=creator, component=component,
            section=section,
            urgency=urgency,
            version=version,
            builddepends=builddepends,
            builddependsindep=builddependsindep,
            build_conflicts=build_conflicts,
            build_conflicts_indep=build_conflicts_indep,
            architecturehintlist=architecturehintlist,
            dsc_standards_version=dsc_standards_version,
            dsc_format=dsc_format,
            dsc_binaries=dsc_binaries,
            date_uploaded=date_uploaded)

        sspph = SourcePackagePublishingHistory(
            distroseries=distroseries,
            sourcepackagerelease=spr,
            component=spr.component,
            section=spr.section,
            status=status,
            datecreated=date_uploaded,
            dateremoved=dateremoved,
            scheduleddeletiondate=scheduleddeletiondate,
            pocket=pocket,
            archive=archive)

        # SPPH and SSPPH IDs are the same, since they are SPPH is a SQLVIEW
        # of SSPPH and other useful attributes.
        return SourcePackagePublishingHistory.get(sspph.id)

    def makePackageset(self, name=None, description=None, owner=None,
                       packages=(), distroseries=None):
        """Make an `IPackageset`."""
        if name is None:
            name = self.getUniqueString(u'package-set-name')
        if description is None:
            description = self.getUniqueString(u'package-set-description')
        if owner is None:
            person = self.getUniqueString(u'package-set-owner')
            owner = self.makePerson(name=person)
        techboard = getUtility(ILaunchpadCelebrities).ubuntu_techboard
        ps_set = getUtility(IPackagesetSet)
        package_set = run_with_login(
            techboard.teamowner,
            lambda: ps_set.new(name, description, owner, distroseries))
        run_with_login(owner, lambda: package_set.add(packages))
        return package_set

    def getAnyPocket(self):
        return PackagePublishingPocket.BACKPORTS

    def makeSuiteSourcePackage(self, distroseries=None,
                               sourcepackagename=None, pocket=None):
        if distroseries is None:
            distroseries = self.makeDistroRelease()
        if pocket is None:
            pocket = self.getAnyPocket()
        # Make sure we have a real sourcepackagename object.
        if (sourcepackagename is None or
            isinstance(sourcepackagename, basestring)):
            sourcepackagename = self.getOrMakeSourcePackageName(
                sourcepackagename)
        return SuiteSourcePackage(distroseries, pocket, sourcepackagename)

    def makeDistributionSourcePackage(self, sourcepackagename=None,
                                      distribution=None):
        # Make sure we have a real sourcepackagename object.
        if (sourcepackagename is None or
            isinstance(sourcepackagename, basestring)):
            sourcepackagename = self.getOrMakeSourcePackageName(
                sourcepackagename)
        if distribution is None:
            distribution = self.makeDistribution()

        return DistributionSourcePackage(distribution, sourcepackagename)

    def makeEmailMessage(self, body=None, sender=None, to=None,
                         attachments=None, encode_attachments=False):
        """Make an email message with possible attachments.

        :param attachments: Should be an interable of tuples containing
           (filename, content-type, payload)
        """
        if sender is None:
            sender = self.makePerson()
        if body is None:
            body = self.getUniqueString('body')
        if to is None:
            to = self.getUniqueEmailAddress()

        msg = MIMEMultipart()
        msg['Message-Id'] = make_msgid('launchpad')
        msg['Date'] = formatdate()
        msg['To'] = to
        msg['From'] = sender.preferredemail.email
        msg['Subject'] = 'Sample'

        if attachments is None:
            msg.set_payload(body)
        else:
            msg.attach(MIMEText(body))
            for filename, content_type, payload in attachments:
                attachment = EmailMessage()
                attachment.set_payload(payload)
                attachment['Content-Type'] = content_type
                attachment['Content-Disposition'] = (
                    'attachment; filename="%s"' % filename)
                if encode_attachments:
                    encode_base64(attachment)
                msg.attach(attachment)
        return msg

    def makeBundleMergeDirectiveEmail(self, source_branch, target_branch,
                                      signing_context=None, sender=None):
        """Create a merge directive email from two bzr branches.

        :param source_branch: The source branch for the merge directive.
        :param target_branch: The target branch for the merge directive.
        :param signing_context: A GPGSigningContext instance containing the
            gpg key to sign with.  If None, the message is unsigned.  The
            context also contains the password and gpg signing mode.
        :param sender: The `Person` that is sending the email.
        """
        from bzrlib.merge_directive import MergeDirective2
        md = MergeDirective2.from_objects(
            source_branch.repository, source_branch.last_revision(),
            public_branch=source_branch.get_public_branch(),
            target_branch=target_branch.getInternalBzrUrl(),
            local_target_branch=target_branch.getInternalBzrUrl(), time=0,
            timezone=0)
        email = None
        if sender is not None:
            email = sender.preferredemail.email
        return self.makeSignedMessage(
            body='My body', subject='My subject',
            attachment_contents=''.join(md.to_lines()),
            signing_context=signing_context, email_address=email)

    def makeMergeDirective(self, source_branch=None, target_branch=None,
        source_branch_url=None, target_branch_url=None):
        """Return a bzr merge directive object.

        :param source_branch: The source database branch in the merge
            directive.
        :param target_branch: The target database branch in the merge
            directive.
        :param source_branch_url: The URL of the source for the merge
            directive.  Overrides source_branch.
        :param target_branch_url: The URL of the target for the merge
            directive.  Overrides target_branch.
        """
        from bzrlib.merge_directive import MergeDirective2
        if source_branch_url is not None:
            assert source_branch is None
        else:
            if source_branch is None:
                source_branch = self.makeAnyBranch()
            source_branch_url = (
                config.codehosting.supermirror_root +
                source_branch.unique_name)
        if target_branch_url is not None:
            assert target_branch is None
        else:
            if target_branch is None:
                target_branch = self.makeAnyBranch()
            target_branch_url = (
                config.codehosting.supermirror_root +
                target_branch.unique_name)
        return MergeDirective2(
            'revid', 'sha', 0, 0, target_branch_url,
            source_branch=source_branch_url, base_revision_id='base-revid',
            patch='')

    def makeMergeDirectiveEmail(self, body='Hi!\n', signing_context=None):
        """Create an email with a merge directive attached.

        :param body: The message body to use for the email.
        :param signing_context: A GPGSigningContext instance containing the
            gpg key to sign with.  If None, the message is unsigned.  The
            context also contains the password and gpg signing mode.
        :return: message, file_alias, source_branch, target_branch
        """
        target_branch = self.makeProductBranch()
        source_branch = self.makeProductBranch(
            product=target_branch.product)
        md = self.makeMergeDirective(source_branch, target_branch)
        message = self.makeSignedMessage(body=body,
            subject='My subject', attachment_contents=''.join(md.to_lines()),
            signing_context=signing_context)
        message_string = message.as_string()
        file_alias = getUtility(ILibraryFileAliasSet).create(
            '*', len(message_string), StringIO(message_string), '*')
        return message, file_alias, source_branch, target_branch

    def makeHWSubmission(self, date_created=None, submission_key=None,
                         emailaddress=u'test@canonical.com',
                         distroarchseries=None, private=False,
                         contactable=False, system=None,
                         submission_data=None):
        """Create a new HWSubmission."""
        if date_created is None:
            date_created = datetime.now(pytz.UTC)
        if submission_key is None:
            submission_key = self.getUniqueString('submission-key')
        if distroarchseries is None:
            distroarchseries = self.makeDistroArchSeries()
        if system is None:
            system = self.getUniqueString('system-fingerprint')
        if submission_data is None:
            sample_data_path = os.path.join(
                config.root, 'lib', 'canonical', 'launchpad', 'scripts',
                'tests', 'simple_valid_hwdb_submission.xml')
            submission_data = open(sample_data_path).read()
        filename = self.getUniqueString('submission-file')
        filesize = len(submission_data)
        raw_submission = StringIO(submission_data)
        format = HWSubmissionFormat.VERSION_1
        submission_set = getUtility(IHWSubmissionSet)

        return submission_set.createSubmission(
            date_created, format, private, contactable,
            submission_key, emailaddress, distroarchseries,
            raw_submission, filename, filesize, system)

    def makeHWSubmissionDevice(self, submission, device, driver, parent,
                               hal_device_id):
        """Create a new HWSubmissionDevice."""
        device_driver_link_set = getUtility(IHWDeviceDriverLinkSet)
        device_driver_link = device_driver_link_set.getOrCreate(
            device, driver)
        return getUtility(IHWSubmissionDeviceSet).create(
            device_driver_link, submission, parent, hal_device_id)

    def makeSSHKey(self, person=None, keytype=SSHKeyType.RSA):
        """Create a new SSHKey."""
        if person is None:
            person = self.makePerson()
        return getUtility(ISSHKeySet).new(
            person=person, keytype=keytype, keytext=self.getUniqueString(),
            comment=self.getUniqueString())

    def makeBlob(self, blob=None, expires=None):
        """Create a new TemporaryFileStorage BLOB."""
        if blob is None:
            blob = self.getUniqueString()
        new_uuid = getUtility(ITemporaryStorageManager).new(blob, expires)

        return getUtility(ITemporaryStorageManager).fetch(new_uuid)<|MERGE_RESOLUTION|>--- conflicted
+++ resolved
@@ -158,10 +158,7 @@
 from lp.translations.interfaces.translationsperson import ITranslationsPerson
 from lp.translations.interfaces.translationtemplatesbuildjob import (
     ITranslationTemplatesBuildJobSource)
-<<<<<<< HEAD
-=======
 from lp.translations.interfaces.translator import ITranslatorSet
->>>>>>> 40d6c219
 from lp.translations.model.translationimportqueue import (
     TranslationImportQueueEntry)
 
@@ -2050,17 +2047,18 @@
         translation.is_imported = is_imported
         translation.is_current = True
 
-<<<<<<< HEAD
-    def makeTranslationImportQueueEntry(self, path, productseries=None,
+    def makeTranslationImportQueueEntry(self, path=None, productseries=None,
                                         distroseries=None,
                                         sourcepackagename=None,
                                         potemplate=None, content=None,
                                         uploader=None, pofile=None,
                                         format=None, status=None):
         """Create a `TranslationImportQueueEntry`."""
+        if path is None:
+            path = self.getUniqueString() + '.pot'
+
         for_distro = not (distroseries is None and sourcepackagename is None)
         for_project = productseries is not None
-
         if not for_distro and not for_project and potemplate is not None:
             # Copy target from template.
             distroseries = potemplate.distroseries
@@ -2068,20 +2066,6 @@
             productseries = potemplate.productseries
 
         if sourcepackagename is None and distroseries is None:
-=======
-    def makeTranslationImportQueueEntry(self, path=None, status=None,
-                                        sourcepackagename=None,
-                                        distroseries=None,
-                                        productseries=None, content=None,
-                                        uploader=None, is_published=False):
-        """Create a `TranslationImportQueueEntry`."""
-        if path is None:
-            path = self.getUniqueString() + '.pot'
-        if status is None:
-            status = RosettaImportStatus.NEEDS_REVIEW
-
-        if (sourcepackagename is None and distroseries is None):
->>>>>>> 40d6c219
             if productseries is None:
                 productseries = self.makeProductSeries()
         else:
@@ -2095,15 +2079,10 @@
 
         if content is None:
             content = self.getUniqueString()
-<<<<<<< HEAD
-=======
-
->>>>>>> 40d6c219
         content_reference = getUtility(ILibraryFileAliasSet).create(
             name=os.path.basename(path), size=len(content),
             file=StringIO(content), contentType='text/plain')
 
-<<<<<<< HEAD
         if format is None:
             format = TranslationFileFormat.PO
 
@@ -2115,13 +2094,6 @@
             sourcepackagename=sourcepackagename, importer=uploader,
             content=content_reference, status=status, format=format,
             is_published=False)
-=======
-        return TranslationImportQueueEntry(
-            path=path, status=status, sourcepackagename=sourcepackagename,
-            distroseries=distroseries, productseries=productseries,
-            importer=uploader, content=content_reference,
-            is_published=is_published)
->>>>>>> 40d6c219
 
     def makeMailingList(self, team, owner):
         """Create a mailing list for the team."""
