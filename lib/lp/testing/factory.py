# Copyright 2009-2011 Canonical Ltd.  This software is licensed under the
# GNU Affero General Public License version 3 (see the file LICENSE).

# pylint: disable-msg=F0401

"""Testing infrastructure for the Launchpad application.

This module should not contain tests (but it should be tested).
"""

__metaclass__ = type
__all__ = [
    'GPGSigningContext',
    'is_security_proxied_or_harmless',
    'LaunchpadObjectFactory',
    'ObjectFactory',
    'remove_security_proxy_and_shout_at_engineer',
    ]

from contextlib import nested
from datetime import (
    datetime,
    timedelta,
    )
from email.encoders import encode_base64
from email.message import Message as EmailMessage
from email.mime.multipart import MIMEMultipart
from email.mime.text import MIMEText
from email.utils import (
    formatdate,
    make_msgid,
    )
from itertools import count
from operator import (
    isMappingType,
    isSequenceType,
    )
import os
from random import randint
from StringIO import StringIO
import sys
from textwrap import dedent
from threading import local
from types import InstanceType
import warnings

from bzrlib.merge_directive import MergeDirective2
from bzrlib.plugins.builder.recipe import BaseRecipeBranch
import pytz
from pytz import UTC
import simplejson
import transaction
from twisted.python.util import mergeFunctionMetadata
from zope.component import (
    ComponentLookupError,
    getUtility,
    )
from zope.security.proxy import (
    builtin_isinstance,
    Proxy,
    ProxyFactory,
    removeSecurityProxy,
    )

from canonical.config import config
from canonical.database.constants import (
    DEFAULT,
    UTC_NOW,
    )
from canonical.database.sqlbase import flush_database_updates
from canonical.launchpad.database.account import Account
from lp.services.messages.model.message import (
    Message,
    MessageChunk,
    )
from canonical.launchpad.interfaces.account import (
    AccountCreationRationale,
    AccountStatus,
    IAccountSet,
    )
from canonical.launchpad.interfaces.emailaddress import (
    EmailAddressStatus,
    IEmailAddressSet,
    )
from canonical.launchpad.interfaces.gpghandler import IGPGHandler
from canonical.launchpad.interfaces.launchpad import ILaunchpadCelebrities
from canonical.launchpad.interfaces.librarian import ILibraryFileAliasSet
from canonical.launchpad.interfaces.lpstorm import (
    IMasterStore,
    IStore,
    )
from canonical.launchpad.interfaces.oauth import IOAuthConsumerSet
from canonical.launchpad.interfaces.temporaryblobstorage import (
    ITemporaryStorageManager,
    )
from canonical.launchpad.webapp.dbpolicy import MasterDatabasePolicy
from canonical.launchpad.webapp.interfaces import (
    DEFAULT_FLAVOR,
    IStoreSelector,
    MAIN_STORE,
    OAuthPermission,
    )
from canonical.launchpad.webapp.sorting import sorted_version_numbers
from lp.app.enums import ServiceUsage
from lp.archivepublisher.interfaces.publisherconfig import IPublisherConfigSet
from lp.archiveuploader.dscfile import DSCFile
from lp.archiveuploader.uploadpolicy import BuildDaemonUploadPolicy
from lp.blueprints.enums import (
    NewSpecificationDefinitionStatus,
    SpecificationDefinitionStatus,
    SpecificationPriority,
    )
from lp.blueprints.interfaces.specification import ISpecificationSet
from lp.blueprints.interfaces.sprint import ISprintSet
from lp.bugs.interfaces.bug import (
    CreateBugParams,
    IBugSet,
    )
from lp.bugs.interfaces.bugtask import BugTaskStatus
from lp.bugs.interfaces.bugtracker import (
    BugTrackerType,
    IBugTrackerSet,
    )
from lp.bugs.interfaces.bugwatch import IBugWatchSet
from lp.bugs.interfaces.cve import (
    CveStatus,
    ICveSet,
    )
from lp.buildmaster.enums import (
    BuildFarmJobType,
    BuildStatus,
    )
from lp.buildmaster.interfaces.builder import IBuilderSet
from lp.buildmaster.model.buildqueue import BuildQueue
from lp.code.enums import (
    BranchMergeProposalStatus,
    BranchSubscriptionNotificationLevel,
    BranchType,
    CodeImportMachineState,
    CodeImportResultStatus,
    CodeImportReviewStatus,
    CodeReviewNotificationLevel,
    RevisionControlSystems,
    )
from lp.code.errors import UnknownBranchTypeError
from lp.code.interfaces.branchmergequeue import IBranchMergeQueueSource
from lp.code.interfaces.branchnamespace import get_branch_namespace
from lp.code.interfaces.branchtarget import IBranchTarget
from lp.code.interfaces.codeimport import ICodeImportSet
from lp.code.interfaces.codeimportevent import ICodeImportEventSet
from lp.code.interfaces.codeimportmachine import ICodeImportMachineSet
from lp.code.interfaces.codeimportresult import ICodeImportResultSet
from lp.code.interfaces.linkedbranch import ICanHasLinkedBranch
from lp.code.interfaces.revision import IRevisionSet
from lp.code.interfaces.sourcepackagerecipe import (
    ISourcePackageRecipeSource,
    MINIMAL_RECIPE_TEXT,
    )
from lp.code.interfaces.sourcepackagerecipebuild import (
    ISourcePackageRecipeBuildSource,
    )
from lp.code.model.diff import (
    Diff,
    PreviewDiff,
    StaticDiff,
    )
from lp.code.model.recipebuild import RecipeBuildRecord
from lp.codehosting.codeimport.worker import CodeImportSourceDetails
from lp.hardwaredb.interfaces.hwdb import (
    HWSubmissionFormat,
    IHWDeviceDriverLinkSet,
    IHWSubmissionDeviceSet,
    IHWSubmissionSet,
    )
from lp.registry.enum import (
    DistroSeriesDifferenceStatus,
    DistroSeriesDifferenceType,
    )
from lp.registry.interfaces.distribution import IDistributionSet
from lp.registry.interfaces.distributionmirror import (
    MirrorContent,
    MirrorSpeed,
    )
from lp.registry.interfaces.distributionsourcepackage import (
    IDistributionSourcePackage,
    )
from lp.registry.interfaces.distroseries import IDistroSeries
from lp.registry.interfaces.distroseriesdifference import (
    IDistroSeriesDifferenceSource,
    )
from lp.registry.interfaces.distroseriesdifferencecomment import (
    IDistroSeriesDifferenceCommentSource,
    )
from lp.registry.interfaces.distroseriesparent import (
    IDistroSeriesParentSet,
    )
from lp.registry.interfaces.gpg import (
    GPGKeyAlgorithm,
    IGPGKeySet,
    )
from lp.registry.interfaces.mailinglist import (
    IMailingListSet,
    MailingListStatus,
    )
from lp.registry.interfaces.mailinglistsubscription import (
    MailingListAutoSubscribePolicy,
    )
from lp.registry.interfaces.packaging import (
    IPackagingUtil,
    PackagingType,
    )
from lp.registry.interfaces.person import (
    IPerson,
    IPersonSet,
    PersonCreationRationale,
    TeamSubscriptionPolicy,
    )
from lp.registry.interfaces.pocket import PackagePublishingPocket
from lp.registry.interfaces.poll import (
    IPollSet,
    PollAlgorithm,
    PollSecrecy,
    )
from lp.registry.interfaces.product import (
    IProductSet,
    License,
    )
from lp.registry.interfaces.productseries import IProductSeries
from lp.registry.interfaces.projectgroup import IProjectGroupSet
from lp.registry.interfaces.series import SeriesStatus
from lp.registry.interfaces.sourcepackage import (
    ISourcePackage,
    SourcePackageFileType,
    SourcePackageUrgency,
    )
from lp.registry.interfaces.sourcepackagename import ISourcePackageNameSet
from lp.registry.interfaces.ssh import ISSHKeySet
from lp.registry.model.milestone import Milestone
from lp.registry.model.suitesourcepackage import SuiteSourcePackage
from lp.services.log.logger import BufferLogger
from lp.services.mail.signedmessage import SignedMessage
from lp.services.openid.model.openididentifier import OpenIdIdentifier
from lp.services.propertycache import clear_property_cache
from lp.services.utils import AutoDecorate
from lp.services.worlddata.interfaces.country import ICountrySet
from lp.services.worlddata.interfaces.language import ILanguageSet
from lp.soyuz.adapters.packagelocation import PackageLocation
from lp.soyuz.enums import (
    ArchivePurpose,
    BinaryPackageFileType,
    BinaryPackageFormat,
    PackageDiffStatus,
    PackagePublishingPriority,
    PackagePublishingStatus,
    PackageUploadStatus,
    )
from lp.soyuz.interfaces.archive import (
    default_name_by_purpose,
    IArchiveSet,
    )
from lp.soyuz.interfaces.archivepermission import IArchivePermissionSet
from lp.soyuz.interfaces.binarypackagebuild import IBinaryPackageBuildSet
from lp.soyuz.interfaces.binarypackagename import IBinaryPackageNameSet
from lp.soyuz.interfaces.component import (
    IComponent,
    IComponentSet,
    )
from lp.soyuz.interfaces.packageset import IPackagesetSet
from lp.soyuz.interfaces.processor import IProcessorFamilySet
from lp.soyuz.interfaces.publishing import IPublishingSet
from lp.soyuz.interfaces.section import ISectionSet
from lp.soyuz.model.component import ComponentSelection
from lp.soyuz.model.files import (
    BinaryPackageFile,
    SourcePackageReleaseFile,
    )
from lp.soyuz.model.packagediff import PackageDiff
from lp.soyuz.model.processor import ProcessorFamilySet
from lp.testing import (
    ANONYMOUS,
    celebrity_logged_in,
    launchpadlib_for,
    login,
    login_as,
    login_person,
    person_logged_in,
    run_with_login,
    temp_dir,
    time_counter,
    with_celebrity_logged_in,
    )
from lp.translations.enums import (
    LanguagePackType,
    RosettaImportStatus,
    )
from lp.translations.interfaces.languagepack import ILanguagePackSet
from lp.translations.interfaces.potemplate import IPOTemplateSet
from lp.translations.interfaces.side import TranslationSide
from lp.translations.interfaces.translationfileformat import (
    TranslationFileFormat,
    )
from lp.translations.interfaces.translationgroup import ITranslationGroupSet
from lp.translations.interfaces.translationmessage import (
    RosettaTranslationOrigin,
    )
from lp.translations.interfaces.translationsperson import ITranslationsPerson
from lp.translations.interfaces.translationtemplatesbuildjob import (
    ITranslationTemplatesBuildJobSource,
    )
from lp.translations.interfaces.translator import ITranslatorSet
from lp.translations.model.translationimportqueue import (
    TranslationImportQueueEntry,
    )
from lp.translations.model.translationtemplateitem import (
    TranslationTemplateItem,
    )
from lp.translations.utilities.sanitize import (
    sanitize_translations_from_webui,
    )


SPACE = ' '

DIFF = """\
=== zbqvsvrq svyr 'yvo/yc/pbqr/vagresnprf/qvss.cl'
--- yvo/yc/pbqr/vagresnprf/qvss.cl      2009-10-01 13:25:12 +0000
+++ yvo/yc/pbqr/vagresnprf/qvss.cl      2010-02-02 15:48:56 +0000
@@ -121,6 +121,10 @@
                 'Gur pbasyvpgf grkg qrfpevovat nal cngu be grkg pbasyvpgf.'),
              ernqbayl=Gehr))

+    unf_pbasyvpgf = Obby(
+        gvgyr=_('Unf pbasyvpgf'), ernqbayl=Gehr,
+        qrfpevcgvba=_('Gur cerivrjrq zretr cebqhprf pbasyvpgf.'))
+
     # Gur fpurzn sbe gur Ersrerapr trgf cngpurq va _fpurzn_pvephyne_vzcbegf.
     oenapu_zretr_cebcbfny = rkcbegrq(
         Ersrerapr(
"""


def default_master_store(func):
    """Decorator to temporarily set the default Store to the master.

    In some cases, such as in the middle of a page test story,
    we might be calling factory methods with the default Store set
    to the slave which breaks stuff. For instance, if we set an account's
    password that needs to happen on the master store and this is forced.
    However, if we then read it back the default Store has to be used.
    """

    def with_default_master_store(*args, **kw):
        try:
            store_selector = getUtility(IStoreSelector)
        except ComponentLookupError:
            # Utilities not registered. No policies.
            return func(*args, **kw)
        store_selector.push(MasterDatabasePolicy())
        try:
            return func(*args, **kw)
        finally:
            store_selector.pop()
    return mergeFunctionMetadata(func, with_default_master_store)


# We use this for default parameters where None has a specific meaning. For
# example, makeBranch(product=None) means "make a junk branch". None, because
# None means "junk branch".
_DEFAULT = object()


class GPGSigningContext:
    """A helper object to hold the fingerprint, password and mode."""

    def __init__(self, fingerprint, password='', mode=None):
        self.fingerprint = fingerprint
        self.password = password
        self.mode = mode


class ObjectFactory:
    """Factory methods for creating basic Python objects."""

    __metaclass__ = AutoDecorate(default_master_store)

    def __init__(self):
        # Initialise the unique identifier.
        self._local = local()

    def getUniqueEmailAddress(self):
        return "%s@example.com" % self.getUniqueString('email')

    def getUniqueInteger(self):
        """Return an integer unique to this factory instance.

        For each thread, this will be a series of increasing numbers, but the
        starting point will be unique per thread.
        """
        counter = getattr(self._local, 'integer', None)
        if counter is None:
            counter = count(randint(0, 1000000))
            self._local.integer = counter
        return counter.next()

    def getUniqueHexString(self, digits=None):
        """Return a unique hexadecimal string.

        :param digits: The number of digits in the string. 'None' means you
            don't care.
        :return: A hexadecimal string, with 'a'-'f' in lower case.
        """
        hex_number = '%x' % self.getUniqueInteger()
        if digits is not None:
            hex_number = hex_number.zfill(digits)
        return hex_number

    def getUniqueString(self, prefix=None):
        """Return a string unique to this factory instance.

        The string returned will always be a valid name that can be used in
        Launchpad URLs.

<<<<<<< HEAD
        :param prefix: Used as a prefix for the unique string. If 
=======
        :param prefix: Used as a prefix for the unique string. If
>>>>>>> 5ec4fe96
            unspecified, generates a name starting with 'unique' and
            mentioning the calling source location.
        """
        if prefix is None:
            frame = sys._getframe(2)
            source_filename = frame.f_code.co_filename
            # Dots and dashes cause trouble with some consumers of these
            # names.
            source = (
                os.path.basename(source_filename)
                .replace('_', '-')
                .replace('.', '-'))
            if source.startswith(
                    '<doctest '):
                # Like '-<doctest xx-build-summary-txt[10]>'.
                source = (source
                    .replace('<doctest ', '')
                    .replace('[', '')
                    .replace(']>', ''))
            prefix = 'unique-from-%s-line%d' % (
                source, frame.f_lineno)
        string = "%s-%s" % (prefix, self.getUniqueInteger())
        return string

    def getUniqueUnicode(self):
        return self.getUniqueString().decode('latin-1')

    def getUniqueURL(self, scheme=None, host=None):
        """Return a URL unique to this run of the test case."""
        if scheme is None:
            scheme = 'http'
        if host is None:
            host = "%s.domain.com" % self.getUniqueString('domain')
        return '%s://%s/%s' % (scheme, host, self.getUniqueString('path'))

    def getUniqueDate(self):
        """Return a unique date since January 1 2009.

        Each date returned by this function will more recent (or further into
        the future) than the previous one.
        """
        epoch = datetime(2009, 1, 1, tzinfo=pytz.UTC)
        return epoch + timedelta(minutes=self.getUniqueInteger())

    def makeCodeImportSourceDetails(self, branch_id=None, rcstype=None,
                                    url=None, cvs_root=None, cvs_module=None):
        if branch_id is None:
            branch_id = self.getUniqueInteger()
        if rcstype is None:
            rcstype = 'svn'
        if rcstype in ['svn', 'bzr-svn', 'hg']:
            assert cvs_root is cvs_module is None
            if url is None:
                url = self.getUniqueURL()
        elif rcstype == 'cvs':
            assert url is None
            if cvs_root is None:
                cvs_root = self.getUniqueString()
            if cvs_module is None:
                cvs_module = self.getUniqueString()
        elif rcstype == 'git':
            assert cvs_root is cvs_module is None
            if url is None:
                url = self.getUniqueURL(scheme='git')
        else:
            raise AssertionError("Unknown rcstype %r." % rcstype)
        return CodeImportSourceDetails(
            branch_id, rcstype, url, cvs_root, cvs_module)


class BareLaunchpadObjectFactory(ObjectFactory):
    """Factory methods for creating Launchpad objects.

    All the factory methods should be callable with no parameters.
    When this is done, the returned object should have unique references
    for any other required objects.
    """

    def loginAsAnyone(self):
        """Log in as an arbitrary person.

        If you want to log in as a celebrity, including admins, see
        `lp.testing.login_celebrity`.
        """
        login(ANONYMOUS)
        person = self.makePerson()
        login_as(person)
        return person

    @with_celebrity_logged_in('admin')
    def makeAdministrator(self, name=None, email=None, password=None):
        user = self.makePerson(name=name,
                               email=email,
                               password=password)
        administrators = getUtility(ILaunchpadCelebrities).admin
        administrators.addMember(user, administrators.teamowner)
        return user

    def makeRegistryExpert(self, name=None, email='expert@example.com',
                           password='test'):
        from lp.testing.sampledata import ADMIN_EMAIL
        login(ADMIN_EMAIL)
        user = self.makePerson(name=name,
                               email=email,
                               password=password)
        registry_team = getUtility(ILaunchpadCelebrities).registry_experts
        registry_team.addMember(user, registry_team.teamowner)
        return user

    def makeCopyArchiveLocation(self, distribution=None, owner=None,
        name=None, enabled=True):
        """Create and return a new arbitrary location for copy packages."""
        copy_archive = self.makeArchive(distribution, owner, name,
                                        ArchivePurpose.COPY, enabled)

        distribution = copy_archive.distribution
        distroseries = distribution.currentseries
        pocket = PackagePublishingPocket.RELEASE

        location = PackageLocation(copy_archive, distribution, distroseries,
            pocket)
        return ProxyFactory(location)

    def makeAccount(self, displayname=None, email=None, password=None,
                    status=AccountStatus.ACTIVE,
                    rationale=AccountCreationRationale.UNKNOWN):
        """Create and return a new Account."""
        if displayname is None:
            displayname = self.getUniqueString('displayname')
        account = getUtility(IAccountSet).new(
            rationale, displayname, password=password)
        removeSecurityProxy(account).status = status
        if email is None:
            email = self.getUniqueEmailAddress()
        email_status = EmailAddressStatus.PREFERRED
        if status != AccountStatus.ACTIVE:
            email_status = EmailAddressStatus.NEW
        email = self.makeEmail(
            email, person=None, account=account, email_status=email_status)
        self.makeOpenIdIdentifier(account)
        return account

    def makeOpenIdIdentifier(self, account, identifier=None):
        """Attach an OpenIdIdentifier to an Account."""
        # Unfortunately, there are many tests connecting as many
        # different database users that expect to be able to create
        # working accounts using these factory methods. The stored
        # procedure provides a work around and avoids us having to
        # grant INSERT rights to these database users and avoids the
        # security problems that would cause. The stored procedure
        # ensures that there is at least one OpenId Identifier attached
        # to the account that can be used to login. If the OpenId
        # Identifier needed to be created, it will not be usable in the
        # production environments so access to execute this stored
        # procedure cannot be used to compromise accounts.
        IMasterStore(OpenIdIdentifier).execute(
            "SELECT add_test_openid_identifier(%s)", (account.id, ))

    def makeGPGKey(self, owner):
        """Give 'owner' a crappy GPG key for the purposes of testing."""
        key_id = self.getUniqueHexString(digits=8).upper()
        fingerprint = key_id + 'A' * 32
        return getUtility(IGPGKeySet).new(
            owner.id,
            keyid=key_id,
            fingerprint=fingerprint,
            keysize=self.getUniqueInteger(),
            algorithm=GPGKeyAlgorithm.R,
            active=True,
            can_encrypt=False)

    def makePerson(
        self, email=None, name=None, password=None,
        email_address_status=None, hide_email_addresses=False,
        displayname=None, time_zone=None, latitude=None, longitude=None,
        selfgenerated_bugnotifications=False):
        """Create and return a new, arbitrary Person.

        :param email: The email address for the new person.
        :param name: The name for the new person.
        :param password: The password for the person.
            This password can be used in setupBrowser in combination
            with the email address to create a browser for this new
            person.
        :param email_address_status: If specified, the status of the email
            address is set to the email_address_status.
        :param displayname: The display name to use for the person.
        :param hide_email_addresses: Whether or not to hide the person's email
            address(es) from other users.
        :param time_zone: This person's time zone, as a string.
        :param latitude: This person's latitude, as a float.
        :param longitude: This person's longitude, as a float.
        :param selfgenerated_bugnotifications: Receive own bugmail.
        """
        if email is None:
            email = self.getUniqueEmailAddress()
        if name is None:
            name = self.getUniqueString('person-name')
        if password is None:
            password = self.getUniqueString('password')
        # By default, make the email address preferred.
        if (email_address_status is None
                or email_address_status == EmailAddressStatus.VALIDATED):
            email_address_status = EmailAddressStatus.PREFERRED
        # Set the password to test in order to allow people that have
        # been created this way can be logged in.
        person, email = getUtility(IPersonSet).createPersonAndEmail(
            email, rationale=PersonCreationRationale.UNKNOWN, name=name,
            password=password, displayname=displayname,
            hide_email_addresses=hide_email_addresses)
        naked_person = removeSecurityProxy(person)
        naked_person._password_cleartext_cached = password

        assert person.password is not None, (
            'Password not set. Wrong default auth Store?')

        if (time_zone is not None or latitude is not None or
            longitude is not None):
            naked_person.setLocation(latitude, longitude, time_zone, person)

        # Make sure the non-security-proxied object is not returned.
        del naked_person

        if selfgenerated_bugnotifications:
            # Set it explicitely only when True because the default
            # is False.
            person.selfgenerated_bugnotifications = True

        # To make the person someone valid in Launchpad, validate the
        # email.
        if email_address_status == EmailAddressStatus.PREFERRED:
            account = IMasterStore(Account).get(
                Account, person.accountID)
            account.status = AccountStatus.ACTIVE
            person.validateAndEnsurePreferredEmail(email)

        removeSecurityProxy(email).status = email_address_status

        self.makeOpenIdIdentifier(person.account)

        # Ensure updated ValidPersonCache
        flush_database_updates()
        return person

    def makePersonByName(self, first_name, set_preferred_email=True,
                         use_default_autosubscribe_policy=False):
        """Create a new person with the given first name.

        The person will be given two email addresses, with the 'long form'
        (e.g. anne.person@example.com) as the preferred address.  Return
        the new person object.

        The person will also have their mailing list auto-subscription
        policy set to 'NEVER' unless 'use_default_autosubscribe_policy' is
        set to True. (This requires the Launchpad.Edit permission).  This
        is useful for testing, where we often want precise control over
        when a person gets subscribed to a mailing list.

        :param first_name: First name of the person, capitalized.
        :type first_name: string
        :param set_preferred_email: Flag specifying whether
            <name>.person@example.com should be set as the user's
            preferred email address.
        :type set_preferred_email: bool
        :param use_default_autosubscribe_policy: Flag specifying whether
            the person's `mailing_list_auto_subscribe_policy` should be set.
        :type use_default_autosubscribe_policy: bool
        :return: The newly created person.
        :rtype: `IPerson`
        """
        variable_name = first_name.lower()
        full_name = first_name + ' Person'
        # E.g. firstname.person@example.com will be an alternative address.
        preferred_address = variable_name + '.person@example.com'
        # E.g. aperson@example.org will be the preferred address.
        alternative_address = variable_name[0] + 'person@example.org'
        person, email = getUtility(IPersonSet).createPersonAndEmail(
            preferred_address,
            PersonCreationRationale.OWNER_CREATED_LAUNCHPAD,
            name=variable_name, displayname=full_name)
        if set_preferred_email:
            # setPreferredEmail no longer activates the account
            # automatically.
            account = IMasterStore(Account).get(Account, person.accountID)
            account.activate(
                "Activated by factory.makePersonByName",
                password='foo',
                preferred_email=email)
            person.setPreferredEmail(email)

        if not use_default_autosubscribe_policy:
            # Shut off list auto-subscription so that we have direct control
            # over subscriptions in the doctests.
            with person_logged_in(person):
                person.mailing_list_auto_subscribe_policy = (
                    MailingListAutoSubscribePolicy.NEVER)
        account = IMasterStore(Account).get(Account, person.accountID)
        getUtility(IEmailAddressSet).new(
            alternative_address, person, EmailAddressStatus.VALIDATED,
            account)
        return person

    def makeEmail(self, address, person, account=None, email_status=None):
        """Create a new email address for a person.

        :param address: The email address to create.
        :type address: string
        :param person: The person to assign the email address to.
        :type person: `IPerson`
        :param account: The account to assign the email address to.  Will use
            the given person's account if None is provided.
        :type person: `IAccount`
        :param email_status: The default status of the email address,
            if given.  If not given, `EmailAddressStatus.VALIDATED`
            will be used.
        :type email_status: `EmailAddressStatus`
        :return: The newly created email address.
        :rtype: `IEmailAddress`
        """
        if email_status is None:
            email_status = EmailAddressStatus.VALIDATED
        if account is None:
            account = person.account
        return getUtility(IEmailAddressSet).new(
            address, person, email_status, account)

    def makeTeam(self, owner=None, displayname=None, email=None, name=None,
                 subscription_policy=TeamSubscriptionPolicy.OPEN,
                 visibility=None, members=None):
        """Create and return a new, arbitrary Team.

        :param owner: The person or person name to use as the team's owner.
            If not given, a person will be auto-generated.
        :type owner: `IPerson` or string
        :param displayname: The team's display name.  If not given we'll use
            the auto-generated name.
        :type string:
        :param email: The email address to use as the team's contact address.
        :type email: string
        :param subscription_policy: The subscription policy of the team.
        :type subscription_policy: `TeamSubscriptionPolicy`
        :param visibility: The team's visibility. If it's None, the default
            (public) will be used.
        :type visibility: `PersonVisibility`
        :param members: People or teams to be added to the new team
        :type members: An iterable of objects implementing IPerson
        :return: The new team
        :rtype: `ITeam`
        """
        if owner is None:
            owner = self.makePerson()
        elif isinstance(owner, basestring):
            owner = getUtility(IPersonSet).getByName(owner)
        else:
            pass
        if name is None:
            name = self.getUniqueString('team-name')
        if displayname is None:
            displayname = SPACE.join(
                word.capitalize() for word in name.split('-'))
        team = getUtility(IPersonSet).newTeam(
            owner, name, displayname, subscriptionpolicy=subscription_policy)
        if visibility is not None:
            # Visibility is normally restricted to launchpad.Commercial, so
            # removing the security proxy as we don't care here.
            removeSecurityProxy(team).visibility = visibility
        if email is not None:
            team.setContactAddress(
                getUtility(IEmailAddressSet).new(email, team))
        if members is not None:
            naked_team = removeSecurityProxy(team)
            for member in members:
                naked_team.addMember(member, owner)
        return team

    def makePoll(self, team, name, title, proposition,
                 poll_type=PollAlgorithm.SIMPLE):
        """Create a new poll which starts tomorrow and lasts for a week."""
        dateopens = datetime.now(pytz.UTC) + timedelta(days=1)
        datecloses = dateopens + timedelta(days=7)
        return getUtility(IPollSet).new(
            team, name, title, proposition, dateopens, datecloses,
            PollSecrecy.SECRET, allowspoilt=True,
            poll_type=poll_type)

    def makeTranslationGroup(self, owner=None, name=None, title=None,
                             summary=None, url=None):
        """Create a new, arbitrary `TranslationGroup`."""
        if owner is None:
            owner = self.makePerson()
        if name is None:
            name = self.getUniqueString("translationgroup")
        if title is None:
            title = self.getUniqueString("title")
        if summary is None:
            summary = self.getUniqueString("summary")
        return getUtility(ITranslationGroupSet).new(
            name, title, summary, url, owner)

    def makeTranslator(self, language_code=None, group=None, person=None,
                       license=True, language=None):
        """Create a new, arbitrary `Translator`."""
        assert language_code is None or language is None, (
            "Please specifiy only one of language_code and language.")
        if language_code is None:
            if language is None:
                language = self.makeLanguage()
            language_code = language.code
        else:
            language = getUtility(ILanguageSet).getLanguageByCode(
                language_code)
            if language is None:
                language = self.makeLanguage(language_code=language_code)

        if group is None:
            group = self.makeTranslationGroup()
        if person is None:
            person = self.makePerson()
        tx_person = ITranslationsPerson(person)
        insecure_tx_person = removeSecurityProxy(tx_person)
        insecure_tx_person.translations_relicensing_agreement = license
        return getUtility(ITranslatorSet).new(group, language, person)

    def makeMilestone(self, product=None, distribution=None,
                      productseries=None, name=None):
        if product is None and distribution is None and productseries is None:
            product = self.makeProduct()
        if distribution is None:
            if productseries is not None:
                product = productseries.product
            else:
                productseries = self.makeProductSeries(product=product)
            distroseries = None
        else:
            distroseries = self.makeDistroRelease(distribution=distribution)
        if name is None:
            name = self.getUniqueString()
        return ProxyFactory(
            Milestone(product=product, distribution=distribution,
                      productseries=productseries, distroseries=distroseries,
                      name=name))

    def makeProcessor(self, family=None, name=None, title=None,
                      description=None):
        """Create a new processor.

        :param family: Family of the processor
        :param name: Name of the processor
        :param title: Optional title
        :param description: Optional description
        :return: A `IProcessor`
        """
        if name is None:
            name = self.getUniqueString()
        if family is None:
            family = self.makeProcessorFamily()
        if title is None:
            title = "The %s processor" % name
        if description is None:
            description = "The %s and processor and compatible processors"
        return family.addProcessor(name, title, description)

    def makeProcessorFamily(self, name=None, title=None, description=None,
                            restricted=False):
        """Create a new processor family.

        :param name: Name of the family (e.g. x86)
        :param title: Optional title of the family
        :param description: Optional extended description
        :param restricted: Whether the processor family is restricted
        :return: A `IProcessorFamily`
        """
        if name is None:
            name = self.getUniqueString()
        if description is None:
            description = "Description of the %s processor family" % name
        if title is None:
            title = "%s and compatible processors." % name
        family = getUtility(IProcessorFamilySet).new(name, title, description,
            restricted=restricted)
        # Make sure there's at least one processor in the family, so that
        # other things can have a default processor.
        self.makeProcessor(family=family)
        return family

    def makeProductRelease(self, milestone=None, product=None,
                           productseries=None):
        if milestone is None:
            milestone = self.makeMilestone(product=product,
                                           productseries=productseries)
        with person_logged_in(milestone.productseries.product.owner):
            release = milestone.createProductRelease(
                milestone.product.owner, datetime.now(pytz.UTC))
        return release

    def makeProductReleaseFile(self, signed=True,
                               product=None, productseries=None,
                               milestone=None,
                               release=None,
                               description="test file"):
        signature_filename = None
        signature_content = None
        if signed:
            signature_filename = 'test.txt.asc'
            signature_content = '123'
        if release is None:
            release = self.makeProductRelease(product=product,
                                              productseries=productseries,
                                              milestone=milestone)
        with person_logged_in(release.milestone.product.owner):
            release_file = release.addReleaseFile(
                'test.txt', 'test', 'text/plain',
                uploader=release.milestone.product.owner,
                signature_filename=signature_filename,
                signature_content=signature_content,
                description=description)
        return release_file

    def makeProduct(
        self, name=None, project=None, displayname=None,
        licenses=None, owner=None, registrant=None,
        title=None, summary=None, official_malone=None,
        translations_usage=None, bug_supervisor=None,
        driver=None):
        """Create and return a new, arbitrary Product."""
        if owner is None:
            owner = self.makePerson()
        if name is None:
            name = self.getUniqueString('product-name')
        if displayname is None:
            if name is None:
                displayname = self.getUniqueString('displayname')
            else:
                displayname = name.capitalize()
        if licenses is None:
            licenses = [License.GNU_GPL_V2]
        if title is None:
            title = self.getUniqueString('title')
        if summary is None:
            summary = self.getUniqueString('summary')
        product = getUtility(IProductSet).createProduct(
            owner,
            name,
            displayname,
            title,
            summary,
            self.getUniqueString('description'),
            licenses=licenses,
            project=project,
            registrant=registrant)
        naked_product = removeSecurityProxy(product)
        if official_malone is not None:
            naked_product.official_malone = official_malone
        if translations_usage is not None:
            naked_product.translations_usage = translations_usage
        if bug_supervisor is not None:
            naked_product.bug_supervisor = bug_supervisor
        if driver is not None:
            naked_product.driver = driver
        return product

    def makeProductSeries(self, product=None, name=None, owner=None,
                          summary=None, date_created=None, branch=None):
        """Create a new, arbitrary ProductSeries.

        :param branch: If supplied, the branch to set as
            ProductSeries.branch.
        :param date_created: If supplied, the date the series is created.
        :param name: If supplied, the name of the series.
        :param owner: If supplied, the owner of the series.
        :param product: If supplied, the series is created for this product.
            Otherwise, a new product is created.
        :param summary: If supplied, the product series summary.
        """
        if product is None:
            product = self.makeProduct()
        if owner is None:
            owner = product.owner
        if name is None:
            name = self.getUniqueString()
        if summary is None:
            summary = self.getUniqueString()
        # We don't want to login() as the person used to create the product,
        # so we remove the security proxy before creating the series.
        naked_product = removeSecurityProxy(product)
        series = naked_product.newSeries(
            owner=owner, name=name, summary=summary, branch=branch)
        if date_created is not None:
            series.datecreated = date_created
        return ProxyFactory(series)

    def makeProject(self, name=None, displayname=None, title=None,
                    homepageurl=None, summary=None, owner=None,
                    description=None):
        """Create and return a new, arbitrary ProjectGroup."""
        if owner is None:
            owner = self.makePerson()
        if name is None:
            name = self.getUniqueString('project-name')
        if displayname is None:
            displayname = self.getUniqueString('displayname')
        if summary is None:
            summary = self.getUniqueString('summary')
        if description is None:
            description = self.getUniqueString('description')
        if title is None:
            title = self.getUniqueString('title')
        return getUtility(IProjectGroupSet).new(
            name=name,
            displayname=displayname,
            title=title,
            homepageurl=homepageurl,
            summary=summary,
            description=description,
            owner=owner)

    def makeSprint(self, title=None, name=None):
        """Make a sprint."""
        if title is None:
            title = self.getUniqueString('title')
        owner = self.makePerson()
        if name is None:
            name = self.getUniqueString('name')
        time_starts = datetime(2009, 1, 1, tzinfo=pytz.UTC)
        time_ends = datetime(2009, 1, 2, tzinfo=pytz.UTC)
        time_zone = 'UTC'
        summary = self.getUniqueString('summary')
        return getUtility(ISprintSet).new(
            owner=owner, name=name, title=title, time_zone=time_zone,
            time_starts=time_starts, time_ends=time_ends, summary=summary)

    def makeBranch(self, branch_type=None, owner=None,
                   name=None, product=_DEFAULT, url=_DEFAULT, registrant=None,
                   private=False, stacked_on=None, sourcepackage=None,
                   reviewer=None, **optional_branch_args):
        """Create and return a new, arbitrary Branch of the given type.

        Any parameters for `IBranchNamespace.createBranch` can be specified to
        override the default ones.
        """
        if branch_type is None:
            branch_type = BranchType.HOSTED
        if owner is None:
            owner = self.makePerson()
        if name is None:
            name = self.getUniqueString('branch')

        if sourcepackage is None:
            if product is _DEFAULT:
                product = self.makeProduct()
            sourcepackagename = None
            distroseries = None
        else:
            assert product is _DEFAULT, (
                "Passed source package AND product details")
            product = None
            sourcepackagename = sourcepackage.sourcepackagename
            distroseries = sourcepackage.distroseries

        if registrant is None:
            if owner.is_team:
                registrant = owner.teamowner
            else:
                registrant = owner

        if branch_type in (BranchType.HOSTED, BranchType.IMPORTED):
            url = None
        elif branch_type in (BranchType.MIRRORED, BranchType.REMOTE):
            if url is _DEFAULT:
                url = self.getUniqueURL()
        else:
            raise UnknownBranchTypeError(
                'Unrecognized branch type: %r' % (branch_type, ))

        namespace = get_branch_namespace(
            owner, product=product, distroseries=distroseries,
            sourcepackagename=sourcepackagename)
        branch = namespace.createBranch(
            branch_type=branch_type, name=name, registrant=registrant,
            url=url, **optional_branch_args)
        if private:
            removeSecurityProxy(branch).private = True
        if stacked_on is not None:
            removeSecurityProxy(branch).stacked_on = stacked_on
        if reviewer is not None:
            removeSecurityProxy(branch).reviewer = reviewer
        return branch

    def makePackagingLink(self, productseries=None, sourcepackagename=None,
                          distroseries=None, packaging_type=None, owner=None,
                          sourcepackage=None, in_ubuntu=False):
        assert sourcepackage is None or (
            distroseries is None and sourcepackagename is None), (
            "Specify either a sourcepackage or a "
            "distroseries/sourcepackagename pair")
        if productseries is None:
            productseries = self.makeProduct().development_focus
        if sourcepackage is not None:
            distroseries = sourcepackage.distroseries
            sourcepackagename = sourcepackage.sourcepackagename
        else:
            make_sourcepackagename = (
                sourcepackagename is None or
                isinstance(sourcepackagename, str))
            if make_sourcepackagename:
                sourcepackagename = self.makeSourcePackageName(
                    sourcepackagename)
            if distroseries is None:
                if in_ubuntu:
                    distroseries = self.makeUbuntuDistroSeries()
                else:
                    distroseries = self.makeDistroSeries()
        if packaging_type is None:
            packaging_type = PackagingType.PRIME
        if owner is None:
            owner = self.makePerson()
        return getUtility(IPackagingUtil).createPackaging(
            productseries=productseries,
            sourcepackagename=sourcepackagename,
            distroseries=distroseries,
            packaging=packaging_type,
            owner=owner)

    def makePackageBranch(self, sourcepackage=None, distroseries=None,
                          sourcepackagename=None, **kwargs):
        """Make a package branch on an arbitrary package.

        See `makeBranch` for more information on arguments.

        You can pass in either `sourcepackage` or one or both of
        `distroseries` and `sourcepackagename`, but not combinations or all of
        them.
        """
        assert not(sourcepackage is not None and distroseries is not None), (
            "Don't pass in both sourcepackage and distroseries")
        assert not(sourcepackage is not None
                   and sourcepackagename is not None), (
            "Don't pass in both sourcepackage and sourcepackagename")
        if sourcepackage is None:
            sourcepackage = self.makeSourcePackage(
                sourcepackagename=sourcepackagename,
                distroseries=distroseries)
        return self.makeBranch(sourcepackage=sourcepackage, **kwargs)

    def makePersonalBranch(self, owner=None, **kwargs):
        """Make a personal branch on an arbitrary person.

        See `makeBranch` for more information on arguments.
        """
        if owner is None:
            owner = self.makePerson()
        return self.makeBranch(
            owner=owner, product=None, sourcepackage=None, **kwargs)

    def makeProductBranch(self, product=None, **kwargs):
        """Make a product branch on an arbitrary product.

        See `makeBranch` for more information on arguments.
        """
        if product is None:
            product = self.makeProduct()
        return self.makeBranch(product=product, **kwargs)

    def makeAnyBranch(self, **kwargs):
        """Make a branch without caring about its container.

        See `makeBranch` for more information on arguments.
        """
        return self.makeProductBranch(**kwargs)

    def makeBranchTargetBranch(self, target, branch_type=BranchType.HOSTED,
                               name=None, owner=None, creator=None):
        """Create a branch in a BranchTarget."""
        if name is None:
            name = self.getUniqueString('branch')
        if owner is None:
            owner = self.makePerson()
        if creator is None:
            creator = owner
        namespace = target.getNamespace(owner)
        return namespace.createBranch(branch_type, name, creator)

    def makeBranchMergeQueue(self, registrant=None, owner=None, name=None,
                             description=None, configuration=None,
                             branches=None):
        """Create a BranchMergeQueue."""
        if name is None:
            name = unicode(self.getUniqueString('queue'))
        if owner is None:
            owner = self.makePerson()
        if registrant is None:
            registrant = self.makePerson()
        if description is None:
            description = unicode(self.getUniqueString('queue-description'))
        if configuration is None:
            configuration = unicode(simplejson.dumps({
                self.getUniqueString('key'): self.getUniqueString('value')}))

        queue = getUtility(IBranchMergeQueueSource).new(
            name, owner, registrant, description, configuration, branches)
        return queue

    def makeRelatedBranchesForSourcePackage(self, sourcepackage=None,
                                            **kwargs):
        """Create some branches associated with a sourcepackage."""

        reference_branch = self.makePackageBranch(sourcepackage=sourcepackage)
        return self.makeRelatedBranches(
                reference_branch=reference_branch, **kwargs)

    def makeRelatedBranchesForProduct(self, product=None, **kwargs):
        """Create some branches associated with a product."""

        reference_branch = self.makeProductBranch(product=product)
        return self.makeRelatedBranches(
                reference_branch=reference_branch, **kwargs)

    def makeRelatedBranches(self, reference_branch=None,
                            with_series_branches=True,
                            with_package_branches=True,
                            with_private_branches=False):
        """Create some branches associated with a reference branch.
        The other branches are:
          - series branches: a set of branches associated with product
            series of the same product as the reference branch.
          - package branches: a set of branches associated with packagesource
            entities of the same product as the reference branch or the same
            sourcepackage depending on what type of branch it is.

        If no reference branch is supplied, create one.

        Returns: a tuple consisting of
        (reference_branch, related_series_branches, related_package_branches)

        """
        related_series_branch_info = []
        related_package_branch_info = []
        # Make the base_branch if required and find the product if one exists.
        naked_product = None
        if reference_branch is None:
            naked_product = removeSecurityProxy(self.makeProduct())
            # Create the 'source' branch ie the base branch of a recipe.
            reference_branch = self.makeProductBranch(
                                            name="reference_branch",
                                            product=naked_product)
        elif reference_branch.product is not None:
            naked_product = removeSecurityProxy(reference_branch.product)

        related_branch_owner = self.makePerson()
        # Only branches related to products have related series branches.
        if with_series_branches and naked_product is not None:
            series_branch_info = []

            # Add some product series
            def makeSeriesBranch(name, is_private=False):
                branch = self.makeBranch(
                    name=name,
                    product=naked_product, owner=related_branch_owner,
                    private=is_private)
                series = self.makeProductSeries(
                    product=naked_product, branch=branch)
                return branch, series
            for x in range(4):
                is_private = x == 0 and with_private_branches
                (branch, series) = makeSeriesBranch(
                        name=("series_branch_%s" % x), is_private=is_private)
                if not is_private:
                    series_branch_info.append((branch, series))

            # Sort them
            related_series_branch_info = sorted_version_numbers(
                    series_branch_info, key=lambda branch_info: (
                        getattr(branch_info[1], 'name')))

            # Add a development branch at the start of the list.
            naked_product.development_focus.name = 'trunk'
            devel_branch = self.makeProductBranch(
                product=naked_product, name='trunk_branch',
                owner=related_branch_owner)
            linked_branch = ICanHasLinkedBranch(naked_product)
            linked_branch.setBranch(devel_branch)
            related_series_branch_info.insert(0,
                    (devel_branch, naked_product.development_focus))

        if with_package_branches:
            # Create related package branches if the base_branch is
            # associated with a product.
            if naked_product is not None:

                def makePackageBranch(name, is_private=False):
                    distro = self.makeDistribution()
                    distroseries = self.makeDistroSeries(
                        distribution=distro)
                    sourcepackagename = self.makeSourcePackageName()

                    suitesourcepackage = self.makeSuiteSourcePackage(
                        sourcepackagename=sourcepackagename,
                        distroseries=distroseries,
                        pocket=PackagePublishingPocket.RELEASE)
                    naked_sourcepackage = removeSecurityProxy(
                        suitesourcepackage)

                    branch = self.makePackageBranch(
                        name=name, owner=related_branch_owner,
                        sourcepackagename=sourcepackagename,
                        distroseries=distroseries, private=is_private)
                    linked_branch = ICanHasLinkedBranch(naked_sourcepackage)
                    with celebrity_logged_in('admin'):
                        linked_branch.setBranch(branch, related_branch_owner)

                    series = self.makeProductSeries(product=naked_product)
                    self.makePackagingLink(
                        distroseries=distroseries, productseries=series,
                        sourcepackagename=sourcepackagename)
                    return branch, distroseries

                for x in range(5):
                    is_private = x == 0 and with_private_branches
                    branch, distroseries = makePackageBranch(
                            name=("product_package_branch_%s" % x),
                            is_private=is_private)
                    if not is_private:
                        related_package_branch_info.append(
                                (branch, distroseries))

            # Create related package branches if the base_branch is
            # associated with a sourcepackage.
            if reference_branch.sourcepackage is not None:
                distroseries = reference_branch.sourcepackage.distroseries
                for pocket in [
                        PackagePublishingPocket.RELEASE,
                        PackagePublishingPocket.UPDATES,
                        ]:
                    branch = self.makePackageBranch(
                            name="package_branch_%s" % pocket.name,
                            distroseries=distroseries)
                    with celebrity_logged_in('admin'):
                        reference_branch.sourcepackage.setBranch(
                            pocket, branch,
                            related_branch_owner)

                    related_package_branch_info.append(
                            (branch, distroseries))

            related_package_branch_info = sorted_version_numbers(
                    related_package_branch_info, key=lambda branch_info: (
                        getattr(branch_info[1], 'name')))

        return (
            reference_branch,
            related_series_branch_info,
            related_package_branch_info)

    def enableDefaultStackingForProduct(self, product, branch=None):
        """Give 'product' a default stacked-on branch.

        :param product: The product to give a default stacked-on branch to.
        :param branch: The branch that should be the default stacked-on
            branch.  If not supplied, a fresh branch will be created.
        """
        if branch is None:
            branch = self.makeBranch(product=product)
        # We just remove the security proxies to be able to change the objects
        # here.
        removeSecurityProxy(branch).branchChanged(
            '', 'rev1', None, None, None)
        naked_series = removeSecurityProxy(product.development_focus)
        naked_series.branch = branch
        return branch

    def enableDefaultStackingForPackage(self, package, branch):
        """Give 'package' a default stacked-on branch.

        :param package: The package to give a default stacked-on branch to.
        :param branch: The branch that should be the default stacked-on
            branch.
        """
        # We just remove the security proxies to be able to change the branch
        # here.
        removeSecurityProxy(branch).branchChanged(
            '', 'rev1', None, None, None)
        ubuntu_branches = getUtility(ILaunchpadCelebrities).ubuntu_branches
        run_with_login(
            ubuntu_branches.teamowner,
            package.development_version.setBranch,
            PackagePublishingPocket.RELEASE,
            branch,
            ubuntu_branches.teamowner)
        return branch

    def makeBranchMergeProposal(self, target_branch=None, registrant=None,
                                set_state=None, prerequisite_branch=None,
                                product=None, review_diff=None,
                                initial_comment=None, source_branch=None,
                                preview_diff=None, date_created=None,
                                description=None, reviewer=None):
        """Create a proposal to merge based on anonymous branches."""
        if target_branch is not None:
            target = target_branch.target
        elif source_branch is not None:
            target = source_branch.target
        elif prerequisite_branch is not None:
            target = prerequisite_branch.target
        else:
            # Create a target product branch, and use that target.  This is
            # needed to make sure we get a branch target that has the needed
            # security proxy.
            target_branch = self.makeProductBranch(product)
            target = target_branch.target

        # Fall back to initial_comment for description.
        if description is None:
            description = initial_comment

        if target_branch is None:
            target_branch = self.makeBranchTargetBranch(target)
        if source_branch is None:
            source_branch = self.makeBranchTargetBranch(target)
        if registrant is None:
            registrant = self.makePerson()
        review_requests = []
        if reviewer is not None:
            review_requests.append((reviewer, None))
        proposal = source_branch.addLandingTarget(
            registrant, target_branch, review_requests=review_requests,
            prerequisite_branch=prerequisite_branch, review_diff=review_diff,
            description=description, date_created=date_created)

        unsafe_proposal = removeSecurityProxy(proposal)
        if preview_diff is not None:
            unsafe_proposal.preview_diff = preview_diff
        if (set_state is None or
            set_state == BranchMergeProposalStatus.WORK_IN_PROGRESS):
            # The initial state is work in progress, so do nothing.
            pass
        elif set_state == BranchMergeProposalStatus.NEEDS_REVIEW:
            unsafe_proposal.requestReview()
        elif set_state == BranchMergeProposalStatus.CODE_APPROVED:
            unsafe_proposal.approveBranch(
                proposal.target_branch.owner, 'some_revision')
        elif set_state == BranchMergeProposalStatus.REJECTED:
            unsafe_proposal.rejectBranch(
                proposal.target_branch.owner, 'some_revision')
        elif set_state == BranchMergeProposalStatus.MERGED:
            unsafe_proposal.markAsMerged()
        elif set_state == BranchMergeProposalStatus.MERGE_FAILED:
            unsafe_proposal.setStatus(set_state, proposal.target_branch.owner)
        elif set_state == BranchMergeProposalStatus.QUEUED:
            unsafe_proposal.commit_message = self.getUniqueString(
                'commit message')
            unsafe_proposal.enqueue(
                proposal.target_branch.owner, 'some_revision')
        elif set_state == BranchMergeProposalStatus.SUPERSEDED:
            unsafe_proposal.resubmit(proposal.registrant)
        else:
            raise AssertionError('Unknown status: %s' % set_state)

        return proposal

    def makeBranchSubscription(self, branch=None, person=None,
                               subscribed_by=None):
        """Create a BranchSubscription.

        :param branch_title: The title to use for the created Branch
        :param person_displayname: The displayname for the created Person
        """
        if branch is None:
            branch = self.makeBranch()
        if person is None:
            person = self.makePerson()
        if subscribed_by is None:
            subscribed_by = person
        return branch.subscribe(person,
            BranchSubscriptionNotificationLevel.NOEMAIL, None,
            CodeReviewNotificationLevel.NOEMAIL, subscribed_by)

    def makeDiff(self, diff_text=DIFF):
        return ProxyFactory(
            Diff.fromFile(StringIO(diff_text), len(diff_text)))

    def makePreviewDiff(self, conflicts=u''):
        diff = self.makeDiff()
        bmp = self.makeBranchMergeProposal()
        preview_diff = PreviewDiff()
        preview_diff.branch_merge_proposal = bmp
        preview_diff.conflicts = conflicts
        preview_diff.diff = diff
        preview_diff.source_revision_id = self.getUniqueUnicode()
        preview_diff.target_revision_id = self.getUniqueUnicode()
        return preview_diff

    def makeIncrementalDiff(self, merge_proposal=None, old_revision=None,
                            new_revision=None):
        diff = self.makeDiff()
        if merge_proposal is None:
            source_branch = self.makeBranch()
        else:
            source_branch = merge_proposal.source_branch

        def make_revision(parent=None):
            sequence = source_branch.revision_history.count() + 1
            if parent is None:
                parent_ids = []
            else:
                parent_ids = [parent.revision_id]
            branch_revision = self.makeBranchRevision(
                source_branch, sequence=sequence,
                revision_date=self.getUniqueDate(), parent_ids=parent_ids)
            return branch_revision.revision
        if old_revision is None:
            old_revision = make_revision()
        if merge_proposal is None:
            merge_proposal = self.makeBranchMergeProposal(
                date_created=self.getUniqueDate(),
                source_branch=source_branch)
        if new_revision is None:
            new_revision = make_revision(old_revision)
        return merge_proposal.generateIncrementalDiff(
            old_revision, new_revision, diff)

    def makeStaticDiff(self):
        return StaticDiff.acquireFromText(
            self.getUniqueUnicode(), self.getUniqueUnicode(),
            self.getUniqueString())

    def makeRevision(self, author=None, revision_date=None, parent_ids=None,
                     rev_id=None, log_body=None, date_created=None):
        """Create a single `Revision`."""
        if author is None:
            author = self.getUniqueString('author')
        elif IPerson.providedBy(author):
            author = removeSecurityProxy(author).preferredemail.email
        if revision_date is None:
            revision_date = datetime.now(pytz.UTC)
        if parent_ids is None:
            parent_ids = []
        if rev_id is None:
            rev_id = self.getUniqueString('revision-id')
        if log_body is None:
            log_body = self.getUniqueString('log-body')
        return getUtility(IRevisionSet).new(
            revision_id=rev_id, log_body=log_body,
            revision_date=revision_date, revision_author=author,
            parent_ids=parent_ids, properties={},
            _date_created=date_created)

    def makeRevisionsForBranch(self, branch, count=5, author=None,
                               date_generator=None):
        """Add `count` revisions to the revision history of `branch`.

        :param branch: The branch to add the revisions to.
        :param count: The number of revisions to add.
        :param author: A string for the author name.
        :param date_generator: A `time_counter` instance, defaults to starting
                               from 1-Jan-2007 if not set.
        """
        if date_generator is None:
            date_generator = time_counter(
                datetime(2007, 1, 1, tzinfo=pytz.UTC),
                delta=timedelta(days=1))
        sequence = branch.revision_count
        parent = branch.getTipRevision()
        if parent is None:
            parent_ids = []
        else:
            parent_ids = [parent.revision_id]

        revision_set = getUtility(IRevisionSet)
        if author is None:
            author = self.getUniqueString('author')
        for index in range(count):
            revision = revision_set.new(
                revision_id=self.getUniqueString('revision-id'),
                log_body=self.getUniqueString('log-body'),
                revision_date=date_generator.next(),
                revision_author=author,
                parent_ids=parent_ids,
                properties={})
            sequence += 1
            branch.createBranchRevision(sequence, revision)
            parent = revision
            parent_ids = [parent.revision_id]
        if branch.branch_type not in (BranchType.REMOTE, BranchType.HOSTED):
            branch.startMirroring()
        removeSecurityProxy(branch).branchChanged(
            '', parent.revision_id, None, None, None)
        branch.updateScannedDetails(parent, sequence)

    def makeBranchRevision(self, branch, revision_id=None, sequence=None,
                           parent_ids=None, revision_date=None):
        revision = self.makeRevision(
            rev_id=revision_id, parent_ids=parent_ids,
            revision_date=revision_date)
        return branch.createBranchRevision(sequence, revision)

    def makeBug(self, product=None, owner=None, bug_watch_url=None,
                private=False, date_closed=None, title=None,
                date_created=None, description=None, comment=None,
                status=None, distribution=None, milestone=None, series=None,
                tags=None, sourcepackagename=None):
        """Create and return a new, arbitrary Bug.

        The bug returned uses default values where possible. See
        `IBugSet.new` for more information.

        :param product: If the product is not set, and if the parameter
            distribution, milestone, and series are not set, a product
            is created and this is used as the primary bug target.
        :param owner: The reporter of the bug. If not set, one is created.
        :param bug_watch_url: If specified, create a bug watch pointing
            to this URL.
        :param distribution: If set, the distribution is used as the
            default bug target.
        :param milestone: If set, the milestone.target must match the product
            or distribution parameters, or the those parameters must be None.
        :param series: If set, the series.product must match the product
            parameter, or the series.distribution must match the distribution
            parameter, or the those parameters must be None.
        :param tags: If set, the tags to be added with the bug.
        :param distribution: If set, the sourcepackagename is used as the
            default bug target.
        At least one of the parameters distribution and product must be
        None, otherwise, an assertion error will be raised.
        """
        if product is None and distribution is None:
            if milestone is not None:
                # One of these will be None.
                product = milestone.product
                distribution = milestone.distribution
            elif series is not None:
                if IProductSeries.providedBy(series):
                    product = series.product
                else:
                    distribution = series.distribution
            else:
                product = self.makeProduct()
        if owner is None:
            owner = self.makePerson()
        if title is None:
            title = self.getUniqueString('bug-title')
        if comment is None:
            comment = self.getUniqueString()
        if sourcepackagename is not None:
            self.makeSourcePackagePublishingHistory(
                distroseries=distribution.currentseries,
                sourcepackagename=sourcepackagename)
        create_bug_params = CreateBugParams(
            owner, title, comment=comment, private=private,
            datecreated=date_created, description=description,
            status=status, tags=tags)
        create_bug_params.setBugTarget(
            product=product, distribution=distribution,
            sourcepackagename=sourcepackagename)
        bug = getUtility(IBugSet).createBug(create_bug_params)
        if bug_watch_url is not None:
            # fromText() creates a bug watch associated with the bug.
            getUtility(IBugWatchSet).fromText(bug_watch_url, bug, owner)
        bugtask = bug.default_bugtask
        if date_closed is not None:
            bugtask.transitionToStatus(
                BugTaskStatus.FIXRELEASED, owner, when=date_closed)
        if milestone is not None:
            bugtask.transitionToMilestone(milestone, milestone.target.owner)
        if series is not None:
            task = bug.addTask(owner, series)
            task.transitionToStatus(status, owner)

        return bug

    def makeBugTask(self, bug=None, target=None, owner=None, publish=True):
        """Create and return a bug task.

        If the bug is already targeted to the given target, the existing
        bug task is returned.

        :param bug: The `IBug` the bug tasks should be part of. If None,
            one will be created.
        :param target: The `IBugTarget`, to which the bug will be
            targeted to.
        """
        if bug is None:
            bug = self.makeBug()
        if target is None:
            target = self.makeProduct()
        existing_bugtask = bug.getBugTask(target)
        if existing_bugtask is not None:
            return existing_bugtask

        if owner is None:
            owner = self.makePerson()

        prerequisite_target = None
        if IProductSeries.providedBy(target):
            # We can't have a series task without a product task.
            prerequisite_target = target.product
        if IDistroSeries.providedBy(target):
            # We can't have a series task without a distribution task.
            prerequisite_target = target.distribution
        if ISourcePackage.providedBy(target):
            # We can't have a series task without a distribution task.
            prerequisite_target = target.distribution_sourcepackage
            if publish:
                self.makeSourcePackagePublishingHistory(
                    distroseries=target.distroseries,
                    sourcepackagename=target.sourcepackagename)
        if IDistributionSourcePackage.providedBy(target):
            if publish:
                self.makeSourcePackagePublishingHistory(
                    distroseries=target.distribution.currentseries,
                    sourcepackagename=target.sourcepackagename)
        if prerequisite_target is not None:
            prerequisite = bug.getBugTask(prerequisite_target)
            if prerequisite is None:
                self.makeBugTask(bug, prerequisite_target, publish=publish)

        return removeSecurityProxy(bug).addTask(owner, target)

    def makeBugNomination(self, bug=None, target=None):
        """Create and return a BugNomination.

        Will create a non-series task if it does not already exist.

        :param bug: The `IBug` the nomination should be for. If None,
            one will be created.
        :param target: The `IProductSeries`, `IDistroSeries` or
            `ISourcePackage` to nominate for.
        """
        if ISourcePackage.providedBy(target):
            non_series = target.distribution_sourcepackage
            series = target.distroseries
        else:
            non_series = target.parent
            series = target
        with celebrity_logged_in('admin'):
            bug = self.makeBugTask(bug=bug, target=non_series).bug
            nomination = bug.addNomination(
                getUtility(ILaunchpadCelebrities).admin, series)
        return nomination

    def makeBugTracker(self, base_url=None, bugtrackertype=None, title=None,
                       name=None):
        """Make a new bug tracker."""
        owner = self.makePerson()

        if base_url is None:
            base_url = 'http://%s.example.com/' % self.getUniqueString()
        if bugtrackertype is None:
            bugtrackertype = BugTrackerType.BUGZILLA

        return getUtility(IBugTrackerSet).ensureBugTracker(
            base_url, owner, bugtrackertype, title=title, name=name)

    def makeBugTrackerWithWatches(self, base_url=None, count=2):
        """Make a new bug tracker with some watches."""
        bug_tracker = self.makeBugTracker(base_url=base_url)
        bug_watches = [
            self.makeBugWatch(bugtracker=bug_tracker)
            for i in range(count)]
        return (bug_tracker, bug_watches)

    def makeBugTrackerComponentGroup(self, name=None, bug_tracker=None):
        """Make a new bug tracker component group."""
        if name is None:
            name = self.getUniqueUnicode()
        if bug_tracker is None:
            bug_tracker = self.makeBugTracker()

        component_group = bug_tracker.addRemoteComponentGroup(name)
        return component_group

    def makeBugTrackerComponent(self, name=None, component_group=None,
                                custom=None):
        """Make a new bug tracker component."""
        if name is None:
            name = self.getUniqueUnicode()
        if component_group is None:
            component_group = self.makeBugTrackerComponentGroup()
        if custom is None:
            custom = False
        if custom:
            component = component_group.addCustomComponent(name)
        else:
            component = component_group.addComponent(name)
        return component

    def makeBugWatch(self, remote_bug=None, bugtracker=None, bug=None,
                     owner=None, bug_task=None):
        """Make a new bug watch."""
        if remote_bug is None:
            remote_bug = self.getUniqueInteger()

        if bugtracker is None:
            bugtracker = self.makeBugTracker()

        if bug_task is not None:
            # If someone passes a value for bug *and* a value for
            # bug_task then the bug value will get clobbered, but that
            # doesn't matter since the bug should be the one that the
            # bug task belongs to anyway (unless they're having a crazy
            # moment, in which case we're saving them from themselves).
            bug = bug_task.bug
        elif bug is None:
            bug = self.makeBug()

        if owner is None:
            owner = self.makePerson()

        bug_watch = getUtility(IBugWatchSet).createBugWatch(
            bug, owner, bugtracker, str(remote_bug))
        if bug_task is not None:
            bug_task.bugwatch = bug_watch

        # You need to be an admin to set next_check on a BugWatch.
        def set_next_check(bug_watch):
            bug_watch.next_check = datetime.now(pytz.timezone('UTC'))

        person = getUtility(IPersonSet).getByName('name16')
        run_with_login(person, set_next_check, bug_watch)
        return bug_watch

    def makeBugComment(self, bug=None, owner=None, subject=None, body=None,
                       bug_watch=None):
        """Create and return a new bug comment.

        :param bug: An `IBug` or a bug ID or name, or None, in which
            case a new bug is created.
        :param owner: An `IPerson`, or None, in which case a new
            person is created.
        :param subject: An `IMessage` or a string, or None, in which
            case a new message will be generated.
        :param body: An `IMessage` or a string, or None, in which
            case a new message will be generated.
        :param bug_watch: An `IBugWatch`, which will be used to set the
            new comment's bugwatch attribute.
        :return: An `IBugMessage`.
        """
        if bug is None:
            bug = self.makeBug()
        elif isinstance(bug, (int, long, basestring)):
            bug = getUtility(IBugSet).getByNameOrID(str(bug))
        if owner is None:
            owner = self.makePerson()
        if subject is None:
            subject = self.getUniqueString()
        if body is None:
            body = self.getUniqueString()
        return bug.newMessage(owner=owner, subject=subject,
                              content=body, parent=None, bugwatch=bug_watch,
                              remote_comment_id=None)

    def makeBugAttachment(self, bug=None, owner=None, data=None,
                          comment=None, filename=None, content_type=None,
                          description=None, is_patch=_DEFAULT):
        """Create and return a new bug attachment.

        :param bug: An `IBug` or a bug ID or name, or None, in which
            case a new bug is created.
        :param owner: An `IPerson`, or None, in which case a new
            person is created.
        :param data: A file-like object or a string, or None, in which
            case a unique string will be used.
        :param comment: An `IMessage` or a string, or None, in which
            case a new message will be generated.
        :param filename: A string, or None, in which case a unique
            string will be used.
        :param content_type: The MIME-type of this file.
        :param description: The description of the attachment.
        :param is_patch: If true, this attachment is a patch.
        :return: An `IBugAttachment`.
        """
        if bug is None:
            bug = self.makeBug()
        elif isinstance(bug, (int, long, basestring)):
            bug = getUtility(IBugSet).getByNameOrID(str(bug))
        if owner is None:
            owner = self.makePerson()
        if data is None:
            data = self.getUniqueString()
        if description is None:
            description = self.getUniqueString()
        if comment is None:
            comment = self.getUniqueString()
        if filename is None:
            filename = self.getUniqueString()
        # If the default value of is_patch when creating a new
        # BugAttachment should ever change, we don't want to interfere
        # with that.  So, we only override it if our caller explicitly
        # passed it.
        other_params = {}
        if is_patch is not _DEFAULT:
            other_params['is_patch'] = is_patch
        return bug.addAttachment(
            owner, data, comment, filename, content_type=content_type,
            description=description, **other_params)

    def makeSignedMessage(self, msgid=None, body=None, subject=None,
            attachment_contents=None, force_transfer_encoding=False,
            email_address=None, signing_context=None, to_address=None):
        """Return an ISignedMessage.

        :param msgid: An rfc2822 message-id.
        :param body: The body of the message.
        :param attachment_contents: The contents of an attachment.
        :param force_transfer_encoding: If True, ensure a transfer encoding is
            used.
        :param email_address: The address the mail is from.
        :param signing_context: A GPGSigningContext instance containing the
            gpg key to sign with.  If None, the message is unsigned.  The
            context also contains the password and gpg signing mode.
        """
        mail = SignedMessage()
        if email_address is None:
            person = self.makePerson()
            email_address = removeSecurityProxy(person).preferredemail.email
        mail['From'] = email_address
        if to_address is None:
            to_address = removeSecurityProxy(
                self.makePerson()).preferredemail.email
        mail['To'] = to_address
        if subject is None:
            subject = self.getUniqueString('subject')
        mail['Subject'] = subject
        if msgid is None:
            msgid = self.makeUniqueRFC822MsgId()
        if body is None:
            body = self.getUniqueString('body')
        charset = 'ascii'
        try:
            body = body.encode(charset)
        except UnicodeEncodeError:
            charset = 'utf-8'
            body = body.encode(charset)
        mail['Message-Id'] = msgid
        mail['Date'] = formatdate()
        if signing_context is not None:
            gpghandler = getUtility(IGPGHandler)
            body = gpghandler.signContent(
                body, signing_context.fingerprint,
                signing_context.password, signing_context.mode)
            assert body is not None
        if attachment_contents is None:
            mail.set_payload(body)
            body_part = mail
        else:
            body_part = EmailMessage()
            body_part.set_payload(body)
            mail.attach(body_part)
            attach_part = EmailMessage()
            attach_part.set_payload(attachment_contents)
            attach_part['Content-type'] = 'application/octet-stream'
            if force_transfer_encoding:
                encode_base64(attach_part)
            mail.attach(attach_part)
            mail['Content-type'] = 'multipart/mixed'
        body_part['Content-type'] = 'text/plain'
        if force_transfer_encoding:
            encode_base64(body_part)
        body_part.set_charset(charset)
        mail.parsed_string = mail.as_string()
        return mail

    def makeSpecification(self, product=None, title=None, distribution=None,
                          name=None, summary=None, owner=None,
                          status=NewSpecificationDefinitionStatus.NEW,
                          implementation_status=None, goal=None, specurl=None,
                          assignee=None, drafter=None, approver=None,
                          priority=None, whiteboard=None, milestone=None):
        """Create and return a new, arbitrary Blueprint.

        :param product: The product to make the blueprint on.  If one is
            not specified, an arbitrary product is created.
        """
        if distribution is None and product is None:
            product = self.makeProduct()
        if name is None:
            name = self.getUniqueString('name')
        if summary is None:
            summary = self.getUniqueString('summary')
        if title is None:
            title = self.getUniqueString('title')
        if owner is None:
            owner = self.makePerson()
        if priority is None:
            priority = SpecificationPriority.UNDEFINED
        status_names = NewSpecificationDefinitionStatus.items.mapping.keys()
        if status.name in status_names:
            definition_status = status
        else:
            # This is to satisfy life cycle requirements.
            definition_status = NewSpecificationDefinitionStatus.NEW
        spec = getUtility(ISpecificationSet).new(
            name=name,
            title=title,
            specurl=None,
            summary=summary,
            definition_status=definition_status,
            whiteboard=whiteboard,
            owner=owner,
            assignee=assignee,
            drafter=drafter,
            approver=approver,
            product=product,
            distribution=distribution,
            priority=priority)
        naked_spec = removeSecurityProxy(spec)
        if status.name not in status_names:
            # Set the closed status after the status has a sane initial state.
            naked_spec.definition_status = status
        if status == SpecificationDefinitionStatus.OBSOLETE:
            # This is to satisfy a DB constraint of obsolete specs.
            naked_spec.completer = owner
            naked_spec.date_completed = datetime.now(pytz.UTC)
        naked_spec.specurl = specurl
        naked_spec.milestone = milestone
        if goal is not None:
            naked_spec.proposeGoal(goal, spec.target.owner)
        if implementation_status is not None:
            naked_spec.implementation_status = implementation_status
            naked_spec.updateLifecycleStatus(owner)
        return spec

    makeBlueprint = makeSpecification

    def makeQuestion(self, target=None, title=None,
                     owner=None, description=None):
        """Create and return a new, arbitrary Question.

        :param target: The IQuestionTarget to make the question on. If one is
            not specified, an arbitrary product is created.
        :param title: The question title. If one is not provided, an
            arbitrary title is created.
        :param owner: The owner of the question. If one is not provided, the
            question target owner will be used.
        """
        if target is None:
            target = self.makeProduct()
        if title is None:
            title = self.getUniqueString('title')
        if owner is None:
            owner = target.owner
        if description is None:
            description = self.getUniqueString('description')
        with person_logged_in(target.owner):
            question = target.newQuestion(
                owner=owner, title=title, description=description)
        return question

    def makeFAQ(self, target=None, title=None):
        """Create and return a new, arbitrary FAQ.

        :param target: The IFAQTarget to make the FAQ on. If one is
            not specified, an arbitrary product is created.
        :param title: The FAQ title. If one is not provided, an
            arbitrary title is created.
        """
        if target is None:
            target = self.makeProduct()
        if title is None:
            title = self.getUniqueString('title')
        return target.newFAQ(
            owner=target.owner, title=title, content='content')

    def makePackageCodeImport(self, sourcepackage=None, **kwargs):
        """Make a code import targetting a sourcepackage."""
        if sourcepackage is None:
            sourcepackage = self.makeSourcePackage()
        target = IBranchTarget(sourcepackage)
        return self.makeCodeImport(target=target, **kwargs)

    def makeProductCodeImport(self, product=None, **kwargs):
        """Make a code import targetting a product."""
        if product is None:
            product = self.makeProduct()
        target = IBranchTarget(product)
        return self.makeCodeImport(target=target, **kwargs)

    def makeCodeImport(self, svn_branch_url=None, cvs_root=None,
                       cvs_module=None, target=None, branch_name=None,
                       git_repo_url=None, hg_repo_url=None, registrant=None,
                       rcs_type=None, review_status=None):
        """Create and return a new, arbitrary code import.

        The type of code import will be inferred from the source details
        passed in, but defaults to a Subversion import from an arbitrary
        unique URL.
        """
        if (svn_branch_url is cvs_root is cvs_module is git_repo_url is
            hg_repo_url is None):
            svn_branch_url = self.getUniqueURL()

        if target is None:
            target = IBranchTarget(self.makeProduct())
        if branch_name is None:
            branch_name = self.getUniqueString('name')
        if registrant is None:
            registrant = self.makePerson()

        code_import_set = getUtility(ICodeImportSet)
        if svn_branch_url is not None:
            if rcs_type is None:
                rcs_type = RevisionControlSystems.SVN
            else:
                assert rcs_type in (RevisionControlSystems.SVN,
                                    RevisionControlSystems.BZR_SVN)
            code_import = code_import_set.new(
                registrant, target, branch_name, rcs_type=rcs_type,
                url=svn_branch_url)
        elif git_repo_url is not None:
            assert rcs_type in (None, RevisionControlSystems.GIT)
            code_import = code_import_set.new(
                registrant, target, branch_name,
                rcs_type=RevisionControlSystems.GIT,
                url=git_repo_url)
        elif hg_repo_url is not None:
            code_import = code_import_set.new(
                registrant, target, branch_name,
                rcs_type=RevisionControlSystems.HG,
                url=hg_repo_url)
        else:
            assert rcs_type in (None, RevisionControlSystems.CVS)
            code_import = code_import_set.new(
                registrant, target, branch_name,
                rcs_type=RevisionControlSystems.CVS,
                cvs_root=cvs_root, cvs_module=cvs_module)
        if review_status:
            removeSecurityProxy(code_import).review_status = review_status
        return code_import

    def makeChangelog(self, spn=None, versions=[]):
        """Create and return a LFA of a valid Debian-style changelog."""
        if spn is None:
            spn = self.getUniqueString()
        changelog = ''
        for version in versions:
            entry = dedent('''
            %s (%s) unstable; urgency=low

              * %s.

             -- Foo Bar <foo@example.com>  Tue, 01 Jan 1970 01:50:41 +0000

            ''' % (spn, version, version))
            changelog += entry
        return self.makeLibraryFileAlias(content=changelog)

    def makeCodeImportEvent(self):
        """Create and return a CodeImportEvent."""
        code_import = self.makeCodeImport()
        person = self.makePerson()
        code_import_event_set = getUtility(ICodeImportEventSet)
        return code_import_event_set.newCreate(code_import, person)

    def makeCodeImportJob(self, code_import=None):
        """Create and return a new code import job for the given import.

        This implies setting the import's review_status to REVIEWED.
        """
        if code_import is None:
            code_import = self.makeCodeImport()
        code_import.updateFromData(
            {'review_status': CodeImportReviewStatus.REVIEWED},
            code_import.registrant)
        return code_import.import_job

    def makeCodeImportMachine(self, set_online=False, hostname=None):
        """Return a new CodeImportMachine.

        The machine will be in the OFFLINE state."""
        if hostname is None:
            hostname = self.getUniqueString('machine-')
        if set_online:
            state = CodeImportMachineState.ONLINE
        else:
            state = CodeImportMachineState.OFFLINE
        machine = getUtility(ICodeImportMachineSet).new(hostname, state)
        return machine

    def makeCodeImportResult(self, code_import=None, result_status=None,
                             date_started=None, date_finished=None,
                             log_excerpt=None, log_alias=None, machine=None):
        """Create and return a new CodeImportResult."""
        if code_import is None:
            code_import = self.makeCodeImport()
        if machine is None:
            machine = self.makeCodeImportMachine()
        requesting_user = None
        if log_excerpt is None:
            log_excerpt = self.getUniqueString()
        if result_status is None:
            result_status = CodeImportResultStatus.FAILURE
        if date_finished is None:
            # If a date_started is specified, then base the finish time
            # on that.
            if date_started is None:
                date_finished = time_counter().next()
            else:
                date_finished = date_started + timedelta(hours=4)
        if date_started is None:
            date_started = date_finished - timedelta(hours=4)
        if log_alias is None:
            log_alias = self.makeLibraryFileAlias()
        return getUtility(ICodeImportResultSet).new(
            code_import, machine, requesting_user, log_excerpt, log_alias,
            result_status, date_started, date_finished)

    def makeCodeReviewComment(self, sender=None, subject=None, body=None,
                              vote=None, vote_tag=None, parent=None,
                              merge_proposal=None, date_created=DEFAULT):
        if sender is None:
            sender = self.makePerson()
        if subject is None:
            subject = self.getUniqueString('subject')
        if body is None:
            body = self.getUniqueString('content')
        if merge_proposal is None:
            if parent:
                merge_proposal = parent.branch_merge_proposal
            else:
                merge_proposal = self.makeBranchMergeProposal(
                    registrant=sender)
        return merge_proposal.createComment(
            sender, subject, body, vote, vote_tag, parent,
            _date_created=date_created)

    def makeCodeReviewVoteReference(self):
        bmp = removeSecurityProxy(self.makeBranchMergeProposal())
        candidate = self.makePerson()
        return bmp.nominateReviewer(candidate, bmp.registrant)

    def makeMessage(self, subject=None, content=None, parent=None,
                    owner=None):
        if subject is None:
            subject = self.getUniqueString()
        if content is None:
            content = self.getUniqueString()
        if owner is None:
            owner = self.makePerson()
        rfc822msgid = self.makeUniqueRFC822MsgId()
        message = Message(rfc822msgid=rfc822msgid, subject=subject,
            owner=owner, parent=parent)
        MessageChunk(message=message, sequence=1, content=content)
        return message

    def makeLanguage(self, language_code=None, name=None, pluralforms=None,
                     plural_expression=None):
        """Makes a language given the language_code and name."""
        if language_code is None:
            language_code = self.getUniqueString('lang')
        if name is None:
            name = "Language %s" % language_code
        if plural_expression is None and pluralforms is not None:
            # If the number of plural forms is known, the language
            # should also have a plural expression and vice versa.
            plural_expression = 'n %% %d' % pluralforms

        language_set = getUtility(ILanguageSet)
        return language_set.createLanguage(
            language_code, name, pluralforms=pluralforms,
            pluralexpression=plural_expression)

    def makeLanguagePack(self, distroseries=None, languagepack_type=None):
        """Create a language pack."""
        if distroseries is None:
            distroseries = self.makeUbuntuDistroSeries()
        if languagepack_type is None:
            languagepack_type = LanguagePackType.FULL
        return getUtility(ILanguagePackSet).addLanguagePack(
            distroseries, self.makeLibraryFileAlias(), languagepack_type)

    def makeLibraryFileAlias(self, filename=None, content=None,
                             content_type='text/plain', restricted=False,
                             expires=None):
        """Make a library file, and return the alias."""
        if filename is None:
            filename = self.getUniqueString('filename')
        if content is None:
            content = self.getUniqueString()
        library_file_alias_set = getUtility(ILibraryFileAliasSet)
        library_file_alias = library_file_alias_set.create(
            filename, len(content), StringIO(content), content_type,
            expires=expires, restricted=restricted)
        return library_file_alias

    def makeDistribution(self, name=None, displayname=None, owner=None,
                         registrant=None, members=None, title=None,
                         aliases=None, bug_supervisor=None,
                         publish_root_dir=None, publish_base_url=None,
                         publish_copy_base_url=None, no_pubconf=False):
        """Make a new distribution."""
        if name is None:
            name = self.getUniqueString(prefix="distribution")
        if displayname is None:
            displayname = name.capitalize()
        if title is None:
            title = self.getUniqueString()
        description = self.getUniqueString()
        summary = self.getUniqueString()
        domainname = self.getUniqueString()
        if registrant is None:
            registrant = self.makePerson()
        if owner is None:
            owner = self.makePerson()
        if members is None:
            members = self.makeTeam(owner)
        distro = getUtility(IDistributionSet).new(
            name, displayname, title, description, summary, domainname,
            members, owner, registrant)
        if aliases is not None:
            removeSecurityProxy(distro).setAliases(aliases)
        if bug_supervisor is not None:
            naked_distro = removeSecurityProxy(distro)
            naked_distro.bug_supervisor = bug_supervisor
        if not no_pubconf:
            self.makePublisherConfig(
                distro, publish_root_dir, publish_base_url,
                publish_copy_base_url)
        return distro

    def makeDistroRelease(self, distribution=None, version=None,
                          status=SeriesStatus.DEVELOPMENT,
                          previous_series=None, name=None, displayname=None,
                          registrant=None):
        """Make a new distro release."""
        if distribution is None:
            distribution = self.makeDistribution()
        if name is None:
            name = self.getUniqueString(prefix="distroseries")
        if displayname is None:
            displayname = name.capitalize()
        if version is None:
            version = "%s.0" % self.getUniqueInteger()
        if registrant is None:
            registrant = distribution.owner

        # We don't want to login() as the person used to create the product,
        # so we remove the security proxy before creating the series.
        naked_distribution = removeSecurityProxy(distribution)
        series = naked_distribution.newSeries(
            version=version,
            name=name,
            displayname=displayname,
            title=self.getUniqueString(), summary=self.getUniqueString(),
            description=self.getUniqueString(),
            previous_series=previous_series, registrant=registrant)
        series.status = status

        return ProxyFactory(series)

    def makeUbuntuDistroRelease(self, version=None,
                                status=SeriesStatus.DEVELOPMENT,
                                previous_series=None, name=None,
                                displayname=None):
        """Short cut to use the celebrity 'ubuntu' as the distribution."""
        ubuntu = getUtility(ILaunchpadCelebrities).ubuntu
        return self.makeDistroRelease(
            ubuntu, version, status, previous_series, name, displayname)

    # Most people think of distro releases as distro series.
    makeDistroSeries = makeDistroRelease
    makeUbuntuDistroSeries = makeUbuntuDistroRelease

    def makeDistroSeriesDifference(
        self, derived_series=None, source_package_name_str=None,
        versions=None,
        difference_type=DistroSeriesDifferenceType.DIFFERENT_VERSIONS,
        status=DistroSeriesDifferenceStatus.NEEDS_ATTENTION,
        changelogs=None, set_base_version=False, parent_series=None):
        """Create a new distro series source package difference."""
        if derived_series is None:
            dsp = self.makeDistroSeriesParent(
                parent_series=parent_series)
            derived_series = dsp.derived_series
            parent_series = dsp.parent_series
        else:
            if parent_series is None:
                dsp = getUtility(IDistroSeriesParentSet).getByDerivedSeries(
                    derived_series)
                if dsp.count() == 0:
                    new_dsp = self.makeDistroSeriesParent(
                        derived_series=derived_series,
                        parent_series=parent_series)
                    parent_series = new_dsp.parent_series
                else:
                    parent_series = dsp[0].parent_series

        if source_package_name_str is None:
            source_package_name_str = self.getUniqueString('src-name')

        source_package_name = self.getOrMakeSourcePackageName(
            source_package_name_str)

        if versions is None:
            versions = {}
        if changelogs is None:
            changelogs = {}

        base_version = versions.get('base')
        if base_version is not None:
            for series in [derived_series, parent_series]:
                spr = self.makeSourcePackageRelease(
                    sourcepackagename=source_package_name,
                    version=base_version)
                self.makeSourcePackagePublishingHistory(
                    distroseries=series, sourcepackagerelease=spr,
                    status=PackagePublishingStatus.SUPERSEDED)

        if difference_type is not (
            DistroSeriesDifferenceType.MISSING_FROM_DERIVED_SERIES):
            spr = self.makeSourcePackageRelease(
                sourcepackagename=source_package_name,
                version=versions.get('derived'),
                changelog=changelogs.get('derived'))
            self.makeSourcePackagePublishingHistory(
                distroseries=derived_series, sourcepackagerelease=spr,
                status=PackagePublishingStatus.PUBLISHED)

        if difference_type is not (
            DistroSeriesDifferenceType.UNIQUE_TO_DERIVED_SERIES):
            spr = self.makeSourcePackageRelease(
                sourcepackagename=source_package_name,
                version=versions.get('parent'),
                changelog=changelogs.get('parent'))
            self.makeSourcePackagePublishingHistory(
                distroseries=parent_series,
                sourcepackagerelease=spr,
                status=PackagePublishingStatus.PUBLISHED)

        diff = getUtility(IDistroSeriesDifferenceSource).new(
            derived_series, source_package_name, parent_series)

        removeSecurityProxy(diff).status = status

        if set_base_version:
            version = versions.get('base', "%s.0" % self.getUniqueInteger())
            removeSecurityProxy(diff).base_version = version

        # We clear the cache on the diff, returning the object as if it
        # was just loaded from the store.
        clear_property_cache(diff)
        return diff

    def makeDistroSeriesDifferenceComment(
        self, distro_series_difference=None, owner=None, comment=None):
        """Create a new distro series difference comment."""
        if distro_series_difference is None:
            distro_series_difference = self.makeDistroSeriesDifference()
        if owner is None:
            owner = self.makePerson()
        if comment is None:
            comment = self.getUniqueString('dsdcomment')

        return getUtility(IDistroSeriesDifferenceCommentSource).new(
            distro_series_difference, owner, comment)

    def makeDistroSeriesParent(self, derived_series=None, parent_series=None,
                               initialized=False, is_overlay=False,
                               pocket=None, component=None):
        if parent_series is None:
            parent_series = self.makeDistroSeries()
        if derived_series is None:
            derived_series = self.makeDistroSeries()
        return getUtility(IDistroSeriesParentSet).new(
            derived_series, parent_series, initialized, is_overlay, pocket,
            component)

    def makeDistroArchSeries(self, distroseries=None,
                             architecturetag=None, processorfamily=None,
                             official=True, owner=None,
                             supports_virtualized=False, enabled=True):
        """Create a new distroarchseries"""

        if distroseries is None:
            distroseries = self.makeDistroRelease()
        if processorfamily is None:
            processorfamily = self.makeProcessorFamily()
        if owner is None:
            owner = self.makePerson()
        # XXX: architecturetag & processorfamily are tightly coupled. It's
        # wrong to just make a fresh architecture tag without also making a
        # processor family to go with it (ideally with processors!)
        if architecturetag is None:
            architecturetag = self.getUniqueString('arch')
        return distroseries.newArch(
            architecturetag, processorfamily, official, owner,
            supports_virtualized, enabled)

    def makeComponent(self, name=None):
        """Make a new `IComponent`."""
        if name is None:
            name = self.getUniqueString()
        return getUtility(IComponentSet).ensure(name)

    def makeComponentSelection(self, distroseries=None, component=None):
        """Make a new `ComponentSelection`.

        :param distroseries: Optional `DistroSeries`.  If none is given,
            one will be created.
        :param component: Optional `Component` or a component name.  If
            none is given, one will be created.
        """
        if distroseries is None:
            distroseries = self.makeDistroSeries()

        if not IComponent.providedBy(component):
            component = self.makeComponent(component)

        return ComponentSelection(
            distroseries=distroseries, component=component)

    def makeArchive(self, distribution=None, owner=None, name=None,
                    purpose=None, enabled=True, private=False,
                    virtualized=True, description=None, displayname=None):
        """Create and return a new arbitrary archive.

        :param distribution: Supply IDistribution, defaults to a new one
            made with makeDistribution() for non-PPAs and ubuntu for PPAs.
        :param owner: Supply IPerson, defaults to a new one made with
            makePerson().
        :param name: Name of the archive, defaults to a random string.
        :param purpose: Supply ArchivePurpose, defaults to PPA.
        :param enabled: Whether the archive is enabled.
        :param private: Whether the archive is created private.
        :param virtualized: Whether the archive is virtualized.
        :param description: A description of the archive.
        """
        if purpose is None:
            purpose = ArchivePurpose.PPA
        if distribution is None:
            # See bug #568769
            if purpose == ArchivePurpose.PPA:
                distribution = getUtility(ILaunchpadCelebrities).ubuntu
            else:
                distribution = self.makeDistribution()
        if owner is None:
            owner = self.makePerson()
        if name is None:
            if purpose != ArchivePurpose.PPA:
                name = default_name_by_purpose.get(purpose)
            if name is None:
                name = self.getUniqueString()

        # Making a distribution makes an archive, and there can be only one
        # per distribution.
        if purpose == ArchivePurpose.PRIMARY:
            return distribution.main_archive

        archive = getUtility(IArchiveSet).new(
            owner=owner, purpose=purpose,
            distribution=distribution, name=name, displayname=displayname,
            enabled=enabled, require_virtualized=virtualized,
            description=description)

        if private:
            naked_archive = removeSecurityProxy(archive)
            naked_archive.private = True
            naked_archive.buildd_secret = "sekrit"

        return archive

    def makeArchiveAdmin(self, archive=None):
        """Make an Archive Admin.

        :param archive: The `IArchive`, will be auto-created if None.

        Make and return an `IPerson` who has an `ArchivePermission` to admin
        the distroseries queue.
        """
        if archive is None:
            archive = self.makeArchive()

        person = self.makePerson()
        permission_set = getUtility(IArchivePermissionSet)
        permission_set.newQueueAdmin(archive, person, 'main')
        return person

    def makeBuilder(self, processor=None, url=None, name=None, title=None,
                    description=None, owner=None, active=True,
                    virtualized=True, vm_host=None, manual=False):
        """Make a new builder for i386 virtualized builds by default.

        Note: the builder returned will not be able to actually build -
        we currently have a build slave setup for 'bob' only in the
        test environment.
        See lib/canonical/buildd/tests/buildd-slave-test.conf
        """
        if processor is None:
            processor_fam = ProcessorFamilySet().getByName('x86')
            processor = processor_fam.processors[0]
        if url is None:
            url = 'http://%s:8221/' % self.getUniqueString()
        if name is None:
            name = self.getUniqueString('builder-name')
        if title is None:
            title = self.getUniqueString('builder-title')
        if description is None:
            description = self.getUniqueString('description')
        if owner is None:
            owner = self.makePerson()

        return getUtility(IBuilderSet).new(
            processor, url, name, title, description, owner, active,
            virtualized, vm_host, manual=manual)

    def makeRecipeText(self, *branches):
        if len(branches) == 0:
            branches = (self.makeAnyBranch(), )
        base_branch = branches[0]
        other_branches = branches[1:]
        text = MINIMAL_RECIPE_TEXT % base_branch.bzr_identity
        for i, branch in enumerate(other_branches):
            text += 'merge dummy-%s %s\n' % (i, branch.bzr_identity)
        return text

    def makeRecipe(self, *branches):
        """Make a builder recipe that references `branches`.

        If no branches are passed, return a recipe text that references an
        arbitrary branch.
        """
        from bzrlib.plugins.builder.recipe import RecipeParser
        parser = RecipeParser(self.makeRecipeText(*branches))
        return parser.parse()

    def makeSourcePackageRecipeDistroseries(self, name="warty"):
        """Return a supported Distroseries to use with Source Package Recipes.

        Ew.  This uses sampledata currently, which is the ONLY reason this
        method exists: it gives us a migration path away from sampledata.
        """
        ubuntu = getUtility(IDistributionSet).getByName('ubuntu')
        return ubuntu.getSeries(name)

    def makeSourcePackageRecipe(self, registrant=None, owner=None,
                                distroseries=None, name=None,
                                description=None, branches=(),
                                build_daily=False, daily_build_archive=None,
                                is_stale=None, recipe=None,
                                date_created=DEFAULT):
        """Make a `SourcePackageRecipe`."""
        if registrant is None:
            registrant = self.makePerson()
        if owner is None:
            owner = self.makePerson()
        if distroseries is None:
            distroseries = self.makeSourcePackageRecipeDistroseries()

        if name is None:
            name = self.getUniqueString('spr-name').decode('utf8')
        if description is None:
            description = self.getUniqueString(
                'spr-description').decode('utf8')
        if daily_build_archive is None:
            daily_build_archive = self.makeArchive(
                distribution=distroseries.distribution, owner=owner)
        if recipe is None:
            recipe = self.makeRecipeText(*branches)
        else:
            assert branches == ()
        source_package_recipe = getUtility(ISourcePackageRecipeSource).new(
            registrant, owner, name, recipe, description, [distroseries],
            daily_build_archive, build_daily, date_created)
        if is_stale is not None:
            removeSecurityProxy(source_package_recipe).is_stale = is_stale
        IStore(source_package_recipe).flush()
        return source_package_recipe

    def makeSourcePackageRecipeBuild(self, sourcepackage=None, recipe=None,
                                     requester=None, archive=None,
                                     sourcename=None, distroseries=None,
                                     pocket=None, date_created=None,
                                     status=BuildStatus.NEEDSBUILD,
                                     duration=None):
        """Make a new SourcePackageRecipeBuild."""
        if recipe is None:
            recipe = self.makeSourcePackageRecipe(name=sourcename)
        if archive is None:
            archive = self.makeArchive()
        if distroseries is None:
            distroseries = self.makeDistroSeries(
                distribution=archive.distribution)
            arch = self.makeDistroArchSeries(distroseries=distroseries)
            removeSecurityProxy(distroseries).nominatedarchindep = arch
        if requester is None:
            requester = self.makePerson()
        spr_build = getUtility(ISourcePackageRecipeBuildSource).new(
            distroseries=distroseries,
            recipe=recipe,
            archive=archive,
            requester=requester,
            pocket=pocket,
            date_created=date_created)
        removeSecurityProxy(spr_build).status = status
        if duration is not None:
            naked_sprb = removeSecurityProxy(spr_build)
            if naked_sprb.date_started is None:
                naked_sprb.date_started = spr_build.date_created
            naked_sprb.date_finished = naked_sprb.date_started + duration
        IStore(spr_build).flush()
        return spr_build

    def makeSourcePackageRecipeBuildJob(
        self, score=9876, virtualized=True, estimated_duration=64,
        sourcename=None, recipe_build=None):
        """Create a `SourcePackageRecipeBuildJob` and a `BuildQueue` for
        testing."""
        if recipe_build is None:
            recipe_build = self.makeSourcePackageRecipeBuild(
                sourcename=sourcename)
        recipe_build_job = recipe_build.makeJob()

        store = getUtility(IStoreSelector).get(MAIN_STORE, DEFAULT_FLAVOR)
        bq = BuildQueue(
            job=recipe_build_job.job, lastscore=score,
            job_type=BuildFarmJobType.RECIPEBRANCHBUILD,
            estimated_duration=timedelta(seconds=estimated_duration),
            virtualized=virtualized)
        store.add(bq)
        return bq

    def makeRecipeBuildRecords(self, num_recent_records=1,
                               num_records_outside_epoch=0, epoch_days=30):
        """Create some recipe build records.

        A RecipeBuildRecord is a named tuple. Some records will be created
        with archive of type ArchivePurpose.PRIMARY, others with type
        ArchivePurpose.PPA. Some build records with be created with a build
        status of fully built and some will be created with the daily build
        option set to True and False. Only those records with daily build set
        to True and build status to fully built are returned.
        :param num_recent_records: the number of records within the specified
         time window.
        :param num_records_outside_epoch: the number of records outside the
         specified time window.
        :param epoch_days: the time window to use when creating records.
        """

        distroseries = self.makeDistroRelease()
        sourcepackagename = self.makeSourcePackageName()
        sourcepackage = self.makeSourcePackage(
            sourcepackagename=sourcepackagename,
            distroseries=distroseries)

        records_inside_epoch = []
        all_records = []
        for x in range(num_recent_records + num_records_outside_epoch):

            # We want some different source package names occasionally
            if not x % 3:
                sourcepackagename = self.makeSourcePackageName()
                sourcepackage = self.makeSourcePackage(
                    sourcepackagename=sourcepackagename,
                    distroseries=distroseries)

            # Ensure we have both ppa and primary archives
            if not x % 2:
                purpose = ArchivePurpose.PPA
            else:
                purpose = ArchivePurpose.PRIMARY
            archive = self.makeArchive(
                purpose=purpose, distribution=distroseries.distribution)
            # Make some daily and non-daily recipe builds.
            for daily in (True, False):
                recipeowner = self.makePerson()
                recipe = self.makeSourcePackageRecipe(
                    build_daily=daily,
                    owner=recipeowner,
                    name="Recipe_%s_%d" % (sourcepackagename.name, x),
                    daily_build_archive=archive,
                    distroseries=distroseries)
                sprb = self.makeSourcePackageRecipeBuild(
                    requester=recipeowner,
                    recipe=recipe,
                    sourcepackage=sourcepackage,
                    distroseries=distroseries)
                spr = self.makeSourcePackageRelease(
                    source_package_recipe_build=sprb,
                    sourcepackagename=sourcepackagename,
                    distroseries=distroseries, archive=archive)
                self.makeSourcePackagePublishingHistory(
                    sourcepackagerelease=spr, archive=archive,
                    distroseries=distroseries)

                # Make some complete and incomplete builds.
                for build_status in (
                    BuildStatus.FULLYBUILT,
                    BuildStatus.NEEDSBUILD,
                    ):
                    binary_build = self.makeBinaryPackageBuild(
                            source_package_release=spr)
                    naked_build = removeSecurityProxy(binary_build)
                    naked_build.queueBuild()
                    naked_build.status = build_status

                    now = datetime.now(UTC)
                    # We want some builds to be created in ascending order
                    if x < num_recent_records:
                        naked_build.date_finished = (
                            now - timedelta(
                                days=epoch_days - 1,
                                hours=-x))
                    # And others is descending order
                    else:
                        days_offset = epoch_days + 1 + x
                        naked_build.date_finished = (
                            now - timedelta(days=days_offset))

                    naked_build.date_started = (
                        naked_build.date_finished - timedelta(minutes=5))
                    rbr = RecipeBuildRecord(
                        removeSecurityProxy(sourcepackagename),
                        removeSecurityProxy(recipeowner),
                        removeSecurityProxy(archive),
                        removeSecurityProxy(recipe),
                        naked_build.date_finished.replace(tzinfo=None))

                    # Only return fully completed daily builds.
                    if daily and build_status == BuildStatus.FULLYBUILT:
                        if x < num_recent_records:
                            records_inside_epoch.append(rbr)
                        all_records.append(rbr)
        # We need to explicitly commit because if don't, the records don't
        # appear in the slave datastore.
        transaction.commit()

        # We need to ensure our results are sorted by correctly
        def _sort_records(records):
            records.sort(lambda x, y:
                cmp(x.sourcepackagename.name, y.sourcepackagename.name) or
                -cmp(x.most_recent_build_time, y.most_recent_build_time))

        _sort_records(all_records)
        _sort_records(records_inside_epoch)
        return all_records, records_inside_epoch

    def makeDscFile(self, tempdir_path=None):
        """Make a DscFile.

        :param tempdir_path: Path to a temporary directory to use.  If not
            supplied, a temp directory will be created.
        """
        filename = 'ed_0.2-20.dsc'
        contexts = []
        if tempdir_path is None:
            contexts.append(temp_dir())
        # Use nested so temp_dir is an optional context.
        with nested(*contexts) as result:
            if tempdir_path is None:
                tempdir_path = result[0]
            fullpath = os.path.join(tempdir_path, filename)
            with open(fullpath, 'w') as dsc_file:
                dsc_file.write(dedent("""\
                Format: 1.0
                Source: ed
                Version: 0.2-20
                Binary: ed
                Maintainer: James Troup <james@nocrew.org>
                Architecture: any
                Standards-Version: 3.5.8.0
                Build-Depends: dpatch
                Files:
                 ddd57463774cae9b50e70cd51221281b 185913 ed_0.2.orig.tar.gz
                 f9e1e5f13725f581919e9bfd62272a05 8506 ed_0.2-20.diff.gz
                """))

            class Changes:
                architectures = ['source']
            logger = BufferLogger()
            policy = BuildDaemonUploadPolicy()
            policy.distroseries = self.makeDistroSeries()
            policy.archive = self.makeArchive()
            policy.distro = policy.distroseries.distribution
            dsc_file = DSCFile(fullpath, 'digest', 0, 'main/editors',
                'priority', 'package', 'version', Changes, policy, logger)
            list(dsc_file.verify())
        return dsc_file

    def makeTranslationTemplatesBuildJob(self, branch=None):
        """Make a new `TranslationTemplatesBuildJob`.

        :param branch: The branch that the job should be for.  If none
            is given, one will be created.
        """
        if branch is None:
            branch = self.makeBranch()

        jobset = getUtility(ITranslationTemplatesBuildJobSource)
        return jobset.create(branch)

    def makePOTemplate(self, productseries=None, distroseries=None,
                       sourcepackagename=None, owner=None, name=None,
                       translation_domain=None, path=None,
                       copy_pofiles=True, side=None, sourcepackage=None):
        """Make a new translation template."""
        if sourcepackage is not None:
            assert distroseries is None, (
                'Cannot specify sourcepackage and distroseries')
            distroseries = sourcepackage.distroseries
            assert sourcepackagename is None, (
                'Cannot specify sourcepackage and sourcepackagename')
            sourcepackagename = sourcepackage.sourcepackagename
        if productseries is None and distroseries is None:
            if side != TranslationSide.UBUNTU:
                # No context for this template; set up a productseries.
                productseries = self.makeProductSeries(owner=owner)
                # Make it use Translations, otherwise there's little point
                # to us creating a template for it.
                naked_series = removeSecurityProxy(productseries)
                naked_series.product.translations_usage = (
                    ServiceUsage.LAUNCHPAD)
            else:
                distroseries = self.makeUbuntuDistroSeries()
        if distroseries is not None and sourcepackagename is None:
            sourcepackagename = self.makeSourcePackageName()

        templateset = getUtility(IPOTemplateSet)
        subset = templateset.getSubset(
            distroseries, sourcepackagename, productseries)

        if name is None:
            name = self.getUniqueString()
        if translation_domain is None:
            translation_domain = self.getUniqueString()

        if owner is None:
            if productseries is None:
                owner = distroseries.owner
            else:
                owner = productseries.owner

        if path is None:
            path = 'messages.pot'

        return subset.new(name, translation_domain, path, owner, copy_pofiles)

    def makePOTemplateAndPOFiles(self, language_codes, **kwargs):
        """Create a POTemplate and associated POFiles.

        Create a POTemplate for the given distroseries/sourcepackagename or
        productseries and create a POFile for each language. Returns the
        template.
        """
        template = self.makePOTemplate(**kwargs)
        for language_code in language_codes:
            self.makePOFile(language_code, template, template.owner)
        return template

    def makePOFile(self, language_code=None, potemplate=None, owner=None,
                   create_sharing=False, language=None, side=None):
        """Make a new translation file."""
        assert language_code is None or language is None, (
            "Please specifiy only one of language_code and language.")
        if language_code is None:
            if language is None:
                language = self.makeLanguage()
            language_code = language.code
        if potemplate is None:
            potemplate = self.makePOTemplate(owner=owner, side=side)
        else:
            assert side is None, 'Cannot specify both side and potemplate.'
        return potemplate.newPOFile(language_code,
                                    create_sharing=create_sharing)

    def makePOTMsgSet(self, potemplate=None, singular=None, plural=None,
                      context=None, sequence=None, commenttext=None,
                      filereferences=None, sourcecomment=None,
                      flagscomment=None):
        """Make a new `POTMsgSet` in the given template."""
        if potemplate is None:
            potemplate = self.makePOTemplate()
        if singular is None and plural is None:
            singular = self.getUniqueString()
        if sequence is None:
            sequence = self.getUniqueInteger()
        potmsgset = potemplate.createMessageSetFromText(
            singular, plural, context, sequence)
        if commenttext is not None:
            potmsgset.commenttext = commenttext
        if filereferences is not None:
            potmsgset.filereferences = filereferences
        if sourcecomment is not None:
            potmsgset.sourcecomment = sourcecomment
        if flagscomment is not None:
            potmsgset.flagscomment = flagscomment
        removeSecurityProxy(potmsgset).sync()
        return potmsgset

    def makePOFileAndPOTMsgSet(self, language_code=None, msgid=None,
                               with_plural=False, side=None):
        """Make a `POFile` with a `POTMsgSet`."""
        pofile = self.makePOFile(language_code, side=side)

        if with_plural:
            if msgid is None:
                msgid = self.getUniqueString()
            plural = self.getUniqueString()
        else:
            plural = None

        potmsgset = self.makePOTMsgSet(
            pofile.potemplate, singular=msgid, plural=plural)

        return pofile, potmsgset

    def makeTranslationsDict(self, translations=None):
        """Make sure translations are stored in a dict, e.g. {0: "foo"}.

        If translations is already dict, it is returned unchanged.
        If translations is a sequence, it is enumerated into a dict.
        If translations is None, an arbitrary single translation is created.
        """
        translations = removeSecurityProxy(translations)
        if translations is None:
            return {0: self.getUniqueString()}
        if isinstance(translations, dict):
            return translations
        assert isinstance(translations, (list, tuple)), (
                "Expecting either a dict or a sequence.")
        return dict(enumerate(translations))

    def makeSuggestion(self, pofile=None, potmsgset=None, translator=None,
                       translations=None, date_created=None):
        """Make a new suggested `TranslationMessage` in the given PO file."""
        if pofile is None:
            pofile = self.makePOFile('sr')
        if potmsgset is None:
            potmsgset = self.makePOTMsgSet(pofile.potemplate)
        if translator is None:
            translator = self.makePerson()
        translations = self.makeTranslationsDict(translations)
        translation_message = potmsgset.submitSuggestion(
            pofile, translator, translations)
        assert translation_message is not None, (
            "Cannot make suggestion on translation credits POTMsgSet.")
        if date_created is not None:
            naked_translation_message = removeSecurityProxy(
                translation_message)
            naked_translation_message.date_created = date_created
            naked_translation_message.sync()
        return translation_message

    def makeCurrentTranslationMessage(self, pofile=None, potmsgset=None,
                                      translator=None, reviewer=None,
                                      translations=None, diverged=False,
                                      current_other=False,
                                      date_created=None, date_reviewed=None,
                                      language=None, side=None,
                                      potemplate=None):
        """Create a `TranslationMessage` and make it current.

        By default the message will only be current on the side (Ubuntu
        or upstream) that `pofile` is on.

        Be careful: if the message is already translated, calling this
        method may violate database unique constraints.

        :param pofile: `POFile` to put translation in; if omitted, one
            will be created.
        :param potmsgset: `POTMsgSet` to translate; if omitted, one will
            be created (with sequence number 1).
        :param translator: `Person` who created the translation.  If
            omitted, one will be created.
        :param reviewer: `Person` who reviewed the translation.  If
            omitted, one will be created.
        :param translations: Strings to translate the `POTMsgSet`
            to.  Can be either a list, or a dict mapping plural form
            numbers to the forms' respective translations.
            If omitted, will translate to a single random string.
        :param diverged: Create a diverged message?
        :param current_other: Should the message also be current on the
            other translation side?  (Cannot be combined with `diverged`).
        :param date_created: Force a specific creation date instead of 'now'.
        :param date_reviewed: Force a specific review date instead of 'now'.
        :param language: `Language` to use for the POFile
        :param side: The `TranslationSide` this translation should be for.
        :param potemplate: If provided, the POTemplate to use when creating
            the POFile.
        """
        assert not (diverged and current_other), (
            "A diverged message can't be current on the other side.")
        assert None in (language, pofile), (
            'Cannot specify both language and pofile.')
        assert None in (side, pofile), (
            'Cannot specify both side and pofile.')
        link_potmsgset_with_potemplate = (
            (pofile is None and potemplate is None) or potmsgset is None)
        if pofile is None:
            pofile = self.makePOFile(
                language=language, side=side, potemplate=potemplate)
        else:
            assert potemplate is None, (
                'Cannot specify both pofile and potemplate')
        potemplate = pofile.potemplate
        if potmsgset is None:
            potmsgset = self.makePOTMsgSet(potemplate)
        if link_potmsgset_with_potemplate:
            # If we have a new pofile or a new potmsgset, we must link
            # the potmsgset to the pofile's potemplate.
            potmsgset.setSequence(
                pofile.potemplate, self.getUniqueInteger())
        else:
            # Otherwise it is the duty of the callsite to ensure
            # consistency.
            store = IStore(TranslationTemplateItem)
            tti_for_message_in_template = store.find(
                TranslationTemplateItem.potmsgset == potmsgset,
                TranslationTemplateItem.potemplate == pofile.potemplate).any()
            assert tti_for_message_in_template is not None
        if translator is None:
            translator = self.makePerson()
        if reviewer is None:
            reviewer = self.makePerson()
        translations = sanitize_translations_from_webui(
            potmsgset.singular_text,
            self.makeTranslationsDict(translations),
            pofile.language.pluralforms)

        if diverged:
            message = self.makeDivergedTranslationMessage(
                pofile, potmsgset, translator, reviewer,
                translations, date_created)
        else:
            message = potmsgset.setCurrentTranslation(
                pofile, translator, translations,
                RosettaTranslationOrigin.ROSETTAWEB,
                share_with_other_side=current_other)
            if date_created is not None:
                removeSecurityProxy(message).date_created = date_created

        message.markReviewed(reviewer, date_reviewed)

        return message

    def makeDivergedTranslationMessage(self, pofile=None, potmsgset=None,
                                       translator=None, reviewer=None,
                                       translations=None, date_created=None):
        """Create a diverged, current `TranslationMessage`."""
        if pofile is None:
            pofile = self.makePOFile('lt')
        if reviewer is None:
            reviewer = self.makePerson()

        message = self.makeSuggestion(
            pofile=pofile, potmsgset=potmsgset, translator=translator,
            translations=translations, date_created=date_created)
        return message.approveAsDiverged(pofile, reviewer)

    def makeTranslationImportQueueEntry(self, path=None, productseries=None,
                                        distroseries=None,
                                        sourcepackagename=None,
                                        potemplate=None, content=None,
                                        uploader=None, pofile=None,
                                        format=None, status=None,
                                        by_maintainer=False):
        """Create a `TranslationImportQueueEntry`."""
        if path is None:
            path = self.getUniqueString() + '.pot'

        for_distro = not (distroseries is None and sourcepackagename is None)
        for_project = productseries is not None
        has_template = (potemplate is not None)
        if has_template and not for_distro and not for_project:
            # Copy target from template.
            distroseries = potemplate.distroseries
            sourcepackagename = potemplate.sourcepackagename
            productseries = potemplate.productseries

        if sourcepackagename is None and distroseries is None:
            if productseries is None:
                productseries = self.makeProductSeries()
        else:
            if sourcepackagename is None:
                sourcepackagename = self.makeSourcePackageName()
            if distroseries is None:
                distroseries = self.makeDistroSeries()

        if uploader is None:
            uploader = self.makePerson()

        if content is None:
            content = self.getUniqueString()
        content_reference = getUtility(ILibraryFileAliasSet).create(
            name=os.path.basename(path), size=len(content),
            file=StringIO(content), contentType='text/plain')

        if format is None:
            format = TranslationFileFormat.PO

        if status is None:
            status = RosettaImportStatus.NEEDS_REVIEW

        return TranslationImportQueueEntry(
            path=path, productseries=productseries, distroseries=distroseries,
            sourcepackagename=sourcepackagename, importer=uploader,
            content=content_reference, status=status, format=format,
            by_maintainer=by_maintainer)

    def makeMailingList(self, team, owner):
        """Create a mailing list for the team."""
        team_list = getUtility(IMailingListSet).new(team, owner)
        team_list.startConstructing()
        team_list.transitionToStatus(MailingListStatus.ACTIVE)
        return team_list

    def makeTeamAndMailingList(
        self, team_name, owner_name,
        visibility=None,
        subscription_policy=TeamSubscriptionPolicy.OPEN):
        """Make a new active mailing list for the named team.

        :param team_name: The new team's name.
        :type team_name: string
        :param owner_name: The name of the team's owner.
        :type owner: string
        :param visibility: The team's visibility. If it's None, the default
            (public) will be used.
        :type visibility: `PersonVisibility`
        :param subscription_policy: The subscription policy of the team.
        :type subscription_policy: `TeamSubscriptionPolicy`
        :return: The new team and mailing list.
        :rtype: (`ITeam`, `IMailingList`)
        """
        owner = getUtility(IPersonSet).getByName(owner_name)
        display_name = SPACE.join(
            word.capitalize() for word in team_name.split('-'))
        team = getUtility(IPersonSet).getByName(team_name)
        if team is None:
            team = self.makeTeam(
                owner, displayname=display_name, name=team_name,
                visibility=visibility,
                subscription_policy=subscription_policy)
        team_list = self.makeMailingList(team, owner)
        return team, team_list

    def makeTeamWithMailingListSubscribers(self, team_name, super_team=None,
                                           auto_subscribe=True):
        """Create a team, mailing list, and subscribers.

        :param team_name: The name of the team to create.
        :param super_team: Make the team a member of the super_team.
        :param auto_subscribe: Automatically subscribe members to the
            mailing list.
        :return: A tuple of team and the member user.
        """
        team = self.makeTeam(name=team_name)
        member = self.makePerson()
        with celebrity_logged_in('admin'):
            if super_team is None:
                mailing_list = self.makeMailingList(team, team.teamowner)
            else:
                super_team.addMember(
                    team, reviewer=team.teamowner, force_team_add=True)
                mailing_list = super_team.mailing_list
            team.addMember(member, reviewer=team.teamowner)
            if auto_subscribe:
                mailing_list.subscribe(member)
        return team, member

    def makeMirrorProbeRecord(self, mirror):
        """Create a probe record for a mirror of a distribution."""
        log_file = StringIO()
        log_file.write("Fake probe, nothing useful here.")
        log_file.seek(0)

        library_alias = getUtility(ILibraryFileAliasSet).create(
            name='foo', size=len(log_file.getvalue()),
            file=log_file, contentType='text/plain')

        proberecord = mirror.newProbeRecord(library_alias)
        return proberecord

    def makeMirror(self, distribution, displayname=None, country=None,
                   http_url=None, ftp_url=None, rsync_url=None,
                   official_candidate=False):
        """Create a mirror for the distribution."""
        if displayname is None:
            displayname = self.getUniqueString("mirror")
        # If no URL is specified create an HTTP URL.
        if http_url is None and ftp_url is None and rsync_url is None:
            http_url = self.getUniqueURL()
        # If no country is given use Argentina.
        if country is None:
            country = getUtility(ICountrySet)['AR']

        mirror = distribution.newMirror(
            owner=distribution.owner,
            speed=MirrorSpeed.S256K,
            country=country,
            content=MirrorContent.ARCHIVE,
            displayname=displayname,
            description=None,
            http_base_url=http_url,
            ftp_base_url=ftp_url,
            rsync_base_url=rsync_url,
            official_candidate=official_candidate)
        return mirror

    def makeUniqueRFC822MsgId(self):
        """Make a unique RFC 822 message id.

        The created message id is guaranteed not to exist in the
        `Message` table already.
        """
        msg_id = make_msgid('launchpad')
        while Message.selectBy(rfc822msgid=msg_id).count() > 0:
            msg_id = make_msgid('launchpad')
        return msg_id

    def makeSourcePackageName(self, name=None):
        """Make an `ISourcePackageName`."""
        if name is None:
            name = self.getUniqueString()
        return getUtility(ISourcePackageNameSet).new(name)

    def getOrMakeSourcePackageName(self, name=None):
        """Get an existing`ISourcePackageName` or make a new one.

        This method encapsulates getOrCreateByName so that tests can be kept
        free of the getUtility(ISourcePackageNameSet) noise.
        """
        if name is None:
            return self.makeSourcePackageName()
        return getUtility(ISourcePackageNameSet).getOrCreateByName(name)

    def makeSourcePackage(self, sourcepackagename=None, distroseries=None):
        """Make an `ISourcePackage`."""
        # Make sure we have a real sourcepackagename object.
        if (sourcepackagename is None or
            isinstance(sourcepackagename, basestring)):
            sourcepackagename = self.getOrMakeSourcePackageName(
                sourcepackagename)
        if distroseries is None:
            distroseries = self.makeDistroRelease()
        return distroseries.getSourcePackage(sourcepackagename)

    def getAnySourcePackageUrgency(self):
        return SourcePackageUrgency.MEDIUM

    def makePackageUpload(self, distroseries=None, archive=None,
                          pocket=None, changes_filename=None,
                          changes_file_content=None,
                          signing_key=None, status=None):
        if archive is None:
            archive = self.makeArchive()
        if distroseries is None:
            distroseries = self.makeDistroSeries(
                distribution=archive.distribution)
        if changes_filename is None:
            changes_filename = self.getUniqueString("changesfilename")
        if changes_file_content is None:
            changes_file_content = self.getUniqueString("changesfilecontent")
        if pocket is None:
            pocket = PackagePublishingPocket.RELEASE
        package_upload = distroseries.createQueueEntry(
            pocket, changes_filename, changes_file_content, archive,
            signing_key=signing_key)
        if status is not None:
            naked_package_upload = removeSecurityProxy(package_upload)
            status_changers = {
                PackageUploadStatus.DONE: naked_package_upload.setDone,
                PackageUploadStatus.ACCEPTED:
                    naked_package_upload.setAccepted,
                }
            status_changers[status]()
        return package_upload

    def makeSourcePackageRelease(self, archive=None, sourcepackagename=None,
                                 distroseries=None, maintainer=None,
                                 creator=None, component=None,
                                 section_name=None, urgency=None,
                                 version=None, builddepends=None,
                                 builddependsindep=None,
                                 build_conflicts=None,
                                 build_conflicts_indep=None,
                                 architecturehintlist='all',
                                 dsc_maintainer_rfc822=None,
                                 dsc_standards_version='3.6.2',
                                 dsc_format='1.0', dsc_binaries='foo-bin',
                                 date_uploaded=UTC_NOW,
                                 source_package_recipe_build=None,
                                 dscsigningkey=None,
                                 user_defined_fields=None,
                                 changelog_entry=None,
                                 homepage=None,
                                 changelog=None):
        """Make a `SourcePackageRelease`."""
        if distroseries is None:
            if source_package_recipe_build is not None:
                distroseries = source_package_recipe_build.distroseries
            else:
                if archive is None:
                    distribution = None
                else:
                    distribution = archive.distribution
                distroseries = self.makeDistroRelease(
                    distribution=distribution)

        if archive is None:
            archive = self.makeArchive(
                distribution=distroseries.distribution,
                purpose=ArchivePurpose.PRIMARY)

        if sourcepackagename is None:
            sourcepackagename = self.makeSourcePackageName()

        if component is None:
            component = self.makeComponent()

        if urgency is None:
            urgency = self.getAnySourcePackageUrgency()

        section = self.makeSection(name=section_name)

        if maintainer is None:
            maintainer = self.makePerson()

        if dsc_maintainer_rfc822 is None:
            dsc_maintainer_rfc822 = '%s <%s>' % (
                maintainer.displayname,
                removeSecurityProxy(maintainer).preferredemail.email)

        if creator is None:
            creator = self.makePerson()

        if version is None:
            version = unicode(self.getUniqueInteger()) + 'version'

        return distroseries.createUploadedSourcePackageRelease(
            sourcepackagename=sourcepackagename,
            maintainer=maintainer,
            creator=creator,
            component=component,
            section=section,
            urgency=urgency,
            version=version,
            builddepends=builddepends,
            builddependsindep=builddependsindep,
            build_conflicts=build_conflicts,
            build_conflicts_indep=build_conflicts_indep,
            architecturehintlist=architecturehintlist,
            changelog=changelog,
            changelog_entry=changelog_entry,
            dsc=None,
            copyright=self.getUniqueString(),
            dscsigningkey=dscsigningkey,
            dsc_maintainer_rfc822=dsc_maintainer_rfc822,
            dsc_standards_version=dsc_standards_version,
            dsc_format=dsc_format,
            dsc_binaries=dsc_binaries,
            archive=archive,
            dateuploaded=date_uploaded,
            source_package_recipe_build=source_package_recipe_build,
            user_defined_fields=user_defined_fields,
            homepage=homepage)

    def makeSourcePackageReleaseFile(self, sourcepackagerelease=None,
                                     library_file=None, filetype=None):
        if sourcepackagerelease is None:
            sourcepackagerelease = self.makeSourcePackageRelease()
        if library_file is None:
            library_file = self.makeLibraryFileAlias()
        if filetype is None:
            filetype = SourcePackageFileType.DSC
        return ProxyFactory(
            SourcePackageReleaseFile(
                sourcepackagerelease=sourcepackagerelease,
                libraryfile=library_file, filetype=filetype))

    def makeBinaryPackageBuild(self, source_package_release=None,
            distroarchseries=None, archive=None, builder=None,
            status=None, pocket=None, date_created=None, processor=None):
        """Create a BinaryPackageBuild.

        If archive is not supplied, the source_package_release is used
        to determine archive.
        :param source_package_release: The SourcePackageRelease this binary
            build uses as its source.
        :param distroarchseries: The DistroArchSeries to use.
        :param archive: The Archive to use.
        :param builder: An optional builder to assign.
        :param status: The BuildStatus for the build.
        """
        if archive is None:
            if source_package_release is None:
                archive = self.makeArchive()
            else:
                archive = source_package_release.upload_archive
        if processor is None:
            processor = self.makeProcessor()
        if distroarchseries is None:
            if source_package_release is not None:
                distroseries = source_package_release.upload_distroseries
            else:
                distroseries = self.makeDistroSeries()
            distroarchseries = self.makeDistroArchSeries(
                distroseries=distroseries,
                processorfamily=processor.family)
        if pocket is None:
            pocket = PackagePublishingPocket.RELEASE
        if source_package_release is None:
            multiverse = self.makeComponent(name='multiverse')
            source_package_release = self.makeSourcePackageRelease(
                archive, component=multiverse,
                distroseries=distroarchseries.distroseries)
            self.makeSourcePackagePublishingHistory(
                distroseries=source_package_release.upload_distroseries,
                archive=archive, sourcepackagerelease=source_package_release,
                pocket=pocket)
        if status is None:
            status = BuildStatus.NEEDSBUILD
        if date_created is None:
            date_created = self.getUniqueDate()
        binary_package_build = getUtility(IBinaryPackageBuildSet).new(
            source_package_release=source_package_release,
            processor=processor,
            distro_arch_series=distroarchseries,
            status=status,
            archive=archive,
            pocket=pocket,
            date_created=date_created)
        naked_build = removeSecurityProxy(binary_package_build)
        naked_build.builder = builder
        IStore(binary_package_build).flush()
        return binary_package_build

    def makeSourcePackagePublishingHistory(self, sourcepackagename=None,
                                           distroseries=None, maintainer=None,
                                           creator=None, component=None,
                                           section_name=None,
                                           urgency=None, version=None,
                                           archive=None,
                                           builddepends=None,
                                           builddependsindep=None,
                                           build_conflicts=None,
                                           build_conflicts_indep=None,
                                           architecturehintlist='all',
                                           dateremoved=None,
                                           date_uploaded=UTC_NOW,
                                           pocket=None,
                                           status=None,
                                           scheduleddeletiondate=None,
                                           dsc_standards_version='3.6.2',
                                           dsc_format='1.0',
                                           dsc_binaries='foo-bin',
                                           sourcepackagerelease=None,
                                           ancestor=None,
                                           ):
        """Make a `SourcePackagePublishingHistory`."""
        if distroseries is None:
            if archive is None:
                distribution = None
            else:
                distribution = archive.distribution
            distroseries = self.makeDistroRelease(distribution=distribution)

        if archive is None:
            archive = self.makeArchive(
                distribution=distroseries.distribution,
                purpose=ArchivePurpose.PRIMARY)

        if pocket is None:
            pocket = self.getAnyPocket()

        if status is None:
            status = PackagePublishingStatus.PENDING

        if sourcepackagerelease is None:
            sourcepackagerelease = self.makeSourcePackageRelease(
                archive=archive,
                sourcepackagename=sourcepackagename,
                distroseries=distroseries,
                maintainer=maintainer,
                creator=creator, component=component,
                section_name=section_name,
                urgency=urgency,
                version=version,
                builddepends=builddepends,
                builddependsindep=builddependsindep,
                build_conflicts=build_conflicts,
                build_conflicts_indep=build_conflicts_indep,
                architecturehintlist=architecturehintlist,
                dsc_standards_version=dsc_standards_version,
                dsc_format=dsc_format,
                dsc_binaries=dsc_binaries,
                date_uploaded=date_uploaded)

        spph = getUtility(IPublishingSet).newSourcePublication(
            archive, sourcepackagerelease, distroseries,
            sourcepackagerelease.component, sourcepackagerelease.section,
            pocket, ancestor)

        naked_spph = removeSecurityProxy(spph)
        naked_spph.status = status
        naked_spph.datecreated = date_uploaded
        naked_spph.dateremoved = dateremoved
        naked_spph.scheduleddeletiondate = scheduleddeletiondate
        if status == PackagePublishingStatus.PUBLISHED:
            naked_spph.datepublished = UTC_NOW
        return spph

    def makeBinaryPackagePublishingHistory(self, binarypackagerelease=None,
                                           distroarchseries=None,
                                           component=None, section_name=None,
                                           priority=None, status=None,
                                           scheduleddeletiondate=None,
                                           dateremoved=None,
                                           pocket=None, archive=None):
        """Make a `BinaryPackagePublishingHistory`."""
        if distroarchseries is None:
            if archive is None:
                distribution = None
            else:
                distribution = archive.distribution
            distroseries = self.makeDistroSeries(distribution=distribution)
            distroarchseries = self.makeDistroArchSeries(
                distroseries=distroseries)

        if archive is None:
            archive = self.makeArchive(
                distribution=distroarchseries.distroseries.distribution,
                purpose=ArchivePurpose.PRIMARY)

        if pocket is None:
            pocket = self.getAnyPocket()

        if status is None:
            status = PackagePublishingStatus.PENDING

        if priority is None:
            priority = PackagePublishingPriority.OPTIONAL

        if binarypackagerelease is None:
            # Create a new BinaryPackageBuild and BinaryPackageRelease
            # in the same archive and suite.
            binarypackagebuild = self.makeBinaryPackageBuild(
                archive=archive, distroarchseries=distroarchseries,
                pocket=pocket)
            binarypackagerelease = self.makeBinaryPackageRelease(
                build=binarypackagebuild,
                component=component,
                section_name=section_name,
                priority=priority)

        bpph = getUtility(IPublishingSet).newBinaryPublication(
            archive, binarypackagerelease, distroarchseries,
            binarypackagerelease.component, binarypackagerelease.section,
            priority, pocket)
        naked_bpph = removeSecurityProxy(bpph)
        naked_bpph.status = status
        naked_bpph.dateremoved = dateremoved
        naked_bpph.scheduleddeletiondate = scheduleddeletiondate
        naked_bpph.priority = priority
        if status == PackagePublishingStatus.PUBLISHED:
            naked_bpph.datepublished = UTC_NOW
        return bpph

    def makeBinaryPackageName(self, name=None):
        """Make an `IBinaryPackageName`."""
        if name is None:
            name = self.getUniqueString("binarypackage")
        return getUtility(IBinaryPackageNameSet).new(name)

    def getOrMakeBinaryPackageName(self, name=None):
        """Get an existing `IBinaryPackageName` or make a new one.

        This method encapsulates getOrCreateByName so that tests can be kept
        free of the getUtility(IBinaryPackageNameSet) noise.
        """
        if name is None:
            return self.makeBinaryPackageName()
        return getUtility(IBinaryPackageNameSet).getOrCreateByName(name)

    def makeBinaryPackageFile(self, binarypackagerelease=None,
                              library_file=None, filetype=None):
        if binarypackagerelease is None:
            binarypackagerelease = self.makeBinaryPackageRelease()
        if library_file is None:
            library_file = self.makeLibraryFileAlias()
        if filetype is None:
            filetype = BinaryPackageFileType.DEB
        return ProxyFactory(BinaryPackageFile(
            binarypackagerelease=binarypackagerelease,
            libraryfile=library_file, filetype=filetype))

    def makeBinaryPackageRelease(self, binarypackagename=None,
                                 version=None, build=None,
                                 binpackageformat=None, component=None,
                                 section_name=None, priority=None,
                                 architecturespecific=False,
                                 summary=None, description=None,
                                 shlibdeps=None, depends=None,
                                 recommends=None, suggests=None,
                                 conflicts=None, replaces=None,
                                 provides=None, pre_depends=None,
                                 enhances=None, breaks=None,
                                 essential=False, installed_size=None,
                                 date_created=None, debug_package=None,
                                 homepage=None):
        """Make a `BinaryPackageRelease`."""
        if build is None:
            build = self.makeBinaryPackageBuild()
        if binarypackagename is None:
            binarypackagename = self.makeBinaryPackageName()
        if version is None:
            version = build.source_package_release.version
        if binpackageformat is None:
            binpackageformat = BinaryPackageFormat.DEB
        if component is None:
            component = build.source_package_release.component
        section = build.source_package_release.section
        if priority is None:
            priority = PackagePublishingPriority.OPTIONAL
        if summary is None:
            summary = self.getUniqueString("summary")
        if description is None:
            description = self.getUniqueString("description")
        if installed_size is None:
            installed_size = self.getUniqueInteger()
        bpr = build.createBinaryPackageRelease(
                binarypackagename=binarypackagename, version=version,
                binpackageformat=binpackageformat,
                component=component, section=section, priority=priority,
                summary=summary, description=description,
                architecturespecific=architecturespecific,
                shlibdeps=shlibdeps, depends=depends, recommends=recommends,
                suggests=suggests, conflicts=conflicts, replaces=replaces,
                provides=provides, pre_depends=pre_depends,
                enhances=enhances, breaks=breaks, essential=essential,
                installedsize=installed_size, debug_package=debug_package,
                homepage=homepage)
        if date_created is not None:
            removeSecurityProxy(bpr).datecreated = date_created
        return bpr

    def makeSection(self, name=None):
        """Make a `Section`."""
        if name is None:
            name = self.getUniqueString('section')
        return getUtility(ISectionSet).ensure(name)

    def makePackageset(self, name=None, description=None, owner=None,
                       packages=(), distroseries=None, related_set=None):
        """Make an `IPackageset`."""
        if name is None:
            name = self.getUniqueString(u'package-set-name')
        if description is None:
            description = self.getUniqueString(u'package-set-description')
        if owner is None:
            person = self.getUniqueString(u'package-set-owner')
            owner = self.makePerson(name=person)
        techboard = getUtility(ILaunchpadCelebrities).ubuntu_techboard
        ps_set = getUtility(IPackagesetSet)
        package_set = run_with_login(
            techboard.teamowner,
            lambda: ps_set.new(
                name, description, owner, distroseries, related_set))
        run_with_login(owner, lambda: package_set.add(packages))
        return package_set

    def getAnyPocket(self):
        return PackagePublishingPocket.BACKPORTS

    def makeSuiteSourcePackage(self, distroseries=None,
                               sourcepackagename=None, pocket=None):
        if distroseries is None:
            distroseries = self.makeDistroRelease()
        if pocket is None:
            pocket = self.getAnyPocket()
        # Make sure we have a real sourcepackagename object.
        if (sourcepackagename is None or
            isinstance(sourcepackagename, basestring)):
            sourcepackagename = self.getOrMakeSourcePackageName(
                sourcepackagename)
        return ProxyFactory(
            SuiteSourcePackage(distroseries, pocket, sourcepackagename))

    def makeDistributionSourcePackage(self, sourcepackagename=None,
                                      distribution=None, with_db=False):
        # Make sure we have a real sourcepackagename object.
        if (sourcepackagename is None or
            isinstance(sourcepackagename, basestring)):
            sourcepackagename = self.getOrMakeSourcePackageName(
                sourcepackagename)
        if distribution is None:
            distribution = self.makeDistribution()
        package = distribution.getSourcePackage(sourcepackagename)
        if with_db:
            # Create an instance with a database record, that is normally
            # done by secondary process.
            removeSecurityProxy(package)._new(
                distribution, sourcepackagename, False)
        return package

    def makeEmailMessage(self, body=None, sender=None, to=None,
                         attachments=None, encode_attachments=False):
        """Make an email message with possible attachments.

        :param attachments: Should be an interable of tuples containing
           (filename, content-type, payload)
        """
        if sender is None:
            sender = self.makePerson()
        if body is None:
            body = self.getUniqueString('body')
        if to is None:
            to = self.getUniqueEmailAddress()

        msg = MIMEMultipart()
        msg['Message-Id'] = make_msgid('launchpad')
        msg['Date'] = formatdate()
        msg['To'] = to
        msg['From'] = removeSecurityProxy(sender).preferredemail.email
        msg['Subject'] = 'Sample'

        if attachments is None:
            msg.set_payload(body)
        else:
            msg.attach(MIMEText(body))
            for filename, content_type, payload in attachments:
                attachment = EmailMessage()
                attachment.set_payload(payload)
                attachment['Content-Type'] = content_type
                attachment['Content-Disposition'] = (
                    'attachment; filename="%s"' % filename)
                if encode_attachments:
                    encode_base64(attachment)
                msg.attach(attachment)
        return msg

    def makeBundleMergeDirectiveEmail(self, source_branch, target_branch,
                                      signing_context=None, sender=None):
        """Create a merge directive email from two bzr branches.

        :param source_branch: The source branch for the merge directive.
        :param target_branch: The target branch for the merge directive.
        :param signing_context: A GPGSigningContext instance containing the
            gpg key to sign with.  If None, the message is unsigned.  The
            context also contains the password and gpg signing mode.
        :param sender: The `Person` that is sending the email.
        """
        md = MergeDirective2.from_objects(
            source_branch.repository, source_branch.last_revision(),
            public_branch=source_branch.get_public_branch(),
            target_branch=target_branch.getInternalBzrUrl(),
            local_target_branch=target_branch.getInternalBzrUrl(), time=0,
            timezone=0)
        email = None
        if sender is not None:
            email = removeSecurityProxy(sender).preferredemail.email
        return self.makeSignedMessage(
            body='My body', subject='My subject',
            attachment_contents=''.join(md.to_lines()),
            signing_context=signing_context, email_address=email)

    def makeMergeDirective(self, source_branch=None, target_branch=None,
        source_branch_url=None, target_branch_url=None):
        """Return a bzr merge directive object.

        :param source_branch: The source database branch in the merge
            directive.
        :param target_branch: The target database branch in the merge
            directive.
        :param source_branch_url: The URL of the source for the merge
            directive.  Overrides source_branch.
        :param target_branch_url: The URL of the target for the merge
            directive.  Overrides target_branch.
        """
        from bzrlib.merge_directive import MergeDirective2
        if source_branch_url is not None:
            assert source_branch is None
        else:
            if source_branch is None:
                source_branch = self.makeAnyBranch()
            source_branch_url = (
                config.codehosting.supermirror_root +
                source_branch.unique_name)
        if target_branch_url is not None:
            assert target_branch is None
        else:
            if target_branch is None:
                target_branch = self.makeAnyBranch()
            target_branch_url = (
                config.codehosting.supermirror_root +
                target_branch.unique_name)
        return MergeDirective2(
            'revid', 'sha', 0, 0, target_branch_url,
            source_branch=source_branch_url, base_revision_id='base-revid',
            patch='')

    def makeMergeDirectiveEmail(self, body='Hi!\n', signing_context=None):
        """Create an email with a merge directive attached.

        :param body: The message body to use for the email.
        :param signing_context: A GPGSigningContext instance containing the
            gpg key to sign with.  If None, the message is unsigned.  The
            context also contains the password and gpg signing mode.
        :return: message, file_alias, source_branch, target_branch
        """
        target_branch = self.makeProductBranch()
        source_branch = self.makeProductBranch(
            product=target_branch.product)
        md = self.makeMergeDirective(source_branch, target_branch)
        message = self.makeSignedMessage(body=body,
            subject='My subject', attachment_contents=''.join(md.to_lines()),
            signing_context=signing_context)
        message_string = message.as_string()
        file_alias = getUtility(ILibraryFileAliasSet).create(
            '*', len(message_string), StringIO(message_string), '*')
        return message, file_alias, source_branch, target_branch

    def makeHWSubmission(self, date_created=None, submission_key=None,
                         emailaddress=u'test@canonical.com',
                         distroarchseries=None, private=False,
                         contactable=False, system=None,
                         submission_data=None):
        """Create a new HWSubmission."""
        if date_created is None:
            date_created = datetime.now(pytz.UTC)
        if submission_key is None:
            submission_key = self.getUniqueString('submission-key')
        if distroarchseries is None:
            distroarchseries = self.makeDistroArchSeries()
        if system is None:
            system = self.getUniqueString('system-fingerprint')
        if submission_data is None:
            sample_data_path = os.path.join(
                config.root, 'lib', 'canonical', 'launchpad', 'scripts',
                'tests', 'simple_valid_hwdb_submission.xml')
            submission_data = open(sample_data_path).read()
        filename = self.getUniqueString('submission-file')
        filesize = len(submission_data)
        raw_submission = StringIO(submission_data)
        format = HWSubmissionFormat.VERSION_1
        submission_set = getUtility(IHWSubmissionSet)

        return submission_set.createSubmission(
            date_created, format, private, contactable,
            submission_key, emailaddress, distroarchseries,
            raw_submission, filename, filesize, system)

    def makeHWSubmissionDevice(self, submission, device, driver, parent,
                               hal_device_id):
        """Create a new HWSubmissionDevice."""
        device_driver_link_set = getUtility(IHWDeviceDriverLinkSet)
        device_driver_link = device_driver_link_set.getOrCreate(
            device, driver)
        return getUtility(IHWSubmissionDeviceSet).create(
            device_driver_link, submission, parent, hal_device_id)

    def makeSSHKey(self, person=None):
        """Create a new SSHKey."""
        if person is None:
            person = self.makePerson()
        public_key = "ssh-rsa %s %s" % (
            self.getUniqueString(), self.getUniqueString())
        return getUtility(ISSHKeySet).new(person, public_key)

    def makeBlob(self, blob=None, expires=None):
        """Create a new TemporaryFileStorage BLOB."""
        if blob is None:
            blob = self.getUniqueString()
        new_uuid = getUtility(ITemporaryStorageManager).new(blob, expires)

        return getUtility(ITemporaryStorageManager).fetch(new_uuid)

    def makeLaunchpadService(self, person=None, version="devel"):
        if person is None:
            person = self.makePerson()
        from canonical.testing import BaseLayer
        launchpad = launchpadlib_for(
            "test", person, service_root=BaseLayer.appserver_root_url("api"),
            version=version)
        login_person(person)
        return launchpad

    def makePackageDiff(self, from_source=None, to_source=None,
                        requester=None, status=None, date_fulfilled=None,
                        diff_content=None, diff_filename=None):
        """Create a new `PackageDiff`."""
        if from_source is None:
            from_source = self.makeSourcePackageRelease()
        if to_source is None:
            to_source = self.makeSourcePackageRelease()
        if requester is None:
            requester = self.makePerson()
        if status is None:
            status = PackageDiffStatus.COMPLETED
        if date_fulfilled is None:
            date_fulfilled = UTC_NOW
        if diff_content is None:
            diff_content = self.getUniqueString("packagediff")
        lfa = self.makeLibraryFileAlias(
            filename=diff_filename, content=diff_content)
        return ProxyFactory(
            PackageDiff(
                requester=requester, from_source=from_source,
                to_source=to_source, date_fulfilled=date_fulfilled,
                status=status, diff_content=lfa))

    # Factory methods for OAuth tokens.
    def makeOAuthConsumer(self, key=None, secret=None):
        if key is None:
            key = self.getUniqueString("oauthconsumerkey")
        if secret is None:
            secret = ''
        return getUtility(IOAuthConsumerSet).new(key, secret)

    def makeOAuthRequestToken(self, consumer=None, date_created=None,
                              reviewed_by=None,
                              access_level=OAuthPermission.READ_PUBLIC):
        """Create a (possibly reviewed) OAuth request token."""
        if consumer is None:
            consumer = self.makeOAuthConsumer()
        token = consumer.newRequestToken()

        if reviewed_by is not None:
            # Review the token before modifying the date_created,
            # since the date_created can be used to simulate an
            # expired token.
            token.review(reviewed_by, access_level)

        if date_created is not None:
            unwrapped_token = removeSecurityProxy(token)
            unwrapped_token.date_created = date_created
        return token

    def makeOAuthAccessToken(self, consumer=None, owner=None,
                             access_level=OAuthPermission.READ_PUBLIC):
        """Create an OAuth access token."""
        if owner is None:
            owner = self.makePerson()
        request_token = self.makeOAuthRequestToken(
            consumer, reviewed_by=owner, access_level=access_level)
        return request_token.createAccessToken()

    def makeCVE(self, sequence, description=None,
                cvestate=CveStatus.CANDIDATE):
        """Create a new CVE record."""
        if description is None:
            description = self.getUniqueString()
        return getUtility(ICveSet).new(sequence, description, cvestate)

    def makePublisherConfig(self, distribution=None, root_dir=None,
                            base_url=None, copy_base_url=None):
        """Create a new `PublisherConfig` record."""
        if distribution is None:
            distribution = self.makeDistribution()
        if root_dir is None:
            root_dir = self.getUniqueUnicode()
        if base_url is None:
            base_url = self.getUniqueUnicode()
        if copy_base_url is None:
            copy_base_url = self.getUniqueUnicode()
        return getUtility(IPublisherConfigSet).new(
            distribution, root_dir, base_url, copy_base_url)


# Some factory methods return simple Python types. We don't add
# security wrappers for them, as well as for objects created by
# other Python libraries.
unwrapped_types = frozenset((
        BaseRecipeBranch,
        DSCFile,
        InstanceType,
        MergeDirective2,
        Message,
        datetime,
        int,
        str,
        unicode,
        ))


def is_security_proxied_or_harmless(obj):
    """Check that the object is security wrapped or a harmless object."""
    if obj is None:
        return True
    if builtin_isinstance(obj, Proxy):
        return True
    if type(obj) in unwrapped_types:
        return True
    if isSequenceType(obj) or isinstance(obj, (set, frozenset)):
        return all(
            is_security_proxied_or_harmless(element)
            for element in obj)
    if isMappingType(obj):
        return all(
            (is_security_proxied_or_harmless(key) and
             is_security_proxied_or_harmless(obj[key]))
            for key in obj)
    return False


class UnproxiedFactoryMethodWarning(UserWarning):
    """Raised when someone calls an unproxied factory method."""

    def __init__(self, method_name):
        super(UnproxiedFactoryMethodWarning, self).__init__(
            "PLEASE FIX: LaunchpadObjectFactory.%s returns an "
            "unproxied object." % (method_name, ))


class ShouldThisBeUsingRemoveSecurityProxy(UserWarning):
    """Raised when there is a potentially bad call to removeSecurityProxy."""

    def __init__(self, obj):
        message = (
            "removeSecurityProxy(%r) called. Is this correct? "
            "Either call it directly or fix the test." % obj)
        super(ShouldThisBeUsingRemoveSecurityProxy, self).__init__(message)


class LaunchpadObjectFactory:
    """A wrapper around `BareLaunchpadObjectFactory`.

    Ensure that each object created by a `BareLaunchpadObjectFactory` method
    is either of a simple Python type or is security proxied.

    A warning message is printed to stderr if a factory method creates
    an object without a security proxy.

    Whereever you see such a warning: fix it!
    """

    def __init__(self):
        self._factory = BareLaunchpadObjectFactory()

    def __getattr__(self, name):
        attr = getattr(self._factory, name)
        if os.environ.get('LP_PROXY_WARNINGS') == '1' and callable(attr):

            def guarded_method(*args, **kw):
                result = attr(*args, **kw)
                if not is_security_proxied_or_harmless(result):
                    warnings.warn(
                        UnproxiedFactoryMethodWarning(name), stacklevel=1)
                return result
            return guarded_method
        else:
            return attr

    def __dir__(self):
        """Enumerate the attributes and methods of the wrapped object factory.

        This is especially useful for interactive users."""
        return dir(self._factory)


def remove_security_proxy_and_shout_at_engineer(obj):
    """Remove an object's security proxy and print a warning.

    A number of LaunchpadObjectFactory methods returned objects without
    a security proxy. This is now no longer possible, but a number of
    tests rely on unrestricted access to object attributes.

    This function should only be used in legacy tests which fail because
    they expect unproxied objects.
    """
    if os.environ.get('LP_PROXY_WARNINGS') == '1':
        warnings.warn(ShouldThisBeUsingRemoveSecurityProxy(obj), stacklevel=2)
    return removeSecurityProxy(obj)<|MERGE_RESOLUTION|>--- conflicted
+++ resolved
@@ -420,11 +420,7 @@
         The string returned will always be a valid name that can be used in
         Launchpad URLs.
 
-<<<<<<< HEAD
-        :param prefix: Used as a prefix for the unique string. If 
-=======
         :param prefix: Used as a prefix for the unique string. If
->>>>>>> 5ec4fe96
             unspecified, generates a name starting with 'unique' and
             mentioning the calling source location.
         """
