--- conflicted
+++ resolved
@@ -1763,11 +1763,7 @@
 
     def makeSourcePackageRecipe(self, registrant=None, owner=None,
                                 distroseries=None, sourcepackagename=None,
-<<<<<<< HEAD
-                                description=None, name=None, *branches):
-=======
                                 name=None, description=None, *branches):
->>>>>>> 9420825b
         """Make a `SourcePackageRecipe`."""
         if registrant is None:
             registrant = self.makePerson()
