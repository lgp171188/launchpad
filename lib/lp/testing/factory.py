--- conflicted
+++ resolved
@@ -1693,16 +1693,6 @@
             title = self.getUniqueString('bug-title')
         if comment is None:
             comment = self.getUniqueString()
-<<<<<<< HEAD
-=======
-        if sourcepackagename is not None:
-            self.makeSourcePackagePublishingHistory(
-                distroseries=distribution.currentseries,
-                sourcepackagename=sourcepackagename)
-        target = product or distribution
-        if sourcepackagename is not None:
-            target = target.getSourcePackage(sourcepackagename)
->>>>>>> bdf94b3e
         create_bug_params = CreateBugParams(
             owner, title, comment=comment, information_type=information_type,
             datecreated=date_created, description=description,
