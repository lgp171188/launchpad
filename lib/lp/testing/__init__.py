# Copyright 2009-2011 Canonical Ltd.  This software is licensed under the
# GNU Affero General Public License version 3 (see the file LICENSE).

# pylint: disable-msg=W0401,C0301,F0401

from __future__ import absolute_import
from lp.testing.windmill.lpuser import LaunchpadUser


__metaclass__ = type
__all__ = [
    'ANONYMOUS',
    'anonymous_logged_in',
    'api_url',
    'BrowserTestCase',
    'build_yui_unittest_suite',
    'celebrity_logged_in',
    'FakeTime',
    'get_lsb_information',
    'is_logged_in',
    'launchpadlib_credentials_for',
    'launchpadlib_for',
    'login',
    'login_as',
    'login_celebrity',
    'login_person',
    'login_team',
    'logout',
    'map_branch_contents',
    'normalize_whitespace',
    'oauth_access_token_for',
    'person_logged_in',
    'quote_jquery_expression',
    'record_statements',
    'run_script',
    'run_with_login',
    'run_with_storm_debug',
    'StormStatementRecorder',
    'test_tales',
    'TestCase',
    'TestCaseWithFactory',
    'time_counter',
    'unlink_source_packages',
    'validate_mock_class',
    'WindmillTestCase',
    'with_anonymous_login',
    'with_celebrity_logged_in',
    'with_person_logged_in',
    'ws_object',
    'YUIUnitTestCase',
    'ZopeTestInSubProcess',
    ]

from cStringIO import StringIO
from contextlib import contextmanager
from datetime import (
    datetime,
    timedelta,
    )
from inspect import (
    getargspec,
    getmro,
    isclass,
    ismethod,
    )
import logging
import os
from pprint import pformat
import re
import shutil
import subprocess
import sys
import tempfile
import time
import unittest

import simplejson

from bzrlib import trace
from bzrlib.bzrdir import (
    BzrDir,
    format_registry,
    )
from bzrlib.transport import get_transport
import fixtures
import pytz
from storm.expr import Variable
from storm.store import Store
from storm.tracer import (
    install_tracer,
    remove_tracer_type,
    )
import subunit
import testtools
from testtools.content import Content
from testtools.content_type import UTF8_TEXT
from testtools.matchers import MatchesRegex
import transaction
from windmill.authoring import WindmillTestClient
from zope.component import (
    adapter,
    getUtility,
    )
import zope.event
from zope.interface.verify import verifyClass
from zope.security.proxy import (
    isinstance as zope_isinstance,
    removeSecurityProxy,
    )
from zope.testing.testrunner.runner import TestResult as ZopeTestResult

from canonical.config import config
from canonical.launchpad.webapp import (
    canonical_url,
    errorlog,
    )
from canonical.launchpad.webapp.adapter import (
    set_permit_timeout_from_features,
    )
from canonical.launchpad.webapp.errorlog import ErrorReportEvent
from canonical.launchpad.webapp.interaction import ANONYMOUS
from canonical.launchpad.webapp.servers import (
    LaunchpadTestRequest,
    WebServiceTestRequest,
    )
from lp.codehosting.vfs import (
    branch_id_to_path,
    get_rw_server,
    )
from lp.registry.interfaces.packaging import IPackagingUtil
from lp.services import features
from lp.services.features.flags import FeatureController
from lp.services.features.model import (
    FeatureFlag,
    getFeatureStore,
    )
from lp.services.features.webapp import ScopesFromRequest
from lp.services.osutils import override_environ
# Import the login helper functions here as it is a much better
# place to import them from in tests.
from lp.testing._login import (
    anonymous_logged_in,
    celebrity_logged_in,
    is_logged_in,
    login,
    login_as,
    login_celebrity,
    login_person,
    login_team,
    logout,
    person_logged_in,
    run_with_login,
    with_anonymous_login,
    with_celebrity_logged_in,
    with_person_logged_in,
    )
# canonical.launchpad.ftests expects test_tales to be imported from here.
# XXX: JonathanLange 2010-01-01: Why?!
from lp.testing._tales import test_tales
from lp.testing._webservice import (
    api_url,
    launchpadlib_credentials_for,
    launchpadlib_for,
    oauth_access_token_for,
    )
from lp.testing.fixture import ZopeEventHandlerFixture
from lp.testing.karma import KarmaRecorder
from lp.testing.windmill import (
    constants,
    lpuser,
    )

# The following names have been imported for the purpose of being
# exported. They are referred to here to silence lint warnings.
anonymous_logged_in
api_url
celebrity_logged_in
is_logged_in
launchpadlib_credentials_for
launchpadlib_for
login_as
login_celebrity
login_person
login_team
oauth_access_token_for
person_logged_in
run_with_login
test_tales
with_anonymous_login
with_celebrity_logged_in
with_person_logged_in


class FakeTime:
    """Provides a controllable implementation of time.time().

    You can either advance the time manually using advance() or have it done
    automatically using next_now(). The amount of seconds to advance the
    time by is set during initialization but can also be changed for single
    calls of advance() or next_now().

    >>> faketime = FakeTime(1000)
    >>> print faketime.now()
    1000
    >>> print faketime.now()
    1000
    >>> faketime.advance(10)
    >>> print faketime.now()
    1010
    >>> print faketime.next_now()
    1011
    >>> print faketime.next_now(100)
    1111
    >>> faketime = FakeTime(1000, 5)
    >>> print faketime.next_now()
    1005
    >>> print faketime.next_now()
    1010
    """

    def __init__(self, start=None, advance=1):
        """Set up the instance.

        :param start: The value that will initially be returned by `now()`.
            If None, the current time will be used.
        :param advance: The value in secounds to advance the clock by by
            default.
        """
        if start is not None:
            self._now = start
        else:
            self._now = time.time()
        self._advance = advance

    def advance(self, amount=None):
        """Advance the value that will be returned by `now()`.

        :param amount: The amount of seconds to advance the value by.
            If None, the configured default value will be used.
        """
        if amount is None:
            self._now += self._advance
        else:
            self._now += amount

    def now(self):
        """Use this bound method instead of time.time in tests."""
        return self._now

    def next_now(self, amount=None):
        """Read the current time and advance it.

        Calls advance() and returns the current value of now().
        :param amount: The amount of seconds to advance the value by.
            If None, the configured default value will be used.
        """
        self.advance(amount)
        return self.now()


class StormStatementRecorder:
    """A storm tracer to count queries.

    This exposes the count and queries as
    lp.testing._webservice.QueryCollector does permitting its use with the
    HasQueryCount matcher.

    It also meets the context manager protocol, so you can gather queries
    easily:
    with StormStatementRecorder() as recorder:
        do somestuff
    self.assertThat(recorder, HasQueryCount(LessThan(42)))

    Note that due to the storm API used, only one of these recorders may be in
    place at a time: all will be removed when the first one is removed (by
    calling __exit__ or leaving the scope of a with statement).
    """

    def __init__(self):
        self.statements = []

    @property
    def count(self):
        return len(self.statements)

    @property
    def queries(self):
        """The statements executed as per get_request_statements."""
        # Perhaps we could just consolidate this code with the request tracer
        # code and not need a custom tracer at all - if we provided a context
        # factory to the tracer, which in the production tracers would
        # use the adapter magic, and in test created ones would log to a list.
        # We would need to be able to remove just one tracer though, which I
        # haven't looked into yet. RBC 20100831
        result = []
        for statement in self.statements:
            result.append((0, 0, 'unknown', statement))
        return result

    def __enter__(self):
        """Context manager protocol - return this object as the context."""
        install_tracer(self)
        return self

    def __exit__(self, _ignored, _ignored2, _ignored3):
        """Content manager protocol - do not swallow exceptions."""
        remove_tracer_type(StormStatementRecorder)
        return False

    def connection_raw_execute(self, ignored, raw_cursor, statement, params):
        """Increment the counter.  We don't care about the args."""

        raw_params = []
        for param in params:
            if isinstance(param, Variable):
                raw_params.append(param.get())
            else:
                raw_params.append(param)
        raw_params = tuple(raw_params)
        self.statements.append("%r, %r" % (statement, raw_params))


def record_statements(function, *args, **kwargs):
    """Run the function and record the sql statements that are executed.

    :return: a tuple containing the return value of the function,
        and a list of sql statements.
    """
    with StormStatementRecorder() as recorder:
        ret = function(*args, **kwargs)
    return (ret, recorder.statements)


def run_with_storm_debug(function, *args, **kwargs):
    """A helper function to run a function with storm debug tracing on."""
    from storm.tracer import debug
    debug(True)
    try:
        return function(*args, **kwargs)
    finally:
        debug(False)


class TestCase(testtools.TestCase, fixtures.TestWithFixtures):
    """Provide Launchpad-specific test facilities."""

    def becomeDbUser(self, dbuser):
        """Commit, then log into the database as `dbuser`.

        For this to work, the test must run in a layer.

        Try to test every code path at least once under a realistic db
        user, or you'll hit privilege violations later on.
        """
        assert self.layer, "becomeDbUser requires a layer."
        transaction.commit()
        self.layer.switchDbUser(dbuser)

    def __str__(self):
        """The string representation of a test is its id.

        The most descriptive way of writing down a test is to write down its
        id. It is usually the fully-qualified Python name, which is pretty
        handy.
        """
        return self.id()

    def useContext(self, context):
        """Use the supplied context in this test.

        The context will be cleaned via addCleanup.
        """
        retval = context.__enter__()
        self.addCleanup(context.__exit__, None, None, None)
        return retval

    def makeTemporaryDirectory(self):
        """Create a temporary directory, and return its path."""
        return self.useContext(temp_dir())

    def installKarmaRecorder(self, *args, **kwargs):
        """Set up and return a `KarmaRecorder`.

        Registers the karma recorder immediately, and ensures that it is
        unregistered after the test.
        """
        recorder = KarmaRecorder(*args, **kwargs)
        recorder.register_listener()
        self.addCleanup(recorder.unregister_listener)
        return recorder

    def assertProvides(self, obj, interface):
        """Assert 'obj' correctly provides 'interface'."""
        from lp.testing.matchers import Provides
        self.assertThat(obj, Provides(interface))

    def assertClassImplements(self, cls, interface):
        """Assert 'cls' may correctly implement 'interface'."""
        self.assertTrue(
            verifyClass(interface, cls),
            "%r does not correctly implement %r." % (cls, interface))

    def assertNotifies(self, event_types, callable_obj, *args, **kwargs):
        """Assert that a callable performs a given notification.

        :param event_type: One or more event types that notification is
            expected for.
        :param callable_obj: The callable to call.
        :param *args: The arguments to pass to the callable.
        :param **kwargs: The keyword arguments to pass to the callable.
        :return: (result, event), where result was the return value of the
            callable, and event is the event emitted by the callable.
        """
        if not isinstance(event_types, (list, tuple)):
            event_types = [event_types]
        with EventRecorder() as recorder:
            result = callable_obj(*args, **kwargs)
        if len(recorder.events) == 0:
            raise AssertionError('No notification was performed.')
        self.assertEqual(len(event_types), len(recorder.events))
        for event, expected_type in zip(recorder.events, event_types):
            self.assertIsInstance(event, expected_type)
        return result, recorder.events

    def assertNoNotification(self, callable_obj, *args, **kwargs):
        """Assert that no notifications are generated by the callable.

        :param callable_obj: The callable to call.
        :param *args: The arguments to pass to the callable.
        :param **kwargs: The keyword arguments to pass to the callable.
        """
        with EventRecorder() as recorder:
            result = callable_obj(*args, **kwargs)
        if len(recorder.events) == 1:
            raise AssertionError(
                'An event was generated: %r.' % recorder.events[0])
        elif len(recorder.events) > 1:
            event_list = ', '.join(
                [repr(event) for event in recorder.events])
            raise AssertionError(
                'Events were generated: %s.' % event_list)
        return result

    def assertNoNewOops(self, old_oops):
        """Assert that no oops has been recorded since old_oops."""
        oops = errorlog.globalErrorUtility.getLastOopsReport()
        if old_oops is None:
            self.assertIs(None, oops)
        else:
            self.assertEqual(oops.id, old_oops.id)

    def assertSqlAttributeEqualsDate(self, sql_object, attribute_name, date):
        """Fail unless the value of the attribute is equal to the date.

        Use this method to test that date value that may be UTC_NOW is equal
        to another date value. Trickery is required because SQLBuilder truth
        semantics cause UTC_NOW to appear equal to all dates.

        :param sql_object: a security-proxied SQLObject instance.
        :param attribute_name: the name of a database column in the table
            associated to this object.
        :param date: `datetime.datetime` object or `UTC_NOW`.
        """
        # XXX: Aaron Bentley 2008-04-14: Probably does not belong here, but
        # better location not clear. Used primarily for testing ORM objects,
        # which ought to use factory.
        sql_object = removeSecurityProxy(sql_object)
        sql_class = type(sql_object)
        store = Store.of(sql_object)
        found_object = store.find(
            sql_class, **({'id': sql_object.id, attribute_name: date})).one()
        if found_object is None:
            self.fail(
                "Expected %s to be %s, but it was %s."
                % (attribute_name, date, getattr(sql_object, attribute_name)))

    def assertTextMatchesExpressionIgnoreWhitespace(self,
                                                    regular_expression_txt,
                                                    text):

        def normalise_whitespace(text):
            return ' '.join(text.split())
        pattern = re.compile(
            normalise_whitespace(regular_expression_txt), re.S)
        self.assertIsNot(
            None, pattern.search(normalise_whitespace(text)), text)

    def assertIsInstance(self, instance, assert_class):
        """Assert that an instance is an instance of assert_class.

        instance and assert_class have the same semantics as the parameters
        to isinstance.
        """
        self.assertTrue(zope_isinstance(instance, assert_class),
            '%r is not an instance of %r' % (instance, assert_class))

    def assertIsNot(self, expected, observed, msg=None):
        """Assert that `expected` is not the same object as `observed`."""
        if msg is None:
            msg = "%r is %r" % (expected, observed)
        self.assertTrue(expected is not observed, msg)

    def assertContentEqual(self, iter1, iter2):
        """Assert that 'iter1' has the same content as 'iter2'."""
        list1 = sorted(iter1)
        list2 = sorted(iter2)
        self.assertEqual(
            list1, list2, '%s != %s' % (pformat(list1), pformat(list2)))

    def assertRaisesWithContent(self, exception, exception_content,
                                func, *args):
        """Check if the given exception is raised with given content.

        If the exception isn't raised or the exception_content doesn't
        match what was raised an AssertionError is raised.
        """
        err = self.assertRaises(exception, func, *args)
        self.assertEqual(exception_content, str(err))

    def assertBetween(self, lower_bound, variable, upper_bound):
        """Assert that 'variable' is strictly between two boundaries."""
        self.assertTrue(
            lower_bound < variable < upper_bound,
            "%r < %r < %r" % (lower_bound, variable, upper_bound))

    def assertVectorEqual(self, *args):
        """Apply assertEqual to all given pairs in one go.

        Takes any number of (expected, observed) tuples and asserts each
        equality in one operation, thus making sure all tests are performed.
        If any of the tuples mismatches, AssertionError is raised.
        """
        expected_vector, observed_vector = zip(*args)
        return self.assertEqual(expected_vector, observed_vector)

    @contextmanager
    def expectedLog(self, regex):
        """Expect a log to be written that matches the regex."""
        output = StringIO()
        handler = logging.StreamHandler(output)
        logger = logging.getLogger()
        logger.addHandler(handler)
        try:
            yield
        finally:
            logger.removeHandler(handler)
        self.assertThat(output.getvalue(), MatchesRegex(regex))

    def pushConfig(self, section, **kwargs):
        """Push some key-value pairs into a section of the config.

        The config values will be restored during test tearDown.
        """
        name = self.factory.getUniqueString()
        body = '\n'.join(["%s: %s" % (k, v) for k, v in kwargs.iteritems()])
        config.push(name, "\n[%s]\n%s\n" % (section, body))
        self.addCleanup(config.pop, name)

    def attachOopses(self):
        if len(self.oopses) > 0:
            for (i, oops) in enumerate(self.oopses):
                content = Content(UTF8_TEXT, oops.get_chunks)
                self.addDetail("oops-%d" % i, content)

    def attachLibrarianLog(self, fixture):
        """Include the logChunks from fixture in the test details."""
        # Evaluate the log when called, not later, to permit the librarian to
        # be shutdown before the detail is rendered.
        chunks = fixture.getLogChunks()
        content = Content(UTF8_TEXT, lambda: chunks)
        self.addDetail('librarian-log', content)

    def setUp(self):
        super(TestCase, self).setUp()
        # Circular imports.
        from lp.testing.factory import ObjectFactory
        from canonical.testing.layers import LibrarianLayer
        self.factory = ObjectFactory()
        # Record the oopses generated during the test run.
        self.oopses = []
        self.useFixture(ZopeEventHandlerFixture(self._recordOops))
        self.addCleanup(self.attachOopses)
        if LibrarianLayer.librarian_fixture is not None:
            self.addCleanup(
                self.attachLibrarianLog,
                LibrarianLayer.librarian_fixture)
        set_permit_timeout_from_features(False)

    @adapter(ErrorReportEvent)
    def _recordOops(self, event):
        """Add the oops to the testcase's list."""
        self.oopses.append(event.object)

    def assertStatementCount(self, expected_count, function, *args, **kwargs):
        """Assert that the expected number of SQL statements occurred.

        :return: Returns the result of calling the function.
        """
        ret, statements = record_statements(function, *args, **kwargs)
        if len(statements) != expected_count:
            self.fail(
                "Expected %d statements, got %d:\n%s"
                % (expected_count, len(statements), "\n".join(statements)))
        return ret

    def useTempDir(self):
        """Use a temporary directory for this test."""
        tempdir = self.makeTemporaryDirectory()
        cwd = os.getcwd()
        os.chdir(tempdir)
        self.addCleanup(os.chdir, cwd)
        return tempdir

    def _unfoldEmailHeader(self, header):
        """Unfold a multiline e-mail header."""
        header = ''.join(header.splitlines())
        return header.replace('\t', ' ')

    def assertEmailHeadersEqual(self, expected, observed):
        """Assert that two e-mail headers are equal.

        The headers are unfolded before being compared.
        """
        return self.assertEqual(
            self._unfoldEmailHeader(expected),
            self._unfoldEmailHeader(observed))


class TestCaseWithFactory(TestCase):

    def setUp(self, user=ANONYMOUS):
        super(TestCaseWithFactory, self).setUp()
        login(user)
        self.addCleanup(logout)
        from lp.testing.factory import LaunchpadObjectFactory
        self.factory = LaunchpadObjectFactory()
        self.direct_database_server = False
        self._use_bzr_branch_called = False
        # XXX: JonathanLange 2010-12-24 bug=694140: Because of Launchpad's
        # messing with global log state (see
        # canonical.launchpad.scripts.logger), trace._bzr_logger does not
        # necessarily equal logging.getLogger('bzr'), so we have to explicitly
        # make it so in order to avoid "No handlers for "bzr" logger'
        # messages.
        trace._bzr_logger = logging.getLogger('bzr')

    def getUserBrowser(self, url=None, user=None, password='test'):
        """Return a Browser logged in as a fresh user, maybe opened at `url`.

        :param user: The user to open a browser for.
        :param password: The password to use.  (This cannot be determined
            because it's stored as a hash.)
        """
        # Do the import here to avoid issues with import cycles.
        from canonical.launchpad.testing.pages import setupBrowserForUser
        login(ANONYMOUS)
        if user is None:
            user = self.factory.makePerson(password=password)
        browser = setupBrowserForUser(user, password)
        if url is not None:
            browser.open(url)
        return browser

    def createBranchAtURL(self, branch_url, format=None):
        """Create a branch at the supplied URL.

        The branch will be scheduled for deletion when the test terminates.
        :param branch_url: The URL to create the branch at.
        :param format: The format of branch to create.
        """
        if format is not None and isinstance(format, basestring):
            format = format_registry.get(format)()
        return BzrDir.create_branch_convenience(
            branch_url, format=format)

    def create_branch_and_tree(self, tree_location=None, product=None,
                               db_branch=None, format=None,
                               **kwargs):
        """Create a database branch, bzr branch and bzr checkout.

        :param tree_location: The path on disk to create the tree at.
        :param product: The product to associate with the branch.
        :param db_branch: If supplied, the database branch to use.
        :param format: Override the default bzrdir format to create.
        :return: a `Branch` and a workingtree.
        """
        if db_branch is None:
            if product is None:
                db_branch = self.factory.makeAnyBranch(**kwargs)
            else:
                db_branch = self.factory.makeProductBranch(product, **kwargs)
        branch_url = 'lp-internal:///' + db_branch.unique_name
        if not self.direct_database_server:
            transaction.commit()
        bzr_branch = self.createBranchAtURL(branch_url, format=format)
        if tree_location is None:
            tree_location = tempfile.mkdtemp()
            self.addCleanup(lambda: shutil.rmtree(tree_location))
        return db_branch, bzr_branch.create_checkout(
            tree_location, lightweight=True)

    def createBzrBranch(self, db_branch, parent=None):
        """Create a bzr branch for a database branch.

        :param db_branch: The database branch to create the branch for.
        :param parent: If supplied, the bzr branch to use as a parent.
        """
        bzr_branch = self.createBranchAtURL(db_branch.getInternalBzrUrl())
        if parent:
            bzr_branch.pull(parent)
            naked_branch = removeSecurityProxy(db_branch)
            naked_branch.last_scanned_id = bzr_branch.last_revision()
        return bzr_branch

    @staticmethod
    def getBranchPath(branch, base):
        """Return the path of the branch in the mirrored area.

        This always uses the configured mirrored area, ignoring whatever
        server might be providing lp-mirrored: urls.
        """
        # XXX gary 2009-5-28 bug 381325
        # This is a work-around for some failures on PQM, arguably caused by
        # relying on test set-up that is happening in the Makefile rather than
        # the actual test set-up.
        get_transport(base).create_prefix()
        return os.path.join(base, branch_id_to_path(branch.id))

    def useTempBzrHome(self):
        self.useTempDir()
        # Avoid leaking local user configuration into tests.
        self.useContext(override_environ(
            BZR_HOME=os.getcwd(), BZR_EMAIL=None, EMAIL=None,
            ))

    def useBzrBranches(self, direct_database=False):
        """Prepare for using bzr branches.

        This sets up support for lp-internal URLs, changes to a temp
        directory, and overrides the bzr home directory.

        :param direct_database: If true, translate branch locations by
            directly querying the database, not the internal XML-RPC server.
            If the test is in an AppServerLayer, you probably want to pass
            direct_database=False and if not you probably want to pass
            direct_database=True.
        """
        if self._use_bzr_branch_called:
            if direct_database != self.direct_database_server:
                raise AssertionError(
                    "useBzrBranches called with inconsistent values for "
                    "direct_database")
            return
        self._use_bzr_branch_called = True
        self.useTempBzrHome()
        self.direct_database_server = direct_database
        server = get_rw_server(direct_database=direct_database)
        server.start_server()
        self.addCleanup(server.destroy)


class BrowserTestCase(TestCaseWithFactory):
    """A TestCase class for browser tests.

    This testcase provides an API similar to page tests, and can be used for
    cases when one wants a unit test and not a frakking pagetest.
    """

    def setUp(self):
        """Provide useful defaults."""
        super(BrowserTestCase, self).setUp()
        self.user = self.factory.makePerson(password='test')

    def getViewBrowser(self, context, view_name=None, no_login=False,
                       rootsite=None, user=None):
        if user is None:
            user = self.user
        # Make sure that there is a user interaction in order to generate the
        # canonical url for the context object.
        login(ANONYMOUS)
        url = canonical_url(context, view_name=view_name, rootsite=rootsite)
        logout()
        if no_login:
            from canonical.launchpad.testing.pages import setupBrowser
            browser = setupBrowser()
            browser.open(url)
            return browser
        else:
            return self.getUserBrowser(url, user)

    def getMainContent(self, context, view_name=None, rootsite=None,
                       no_login=False, user=None):
        """Beautiful soup of the main content area of context's page."""
        from canonical.launchpad.testing.pages import find_main_content
        browser = self.getViewBrowser(
            context, view_name, rootsite=rootsite, no_login=no_login,
            user=user)
        return find_main_content(browser.contents)

    def getMainText(self, context, view_name=None, rootsite=None,
                    no_login=False, user=None):
        """Return the main text of a context's page."""
        from canonical.launchpad.testing.pages import extract_text
        return extract_text(
            self.getMainContent(context, view_name, rootsite, no_login, user))


class WindmillTestCase(TestCaseWithFactory):
    """A TestCase class for Windmill tests.

    It provides a WindmillTestClient (self.client) with Launchpad's front
    page loaded.
    """

    suite_name = ''

    def setUp(self):
        super(WindmillTestCase, self).setUp()
        self.client = WindmillTestClient(self.suite_name)
        # Load the front page to make sure we don't get fooled by stale pages
        # left by the previous test. (For some reason, when you create a new
        # WindmillTestClient you get a new session and everything, but if you
        # do anything before you open() something you'd be operating on the
        # page that was last accessed by the previous test, which is the cause
        # of things like https://launchpad.net/bugs/515494)
        self.client.open(url=self.layer.appserver_root_url())

    def getClientFor(self, obj, user=None, password='test', base_url=None,
                     view_name=None):
        """Return a new client, and the url that it has loaded."""
        client = WindmillTestClient(self.suite_name)
        if user is not None:
            if isinstance(user, LaunchpadUser):
                email = user.email
                password = user.password
            else:
                email = removeSecurityProxy(user).preferredemail.email
            client.open(url=lpuser.get_basic_login_url(email, password))
            client.waits.forPageLoad(timeout=constants.PAGE_LOAD)
        if isinstance(obj, basestring):
            url = obj
        else:
            url = canonical_url(
                obj, view_name=view_name, rootsite=self.layer.facet,
                force_local_path=True)
        if base_url is None:
            base_url = self.layer.base_url
        obj_url = base_url + url
        client.open(url=obj_url)
        client.waits.forPageLoad(timeout=constants.PAGE_LOAD)
        return client, obj_url

    def getClientForPerson(self, url, person, password='test'):
        """Create a LaunchpadUser for a person and login to the url."""
        naked_person = removeSecurityProxy(person)
        user = LaunchpadUser(
            person.displayname, naked_person.preferredemail.email, password)
        return self.getClientFor(url, user=user)

    def getClientForAnonymous(self, obj, view_name=None):
        """Return a new client, and the url that it has loaded."""
        client = WindmillTestClient(self.suite_name)
        if isinstance(obj, basestring):
            url = obj
        else:
            url = canonical_url(
                obj, view_name=view_name, force_local_path=True)
        obj_url = self.layer.base_url + url
        obj_url = obj_url.replace('http://', 'http://foo:foo@')
        client.open(url=obj_url)
        client.waits.forPageLoad(timeout=constants.PAGE_LOAD)
        return client, obj_url


class WebServiceTestCase(TestCaseWithFactory):
    """Test case optimized for testing the web service using launchpadlib."""

    @property
    def layer(self):
        # XXX wgrant 2011-03-09 bug=505913:
        # TestTwistedJobRunner.test_timeout fails if this is at the
        # module level. There is probably some hidden circular import.
        from canonical.testing.layers import AppServerLayer
        return AppServerLayer

    def setUp(self):
        super(WebServiceTestCase, self).setUp()
        self.ws_version = 'devel'
        self.service = self.factory.makeLaunchpadService(
            version=self.ws_version)

    def wsObject(self, obj, user=None):
        """Return the launchpadlib version of the supplied object.

        :param obj: The object to find the launchpadlib equivalent of.
        :param user: The user to use for accessing the object over
            lauchpadlib.  Defaults to an arbitrary logged-in user.
        """
        if user is not None:
            service = self.factory.makeLaunchpadService(
                user, version=self.ws_version)
        else:
            service = self.service
        return ws_object(service, obj)


def quote_jquery_expression(expression):
    """jquery requires meta chars used in literals escaped with \\"""
    return re.sub(
        "([#!$%&()+,./:;?@~|^{}\\[\\]`*\\\'\\\"])", r"\\\\\1", expression)


class YUIUnitTestCase(TestCase):

    layer = None
    suite_name = ''
    js_timeout = 30000

    TIMEOUT = object()
    MISSING_REPORT = object()

    _yui_results = None

    def __init__(self):
        """Create a new test case without a choice of test method name.

        Preventing the choice of test method ensures that we can safely
        provide a test ID based on the file path.
        """
        super(YUIUnitTestCase, self).__init__("checkResults")

    def initialize(self, test_path):
        self.test_path = test_path

    def id(self):
        """Return an ID for this test based on the file path."""
        return self.test_path

    def setUp(self):
        super(YUIUnitTestCase, self).setUp()
<<<<<<< HEAD
        # Delay importing html5browser because it has side-effects.
        import html5browser
=======
        # html5browser imports from the gir/pygtk stack which causes
        # twisted tests to break because of gtk's initialize.
        try:
            import html5browser
            # Hush lint.
            html5browser
        except ImportError:
            html5browser = None
>>>>>>> b0476f5b
        client = html5browser.Browser()
        html_uri = 'file://%s' % os.path.join(
            config.root, 'lib', self.test_path)
        page = client.load_page(html_uri, timeout=self.js_timeout)
        if page.return_code == page.CODE_FAIL:
            self._yui_results = self.TIMEOUT
            return
        # Data['type'] is complete (an event).
        # Data['results'] is a dict (type=report)
        # with 1 or more dicts (type=testcase)
        # with 1 for more dicts (type=test).
        report = simplejson.loads(page.content)
        if report.get('type', None) != 'complete':
            # Did not get a report back.
            self._yui_results = self.MISSING_REPORT
            return
        self._yui_results = {}
        for key, value in report['results'].items():
            if isinstance(value, dict) and value['type'] == 'testcase':
                testcase_name = key
                test_case = value
                for key, value in test_case.items():
                    if isinstance(value, dict) and value['type'] == 'test':
                        test_name = '%s.%s' % (testcase_name, key)
                        test = value
                        self._yui_results[test_name] = dict(
                            result=test['result'], message=test['message'])

    def checkResults(self):
        """Check the results.

        The tests are run during `setUp()`, but failures need to be reported
        from here.
        """
        if self._yui_results == self.TIMEOUT:
            self.fail("js timed out.")
        elif self._yui_results == self.MISSING_REPORT:
            self.fail("The data returned by js is not a test report.")
        elif self._yui_results is None or len(self._yui_results) == 0:
            self.fail("Test harness or js report format changed.")
        failures = []
        for test_name in self._yui_results:
            result = self._yui_results[test_name]
            if result['result'] != 'pass':
                failures.append(
                    'Failure in %s.%s: %s' % (
                    self.test_path, test_name, result['message']))
        self.assertEqual([], failures, '\n'.join(failures))


def build_yui_unittest_suite(app_testing_path, yui_test_class):
    suite = unittest.TestSuite()
    testing_path = os.path.join(config.root, 'lib', app_testing_path)
    unit_test_names = [
        file_name for file_name in os.listdir(testing_path)
        if file_name.startswith('test_') and file_name.endswith('.html')]
    for unit_test_name in unit_test_names:
        test_path = os.path.join(app_testing_path, unit_test_name)
        test_case = yui_test_class()
        test_case.initialize(test_path)
        suite.addTest(test_case)
    return suite


class ZopeTestInSubProcess:
    """Run tests in a sub-process, respecting Zope idiosyncrasies.

    Use this as a mixin with an interesting `TestCase` to isolate
    tests with side-effects. Each and every test *method* in the test
    case is run in a new, forked, sub-process. This will slow down
    your tests, so use it sparingly. However, when you need to, for
    example, start the Twisted reactor (which cannot currently be
    safely stopped and restarted in process) it is invaluable.

    This is basically a reimplementation of subunit's
    `IsolatedTestCase` or `IsolatedTestSuite`, but adjusted to work
    with Zope. In particular, Zope's TestResult object is responsible
    for calling testSetUp() and testTearDown() on the selected layer.
    """

    def run(self, result):
        # The result must be an instance of Zope's TestResult because
        # we construct a super() of it later on. Other result classes
        # could be supported with a more general approach, but it's
        # unlikely that any one approach is going to work for every
        # class. It's better to fail early and draw attention here.
        assert isinstance(result, ZopeTestResult), (
            "result must be a Zope result object, not %r." % (result, ))
        pread, pwrite = os.pipe()
        pid = os.fork()
        if pid == 0:
            # Child.
            os.close(pread)
            fdwrite = os.fdopen(pwrite, 'wb', 1)
            # Send results to both the Zope result object (so that
            # layer setup and teardown are done properly, etc.) and to
            # the subunit stream client so that the parent process can
            # obtain the result.
            result = testtools.MultiTestResult(
                result, subunit.TestProtocolClient(fdwrite))
            super(ZopeTestInSubProcess, self).run(result)
            fdwrite.flush()
            sys.stdout.flush()
            sys.stderr.flush()
            # Exit hard to avoid running onexit handlers and to avoid
            # anything that could suppress SystemExit; this exit must
            # not be prevented.
            os._exit(0)
        else:
            # Parent.
            os.close(pwrite)
            fdread = os.fdopen(pread, 'rb')
            # Skip all the Zope-specific result stuff by using a
            # super() of the result. This is because the Zope result
            # object calls testSetUp() and testTearDown() on the
            # layer, and handles post-mortem debugging. These things
            # do not make sense in the parent process. More
            # immediately, it also means that the results are not
            # reported twice; they are reported on stdout by the child
            # process, so they need to be suppressed here.
            result = super(ZopeTestResult, result)
            # Accept the result from the child process.
            protocol = subunit.TestProtocolServer(result)
            protocol.readFrom(fdread)
            fdread.close()
            os.waitpid(pid, 0)


class EventRecorder:
    """Intercept and record Zope events.

    This prevents the events from propagating to their normal subscribers.
    The recorded events can be accessed via the 'events' list.
    """

    def __init__(self):
        self.events = []
        self.old_subscribers = None

    def __enter__(self):
        self.old_subscribers = zope.event.subscribers[:]
        zope.event.subscribers[:] = [self.events.append]
        return self

    def __exit__(self, exc_type, exc_value, traceback):
        assert zope.event.subscribers == [self.events.append], (
            'Subscriber list has been changed while running!')
        zope.event.subscribers[:] = self.old_subscribers


@contextmanager
def feature_flags():
    """Provide a context in which feature flags work."""
    empty_request = LaunchpadTestRequest()
    old_features = features.get_relevant_feature_controller()
    features.install_feature_controller(FeatureController(
        ScopesFromRequest(empty_request).lookup))
    try:
        yield
    finally:
        features.install_feature_controller(old_features)


def get_lsb_information():
    """Returns a dictionary with the LSB host information.

    Code stolen form /usr/bin/lsb-release
    """
    # XXX: This doesn't seem like a generically-useful testing function.
    # Perhaps it should go in a sub-module or something? -- jml
    distinfo = {}
    if os.path.exists('/etc/lsb-release'):
        for line in open('/etc/lsb-release'):
            line = line.strip()
            if not line:
                continue
            # Skip invalid lines
            if not '=' in line:
                continue
            var, arg = line.split('=', 1)
            if var.startswith('DISTRIB_'):
                var = var[8:]
                if arg.startswith('"') and arg.endswith('"'):
                    arg = arg[1:-1]
                distinfo[var] = arg

    return distinfo


def time_counter(origin=None, delta=timedelta(seconds=5)):
    """A generator for yielding datetime values.

    Each time the generator yields a value, the origin is incremented
    by the delta.

    >>> now = time_counter(datetime(2007, 12, 1), timedelta(days=1))
    >>> now.next()
    datetime.datetime(2007, 12, 1, 0, 0)
    >>> now.next()
    datetime.datetime(2007, 12, 2, 0, 0)
    >>> now.next()
    datetime.datetime(2007, 12, 3, 0, 0)
    """
    if origin is None:
        origin = datetime.now(pytz.UTC)
    now = origin
    while True:
        yield now
        now += delta


def run_script(cmd_line, env=None):
    """Run the given command line as a subprocess.

    :param cmd_line: A command line suitable for passing to
        `subprocess.Popen`.
    :param env: An optional environment dict.  If none is given, the
        script will get a copy of your present environment.  Either way,
        PYTHONPATH will be removed from it because it will break the
        script.
    :return: A 3-tuple of stdout, stderr, and the process' return code.
    """
    if env is None:
        env = os.environ.copy()
    env.pop('PYTHONPATH', None)
    process = subprocess.Popen(
        cmd_line, shell=True, stdin=subprocess.PIPE, stdout=subprocess.PIPE,
        stderr=subprocess.PIPE, env=env)
    (out, err) = process.communicate()
    return out, err, process.returncode


def normalize_whitespace(string):
    """Replace all sequences of whitespace with a single space."""
    # In Python 2.4, splitting and joining a string to normalize
    # whitespace is roughly 6 times faster than using an uncompiled
    # regex (for the expression \s+), and 4 times faster than a
    # compiled regex.
    return " ".join(string.split())


def map_branch_contents(branch):
    """Return all files in branch at `branch_url`.

    :param branch_url: the URL for an accessible branch.
    :return: a dict mapping file paths to file contents.  Only regular
        files are included.
    """
    # XXX: This doesn't seem to be a generically useful testing function.
    # Perhaps it should go into a sub-module? -- jml
    contents = {}
    tree = branch.basis_tree()
    tree.lock_read()
    try:
        for dir, entries in tree.walkdirs():
            dirname, id = dir
            for entry in entries:
                file_path, file_name, file_type = entry[:3]
                if file_type == 'file':
                    stored_file = tree.get_file_by_path(file_path)
                    contents[file_path] = stored_file.read()
    finally:
        tree.unlock()

    return contents


def set_feature_flag(name, value, scope=u'default', priority=1):
    """Set a feature flag to the specified value.

    In order to access the flag, use the feature_flags context manager or
    set the feature controller in some other way.
    :param name: The name of the flag.
    :param value: The value of the flag.
    :param scope: The scope in which the specified value applies.
    """
    assert features.get_relevant_feature_controller() is not None
    flag = FeatureFlag(
        scope=scope, flag=name, value=value, priority=priority)
    store = getFeatureStore()
    store.add(flag)
    # Make sure that the feature is saved into the db right now.
    store.flush()


def validate_mock_class(mock_class):
    """Validate method signatures in mock classes derived from real classes.

    We often use mock classes in tests which are derived from real
    classes.

    This function ensures that methods redefined in the mock
    class have the same signature as the corresponding methods of
    the base class.

    >>> class A:
    ...
    ...     def method_one(self, a):
    ...         pass

    >>>
    >>> class B(A):
    ...     def method_one(self, a):
    ...        pass
    >>> validate_mock_class(B)

    If a class derived from A defines method_one with a different
    signature, we get an AssertionError.

    >>> class C(A):
    ...     def method_one(self, a, b):
    ...        pass
    >>> validate_mock_class(C)
    Traceback (most recent call last):
    ...
    AssertionError: Different method signature for method_one:...

    Even a parameter name must not be modified.

    >>> class D(A):
    ...     def method_one(self, b):
    ...        pass
    >>> validate_mock_class(D)
    Traceback (most recent call last):
    ...
    AssertionError: Different method signature for method_one:...

    If validate_mock_class() for anything but a class, we get an
    AssertionError.

    >>> validate_mock_class('a string')
    Traceback (most recent call last):
    ...
    AssertionError: validate_mock_class() must be called for a class
    """
    assert isclass(mock_class), (
        "validate_mock_class() must be called for a class")
    base_classes = getmro(mock_class)
    # Don't use inspect.getmembers() here because it fails on __provides__, a
    # descriptor added by zope.interface as part of its caching strategy. See
    # http://comments.gmane.org/gmane.comp.python.zope.interface/241.
    for name in dir(mock_class):
        if name == '__provides__':
            continue
        obj = getattr(mock_class, name)
        if ismethod(obj):
            for base_class in base_classes[1:]:
                if name in base_class.__dict__:
                    mock_args = getargspec(obj)
                    real_args = getargspec(base_class.__dict__[name])
                    if mock_args != real_args:
                        raise AssertionError(
                            'Different method signature for %s: %r %r' % (
                            name, mock_args, real_args))
                    else:
                        break


def ws_object(launchpad, obj):
    """Convert an object into its webservice version.

    :param launchpad: The Launchpad instance to convert from.
    :param obj: The object to convert.
    :return: A launchpadlib Entry object.
    """
    api_request = WebServiceTestRequest(SERVER_URL=str(launchpad._root_uri))
    return launchpad.load(canonical_url(obj, request=api_request))


@contextmanager
def temp_dir():
    """Provide a temporary directory as a ContextManager."""
    tempdir = tempfile.mkdtemp()
    yield tempdir
    shutil.rmtree(tempdir, ignore_errors=True)


@contextmanager
def monkey_patch(context, **kwargs):
    """In the ContextManager scope, monkey-patch values.

    The context may be anything that supports setattr.  Packages,
    modules, objects, etc.  The kwargs are the name/value pairs for the
    values to set.
    """
    old_values = {}
    not_set = object()
    for name, value in kwargs.iteritems():
        old_values[name] = getattr(context, name, not_set)
        setattr(context, name, value)
    try:
        yield
    finally:
        for name, value in old_values.iteritems():
            if value is not_set:
                delattr(context, name)
            else:
                setattr(context, name, value)


def unlink_source_packages(product):
    """Remove all links between the product and source packages.

    A product cannot be deactivated if it is linked to source packages.
    """
    packaging_util = getUtility(IPackagingUtil)
    for source_package in product.sourcepackages:
        packaging_util.deletePackaging(
            source_package.productseries,
            source_package.sourcepackagename,
            source_package.distroseries)<|MERGE_RESOLUTION|>--- conflicted
+++ resolved
@@ -938,10 +938,6 @@
 
     def setUp(self):
         super(YUIUnitTestCase, self).setUp()
-<<<<<<< HEAD
-        # Delay importing html5browser because it has side-effects.
-        import html5browser
-=======
         # html5browser imports from the gir/pygtk stack which causes
         # twisted tests to break because of gtk's initialize.
         try:
@@ -950,7 +946,6 @@
             html5browser
         except ImportError:
             html5browser = None
->>>>>>> b0476f5b
         client = html5browser.Browser()
         html_uri = 'file://%s' % os.path.join(
             config.root, 'lib', self.test_path)
