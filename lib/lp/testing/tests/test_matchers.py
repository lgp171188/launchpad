--- conflicted
+++ resolved
@@ -223,74 +223,37 @@
             lines)
         self.assertEqual(
             "queries do not match: %s" % (LessThan(2).match(2).describe(),),
-<<<<<<< HEAD
-            mismatch.describe())
-=======
-            mismatch.describe())
-
-
-class DoesNotStartWithTests(TestCase):
-
-    def test_describe(self):
-        mismatch = DoesNotStartWith("foo", "bar")
-        self.assertEqual(
-            "'foo' does not start with 'bar'.", mismatch.describe())
-
-
-class StartsWithTests(TestCase):
-
-    def test_str(self):
-        matcher = StartsWith("bar")
-        self.assertEqual("Starts with 'bar'.", str(matcher))
-
-    def test_match(self):
-        matcher = StartsWith("bar")
-        self.assertIs(None, matcher.match("barf"))
+            mismatch.describe())
+
+
+class DoesNotContainTests(TestCase):
+
+    def test_describe(self):
+        mismatch = DoesNotContain("foo", "bar")
+        self.assertEqual(
+            "'foo' does not contain 'bar'.", mismatch.describe())
+
+
+class ContainsTests(TestCase):
+
+    def test_str(self):
+        matcher = Contains("bar")
+        self.assertEqual("Contains 'bar'.", str(matcher))
+
+    def test_match(self):
+        matcher = Contains("bar")
+        self.assertIs(None, matcher.match("foo bar baz"))
 
     def test_mismatch_returns_does_not_start_with(self):
-        matcher = StartsWith("bar")
-        self.assertIsInstance(matcher.match("foo"), DoesNotStartWith)
+        matcher = Contains("bar")
+        self.assertIsInstance(matcher.match("foo"), DoesNotContain)
 
     def test_mismatch_sets_matchee(self):
-        matcher = StartsWith("bar")
+        matcher = Contains("bar")
         mismatch = matcher.match("foo")
         self.assertEqual("foo", mismatch.matchee)
 
     def test_mismatch_sets_expected(self):
-        matcher = StartsWith("bar")
+        matcher = Contains("bar")
         mismatch = matcher.match("foo")
-        self.assertEqual("bar", mismatch.expected)
-
-
-class DoesNotContainTests(TestCase):
-
-    def test_describe(self):
-        mismatch = DoesNotContain("foo", "bar")
-        self.assertEqual(
-            "'foo' does not contain 'bar'.", mismatch.describe())
-
-
-class ContainsTests(TestCase):
-
-    def test_str(self):
-        matcher = Contains("bar")
-        self.assertEqual("Contains 'bar'.", str(matcher))
-
-    def test_match(self):
-        matcher = Contains("bar")
-        self.assertIs(None, matcher.match("foo bar baz"))
-
-    def test_mismatch_returns_does_not_start_with(self):
-        matcher = Contains("bar")
-        self.assertIsInstance(matcher.match("foo"), DoesNotContain)
-
-    def test_mismatch_sets_matchee(self):
-        matcher = Contains("bar")
-        mismatch = matcher.match("foo")
-        self.assertEqual("foo", mismatch.matchee)
-
-    def test_mismatch_sets_expected(self):
-        matcher = Contains("bar")
-        mismatch = matcher.match("foo")
-        self.assertEqual("bar", mismatch.expected)
->>>>>>> 75d04116
+        self.assertEqual("bar", mismatch.expected)