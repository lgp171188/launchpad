--- conflicted
+++ resolved
@@ -23,11 +23,5 @@
         try:
             view = getMultiAdapter((context, request), name=view_name)
         except:
-<<<<<<< HEAD
-            is_sane_menu = False
-            print 'Bad link %s: %s' % (link.name, url)
-    return is_sane_menu
-=======
             return 'Bad link %s: %s' % (link.name, url)
-    return True
->>>>>>> 1c7d42c3
+    return True