# Copyright 2009-2010 Canonical Ltd.  This software is licensed under the
# GNU Affero General Public License version 3 (see the file LICENSE).

"""Test top-level publication API in Soyuz."""

from lp.registry.interfaces.pocket import PackagePublishingPocket
from lp.registry.interfaces.series import SeriesStatus
from lp.soyuz.enums import (
    PackagePublishingStatus,
    PackageUploadStatus,
    )
from lp.soyuz.tests.test_publishing import TestNativePublishingBase


class TestICanPublishPackagesAPI(TestNativePublishingBase):

    def _createLinkedPublication(self, name, pocket):
        """Return a linked pair of source and binary publications."""
        pub_source = self.getPubSource(
            sourcename=name, filecontent="Hello", pocket=pocket)

        binaryname = '%s-bin' % name
        pub_bin = self.getPubBinaries(
            binaryname=binaryname, filecontent="World",
            pub_source=pub_source, pocket=pocket)[0]

        return (pub_source, pub_bin)

    def _createDefaulSourcePublications(self):
        """Create and return default source publications.

        See `TestNativePublishingBase.getPubSource` for more information.

        It creates the following publications in breezy-autotest context:

         * a PENDING publication for RELEASE pocket;
         * a PUBLISHED publication for RELEASE pocket;
         * a PENDING publication for UPDATES pocket;

        Returns the respective ISPPH objects as a tuple.
        """
        pub_pending_release = self.getPubSource(
            sourcename='first',
            status=PackagePublishingStatus.PENDING,
            pocket=PackagePublishingPocket.RELEASE)

        pub_published_release = self.getPubSource(
            sourcename='second',
            status=PackagePublishingStatus.PUBLISHED,
            pocket=PackagePublishingPocket.RELEASE)

        pub_pending_updates = self.getPubSource(
            sourcename='third',
            status=PackagePublishingStatus.PENDING,
            pocket=PackagePublishingPocket.UPDATES)

        return (pub_pending_release, pub_published_release,
                pub_pending_updates)

    def _createDefaulBinaryPublications(self):
        """Create and return default binary publications.

        See `TestNativePublishingBase.getPubBinaries` for more information.

        It creates the following publications in breezy-autotest context:

         * a PENDING publication for RELEASE pocket;
         * a PUBLISHED publication for RELEASE pocket;
         * a PENDING publication for UPDATES pocket;

        Returns the respective IBPPH objects as a tuple.
        """
        pub_pending_release = self.getPubBinaries(
            binaryname='first',
            status=PackagePublishingStatus.PENDING,
            pocket=PackagePublishingPocket.RELEASE)[0]

        pub_published_release = self.getPubBinaries(
            binaryname='second',
            status=PackagePublishingStatus.PUBLISHED,
            pocket=PackagePublishingPocket.RELEASE)[0]

        pub_pending_updates = self.getPubBinaries(
            binaryname='third',
            status=PackagePublishingStatus.PENDING,
            pocket=PackagePublishingPocket.UPDATES)[0]

        return (pub_pending_release, pub_published_release,
                pub_pending_updates)

    def _publish(self, pocket, is_careful=False):
        """Publish the test IDistroSeries.

        Note that it also issues IDistroArchSeries.publish() API, since it's
        invoked/chained inside IDistroSeries.publish().
        """
        self.breezy_autotest.publish(
            self.disk_pool, self.logger,
            archive=self.breezy_autotest.main_archive,
            pocket=pocket, is_careful=is_careful)
        self.layer.txn.commit()

    def checkPublicationsAreConsidered(self, pocket):
        """Check if publications are considered for a given pocket.

        Source and Binary publications to the given pocket get PUBLISHED in
        database and on disk.
        """
        pub_source, pub_bin = self._createLinkedPublication(
            name='foo', pocket=pocket)
        self._publish(pocket=pocket)

        # source and binary PUBLISHED in database.
        pub_source.sync()
        pub_bin.sync()
        self.assertEqual(pub_source.status, PackagePublishingStatus.PUBLISHED)
        self.assertEqual(pub_bin.status, PackagePublishingStatus.PUBLISHED)

        # source and binary PUBLISHED on disk.
        foo_dsc = "%s/main/f/foo/foo_666.dsc" % self.pool_dir
        self.assertEqual(open(foo_dsc).read().strip(), 'Hello')
        foo_deb = "%s/main/f/foo/foo-bin_666_all.deb" % self.pool_dir
        self.assertEqual(open(foo_deb).read().strip(), 'World')

    def checkPublicationsAreIgnored(self, pocket):
        """Check if publications are ignored for a given pocket.

        Source and Binary publications to the given pocket are still PENDING
        in database.
        """
        pub_source, pub_bin = self._createLinkedPublication(
            name='bar', pocket=pocket)
        self._publish(pocket=pocket)

        # The publications to pocket were ignored.
        self.assertEqual(pub_source.status, PackagePublishingStatus.PENDING)
        self.assertEqual(pub_bin.status, PackagePublishingStatus.PENDING)

    def checkSourceLookupForPocket(self, pocket, expected_result,
                                   is_careful=False):
        """Check the results of an IDistroSeries publishing lookup."""
        pub_records = self.breezy_autotest.getPendingPublications(
            archive=self.breezy_autotest.main_archive,
            pocket=pocket, is_careful=is_careful)

        self.assertEqual(pub_records.count(), len(expected_result))
        self.assertEqual(
            [item.id for item in expected_result],
            [pub.id for pub in pub_records])

    def checkBinaryLookupForPocket(self, pocket, expected_result,
                                   is_careful=False):
        """Check the results of an IDistroArchSeries publishing lookup."""
        pub_records = self.breezy_autotest_i386.getPendingPublications(
            archive=self.breezy_autotest.main_archive,
            pocket=pocket, is_careful=is_careful)

        self.assertEqual(pub_records.count(), len(expected_result))
        self.assertEqual(
            [item.id for item in expected_result],
            [pub.id for pub in pub_records])

    def testPublishUnstableDistroSeries(self):
        """Top level publication for IDistroSeries in 'unstable' states.

        Publications to RELEASE pocket are considered.
        Publication to UPDATES pocket (post-release pockets) are ignored
        """
        self.assertEqual(
            self.breezy_autotest.status, SeriesStatus.EXPERIMENTAL)
        self.assertEqual(self.breezy_autotest.isUnstable(), True)
        self.checkPublicationsAreConsidered(PackagePublishingPocket.RELEASE)
        self.checkPublicationsAreIgnored(PackagePublishingPocket.UPDATES)

    def testPublishStableDistroSeries(self):
        """Top level publication for IDistroSeries in 'stable' states.

        Publications to RELEASE pocket are ignored.
        Publications to UPDATES pocket are considered.
        """
        # Release ubuntu/breezy-autotest.
        self.breezy_autotest.status = SeriesStatus.CURRENT
        self.layer.commit()

        self.assertEqual(
            self.breezy_autotest.status, SeriesStatus.CURRENT)
        self.assertEqual(self.breezy_autotest.isUnstable(), False)
        self.checkPublicationsAreConsidered(PackagePublishingPocket.UPDATES)
        self.checkPublicationsAreIgnored(PackagePublishingPocket.RELEASE)

    def testPublishFrozenDistroSeries(self):
        """Top level publication for IDistroSeries in FROZEN state.

        Publications to both, RELEASE and UPDATES, pockets are considered.
        """
        # Release ubuntu/breezy-autotest.
        self.breezy_autotest.status = SeriesStatus.FROZEN
        self.layer.commit()

        self.assertEqual(
            self.breezy_autotest.status, SeriesStatus.FROZEN)
        self.assertEqual(
            self.breezy_autotest.isUnstable(), True)
        self.checkPublicationsAreConsidered(PackagePublishingPocket.UPDATES)
        self.checkPublicationsAreConsidered(PackagePublishingPocket.RELEASE)

    def testPublicationLookUpForUnstableDistroSeries(self):
        """Source publishing record lookup for a unstable DistroSeries.

        Check if the ICanPublishPackages.getPendingPublications() works
        properly for a DistroSeries when it is still in development,
        'unreleased'.
        """
        pub_pending_release, pub_published_release, pub_pending_updates = (
            self._createDefaulSourcePublications())

        # Usual publication procedure for a distroseries in development
        # state only 'pending' publishing records for pocket RELEASE
        # are published.
        self.checkSourceLookupForPocket(
            PackagePublishingPocket.RELEASE,
            expected_result=[pub_pending_release])

        # This step is unusual but checks if the pocket restriction also
        # work for other pockets than the RELEASE.
        self.checkSourceLookupForPocket(
            PackagePublishingPocket.UPDATES,
            expected_result=[pub_pending_updates])

        # Restricting to a pocket with no publication returns an
        # empty SQLResult.
        self.checkSourceLookupForPocket(
            PackagePublishingPocket.BACKPORTS, expected_result=[])

        # Using the 'careful' mode results in the consideration
        # of every 'pending' and 'published' records present in
        # the given pocket. The order is also important, NEWER first.
        self.checkSourceLookupForPocket(
            PackagePublishingPocket.RELEASE, is_careful=True,
            expected_result=[pub_published_release, pub_pending_release])

    def testPublicationLookUpForStableDistroSeries(self):
        """Source publishing record lookup for a stable/released DistroSeries.

        Check if the ICanPublishPackages.getPendingPublications() works
        properly for a DistroSeries when it is not in development anymore,
        i.e., 'released'.
        """
        pub_pending_release, pub_published_release, pub_pending_updates = (
            self._createDefaulSourcePublications())

        # Release 'breezy-autotest'.
        self.breezy_autotest.status = SeriesStatus.CURRENT
        self.layer.commit()

        # Since the distroseries is stable, nothing is returned because
        # RELEASE pocket is ignored, in both modes, careful or not.
        self.checkSourceLookupForPocket(
            PackagePublishingPocket.RELEASE, expected_result=[])

        # XXX cprov 2007-01-05: it means that "careful" mode is useless for
        # rebuilding released archives.
        # This is quite right, IMHO, since republication of a released
        # archive will, obviously contain new timestamps, which would freak
        # mirrors/clients out.
        # At the end, "careful" mode is such a gross hack.
        self.checkSourceLookupForPocket(
            PackagePublishingPocket.RELEASE, is_careful=True,
            expected_result=[])

        # Publications targeted to other pockets than RELEASE are
        # still reachable.
        self.checkSourceLookupForPocket(
            PackagePublishingPocket.UPDATES,
            expected_result=[pub_pending_updates])

    def testPublicationLookUpForFrozenDistroSeries(self):
        """Source publishing record lookup for a frozen DistroSeries.

        Check if the ICanPublishPackages.getPendingPubliations() works
        properly for a DistroSeries when it is in FROZEN state.
        """
        pub_pending_release, pub_published_release, pub_pending_updates = (
            self._createDefaulSourcePublications())
        # Freeze 'breezy-autotest'.
        self.breezy_autotest.status = SeriesStatus.FROZEN
        self.layer.commit()

        # Usual publication procedure for a distroseries in development
        # state only 'pending' publishing records for pocket RELEASE
        # are published.
        self.checkSourceLookupForPocket(
            PackagePublishingPocket.RELEASE,
            expected_result=[pub_pending_release])

        # This step is unusual but checks if the pocket restriction also
        # work for other pockets than the RELEASE.
        self.checkSourceLookupForPocket(
            PackagePublishingPocket.UPDATES,
            expected_result=[pub_pending_updates])

        # Restricting to a pocket with no publication returns an
        # empty SQLResult.
        self.checkSourceLookupForPocket(
            PackagePublishingPocket.BACKPORTS, expected_result=[])

        # Using the 'careful' mode results in the consideration
        # of every 'pending' and 'published' records present in
        # the given pocket.
        self.checkSourceLookupForPocket(
            PackagePublishingPocket.RELEASE, is_careful=True,
            expected_result=[pub_published_release, pub_pending_release])

    def testPublicationLookUpForUnstableDistroArchSeries(self):
        """Binary publishing record lookup for a unstable DistroArchSeries.

        Check if the ICanPublishPackages.getPendingPublications() works
        properly for a DistroArchSeries when it is still in DEVELOPMENT,
        i.e., 'unstable'.
        """
        pub_pending_release, pub_published_release, pub_pending_updates = (
            self._createDefaulBinaryPublications())
        self.layer.commit()

        # Usual publication procedure for a distroseries in development
        # state only 'pending' publishing records for pocket RELEASE
        # are published.
        self.checkBinaryLookupForPocket(
            PackagePublishingPocket.RELEASE,
            expected_result=[pub_pending_release])

        # This step is unusual but checks if the pocket restriction also
        # work for other pockets than the RELEASE.
        self.checkBinaryLookupForPocket(
            PackagePublishingPocket.UPDATES,
            expected_result=[pub_pending_updates])

        # Restricting to a pocket with no publication returns an
        # empty SQLResult.
        self.checkBinaryLookupForPocket(
            PackagePublishingPocket.BACKPORTS, expected_result=[])

        # Using the 'careful' mode results in the consideration
        # of every 'pending' and 'published' records present in
        # the given pocket.
        self.checkBinaryLookupForPocket(
            PackagePublishingPocket.RELEASE, is_careful=True,
            expected_result=[pub_published_release, pub_pending_release])

    def testPublicationLookUpForStableDistroArchSeries(self):
        """Binary publishing record lookup for released DistroArchSeries.

        Check if the ICanPublishPackages.getPendingPublications() works
        properly for a DistroArchSeries when it is not in development
        anymore, i.e., 'released'.

        Released DistroArchSeries can't be modified, so we expect empty
        results in the lookups, even if there are pending publishing
        records available.
        """
        pub_pending_release, pub_published_release, pub_pending_updates = (
            self._createDefaulBinaryPublications())

        # Release 'breezy-autotest'
        self.breezy_autotest.status = SeriesStatus.CURRENT
        self.layer.commit()

        # Since the distroseries is stable, nothing is returned because
        # RELEASE pocket is ignored, in both modes, careful or not.
        self.checkBinaryLookupForPocket(
            PackagePublishingPocket.RELEASE, expected_result=[])

        # XXX cprov 2007-01-05: it means that "careful" mode is useless for
        # rebuilding released archives.
        # This is quite right, IMHO, since republication of a released
        # archive will, obviously contain new timestamps, which would freak
        # mirrors/clients out.
        # At the end, "careful" mode is such a gross hack.
        self.checkBinaryLookupForPocket(
            PackagePublishingPocket.RELEASE, is_careful=True,
            expected_result=[])

        # Publications targeted to other pockets than RELEASE are
        # still reachable.
        self.checkBinaryLookupForPocket(
            PackagePublishingPocket.UPDATES,
            expected_result=[pub_pending_updates])

    def testPublicationLookUpForFrozenDistroArchSeries(self):
        """Binary publishing record lookup for a frozen DistroArchSeries.

        Check if the ICanPublishPackages.getPendingPublications() works
        properly for a DistroArchSeries when it is frozen state.
        """
        pub_pending_release, pub_published_release, pub_pending_updates = (
            self._createDefaulBinaryPublications())
        # Freeze 'breezy-autotest'
        self.breezy_autotest.status = SeriesStatus.FROZEN
        self.layer.commit()

        # Usual publication procedure for a distroseries in development
        # state only 'pending' publishing records for pocket RELEASE
        # are published.
        self.checkBinaryLookupForPocket(
            PackagePublishingPocket.RELEASE,
            expected_result=[pub_pending_release])

        # This step is unusual but checks if the pocket restriction also
        # work for other pockets than the RELEASE.
        self.checkBinaryLookupForPocket(
            PackagePublishingPocket.UPDATES,
            expected_result=[pub_pending_updates])

        # Restricting to a pocket with no publication returns an
        # empty SQLResult.
        self.checkBinaryLookupForPocket(
            PackagePublishingPocket.BACKPORTS, expected_result=[])

        # Using the 'careful' mode results in the consideration
        # of every 'pending' and 'published' records present in
        # the given pocket.
        self.checkBinaryLookupForPocket(
            PackagePublishingPocket.RELEASE, is_careful=True,
            expected_result=[pub_published_release, pub_pending_release])

    def test_publishing_disabled_distroarchseries(self):
<<<<<<< HEAD
        # Disabled DASes will be skipped even if there are pending
        # publications for them.
        binaries = self.getPubBinaries(architecturespecific=True)
        # Just use the first binary.
        binary = binaries[0]
        self.assertEqual(PackagePublishingStatus.PENDING, binary.status)

        binary.distroarchseries.enabled = False
        self._publish(pocket=binary.pocket)

        self.assertEqual(PackagePublishingStatus.PENDING, binary.status)
=======
        # Disabled DASes will not receive new publications at all.

        # Make an arch-all source and some builds for it.
        archive = self.factory.makeArchive(
            distribution=self.ubuntutest, virtualized=False)
        source = self.getPubSource(
            archive=archive, architecturehintlist='all')
        [build_i386] = source.createMissingBuilds()
        bin_i386 = self.uploadBinaryForBuild(build_i386, 'bin-i386')

        # Now make sure they have a packageupload (but no publishing
        # records).
        changes_file_name = '%s_%s_%s.changes' % (
            bin_i386.name, bin_i386.version, build_i386.arch_tag)
        pu_i386 = self.addPackageUpload(
            build_i386.archive, build_i386.distro_arch_series.distroseries,
            build_i386.pocket, changes_file_content='anything',
            changes_file_name=changes_file_name,
            upload_status=PackageUploadStatus.ACCEPTED)
        pu_i386.addBuild(build_i386)

        # Now we make hppa a disabled architecture, and then call the
        # publish method on the packageupload.  The arch-all binary
        # should be published only in the i386 arch, not the hppa one.
        hppa = pu_i386.distroseries.getDistroArchSeries('hppa')
        hppa.enabled = False
        for pu_build in pu_i386.builds:
            pu_build.publish()

        publications = archive.getAllPublishedBinaries(name="bin-i386")

        self.assertEqual(1, publications.count())
        self.assertEqual(
            'i386', publications[0].distroarchseries.architecturetag)
>>>>>>> b6159beb
<|MERGE_RESOLUTION|>--- conflicted
+++ resolved
@@ -424,19 +424,6 @@
             expected_result=[pub_published_release, pub_pending_release])
 
     def test_publishing_disabled_distroarchseries(self):
-<<<<<<< HEAD
-        # Disabled DASes will be skipped even if there are pending
-        # publications for them.
-        binaries = self.getPubBinaries(architecturespecific=True)
-        # Just use the first binary.
-        binary = binaries[0]
-        self.assertEqual(PackagePublishingStatus.PENDING, binary.status)
-
-        binary.distroarchseries.enabled = False
-        self._publish(pocket=binary.pocket)
-
-        self.assertEqual(PackagePublishingStatus.PENDING, binary.status)
-=======
         # Disabled DASes will not receive new publications at all.
 
         # Make an arch-all source and some builds for it.
@@ -470,5 +457,4 @@
 
         self.assertEqual(1, publications.count())
         self.assertEqual(
-            'i386', publications[0].distroarchseries.architecturetag)
->>>>>>> b6159beb
+            'i386', publications[0].distroarchseries.architecturetag)