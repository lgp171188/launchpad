# Copyright 2011 Canonical Ltd.  This software is licensed under the
# GNU Affero General Public License version 3 (see the file LICENSE).

"""Test `DistroSeriesDifferenceJob` and utility."""

__metaclass__ = type

import transaction
from psycopg2 import ProgrammingError
from zope.component import getUtility
from zope.interface.verify import verifyObject
from zope.security.proxy import removeSecurityProxy

from canonical.launchpad.interfaces.lpstorm import IMasterStore
from canonical.launchpad.scripts.tests import run_script
from canonical.testing.layers import (
    LaunchpadZopelessLayer,
    ZopelessDatabaseLayer,
    )
from lp.registry.enum import (
    DistroSeriesDifferenceStatus,
    DistroSeriesDifferenceType,
    )
from lp.registry.interfaces.pocket import PackagePublishingPocket
from lp.registry.model.distroseriesdifference import DistroSeriesDifference
from lp.services.features.testing import FeatureFixture
from lp.services.job.interfaces.job import JobStatus
from lp.soyuz.enums import PackagePublishingStatus
from lp.soyuz.interfaces.distributionjob import (
    DistributionJobType,
    IDistroSeriesDifferenceJobSource,
    )
from lp.soyuz.model.distributionjob import DistributionJob
from lp.soyuz.model.distroseriesdifferencejob import (
    create_job,
    DistroSeriesDifferenceJob,
    FEATURE_FLAG_ENABLE_MODULE,
    find_waiting_jobs,
    make_metadata,
    may_require_job,
    )
from lp.testing import TestCaseWithFactory


def find_dsd_for(dsp, package):
    """Find `DistroSeriesDifference`.

    :param dsp: `DistroSeriesParent`.
    :param package: `SourcePackageName`.
    """
    store = IMasterStore(DistroSeriesDifference)
    return store.find(
        DistroSeriesDifference,
        DistroSeriesDifference.derived_series == dsp.derived_series,
        DistroSeriesDifference.parent_series == dsp.parent_series,
        DistroSeriesDifference.source_package_name == package)


class TestDistroSeriesDifferenceJobSource(TestCaseWithFactory):
    """Tests for `IDistroSeriesDifferenceJobSource`."""

    layer = ZopelessDatabaseLayer

    def setUp(self):
        super(TestDistroSeriesDifferenceJobSource, self).setUp()
        self.useFixture(FeatureFixture({FEATURE_FLAG_ENABLE_MODULE: u'on'}))

    def getJobSource(self):
        return getUtility(IDistroSeriesDifferenceJobSource)

    def makeDerivedDistroSeries(self):
        dsp = self.factory.makeDistroSeriesParent()
        return dsp.derived_series

    def test_baseline(self):
        verifyObject(IDistroSeriesDifferenceJobSource, self.getJobSource())

    def test_make_metadata_is_consistent(self):
        package = self.factory.makeSourcePackageName()
        parent_series = self.factory.makeDistroSeries()
        self.assertEqual(
            make_metadata(package, parent_series),
            make_metadata(package, parent_series))

    def test_make_metadata_distinguishes_packages(self):
        parent_series = self.factory.makeDistroSeries()
        one_package = self.factory.makeSourcePackageName()
        another_package = self.factory.makeSourcePackageName()
        self.assertNotEqual(
            make_metadata(one_package, parent_series),
            make_metadata(another_package, parent_series))

    def test_make_metadata_distinguishes_parents(self):
        package = self.factory.makeSourcePackageName()
        one_parent = self.factory.makeDistroSeries()
        another_parent = self.factory.makeDistroSeries()
        self.assertNotEqual(
            make_metadata(package, one_parent),
            make_metadata(package, another_parent))

    def test_may_require_job_accepts_none_derived_series(self):
        parent_series = self.factory.makeDistroSeriesParent().parent_series
        package = self.factory.makeSourcePackageName()
        self.assertFalse(may_require_job(None, package, parent_series))

    def test_may_require_job_accepts_none_parent_series(self):
        derived_series = self.makeDerivedDistroSeries()
        package = self.factory.makeSourcePackageName()
        self.assertTrue(may_require_job(derived_series, package, None))

    def test_may_require_job_allows_new_jobs(self):
        dsp = self.factory.makeDistroSeriesParent()
        package = self.factory.makeSourcePackageName()
        self.assertTrue(may_require_job(
            dsp.derived_series, package, dsp.parent_series))

    def test_may_require_job_forbids_redundant_jobs(self):
        dsp = self.factory.makeDistroSeriesParent()
        package = self.factory.makeSourcePackageName()
        create_job(dsp.derived_series, package, dsp.parent_series)
        self.assertFalse(
            may_require_job(dsp.derived_series, package, dsp.parent_series))

    def test_may_require_job_forbids_jobs_on_nonderived_series(self):
        sourcepackage = self.factory.makeSourcePackage()
        self.assertFalse(may_require_job(
            sourcepackage.distroseries, sourcepackage.sourcepackagename,
            None))

    def test_may_require_job_forbids_jobs_for_intra_distro_derivation(self):
        package = self.factory.makeSourcePackageName()
        parent = self.factory.makeDistroSeries()
        child = self.factory.makeDistroSeries(
            distribution=parent.distribution, previous_series=parent)
        self.assertFalse(may_require_job(child, package, parent))

    def test_may_require_job_only_considers_waiting_jobs_for_redundancy(self):
        dsp = self.factory.makeDistroSeriesParent()
        package = self.factory.makeSourcePackageName()
        existing_job = create_job(
            dsp.derived_series, package, dsp.parent_series)
        existing_job.job.start()
        self.assertTrue(
            may_require_job(dsp.derived_series, package, dsp.parent_series))

    def test_create_job_creates_waiting_job(self):
        dsp = self.factory.makeDistroSeriesParent()
        package = self.factory.makeSourcePackageName()
        dsdjob = create_job(dsp.derived_series, package, dsp.parent_series)
        self.assertEqual(JobStatus.WAITING, dsdjob.job.status)

<<<<<<< HEAD
    def find_waiting_jobs_finds_waiting_jobs(self):
        dsp = self.factory.makeDistroSeriesParent()
        package = self.factory.makeSourcePackageName()
        job = create_job(dsp.derived_series, package, dsp.parent_series)
        self.assertContentEqual(
            [job],
            find_waiting_jobs(dsp.derived_series, package, dsp.parent_series))

    def find_waiting_jobs_ignores_other_derived_series(self):
        dsp = self.factory.makeDistroSeriesParent()
        package = self.factory.makeSourcePackageName()
        create_job(dsp.derived_series, package, dsp.parent_series)
=======
    def test_find_waiting_jobs_finds_waiting_jobs(self):
        sourcepackage = self.factory.makeSourcePackage()
        distroseries, sourcepackagename = (
            sourcepackage.distroseries, sourcepackage.distroseries)
        job = create_job(distroseries, sourcepackagename)
        found_jobs = find_waiting_jobs(distroseries, sourcepackagename)
        self.assertEqual([job], [
            DistroSeriesDifferenceJob(found_job)
            for found_job in found_jobs])

    def test_find_waiting_jobs_ignores_other_series(self):
        sourcepackage = self.factory.makeSourcePackage()
        distroseries, sourcepackagename = (
            sourcepackage.distroseries, sourcepackage.distroseries)
        create_job(distroseries, sourcepackagename)
>>>>>>> 831f56ab
        other_series = self.factory.makeDistroSeries()
        self.assertContentEqual(
            [], find_waiting_jobs(other_series, package, dsp.parent_series))

    def find_waiting_jobs_ignores_other_parent_series(self):
        dsp = self.factory.makeDistroSeriesParent()
        package = self.factory.makeSourcePackageName()
        create_job(dsp.derived_series, package, dsp.parent_series)
        other_series = self.factory.makeDistroSeries()
        self.assertContentEqual(
            [], find_waiting_jobs(dsp.derived_series, package, other_series))

<<<<<<< HEAD
    def find_waiting_jobs_ignores_other_packages(self):
        dsp = self.factory.makeDistroSeriesParent()
        package = self.factory.makeSourcePackageName()
        create_job(dsp.derived_series, package, dsp.parent_series)
        other_package = self.factory.makeSourcePackageName()
=======
    def test_find_waiting_jobs_ignores_other_packages(self):
        sourcepackage = self.factory.makeSourcePackage()
        distroseries, sourcepackagename = (
            sourcepackage.distroseries, sourcepackage.distroseries)
        create_job(distroseries, sourcepackagename)
        other_spn = self.factory.makeSourcePackageName()
>>>>>>> 831f56ab
        self.assertContentEqual(
            [],
            find_waiting_jobs(
                dsp.derived_series, other_package, dsp.parent_series))

<<<<<<< HEAD
    def find_waiting_jobs_considers_only_waiting_jobs(self):
        dsp = self.factory.makeDistroSeriesParent()
        package = self.factory.makeSourcePackageName()
        job = create_job(dsp.derived_series, package, dsp.parent_series)
=======
    def test_find_waiting_jobs_considers_only_waiting_jobs(self):
        sourcepackage = self.factory.makeSourcePackage()
        distroseries, sourcepackagename = (
            sourcepackage.distroseries, sourcepackage.distroseries)
        job = create_job(distroseries, sourcepackagename)
>>>>>>> 831f56ab
        job.start()
        self.assertContentEqual(
            [],
            find_waiting_jobs(dsp.derived_series, package, dsp.parent_series))
        job.complete()
        self.assertContentEqual(
            [],
            find_waiting_jobs(dsp.derived_series, package, dsp.parent_series))

    def test_createForPackagedPublication_creates_jobs_for_its_child(self):
        dsp = self.factory.makeDistroSeriesParent()
        parent_dsp = self.factory.makeDistroSeriesParent(
            derived_series=dsp.parent_series)
        package = self.factory.makeSourcePackageName()
        # Create a job for the derived_series parent, which should create
        # two jobs. One for derived_series, and the other for its child.
        self.getJobSource().createForPackagePublication(
            parent_dsp.derived_series, package,
            PackagePublishingPocket.RELEASE, parent_dsp.parent_series)
        jobs = sum([
            find_waiting_jobs(dsp.derived_series, package, dsp.parent_series)
            for dsp in [parent_dsp, parent_dsp]],
            [])
        self.assertEqual(
            [package.id, package.id],
            [job.metadata["sourcepackagename"] for job in jobs])

    def test_createForPackagePublication_creates_job_for_derived_series(self):
        dsp = self.factory.makeDistroSeriesParent()
        package = self.factory.makeSourcePackageName()
        self.getJobSource().createForPackagePublication(
            dsp.derived_series, package, PackagePublishingPocket.RELEASE,
            dsp.parent_series)
        jobs = find_waiting_jobs(
            dsp.derived_series, package, dsp.parent_series)
        self.assertEqual(
            [package.id], [job.metadata["sourcepackagename"] for job in jobs])

    def test_createForPackagePublication_obeys_feature_flag(self):
        dsp = self.factory.makeDistroSeriesParent()
        package = self.factory.makeSourcePackageName()
        self.useFixture(FeatureFixture({FEATURE_FLAG_ENABLE_MODULE: ''}))
        self.getJobSource().createForPackagePublication(
            dsp.derived_series, package, PackagePublishingPocket.RELEASE,
            dsp.parent_series)
        self.assertContentEqual(
            [],
            find_waiting_jobs(dsp.derived_series, package, dsp.parent_series))

    def test_createForPackagePublication_ignores_backports_and_proposed(self):
        dsp = self.factory.makeDistroSeriesParent()
        package = self.factory.makeSourcePackageName()
        self.getJobSource().createForPackagePublication(
            dsp.derived_series, package, PackagePublishingPocket.BACKPORTS,
            dsp.parent_series)
        self.getJobSource().createForPackagePublication(
            dsp.derived_series, package, PackagePublishingPocket.PROPOSED,
            dsp.parent_series)
        self.assertContentEqual(
            [],
            find_waiting_jobs(dsp.derived_series, package, dsp.parent_series))

    def test_getPendingJobsForDifferences_finds_job(self):
        dsd = self.factory.makeDistroSeriesDifference()
        job = create_job(dsd.derived_series, dsd.source_package_name)
        self.assertEqual(
            {dsd: [job]},
            self.getJobSource().getPendingJobsForDifferences(
                dsd.derived_series, [dsd]))

    def test_getPendingJobsForDifferences_ignores_other_package(self):
        dsd = self.factory.makeDistroSeriesDifference()
        create_job(dsd.derived_series, self.factory.makeSourcePackageName())
        self.assertEqual(
            {},
            self.getJobSource().getPendingJobsForDifferences(
                dsd.derived_series, [dsd]))

    def test_getPendingJobsForDifferences_ignores_other_derived_series(self):
        dsd = self.factory.makeDistroSeriesDifference()
        create_job(self.makeDerivedDistroSeries(), dsd.source_package_name)
        self.assertEqual(
            {},
            self.getJobSource().getPendingJobsForDifferences(
                dsd.derived_series, [dsd]))

    def test_getPendingJobsForDifferences_ignores_other_parent_series(self):
        # XXX JeroenVermeulen 2011-05-26 bug=758906: Can't test this
        # until we can specify the right parent series when creating a
        # job.
        return

    def test_getPendingJobsForDifferences_ignores_non_pending_jobs(self):
        dsd = self.factory.makeDistroSeriesDifference()
        job = create_job(dsd.derived_series, dsd.source_package_name)
        removeSecurityProxy(job).job._status = JobStatus.COMPLETED
        self.assertEqual(
            {},
            self.getJobSource().getPendingJobsForDifferences(
                dsd.derived_series, [dsd]))

    def test_getPendingJobsForDifferences_ignores_other_job_types(self):
        # XXX JeroenVermeulen 2011-05-26 bug=758906: Once parent_series
        # is incorporated into the job type, set it to dsd.parent_series
        # on the fake job, or this test will become silently meaningless.
        dsd = self.factory.makeDistroSeriesDifference()
        DistributionJob(
            distribution=dsd.derived_series.distribution,
            distroseries=dsd.derived_series,
            job_type=DistributionJobType.INITIALISE_SERIES,
            metadata={"sourcepackagename": dsd.source_package_name.id})
        self.assertEqual(
            {},
            self.getJobSource().getPendingJobsForDifferences(
                dsd.derived_series, [dsd]))

    def test_cronscript(self):
        dsp = self.factory.makeDistroSeriesParent()
        package = self.factory.makeSourcePackageName()
        self.getJobSource().createForPackagePublication(
            dsp.derived_series, package, PackagePublishingPocket.RELEASE,
            dsp.parent_series)
        # Make changes visible to the process we'll be spawning.
        transaction.commit()
        return_code, stdout, stderr = run_script(
            'cronscripts/distroseriesdifference_job.py', ['-v'])
        # The cronscript ran how we expected it to.
        self.assertEqual(return_code, 0)
        self.assertIn(
            'INFO    Ran 1 DistroSeriesDifferenceJob jobs.', stderr)
        # And it did what we expected.
        jobs = find_waiting_jobs(
            dsp.derived_series, package, dsp.parent_series)
        self.assertContentEqual([], jobs)
        self.assertEqual(1, find_dsd_for(dsp, package).count())

    def test_job_runner_does_not_create_multiple_dsds(self):
        dsp = self.factory.makeDistroSeriesParent()
        package = self.factory.makeSourcePackageName()
        job = self.getJobSource().createForPackagePublication(
            dsp.derived_series, package, PackagePublishingPocket.RELEASE,
            dsp.parent_series)
        job[0].start()
        job[0].run()
        # Complete the job so we can create another.
        job[0].job.complete()
        # The first job would have created a DSD for us.
        self.assertEqual(1, find_dsd_for(dsp, package).count())
        # If we run the job again, it will not create another DSD.
        job = self.getJobSource().createForPackagePublication(
            dsp.derived_series, package, PackagePublishingPocket.RELEASE,
            dsp.parent_series)
        job[0].start()
        job[0].run()
        self.assertEqual(1, find_dsd_for(dsp, package).count())

    def test_packageset_filter_passes_inherited_packages(self):
        dsp = self.factory.makeDistroSeriesParent()
        # Parent must have a packageset or the filter will pass anyway.
        self.factory.makePackageset(distroseries=dsp.parent_series)
        package = self.factory.makeSourcePackageName()
        # Package is not in the packageset _but_ both the parent and
        # derived series have it.
        self.factory.makeSourcePackagePublishingHistory(
            distroseries=dsp.parent_series, sourcepackagename=package)
        self.factory.makeSourcePackagePublishingHistory(
            distroseries=dsp.derived_series, sourcepackagename=package)
        job = create_job(dsp.derived_series, package, dsp.parent_series)
        self.assertTrue(job.passesPackagesetFilter())

    def test_packageset_filter_passes_packages_unique_to_derived_series(self):
        dsp = self.factory.makeDistroSeriesParent()
        # Parent must have a packageset or the filter will pass anyway.
        self.factory.makePackageset(distroseries=dsp.parent_series)
        package = self.factory.makeSourcePackageName()
        # Package exists in the derived series but not in the parent
        # series.
        self.factory.makeSourcePackagePublishingHistory(
            distroseries=dsp.derived_series, sourcepackagename=package)
        job = create_job(dsp.derived_series, package, dsp.parent_series)
        self.assertTrue(job.passesPackagesetFilter())

    def test_packageset_filter_passes_all_if_parent_has_no_packagesets(self):
        # Debian in particular has no packagesets.  If the parent series
        # has no packagesets, the packageset filter passes all packages.
        dsp = self.factory.makeDistroSeriesParent()
        package = self.factory.makeSourcePackageName()
        self.factory.makeSourcePackagePublishingHistory(
            distroseries=dsp.parent_series, sourcepackagename=package)
        job = create_job(dsp.derived_series, package, dsp.parent_series)
        self.assertTrue(job.passesPackagesetFilter())

    def makeInheritedPackageSet(self, distro_series_parent, packages=()):
        """Simulate an inherited `Packageset`.

        Creates a packageset in the parent that has an equivalent in
        `derived_series`.
        """
        parent_packageset = self.factory.makePackageset(
            distroseries=distro_series_parent.parent_series,
            packages=packages)
<<<<<<< HEAD
        return self.factory.makePackageset(
=======
        self.factory.makePackageset(
>>>>>>> 831f56ab
            distroseries=distro_series_parent.derived_series,
            packages=packages, name=parent_packageset.name,
            owner=parent_packageset.owner, related_set=parent_packageset)

    def test_packageset_filter_passes_package_in_inherited_packageset(self):
        dsp = self.factory.makeDistroSeriesParent()
        # Package is in a packageset on the parent that the derived
        # series also has.
        package = self.factory.makeSourcePackageName()
        self.makeInheritedPackageSet(dsp, [package])
        # Package is in parent series and in a packageset that the
        # derived series inherited.
        self.factory.makeSourcePackagePublishingHistory(
            distroseries=dsp.parent_series, sourcepackagename=package)
        job = create_job(dsp.derived_series, package, dsp.parent_series)
        self.assertTrue(job.passesPackagesetFilter())

    def test_packageset_filter_blocks_unwanted_parent_package(self):
        dsp = self.factory.makeDistroSeriesParent()
        self.makeInheritedPackageSet(dsp)
        package = self.factory.makeSourcePackageName()
        # Package is in the parent series but not in a packageset shared
        # between the derived series and the parent series.
        self.factory.makeSourcePackagePublishingHistory(
            distroseries=dsp.parent_series, sourcepackagename=package)
        job = create_job(dsp.derived_series, package, dsp.parent_series)
        self.assertFalse(job.passesPackagesetFilter())


class TestDistroSeriesDifferenceJobEndToEnd(TestCaseWithFactory):

    layer = LaunchpadZopelessLayer

    def setUp(self):
        super(TestDistroSeriesDifferenceJobEndToEnd, self).setUp()
        self.useFixture(FeatureFixture({FEATURE_FLAG_ENABLE_MODULE: u'on'}))
        self.store = IMasterStore(DistroSeriesDifference)

    def getJobSource(self):
        return getUtility(IDistroSeriesDifferenceJobSource)

    def makeDerivedDistroSeries(self):
        dsp = self.factory.makeDistroSeriesParent()
        return dsp

    def createPublication(self, source_package_name, versions, distroseries,
                          archive=None):
        if archive is None:
            archive = distroseries.main_archive
        changelog_lfa = self.factory.makeChangelog(
            source_package_name.name, versions)
        # Commit for the Librarian's sake.
        transaction.commit()
        spr = self.factory.makeSourcePackageRelease(
            sourcepackagename=source_package_name, version=versions[0],
            changelog=changelog_lfa)
        return self.factory.makeSourcePackagePublishingHistory(
            sourcepackagerelease=spr, archive=archive,
            distroseries=distroseries,
            status=PackagePublishingStatus.PUBLISHED,
            pocket=PackagePublishingPocket.RELEASE)

    def findDSD(self, derived_series, source_package_name):
        return self.store.find(
            DistroSeriesDifference,
            DistroSeriesDifference.derived_series == derived_series,
            DistroSeriesDifference.source_package_name ==
            source_package_name)

    def runJob(self, job):
        transaction.commit()
        self.layer.switchDbUser('distroseriesdifferencejob')
        dsdjob = DistroSeriesDifferenceJob(job)
        dsdjob.start()
        dsdjob.run()
        dsdjob.complete()
        transaction.commit()
        self.layer.switchDbUser('launchpad')

    def test_parent_gets_newer(self):
        # When a new source package is uploaded to the parent distroseries,
        # a job is created that updates the relevant DSD.
        dsp = self.makeDerivedDistroSeries()
        source_package_name = self.factory.makeSourcePackageName()
        self.createPublication(
            source_package_name, ['1.0-1derived1', '1.0-1'],
            dsp.derived_series)
        self.createPublication(
            source_package_name, ['1.0-1'], dsp.parent_series)

        # Creating the SPPHs has created jobs for us, so grab them off
        # the queue.
        jobs = find_waiting_jobs(dsp.derived_series, source_package_name)
        self.runJob(jobs[0])
        ds_diff = find_dsd_for(dsp, source_package_name)
        self.assertEqual(1, ds_diff.count())
        self.assertEqual('1.0-1', ds_diff[0].parent_source_version)
        self.assertEqual('1.0-1derived1', ds_diff[0].source_version)
        self.assertEqual('1.0-1', ds_diff[0].base_version)
        # Now create a 1.0-2 upload to the parent.
        self.createPublication(
            source_package_name, ['1.0-2', '1.0-1'],
            dsp.parent_series)
        jobs = find_waiting_jobs(dsp.derived_series, source_package_name)
        self.runJob(jobs[0])
        # And the DSD we have a hold of will have updated.
        self.assertEqual('1.0-2', ds_diff[0].parent_source_version)
        self.assertEqual('1.0-1derived1', ds_diff[0].source_version)
        self.assertEqual('1.0-1', ds_diff[0].base_version)

    def test_child_gets_newer(self):
        # When a new source is uploaded to the child distroseries, the DSD is
        # updated and auto-blacklisted.
        dsp = self.makeDerivedDistroSeries()
        source_package_name = self.factory.makeSourcePackageName()
        self.createPublication(
            source_package_name, ['1.0-1'], dsp.derived_series)
        self.createPublication(
            source_package_name, ['1.0-1'], dsp.parent_series)
        jobs = find_waiting_jobs(dsp.derived_series, source_package_name)
        self.runJob(jobs[0])
        ds_diff = find_dsd_for(dsp, source_package_name)
        self.assertEqual(
            DistroSeriesDifferenceStatus.RESOLVED, ds_diff[0].status)
        self.createPublication(
            source_package_name, ['2.0-0derived1', '1.0-1'],
            dsp.derived_series)
        jobs = find_waiting_jobs(dsp.derived_series, source_package_name)
        self.runJob(jobs[0])
        self.assertEqual(
            DistroSeriesDifferenceStatus.BLACKLISTED_CURRENT,
            ds_diff[0].status)
        self.assertEqual('1.0-1', ds_diff[0].base_version)

    def test_child_is_synced(self):
        # If the source package gets 'synced' to the child from the parent,
        # the job correctly updates the DSD.
        dsp = self.makeDerivedDistroSeries()
        derived_series = dsp.derived_series
        source_package_name = self.factory.makeSourcePackageName()
        self.createPublication(
            source_package_name, ['1.0-1derived1', '1.0-1'], derived_series)
        self.createPublication(
            source_package_name, ['1.0-2', '1.0-1'], dsp.parent_series)
        jobs = find_waiting_jobs(derived_series, source_package_name)
        self.runJob(jobs[0])
        ds_diff = self.findDSD(derived_series, source_package_name)
        self.assertEqual('1.0-1', ds_diff[0].base_version)
        self.createPublication(
            source_package_name, ['1.0-2', '1.0-1'], derived_series)
        jobs = find_waiting_jobs(derived_series, source_package_name)
        self.runJob(jobs[0])
        self.assertEqual(
            DistroSeriesDifferenceStatus.RESOLVED, ds_diff[0].status)

    def test_only_in_child(self):
        # If a source package only exists in the child distroseries, the DSD
        # is created with the right type.
        dsp = self.makeDerivedDistroSeries()
        derived_series = dsp.derived_series
        source_package_name = self.factory.makeSourcePackageName()
        self.createPublication(
            source_package_name, ['1.0-0derived1'], derived_series)
        jobs = find_waiting_jobs(derived_series, source_package_name)
        self.runJob(jobs[0])
        ds_diff = self.findDSD(derived_series, source_package_name)
        self.assertEqual(
            DistroSeriesDifferenceType.UNIQUE_TO_DERIVED_SERIES,
            ds_diff[0].difference_type)

    def test_only_in_parent(self):
        # If a source package only exists in the parent distroseries, the DSD
        # is created with the right type.
        dsp = self.makeDerivedDistroSeries()
        derived_series = dsp.derived_series
        source_package_name = self.factory.makeSourcePackageName()
        self.createPublication(
            source_package_name, ['1.0-1'], dsp.parent_series)
        jobs = find_waiting_jobs(derived_series, source_package_name)
        self.runJob(jobs[0])
        ds_diff = self.findDSD(derived_series, source_package_name)
        self.assertEqual(
            DistroSeriesDifferenceType.MISSING_FROM_DERIVED_SERIES,
            ds_diff[0].difference_type)

    def test_deleted_in_parent(self):
        # If a source package is deleted in the parent, a job is created, and
        # the DSD is updated correctly.
        dsp = self.makeDerivedDistroSeries()
        derived_series = dsp.derived_series
        source_package_name = self.factory.makeSourcePackageName()
        self.createPublication(
            source_package_name, ['1.0-1'], derived_series)
        spph = self.createPublication(
            source_package_name, ['1.0-1'], dsp.parent_series)
        jobs = find_waiting_jobs(derived_series, source_package_name)
        self.runJob(jobs[0])
        ds_diff = self.findDSD(derived_series, source_package_name)
        self.assertEqual(
            DistroSeriesDifferenceStatus.RESOLVED, ds_diff[0].status)
        spph.requestDeletion(self.factory.makePerson())
        jobs = find_waiting_jobs(derived_series, source_package_name)
        self.runJob(jobs[0])
        self.assertEqual(
            DistroSeriesDifferenceType.UNIQUE_TO_DERIVED_SERIES,
            ds_diff[0].difference_type)

    def test_deleted_in_child(self):
        # If a source package is deleted in the child, a job is created, and
        # the DSD is updated correctly.
        dsp = self.makeDerivedDistroSeries()
        derived_series = dsp.derived_series
        source_package_name = self.factory.makeSourcePackageName()
        spph = self.createPublication(
            source_package_name, ['1.0-1'], derived_series)
        self.createPublication(
            source_package_name, ['1.0-1'], dsp.parent_series)
        jobs = find_waiting_jobs(derived_series, source_package_name)
        self.runJob(jobs[0])
        ds_diff = self.findDSD(derived_series, source_package_name)
        self.assertEqual(
            DistroSeriesDifferenceStatus.RESOLVED, ds_diff[0].status)
        spph.requestDeletion(self.factory.makePerson())
        jobs = find_waiting_jobs(derived_series, source_package_name)
        self.runJob(jobs[0])
        self.assertEqual(
            DistroSeriesDifferenceType.MISSING_FROM_DERIVED_SERIES,
            ds_diff[0].difference_type)

    def test_no_job_for_PPA(self):
        # If a source package is uploaded to a PPA, a job is not created.
        dsp = self.makeDerivedDistroSeries()
        source_package_name = self.factory.makeSourcePackageName()
        ppa = self.factory.makeArchive()
        self.createPublication(
            source_package_name, ['1.0-1'], dsp.derived_series, ppa)
        self.assertContentEqual(
            [], find_waiting_jobs(dsp.derived_series, source_package_name))

    def test_no_job_for_PPA_with_deleted_source(self):
        # If a source package is deleted from a PPA, no job is created.
        dsp = self.makeDerivedDistroSeries()
        derived_series = dsp.derived_series
        source_package_name = self.factory.makeSourcePackageName()
        ppa = self.factory.makeArchive()
        spph = self.createPublication(
            source_package_name, ['1.0-1'], derived_series, ppa)
        spph.requestDeletion(ppa.owner)
        self.assertContentEqual(
            [], find_waiting_jobs(derived_series, source_package_name))

    def test_update_deletes_diffs(self):
        # When a DSD is updated, the diffs are invalidated.
        dsp = self.makeDerivedDistroSeries()
        derived_series = dsp.derived_series
        source_package_name = self.factory.makeSourcePackageName()
        self.createPublication(
            source_package_name, ['1.0-1derived1', '1.0-1'], derived_series)
        self.createPublication(
            source_package_name, ['1.0-2', '1.0-1'], dsp.parent_series)
        spr = self.factory.makeSourcePackageRelease(
            sourcepackagename=source_package_name, version='1.0-1')
        self.factory.makeSourcePackagePublishingHistory(
            sourcepackagerelease=spr,
            archive=dsp.parent_series.main_archive,
            distroseries=dsp.parent_series,
            status=PackagePublishingStatus.SUPERSEDED)
        jobs = find_waiting_jobs(derived_series, source_package_name)
        self.runJob(jobs[0])
        ds_diff = self.findDSD(derived_series, source_package_name)
        ds_diff[0].requestPackageDiffs(self.factory.makePerson())
        self.assertIsNot(None, ds_diff[0].package_diff)
        self.assertIsNot(None, ds_diff[0].parent_package_diff)
        self.createPublication(
            source_package_name, ['1.0-3', '1.0-2', '1.0-1'],
            dsp.parent_series)
        jobs = find_waiting_jobs(derived_series, source_package_name)
        self.runJob(jobs[0])
        # Since the diff showing the changes from 1.0-1 to 1.0-1derived1 is
        # still valid, it isn't reset, but the parent diff is.
        self.assertIsNot(None, ds_diff[0].package_diff)
        self.assertIs(None, ds_diff[0].parent_package_diff)


class TestDistroSeriesDifferenceJobPermissions(TestCaseWithFactory):
    """Database permissions test for `DistroSeriesDifferenceJob`."""

    layer = LaunchpadZopelessLayer

    def test_permissions(self):
        script_users = [
            'archivepublisher',
            'gina',
            'queued',
            'uploader',
            ]
        dsp = self.factory.makeDistroSeriesParent()
        parent = dsp.parent_series
        derived = dsp.derived_series
        packages = dict(
            (user, self.factory.makeSourcePackageName())
            for user in script_users)
        transaction.commit()
        for user in script_users:
            self.layer.switchDbUser(user)
            try:
                create_job(derived, packages[user], parent)
            except ProgrammingError, e:
                self.assertTrue(
                    False,
                    "Database role %s was unable to create a job.  "
                    "Error was: %s" % (user, e))

        # The test is that we get here without exceptions.
        pass<|MERGE_RESOLUTION|>--- conflicted
+++ resolved
@@ -149,7 +149,6 @@
         dsdjob = create_job(dsp.derived_series, package, dsp.parent_series)
         self.assertEqual(JobStatus.WAITING, dsdjob.job.status)
 
-<<<<<<< HEAD
     def find_waiting_jobs_finds_waiting_jobs(self):
         dsp = self.factory.makeDistroSeriesParent()
         package = self.factory.makeSourcePackageName()
@@ -162,23 +161,6 @@
         dsp = self.factory.makeDistroSeriesParent()
         package = self.factory.makeSourcePackageName()
         create_job(dsp.derived_series, package, dsp.parent_series)
-=======
-    def test_find_waiting_jobs_finds_waiting_jobs(self):
-        sourcepackage = self.factory.makeSourcePackage()
-        distroseries, sourcepackagename = (
-            sourcepackage.distroseries, sourcepackage.distroseries)
-        job = create_job(distroseries, sourcepackagename)
-        found_jobs = find_waiting_jobs(distroseries, sourcepackagename)
-        self.assertEqual([job], [
-            DistroSeriesDifferenceJob(found_job)
-            for found_job in found_jobs])
-
-    def test_find_waiting_jobs_ignores_other_series(self):
-        sourcepackage = self.factory.makeSourcePackage()
-        distroseries, sourcepackagename = (
-            sourcepackage.distroseries, sourcepackage.distroseries)
-        create_job(distroseries, sourcepackagename)
->>>>>>> 831f56ab
         other_series = self.factory.makeDistroSeries()
         self.assertContentEqual(
             [], find_waiting_jobs(other_series, package, dsp.parent_series))
@@ -191,37 +173,20 @@
         self.assertContentEqual(
             [], find_waiting_jobs(dsp.derived_series, package, other_series))
 
-<<<<<<< HEAD
-    def find_waiting_jobs_ignores_other_packages(self):
+    def test_find_waiting_jobs_ignores_other_packages(self):
         dsp = self.factory.makeDistroSeriesParent()
         package = self.factory.makeSourcePackageName()
         create_job(dsp.derived_series, package, dsp.parent_series)
         other_package = self.factory.makeSourcePackageName()
-=======
-    def test_find_waiting_jobs_ignores_other_packages(self):
-        sourcepackage = self.factory.makeSourcePackage()
-        distroseries, sourcepackagename = (
-            sourcepackage.distroseries, sourcepackage.distroseries)
-        create_job(distroseries, sourcepackagename)
-        other_spn = self.factory.makeSourcePackageName()
->>>>>>> 831f56ab
         self.assertContentEqual(
             [],
             find_waiting_jobs(
                 dsp.derived_series, other_package, dsp.parent_series))
 
-<<<<<<< HEAD
-    def find_waiting_jobs_considers_only_waiting_jobs(self):
+    def test_find_waiting_jobs_considers_only_waiting_jobs(self):
         dsp = self.factory.makeDistroSeriesParent()
         package = self.factory.makeSourcePackageName()
         job = create_job(dsp.derived_series, package, dsp.parent_series)
-=======
-    def test_find_waiting_jobs_considers_only_waiting_jobs(self):
-        sourcepackage = self.factory.makeSourcePackage()
-        distroseries, sourcepackagename = (
-            sourcepackage.distroseries, sourcepackage.distroseries)
-        job = create_job(distroseries, sourcepackagename)
->>>>>>> 831f56ab
         job.start()
         self.assertContentEqual(
             [],
@@ -423,11 +388,7 @@
         parent_packageset = self.factory.makePackageset(
             distroseries=distro_series_parent.parent_series,
             packages=packages)
-<<<<<<< HEAD
         return self.factory.makePackageset(
-=======
-        self.factory.makePackageset(
->>>>>>> 831f56ab
             distroseries=distro_series_parent.derived_series,
             packages=packages, name=parent_packageset.name,
             owner=parent_packageset.owner, related_set=parent_packageset)
