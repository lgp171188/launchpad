# Copyright 2009-2010 Canonical Ltd.  This software is licensed under the
# GNU Affero General Public License version 3 (see the file LICENSE).

"""Test Archive features."""

from datetime import date

import transaction
from zope.component import getUtility
from zope.security.interfaces import Unauthorized
from zope.security.proxy import removeSecurityProxy

from canonical.database.sqlbase import sqlvalues
from canonical.launchpad.interfaces.launchpad import ILaunchpadCelebrities
from canonical.launchpad.webapp.interfaces import (
    DEFAULT_FLAVOR,
    IStoreSelector,
    MAIN_STORE,
    )
from canonical.testing.layers import (
    DatabaseFunctionalLayer,
    LaunchpadZopelessLayer,
    )
from lp.buildmaster.enums import BuildStatus
from lp.registry.interfaces.pocket import PackagePublishingPocket
from lp.registry.interfaces.series import SeriesStatus
from lp.services.job.interfaces.job import JobStatus
from lp.services.worlddata.interfaces.country import ICountrySet
from lp.soyuz.enums import (
    ArchivePurpose,
    ArchiveStatus,
    PackagePublishingStatus,
    )
from lp.soyuz.interfaces.archive import (
    ArchiveDisabled,
    CannotRestrictArchitectures,
    CannotUploadToPocket,
    CannotUploadToPPA,
    IArchiveSet,
    InsufficientUploadRights,
    InvalidPocketForPartnerArchive,
    InvalidPocketForPPA,
    NoRightsForArchive,
    NoRightsForComponent,
    )
from lp.soyuz.interfaces.archivearch import IArchiveArchSet
from lp.soyuz.interfaces.archivepermission import IArchivePermissionSet
from lp.soyuz.interfaces.binarypackagename import IBinaryPackageNameSet
from lp.soyuz.interfaces.component import IComponentSet
from lp.soyuz.interfaces.processor import IProcessorFamilySet
from lp.soyuz.model.archive import Archive
from lp.soyuz.model.binarypackagerelease import (
    BinaryPackageReleaseDownloadCount,
    )
from lp.soyuz.model.component import ComponentSelection
from lp.soyuz.tests.test_publishing import SoyuzTestPublisher
from lp.testing import (
    ANONYMOUS,
    login,
    login_person,
    person_logged_in,
    TestCaseWithFactory,
    )
from lp.testing.sampledata import COMMERCIAL_ADMIN_EMAIL


class TestGetPublicationsInArchive(TestCaseWithFactory):

    layer = DatabaseFunctionalLayer

    def makeArchivesForOneDistribution(self, count=3):
        distribution = self.factory.makeDistribution()
        archives = []
        for i in range(count):
            archives.append(
                self.factory.makeArchive(distribution=distribution))
        return archives

    def makeArchivesWithPublications(self, count=3):
        archives = self.makeArchivesForOneDistribution(count=count)
        sourcepackagename = self.factory.makeSourcePackageName()
        for archive in archives:
            self.factory.makeSourcePackagePublishingHistory(
                sourcepackagename=sourcepackagename, archive=archive,
                status=PackagePublishingStatus.PUBLISHED,
                )
        return archives, sourcepackagename

    def getPublications(self, sourcepackagename, archives, distribution):
        return getUtility(IArchiveSet).getPublicationsInArchives(
            sourcepackagename, archives, distribution=distribution)

    def test_getPublications_returns_all_published_publications(self):
        # Returns all currently published publications for archives
        archives, sourcepackagename = self.makeArchivesWithPublications()
        results = self.getPublications(
            sourcepackagename, archives, archives[0].distribution)
        num_results = results.count()
        self.assertEquals(3, num_results)

    def test_getPublications_empty_list_of_archives(self):
        # Passing an empty list of archives will result in an empty
        # resultset.
        archives, sourcepackagename = self.makeArchivesWithPublications()
        results = self.getPublications(
            sourcepackagename, [], archives[0].distribution)
        self.assertEquals([], list(results))

    def assertPublicationsFromArchives(self, publications, archives):
        self.assertEquals(len(archives), publications.count())
        for publication, archive in zip(publications, archives):
            self.assertEquals(archive, publication.archive)

    def test_getPublications_returns_only_for_given_archives(self):
        # Returns only publications for the specified archives
        archives, sourcepackagename = self.makeArchivesWithPublications()
        results = self.getPublications(
            sourcepackagename, [archives[0]], archives[0].distribution)
        self.assertPublicationsFromArchives(results, [archives[0]])

    def test_getPublications_returns_only_published_publications(self):
        # Publications that are not published will not be returned.
        archive = self.factory.makeArchive()
        sourcepackagename = self.factory.makeSourcePackageName()
        self.factory.makeSourcePackagePublishingHistory(
            archive=archive, sourcepackagename=sourcepackagename,
            status=PackagePublishingStatus.PENDING)
        results = self.getPublications(
            sourcepackagename, [archive], archive.distribution)
        self.assertEquals([], list(results))

    def publishSourceInNewArchive(self, sourcepackagename):
        distribution = self.factory.makeDistribution()
        distroseries = self.factory.makeDistroSeries(
            distribution=distribution)
        archive = self.factory.makeArchive(distribution=distribution)
        self.factory.makeSourcePackagePublishingHistory(
            archive=archive, sourcepackagename=sourcepackagename,
            distroseries=distroseries,
            status=PackagePublishingStatus.PUBLISHED)
        return archive

    def test_getPublications_for_specific_distro(self):
        # Results can be filtered for specific distributions.
        sourcepackagename = self.factory.makeSourcePackageName()
        archive = self.publishSourceInNewArchive(sourcepackagename)
        other_archive = self.publishSourceInNewArchive(sourcepackagename)
        # We don't get the results for other_distribution
        results = self.getPublications(
            sourcepackagename, [archive, other_archive],
            distribution=archive.distribution)
        self.assertPublicationsFromArchives(results, [archive])


class TestArchiveRepositorySize(TestCaseWithFactory):

    layer = LaunchpadZopelessLayer

    def test_empty_ppa_has_zero_binaries_size(self):
        # An empty PPA has no binaries so has zero binaries_size.
        ppa = self.factory.makeArchive(purpose=ArchivePurpose.PPA)
        self.assertEquals(0, ppa.binaries_size)

    def test_sources_size_on_empty_archive(self):
        # Zero is returned for an archive without sources.
        archive = self.factory.makeArchive()
        self.assertEquals(0, archive.sources_size)

    def publishSourceFile(self, archive, library_file):
        """Publish a source package with the given content to the archive.

        :param archive: the IArchive to publish to.
        :param library_file: a LibraryFileAlias for the content of the
            source file.
        """
        sourcepackagerelease = self.factory.makeSourcePackageRelease()
        self.factory.makeSourcePackagePublishingHistory(
            archive=archive, sourcepackagerelease=sourcepackagerelease,
            status=PackagePublishingStatus.PUBLISHED)
        self.factory.makeSourcePackageReleaseFile(
            sourcepackagerelease=sourcepackagerelease,
            library_file=library_file)

    def test_sources_size_does_not_count_duplicated_files(self):
        # If there are multiple copies of the same file name/size
        # only one will be counted.
        archive = self.factory.makeArchive()
        library_file = self.factory.makeLibraryFileAlias()
        self.publishSourceFile(archive, library_file)
        self.assertEquals(
            library_file.content.filesize, archive.sources_size)

        self.publishSourceFile(archive, library_file)
        self.assertEquals(
            library_file.content.filesize, archive.sources_size)


class TestSeriesWithSources(TestCaseWithFactory):
    """Create some sources in different series."""

    layer = DatabaseFunctionalLayer

    def test_series_with_sources_returns_all_series(self):
        # Calling series_with_sources returns all series with publishings.
        distribution = self.factory.makeDistribution()
        archive = self.factory.makeArchive(distribution=distribution)
        series_with_no_sources = self.factory.makeDistroSeries(
            distribution=distribution, version="0.5")
        series_with_sources1 = self.factory.makeDistroSeries(
            distribution=distribution, version="1")
        self.factory.makeSourcePackagePublishingHistory(
            distroseries=series_with_sources1, archive=archive,
            status=PackagePublishingStatus.PUBLISHED)
        series_with_sources2 = self.factory.makeDistroSeries(
            distribution=distribution, version="2")
        self.factory.makeSourcePackagePublishingHistory(
            distroseries=series_with_sources2, archive=archive,
            status=PackagePublishingStatus.PENDING)
        self.assertEqual(
            [series_with_sources2, series_with_sources1],
            archive.series_with_sources)

    def test_series_with_sources_ignore_non_published_records(self):
        # If all publishings in a series are deleted or superseded
        # the series will not be returned.
        series = self.factory.makeDistroSeries()
        archive = self.factory.makeArchive(distribution=series.distribution)
        self.factory.makeSourcePackagePublishingHistory(
            distroseries=series, archive=archive,
            status=PackagePublishingStatus.DELETED)
        self.assertEqual([], archive.series_with_sources)

    def test_series_with_sources_ordered_by_version(self):
        # The returned series are ordered by the distroseries version.
        distribution = self.factory.makeDistribution()
        archive = self.factory.makeArchive(distribution=distribution)
        series1 = self.factory.makeDistroSeries(
            version="1", distribution=distribution)
        series2 = self.factory.makeDistroSeries(
            version="2", distribution=distribution)
        self.factory.makeSourcePackagePublishingHistory(
            distroseries=series1, archive=archive,
            status=PackagePublishingStatus.PUBLISHED)
        self.factory.makeSourcePackagePublishingHistory(
            distroseries=series2, archive=archive,
            status=PackagePublishingStatus.PUBLISHED)
        self.assertEqual([series2, series1], archive.series_with_sources)
        # Change the version such that they should order differently
        removeSecurityProxy(series2).version = "0.5"
        # ... and check that they do
        self.assertEqual([series1, series2], archive.series_with_sources)


class TestGetSourcePackageReleases(TestCaseWithFactory):

    layer = DatabaseFunctionalLayer

    def createArchiveWithBuilds(self, statuses):
        archive = self.factory.makeArchive()
        sprs = []
        for status in statuses:
            sourcepackagerelease = self.factory.makeSourcePackageRelease()
            self.factory.makeBinaryPackageBuild(
                source_package_release=sourcepackagerelease,
                archive=archive, status=status)
            sprs.append(sourcepackagerelease)
        unlinked_spr = self.factory.makeSourcePackageRelease()
        return archive, sprs

    def test_getSourcePackageReleases_with_no_params(self):
        # With no params all source package releases are returned.
        archive, sprs = self.createArchiveWithBuilds(
            [BuildStatus.NEEDSBUILD, BuildStatus.FULLYBUILT])
        self.assertContentEqual(
            sprs, archive.getSourcePackageReleases())

    def test_getSourcePackageReleases_with_buildstatus(self):
        # Results are filtered by the specified buildstatus.
        archive, sprs = self.createArchiveWithBuilds(
            [BuildStatus.NEEDSBUILD, BuildStatus.FULLYBUILT])
        self.assertContentEqual(
            [sprs[0]], archive.getSourcePackageReleases(
                build_status=BuildStatus.NEEDSBUILD))


class TestCorrespondingDebugArchive(TestCaseWithFactory):

    layer = DatabaseFunctionalLayer

    def testPrimaryDebugArchiveIsDebug(self):
        distribution = self.factory.makeDistribution()
        primary = self.factory.makeArchive(
            distribution=distribution, purpose=ArchivePurpose.PRIMARY)
        debug = self.factory.makeArchive(
            distribution=distribution, purpose=ArchivePurpose.DEBUG)
        self.assertEquals(primary.debug_archive, debug)

    def testPartnerDebugArchiveIsSelf(self):
        partner = self.factory.makeArchive(purpose=ArchivePurpose.PARTNER)
        self.assertEquals(partner.debug_archive, partner)

    def testCopyDebugArchiveIsSelf(self):
        copy = self.factory.makeArchive(purpose=ArchivePurpose.COPY)
        self.assertEquals(copy.debug_archive, copy)

    def testDebugDebugArchiveIsSelf(self):
        debug = self.factory.makeArchive(purpose=ArchivePurpose.DEBUG)
        self.assertEquals(debug.debug_archive, debug)

    def testPPADebugArchiveIsSelf(self):
        ppa = self.factory.makeArchive(purpose=ArchivePurpose.PPA)
        self.assertEquals(ppa.debug_archive, ppa)

    def testMissingPrimaryDebugArchiveIsNone(self):
        primary = self.factory.makeArchive(purpose=ArchivePurpose.PRIMARY)
        self.assertIs(primary.debug_archive, None)


class TestArchiveEnableDisable(TestCaseWithFactory):
    """Test the enable and disable methods of Archive."""

    layer = DatabaseFunctionalLayer

    def _getBuildJobsByStatus(self, archive, status):
        # Return the count for archive build jobs with the given status.
        query = """
            SELECT COUNT(Job.id)
            FROM BinaryPackageBuild, BuildPackageJob, BuildQueue, Job,
                 PackageBuild, BuildFarmJob
            WHERE
                BuildPackageJob.build = BinaryPackageBuild.id
                AND BuildPackageJob.job = BuildQueue.job
                AND Job.id = BuildQueue.job
                AND BinaryPackageBuild.package_build = PackageBuild.id
                AND PackageBuild.archive = %s
                AND PackageBuild.build_farm_job = BuildFarmJob.id
                AND BuildFarmJob.status = %s
                AND Job.status = %s;
        """ % sqlvalues(archive, BuildStatus.NEEDSBUILD, status)

        store = getUtility(IStoreSelector).get(MAIN_STORE, DEFAULT_FLAVOR)
        return store.execute(query).get_one()[0]

    def assertNoBuildJobsHaveStatus(self, archive, status):
        # Check that that the jobs attached to this archive do not have this
        # status.
        self.assertEqual(self._getBuildJobsByStatus(archive, status), 0)

    def assertHasBuildJobsWithStatus(self, archive, status, count):
        # Check that that there are jobs attached to this archive that have
        # the specified status.
        self.assertEqual(self._getBuildJobsByStatus(archive, status), count)

    def test_enableArchive(self):
        # Enabling an archive should set all the Archive's suspended builds to
        # WAITING.
        archive = self.factory.makeArchive(enabled=True)
        build = self.factory.makeBinaryPackageBuild(
            archive=archive, status=BuildStatus.NEEDSBUILD)
        build.queueBuild()
        # disable the archive, as it is currently enabled
        removeSecurityProxy(archive).disable()
        self.assertHasBuildJobsWithStatus(archive, JobStatus.SUSPENDED, 1)
        removeSecurityProxy(archive).enable()
        self.assertNoBuildJobsHaveStatus(archive, JobStatus.SUSPENDED)
        self.assertTrue(archive.enabled)

    def test_enableArchiveAlreadyEnabled(self):
        # Enabling an already enabled Archive should raise an AssertionError.
        archive = self.factory.makeArchive(enabled=True)
        self.assertRaises(AssertionError, removeSecurityProxy(archive).enable)

    def test_disableArchive(self):
        # Disabling an archive should set all the Archive's pending bulds to
        # SUSPENDED.
        archive = self.factory.makeArchive(enabled=True)
        build = self.factory.makeBinaryPackageBuild(
            archive=archive, status=BuildStatus.NEEDSBUILD)
        build.queueBuild()
        self.assertHasBuildJobsWithStatus(archive, JobStatus.WAITING, 1)
        removeSecurityProxy(archive).disable()
        self.assertNoBuildJobsHaveStatus(archive, JobStatus.WAITING)
        self.assertFalse(archive.enabled)

    def test_disableArchiveAlreadyDisabled(self):
        # Disabling an already disabled Archive should raise an
        # AssertionError.
        archive = self.factory.makeArchive(enabled=False)
        self.assertRaises(
            AssertionError, removeSecurityProxy(archive).disable)


class TestCollectLatestPublishedSources(TestCaseWithFactory):
    """Ensure that the private helper method works as expected."""

    layer = DatabaseFunctionalLayer

    def makePublishedSources(self, archive, statuses, versions, names):
        for status, version, name in zip(statuses, versions, names):
            self.factory.makeSourcePackagePublishingHistory(
                sourcepackagename=name, archive=archive,
                version=version, status=status)

    def test_collectLatestPublishedSources_returns_latest(self):
        sourcepackagename = self.factory.makeSourcePackageName(name="foo")
        other_spn = self.factory.makeSourcePackageName(name="bar")
        archive = self.factory.makeArchive()
        self.makePublishedSources(archive,
            [PackagePublishingStatus.PUBLISHED]*3,
            ["1.0", "1.1", "2.0"],
            [sourcepackagename, sourcepackagename, other_spn])
        pubs = removeSecurityProxy(archive)._collectLatestPublishedSources(
            archive, ["foo"])
        self.assertEqual(1, len(pubs))
        self.assertEqual('1.1', pubs[0].source_package_version)

    def test_collectLatestPublishedSources_returns_published_only(self):
        # Set the status of the latest pub to DELETED and ensure that it
        # is not returned.
        sourcepackagename = self.factory.makeSourcePackageName(name="foo")
        other_spn = self.factory.makeSourcePackageName(name="bar")
        archive = self.factory.makeArchive()
        self.makePublishedSources(archive,
            [PackagePublishingStatus.PUBLISHED,
                PackagePublishingStatus.DELETED,
                PackagePublishingStatus.PUBLISHED],
            ["1.0", "1.1", "2.0"],
            [sourcepackagename, sourcepackagename, other_spn])
        pubs = removeSecurityProxy(archive)._collectLatestPublishedSources(
            archive, ["foo"])
        self.assertEqual(1, len(pubs))
        self.assertEqual('1.0', pubs[0].source_package_version)


class TestArchiveCanUpload(TestCaseWithFactory):
    """Test the various methods that verify whether uploads are allowed to
    happen."""

    layer = DatabaseFunctionalLayer

    def test_checkArchivePermission_by_PPA_owner(self):
        # Uploading to a PPA should be allowed for a user that is the owner
        owner = self.factory.makePerson(name="somebody")
        archive = self.factory.makeArchive(owner=owner)
        self.assertEquals(True, archive.checkArchivePermission(owner))
        someone_unrelated = self.factory.makePerson(name="somebody-unrelated")
        self.assertEquals(False,
            archive.checkArchivePermission(someone_unrelated))

    def test_checkArchivePermission_distro_archive(self):
        # Regular users can not upload to ubuntu
        archive = self.factory.makeArchive(purpose=ArchivePurpose.PRIMARY)
        main = getUtility(IComponentSet)["main"]
        # A regular user doesn't have access
        somebody = self.factory.makePerson()
        self.assertEquals(False,
            archive.checkArchivePermission(somebody, main))
        # An ubuntu core developer does have access
        coredev = self.factory.makePerson()
        with person_logged_in(archive.owner):
            archive.newComponentUploader(coredev, main.name)
        self.assertEquals(True, archive.checkArchivePermission(coredev, main))

    def test_checkArchivePermission_ppa(self):
        owner = self.factory.makePerson()
        archive = self.factory.makeArchive(purpose=ArchivePurpose.PPA,
                                           owner=owner)
        somebody = self.factory.makePerson()
        # The owner has access
        self.assertEquals(True, archive.checkArchivePermission(owner))
        # Somebody unrelated does not
        self.assertEquals(False, archive.checkArchivePermission(somebody))

    def makeArchiveAndActiveDistroSeries(self, purpose=None):
        if purpose is None:
            purpose = ArchivePurpose.PRIMARY
        archive = self.factory.makeArchive(purpose=purpose)
        distroseries = self.factory.makeDistroSeries(
            distribution=archive.distribution,
            status=SeriesStatus.DEVELOPMENT)
        return archive, distroseries

    def makePersonWithComponentPermission(self, archive):
        person = self.factory.makePerson()
        component = self.factory.makeComponent()
        removeSecurityProxy(archive).newComponentUploader(
            person, component)
        return person, component

    def checkUpload(self, archive, person, sourcepackagename,
                    distroseries=None, component=None,
                    pocket=None, strict_component=False):
        if distroseries is None:
            distroseries = self.factory.makeDistroSeries()
        if component is None:
            component = self.factory.makeComponent()
        if pocket is None:
            pocket = PackagePublishingPocket.RELEASE
        return archive.checkUpload(
            person, distroseries, sourcepackagename, component, pocket,
            strict_component=strict_component)

    def assertCanUpload(self, archive, person, sourcepackagename,
                        distroseries=None, component=None,
                        pocket=None, strict_component=False):
        """Assert an upload to 'archive' will be accepted."""
        self.assertIs(
            None,
            self.checkUpload(
                archive, person, sourcepackagename,
                distroseries=distroseries, component=component,
                pocket=pocket, strict_component=strict_component))

    def assertCannotUpload(self, reason, archive, person, sourcepackagename,
                           distroseries=None, component=None, pocket=None,
                           strict_component=False):
        """Assert that upload to 'archive' will be rejected.

        :param reason: The expected reason for not being able to upload. A
            class.
        """
        self.assertIsInstance(
            self.checkUpload(
                archive, person, sourcepackagename,
                distroseries=distroseries, component=component,
                pocket=pocket, strict_component=strict_component),
            reason)

    def test_checkUpload_partner_invalid_pocket(self):
        # Partner archives only have release and proposed pockets
        archive, distroseries = self.makeArchiveAndActiveDistroSeries(
            purpose=ArchivePurpose.PARTNER)
        self.assertCannotUpload(
            InvalidPocketForPartnerArchive, archive,
            self.factory.makePerson(), self.factory.makeSourcePackageName(),
            pocket=PackagePublishingPocket.UPDATES,
            distroseries=distroseries)

    def test_checkUpload_ppa_invalid_pocket(self):
        # PPA archives only have release pockets
        archive, distroseries = self.makeArchiveAndActiveDistroSeries(
            purpose=ArchivePurpose.PPA)
        self.assertCannotUpload(
            InvalidPocketForPPA, archive,
            self.factory.makePerson(), self.factory.makeSourcePackageName(),
            pocket=PackagePublishingPocket.PROPOSED,
            distroseries=distroseries)

    def test_checkUpload_invalid_pocket_for_series_state(self):
        archive, distroseries = self.makeArchiveAndActiveDistroSeries(
            purpose=ArchivePurpose.PRIMARY)
        self.assertCannotUpload(
            CannotUploadToPocket, archive,
            self.factory.makePerson(), self.factory.makeSourcePackageName(),
            pocket=PackagePublishingPocket.PROPOSED,
            distroseries=distroseries)

    def test_checkUpload_disabled_archive(self):
        archive, distroseries = self.makeArchiveAndActiveDistroSeries(
            purpose=ArchivePurpose.PRIMARY)
        removeSecurityProxy(archive).disable()
        self.assertCannotUpload(
            ArchiveDisabled, archive, self.factory.makePerson(),
            self.factory.makeSourcePackageName(),
            distroseries=distroseries)

    def test_checkUpload_ppa_owner(self):
        person = self.factory.makePerson()
        archive = self.factory.makeArchive(
            purpose=ArchivePurpose.PPA, owner=person)
        self.assertCanUpload(
            archive, person, self.factory.makeSourcePackageName())

    def test_checkUpload_ppa_with_permission(self):
        archive = self.factory.makeArchive(purpose=ArchivePurpose.PPA)
        person = self.factory.makePerson()
        removeSecurityProxy(archive).newComponentUploader(person, "main")
        # component is ignored
        self.assertCanUpload(
            archive, person, self.factory.makeSourcePackageName(),
            component=self.factory.makeComponent(name="universe"))

    def test_checkUpload_ppa_with_no_permission(self):
        archive = self.factory.makeArchive(purpose=ArchivePurpose.PPA)
        person = self.factory.makePerson()
        self.assertCannotUpload(
            CannotUploadToPPA, archive, person,
            self.factory.makeSourcePackageName())

    def test_owner_can_upload_to_ppa_no_sourcepackage(self):
        # The owner can upload to PPAs even if the source package doesn't
        # exist yet.
        team = self.factory.makeTeam()
        archive = self.factory.makeArchive(
            purpose=ArchivePurpose.PPA, owner=team)
        person = self.factory.makePerson()
        removeSecurityProxy(team).addMember(person, team.teamowner)
        self.assertCanUpload(archive, person, None)

    def test_can_upload_to_ppa_for_old_series(self):
        # You can upload whatever you want to a PPA, regardless of the upload
        # policy.
        person = self.factory.makePerson()
        archive = self.factory.makeArchive(
            purpose=ArchivePurpose.PPA, owner=person)
        spn = self.factory.makeSourcePackageName()
        distroseries = self.factory.makeDistroSeries(
            status=SeriesStatus.CURRENT)
        self.assertCanUpload(
            archive, person, spn, distroseries=distroseries)

    def test_checkUpload_copy_archive_no_permission(self):
        archive, distroseries = self.makeArchiveAndActiveDistroSeries(
            purpose=ArchivePurpose.COPY)
        sourcepackagename = self.factory.makeSourcePackageName()
        person = self.factory.makePerson()
        removeSecurityProxy(archive).newPackageUploader(
            person, sourcepackagename)
        self.assertCannotUpload(
            NoRightsForArchive, archive, person, sourcepackagename,
            distroseries=distroseries)

    def test_checkUploadToPocket_for_released_distroseries_copy_archive(self):
        # Uploading to the release pocket in a released COPY archive
        # should be allowed.  This is mainly so that rebuilds that are
        # running during the release process don't suddenly cause
        # exceptions in the buildd-manager.
        archive = self.factory.makeArchive(purpose=ArchivePurpose.COPY)
        distroseries = self.factory.makeDistroSeries(
            distribution=archive.distribution,
            status=SeriesStatus.CURRENT)
        self.assertIs(
            None,
            archive.checkUploadToPocket(
                distroseries, PackagePublishingPocket.RELEASE))

    def test_checkUpload_package_permission(self):
        archive, distroseries = self.makeArchiveAndActiveDistroSeries(
            purpose=ArchivePurpose.PRIMARY)
        sourcepackagename = self.factory.makeSourcePackageName()
        person = self.factory.makePerson()
        removeSecurityProxy(archive).newPackageUploader(
            person, sourcepackagename)
        self.assertCanUpload(
            archive, person, sourcepackagename, distroseries=distroseries)

    def make_person_with_packageset_permission(self, archive, distroseries,
                                               packages=()):
        packageset = self.factory.makePackageset(
            distroseries=distroseries, packages=packages)
        person = self.factory.makePerson()
        techboard = getUtility(ILaunchpadCelebrities).ubuntu_techboard
        with person_logged_in(techboard):
            archive.newPackagesetUploader(person, packageset)
        return person, packageset

    def test_checkUpload_packageset_permission(self):
        archive, distroseries = self.makeArchiveAndActiveDistroSeries(
            purpose=ArchivePurpose.PRIMARY)
        sourcepackagename = self.factory.makeSourcePackageName()
        person, packageset = self.make_person_with_packageset_permission(
            archive, distroseries, packages=[sourcepackagename])
        self.assertCanUpload(
            archive, person, sourcepackagename, distroseries=distroseries)

    def test_checkUpload_packageset_wrong_distroseries(self):
        # A person with rights to upload to the package set in distro
        # series K may not upload with these same rights to a different
        # distro series L.
        archive, distroseries = self.makeArchiveAndActiveDistroSeries(
            purpose=ArchivePurpose.PRIMARY)
        sourcepackagename = self.factory.makeSourcePackageName()
        person, packageset = self.make_person_with_packageset_permission(
            archive, distroseries, packages=[sourcepackagename])
        other_distroseries = self.factory.makeDistroSeries()
        self.assertCannotUpload(
            InsufficientUploadRights, archive, person, sourcepackagename,
            distroseries=other_distroseries)

    def test_checkUpload_component_permission(self):
        archive, distroseries = self.makeArchiveAndActiveDistroSeries(
            purpose=ArchivePurpose.PRIMARY)
        sourcepackagename = self.factory.makeSourcePackageName()
        person, component = self.makePersonWithComponentPermission(
            archive)
        self.assertCanUpload(
            archive, person, sourcepackagename, distroseries=distroseries,
            component=component)

    def test_checkUpload_no_permissions(self):
        archive, distroseries = self.makeArchiveAndActiveDistroSeries(
            purpose=ArchivePurpose.PRIMARY)
        sourcepackagename = self.factory.makeSourcePackageName()
        person = self.factory.makePerson()
        self.assertCannotUpload(
            NoRightsForArchive, archive, person, sourcepackagename,
            distroseries=distroseries)

    def test_checkUpload_insufficient_permissions(self):
        archive, distroseries = self.makeArchiveAndActiveDistroSeries(
            purpose=ArchivePurpose.PRIMARY)
        sourcepackagename = self.factory.makeSourcePackageName()
        person, packageset = self.make_person_with_packageset_permission(
            archive, distroseries)
        self.assertCannotUpload(
            InsufficientUploadRights, archive, person, sourcepackagename,
            distroseries=distroseries)

    def test_checkUpload_without_strict_component(self):
        archive, distroseries = self.makeArchiveAndActiveDistroSeries(
            purpose=ArchivePurpose.PRIMARY)
        sourcepackagename = self.factory.makeSourcePackageName()
        person, component = self.makePersonWithComponentPermission(
            archive)
        other_component = self.factory.makeComponent()
        self.assertCanUpload(
            archive, person, sourcepackagename, distroseries=distroseries,
            component=other_component, strict_component=False)

    def test_checkUpload_with_strict_component(self):
        archive, distroseries = self.makeArchiveAndActiveDistroSeries(
            purpose=ArchivePurpose.PRIMARY)
        sourcepackagename = self.factory.makeSourcePackageName()
        person, component = self.makePersonWithComponentPermission(
            archive)
        other_component = self.factory.makeComponent()
        self.assertCannotUpload(
            NoRightsForComponent, archive, person, sourcepackagename,
            distroseries=distroseries, component=other_component,
            strict_component=True)

    def test_checkUpload_component_rights_no_package(self):
        # A person allowed to upload to a particular component of an archive
        # can upload basically whatever they want to that component, even if
        # the package doesn't exist yet.
        archive = self.factory.makeArchive(purpose=ArchivePurpose.PRIMARY)
        person, component = self.makePersonWithComponentPermission(
            archive)
        self.assertCanUpload(archive, person, None, component=component)

    def makePackageToUpload(self, distroseries):
        sourcepackagename = self.factory.makeSourcePackageName()
        suitesourcepackage = self.factory.makeSuiteSourcePackage(
            pocket=PackagePublishingPocket.RELEASE,
            sourcepackagename=sourcepackagename,
            distroseries=distroseries)
        return suitesourcepackage

    def test_canUploadSuiteSourcePackage_invalid_pocket(self):
        # Test that canUploadSuiteSourcePackage calls checkUpload for
        # the pocket checks.
        person = self.factory.makePerson()
        archive = self.factory.makeArchive(
            purpose=ArchivePurpose.PPA, owner=person)
        suitesourcepackage = self.factory.makeSuiteSourcePackage(
            pocket=PackagePublishingPocket.PROPOSED)
        self.assertEqual(
            False,
            archive.canUploadSuiteSourcePackage(person, suitesourcepackage))

    def test_canUploadSuiteSourcePackage_no_permission(self):
        # Test that canUploadSuiteSourcePackage calls verifyUpload for
        # the permission checks.
        archive = self.factory.makeArchive(purpose=ArchivePurpose.PPA)
        suitesourcepackage = self.factory.makeSuiteSourcePackage(
            pocket=PackagePublishingPocket.RELEASE)
        person = self.factory.makePerson()
        self.assertEqual(
            False,
            archive.canUploadSuiteSourcePackage(person, suitesourcepackage))

    def test_canUploadSuiteSourcePackage_package_permission(self):
        # Test that a package permission is enough to upload a new
        # package.
        archive, distroseries = self.makeArchiveAndActiveDistroSeries()
        suitesourcepackage = self.makePackageToUpload(distroseries)
        person = self.factory.makePerson()
        removeSecurityProxy(archive).newPackageUploader(
            person, suitesourcepackage.sourcepackagename)
        self.assertEqual(
            True,
            archive.canUploadSuiteSourcePackage(person, suitesourcepackage))

    def test_canUploadSuiteSourcePackage_component_permission(self):
        # Test that component upload permission is enough to be
        # allowed to upload a new package.
        archive, distroseries = self.makeArchiveAndActiveDistroSeries()
        suitesourcepackage = self.makePackageToUpload(distroseries)
        person = self.factory.makePerson()
        removeSecurityProxy(archive).newComponentUploader(person, "universe")
        self.assertEqual(
            True,
            archive.canUploadSuiteSourcePackage(person, suitesourcepackage))

    def test_canUploadSuiteSourcePackage_strict_component(self):
        # Test that canUploadSuiteSourcePackage uses strict component
        # checking.
        archive, distroseries = self.makeArchiveAndActiveDistroSeries()
        suitesourcepackage = self.makePackageToUpload(distroseries)
        main_component = self.factory.makeComponent(name="main")
        self.factory.makeSourcePackagePublishingHistory(
            archive=archive, distroseries=distroseries,
            sourcepackagename=suitesourcepackage.sourcepackagename,
            status=PackagePublishingStatus.PUBLISHED,
            pocket=PackagePublishingPocket.RELEASE,
            component=main_component)
        person = self.factory.makePerson()
        removeSecurityProxy(archive).newComponentUploader(person, "universe")
        # This time the user can't upload as there has been a
        # publication and they don't have permission for the component
        # the package is published in.
        self.assertEqual(
            False,
            archive.canUploadSuiteSourcePackage(person, suitesourcepackage))


class TestUpdatePackageDownloadCount(TestCaseWithFactory):
    """Ensure that updatePackageDownloadCount works as expected."""

    layer = LaunchpadZopelessLayer

    def setUp(self):
        super(TestUpdatePackageDownloadCount, self).setUp()
        self.publisher = SoyuzTestPublisher()
        self.publisher.prepareBreezyAutotest()

        self.store = getUtility(IStoreSelector).get(
            MAIN_STORE, DEFAULT_FLAVOR)

        self.archive = self.factory.makeArchive()
        self.bpr_1 = self.publisher.getPubBinaries(
                archive=self.archive)[0].binarypackagerelease
        self.bpr_2 = self.publisher.getPubBinaries(
                archive=self.archive)[0].binarypackagerelease

        country_set = getUtility(ICountrySet)
        self.australia = country_set['AU']
        self.new_zealand = country_set['NZ']

    def assertCount(self, count, archive, bpr, day, country):
        self.assertEqual(count, self.store.find(
            BinaryPackageReleaseDownloadCount,
            archive=archive, binary_package_release=bpr,
            day=day, country=country).one().count)

    def test_creates_new_entry(self):
        # The first update for a particular archive, package, day and
        # country will create a new BinaryPackageReleaseDownloadCount
        # entry.
        day = date(2010, 2, 20)
        self.assertIs(None, self.store.find(
            BinaryPackageReleaseDownloadCount,
            archive=self.archive, binary_package_release=self.bpr_1,
            day=day, country=self.australia).one())
        self.archive.updatePackageDownloadCount(
            self.bpr_1, day, self.australia, 10)
        self.assertCount(10, self.archive, self.bpr_1, day, self.australia)

    def test_reuses_existing_entry(self):
        # A second update will simply add to the count on the existing
        # BPRDC.
        day = date(2010, 2, 20)
        self.archive.updatePackageDownloadCount(
            self.bpr_1, day, self.australia, 10)
        self.archive.updatePackageDownloadCount(
            self.bpr_1, day, self.australia, 3)
        self.assertCount(13, self.archive, self.bpr_1, day, self.australia)

    def test_differentiates_between_countries(self):
        # A different country will cause a new entry to be created.
        day = date(2010, 2, 20)
        self.archive.updatePackageDownloadCount(
            self.bpr_1, day, self.australia, 10)
        self.archive.updatePackageDownloadCount(
            self.bpr_1, day, self.new_zealand, 3)

        self.assertCount(10, self.archive, self.bpr_1, day, self.australia)
        self.assertCount(3, self.archive, self.bpr_1, day, self.new_zealand)

    def test_country_can_be_none(self):
        # The country can be None, indicating that it is unknown.
        day = date(2010, 2, 20)
        self.archive.updatePackageDownloadCount(
            self.bpr_1, day, self.australia, 10)
        self.archive.updatePackageDownloadCount(
            self.bpr_1, day, None, 3)

        self.assertCount(10, self.archive, self.bpr_1, day, self.australia)
        self.assertCount(3, self.archive, self.bpr_1, day, None)

    def test_differentiates_between_days(self):
        # A different date will also cause a new entry to be created.
        day = date(2010, 2, 20)
        another_day = date(2010, 2, 21)
        self.archive.updatePackageDownloadCount(
            self.bpr_1, day, self.australia, 10)
        self.archive.updatePackageDownloadCount(
            self.bpr_1, another_day, self.australia, 3)

        self.assertCount(10, self.archive, self.bpr_1, day, self.australia)
        self.assertCount(
            3, self.archive, self.bpr_1, another_day, self.australia)

    def test_differentiates_between_bprs(self):
        # And even a different package will create a new entry.
        day = date(2010, 2, 20)
        self.archive.updatePackageDownloadCount(
            self.bpr_1, day, self.australia, 10)
        self.archive.updatePackageDownloadCount(
            self.bpr_2, day, self.australia, 3)

        self.assertCount(10, self.archive, self.bpr_1, day, self.australia)
        self.assertCount(3, self.archive, self.bpr_2, day, self.australia)


class TestEnabledRestrictedBuilds(TestCaseWithFactory):
    """Ensure that restricted architecture family builds can be allowed and
    disallowed correctly."""

    layer = LaunchpadZopelessLayer

    def setUp(self):
        """Setup an archive with relevant publications."""
        super(TestEnabledRestrictedBuilds, self).setUp()
        self.publisher = SoyuzTestPublisher()
        self.publisher.prepareBreezyAutotest()
        self.archive = self.factory.makeArchive()
        self.archive_arch_set = getUtility(IArchiveArchSet)
        self.arm = getUtility(IProcessorFamilySet).getByName('arm')

    def test_main_archive_can_use_restricted(self):
        # Main archives for distributions can always use restricted
        # architectures.
        distro = self.factory.makeDistribution()
        self.assertContentEqual([self.arm],
            distro.main_archive.enabled_restricted_families)

    def test_main_archive_can_not_be_restricted(self):
        # A main archive can not be restricted to certain architectures.
        distro = self.factory.makeDistribution()
        # Restricting to all restricted architectures is fine
        distro.main_archive.enabled_restricted_families = [self.arm]

        def restrict():
            distro.main_archive.enabled_restricted_families = []

        self.assertRaises(CannotRestrictArchitectures, restrict)

    def test_default(self):
        """By default, ARM builds are not allowed as ARM is restricted."""
        self.assertEquals(0,
            self.archive_arch_set.getByArchive(
                self.archive, self.arm).count())
        self.assertContentEqual([], self.archive.enabled_restricted_families)

    def test_get_uses_archivearch(self):
        """Adding an entry to ArchiveArch for ARM and an archive will
        enable enabled_restricted_families for arm for that archive."""
        self.assertContentEqual([], self.archive.enabled_restricted_families)
        self.archive_arch_set.new(self.archive, self.arm)
        self.assertEquals([self.arm],
                list(self.archive.enabled_restricted_families))

    def test_get_returns_restricted_only(self):
        """Adding an entry to ArchiveArch for something that is not
        restricted does not make it show up in enabled_restricted_families.
        """
        self.assertContentEqual([], self.archive.enabled_restricted_families)
        self.archive_arch_set.new(self.archive,
            getUtility(IProcessorFamilySet).getByName('amd64'))
        self.assertContentEqual([], self.archive.enabled_restricted_families)

    def test_set(self):
        """The property remembers its value correctly and sets ArchiveArch."""
        self.archive.enabled_restricted_families = [self.arm]
        allowed_restricted_families = self.archive_arch_set.getByArchive(
            self.archive, self.arm)
        self.assertEquals(1, allowed_restricted_families.count())
        self.assertEquals(self.arm,
            allowed_restricted_families[0].processorfamily)
        self.assertEquals(
            [self.arm], self.archive.enabled_restricted_families)
        self.archive.enabled_restricted_families = []
        self.assertEquals(0,
            self.archive_arch_set.getByArchive(
                self.archive, self.arm).count())
        self.assertContentEqual([], self.archive.enabled_restricted_families)


class TestArchiveTokens(TestCaseWithFactory):
    layer = LaunchpadZopelessLayer

    def setUp(self):
        super(TestArchiveTokens, self).setUp()
        owner = self.factory.makePerson()
        self.private_ppa = self.factory.makeArchive(owner=owner)
        self.private_ppa.buildd_secret = 'blah'
        self.private_ppa.private = True
        self.joe = self.factory.makePerson(name='joe')
        self.private_ppa.newSubscription(self.joe, owner)

    def test_getAuthToken_with_no_token(self):
        token = self.private_ppa.getAuthToken(self.joe)
        self.assertEqual(token, None)

    def test_getAuthToken_with_token(self):
        token = self.private_ppa.newAuthToken(self.joe)
        self.assertEqual(self.private_ppa.getAuthToken(self.joe), token)

    def test_getArchiveSubscriptionURL(self):
        url = self.joe.getArchiveSubscriptionURL(self.joe, self.private_ppa)
        token = self.private_ppa.getAuthToken(self.joe)
        self.assertEqual(token.archive_url, url)


class TestGetBinaryPackageRelease(TestCaseWithFactory):
    """Ensure that getBinaryPackageRelease works as expected."""

    layer = LaunchpadZopelessLayer

    def setUp(self):
        """Setup an archive with relevant publications."""
        super(TestGetBinaryPackageRelease, self).setUp()
        self.publisher = SoyuzTestPublisher()
        self.publisher.prepareBreezyAutotest()

        self.archive = self.factory.makeArchive()
        self.archive.require_virtualized = False

        self.i386_pub, self.hppa_pub = self.publisher.getPubBinaries(
            version="1.2.3-4", archive=self.archive, binaryname="foo-bin",
            status=PackagePublishingStatus.PUBLISHED,
            architecturespecific=True)

        self.i386_indep_pub, self.hppa_indep_pub = (
            self.publisher.getPubBinaries(
                version="1.2.3-4", archive=self.archive, binaryname="bar-bin",
                status=PackagePublishingStatus.PUBLISHED))

        self.bpns = getUtility(IBinaryPackageNameSet)

    def test_returns_matching_binarypackagerelease(self):
        # The BPR with a file by the given name should be returned.
        self.assertEqual(
            self.i386_pub.binarypackagerelease,
            self.archive.getBinaryPackageRelease(
                self.bpns['foo-bin'], '1.2.3-4', 'i386'))

    def test_returns_correct_architecture(self):
        # The architecture is taken into account correctly.
        self.assertEqual(
            self.hppa_pub.binarypackagerelease,
            self.archive.getBinaryPackageRelease(
                self.bpns['foo-bin'], '1.2.3-4', 'hppa'))

    def test_works_with_architecture_independent_binaries(self):
        # Architecture independent binaries with multiple publishings
        # are found properly.
        # We use 'i386' as the arch tag here, since what we have in the DB
        # is the *build* arch tag, not the one in the filename ('all').
        self.assertEqual(
            self.i386_indep_pub.binarypackagerelease,
            self.archive.getBinaryPackageRelease(
                self.bpns['bar-bin'], '1.2.3-4', 'i386'))

    def test_returns_none_for_nonexistent_binary(self):
        # Non-existent files return None.
        self.assertIs(
            None,
            self.archive.getBinaryPackageRelease(
                self.bpns['cdrkit'], '1.2.3-4', 'i386'))

    def test_returns_none_for_duplicate_file(self):
        # In the unlikely case of multiple BPRs in this archive with the same
        # name (hopefully impossible, but it still happens occasionally due
        # to bugs), None is returned.

        # Publish the same binaries again. Evil.
        self.publisher.getPubBinaries(
            version="1.2.3-4", archive=self.archive, binaryname="foo-bin",
            status=PackagePublishingStatus.PUBLISHED,
            architecturespecific=True)

        self.assertIs(
            None,
            self.archive.getBinaryPackageRelease(
                self.bpns['foo-bin'], '1.2.3-4', 'i386'))

    def test_returns_none_from_another_archive(self):
        # Cross-archive searches are not performed.
        self.assertIs(
            None,
            self.factory.makeArchive().getBinaryPackageRelease(
                self.bpns['foo-bin'], '1.2.3-4', 'i386'))


class TestGetBinaryPackageReleaseByFileName(TestCaseWithFactory):
    """Ensure that getBinaryPackageReleaseByFileName works as expected."""

    layer = LaunchpadZopelessLayer

    def setUp(self):
        """Setup an archive with relevant publications."""
        super(TestGetBinaryPackageReleaseByFileName, self).setUp()
        self.publisher = SoyuzTestPublisher()
        self.publisher.prepareBreezyAutotest()

        self.archive = self.factory.makeArchive()
        self.archive.require_virtualized = False

        self.i386_pub, self.hppa_pub = self.publisher.getPubBinaries(
            version="1.2.3-4", archive=self.archive, binaryname="foo-bin",
            status=PackagePublishingStatus.PUBLISHED,
            architecturespecific=True)

        self.i386_indep_pub, self.hppa_indep_pub = (
            self.publisher.getPubBinaries(
                version="1.2.3-4", archive=self.archive, binaryname="bar-bin",
                status=PackagePublishingStatus.PUBLISHED))

    def test_returns_matching_binarypackagerelease(self):
        # The BPR with a file by the given name should be returned.
        self.assertEqual(
            self.i386_pub.binarypackagerelease,
            self.archive.getBinaryPackageReleaseByFileName(
                "foo-bin_1.2.3-4_i386.deb"))

    def test_returns_correct_architecture(self):
        # The architecture is taken into account correctly.
        self.assertEqual(
            self.hppa_pub.binarypackagerelease,
            self.archive.getBinaryPackageReleaseByFileName(
                "foo-bin_1.2.3-4_hppa.deb"))

    def test_works_with_architecture_independent_binaries(self):
        # Architecture independent binaries with multiple publishings
        # are found properly.
        self.assertEqual(
            self.i386_indep_pub.binarypackagerelease,
            self.archive.getBinaryPackageReleaseByFileName(
                "bar-bin_1.2.3-4_all.deb"))

    def test_returns_none_for_source_file(self):
        # None is returned if the file is a source component instead.
        self.assertIs(
            None,
            self.archive.getBinaryPackageReleaseByFileName(
                "foo_1.2.3-4.dsc"))

    def test_returns_none_for_nonexistent_file(self):
        # Non-existent files return None.
        self.assertIs(
            None,
            self.archive.getBinaryPackageReleaseByFileName(
                "this-is-not-real_1.2.3-4_all.deb"))

    def test_returns_none_for_duplicate_file(self):
        # In the unlikely case of multiple BPRs in this archive with the same
        # name (hopefully impossible, but it still happens occasionally due
        # to bugs), None is returned.

        # Publish the same binaries again. Evil.
        self.publisher.getPubBinaries(
            version="1.2.3-4", archive=self.archive, binaryname="foo-bin",
            status=PackagePublishingStatus.PUBLISHED,
            architecturespecific=True)

        self.assertIs(
            None,
            self.archive.getBinaryPackageReleaseByFileName(
                "foo-bin_1.2.3-4_i386.deb"))

    def test_returns_none_from_another_archive(self):
        # Cross-archive searches are not performed.
        self.assertIs(
            None,
            self.factory.makeArchive().getBinaryPackageReleaseByFileName(
                "foo-bin_1.2.3-4_i386.deb"))


class TestArchiveDelete(TestCaseWithFactory):
    """Edge-case tests for PPA deletion.

    PPA deletion is also documented in lp/soyuz/doc/archive-deletion.txt.
    """

    layer = DatabaseFunctionalLayer

    def setUp(self):
        """Create a test archive and login as the owner."""
        super(TestArchiveDelete, self).setUp()
        self.archive = self.factory.makeArchive()
        login_person(self.archive.owner)

    def test_delete(self):
        # Sanity check for the unit-test.
        self.archive.delete(deleted_by=self.archive.owner)
        self.failUnlessEqual(ArchiveStatus.DELETING, self.archive.status)

    def test_delete_when_disabled(self):
        # A disabled archive can also be deleted (bug 574246).
        self.archive.disable()
        self.archive.delete(deleted_by=self.archive.owner)
        self.failUnlessEqual(ArchiveStatus.DELETING, self.archive.status)


class TestCommercialArchive(TestCaseWithFactory):
    """Tests relating to commercial archives."""

    layer = DatabaseFunctionalLayer

    def setUp(self):
        super(TestCommercialArchive, self).setUp()
        self.archive = self.factory.makeArchive()

    def setCommercial(self, archive, commercial):
        """Helper function."""
        archive.commercial = commercial

    def test_set_and_get_commercial(self):
        # Basic set and get of the commercial property.  Anyone can read
        # it and it defaults to False.
        login_person(self.archive.owner)
        self.assertFalse(self.archive.commercial)

        # The archive owner can't change the value.
        self.assertRaises(
            Unauthorized, self.setCommercial, self.archive, True)

        # Commercial admins can change it.
        login(COMMERCIAL_ADMIN_EMAIL)
        self.setCommercial(self.archive, True)
        self.assertTrue(self.archive.commercial)


class TestBuildDebugSymbols(TestCaseWithFactory):
    """Tests relating to the build_debug_symbols flag."""

    layer = DatabaseFunctionalLayer

    def setUp(self):
        super(TestBuildDebugSymbols, self).setUp()
        self.archive = self.factory.makeArchive()

    def setBuildDebugSymbols(self, archive, build_debug_symbols):
        """Helper function."""
        archive.build_debug_symbols = build_debug_symbols

    def test_build_debug_symbols_is_public(self):
        # Anyone can see the attribute.
        login(ANONYMOUS)
        self.assertFalse(self.archive.build_debug_symbols)

    def test_owner_cannot_set_build_debug_symbols(self):
        # The archive owner cannot set it.
        login_person(self.archive.owner)
        self.assertRaises(
            Unauthorized, self.setBuildDebugSymbols, self.archive, True)

    def test_commercial_admin_can_set_build_debug_symbols(self):
        # A commercial admin can set it.
        login(COMMERCIAL_ADMIN_EMAIL)
        self.setBuildDebugSymbols(self.archive, True)
        self.assertTrue(self.archive.build_debug_symbols)


class TestFindDepCandidates(TestCaseWithFactory):
    """Tests for Archive.findDepCandidates."""

    layer = LaunchpadZopelessLayer

    def setUp(self):
        super(TestFindDepCandidates, self).setUp()
        self.archive = self.factory.makeArchive()
        self.publisher = SoyuzTestPublisher()
        login('admin@canonical.com')
        self.publisher.prepareBreezyAutotest()

    def assertDep(self, arch_tag, name, expected, archive=None,
                  pocket=PackagePublishingPocket.RELEASE, component=None,
                  source_package_name='something-new'):
        """Helper to check that findDepCandidates works.

        Searches for the given dependency name in the given architecture and
        archive, and compares it to the given expected value.
        The archive defaults to self.archive.

        Also commits, since findDepCandidates uses the slave store.
        """
        transaction.commit()

        if component is None:
            component = getUtility(IComponentSet)['main']
        if archive is None:
            archive = self.archive

        self.assertEquals(
            list(
                archive.findDepCandidates(
                    self.publisher.distroseries[arch_tag], pocket, component,
                    source_package_name, name)),
            expected)

    def test_finds_candidate_in_same_archive(self):
        # A published candidate in the same archive should be found.
        bins = self.publisher.getPubBinaries(
            binaryname='foo', archive=self.archive,
            status=PackagePublishingStatus.PUBLISHED)
        self.assertDep('i386', 'foo', [bins[0]])
        self.assertDep('hppa', 'foo', [bins[1]])

    def test_does_not_find_pending_publication(self):
        # A pending candidate in the same archive should not be found.
        bins = self.publisher.getPubBinaries(
            binaryname='foo', archive=self.archive)
        self.assertDep('i386', 'foo', [])

    def test_ppa_searches_primary_archive(self):
        # PPA searches implicitly look in the primary archive too.
        self.assertEquals(self.archive.purpose, ArchivePurpose.PPA)
        self.assertDep('i386', 'foo', [])

        bins = self.publisher.getPubBinaries(
            binaryname='foo', archive=self.archive.distribution.main_archive,
            status=PackagePublishingStatus.PUBLISHED)

        self.assertDep('i386', 'foo', [bins[0]])

    def test_searches_dependencies(self):
        # Candidates from archives on which the target explicitly depends
        # should be found.
        bins = self.publisher.getPubBinaries(
            binaryname='foo', archive=self.archive,
            status=PackagePublishingStatus.PUBLISHED)
        other_archive = self.factory.makeArchive()
        self.assertDep('i386', 'foo', [], archive=other_archive)

        other_archive.addArchiveDependency(
            self.archive, PackagePublishingPocket.RELEASE)
        self.assertDep('i386', 'foo', [bins[0]], archive=other_archive)

    def test_obeys_dependency_pockets(self):
        # Only packages published in a pocket matching the dependency should
        # be found.
        release_bins = self.publisher.getPubBinaries(
            binaryname='foo-release', archive=self.archive,
            status=PackagePublishingStatus.PUBLISHED)
        updates_bins = self.publisher.getPubBinaries(
            binaryname='foo-updates', archive=self.archive,
            status=PackagePublishingStatus.PUBLISHED,
            pocket=PackagePublishingPocket.UPDATES)
        proposed_bins = self.publisher.getPubBinaries(
            binaryname='foo-proposed', archive=self.archive,
            status=PackagePublishingStatus.PUBLISHED,
            pocket=PackagePublishingPocket.PROPOSED)

        # Temporarily turn our test PPA into a copy archive, so we can
        # add non-RELEASE dependencies on it.
        removeSecurityProxy(self.archive).purpose = ArchivePurpose.COPY

        other_archive = self.factory.makeArchive()
        other_archive.addArchiveDependency(
            self.archive, PackagePublishingPocket.UPDATES)
        self.assertDep(
            'i386', 'foo-release', [release_bins[0]], archive=other_archive)
        self.assertDep(
            'i386', 'foo-updates', [updates_bins[0]], archive=other_archive)
        self.assertDep('i386', 'foo-proposed', [], archive=other_archive)

        other_archive.removeArchiveDependency(self.archive)
        other_archive.addArchiveDependency(
            self.archive, PackagePublishingPocket.PROPOSED)
        self.assertDep(
            'i386', 'foo-proposed', [proposed_bins[0]], archive=other_archive)

    def test_obeys_dependency_components(self):
        # Only packages published in a component matching the dependency
        # should be found.
        primary = self.archive.distribution.main_archive
        main_bins = self.publisher.getPubBinaries(
            binaryname='foo-main', archive=primary, component='main',
            status=PackagePublishingStatus.PUBLISHED)
        universe_bins = self.publisher.getPubBinaries(
            binaryname='foo-universe', archive=primary,
            component='universe',
            status=PackagePublishingStatus.PUBLISHED)

        self.archive.addArchiveDependency(
            primary, PackagePublishingPocket.RELEASE,
            component=getUtility(IComponentSet)['main'])
        self.assertDep('i386', 'foo-main', [main_bins[0]])
        self.assertDep('i386', 'foo-universe', [])

        self.archive.removeArchiveDependency(primary)
        self.archive.addArchiveDependency(
            primary, PackagePublishingPocket.RELEASE,
            component=getUtility(IComponentSet)['universe'])
        self.assertDep('i386', 'foo-main', [main_bins[0]])
        self.assertDep('i386', 'foo-universe', [universe_bins[0]])


class TestComponents(TestCaseWithFactory):

    layer = DatabaseFunctionalLayer

    def test_no_components_for_arbitrary_person(self):
        # By default, a person cannot upload to any component of an archive.
        archive = self.factory.makeArchive()
        person = self.factory.makePerson()
        self.assertEqual(set(),
            set(archive.getComponentsForUploader(person)))

    def test_components_for_person_with_permissions(self):
        # If a person has been explicitly granted upload permissions to a
        # particular component, then those components are included in
        # IArchive.getComponentsForUploader.
        archive = self.factory.makeArchive()
        component = self.factory.makeComponent()
        person = self.factory.makePerson()
        # Only admins or techboard members can add permissions normally. That
        # restriction isn't relevant to this test.
        ap_set = removeSecurityProxy(getUtility(IArchivePermissionSet))
        ap = ap_set.newComponentUploader(archive, person, component)
        self.assertEqual(set([ap]),
            set(archive.getComponentsForUploader(person)))

<<<<<<< HEAD

class TestGetComponentsForSeries(TestCaseWithFactory):
    """Tests for Archive.getComponentsForSeries."""

    layer = DatabaseFunctionalLayer

    def setUp(self):
        super(TestGetComponentsForSeries, self).setUp()
        self.series = self.factory.makeDistroSeries()
        self.comp1 = self.factory.makeComponent()
        self.comp2 = self.factory.makeComponent()

    def test_series_components_for_primary_archive(self):
        # The primary archive uses the series' defined components.
        archive = self.factory.makeArchive()
        self.assertEquals(
            0, archive.getComponentsForSeries(self.series).count())

        ComponentSelection(distroseries=self.series, component=self.comp1)
        ComponentSelection(distroseries=self.series, component=self.comp2)

        self.assertEquals(
            set((self.comp1, self.comp2)),
            set(archive.getComponentsForSeries(self.series)))

    def test_partner_component_for_partner_archive(self):
        # The partner archive always uses only the 'partner' component.
        archive = self.factory.makeArchive(purpose=ArchivePurpose.PARTNER)
        ComponentSelection(distroseries=self.series, component=self.comp1)
        partner_comp = getUtility(IComponentSet)['partner']
        self.assertEquals(
            [partner_comp],
            list(archive.getComponentsForSeries(self.series)))
=======
class TestvalidatePPA(TestCaseWithFactory):

    layer = DatabaseFunctionalLayer

    def test_open_teams(self):
        team = self.factory.makeTeam()
        self.assertEqual('Open teams cannot have PPAs.',
            Archive.validatePPA(team, None))

    def test_distribution_name(self):
        ppa_owner = self.factory.makePerson()
        self.assertEqual(
            'A PPA cannot have the same name as its distribution.',
            Archive.validatePPA(ppa_owner, 'ubuntu'))

    def test_two_ppas(self):
        ppa = self.factory.makeArchive(name='ppa')
        self.assertEqual("You already have a PPA named 'ppa'.",
            Archive.validatePPA(ppa.owner, 'ppa'))

    def test_valid_ppa(self):
        ppa_owner = self.factory.makePerson()
        self.assertEqual(None, Archive.validatePPA(ppa_owner, None))
>>>>>>> 39359fc3
<|MERGE_RESOLUTION|>--- conflicted
+++ resolved
@@ -1424,7 +1424,31 @@
         self.assertEqual(set([ap]),
             set(archive.getComponentsForUploader(person)))
 
-<<<<<<< HEAD
+
+class TestvalidatePPA(TestCaseWithFactory):
+
+    layer = DatabaseFunctionalLayer
+
+    def test_open_teams(self):
+        team = self.factory.makeTeam()
+        self.assertEqual('Open teams cannot have PPAs.',
+            Archive.validatePPA(team, None))
+
+    def test_distribution_name(self):
+        ppa_owner = self.factory.makePerson()
+        self.assertEqual(
+            'A PPA cannot have the same name as its distribution.',
+            Archive.validatePPA(ppa_owner, 'ubuntu'))
+
+    def test_two_ppas(self):
+        ppa = self.factory.makeArchive(name='ppa')
+        self.assertEqual("You already have a PPA named 'ppa'.",
+            Archive.validatePPA(ppa.owner, 'ppa'))
+
+    def test_valid_ppa(self):
+        ppa_owner = self.factory.makePerson()
+        self.assertEqual(None, Archive.validatePPA(ppa_owner, None))
+
 
 class TestGetComponentsForSeries(TestCaseWithFactory):
     """Tests for Archive.getComponentsForSeries."""
@@ -1457,29 +1481,4 @@
         partner_comp = getUtility(IComponentSet)['partner']
         self.assertEquals(
             [partner_comp],
-            list(archive.getComponentsForSeries(self.series)))
-=======
-class TestvalidatePPA(TestCaseWithFactory):
-
-    layer = DatabaseFunctionalLayer
-
-    def test_open_teams(self):
-        team = self.factory.makeTeam()
-        self.assertEqual('Open teams cannot have PPAs.',
-            Archive.validatePPA(team, None))
-
-    def test_distribution_name(self):
-        ppa_owner = self.factory.makePerson()
-        self.assertEqual(
-            'A PPA cannot have the same name as its distribution.',
-            Archive.validatePPA(ppa_owner, 'ubuntu'))
-
-    def test_two_ppas(self):
-        ppa = self.factory.makeArchive(name='ppa')
-        self.assertEqual("You already have a PPA named 'ppa'.",
-            Archive.validatePPA(ppa.owner, 'ppa'))
-
-    def test_valid_ppa(self):
-        ppa_owner = self.factory.makePerson()
-        self.assertEqual(None, Archive.validatePPA(ppa_owner, None))
->>>>>>> 39359fc3
+            list(archive.getComponentsForSeries(self.series)))