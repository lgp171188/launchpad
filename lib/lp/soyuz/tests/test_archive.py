--- conflicted
+++ resolved
@@ -4,14 +4,11 @@
 """Test Archive features."""
 
 from datetime import date, datetime, timedelta
-<<<<<<< HEAD
-import pytz
-=======
 import unittest
->>>>>>> 85035ed2
 
 import pytz
 import transaction
+
 from zope.component import getUtility
 from zope.security.interfaces import Unauthorized
 from zope.security.proxy import removeSecurityProxy
@@ -1103,9 +1100,6 @@
         # Commercial admins can change it.
         login("commercial-member@canonical.com")
         self.setCommercial(self.archive, True)
-<<<<<<< HEAD
-        self.assertTrue(self.archive.commercial)
-=======
         self.assertTrue(self.archive.commercial)
 
 
@@ -1241,9 +1235,4 @@
             primary, PackagePublishingPocket.RELEASE,
             component=getUtility(IComponentSet)['universe'])
         self.assertDep('i386', 'foo-main', [main_bins[0]])
-        self.assertDep('i386', 'foo-universe', [universe_bins[0]])
-
-
-def test_suite():
-    return unittest.TestLoader().loadTestsFromName(__name__)
->>>>>>> 85035ed2
+        self.assertDep('i386', 'foo-universe', [universe_bins[0]])