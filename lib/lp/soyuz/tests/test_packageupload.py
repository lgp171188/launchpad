--- conflicted
+++ resolved
@@ -18,10 +18,7 @@
     )
 from testtools.matchers import (
     Equals,
-<<<<<<< HEAD
-=======
     MatchesListwise,
->>>>>>> 3306b083
     MatchesStructure,
     )
 import transaction
