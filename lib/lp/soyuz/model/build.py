# Copyright 2009 Canonical Ltd.  This software is licensed under the
# GNU Affero General Public License version 3 (see the file LICENSE).

# pylint: disable-msg=E0611,W0212

__metaclass__ = type
__all__ = ['Build', 'BuildSet']

import apt_pkg
from cStringIO import StringIO
import datetime
import logging
import operator

from zope.interface import implements
from zope.component import getUtility
from zope.security.proxy import removeSecurityProxy
from storm.expr import (
    Desc, In, Join, LeftJoin)
from storm.store import Store
from sqlobject import (
    StringCol, ForeignKey, IntervalCol, SQLObjectNotFound)
from sqlobject.sqlbuilder import AND, IN

from canonical.config import config
from canonical.database.constants import UTC_NOW
from canonical.database.datetimecol import UtcDateTimeCol
from canonical.database.enumcol import EnumCol
from canonical.database.sqlbase import (
    cursor, quote_like, SQLBase, sqlvalues)
from canonical.launchpad.components.decoratedresultset import (
    DecoratedResultSet)
from canonical.launchpad.database.librarian import (
    LibraryFileAlias, LibraryFileContent)
from canonical.launchpad.helpers import (
     get_contact_email_addresses, filenameToContentType, get_email_template)
from canonical.launchpad.interfaces.launchpad import (
    NotFoundError, ILaunchpadCelebrities)
from canonical.launchpad.interfaces.librarian import ILibraryFileAliasSet
from canonical.launchpad.mail import (
    simple_sendmail, format_address)
from canonical.launchpad.webapp import canonical_url
from canonical.launchpad.webapp.interfaces import (
    IStoreSelector, MAIN_STORE, DEFAULT_FLAVOR)
from canonical.launchpad.webapp.tales import DurationFormatterAPI
from lp.archivepublisher.utils import get_ppa_reference
from lp.buildmaster.interfaces.buildfarmjob import BuildFarmJobType
from lp.buildmaster.model.buildbase import BuildBase
from lp.registry.interfaces.pocket import PackagePublishingPocket
from lp.services.job.model.job import Job
from lp.soyuz.adapters.archivedependencies import get_components_for_building
from lp.soyuz.interfaces.archive import ArchivePurpose
from lp.soyuz.interfaces.build import (
    BuildStatus, BuildSetStatus, CannotBeRescored, IBuild, IBuildSet)
from lp.buildmaster.interfaces.builder import IBuilderSet
from lp.soyuz.interfaces.publishing import active_publishing_status
from lp.soyuz.model.binarypackagerelease import BinaryPackageRelease
from lp.buildmaster.model.builder import Builder
from lp.soyuz.model.buildpackagejob import BuildPackageJob
from lp.soyuz.model.buildqueue import BuildQueue
from lp.soyuz.model.files import BinaryPackageFile
from lp.soyuz.model.publishing import SourcePackagePublishingHistory
from lp.soyuz.model.queue import (
    PackageUpload, PackageUploadBuild)


class Build(BuildBase, SQLBase):
    implements(IBuild)
    _table = 'Build'
    _defaultOrder = 'id'

    build_farm_job_type = BuildFarmJobType.PACKAGEBUILD

    datecreated = UtcDateTimeCol(dbName='datecreated', default=UTC_NOW)
    processor = ForeignKey(dbName='processor', foreignKey='Processor',
        notNull=True)
    distroarchseries = ForeignKey(dbName='distroarchseries',
        foreignKey='DistroArchSeries', notNull=True)
    buildstate = EnumCol(dbName='buildstate', notNull=True,
                         schema=BuildStatus)
    sourcepackagerelease = ForeignKey(dbName='sourcepackagerelease',
        foreignKey='SourcePackageRelease', notNull=True)
    datebuilt = UtcDateTimeCol(dbName='datebuilt', default=None)
    buildduration = IntervalCol(dbName='buildduration', default=None)
    buildlog = ForeignKey(dbName='buildlog', foreignKey='LibraryFileAlias',
        default=None)
    builder = ForeignKey(dbName='builder', foreignKey='Builder',
        default=None)
    pocket = EnumCol(dbName='pocket', schema=PackagePublishingPocket,
                     notNull=True)
    dependencies = StringCol(dbName='dependencies', default=None)
    archive = ForeignKey(foreignKey='Archive', dbName='archive', notNull=True)

    date_first_dispatched = UtcDateTimeCol(dbName='date_first_dispatched')

    upload_log = ForeignKey(
        dbName='upload_log', foreignKey='LibraryFileAlias', default=None)

    @property
    def buildqueue_record(self):
        """See `IBuild`."""
        store = Store.of(self)
        results = store.find(
            BuildQueue,
            BuildPackageJob.job == BuildQueue.jobID,
            BuildPackageJob.build == self.id)
        return results.one()

    @property
    def upload_log_url(self):
        """See `IBuild`."""
        if self.upload_log is None:
            return None
        return self._getProxiedFileURL(self.upload_log)

    def _getLatestPublication(self):
        store = Store.of(self)
        results = store.find(
            SourcePackagePublishingHistory,
            SourcePackagePublishingHistory.archive == self.archive,
            SourcePackagePublishingHistory.distroseries == self.distroseries,
            SourcePackagePublishingHistory.sourcepackagerelease ==
                self.sourcepackagerelease)
        return results.order_by(
            Desc(SourcePackagePublishingHistory.id)).first()

    @property
    def current_component(self):
        """See `IBuild`."""
        latest_publication = self._getLatestPublication()

        # XXX cprov 2009-06-06 bug=384220:
        # This assertion works fine in production, since all build records
        # are legitimate and have a corresponding source publishing record
        # (which triggered their creation, in first place). However our
        # sampledata is severely broken in this area and depends heavily
        # on the fallback to the source package original component.
        #assert latest_publication is not None, (
        #    'Build %d lacks a corresponding source publication.' % self.id)
        if latest_publication is None:
            return self.sourcepackagerelease.component

        return latest_publication.component

    @property
    def current_source_publication(self):
        """See `IBuild`."""
        latest_publication = self._getLatestPublication()
        if (latest_publication is not None and
            latest_publication.status in active_publishing_status):
            return latest_publication
        return None

    @property
    def upload_changesfile(self):
        """See `IBuild`"""
        package_upload = self.package_upload
        if package_upload is None:
            return None
        return package_upload.changesfile

    @property
    def package_upload(self):
        """See `IBuild`."""
        store = Store.of(self)
        # The join on 'changesfile' is not only used only for
        # pre-fetching the corresponding library file, so callsites
        # don't have to issue an extra query. It is also important
        # for excluding delayed-copies, because they might match
        # the publication context but will not contain as changesfile.
        origin = [
            PackageUploadBuild,
            Join(PackageUpload,
                 PackageUploadBuild.packageuploadID == PackageUpload.id),
            Join(LibraryFileAlias,
                 LibraryFileAlias.id == PackageUpload.changesfileID),
            Join(LibraryFileContent,
                 LibraryFileContent.id == LibraryFileAlias.contentID),
            ]
        results = store.using(*origin).find(
            (PackageUpload, LibraryFileAlias, LibraryFileContent),
            PackageUploadBuild.build == self,
            PackageUpload.archive == self.archive,
            PackageUpload.distroseries == self.distroseries)

        # Return the unique `PackageUpload` record that corresponds to the
        # upload of the result of this `Build`, load the `LibraryFileAlias`
        # and the `LibraryFileContent` in cache because it's most likely
        # they will be needed.
        return DecoratedResultSet(results, operator.itemgetter(0)).one()

    @property
    def distroseries(self):
        """See `IBuild`"""
        return self.distroarchseries.distroseries

    @property
    def distribution(self):
        """See `IBuild`"""
        return self.distroarchseries.distroseries.distribution

    @property
    def is_virtualized(self):
        """See `IBuild`"""
        return self.archive.require_virtualized

    @property
    def is_private(self):
        """See `IBuildBase`"""
        return self.archive.private

    @property
    def title(self):
        """See `IBuild`"""
        return '%s build of %s %s in %s %s %s' % (
            self.distroarchseries.architecturetag,
            self.sourcepackagerelease.name,
            self.sourcepackagerelease.version,
            self.distribution.name, self.distroseries.name, self.pocket.name)

    @property
    def was_built(self):
        """See `IBuild`"""
        return self.buildstate not in [BuildStatus.NEEDSBUILD,
                                       BuildStatus.BUILDING,
                                       BuildStatus.SUPERSEDED]

    @property
    def arch_tag(self):
        """See `IBuild`."""
        return self.distroarchseries.architecturetag

    @property
    def distributionsourcepackagerelease(self):
        """See `IBuild`."""
        from lp.soyuz.model.distributionsourcepackagerelease \
             import (
            DistributionSourcePackageRelease)

        return DistributionSourcePackageRelease(
            distribution=self.distroarchseries.distroseries.distribution,
            sourcepackagerelease=self.sourcepackagerelease)

    @property
    def binarypackages(self):
        """See `IBuild`."""
        return BinaryPackageRelease.select("""
            BinaryPackageRelease.build = %s AND
            BinaryPackageRelease.binarypackagename = BinaryPackageName.id
            """ % sqlvalues(self),
            clauseTables=["BinaryPackageName"],
            orderBy=["BinaryPackageName.name", "BinaryPackageRelease.id"],
            prejoins=["binarypackagename", "component", "section"])

    @property
    def distroarchseriesbinarypackages(self):
        """See `IBuild`."""
        # Avoid circular import by importing locally.
        from canonical.launchpad.database import (
            DistroArchSeriesBinaryPackageRelease)
        return [DistroArchSeriesBinaryPackageRelease(
            self.distroarchseries, bp)
            for bp in self.binarypackages]

    @property
    def can_be_retried(self):
        """See `IBuild`."""
        # First check that the slave scanner would pick up the build record
        # if we reset it.  PPA and Partner builds are always ok.
        if (self.archive.purpose == ArchivePurpose.PRIMARY and
            not self.distroseries.canUploadToPocket(self.pocket)):
            # The slave scanner would not pick this up, so it cannot be
            # re-tried.
            return False

        failed_buildstates = [
            BuildStatus.FAILEDTOBUILD,
            BuildStatus.MANUALDEPWAIT,
            BuildStatus.CHROOTWAIT,
            BuildStatus.FAILEDTOUPLOAD,
            ]

        # If the build is currently in any of the failed states,
        # it may be retried.
        return self.buildstate in failed_buildstates

    @property
    def can_be_rescored(self):
        """See `IBuild`."""
        return self.buildstate is BuildStatus.NEEDSBUILD

    @property
    def calculated_buildstart(self):
        """See `IBuild`."""
        assert self.datebuilt and self.buildduration, (
            "value is not suitable for this build record (%d)"
            % self.id)
        return self.datebuilt - self.buildduration

    def retry(self):
        """See `IBuild`."""
        assert self.can_be_retried, "Build %s cannot be retried" % self.id
        self.buildstate = BuildStatus.NEEDSBUILD
        self.datebuilt = None
        self.buildduration = None
        self.builder = None
        self.buildlog = None
        self.upload_log = None
        self.dependencies = None
        self.queueBuild()

    def rescore(self, score):
        """See `IBuild`."""
        if not self.can_be_rescored:
            raise CannotBeRescored("Build cannot be rescored.")

        self.buildqueue_record.manualScore(score)

    def makeJob(self):
        """See `IBuildBase`."""
        store = Store.of(self)
        job = Job()
        store.add(job)
        specific_job = BuildPackageJob()
        specific_job.build = self.id
        specific_job.job = job.id
        store.add(specific_job)
        return specific_job

    def getEstimatedBuildStartTime(self):
        """See `IBuild`.

        The estimated dispatch time for the build job at hand is
        calculated from the following ingredients:
            * the start time for the head job (job at the
              head of the respective build queue)
            * the estimated build durations of all jobs that
              precede the job at hand in the build queue
              (divided by the number of machines in the respective
              build pool)
        If either of the above cannot be determined the estimated
        dispatch is not known in which case the EPOCH time stamp
        is returned.
        """
        # This method may only be invoked for pending jobs.
        if self.buildstate != BuildStatus.NEEDSBUILD:
            raise AssertionError(
                "The start time is only estimated for pending builds.")

        # A None value indicates that the estimated dispatch time is not
        # available.
        result = None

        cur = cursor()
        # For a given build job in position N in the build queue the
        # query below sums up the estimated build durations for the
        # jobs [1 .. N-1] i.e. for the jobs that are ahead of job N.
        sum_query = """
            SELECT
                EXTRACT(EPOCH FROM SUM(BuildQueue.estimated_duration))
            FROM
                Archive
                JOIN Build ON
                    Build.archive = Archive.id
                JOIN BuildPackageJob ON
                    Build.id = BuildPackageJob.build
                JOIN BuildQueue ON
                    BuildPackageJob.job = BuildQueue.job
            WHERE
                Build.buildstate = 0 AND
                Build.processor = %s AND
                Archive.require_virtualized = %s AND
                Archive.enabled = TRUE AND
                ((BuildQueue.lastscore > %s) OR
                 ((BuildQueue.lastscore = %s) AND
                  (Build.id < %s)))
             """ % sqlvalues(self.processor, self.is_virtualized,
                      self.buildqueue_record.lastscore,
                      self.buildqueue_record.lastscore, self)

        cur.execute(sum_query)
        # Get the sum of the estimated build time for jobs that are
        # ahead of us in the queue.
        [sum_of_delays] = cur.fetchone()

        # Get build dispatch time for job at the head of the queue.
        headjob_delay = self._getHeadjobDelay()

        # Get the number of machines that are available in the build
        # pool for this build job.
        pool_size = getUtility(IBuilderSet).getBuildersForQueue(
            self.processor, self.is_virtualized).count()

        # The estimated dispatch time can only be calculated for
        # non-zero-sized build pools.
        if pool_size > 0:
            # This is the estimated build job start time in seconds
            # from now.
            start_time = 0

            if sum_of_delays is None:
                # This job is the head job.
                start_time = headjob_delay
            else:
                # There are jobs ahead of us. Divide the delay total by
                # the number of machines available in the build pool.
                # Please note: we need the pool size to be a floating
                # pointer number for the purpose of the division below.
                pool_size = float(pool_size)
                start_time = headjob_delay + int(sum_of_delays/pool_size)

            result = (
                datetime.datetime.utcnow() +
                datetime.timedelta(seconds=start_time))

        return result

    def _getHeadjobDelay(self):
        """Get estimated dispatch time for job at the head of the queue."""
        cur = cursor()
        # The query below yields the remaining build times (in seconds
        # since EPOCH) for the jobs that are currently building on the
        # machine pool of interest.
        delay_query = """
            SELECT
                CAST (EXTRACT(EPOCH FROM
                        (BuildQueue.estimated_duration -
                        (NOW() - Job.date_started))) AS INTEGER)
                    AS remainder
            FROM
                Archive
                JOIN Build ON
                    Build.archive = Archive.id
                JOIN BuildPackageJob ON
                    Build.id = BuildPackageJob.build
                JOIN BuildQueue ON
                    BuildQueue.job = BuildPackageJob.job
                JOIN Builder ON
                    Builder.id = BuildQueue.builder
                JOIN Job ON
                    Job.id = BuildPackageJob.job
            WHERE
                Archive.require_virtualized = %s AND
                Archive.enabled = TRUE AND
                Build.buildstate = %s AND
                Builder.processor = %s
            ORDER BY
                remainder;
            """ % sqlvalues(self.is_virtualized, BuildStatus.BUILDING,
                    self.processor)

        cur.execute(delay_query)
        # Get the remaining build times for the jobs currently
        # building on the respective machine pool (current build
        # set).
        remainders = cur.fetchall()
        build_delays = set([int(row[0]) for row in remainders if row[0]])

        # This is the head job delay in seconds. Initialize it here.
        if len(build_delays):
            headjob_delay = max(build_delays)
        else:
            headjob_delay = 0

        # Did all currently building jobs overdraw their estimated
        # time budget?
        if headjob_delay < 0:
            # Yes, this is the case. Reset the head job delay to two
            # minutes.
            headjob_delay = 120

        for delay in reversed(sorted(build_delays)):
            if delay < 0:
                # This job is currently building and taking longer
                # than estimated i.e. we don't have a clue when it
                # will be finished. Make a wild guess (2 minutes?).
                delay = 120
            if delay < headjob_delay:
                headjob_delay = delay

        return headjob_delay

    def _parseDependencyToken(self, token):
        """Parse the given token.

        Raises AssertionError if the given token couldn't be parsed.

        Return a triple containing the corresponding (name, version,
        relation) for the given dependency token.
        """
        # XXX cprov 2006-02-27: it may not work for and'd and or'd syntax.
        try:
            name, version, relation = token[0]
        except ValueError:
            raise AssertionError(
                "APT is not dealing correctly with a dependency token "
                "'%r' from %s (%s) with the following dependencies: %s\n"
                "It is expected to be a tuple containing only another "
                "tuple with 3 elements  (name, version, relation)."
                % (token, self.title, self.id, self.dependencies))
        return (name, version, relation)

    def _checkDependencyVersion(self, available, required, relation):
        """Return True if the available version satisfies the context."""
        # This dict maps the package version relationship syntax in lambda
        # functions which returns boolean according the results of
        # apt_pkg.VersionCompare function (see the order above).
        # For further information about pkg relationship syntax see:
        #
        # http://www.debian.org/doc/debian-policy/ch-relationships.html
        #
        version_relation_map = {
            # any version is acceptable if no relationship is given
            '': lambda x: True,
            # stricly later
            '>>': lambda x: x == 1,
            # later or equal
            '>=': lambda x: x >= 0,
            # stricly equal
            '=': lambda x: x == 0,
            # earlier or equal
            '<=': lambda x: x <= 0,
            # strictly earlier
            '<<': lambda x: x == -1
            }

        # Use apt_pkg function to compare versions
        # it behaves similar to cmp, i.e. returns negative
        # if first < second, zero if first == second and
        # positive if first > second.
        dep_result = apt_pkg.VersionCompare(available, required)

        return version_relation_map[relation](dep_result)

    def _isDependencySatisfied(self, token):
        """Check if the given dependency token is satisfied.

        Check if the dependency exists, if its version constraint is
        satisfied and if it is reachable in the build context.
        """
        name, version, relation = self._parseDependencyToken(token)

        dep_candidate = self.archive.findDepCandidateByName(
            self.distroarchseries, name)

        if not dep_candidate:
            return False

        if not self._checkDependencyVersion(
            dep_candidate.binarypackageversion, version, relation):
            return False

        # Only PRIMARY archive build dependencies should be restricted
        # to the ogre_components. Both PARTNER and PPA can reach
        # dependencies from all components in the PRIMARY archive.
        # Moreover, PARTNER and PPA component domain is single, i.e,
        # PARTNER only contains packages in 'partner' component and PPAs
        # only contains packages in 'main' component.
        ogre_components = get_components_for_building(self)
        if (self.archive.purpose == ArchivePurpose.PRIMARY and
            dep_candidate.component not in ogre_components):
            return False

        return True

    def _toAptFormat(self, token):
        """Rebuild dependencies line in apt format."""
        name, version, relation = self._parseDependencyToken(token)
        if relation and version:
            return '%s (%s %s)' % (name, relation, version)
        return '%s' % name

    def updateDependencies(self):
        """See `IBuild`."""

        # apt_pkg requires InitSystem to get VersionCompare working properly.
        apt_pkg.InitSystem()

        # Check package build dependencies using apt_pkg
        try:
            parsed_deps = apt_pkg.ParseDepends(self.dependencies)
        except (ValueError, TypeError):
            raise AssertionError(
                "Build dependencies for %s (%s) could not be parsed: '%s'\n"
                "It indicates that something is wrong in buildd-slaves."
                % (self.title, self.id, self.dependencies))

        remaining_deps = [
            self._toAptFormat(token) for token in parsed_deps
            if not self._isDependencySatisfied(token)]

        # Update dependencies line
        self.dependencies = ", ".join(remaining_deps)

    def __getitem__(self, name):
        return self.getBinaryPackageRelease(name)

    def getBinaryPackageRelease(self, name):
        """See `IBuild`."""
        for binpkg in self.binarypackages:
            if binpkg.name == name:
                return binpkg
        raise NotFoundError, 'No binary package "%s" in build' % name

    def createBinaryPackageRelease(
        self, binarypackagename, version, summary, description,
        binpackageformat, component,section, priority, shlibdeps,
        depends, recommends, suggests, conflicts, replaces, provides,
        pre_depends, enhances, breaks, essential, installedsize,
        architecturespecific):
        """See IBuild."""
        return BinaryPackageRelease(
            build=self, binarypackagename=binarypackagename, version=version,
            summary=summary, description=description,
            binpackageformat=binpackageformat,
            component=component, section=section, priority=priority,
            shlibdeps=shlibdeps, depends=depends, recommends=recommends,
            suggests=suggests, conflicts=conflicts, replaces=replaces,
            provides=provides, pre_depends=pre_depends, enhances=enhances,
            breaks=breaks, essential=essential, installedsize=installedsize,
            architecturespecific=architecturespecific)

    def estimateDuration(self):
        """See `IBuildBase`."""
        # Always include the primary archive when looking for
        # past build times (just in case that none can be found
        # in a PPA or copy archive).
        archives = [self.archive.id]
        if self.archive.purpose != ArchivePurpose.PRIMARY:
            archives.append(self.distroarchseries.main_archive.id)

        # Look for all sourcepackagerelease instances that match the name
        # and get the (successfully built) build records for this
        # package.
        completed_builds = Build.select("""
            Build.sourcepackagerelease = SourcePackageRelease.id AND
            Build.id != %s AND
            Build.buildduration IS NOT NULL AND
            SourcePackageRelease.sourcepackagename = SourcePackageName.id AND
            SourcePackageName.name = %s AND
            distroarchseries = %s AND
            archive IN %s AND
            buildstate = %s
            """ % sqlvalues(self, self.sourcepackagerelease.name,
                            self.distroarchseries, archives,
                            BuildStatus.FULLYBUILT),
            orderBy=['-datebuilt', '-id'],
            clauseTables=['SourcePackageName', 'SourcePackageRelease'])

        if completed_builds.count() > 0:
            # Historic build data exists, use the most recent value.
            most_recent_build = completed_builds[0]
            estimated_duration = most_recent_build.buildduration
        else:
            # Estimate the build duration based on package size if no
            # historic build data exists.

            # Get the package size in KB.
            package_size = self.sourcepackagerelease.getPackageSize()

            if package_size > 0:
                # Analysis of previous build data shows that a build rate
                # of 6 KB/second is realistic. Furthermore we have to add
                # another minute for generic build overhead.
                estimate = int(package_size/6.0/60 + 1)
            else:
                # No historic build times and no package size available,
                # assume a build time of 5 minutes.
                estimate = 5
            estimated_duration = datetime.timedelta(minutes=estimate)

        return estimated_duration

    def notify(self, extra_info=None):
        """See `IBuildBase`.

        If config.buildmaster.build_notification is disable, simply
        return.

        If config.builddmaster.notify_owner is enabled and SPR.creator
        has preferredemail it will send an email to the creator, Bcc:
        to the config.builddmaster.default_recipient. If one of the
        conditions was not satisfied, no preferredemail found (autosync
        or untouched packages from debian) or config options disabled,
        it will only send email to the specified default recipient.

        This notification will contain useful information about
        the record in question (all states are supported), see
        doc/build-notification.txt for further information.
        """

        if not config.builddmaster.send_build_notification:
            return

        recipients = set()

        fromaddress = format_address(
            config.builddmaster.default_sender_name,
            config.builddmaster.default_sender_address)

        extra_headers = {
            'X-Launchpad-Build-State': self.buildstate.name,
            'X-Launchpad-Build-Component' : self.current_component.name,
            'X-Launchpad-Build-Arch' : self.distroarchseries.architecturetag,
            }

        # XXX cprov 2006-10-27: Temporary extra debug info about the
        # SPR.creator in context, to be used during the service quarantine,
        # notify_owner will be disabled to avoid *spamming* Debian people.
        creator = self.sourcepackagerelease.creator
        extra_headers['X-Creator-Recipient'] = ",".join(
            get_contact_email_addresses(creator))

        # Currently there are 7038 SPR published in edgy which the creators
        # have no preferredemail. They are the autosync ones (creator = katie,
        # 3583 packages) and the untouched sources since we have migrated from
        # DAK (the rest). We should not spam Debian maintainers.

        # Please note that both the package creator and the package uploader
        # will be notified of failures if:
        #     * the 'notify_owner' flag is set
        #     * the package build (failure) occurred in the original
        #       archive.
        package_was_not_copied = (
            self.archive == self.sourcepackagerelease.upload_archive)

        if package_was_not_copied and config.builddmaster.notify_owner:
            if (self.archive.is_ppa and creator.inTeam(self.archive.owner)
                or
                not self.archive.is_ppa):
                # If this is a PPA, the package creator should only be
                # notified if they are the PPA owner or in the PPA team.
                # (see bug 375757)
                # Non-PPA notifications inform the creator regardless.
                recipients = recipients.union(
                    get_contact_email_addresses(creator))
            dsc_key = self.sourcepackagerelease.dscsigningkey
            if dsc_key:
                recipients = recipients.union(
                    get_contact_email_addresses(dsc_key.owner))

        # Modify notification contents according the targeted archive.
        # 'Archive Tag', 'Subject' and 'Source URL' are customized for PPA.
        # We only send build-notifications to 'buildd-admin' celebrity for
        # main archive candidates.
        # For PPA build notifications we include the archive.owner
        # contact_address.
        if not self.archive.is_ppa:
            buildd_admins = getUtility(ILaunchpadCelebrities).buildd_admin
            recipients = recipients.union(
                get_contact_email_addresses(buildd_admins))
            archive_tag = '%s primary archive' % self.distribution.name
            subject = "[Build #%d] %s" % (self.id, self.title)
            source_url = canonical_url(self.distributionsourcepackagerelease)
        else:
            recipients = recipients.union(
                get_contact_email_addresses(self.archive.owner))
            # For PPAs we run the risk of having no available contact_address,
            # for instance, when both, SPR.creator and Archive.owner have
            # not enabled it.
            if len(recipients) == 0:
                return
            archive_tag = '%s PPA' % get_ppa_reference(self.archive)
            subject = "[Build #%d] %s (%s)" % (
                self.id, self.title, archive_tag)
            source_url = 'not available'
            extra_headers['X-Launchpad-PPA'] = get_ppa_reference(self.archive)

        # XXX cprov 2006-08-02: pending security recipients for SECURITY
        # pocket build. We don't build SECURITY yet :(

        # XXX cprov 2006-08-02: find out a way to glue parameters reported
        # with the state in the build worflow, maybe by having an
        # IBuild.statusReport property, which could also be used in the
        # respective page template.
        if self.buildstate in [
            BuildStatus.NEEDSBUILD, BuildStatus.SUPERSEDED]:
            # untouched builds
            buildduration = 'not available'
            buildlog_url = 'not available'
            builder_url = 'not available'
        elif self.buildstate == BuildStatus.BUILDING:
            # build in process
            buildduration = 'not finished'
            buildlog_url = 'see builder page'
            builder_url = canonical_url(self.buildqueue_record.builder)
        else:
            # completed states (success and failure)
            buildduration = DurationFormatterAPI(
                self.buildduration).approximateduration()
            buildlog_url = self.build_log_url
            builder_url = canonical_url(self.builder)

        if self.buildstate == BuildStatus.FAILEDTOUPLOAD:
            assert extra_info is not None, (
                'Extra information is required for FAILEDTOUPLOAD '
                'notifications.')
            extra_info = 'Upload log:\n%s' % extra_info
        else:
            extra_info = ''

        template = get_email_template('build-notification.txt')
        replacements = {
            'source_name': self.sourcepackagerelease.name,
            'source_version': self.sourcepackagerelease.version,
            'architecturetag': self.distroarchseries.architecturetag,
            'build_state': self.buildstate.title,
            'build_duration': buildduration,
            'buildlog_url': buildlog_url,
            'builder_url': builder_url,
            'build_title': self.title,
            'build_url': canonical_url(self),
            'source_url': source_url,
            'extra_info': extra_info,
            'archive_tag': archive_tag,
            'component_tag' : self.current_component.name,
            }
        message = template % replacements

        for toaddress in recipients:
            simple_sendmail(
                fromaddress, toaddress, subject, message,
                headers=extra_headers)

    def storeUploadLog(self, content):
        """See `IBuildBase`."""
        # The given content is stored in the librarian, restricted as
        # necessary according to the targeted archive's privacy.  The content
        # object's 'upload_log' attribute will point to the
        # `LibrarianFileAlias`.

        assert self.upload_log is None, (
            "Upload log information already exist and cannot be overridden.")

        filename = 'upload_%s_log.txt' % self.id
        contentType = filenameToContentType(filename)
        file_size = len(content)
        file_content = StringIO(content)
        restricted = self.archive.private

        library_file = getUtility(ILibraryFileAliasSet).create(
            filename, file_size, file_content, contentType=contentType,
            restricted=restricted)
        self.upload_log = library_file

    def _getDebByFileName(self, filename):
        """Helper function to get a .deb LFA in the context of this build."""
        store = Store.of(self)
        return store.find(
            LibraryFileAlias,
            BinaryPackageRelease.build == self.id,
            BinaryPackageFile.binarypackagerelease == BinaryPackageRelease.id,
            LibraryFileAlias.id == BinaryPackageFile.libraryfileID,
            LibraryFileAlias.filename == filename
            ).one()

    def getFileByName(self, filename):
        """See `IBuild`."""
        if filename.endswith('.changes'):
            file_object = self.upload_changesfile
        elif filename.endswith('.txt.gz'):
            file_object = self.buildlog
        elif filename.endswith('_log.txt'):
            file_object = self.upload_log
        elif filename.endswith('deb'):
            file_object = self._getDebByFileName(filename)
        else:
            raise NotFoundError(filename)

        if file_object is not None and file_object.filename == filename:
            return file_object

        raise NotFoundError(filename)

<<<<<<< HEAD
    def storeBuildInfo(self, librarian, slave_status):
        """See `IBuildBase`."""
        super(Build, self).storeBuildInfo(librarian, slave_status)
        self.dependencies = slave_status.get('dependencies')

=======
>>>>>>> 326205f3

class BuildSet:
    implements(IBuildSet)

    def getBuildBySRAndArchtag(self, sourcepackagereleaseID, archtag):
        """See `IBuildSet`"""
        clauseTables = ['DistroArchSeries']
        query = ('Build.sourcepackagerelease = %s '
                 'AND Build.distroarchseries = DistroArchSeries.id '
                 'AND DistroArchSeries.architecturetag = %s'
                 % sqlvalues(sourcepackagereleaseID, archtag)
                 )

        return Build.select(query, clauseTables=clauseTables)

    def getByBuildID(self, id):
        """See `IBuildSet`."""
        try:
            return Build.get(id)
        except SQLObjectNotFound, e:
            raise NotFoundError(str(e))

    def getPendingBuildsForArchSet(self, archseries):
        """See `IBuildSet`."""
        if not archseries:
            return None

        archseries_ids = [d.id for d in archseries]

        return Build.select(
            AND(Build.q.buildstate==BuildStatus.NEEDSBUILD,
                IN(Build.q.distroarchseriesID, archseries_ids))
            )

    def handleOptionalParamsForBuildQueries(
        self, queries, tables, status=None, name=None, pocket=None,
        arch_tag=None):
        """Construct query clauses needed/shared by all getBuild..() methods.

        This method is not exposed via the public interface as it is only
        used to DRY-up trusted code.

        :param queries: container to which to add any resulting query clauses.
        :param tables: container to which to add joined tables.
        :param status: optional build state for which to add a query clause if
            present.
        :param name: optional source package release name for which to add a
            query clause if present.
        :param pocket: optional pocket for which to add a query clause if
            present.
        :param arch_tag: optional architecture tag for which to add a
            query clause if present.
        """

        # Add query clause that filters on build state if the latter is
        # provided.
        if status is not None:
            queries.append('Build.buildstate=%s' % sqlvalues(status))

        # Add query clause that filters on pocket if the latter is provided.
        if pocket:
            queries.append('Build.pocket=%s' % sqlvalues(pocket))

        # Add query clause that filters on architecture tag if provided.
        if arch_tag is not None:
            queries.append('''
                Build.distroarchseries = DistroArchSeries.id AND
                DistroArchSeries.architecturetag = %s
            ''' % sqlvalues(arch_tag))
            tables.extend(['DistroArchSeries'])

        # Add query clause that filters on source package release name if the
        # latter is provided.
        if name is not None:
            queries.append('''
                Build.sourcepackagerelease = SourcePackageRelease.id AND
                SourcePackageRelease.sourcepackagename = SourcePackageName.id
                AND SourcepackageName.name LIKE '%%' || %s || '%%'
            ''' % quote_like(name))
            tables.extend(['SourcePackageRelease', 'SourcePackageName'])

    def getBuildsForBuilder(self, builder_id, status=None, name=None,
                            arch_tag=None, user=None):
        """See `IBuildSet`."""
        queries = []
        clauseTables = []

        self.handleOptionalParamsForBuildQueries(
            queries, clauseTables, status, name, pocket=None,
            arch_tag=arch_tag)

        # This code MUST match the logic in the Build security adapter,
        # otherwise users are likely to get 403 errors, or worse.
        queries.append("Archive.id = Build.archive")
        clauseTables.append('Archive')
        if user is not None:
            if not user.inTeam(getUtility(ILaunchpadCelebrities).admin):
                queries.append("""
                (Archive.private = FALSE
                 OR %s IN (SELECT TeamParticipation.person
                       FROM TeamParticipation
                       WHERE TeamParticipation.person = %s
                           AND TeamParticipation.team = Archive.owner)
                )""" % sqlvalues(user, user))
        else:
            queries.append("Archive.private = FALSE")

        queries.append("builder=%s" % builder_id)

        return Build.select(" AND ".join(queries), clauseTables=clauseTables,
                            orderBy=["-Build.datebuilt", "id"])

    def getBuildsForArchive(self, archive, status=None, name=None,
                            pocket=None, arch_tag=None):
        """See `IBuildSet`."""
        queries = []
        clauseTables = []

        self.handleOptionalParamsForBuildQueries(
            queries, clauseTables, status, name, pocket, arch_tag)

        # Ordering according status
        # * SUPERSEDED & All by -datecreated
        # * FULLYBUILT & FAILURES by -datebuilt
        # It should present the builds in a more natural order.
        if status == BuildStatus.SUPERSEDED or status is None:
            orderBy = ["-Build.datecreated"]
        else:
            orderBy = ["-Build.datebuilt"]
        # All orders fallback to id if the primary order doesn't succeed
        orderBy.append("id")

        queries.append("archive=%s" % sqlvalues(archive))
        clause = " AND ".join(queries)

        return self._decorate_with_prejoins(
            Build.select(clause, clauseTables=clauseTables, orderBy=orderBy))

    def getBuildsByArchIds(self, arch_ids, status=None, name=None,
                           pocket=None):
        """See `IBuildSet`."""
        # If not distroarchseries was found return empty list
        if not arch_ids:
            # XXX cprov 2006-09-08: returning and empty SelectResult to make
            # the callsites happy as bjorn suggested. However it would be
            # much clearer if we have something like SQLBase.empty() for this
            return Build.select("2=1")

        clauseTables = []

        # format clause according single/multiple architecture(s) form
        if len(arch_ids) == 1:
            condition_clauses = [('distroarchseries=%s'
                                  % sqlvalues(arch_ids[0]))]
        else:
            condition_clauses = [('distroarchseries IN %s'
                                  % sqlvalues(arch_ids))]

        # XXX cprov 2006-09-25: It would be nice if we could encapsulate
        # the chunk of code below (which deals with the optional paramenters)
        # and share it with ISourcePackage.getBuildRecords()

        # exclude gina-generated and security (dak-made) builds
        # buildstate == FULLYBUILT && datebuilt == null
        if status == BuildStatus.FULLYBUILT:
            condition_clauses.append("Build.datebuilt IS NOT NULL")
        else:
            condition_clauses.append(
                "(Build.buildstate <> %s OR Build.datebuilt IS NOT NULL)"
                % sqlvalues(BuildStatus.FULLYBUILT))

        # Ordering according status
        # * NEEDSBUILD & BUILDING by -lastscore
        # * SUPERSEDED & All by -datecreated
        # * FULLYBUILT & FAILURES by -datebuilt
        # It should present the builds in a more natural order.
        if status in [BuildStatus.NEEDSBUILD, BuildStatus.BUILDING]:
            orderBy = ["-BuildQueue.lastscore", "Build.id"]
            clauseTables.append('BuildQueue')
            clauseTables.append('BuildPackageJob')
            condition_clauses.append('BuildPackageJob.build = Build.id')
            condition_clauses.append('BuildPackageJob.job = BuildQueue.job')
        elif status == BuildStatus.SUPERSEDED or status is None:
            orderBy = ["-Build.datecreated"]
        else:
            orderBy = ["-Build.datebuilt"]

        # End of duplication (see XXX cprov 2006-09-25 above).

        self.handleOptionalParamsForBuildQueries(
            condition_clauses, clauseTables, status, name, pocket)

        # Only pick builds from the distribution's main archive to
        # exclude PPA builds
        clauseTables.append("Archive")
        condition_clauses.append("""
            Archive.purpose IN (%s) AND
            Archive.id = Build.archive
            """ % ','.join(
                sqlvalues(ArchivePurpose.PRIMARY, ArchivePurpose.PARTNER)))

        return self._decorate_with_prejoins(
            Build.select(' AND '.join(condition_clauses),
            clauseTables=clauseTables, orderBy=orderBy))

    def _decorate_with_prejoins(self, result_set):
        """Decorate build records with related data prefetch functionality."""
        # Grab the native storm result set.
        result_set = removeSecurityProxy(result_set)._result_set
        decorated_results = DecoratedResultSet(
            result_set, pre_iter_hook=self._prefetchBuildData)
        return decorated_results

    def retryDepWaiting(self, distroarchseries):
        """See `IBuildSet`. """
        # XXX cprov 20071122: use the root logger once bug 164203 is fixed.
        logger = logging.getLogger('retry-depwait')

        # Get the MANUALDEPWAIT records for all archives.
        candidates = Build.selectBy(
            buildstate=BuildStatus.MANUALDEPWAIT,
            distroarchseries=distroarchseries)

        candidates_count = candidates.count()
        if candidates_count == 0:
            logger.info("No MANUALDEPWAIT record found.")
            return

        logger.info(
            "Found %d builds in MANUALDEPWAIT state." % candidates_count)

        for build in candidates:
            if not build.can_be_retried:
                continue
            build.updateDependencies()
            if build.dependencies:
                logger.debug(
                    "Skipping %s: %s" % (build.title, build.dependencies))
                continue
            logger.info("Retrying %s" % build.title)
            build.retry()
            build.buildqueue_record.score()

    def getBuildsBySourcePackageRelease(self, sourcepackagerelease_ids,
                                        buildstate=None):
        """See `IBuildSet`."""
        if (sourcepackagerelease_ids is None or
            len(sourcepackagerelease_ids) == 0):
            return []

        query = """
            sourcepackagerelease IN %s AND
            archive.id = build.archive AND
            archive.purpose != %s
            """ % sqlvalues(sourcepackagerelease_ids, ArchivePurpose.PPA)

        if buildstate is not None:
            query += "AND buildstate = %s" % sqlvalues(buildstate)

        return Build.select(
            query, orderBy=["-datecreated", "id"],
            clauseTables=["Archive"])

    def getStatusSummaryForBuilds(self, builds):
        """See `IBuildSet`."""
        # Create a small helper function to collect the builds for a given
        # list of build states:
        def collect_builds(*states):
            wanted = []
            for state in states:
                candidates = [build for build in builds
                                if build.buildstate == state]
                wanted.extend(candidates)
            return wanted

        failed = collect_builds(BuildStatus.FAILEDTOBUILD,
                                BuildStatus.MANUALDEPWAIT,
                                BuildStatus.CHROOTWAIT,
                                BuildStatus.FAILEDTOUPLOAD)
        needsbuild = collect_builds(BuildStatus.NEEDSBUILD)
        building = collect_builds(BuildStatus.BUILDING)
        successful = collect_builds(BuildStatus.FULLYBUILT)

        # Note: the BuildStatus DBItems are used here to summarize the
        # status of a set of builds:s
        if len(building) != 0:
            return {
                'status': BuildSetStatus.BUILDING,
                'builds': building,
                }
        elif len(needsbuild) != 0:
            return {
                'status': BuildSetStatus.NEEDSBUILD,
                'builds': needsbuild,
                }
        elif len(failed) != 0:
            return {
                'status': BuildSetStatus.FAILEDTOBUILD,
                'builds': failed,
                }
        else:
            return {
                'status': BuildSetStatus.FULLYBUILT,
                'builds': successful,
                }

    def _prefetchBuildData(self, results):
        """Used to pre-populate the cache with build related data.

        When dealing with a group of Build records we can't use the
        prejoin facility to also fetch BuildQueue, SourcePackageRelease
        and LibraryFileAlias records in a single query because the
        result set is too large and the queries time out too often.

        So this method receives a list of Build instances and fetches the
        corresponding SourcePackageRelease and LibraryFileAlias rows
        (prejoined with the appropriate SourcePackageName and
        LibraryFileContent respectively) as well as builders related to the
        Builds at hand.
        """
        from lp.registry.model.sourcepackagename import (
            SourcePackageName)
        from lp.soyuz.model.sourcepackagerelease import (
            SourcePackageRelease)

        # Prefetching is not needed if the original result set is empty.
        if len(results) == 0:
            return

        build_ids = [build.id for build in results]
        store = getUtility(IStoreSelector).get(MAIN_STORE, DEFAULT_FLAVOR)
        origin = (
            Build,
            LeftJoin(
                SourcePackageRelease,
                SourcePackageRelease.id == Build.sourcepackagereleaseID),
            LeftJoin(
                SourcePackageName,
                SourcePackageName.id
                    == SourcePackageRelease.sourcepackagenameID),
            LeftJoin(LibraryFileAlias,
                     LibraryFileAlias.id == Build.buildlogID),
            LeftJoin(LibraryFileContent,
                     LibraryFileContent.id == LibraryFileAlias.contentID),
            LeftJoin(
                Builder,
                Builder.id == Build.builderID),
            )
        result_set = store.using(*origin).find(
            (SourcePackageRelease, LibraryFileAlias, SourcePackageName,
             LibraryFileContent, Builder),
            In(Build.id, build_ids))

        # Force query execution so that the ancillary data gets fetched
        # and added to StupidCache.
        # We are doing this here because there is no "real" caller of
        # this (pre_iter_hook()) method that will iterate over the
        # result set and force the query execution that way.
        return list(result_set)

    def getByQueueEntry(self, queue_entry):
        """See `IBuildSet`."""
        store = getUtility(IStoreSelector).get(MAIN_STORE, DEFAULT_FLAVOR)
        result_set = store.find(
            Build,
            BuildPackageJob.build == Build.id,
            BuildPackageJob.job == BuildQueue.jobID,
            BuildQueue.job == queue_entry.job)

        return result_set.one()<|MERGE_RESOLUTION|>--- conflicted
+++ resolved
@@ -11,6 +11,9 @@
 import datetime
 import logging
 import operator
+import os
+import subprocess
+import time
 
 from zope.interface import implements
 from zope.component import getUtility
@@ -27,7 +30,8 @@
 from canonical.database.datetimecol import UtcDateTimeCol
 from canonical.database.enumcol import EnumCol
 from canonical.database.sqlbase import (
-    cursor, quote_like, SQLBase, sqlvalues)
+    clear_current_connection_cache, flush_database_updates, cursor,
+    quote_like, SQLBase, sqlvalues)
 from canonical.launchpad.components.decoratedresultset import (
     DecoratedResultSet)
 from canonical.launchpad.database.librarian import (
@@ -43,10 +47,12 @@
 from canonical.launchpad.webapp.interfaces import (
     IStoreSelector, MAIN_STORE, DEFAULT_FLAVOR)
 from canonical.launchpad.webapp.tales import DurationFormatterAPI
+from canonical.librarian.utils import copy_and_close
 from lp.archivepublisher.utils import get_ppa_reference
 from lp.buildmaster.interfaces.buildfarmjob import BuildFarmJobType
 from lp.buildmaster.model.buildbase import BuildBase
-from lp.registry.interfaces.pocket import PackagePublishingPocket
+from lp.registry.interfaces.pocket import (PackagePublishingPocket,
+    pocketsuffix)
 from lp.services.job.model.job import Job
 from lp.soyuz.adapters.archivedependencies import get_components_for_building
 from lp.soyuz.interfaces.archive import ArchivePurpose
@@ -872,14 +878,6 @@
 
         raise NotFoundError(filename)
 
-<<<<<<< HEAD
-    def storeBuildInfo(self, librarian, slave_status):
-        """See `IBuildBase`."""
-        super(Build, self).storeBuildInfo(librarian, slave_status)
-        self.dependencies = slave_status.get('dependencies')
-
-=======
->>>>>>> 326205f3
 
 class BuildSet:
     implements(IBuildSet)
