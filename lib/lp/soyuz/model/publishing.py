--- conflicted
+++ resolved
@@ -1296,25 +1296,11 @@
                     status=active_publishing_status, pocket=pocket,
                     distroarchseries=distroarchseries)
 
-<<<<<<< HEAD
-                if binary_in_destination.count() == 0:
+                if not bool(binary_in_destination):
                     pub = self.newBinaryPublication(
                         archive, binarypackagerelease, distroarchseries,
                         binary.component, binary.section, binary.priority,
                         pocket)
-=======
-                if not bool(binary_in_destination):
-                    pub = BinaryPackagePublishingHistory(
-                        archive=archive,
-                        binarypackagerelease=binarypackagerelease,
-                        distroarchseries=distroarchseries,
-                        component=target_component,
-                        section=binary.section,
-                        priority=binary.priority,
-                        status=PackagePublishingStatus.PENDING,
-                        datecreated=UTC_NOW,
-                        pocket=pocket)
->>>>>>> 3423e8e4
                     secure_copies.append(pub)
 
         return secure_copies
