# Copyright 2009-2010 Canonical Ltd.  This software is licensed under the
# GNU Affero General Public License version 3 (see the file LICENSE).

# pylint: disable-msg=E0611,W0212

__metaclass__ = type

__all__ = [
    'makePoolPath',
    'BinaryPackageFilePublishing',
    'BinaryPackagePublishingHistory',
    'IndexStanzaFields',
    'PublishingSet',
    'SourcePackageFilePublishing',
    'SourcePackagePublishingHistory',
    ]


from collections import defaultdict
from datetime import datetime
import operator
import os
import re
import sys

import pytz
from sqlobject import (
    ForeignKey,
    StringCol,
    )
from storm.expr import (
    Desc,
    LeftJoin,
    Sum,
    )
from storm.store import Store
from zope.component import getUtility
from zope.interface import implements

from canonical.database.constants import UTC_NOW
from canonical.database.datetimecol import UtcDateTimeCol
from canonical.database.enumcol import EnumCol
from canonical.database.sqlbase import (
    SQLBase,
    sqlvalues,
    )
from canonical.launchpad.browser.librarian import ProxiedLibraryFileAlias
from canonical.launchpad.components.decoratedresultset import (
    DecoratedResultSet,
    )
from canonical.launchpad.database.librarian import (
    LibraryFileAlias,
    LibraryFileContent,
    )
from canonical.launchpad.interfaces.lpstorm import IMasterStore
from canonical.launchpad.webapp.errorlog import (
    ErrorReportingUtility,
    ScriptRequest,
    )
from canonical.launchpad.webapp.interfaces import (
    DEFAULT_FLAVOR,
    IStoreSelector,
    MAIN_STORE,
    )
from lp.app.errors import NotFoundError
from lp.buildmaster.enums import BuildStatus
from lp.buildmaster.model.buildfarmjob import BuildFarmJob
from lp.buildmaster.model.packagebuild import PackageBuild
from lp.registry.interfaces.person import validate_public_person
from lp.registry.interfaces.pocket import PackagePublishingPocket
from lp.services.propertycache import (
    cachedproperty,
    get_property_cache,
    )
from lp.services.worlddata.model.country import Country
from lp.soyuz.enums import (
    BinaryPackageFormat,
    PackagePublishingPriority,
    PackagePublishingStatus,
    PackageUploadStatus,
    )
from lp.soyuz.interfaces.binarypackagebuild import (
    BuildSetStatus,
    IBinaryPackageBuildSet,
    )
from lp.soyuz.interfaces.publishing import (
    active_publishing_status,
    IBinaryPackageFilePublishing,
    IBinaryPackagePublishingHistory,
    IPublishingSet,
    ISourcePackageFilePublishing,
    ISourcePackagePublishingHistory,
    PoolFileOverwriteError,
    )
from lp.soyuz.interfaces.queue import QueueInconsistentStateError
from lp.soyuz.model.binarypackagename import BinaryPackageName
from lp.soyuz.model.binarypackagerelease import (
    BinaryPackageRelease,
    BinaryPackageReleaseDownloadCount,
    )
from lp.soyuz.model.files import (
    BinaryPackageFile,
    SourcePackageReleaseFile,
    )
from lp.soyuz.model.packagediff import PackageDiff
from lp.soyuz.pas import determineArchitecturesToBuild
from lp.soyuz.scripts.changeoverride import ArchiveOverriderError


PENDING = PackagePublishingStatus.PENDING
PUBLISHED = PackagePublishingStatus.PUBLISHED


# XXX cprov 2006-08-18: move it away, perhaps archivepublisher/pool.py

def makePoolPath(source_name, component_name):
    """Return the pool path for a given source name and component name."""
    from lp.archivepublisher.diskpool import poolify
    return os.path.join(
        'pool', poolify(source_name, component_name))


def maybe_override_component(archive, distroseries, component):
    """Override the component to fit in the archive, if possible.

    If the archive has a default component, and it forbids use of the
    requested component in the requested series, use the default.

    If there is no default, just return the given component.
    """
    permitted_components = archive.getComponentsForSeries(distroseries)
    if (component not in permitted_components and
        archive.default_component is not None):
        return archive.default_component
    return component


class FilePublishingBase:
    """Base class to publish files in the archive."""

    def publish(self, diskpool, log):
        """See IFilePublishing."""
        # XXX cprov 2006-06-12 bug=49510: The encode should not be needed
        # when retrieving data from DB.
        source = self.sourcepackagename.encode('utf-8')
        component = self.componentname.encode('utf-8')
        filename = self.libraryfilealiasfilename.encode('utf-8')
        filealias = self.libraryfilealias
        sha1 = filealias.content.sha1
        path = diskpool.pathFor(component, source, filename)

        action = diskpool.addFile(
            component, source, filename, sha1, filealias)
        if action == diskpool.results.FILE_ADDED:
            log.debug("Added %s from library" % path)
        elif action == diskpool.results.SYMLINK_ADDED:
            log.debug("%s created as a symlink." % path)
        elif action == diskpool.results.NONE:
            log.debug(
                "%s is already in pool with the same content." % path)

    @property
    def archive_url(self):
        """See IFilePublishing."""
        return (self.archive.archive_url + "/" +
                makePoolPath(self.sourcepackagename, self.componentname) +
                "/" +
                self.libraryfilealiasfilename)


class SourcePackageFilePublishing(FilePublishingBase, SQLBase):
    """Source package release files and their publishing status.

    Represents the source portion of the pool.
    """

    _idType = unicode
    _defaultOrder = "id"

    implements(ISourcePackageFilePublishing)

    distribution = ForeignKey(dbName='distribution',
                              foreignKey="Distribution",
                              unique=False,
                              notNull=True)

    sourcepackagepublishing = ForeignKey(
        dbName='sourcepackagepublishing',
        foreignKey='SourcePackagePublishingHistory')

    libraryfilealias = ForeignKey(
        dbName='libraryfilealias', foreignKey='LibraryFileAlias',
        notNull=True)

    libraryfilealiasfilename = StringCol(dbName='libraryfilealiasfilename',
                                         unique=False, notNull=True)

    componentname = StringCol(dbName='componentname', unique=False,
                              notNull=True)

    sourcepackagename = StringCol(dbName='sourcepackagename', unique=False,
                                  notNull=True)

    distroseriesname = StringCol(dbName='distroseriesname', unique=False,
                                  notNull=True)

    publishingstatus = EnumCol(dbName='publishingstatus', unique=False,
                               notNull=True, schema=PackagePublishingStatus)

    pocket = EnumCol(dbName='pocket', unique=False,
                     notNull=True, schema=PackagePublishingPocket)

    archive = ForeignKey(dbName="archive", foreignKey="Archive", notNull=True)

    @property
    def publishing_record(self):
        """See `IFilePublishing`."""
        return self.sourcepackagepublishing

    @property
    def file_type_name(self):
        """See `ISourcePackagePublishingHistory`."""
        fn = self.libraryfilealiasfilename
        if ".orig.tar." in fn:
            return "orig"
        if fn.endswith(".dsc"):
            return "dsc"
        if ".diff." in fn:
            return "diff"
        if fn.endswith(".tar.gz"):
            return "tar"
        return "other"


class BinaryPackageFilePublishing(FilePublishingBase, SQLBase):
    """A binary package file which is published.

    Represents the binary portion of the pool.
    """

    _idType = unicode
    _defaultOrder = "id"

    implements(IBinaryPackageFilePublishing)

    distribution = ForeignKey(dbName='distribution',
                              foreignKey="Distribution",
                              unique=False, notNull=True,
                              immutable=True)

    binarypackagepublishing = ForeignKey(
        dbName='binarypackagepublishing',
        foreignKey='BinaryPackagePublishingHistory', immutable=True)

    libraryfilealias = ForeignKey(
        dbName='libraryfilealias', foreignKey='LibraryFileAlias',
        notNull=True)

    libraryfilealiasfilename = StringCol(dbName='libraryfilealiasfilename',
                                         unique=False, notNull=True,
                                         immutable=True)

    componentname = StringCol(dbName='componentname', unique=False,
                              notNull=True, immutable=True)

    sourcepackagename = StringCol(dbName='sourcepackagename', unique=False,
                                  notNull=True, immutable=True)

    distroseriesname = StringCol(dbName='distroseriesname', unique=False,
                                  notNull=True, immutable=True)

    publishingstatus = EnumCol(dbName='publishingstatus', unique=False,
                               notNull=True, immutable=True,
                               schema=PackagePublishingStatus)

    architecturetag = StringCol(dbName='architecturetag', unique=False,
                                notNull=True, immutable=True)

    pocket = EnumCol(dbName='pocket', unique=False,
                     notNull=True, schema=PackagePublishingPocket)

    archive = ForeignKey(dbName="archive", foreignKey="Archive", notNull=True)

    @property
    def publishing_record(self):
        """See `ArchiveFilePublisherBase`."""
        return self.binarypackagepublishing


class ArchivePublisherBase:
    """Base class for `IArchivePublisher`."""

    def setPublished(self):
        """see IArchiveSafePublisher."""
        # XXX cprov 2006-06-14:
        # Implement sanity checks before set it as published
        if self.status == PackagePublishingStatus.PENDING:
            # update the DB publishing record status if they
            # are pending, don't do anything for the ones
            # already published (usually when we use -C
            # publish-distro.py option)
            self.status = PackagePublishingStatus.PUBLISHED
            self.datepublished = UTC_NOW

    def publish(self, diskpool, log):
        """See `IPublishing`"""
        try:
            for pub_file in self.files:
                pub_file.publish(diskpool, log)
        except PoolFileOverwriteError, e:
            message = "PoolFileOverwriteError: %s, skipping." % e
            properties = [('error-explanation', message)]
            request = ScriptRequest(properties)
            error_utility = ErrorReportingUtility()
            error_utility.raising(sys.exc_info(), request)
            log.error('%s (%s)' % (message, request.oopsid))
        else:
            self.setPublished()

    def getIndexStanza(self):
        """See `IPublishing`."""
        fields = self.buildIndexStanzaFields()
        return fields.makeOutput()

    def supersede(self):
        """See `IPublishing`."""
        self.status = PackagePublishingStatus.SUPERSEDED
        self.datesuperseded = UTC_NOW

    def requestDeletion(self, removed_by, removal_comment=None):
        """See `IPublishing`."""
        self.status = PackagePublishingStatus.DELETED
        self.datesuperseded = UTC_NOW
        self.removed_by = removed_by
        self.removal_comment = removal_comment

    def requestObsolescence(self):
        """See `IArchivePublisher`."""
        # The tactic here is to bypass the domination step when publishing,
        # and let it go straight to death row processing.  This is because
        # domination ignores stable distroseries, and that is exactly what
        # we're most likely to be obsoleting.
        #
        # Setting scheduleddeletiondate achieves that aim.
        self.status = PackagePublishingStatus.OBSOLETE
        self.scheduleddeletiondate = UTC_NOW
        return self

    @property
    def age(self):
        """See `IArchivePublisher`."""
        return datetime.now(pytz.UTC) - self.datecreated

    @property
    def component_name(self):
        """See `ISourcePackagePublishingHistory`"""
        return self.component.name

    @property
    def section_name(self):
        """See `ISourcePackagePublishingHistory`"""
        return self.section.name


class IndexStanzaFields:
    """Store and format ordered Index Stanza fields."""

    def __init__(self):
        self.fields = []

    def append(self, name, value):
        """Append an (field, value) tuple to the internal list.

        Then we can use the FIFO-like behaviour in makeOutput().
        """
        self.fields.append((name, value))

    def extend(self, entries):
        """Extend the internal list with the key-value pairs in entries.
        """
        self.fields.extend(entries)

    def makeOutput(self):
        """Return a line-by-line aggregation of appended fields.

        Empty fields values will cause the exclusion of the field.
        The output order will preserve the insertion order, FIFO.
        """
        output_lines = []
        for name, value in self.fields:
            if not value:
                continue

            # do not add separation space for the special field 'Files'
            if name != 'Files':
                value = ' %s' % value

            # XXX Michael Nelson 20090930 bug=436182. We have an issue
            # in the upload parser that has
            #   1. introduced '\n' at the end of multiple-line-spanning
            #      fields, such as dsc_binaries, but potentially others,
            #   2. stripped the leading space from each subsequent line
            #      of dsc_binaries values that span multiple lines.
            # This is causing *incorrect* Source indexes to be created.
            # This work-around can be removed once the fix for bug 436182
            # is in place and the tainted data has been cleaned.
            # First, remove any trailing \n or spaces.
            value = value.rstrip()

            # Second, as we have corrupt data where subsequent lines
            # of values spanning multiple lines are not preceded by a
            # space, we ensure that any \n in the value that is *not*
            # followed by a white-space character has a space inserted.
            value = re.sub(r"\n(\S)", r"\n \1", value)

            output_lines.append('%s:%s' % (name, value))

        return '\n'.join(output_lines)


class SourcePackagePublishingHistory(SQLBase, ArchivePublisherBase):
    """A source package release publishing record."""
    implements(ISourcePackagePublishingHistory)

    sourcepackagerelease = ForeignKey(foreignKey='SourcePackageRelease',
        dbName='sourcepackagerelease')
    distroseries = ForeignKey(foreignKey='DistroSeries',
        dbName='distroseries')
    component = ForeignKey(foreignKey='Component', dbName='component')
    section = ForeignKey(foreignKey='Section', dbName='section')
    status = EnumCol(schema=PackagePublishingStatus)
    scheduleddeletiondate = UtcDateTimeCol(default=None)
    datepublished = UtcDateTimeCol(default=None)
    datecreated = UtcDateTimeCol(default=UTC_NOW)
    datesuperseded = UtcDateTimeCol(default=None)
    supersededby = ForeignKey(foreignKey='SourcePackageRelease',
                              dbName='supersededby', default=None)
    datemadepending = UtcDateTimeCol(default=None)
    dateremoved = UtcDateTimeCol(default=None)
    pocket = EnumCol(dbName='pocket', schema=PackagePublishingPocket,
                     default=PackagePublishingPocket.RELEASE,
                     notNull=True)
    archive = ForeignKey(dbName="archive", foreignKey="Archive", notNull=True)
    removed_by = ForeignKey(
        dbName="removed_by", foreignKey="Person",
        storm_validator=validate_public_person, default=None)
    removal_comment = StringCol(dbName="removal_comment", default=None)
    ancestor = ForeignKey(
        dbName="ancestor", foreignKey="SourcePackagePublishingHistory",
        default=None)

    @property
    def package_creator(self):
        """See `ISourcePackagePublishingHistory`."""
        return self.sourcepackagerelease.creator

    @property
    def package_maintainer(self):
        """See `ISourcePackagePublishingHistory`."""
        return self.sourcepackagerelease.maintainer

    @property
    def package_signer(self):
        """See `ISourcePackagePublishingHistory`."""
        if self.sourcepackagerelease.dscsigningkey is not None:
            return self.sourcepackagerelease.dscsigningkey.owner
        return None

    @cachedproperty
    def newer_distroseries_version(self):
        """See `ISourcePackagePublishingHistory`."""
        self.distroseries.setNewerDistroSeriesVersions([self])
        return get_property_cache(self).newer_distroseries_version

    def getPublishedBinaries(self):
        """See `ISourcePackagePublishingHistory`."""
        publishing_set = getUtility(IPublishingSet)
        result_set = publishing_set.getBinaryPublicationsForSources(self)

        return [binary_pub
                for source, binary_pub, binary, binary_name, arch
                in result_set]

    def getBuiltBinaries(self):
        """See `ISourcePackagePublishingHistory`."""
        clauses = """
            BinaryPackagePublishingHistory.binarypackagerelease=
                BinaryPackageRelease.id AND
            BinaryPackagePublishingHistory.distroarchseries=
                DistroArchSeries.id AND
            BinaryPackageRelease.build=BinaryPackageBuild.id AND
            BinaryPackageBuild.source_package_release=%s AND
            DistroArchSeries.distroseries=%s AND
            BinaryPackagePublishingHistory.archive=%s AND
            BinaryPackagePublishingHistory.pocket=%s
        """ % sqlvalues(self.sourcepackagerelease, self.distroseries,
                        self.archive, self.pocket)

        clauseTables = [
            'BinaryPackageBuild', 'BinaryPackageRelease', 'DistroArchSeries']
        orderBy = ['-BinaryPackagePublishingHistory.id']
        preJoins = ['binarypackagerelease']

        results = BinaryPackagePublishingHistory.select(
            clauses, orderBy=orderBy, clauseTables=clauseTables,
            prejoins=preJoins)
        binary_publications = list(results)

        unique_binary_ids = set(
            [pub.binarypackagerelease.id for pub in binary_publications])

        unique_binary_publications = []
        for pub in binary_publications:
            if pub.binarypackagerelease.id in unique_binary_ids:
                unique_binary_publications.append(pub)
                unique_binary_ids.remove(pub.binarypackagerelease.id)
                if len(unique_binary_ids) == 0:
                    break

        return unique_binary_publications

    @staticmethod
    def _convertBuilds(builds_for_sources):
        """Convert from IPublishingSet getBuilds to SPPH getBuilds."""
        return [build[1] for build in builds_for_sources]

    def getBuilds(self):
        """See `ISourcePackagePublishingHistory`."""
        publishing_set = getUtility(IPublishingSet)
        result_set = publishing_set.getBuildsForSources([self])
        return SourcePackagePublishingHistory._convertBuilds(result_set)

    def getUnpublishedBuilds(self, build_states=None):
        """See `ISourcePackagePublishingHistory`."""
        publishing_set = getUtility(IPublishingSet)
        result_set = publishing_set.getUnpublishedBuildsForSources(
            self, build_states)
        return DecoratedResultSet(result_set, operator.itemgetter(1))

    def changesFileUrl(self):
        """See `ISourcePackagePublishingHistory`."""
        # We use getChangesFileLFA() as opposed to getChangesFilesForSources()
        # because the latter is more geared towards the web UI and taxes the
        # db much more in terms of the join width and the pre-joined data.
        #
        # This method is accessed overwhelmingly via the LP API and calling
        # getChangesFileLFA() which is much lighter on the db has the
        # potential of performing significantly better.
        changes_lfa = getUtility(IPublishingSet).getChangesFileLFA(
            self.sourcepackagerelease)

        if changes_lfa is None:
            # This should not happen in practice, but the code should
            # not blow up because of bad data.
            return None

        # Return a webapp-proxied LibraryFileAlias so that restricted
        # librarian files are accessible.  Non-restricted files will get
        # a 302 so that webapp threads are not tied up.
        the_url = self._proxied_urls((changes_lfa,), self.archive)[0]
        return the_url

    def _getAllowedArchitectures(self, available_archs):
        """Filter out any restricted architectures not specifically allowed
        for an archive.

        :param available_archs: Architectures to consider
        :return: Sequence of `IDistroArch` instances.
        """
        # Return all distroarches with unrestricted processor families or with
        # processor families the archive is explicitly associated with.
        return [distroarch for distroarch in available_archs
            if not distroarch.processorfamily.restricted or
               distroarch.processorfamily in
                    self.archive.enabled_restricted_families]

    def createMissingBuilds(self, architectures_available=None,
                            pas_verify=None, logger=None):
        """See `ISourcePackagePublishingHistory`."""
        if self.archive.is_ppa:
            pas_verify = None

        if architectures_available is None:
            architectures_available = list(
                self.distroseries.buildable_architectures)

        architectures_available = self._getAllowedArchitectures(
            architectures_available)

        build_architectures = determineArchitecturesToBuild(
            self, architectures_available, self.distroseries, pas_verify)

        builds = []
        for arch in build_architectures:
            build_candidate = self._createMissingBuildForArchitecture(
                arch, logger=logger)
            if build_candidate is not None:
                builds.append(build_candidate)

        return builds

    def _createMissingBuildForArchitecture(self, arch, logger=None):
        """Create a build for a given architecture if it doesn't exist yet.

        Return the just-created `IBinaryPackageBuild` record already
        scored or None if a suitable build is already present.
        """
        build_candidate = self.sourcepackagerelease.getBuildByArch(
            arch, self.archive)

        # Check DistroArchSeries database IDs because the object belongs
        # to different transactions (architecture_available is cached).
        if (build_candidate is not None and
            (build_candidate.distro_arch_series.id == arch.id or
             build_candidate.status == BuildStatus.FULLYBUILT)):
            return None

        build = self.sourcepackagerelease.createBuild(
            distro_arch_series=arch, archive=self.archive, pocket=self.pocket)
        # Create the builds in suspended mode for disabled archives.
        build_queue = build.queueBuild(suspended=not self.archive.enabled)
        Store.of(build).flush()

        if logger is not None:
            logger.debug(
                "Created %s [%d] in %s (%d)"
                % (build.title, build.id, build.archive.displayname,
                   build_queue.lastscore))

        return build

    @property
    def files(self):
        """See `IPublishing`."""
        preJoins = ['libraryfilealias', 'libraryfilealias.content']

        return SourcePackageFilePublishing.selectBy(
            sourcepackagepublishing=self).prejoin(preJoins)

    def getSourceAndBinaryLibraryFiles(self):
        """See `IPublishing`."""
        publishing_set = getUtility(IPublishingSet)
        result_set = publishing_set.getFilesForSources(self)
        libraryfiles = [file for source, file, content in result_set]

        # XXX cprov 20080710: UNIONs cannot be ordered appropriately.
        # See IPublishing.getFilesForSources().
        return sorted(libraryfiles, key=operator.attrgetter('filename'))

    @property
    def meta_sourcepackage(self):
        """see `ISourcePackagePublishingHistory`."""
        return self.distroseries.getSourcePackage(
            self.sourcepackagerelease.sourcepackagename)

    @property
    def meta_sourcepackagerelease(self):
        """see `ISourcePackagePublishingHistory`."""
        return self.distroseries.distribution.getSourcePackageRelease(
            self.sourcepackagerelease)

    @property
    def meta_distroseriessourcepackagerelease(self):
        """see `ISourcePackagePublishingHistory`."""
        return self.distroseries.getSourcePackageRelease(
            self.sourcepackagerelease)

    @property
    def meta_supersededby(self):
        """see `ISourcePackagePublishingHistory`."""
        if not self.supersededby:
            return None
        return self.distroseries.distribution.getSourcePackageRelease(
            self.supersededby)

    @property
    def source_package_name(self):
        """See `ISourcePackagePublishingHistory`"""
        return self.sourcepackagerelease.name

    @property
    def source_package_version(self):
        """See `ISourcePackagePublishingHistory`"""
        return self.sourcepackagerelease.version

    @property
    def displayname(self):
        """See `IPublishing`."""
        release = self.sourcepackagerelease
        name = release.sourcepackagename.name
        return "%s %s in %s" % (name, release.version,
                                self.distroseries.name)

    def buildIndexStanzaFields(self):
        """See `IPublishing`."""
        # Special fields preparation.
        spr = self.sourcepackagerelease
        pool_path = makePoolPath(spr.name, self.component.name)
        files_subsection = ''.join(
            ['\n %s %s %s' % (spf.libraryfile.content.md5,
                              spf.libraryfile.content.filesize,
                              spf.libraryfile.filename)
             for spf in spr.files])
        # Filling stanza options.
        fields = IndexStanzaFields()
        fields.append('Package', spr.name)
        fields.append('Binary', spr.dsc_binaries)
        fields.append('Version', spr.version)
        fields.append('Section', self.section.name)
        fields.append('Maintainer', spr.dsc_maintainer_rfc822)
        fields.append('Build-Depends', spr.builddepends)
        fields.append('Build-Depends-Indep', spr.builddependsindep)
        fields.append('Build-Conflicts', spr.build_conflicts)
        fields.append('Build-Conflicts-Indep', spr.build_conflicts_indep)
        fields.append('Architecture', spr.architecturehintlist)
        fields.append('Standards-Version', spr.dsc_standards_version)
        fields.append('Format', spr.dsc_format)
        fields.append('Directory', pool_path)
        fields.append('Files', files_subsection)
        if spr.user_defined_fields:
            fields.extend(spr.user_defined_fields)

        return fields

    def supersede(self, dominant=None, logger=None):
        """See `ISourcePackagePublishingHistory`."""
        assert self.status in [PUBLISHED, PENDING], (
            "Should not dominate unpublished source %s" %
            self.sourcepackagerelease.title)

        super(SourcePackagePublishingHistory, self).supersede()

        if dominant is not None:
            if logger is not None:
                logger.debug(
                    "%s/%s has been judged as superseded by %s/%s" %
                    (self.sourcepackagerelease.sourcepackagename.name,
                     self.sourcepackagerelease.version,
                     dominant.sourcepackagerelease.sourcepackagename.name,
                     dominant.sourcepackagerelease.version))

            self.supersededby = dominant.sourcepackagerelease

    def changeOverride(self, new_component=None, new_section=None):
        """See `ISourcePackagePublishingHistory`."""
        # Check we have been asked to do something
        if (new_component is None and
            new_section is None):
            raise AssertionError("changeOverride must be passed either a"
                                 " new component or new section")

        # Retrieve current publishing info
        current = self

        # Check there is a change to make
        if new_component is None:
            new_component = current.component
        if new_section is None:
            new_section = current.section

        if (new_component == current.component and
            new_section == current.section):
            return

        # See if the archive has changed by virtue of the component
        # changing:
        distribution = self.distroseries.distribution
        new_archive = distribution.getArchiveByComponent(
            new_component.name)
        if new_archive != None and new_archive != current.archive:
            raise ArchiveOverriderError(
                "Overriding component to '%s' failed because it would "
                "require a new archive." % new_component.name)

        return SourcePackagePublishingHistory(
            distroseries=current.distroseries,
            sourcepackagerelease=current.sourcepackagerelease,
            status=PackagePublishingStatus.PENDING,
            datecreated=UTC_NOW,
            pocket=current.pocket,
            component=new_component,
            section=new_section,
            archive=current.archive)

    def copyTo(self, distroseries, pocket, archive):
        """See `ISourcePackagePublishingHistory`."""
        return getUtility(IPublishingSet).newSourcePublication(
            archive,
            self.sourcepackagerelease,
            distroseries,
            self.component,
            self.section,
            pocket)

    def getStatusSummaryForBuilds(self):
        """See `ISourcePackagePublishingHistory`."""
        return getUtility(
            IPublishingSet).getBuildStatusSummaryForSourcePublication(self)

    def getAncestry(self, archive=None, distroseries=None, pocket=None,
                    status=None):
        """See `ISourcePackagePublishingHistory`."""
        if archive is None:
            archive = self.archive
        if distroseries is None:
            distroseries = self.distroseries

        return getUtility(IPublishingSet).getNearestAncestor(
            self.source_package_name, archive, distroseries, pocket,
            status)

    def overrideFromAncestry(self):
        """See `ISourcePackagePublishingHistory`."""
        # We don't want to use changeOverride here because it creates a
        # new publishing record. This code can be only executed for pending
        # publishing records.
        assert self.status == PackagePublishingStatus.PENDING, (
            "Cannot override published records.")

        # If there is published ancestry, use its component, otherwise
        # use the original upload component. Since PPAs only use main,
        # we don't need to check the ancestry.
        if not self.archive.is_ppa:
            ancestry = self.getAncestry()
            if ancestry is not None:
                component = ancestry.component
            else:
                component = self.sourcepackagerelease.component

            self.component = component

        assert self.component in (
            self.archive.getComponentsForSeries(self.distroseries))


    def _proxied_urls(self, files, parent):
        """Run the files passed through `ProxiedLibraryFileAlias`."""
        return [
            ProxiedLibraryFileAlias(file, parent).http_url for file in files]

    def sourceFileUrls(self):
        """See `ISourcePackagePublishingHistory`."""
        source_urls = self._proxied_urls(
            [file.libraryfile for file in self.sourcepackagerelease.files],
             self.archive)
        return source_urls

    def binaryFileUrls(self):
        """See `ISourcePackagePublishingHistory`."""
        publishing_set = getUtility(IPublishingSet)
        binaries = publishing_set.getBinaryFilesForSources(
            self).config(distinct=True)
        binary_urls = self._proxied_urls(
            [binary for _source, binary, _content in binaries], self.archive)
        return binary_urls

    def packageDiffUrl(self, to_version):
        """See `ISourcePackagePublishingHistory`."""
        # There will be only very few diffs for each package so
        # iterating is fine here, since the package_diffs property is a
        # multiple join and returns all the diffs quite quickly.
        for diff in self.sourcepackagerelease.package_diffs:
            if diff.to_source.version == to_version:
                return ProxiedLibraryFileAlias(
                    diff.diff_content, self.archive).http_url
        return None

    def api_requestDeletion(self, removed_by, removal_comment=None):
        """See `IPublishingEdit`."""
        # Special deletion method for the api that makes sure binaries
        # get deleted too.
        getUtility(IPublishingSet).requestDeletion(
            [self], removed_by, removal_comment)


class BinaryPackagePublishingHistory(SQLBase, ArchivePublisherBase):
    """A binary package publishing record."""

    implements(IBinaryPackagePublishingHistory)

    binarypackagerelease = ForeignKey(foreignKey='BinaryPackageRelease',
                                      dbName='binarypackagerelease')
    distroarchseries = ForeignKey(foreignKey='DistroArchSeries',
                                   dbName='distroarchseries')
    component = ForeignKey(foreignKey='Component', dbName='component')
    section = ForeignKey(foreignKey='Section', dbName='section')
    priority = EnumCol(dbName='priority', schema=PackagePublishingPriority)
    status = EnumCol(dbName='status', schema=PackagePublishingStatus)
    scheduleddeletiondate = UtcDateTimeCol(default=None)
    datepublished = UtcDateTimeCol(default=None)
    datecreated = UtcDateTimeCol(default=UTC_NOW)
    datesuperseded = UtcDateTimeCol(default=None)
    supersededby = ForeignKey(
        foreignKey='BinaryPackageBuild', dbName='supersededby', default=None)
    datemadepending = UtcDateTimeCol(default=None)
    dateremoved = UtcDateTimeCol(default=None)
    pocket = EnumCol(dbName='pocket', schema=PackagePublishingPocket)
    archive = ForeignKey(dbName="archive", foreignKey="Archive", notNull=True)
    removed_by = ForeignKey(
        dbName="removed_by", foreignKey="Person",
        storm_validator=validate_public_person, default=None)
    removal_comment = StringCol(dbName="removal_comment", default=None)

    @property
    def distroarchseriesbinarypackagerelease(self):
        """See `IBinaryPackagePublishingHistory`."""
        # Import here to avoid circular import.
        from lp.soyuz.model.distroarchseriesbinarypackagerelease import (
            DistroArchSeriesBinaryPackageRelease)

        return DistroArchSeriesBinaryPackageRelease(
            self.distroarchseries,
            self.binarypackagerelease)

    @property
    def files(self):
        """See `IPublishing`."""
        preJoins = ['libraryfilealias', 'libraryfilealias.content']

        return BinaryPackageFilePublishing.selectBy(
            binarypackagepublishing=self).prejoin(preJoins)

    @property
    def binary_package_name(self):
        """See `ISourcePackagePublishingHistory`"""
        return self.binarypackagerelease.name

    @property
    def binary_package_version(self):
        """See `ISourcePackagePublishingHistory`"""
        return self.binarypackagerelease.version

    @property
    def priority_name(self):
        """See `ISourcePackagePublishingHistory`"""
        return self.priority.name

    @property
    def displayname(self):
        """See `IPublishing`."""
        release = self.binarypackagerelease
        name = release.binarypackagename.name
        distroseries = self.distroarchseries.distroseries
        return "%s %s in %s %s" % (name, release.version,
                                   distroseries.name,
                                   self.distroarchseries.architecturetag)

    def getDownloadCount(self):
        """See `IBinaryPackagePublishingHistory`."""
        return self.archive.getPackageDownloadTotal(self.binarypackagerelease)

    def buildIndexStanzaFields(self):
        """See `IPublishing`."""
        bpr = self.binarypackagerelease
        spr = bpr.build.source_package_release

        # binaries have only one file, the DEB
        bin_file = bpr.files[0]
        bin_filename = bin_file.libraryfile.filename
        bin_size = bin_file.libraryfile.content.filesize
        bin_md5 = bin_file.libraryfile.content.md5
        bin_sha1 = bin_file.libraryfile.content.sha1
        bin_filepath = os.path.join(
            makePoolPath(spr.name, self.component.name), bin_filename)
        # description field in index is an association of summary and
        # description, as:
        #
        # Descrition: <SUMMARY>\n
        #  <DESCRIPTION L1>
        #  ...
        #  <DESCRIPTION LN>
        descr_lines = [line.lstrip() for line in bpr.description.splitlines()]
        bin_description = (
            '%s\n %s'% (bpr.summary, '\n '.join(descr_lines)))

        # Dealing with architecturespecific field.
        # Present 'all' in every archive index for architecture
        # independent binaries.
        if bpr.architecturespecific:
            architecture = bpr.build.distro_arch_series.architecturetag
        else:
            architecture = 'all'

        essential = None
        if bpr.essential:
            essential = 'yes'

        fields = IndexStanzaFields()
        fields.append('Package', bpr.name)
        fields.append('Source', spr.name)
        fields.append('Priority', self.priority.title.lower())
        fields.append('Section', self.section.name)
        fields.append('Installed-Size', bpr.installedsize)
        fields.append('Maintainer', spr.dsc_maintainer_rfc822)
        fields.append('Architecture', architecture)
        fields.append('Version', bpr.version)
        fields.append('Recommends', bpr.recommends)
        fields.append('Replaces', bpr.replaces)
        fields.append('Suggests', bpr.suggests)
        fields.append('Provides', bpr.provides)
        fields.append('Depends', bpr.depends)
        fields.append('Conflicts', bpr.conflicts)
        fields.append('Pre-Depends', bpr.pre_depends)
        fields.append('Enhances', bpr.enhances)
        fields.append('Breaks', bpr.breaks)
        fields.append('Essential', essential)
        fields.append('Filename', bin_filepath)
        fields.append('Size', bin_size)
        fields.append('MD5sum', bin_md5)
        fields.append('SHA1', bin_sha1)
        fields.append('Description', bin_description)
        if bpr.user_defined_fields:
            fields.extend(bpr.user_defined_fields)

        # XXX cprov 2006-11-03: the extra override fields (Bugs, Origin and
        # Task) included in the template be were not populated.
        # When we have the information this will be the place to fill them.

        return fields

    def _getOtherPublications(self):
        """Return remaining publications with the same overrides.

        Only considers binary publications in the same archive, distroseries,
        pocket, component, section and priority context. These publications
        are candidates for domination if this is an architecture-independent
        package.

        The override match is critical -- it prevents a publication created
        by new overrides from superseding itself.
        """
        available_architectures = [
            das.id for das in
                self.distroarchseries.distroseries.architectures]
        return IMasterStore(BinaryPackagePublishingHistory).find(
                BinaryPackagePublishingHistory,
                BinaryPackagePublishingHistory.status.is_in(
                    [PUBLISHED, PENDING]),
                BinaryPackagePublishingHistory.distroarchseriesID.is_in(
                    available_architectures),
                binarypackagerelease=self.binarypackagerelease,
                archive=self.archive,
                pocket=self.pocket,
                component=self.component,
                section=self.section,
                priority=self.priority)

    def _getCorrespondingDDEBPublications(self):
        """Return remaining publications of the corresponding DDEB.

        Only considers binary publications in the corresponding debug
        archive with the same distroarchseries, pocket, component, section
        and priority.
        """
        return IMasterStore(BinaryPackagePublishingHistory).find(
                BinaryPackagePublishingHistory,
                BinaryPackagePublishingHistory.status.is_in(
                    [PUBLISHED, PENDING]),
                BinaryPackagePublishingHistory.distroarchseries ==
                    self.distroarchseries,
                binarypackagerelease=self.binarypackagerelease.debug_package,
                archive=self.archive.debug_archive,
                pocket=self.pocket,
                component=self.component,
                section=self.section,
                priority=self.priority)

    def supersede(self, dominant=None, logger=None):
        """See `IBinaryPackagePublishingHistory`."""
        # At this point only PUBLISHED (ancient versions) or PENDING (
        # multiple overrides/copies) publications should be given. We
        # tolerate SUPERSEDED architecture-independent binaries, because
        # they are dominated automatically once the first publication is
        # processed.
        if self.status not in [PUBLISHED, PENDING]:
            assert not self.binarypackagerelease.architecturespecific, (
                "Should not dominate unpublished architecture specific "
                "binary %s (%s)" % (
                self.binarypackagerelease.title,
                self.distroarchseries.architecturetag))
            return

        super(BinaryPackagePublishingHistory, self).supersede()

        if dominant is not None:
            # DDEBs cannot themselves be dominant; they are always dominated
            # by their corresponding DEB. Any attempt to dominate with a
            # dominant DDEB is a bug.
            assert (
                dominant.binarypackagerelease.binpackageformat !=
                    BinaryPackageFormat.DDEB), (
                "Should not dominate with %s (%s); DDEBs cannot dominate" % (
                    dominant.binarypackagerelease.title,
                    dominant.distroarchseries.architecturetag))

            dominant_build = dominant.binarypackagerelease.build
            distroarchseries = dominant_build.distro_arch_series
            if logger is not None:
                logger.debug(
                    "The %s build of %s has been judged as superseded by the "
                    "build of %s.  Arch-specific == %s" % (
                    distroarchseries.architecturetag,
                    self.binarypackagerelease.title,
                    dominant_build.source_package_release.title,
                    self.binarypackagerelease.architecturespecific))
            # Binary package releases are superseded by the new build,
            # not the new binary package release. This is because
            # there may not *be* a new matching binary package -
            # source packages can change the binaries they build
            # between releases.
            self.supersededby = dominant_build

        for dominated in self._getCorrespondingDDEBPublications():
            dominated.supersede(dominant, logger)

        # If this is architecture-independent, all publications with the same
        # context and overrides should be dominated simultaneously.
        if not self.binarypackagerelease.architecturespecific:
            for dominated in self._getOtherPublications():
                dominated.supersede(dominant, logger)

    def changeOverride(self, new_component=None, new_section=None,
                       new_priority=None):
        """See `IBinaryPackagePublishingHistory`."""

        # Check we have been asked to do something
        if (new_component is None and new_section is None
            and new_priority is None):
            raise AssertionError("changeOverride must be passed a new"
                                 "component, section and/or priority.")

        # Retrieve current publishing info
        current = self

        # Check there is a change to make
        if new_component is None:
            new_component = current.component
        if new_section is None:
            new_section = current.section
        if new_priority is None:
            new_priority = current.priority

        if (new_component == current.component and
            new_section == current.section and
            new_priority == current.priority):
            return

        # See if the archive has changed by virtue of the component changing:
        distribution = self.distroarchseries.distroseries.distribution
        new_archive = distribution.getArchiveByComponent(
            new_component.name)
        if new_archive != None and new_archive != self.archive:
            raise ArchiveOverriderError(
                "Overriding component to '%s' failed because it would "
                "require a new archive." % new_component.name)

        # Append the modified package publishing entry
        return BinaryPackagePublishingHistory(
            binarypackagerelease=self.binarypackagerelease,
            distroarchseries=self.distroarchseries,
            status=PackagePublishingStatus.PENDING,
            datecreated=UTC_NOW,
            pocket=current.pocket,
            component=new_component,
            section=new_section,
            priority=new_priority,
            archive=current.archive)

    def copyTo(self, distroseries, pocket, archive):
        """See `BinaryPackagePublishingHistory`."""
        return getUtility(IPublishingSet).copyBinariesTo(
            [self], distroseries, pocket, archive)

    def getAncestry(self, archive=None, distroseries=None, pocket=None,
                    status=None):
        """See `IBinaryPackagePublishingHistory`."""
        if archive is None:
            archive = self.archive
        if distroseries is None:
            distroseries = self.distroarchseries.distroseries

        return getUtility(IPublishingSet).getNearestAncestor(
            self.binary_package_name, archive, distroseries, pocket,
            status, binary=True)

    def overrideFromAncestry(self):
        """See `IBinaryPackagePublishingHistory`."""
        # We don't want to use changeOverride here because it creates a
        # new publishing record. This code can be only executed for pending
        # publishing records.
        assert self.status == PackagePublishingStatus.PENDING, (
            "Cannot override published records.")

        # If there is an ancestry, use its component, otherwise use the
        # original upload component.
        ancestry = self.getAncestry()
        if ancestry is not None:
            component = ancestry.component
        else:
            component = self.binarypackagerelease.component

        self.component = component

    def _getDownloadCountClauses(self, start_date=None, end_date=None):
        clauses = [
            BinaryPackageReleaseDownloadCount.archive == self.archive,
            BinaryPackageReleaseDownloadCount.binary_package_release ==
                self.binarypackagerelease,
            ]

        if start_date is not None:
            clauses.append(
                BinaryPackageReleaseDownloadCount.day >= start_date)
        if end_date is not None:
            clauses.append(
                BinaryPackageReleaseDownloadCount.day <= end_date)

        return clauses

    def getDownloadCounts(self, start_date=None, end_date=None):
        """See `IBinaryPackagePublishingHistory`."""
        clauses = self._getDownloadCountClauses(start_date, end_date)

        return Store.of(self).using(
            BinaryPackageReleaseDownloadCount,
            LeftJoin(
                Country,
                BinaryPackageReleaseDownloadCount.country_id ==
                    Country.id)).find(
            BinaryPackageReleaseDownloadCount, *clauses).order_by(
                Desc(BinaryPackageReleaseDownloadCount.day), Country.name)

    def getDailyDownloadTotals(self, start_date=None, end_date=None):
        """See `IBinaryPackagePublishingHistory`."""
        clauses = self._getDownloadCountClauses(start_date, end_date)

        results = Store.of(self).find(
            (BinaryPackageReleaseDownloadCount.day,
             Sum(BinaryPackageReleaseDownloadCount.count)),
            *clauses).group_by(
                BinaryPackageReleaseDownloadCount.day)

        def date_to_string(result):
            return (result[0].strftime('%Y-%m-%d'), result[1])

        return dict(date_to_string(result) for result in results)

    def api_requestDeletion(self, removed_by, removal_comment=None):
        """See `IPublishingEdit`."""
        # Special deletion method for the api.  We don't do anything
        # different here (yet).
        self.requestDeletion(removed_by, removal_comment)


class PublishingSet:
    """Utilities for manipulating publications in batches."""

    implements(IPublishingSet)

    def copyBinariesTo(self, binaries, distroseries, pocket, archive):
        """See `IPublishingSet`."""
        secure_copies = []
        for binary in binaries:
<<<<<<< HEAD
            # This will go wrong if nominatedarchindep gets deleted in a
            # future series -- it will attempt to retrieve i386 from the
            # new series, fail, and skip the publication instead of
            # publishing the remaining archs.
            try:
                build = binary.binarypackagerelease.build
                target_architecture = distroseries[
                    build.distro_arch_series.architecturetag]
            except NotFoundError:
                continue
            if not target_architecture.enabled:
                continue
            secure_copies.extend(
                getUtility(IPublishingSet).publishBinary(
                    archive, binary.binarypackagerelease, target_architecture,
                    binary.component, binary.section, binary.priority,
                    pocket))
=======
            binarypackagerelease = binary.binarypackagerelease
            target_component = override_component or binary.component

            # XXX 2010-09-28 Julian bug=649859
            # This piece of code duplicates the logic in
            # PackageUploadBuild.publish(), it needs to be refactored.

            if binarypackagerelease.architecturespecific:
                # If the binary is architecture specific and the target
                # distroseries does not include the architecture then we
                # skip the binary and continue.
                try:
                    # For safety, we use the architecture the binary was
                    # built, and not the one it is published, coping with
                    # single arch-indep publications for architectures that
                    # do not exist in the destination series.
                    # See #387589 for more information.
                    target_architecture = distroseries[
                        binarypackagerelease.build.arch_tag]
                except NotFoundError:
                    continue
                destination_architectures = [target_architecture]
            else:
                destination_architectures = [
                    arch for arch in distroseries.architectures
                    if arch.enabled]

            for distroarchseries in destination_architectures:

                # We only copy the binary if it doesn't already exist
                # in the destination.
                binary_in_destination = archive.getAllPublishedBinaries(
                    name=binarypackagerelease.name, exact_match=True,
                    version=binarypackagerelease.version,
                    status=active_publishing_status, pocket=pocket,
                    distroarchseries=distroarchseries)

                if not bool(binary_in_destination):
                    pub = BinaryPackagePublishingHistory(
                        archive=archive,
                        binarypackagerelease=binarypackagerelease,
                        distroarchseries=distroarchseries,
                        component=target_component,
                        section=binary.section,
                        priority=binary.priority,
                        status=PackagePublishingStatus.PENDING,
                        datecreated=UTC_NOW,
                        pocket=pocket)
                    secure_copies.append(pub)

>>>>>>> 3423e8e4
        return secure_copies

    def publishBinary(self, archive, binarypackagerelease, distroarchseries,
                      component, section, priority, pocket):
        """See `IPublishingSet`."""
        if not binarypackagerelease.architecturespecific:
            target_archs = distroarchseries.distroseries.enabled_architectures
        else:
            target_archs = [distroarchseries]

        # DDEBs targeted to the PRIMARY archive are published in the
        # corresponding DEBUG archive.
        if binarypackagerelease.binpackageformat == BinaryPackageFormat.DDEB:
            debug_archive = archive.debug_archive
            if debug_archive is None:
                raise QueueInconsistentStateError(
                    "Could not find the corresponding DEBUG archive "
                    "for %s" % (archive.displayname))
            archive = debug_archive

        published_binaries = []
        for arch in target_archs:
            # We only publish the binary if it doesn't already exist in
            # the destination. Note that this means we don't support
            # override changes on their own.
            binaries_in_destination = archive.getAllPublishedBinaries(
                name=binarypackagerelease.name, exact_match=True,
                version=binarypackagerelease.version,
                status=active_publishing_status, pocket=pocket,
                distroarchseries=distroarchseries)
            if not bool(binaries_in_destination):
                published_binaries.append(
                    getUtility(IPublishingSet).newBinaryPublication(
                        archive, binarypackagerelease, arch, component,
                        section, priority, pocket))
        return published_binaries

    def newBinaryPublication(self, archive, binarypackagerelease,
                             distroarchseries, component, section, priority,
                             pocket):
        """See `IPublishingSet`."""
        assert distroarchseries.enabled, (
            "Will not create new publications in a disabled architecture.")
        return BinaryPackagePublishingHistory(
            archive=archive,
            binarypackagerelease=binarypackagerelease,
            distroarchseries=distroarchseries,
            component=maybe_override_component(
                archive, distroarchseries.distroseries, component),
            section=section,
            priority=priority,
            status=PackagePublishingStatus.PENDING,
            datecreated=UTC_NOW,
            pocket=pocket)

    def newSourcePublication(self, archive, sourcepackagerelease,
                             distroseries, component, section, pocket,
                             ancestor=None):
        """See `IPublishingSet`."""
        pub = SourcePackagePublishingHistory(
            distroseries=distroseries,
            pocket=pocket,
            archive=archive,
            sourcepackagerelease=sourcepackagerelease,
            component=maybe_override_component(
                archive, distroseries, component),
            section=section,
            status=PackagePublishingStatus.PENDING,
            datecreated=UTC_NOW,
            ancestor=ancestor)
        # Import here to prevent import loop.
        from lp.registry.model.distributionsourcepackage import (
            DistributionSourcePackage)
        DistributionSourcePackage.ensure(pub)
        return pub

    def getBuildsForSourceIds(
        self, source_publication_ids, archive=None, build_states=None,
        need_build_farm_job=False):
        """See `IPublishingSet`."""
        # Import Build and DistroArchSeries locally to avoid circular
        # imports, since that Build uses SourcePackagePublishingHistory
        # and DistroArchSeries uses BinaryPackagePublishingHistory.
        from lp.soyuz.model.binarypackagebuild import BinaryPackageBuild
        from lp.soyuz.model.distroarchseries import (
            DistroArchSeries)

        # If an archive was passed in as a parameter, add an extra expression
        # to filter by archive:
        extra_exprs = []
        if archive is not None:
            extra_exprs.append(
                SourcePackagePublishingHistory.archive == archive)

        # If an optional list of build states was passed in as a parameter,
        # ensure that the result is limited to builds in those states.
        if build_states is not None:
            extra_exprs.extend((
                BinaryPackageBuild.package_build == PackageBuild.id,
                PackageBuild.build_farm_job == BuildFarmJob.id,
                BuildFarmJob.status.is_in(build_states)))

        store = getUtility(IStoreSelector).get(MAIN_STORE, DEFAULT_FLAVOR)

        # We'll be looking for builds in the same distroseries as the
        # SPPH for the same release.
        builds_for_distroseries_expr = (
            BinaryPackageBuild.package_build == PackageBuild.id,
            BinaryPackageBuild.distro_arch_series_id == DistroArchSeries.id,
            SourcePackagePublishingHistory.distroseriesID ==
                DistroArchSeries.distroseriesID,
            SourcePackagePublishingHistory.sourcepackagereleaseID ==
                BinaryPackageBuild.source_package_release_id,
            SourcePackagePublishingHistory.id.is_in(source_publication_ids))

        # First, we'll find the builds that were built in the same
        # archive context as the published sources.
        builds_in_same_archive = store.find(
            BinaryPackageBuild,
            builds_for_distroseries_expr,
            (SourcePackagePublishingHistory.archiveID ==
                PackageBuild.archive_id),
            *extra_exprs)

        # Next get all the builds that have a binary published in the
        # same archive... even though the build was not built in
        # the same context archive.
        builds_copied_into_archive = store.find(
            BinaryPackageBuild,
            builds_for_distroseries_expr,
            (SourcePackagePublishingHistory.archiveID !=
                PackageBuild.archive_id),
            BinaryPackagePublishingHistory.archive ==
                SourcePackagePublishingHistory.archiveID,
            BinaryPackagePublishingHistory.binarypackagerelease ==
                BinaryPackageRelease.id,
            BinaryPackageRelease.build == BinaryPackageBuild.id,
            *extra_exprs)

        builds_union = builds_copied_into_archive.union(
            builds_in_same_archive).config(distinct=True)

        # Now that we have a result_set of all the builds, we'll use it
        # as a subquery to get the required publishing and arch to do
        # the ordering. We do this in this round-about way because we
        # can't sort on SourcePackagePublishingHistory.id after the
        # union. See bug 443353 for details.
        find_spec = (
            SourcePackagePublishingHistory,
            BinaryPackageBuild,
            DistroArchSeries,
            ) + ((PackageBuild, BuildFarmJob) if need_build_farm_job else ())

        # Storm doesn't let us do builds_union.values('id') -
        # ('Union' object has no attribute 'columns'). So instead
        # we have to instantiate the objects just to get the id.
        build_ids = [build.id for build in builds_union]

        prejoin_exprs = (
            BinaryPackageBuild.package_build == PackageBuild.id,
            PackageBuild.build_farm_job == BuildFarmJob.id,
            ) if need_build_farm_job else ()

        result_set = store.find(
            find_spec, builds_for_distroseries_expr,
            BinaryPackageBuild.id.is_in(build_ids),
            *prejoin_exprs)

        return result_set.order_by(
            SourcePackagePublishingHistory.id,
            DistroArchSeries.architecturetag)

    def getByIdAndArchive(self, id, archive, source=True):
        """See `IPublishingSet`."""
        if source:
            baseclass = SourcePackagePublishingHistory
        else:
            baseclass = BinaryPackagePublishingHistory
        return Store.of(archive).find(
            baseclass,
            baseclass.id == id,
            baseclass.archive == archive.id).one()

    def _extractIDs(self, one_or_more_source_publications):
        """Return a list of database IDs for the given list or single object.

        :param one_or_more_source_publications: an single object or a list of
            `ISourcePackagePublishingHistory` objects.

        :return: a list of database IDs corresponding to the give set of
            objects.
        """
        try:
            source_publications = tuple(one_or_more_source_publications)
        except TypeError:
            source_publications = (one_or_more_source_publications,)

        return [source_publication.id
                for source_publication in source_publications]

    def getBuildsForSources(self, one_or_more_source_publications):
        """See `IPublishingSet`."""
        source_publication_ids = self._extractIDs(
            one_or_more_source_publications)

        return self.getBuildsForSourceIds(source_publication_ids)

    def _getSourceBinaryJoinForSources(self, source_publication_ids,
        active_binaries_only=True):
        """Return the join linking sources with binaries."""
        # Import Build and DistroArchSeries locally
        # to avoid circular imports, since Build uses
        # SourcePackagePublishingHistory, BinaryPackageRelease uses Build
        # and DistroArchSeries uses BinaryPackagePublishingHistory.
        from lp.soyuz.model.binarypackagebuild import BinaryPackageBuild
        from lp.soyuz.model.distroarchseries import (
            DistroArchSeries)

        join = [
            SourcePackagePublishingHistory.sourcepackagereleaseID ==
                BinaryPackageBuild.source_package_release_id,
            BinaryPackageRelease.build == BinaryPackageBuild.id,
            BinaryPackageRelease.binarypackagenameID ==
                BinaryPackageName.id,
            SourcePackagePublishingHistory.distroseriesID ==
                DistroArchSeries.distroseriesID,
            BinaryPackagePublishingHistory.distroarchseriesID ==
                DistroArchSeries.id,
            BinaryPackagePublishingHistory.binarypackagerelease ==
                BinaryPackageRelease.id,
            BinaryPackagePublishingHistory.pocket ==
               SourcePackagePublishingHistory.pocket,
            BinaryPackagePublishingHistory.archiveID ==
               SourcePackagePublishingHistory.archiveID,
            SourcePackagePublishingHistory.id.is_in(source_publication_ids)]

        # If the call-site requested to join only on binaries published
        # with an active publishing status then we need to further restrict
        # the join.
        if active_binaries_only:
            join.append(BinaryPackagePublishingHistory.status.is_in(
                active_publishing_status))

        return join

    def getUnpublishedBuildsForSources(self,
                                       one_or_more_source_publications,
                                       build_states=None):
        """See `IPublishingSet`."""
        # Import Build, BinaryPackageRelease and DistroArchSeries locally
        # to avoid circular imports, since Build uses
        # SourcePackagePublishingHistory and DistroArchSeries uses
        # BinaryPackagePublishingHistory.
        from lp.soyuz.model.binarypackagebuild import BinaryPackageBuild
        from lp.soyuz.model.distroarchseries import (
            DistroArchSeries)

        # The default build state that we'll search for is FULLYBUILT
        if build_states is None:
            build_states = [BuildStatus.FULLYBUILT]

        source_publication_ids = self._extractIDs(
            one_or_more_source_publications)

        store = getUtility(IStoreSelector).get(MAIN_STORE, DEFAULT_FLAVOR)
        published_builds = store.find(
            (SourcePackagePublishingHistory, BinaryPackageBuild,
                DistroArchSeries),
            self._getSourceBinaryJoinForSources(
                source_publication_ids, active_binaries_only=False),
            BinaryPackagePublishingHistory.datepublished != None,
            BinaryPackageBuild.package_build == PackageBuild.id,
            PackageBuild.build_farm_job == BuildFarmJob.id,
            BuildFarmJob.status.is_in(build_states))

        published_builds.order_by(
            SourcePackagePublishingHistory.id,
            DistroArchSeries.architecturetag)

        # Now to return all the unpublished builds, we use the difference
        # of all builds minus the published ones.
        unpublished_builds = self.getBuildsForSourceIds(
            source_publication_ids,
            build_states=build_states).difference(published_builds)

        return unpublished_builds

    def getBinaryFilesForSources(self, one_or_more_source_publications):
        """See `IPublishingSet`."""
        # Import Build locally to avoid circular imports, since that
        # Build already imports SourcePackagePublishingHistory.
        from lp.soyuz.model.binarypackagebuild import BinaryPackageBuild

        source_publication_ids = self._extractIDs(
            one_or_more_source_publications)

        store = getUtility(IStoreSelector).get(MAIN_STORE, DEFAULT_FLAVOR)
        binary_result = store.find(
            (SourcePackagePublishingHistory, LibraryFileAlias,
             LibraryFileContent),
            LibraryFileContent.id == LibraryFileAlias.contentID,
            LibraryFileAlias.id == BinaryPackageFile.libraryfileID,
            BinaryPackageFile.binarypackagerelease ==
                BinaryPackageRelease.id,
            BinaryPackageRelease.buildID == BinaryPackageBuild.id,
            SourcePackagePublishingHistory.sourcepackagereleaseID ==
                BinaryPackageBuild.source_package_release_id,
            BinaryPackagePublishingHistory.binarypackagereleaseID ==
                BinaryPackageRelease.id,
            BinaryPackagePublishingHistory.archiveID ==
                SourcePackagePublishingHistory.archiveID,
            SourcePackagePublishingHistory.id.is_in(source_publication_ids))

        return binary_result.order_by(LibraryFileAlias.id)

    def getFilesForSources(self, one_or_more_source_publications):
        """See `IPublishingSet`."""
        source_publication_ids = self._extractIDs(
            one_or_more_source_publications)

        store = getUtility(IStoreSelector).get(MAIN_STORE, DEFAULT_FLAVOR)
        source_result = store.find(
            (SourcePackagePublishingHistory, LibraryFileAlias,
             LibraryFileContent),
            LibraryFileContent.id == LibraryFileAlias.contentID,
            LibraryFileAlias.id == SourcePackageReleaseFile.libraryfileID,
            SourcePackageReleaseFile.sourcepackagerelease ==
                SourcePackagePublishingHistory.sourcepackagereleaseID,
            SourcePackagePublishingHistory.id.is_in(source_publication_ids))

        binary_result = self.getBinaryFilesForSources(
            one_or_more_source_publications)

        result_set = source_result.union(
            binary_result.config(distinct=True))

        return result_set

    def getBinaryPublicationsForSources(
        self, one_or_more_source_publications):
        """See `IPublishingSet`."""
        # Import Buildand DistroArchSeries locally to avoid circular imports,
        # since Build uses SourcePackagePublishingHistory and DistroArchSeries
        # uses BinaryPackagePublishingHistory.
        from lp.soyuz.model.distroarchseries import (
            DistroArchSeries)

        source_publication_ids = self._extractIDs(
            one_or_more_source_publications)

        store = getUtility(IStoreSelector).get(MAIN_STORE, DEFAULT_FLAVOR)
        result_set = store.find(
            (SourcePackagePublishingHistory, BinaryPackagePublishingHistory,
             BinaryPackageRelease, BinaryPackageName, DistroArchSeries),
            self._getSourceBinaryJoinForSources(source_publication_ids))

        result_set.order_by(
            SourcePackagePublishingHistory.id,
            BinaryPackageName.name,
            DistroArchSeries.architecturetag,
            Desc(BinaryPackagePublishingHistory.id))

        return result_set

    def getPackageDiffsForSources(self, one_or_more_source_publications):
        """See `PublishingSet`."""
        source_publication_ids = self._extractIDs(
            one_or_more_source_publications)
        store = getUtility(IStoreSelector).get(MAIN_STORE, DEFAULT_FLAVOR)
        origin = (
            SourcePackagePublishingHistory,
            PackageDiff,
            LeftJoin(LibraryFileAlias,
                     LibraryFileAlias.id == PackageDiff.diff_contentID),
            LeftJoin(LibraryFileContent,
                     LibraryFileContent.id == LibraryFileAlias.contentID),
            )
        result_set = store.using(*origin).find(
            (SourcePackagePublishingHistory, PackageDiff,
             LibraryFileAlias, LibraryFileContent),
            SourcePackagePublishingHistory.sourcepackagereleaseID ==
                PackageDiff.to_sourceID,
            SourcePackagePublishingHistory.id.is_in(source_publication_ids))

        result_set.order_by(
            SourcePackagePublishingHistory.id,
            Desc(PackageDiff.date_requested))

        return result_set

    def getChangesFilesForSources(
        self, one_or_more_source_publications):
        """See `IPublishingSet`."""
        # Import PackageUpload and PackageUploadSource locally
        # to avoid circular imports, since PackageUpload uses
        # SourcePackagePublishingHistory.
        from lp.soyuz.model.sourcepackagerelease import (
            SourcePackageRelease)
        from lp.soyuz.model.queue import (
            PackageUpload, PackageUploadSource)

        source_publication_ids = self._extractIDs(
            one_or_more_source_publications)

        store = getUtility(IStoreSelector).get(MAIN_STORE, DEFAULT_FLAVOR)
        result_set = store.find(
            (SourcePackagePublishingHistory, PackageUpload,
             SourcePackageRelease, LibraryFileAlias, LibraryFileContent),
            LibraryFileContent.id == LibraryFileAlias.contentID,
            LibraryFileAlias.id == PackageUpload.changesfileID,
            PackageUpload.id == PackageUploadSource.packageuploadID,
            PackageUpload.status == PackageUploadStatus.DONE,
            PackageUpload.distroseriesID ==
                SourcePackageRelease.upload_distroseriesID,
            PackageUpload.archiveID ==
                SourcePackageRelease.upload_archiveID,
            PackageUploadSource.sourcepackagereleaseID ==
                SourcePackageRelease.id,
            SourcePackageRelease.id ==
                SourcePackagePublishingHistory.sourcepackagereleaseID,
            SourcePackagePublishingHistory.id.is_in(source_publication_ids))

        result_set.order_by(SourcePackagePublishingHistory.id)
        return result_set

    def getChangesFileLFA(self, spr):
        """See `IPublishingSet`."""
        # Import PackageUpload and PackageUploadSource locally to avoid
        # circular imports.
        from lp.soyuz.model.queue import PackageUpload, PackageUploadSource

        store = getUtility(IStoreSelector).get(MAIN_STORE, DEFAULT_FLAVOR)
        result_set = store.find(
            LibraryFileAlias,
            LibraryFileAlias.id == PackageUpload.changesfileID,
            PackageUpload.status == PackageUploadStatus.DONE,
            PackageUpload.distroseriesID == spr.upload_distroseries.id,
            PackageUpload.archiveID == spr.upload_archive.id,
            PackageUpload.id == PackageUploadSource.packageuploadID,
            PackageUploadSource.sourcepackagereleaseID == spr.id)
        return result_set.one()

    def getBuildStatusSummariesForSourceIdsAndArchive(self, source_ids,
        archive):
        """See `IPublishingSet`."""
        # source_ids can be None or an empty sequence.
        if not source_ids:
            return {}

        store = getUtility(IStoreSelector).get(MAIN_STORE, DEFAULT_FLAVOR)
        # Find relevant builds while also getting PackageBuilds and
        # BuildFarmJobs into the cache. They're used later.
        build_info = list(
            self.getBuildsForSourceIds(
                source_ids, archive=archive, need_build_farm_job=True))
        source_pubs = set()
        found_source_ids = set()
        for row in build_info:
            source_pubs.add(row[0])
            found_source_ids.add(row[0].id)
        pubs_without_builds = set(source_ids) - found_source_ids
        if pubs_without_builds:
            # Add in source pubs for which no builds were found: we may in
            # future want to make this a LEFT OUTER JOIN in
            # getBuildsForSourceIds but to avoid destabilising other code
            # paths while we fix performance, it is just done as a single
            # separate query for now.
            source_pubs.update(store.find(
                SourcePackagePublishingHistory,
                SourcePackagePublishingHistory.id.is_in(
                    pubs_without_builds),
                SourcePackagePublishingHistory.archive == archive))
        # For each source_pub found, provide an aggregate summary of its
        # builds.
        binarypackages = getUtility(IBinaryPackageBuildSet)
        source_build_statuses = {}
        need_unpublished = set()
        for source_pub in source_pubs:
            source_builds = [
                build for build in build_info if build[0].id == source_pub.id]
            builds = SourcePackagePublishingHistory._convertBuilds(
                source_builds)
            summary = binarypackages.getStatusSummaryForBuilds(builds)
            source_build_statuses[source_pub.id] = summary

            # If:
            #   1. the SPPH is in an active publishing state, and
            #   2. all the builds are fully-built, and
            #   3. the SPPH is not being published in a rebuild/copy
            #      archive (in which case the binaries are not published)
            #   4. There are unpublished builds
            # Then we augment the result with FULLYBUILT_PENDING and
            # attach the unpublished builds.
            if (source_pub.status in active_publishing_status and
                    summary['status'] == BuildSetStatus.FULLYBUILT and
                    not source_pub.archive.is_copy):
                need_unpublished.add(source_pub)

        if need_unpublished:
            unpublished = list(self.getUnpublishedBuildsForSources(
                need_unpublished))
            unpublished_per_source = defaultdict(list)
            for source_pub, build, _ in unpublished:
                unpublished_per_source[source_pub].append(build)
            for source_pub, builds in unpublished_per_source.items():
                summary = {
                    'status': BuildSetStatus.FULLYBUILT_PENDING,
                    'builds': builds,
                }
                source_build_statuses[source_pub.id] = summary

        return source_build_statuses

    def getBuildStatusSummaryForSourcePublication(self, source_publication):
        """See `ISourcePackagePublishingHistory`.getStatusSummaryForBuilds.

        This is provided here so it can be used by both the SPPH as well
        as our delegate class ArchiveSourcePublication, which implements
        the same interface but uses cached results for builds and binaries
        used in the calculation.
        """
        source_id = source_publication.id
        return self.getBuildStatusSummariesForSourceIdsAndArchive([source_id],
            source_publication.archive)[source_id]

    def requestDeletion(self, sources, removed_by, removal_comment=None):
        """See `IPublishingSet`."""

        # The 'sources' parameter could actually be any kind of sequence
        # (e.g. even a ResultSet) and the method would still work correctly.
        # This is problematic when it comes to the type of the return value
        # however.
        # Apparently the caller anticipates that we return the sequence of
        # instances "deleted" adhering to the original type of the 'sources'
        # parameter.
        # Since this is too messy we prescribe that the type of 'sources'
        # must be a list and we return the instances manipulated as a list.
        # This may not be an ideal solution but this way we at least achieve
        # consistency.
        assert isinstance(sources, list), (
            "The 'sources' parameter must be a list.")

        if len(sources) == 0:
            return []

        # The following piece of query "boiler plate" will be used for
        # both the source and the binary package publishing history table.
        query_boilerplate = '''
            SET status = %s,
                datesuperseded = %s,
                removed_by = %s,
                removal_comment = %s
            WHERE id IN
            ''' % sqlvalues(PackagePublishingStatus.DELETED, UTC_NOW,
                            removed_by, removal_comment)

        store = getUtility(IStoreSelector).get(MAIN_STORE, DEFAULT_FLAVOR)

        # First update the source package publishing history table.
        source_ids = [source.id for source in sources]
        if len(source_ids) > 0:
            query = 'UPDATE SourcePackagePublishingHistory '
            query += query_boilerplate
            query += ' %s' % sqlvalues(source_ids)
            store.execute(query)

        # Prepare the list of associated *binary* packages publishing
        # history records.
        binary_packages = []
        for source in sources:
            binary_packages.extend(source.getPublishedBinaries())

        if len(binary_packages) == 0:
            return sources

        # Now run the query that marks the binary packages as deleted
        # as well.
        if len(binary_packages) > 0:
            query = 'UPDATE BinaryPackagePublishingHistory '
            query += query_boilerplate
            query += ' %s' % sqlvalues(
                [binary.id for binary in binary_packages])
            store.execute(query)

        return sources + binary_packages

    def getNearestAncestor(
        self, package_name, archive, distroseries, pocket=None,
        status=None, binary=False):
        """See `IPublishingSet`."""
        if status is None:
            status = PackagePublishingStatus.PUBLISHED

        if binary:
            ancestries = archive.getAllPublishedBinaries(
                name=package_name, exact_match=True, pocket=pocket,
                status=status, distroarchseries=distroseries.architectures)
        else:
            ancestries = archive.getPublishedSources(
                name=package_name, exact_match=True, pocket=pocket,
                status=status, distroseries=distroseries)

        try:
            return ancestries[0]
        except IndexError:
            return None<|MERGE_RESOLUTION|>--- conflicted
+++ resolved
@@ -1261,7 +1261,6 @@
         """See `IPublishingSet`."""
         secure_copies = []
         for binary in binaries:
-<<<<<<< HEAD
             # This will go wrong if nominatedarchindep gets deleted in a
             # future series -- it will attempt to retrieve i386 from the
             # new series, fail, and skip the publication instead of
@@ -1279,58 +1278,6 @@
                     archive, binary.binarypackagerelease, target_architecture,
                     binary.component, binary.section, binary.priority,
                     pocket))
-=======
-            binarypackagerelease = binary.binarypackagerelease
-            target_component = override_component or binary.component
-
-            # XXX 2010-09-28 Julian bug=649859
-            # This piece of code duplicates the logic in
-            # PackageUploadBuild.publish(), it needs to be refactored.
-
-            if binarypackagerelease.architecturespecific:
-                # If the binary is architecture specific and the target
-                # distroseries does not include the architecture then we
-                # skip the binary and continue.
-                try:
-                    # For safety, we use the architecture the binary was
-                    # built, and not the one it is published, coping with
-                    # single arch-indep publications for architectures that
-                    # do not exist in the destination series.
-                    # See #387589 for more information.
-                    target_architecture = distroseries[
-                        binarypackagerelease.build.arch_tag]
-                except NotFoundError:
-                    continue
-                destination_architectures = [target_architecture]
-            else:
-                destination_architectures = [
-                    arch for arch in distroseries.architectures
-                    if arch.enabled]
-
-            for distroarchseries in destination_architectures:
-
-                # We only copy the binary if it doesn't already exist
-                # in the destination.
-                binary_in_destination = archive.getAllPublishedBinaries(
-                    name=binarypackagerelease.name, exact_match=True,
-                    version=binarypackagerelease.version,
-                    status=active_publishing_status, pocket=pocket,
-                    distroarchseries=distroarchseries)
-
-                if not bool(binary_in_destination):
-                    pub = BinaryPackagePublishingHistory(
-                        archive=archive,
-                        binarypackagerelease=binarypackagerelease,
-                        distroarchseries=distroarchseries,
-                        component=target_component,
-                        section=binary.section,
-                        priority=binary.priority,
-                        status=PackagePublishingStatus.PENDING,
-                        datecreated=UTC_NOW,
-                        pocket=pocket)
-                    secure_copies.append(pub)
-
->>>>>>> 3423e8e4
         return secure_copies
 
     def publishBinary(self, archive, binarypackagerelease, distroarchseries,
