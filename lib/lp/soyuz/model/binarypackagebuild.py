--- conflicted
+++ resolved
@@ -102,12 +102,6 @@
 
     build_farm_job_type = BuildFarmJobType.PACKAGEBUILD
     job_type = build_farm_job_type
-<<<<<<< HEAD
-=======
-
-    package_build_id = Int(name='package_build', allow_none=False)
-    package_build = Reference(package_build_id, 'PackageBuild.id')
->>>>>>> b0665180
 
     distro_arch_series_id = Int(name='distro_arch_series', allow_none=False)
     distro_arch_series = Reference(
@@ -873,10 +867,6 @@
             builder, archive)
         binary_package_build = BinaryPackageBuild(
             build_farm_job=build_farm_job,
-<<<<<<< HEAD
-=======
-            package_build=package_build,
->>>>>>> b0665180
             distro_arch_series=distro_arch_series,
             source_package_release=source_package_release,
             _new_archive=archive, _new_pocket=pocket,
