--- conflicted
+++ resolved
@@ -136,47 +136,6 @@
     usedfor = IBinaryPackageBuild
 
 
-<<<<<<< HEAD
-class BuildNavigationMixin:
-    """Provide a simple way to traverse to builds."""
-
-    @stepthrough('+build')
-    def traverse_build(self, name):
-        try:
-            build_id = int(name)
-        except ValueError:
-            return None
-        try:
-            return getUtility(IBinaryPackageBuildSet).getByID(build_id)
-        except NotFoundError:
-            return None
-
-    @stepthrough('+recipebuild')
-    def traverse_recipebuild(self, name):
-        try:
-            build_id = int(name)
-        except ValueError:
-            return None
-        try:
-            return getUtility(ISourcePackageRecipeBuildSource).getByID(
-                build_id)
-        except NotFoundError:
-            return None
-
-    @stepthrough('+livefsbuild')
-    def traverse_livefsbuild(self, name):
-        try:
-            build_id = int(name)
-        except ValueError:
-            return None
-        try:
-            return getUtility(ILiveFSBuildSet).getByID(build_id)
-        except NotFoundError:
-            return None
-
-
-=======
->>>>>>> a34c3a43
 class BuildContextMenu(ContextMenu):
     """Overview menu for build records """
     usedfor = IBinaryPackageBuild
