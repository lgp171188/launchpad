# Copyright 2009 Canonical Ltd.  This software is licensed under the
# GNU Affero General Public License version 3 (see the file LICENSE).

"""Browser views for archive."""

__metaclass__ = type

__all__ = [
    'ArchiveAdminView',
    'ArchiveActivateView',
    'ArchiveBadges',
    'ArchiveBuildsView',
    'ArchiveContextMenu',
    'ArchiveEditDependenciesView',
    'ArchiveEditView',
    'ArchiveNavigation',
    'ArchiveNavigationMenu',
    'ArchivePackageCopyingView',
    'ArchivePackageDeletionView',
    'ArchivePackagesActionMenu',
    'ArchivePackagesView',
    'ArchiveView',
    'ArchiveViewBase',
    'traverse_distro_archive',
    'traverse_named_ppa',
    ]


from zope.app.form.browser import TextAreaWidget
from zope.app.form.interfaces import IInputWidget
from zope.app.form.utility import setUpWidget
from zope.component import getUtility
from zope.formlib import form
from zope.interface import implements, Interface
from zope.schema import Choice, List
from zope.schema.vocabulary import SimpleVocabulary, SimpleTerm

from sqlobject import SQLObjectNotFound

from canonical.cachedproperty import cachedproperty
from canonical.launchpad import _
from canonical.launchpad.helpers import english_list
from canonical.lazr.utils import smartquote
from lp.soyuz.browser.build import BuildRecordsView
from lp.soyuz.browser.sourceslist import (
    SourcesListEntries, SourcesListEntriesView)
from canonical.launchpad.browser.librarian import FileNavigationMixin
from lp.soyuz.adapters.archivedependencies import (
    default_component_dependency_name, default_pocket_dependency)
from lp.soyuz.adapters.archivesourcepublication import (
    ArchiveSourcePublications)
from lp.soyuz.interfaces.archive import (
    ArchivePurpose, CannotCopy, IArchive, IArchiveEditDependenciesForm,
    IArchivePackageCopyingForm, IArchivePackageDeletionForm,
    IArchiveSet, IArchiveSourceSelectionForm, IPPAActivateForm, NoSuchPPA)
from lp.soyuz.interfaces.archivepermission import (
    ArchivePermissionType, IArchivePermissionSet)
from lp.soyuz.interfaces.archivesubscriber import (
    IArchiveSubscriberSet)
from lp.soyuz.interfaces.build import (
    BuildStatus, IBuildSet)
from lp.soyuz.interfaces.buildrecords import IHasBuildRecords
from lp.soyuz.interfaces.component import IComponentSet
from lp.registry.interfaces.distroseries import DistroSeriesStatus
from canonical.launchpad.interfaces.launchpad import (
    ILaunchpadCelebrities, NotFoundError)
from lp.soyuz.interfaces.packagecopyrequest import (
    IPackageCopyRequestSet)
from lp.soyuz.interfaces.packageset import IPackagesetSet
from lp.registry.interfaces.person import IPersonSet, PersonVisibility
from lp.registry.interfaces.pocket import PackagePublishingPocket
from lp.soyuz.interfaces.publishing import (
    active_publishing_status, inactive_publishing_status, IPublishingSet)
from lp.registry.interfaces.sourcepackagename import (
    ISourcePackageNameSet)
from canonical.launchpad.webapp import (
    action, canonical_url, custom_widget, enabled_with_permission,
    stepthrough, ContextMenu, LaunchpadEditFormView,
    LaunchpadFormView, LaunchpadView, Link, Navigation)
from lp.soyuz.scripts.packagecopier import do_copy
from canonical.launchpad.webapp.authorization import check_permission
from canonical.launchpad.webapp.badge import HasBadgeBase
from canonical.launchpad.webapp.batching import BatchNavigator
from canonical.launchpad.webapp.interfaces import ICanonicalUrlData
from canonical.launchpad.webapp.menu import structured, NavigationMenu
from canonical.widgets import (
    LabeledMultiCheckBoxWidget, PlainMultiCheckBoxWidget)
from canonical.widgets.itemswidgets import (
    LaunchpadDropdownWidget, LaunchpadRadioWidget)
from canonical.widgets.lazrjs import TextLineEditorWidget
from canonical.widgets.textwidgets import StrippedTextWidget


class ArchiveBadges(HasBadgeBase):
    """Provides `IHasBadges` for `IArchive`."""

    def getPrivateBadgeTitle(self):
        """Return private badge info useful for a tooltip."""
        return "This archive is private."


def traverse_distro_archive(distribution, name):
    """For distribution archives, traverse to the right place.

    This traversal only applies to distribution archives, not PPAs.

    :param name: The name of the archive, e.g. 'partner'
    """
    archive = getUtility(
        IArchiveSet).getByDistroAndName(distribution, name)
    if archive is None:
        raise NotFoundError(name)

    return archive


def traverse_named_ppa(person_name, ppa_name):
    """For PPAs, traverse the right place.

    :param person_name: The person part of the URL
    :param ppa_name: The PPA name part of the URL
    """
    # For now, all PPAs are assumed to be Ubuntu-related.  This will
    # change when we start doing PPAs for other distros.
    ubuntu = getUtility(ILaunchpadCelebrities).ubuntu
    archive_set = getUtility(IArchiveSet)
    archive = archive_set.getPPAByDistributionAndOwnerName(
            ubuntu, person_name, ppa_name)
    if archive is None:
        raise NotFoundError("%s/%s", (person_name, ppa_name))

    return archive


class DistributionArchiveURL:
    """Dynamic URL declaration for `IDistributionArchive`.

    When dealing with distribution archives we want to present them under
    IDistribution as /<distro>/+archive/<name>, for example:
    /ubuntu/+archive/partner
    """
    implements(ICanonicalUrlData)
    rootsite = None

    def __init__(self, context):
        self.context = context

    @property
    def inside(self):
        return self.context.distribution

    @property
    def path(self):
        return u"+archive/%s" % self.context.name


class PPAURL:
    """Dynamic URL declaration for named PPAs."""
    implements(ICanonicalUrlData)
    rootsite = None

    def __init__(self, context):
        self.context = context

    @property
    def inside(self):
        return self.context.owner

    @property
    def path(self):
        return u"+archive/%s" % self.context.name


class ArchiveNavigation(Navigation, FileNavigationMixin):
    """Navigation methods for IArchive."""

    usedfor = IArchive

    @stepthrough('+build')
    def traverse_build(self, name):
        try:
            build_id = int(name)
        except ValueError:
            return None
        try:
            return getUtility(IBuildSet).getByBuildID(build_id)
        except NotFoundError:
            return None

    @stepthrough('+sourcepub')
    def traverse_sourcepub(self, name):
        return self._traverse_publication(name, source=True)

    @stepthrough('+binarypub')
    def traverse_binarypub(self, name):
        return self._traverse_publication(name, source=False)

    def _traverse_publication(self, name, source):
        try:
            pub_id = int(name)
        except ValueError:
            return None

        # The ID is not enough on its own to identify the publication,
        # we need to make sure it matches the context archive as well.
        results = getUtility(IPublishingSet).getByIdAndArchive(
            pub_id, self.context, source)
        if results.count() == 1:
            return results[0]

        return None

    @stepthrough('+subscriptions')
    def traverse_subscription(self, person_name):
        try:
            person = getUtility(IPersonSet).getByName(person_name)
        except NotFoundError:
            return None

        subscriptions = getUtility(IArchiveSubscriberSet).getBySubscriber(
            person, archive=self.context)

        # If a person is subscribed with a direct subscription as well as
        # via a team, subscriptions will contain both, so need to grab
        # the direct subscription:
        for subscription in subscriptions:
            if subscription.subscriber == person:
                return subscription

        return None

    @stepthrough('+upload')
    def traverse_upload_permission(self, name):
        """Traverse the data part of the URL for upload permissions."""
        return self._traverse_permission(name, ArchivePermissionType.UPLOAD)

    @stepthrough('+queue-admin')
    def traverse_queue_admin_permission(self, name):
        """Traverse the data part of the URL for queue admin permissions."""
        return self._traverse_permission(
            name, ArchivePermissionType.QUEUE_ADMIN)

    def _traverse_permission(self, name, permission_type):
        """Traversal helper function.

        The data part ("name") is a compound value of the format:
        user.item
        where item is a component or a source package name,
        """
        def get_url_param(param_name):
            """Return the URL parameter with the given name or None."""
            param_seq = self.request.query_string_params.get(param_name)
            if param_seq is None or len(param_seq) == 0:
                return None
            else:
                # Return whatever value was specified last in the URL.
                return param_seq.pop()

        # Look up the principal first.
        user = getUtility(IPersonSet).getByName(name)
        if user is None:
            return None

        # Obtain the item type and name from the URL parameters.
        item_type = get_url_param('type')
        item = get_url_param('item')

        if item_type is None or item is None:
            return None

        if item_type == 'component':
            # See if "item" is a component name.
            try:
                the_item = getUtility(IComponentSet)[item]
            except NotFoundError:
                pass
        elif item_type == 'packagename':
            # See if "item" is a source package name.
            the_item = getUtility(ISourcePackageNameSet).queryByName(item)
        elif item_type == 'packageset':
            # See if "item" is a package set.
            the_item = getUtility(IPackagesetSet).getByName(item)
        else:
            the_item = None

        if the_item is not None:
            return getUtility(IArchivePermissionSet).checkAuthenticated(
                user, self.context, permission_type, the_item)[0]
        else:
            return None

    @stepthrough('+dependency')
    def traverse_dependency(self, id):
        """Traverse to an archive dependency by archive ID.

        We use IArchive.getArchiveDependency here, which is protected by
        launchpad.View, so you cannot get to a dependency of a private
        archive that you can't see.
        """
        try:
            id = int(id)
        except ValueError:
            # Not a number.
            return None

        try:
            archive = getUtility(IArchiveSet).get(id)
        except SQLObjectNotFound:
            return None

        return self.context.getArchiveDependency(archive)


class ArchiveMenuMixin:
    def ppa(self):
        text = 'View PPA'
        return Link(canonical_url(self.context), text, icon='info')

    @enabled_with_permission('launchpad.Commercial')
    def admin(self):
        text = 'Administer archive'
        return Link('+admin', text, icon='edit')

    @enabled_with_permission('launchpad.Append')
    def manage_subscribers(self):
        text = 'Manage access'
        link = Link('+subscriptions', text, icon='edit')

        # This link should only be available for private archives:
        if not self.context.private:
            link.enabled = False

        return link

    @enabled_with_permission('launchpad.Edit')
    def edit(self):
        text = 'Change details'
        return Link('+edit', text, icon='edit')

    def builds(self):
        text = 'View all builds'
        return Link('+builds', text, icon='info')

    def builds_successful(self):
        text = 'View successful builds'
        return Link('+builds?build_state=built', text, icon='info')

    @enabled_with_permission('launchpad.Edit')
    def delete(self):
        """Display a delete menu option for non-copy archives."""
        text = 'Delete packages'
        link = Link('+delete-packages', text, icon='edit')

        # This link should not be available for copy archives.
        if self.context.is_copy:
            link.enabled = False
        return link

    @enabled_with_permission('launchpad.AnyPerson')
    def copy(self):
        """Display a copy menu option for non-copy archives."""
        text = 'Copy packages'
        link = Link('+copy-packages', text, icon='edit')

        # This link should not be available for copy archives.
        if self.context.is_copy:
            link.enabled = False
        return link

    @enabled_with_permission('launchpad.Edit')
    def edit_dependencies(self):
        text = 'Edit dependencies'
        return Link('+edit-dependencies', text, icon='edit')


class ArchiveContextMenu(ContextMenu, ArchiveMenuMixin):
    """Overview Menu for IArchive."""

    usedfor = IArchive
    links = ['ppa', 'admin', 'edit', 'builds', 'builds_successful', 'delete',
             'copy', 'edit_dependencies', 'manage_subscribers']


class ArchiveNavigationMenu(NavigationMenu):
    """IArchive navigation menu.

    Deliberately empty.
    """
    usedfor = IArchive
    facet = 'overview'
    links = []


<<<<<<< HEAD
class IArchivePackagesActionMenu(Interface):
    """A marker interface for the packages action menu."""


class ArchivePackagesActionMenu(NavigationMenu, ArchiveMenuMixin):
    """An action menu for archive package-related actions."""
    usedfor = IArchivePackagesActionMenu
    facet = 'overview'
    links = ['copy', 'delete']


class ArchiveBreadcrumb(Breadcrumb):
    """Builds a breadcrumb for an `IArchive`."""

    @property
    def text(self):
        return self.context.displayname


=======
>>>>>>> c2b40035
class ArchiveViewBase(LaunchpadView):
    """Common features for Archive view classes."""

    @cachedproperty
    def has_sources(self):
        """Whether or not this PPA has any sources for the view.

        This can be overridden by subclasses as necessary. It allows
        the view to determine whether to display "This PPA does not yet
        have any published sources" or "No sources matching 'blah'."
        """
        # XXX cprov 20080708 bug=246200: use bool() when it gets fixed
        # in storm.
        return self.context.getPublishedSources().count() > 0

    @cachedproperty
    def repository_usage(self):
        """Return a dictionary with usage details of this repository."""
        def package_plural(control):
            if control == 1:
                return 'package'
            return 'packages'

        # Calculate the label for the package counters respecting
        # singular/plural forms.
        number_of_sources = self.context.number_of_sources
        source_label = '%s source %s' % (
            number_of_sources, package_plural(number_of_sources))

        number_of_binaries = self.context.number_of_binaries
        binary_label = '%s binary %s' % (
            number_of_binaries, package_plural(number_of_binaries))

        # Quota is stored in MiB, convert it to bytes.
        quota = self.context.authorized_size * (2 ** 20)
        used = self.context.estimated_size

        # Calculate the usage factor and limit it to 100%.
        used_factor = (float(used) / quota)
        if used_factor > 1:
            used_factor = 1

        # Calculate the appropriate CSS class to be used with the usage
        # factor. Highlight it (in red) if usage is over 90% of the quota.
        if used_factor > 0.90:
            used_css_class = 'red'
        else:
            used_css_class = 'green'

        # Usage percentage with 2 degrees of precision (more than enough
        # for humans).
        used_percentage = "%0.2f" % (used_factor * 100)

        return dict(
            source_label=source_label,
            sources_size=self.context.sources_size,
            binary_label=binary_label,
            binaries_size=self.context.binaries_size,
            used=used,
            used_percentage=used_percentage,
            used_css_class=used_css_class,
            quota=quota)

    @property
    def archive_url(self):
        """Return an archive_url where available, or None."""
        if self.has_sources and not self.context.is_copy:
            return self.context.archive_url
        else:
            return None

    @property
    def archive_label(self):
        """Return either 'PPA' or 'Archive' as the label for archives.

        It is desired to use the name 'PPA' for branding reasons where
        appropriate, even though the template logic is the same (and hence
        not worth splitting off into a separate template or macro)
        """
        if self.context.is_ppa:
            return 'PPA'
        else:
            return 'Archive'

    @cachedproperty
    def build_counters(self):
        """Return a dict representation of the build counters."""
        return self.context.getBuildCounters()

    @cachedproperty
    def dependencies(self):
        return list(self.context.dependencies)

    @property
    def show_dependencies(self):
        """Whether or not to present the archive-dependencies section.

        The dependencies section is presented if there are any dependency set
        or if the user has permission to change it.
        """
        can_edit = check_permission('launchpad.Edit', self.context)
        return can_edit or len(self.dependencies) > 0

    @property
    def has_disabled_dependencies(self):
        """Whether this archive has disabled archive dependencies or not.

        Although, it will be True only if the requester has permission
        to edit the context archive (i.e. if the user can do something
        about it).
        """
        disabled_dependencies = [
            archive_dependency
            for archive_dependency in self.dependencies
            if not archive_dependency.dependency.enabled]
        can_edit = check_permission('launchpad.Edit', self.context)
        return can_edit and len(disabled_dependencies) > 0


class ArchiveSourcePackageListViewBase(ArchiveViewBase):
    """Common features for archive views with lists of packages."""

    def initialize(self):
        """Setup package filtering fields.

        Setup status filter widget and the series filter widget.
        """
        self.setupNameFilterWidget()
        self.setupStatusFilterWidget()
        self.setupSeriesFilterWidget()
        self.setupPackageBatchResult()

        # By default, this view will not present selectable sources
        self.selectable_sources = False

        super(ArchiveSourcePackageListViewBase, self).initialize()

    @cachedproperty
    def simplified_status_vocabulary(self):
        """Return a simplified publishing status vocabulary.

        Receives the one of the established field values:

        ('published', 'superseded', 'any').

        Allow user to select between:

         * Published:  PENDING and PUBLISHED records,
         * Superseded: SUPERSEDED and DELETED records,
         * Any Status
        """
        class StatusCollection:
            def __init__(self, collection=None):
                self.collection = collection

        status_terms = [
            SimpleTerm(StatusCollection(active_publishing_status),
                       'published', 'Published'),
            SimpleTerm(StatusCollection(inactive_publishing_status),
                       'superseded', 'Superseded'),
            SimpleTerm(StatusCollection(), 'any', 'Any Status')
            ]
        return SimpleVocabulary(status_terms)

    @cachedproperty
    def series_with_sources(self):
        """Cache the context's series with sources."""
        return self.context.series_with_sources

    @property
    def series_vocabulary(self):
        """Return a vocabulary for selecting a distribution series.

        This property defines the _vocabulary_ of a widget that allows the
        selection of a series
        """
        series_terms = [SimpleTerm(None, token='any', title='Any Series')]
        for distroseries in self.series_with_sources:
            series_terms.append(
                SimpleTerm(distroseries, token=distroseries.name,
                           title=distroseries.displayname))
        return SimpleVocabulary(series_terms)

    def setupNameFilterWidget(self):
        """Set the specified name filter property."""
        requested_name_filter = self.request.query_string_params.get(
            'field.name_filter')

        self.specified_name_filter = None
        if requested_name_filter is not None:
            self.specified_name_filter = requested_name_filter[0]

    def setupStatusFilterWidget(self):
        """Build a customized publishing status select widget.

        See `status_vocabulary`.
        """
        requested_status_filter = self.request.query_string_params.get(
            'field.status_filter')

        # If the request included a status filter, try to use it:
        self.selected_status_filter = None
        if requested_status_filter is not None:
            self.selected_status_filter = (
                self.simplified_status_vocabulary.getTermByToken(
                    requested_status_filter[0]))

        # If the request didn't include a status, or it was invalid, use
        # the default:
        if self.selected_status_filter is None:
            self.selected_status_filter = self.default_status_filter

        field = Choice(
            __name__='status_filter', title=_("Status Filter"),
            vocabulary=self.simplified_status_vocabulary, required=True)
        setUpWidget(self, 'status_filter', field, IInputWidget)

    @property
    def plain_status_filter_widget(self):
        """Render a <select> control with no <div>s around it."""
        return self.status_filter_widget.renderValue(
            self.selected_status_filter.value)

    def setupSeriesFilterWidget(self):
        """Build a customized archive series select widget.

        Allows users to select between a valid distribution series for the
        archive distribution, or 'Any Series'.
        """
        series_filter = self.request.query_string_params.get(
            'field.series_filter', ['any'])
        self.selected_series_filter = (
            self.series_vocabulary.getTermByToken(series_filter[0]))

        field = Choice(
            __name__='series_filter', title=_("Series Filter"),
            vocabulary=self.series_vocabulary, required=True)
        setUpWidget(self, 'series_filter', field, IInputWidget)

    @property
    def plain_series_filter_widget(self):
        """Render a <select> control with no <div>s around it."""
        return self.series_filter_widget.renderValue(
            self.selected_series_filter.value)

    @cachedproperty
    def filtered_sources(self):
        """Return the source results for display after filtering.

        It expects 'self.selected_status_filter' and
        'self.selected_series_filter' to be set.
        """
        return self.context.getPublishedSources(
            name=self.specified_name_filter,
            status=self.selected_status_filter.value.collection,
            distroseries=self.selected_series_filter.value)

    @property
    def default_status_filter(self):
        """Return the default status_filter value.

        Subclasses of ArchiveViewBase can override this when required.
        """
        return self.simplified_status_vocabulary.getTermByToken('published')

    def setupPackageBatchResult(self):
        """Setup of the package search results."""
        self.batchnav = BatchNavigator(
            self.filtered_sources, self.request)
        results = list(self.batchnav.currentBatch())
        self.batched_sources = ArchiveSourcePublications(results)

    @cachedproperty
    def has_sources_for_display(self):
        """Whether or not the PPA has any source packages for display.

        This is after any filtering or overriding of the sources() method.
        """
        # XXX cprov 20080708 bug=246200: use bool() when it gets fixed
        # in storm.
        return self.filtered_sources.count() > 0


class ArchiveView(ArchiveSourcePackageListViewBase):
    """Default Archive view class.

    Implements useful actions and collects useful sets for the page template.
    """

    __used_for__ = IArchive

    def initialize(self):
        """Setup infrastructure for the PPA index page.

        Setup sources list entries widget and the search result list.
        """
        if self.context.is_main:
            self.request.response.redirect(
                canonical_url(self.context.distribution))
            return
        super(ArchiveView, self).initialize()

        self.displayname_edit_widget = TextLineEditorWidget(
            self.context, 'displayname',
            canonical_url(self.context, view_name='+edit'),
            id="displayname", title="Edit this displayname")

    @property
    def sources_list_entries(self):
        """Setup and return the source list entries widget."""
        entries = SourcesListEntries(
            self.context.distribution, self.archive_url,
            self.context.series_with_sources)
        return SourcesListEntriesView(entries, self.request)

    @property
    def package_copy_requests(self):
        """Return any package copy requests associated with this archive."""
        return(getUtility(
                IPackageCopyRequestSet).getByTargetArchive(self.context))


class ArchivePackagesView(ArchiveSourcePackageListViewBase):
    """Detailed packages view for an archive."""
    implements(IArchivePackagesActionMenu)

    @property
    def page_title(self):
        return smartquote('Packages in "%s"' % self.context.displayname)

    @property
    def series_list_string(self):
        """Return an English string of the distroseries."""
        return english_list(
            series.displayname for series in self.series_with_sources)

    @property
    def is_copy(self):
        """Return whether the context of this view is a copy archive."""
        # This property enables menu items to be shared between
        # context and view menues.
        return self.context.is_copy


class ArchiveSourceSelectionFormView(ArchiveSourcePackageListViewBase,
                                     LaunchpadFormView):
    """Base class to implement a source selection widget for PPAs."""

    schema = IArchiveSourceSelectionForm

    custom_widget('selected_sources', LabeledMultiCheckBoxWidget)

    def initialize(self):
        """Ensure both parent classes initialize methods are called.

        super() ensures this happens in left-to-right order.
        """
        super(ArchiveSourceSelectionFormView, self).initialize()
        self.selectable_sources = True

    def setNextURL(self):
        """Set self.next_url based on current context.

        This should be called during actions of subclasses.
        """
        query_string = self.request.get('QUERY_STRING', '')
        if query_string:
            self.next_url = "%s?%s" % (self.request.URL, query_string)
        else:
            self.next_url = self.request.URL

    def setUpFields(self):
        """Override `LaunchpadFormView`.

        In addition to setting schema fields, also initialize the
        'selected_sources' field.

        See `createSelectedSourcesField` method.
        """
        LaunchpadFormView.setUpFields(self)


        # Build and store 'selected_sources' field.
        selected_sources_field = self.createSelectedSourcesField()

        # Append the just created fields to the global form fields, so
        # `setupWidgets` will do its job.
        self.form_fields += selected_sources_field

    def focusedElementScript(self):
        """Override `LaunchpadFormView`.

        Ensure focus is only set if there are sources actually presented.
        """
        if not self.has_sources_for_display:
            return ''
        return LaunchpadFormView.focusedElementScript(self)

    def createSelectedSourcesField(self):
        """Creates the 'selected_sources' field.

        'selected_sources' is a list of elements of a vocabulary based on
        the source publications that will be presented. This way zope
        infrastructure will do the validation for us.
        """
        terms = []

        for pub in self.batched_sources:
            terms.append(SimpleTerm(pub, str(pub.id), pub.displayname))
        return form.Fields(
            List(__name__='selected_sources',
                 title=_('Available sources'),
                 value_type=Choice(vocabulary=SimpleVocabulary(terms)),
                 required=False,
                 default=[],
                 description=_('Select one or more sources to be submitted '
                               'to an action.')))

    @property
    def action_url(self):
        """The forms should post to themselves, including GET params."""
        return "%s?%s" % (self.request.getURL(), self.request['QUERY_STRING'])


class ArchivePackageDeletionView(ArchiveSourceSelectionFormView):
    """Archive package deletion view class.

    This view presents a package selection slot in a POST form implementing
    a deletion action that can be performed upon a set of selected packages.
    """

    schema = IArchivePackageDeletionForm

    custom_widget('deletion_comment', StrippedTextWidget, displayWidth=50)

    @property
    def default_status_filter(self):
        """Present records in any status by default."""
        return self.simplified_status_vocabulary.getTermByToken('any')

    @cachedproperty
    def filtered_sources(self):
        """Return the filtered results of publishing records for deletion.

        This overrides ArchiveViewBase.filtered_sources to use a
        different method on the context specific to deletion records.

        It expects 'self.selected_status_filter' and
        'self.selected_series_filter' to be set.
        """
        return self.context.getSourcesForDeletion(
            name=self.specified_name_filter,
            status=self.selected_status_filter.value.collection,
            distroseries=self.selected_series_filter.value)

    @cachedproperty
    def has_sources(self):
        """Whether or not this PPA has any sources before filtering.

        Overrides the ArchiveViewBase.has_sources
        to ensure that it only returns true if there are sources
        that can be deleted in this archive.
        """
        # XXX cprov 20080708 bug=246200: use bool() when it gets fixed
        # in storm.
        return self.context.getSourcesForDeletion().count() > 0

    def validate_delete(self, action, data):
        """Validate deletion parameters.

        Ensure we have, at least, one source selected and deletion_comment
        is given.
        """
        form.getWidgetsData(self.widgets, 'field', data)

        if len(data.get('selected_sources', [])) == 0:
            self.setFieldError('selected_sources', 'No sources selected.')

    @action(_("Request Deletion"), name="delete", validator="validate_delete")
    def delete_action(self, action, data):
        """Perform the deletion of the selected packages.

        The deletion will be performed upon the 'selected_sources' contents
        storing the given 'deletion_comment'.
        """
        if len(self.errors) != 0:
            return

        comment = data.get('deletion_comment')
        selected_sources = data.get('selected_sources')

        # Perform deletion of the source and its binaries.
        publishing_set = getUtility(IPublishingSet)
        publishing_set.requestDeletion(selected_sources, self.user, comment)

        # Present a page notification describing the action.
        messages = []
        messages.append(
            '<p>Source and binaries deleted by %s request:'
            % self.user.displayname)
        for source in selected_sources:
            messages.append('<br/>%s' % source.displayname)
        messages.append('</p>')
        # Replace the 'comment' content added by the user via structured(),
        # so it will be quoted appropriately.
        messages.append("<p>Deletion comment: %(comment)s</p>")

        notification = "\n".join(messages)
        self.request.response.addNotification(
            structured(notification, comment=comment))

        self.setNextURL()

class DestinationArchiveDropdownWidget(LaunchpadDropdownWidget):
    """Redefining default display value as 'This PPA'."""
    _messageNoValue = _("vocabulary-copy-to-context-ppa", "This PPA")


class DestinationSeriesDropdownWidget(LaunchpadDropdownWidget):
    """Redefining default display value as 'The same series'."""
    _messageNoValue = _("vocabulary-copy-to-same-series", "The same series")


class ArchivePackageCopyingView(ArchiveSourceSelectionFormView):
    """Archive package copying view class.

    This view presents a package selection slot in a POST form implementing
    a copying action that can be performed upon a set of selected packages.
    """
    schema = IArchivePackageCopyingForm

    custom_widget('destination_archive', DestinationArchiveDropdownWidget)
    custom_widget('destination_series', DestinationSeriesDropdownWidget)
    custom_widget('include_binaries', LaunchpadRadioWidget)

    default_pocket = PackagePublishingPocket.RELEASE

    @property
    def default_status_filter(self):
        """Present published records by default."""
        return self.simplified_status_vocabulary.getTermByToken('published')

    def setUpFields(self):
        """Override `ArchiveSourceSelectionFormView`.

        See `createDestinationFields` method.
        """
        ArchiveSourceSelectionFormView.setUpFields(self)
        self.form_fields = (
            self.createDestinationArchiveField() +
            self.createDestinationSeriesField() +
            self.createIncludeBinariesField() +
            self.form_fields)

    @cachedproperty
    def ppas_for_user(self):
        """Return all PPAs for which the user accessing the page can copy."""
        return list(
            ppa
            for ppa in getUtility(IArchiveSet).getPPAsForUser(self.user)
            if check_permission('launchpad.Append', ppa))

    @cachedproperty
    def can_copy(self):
        """Whether or not the current user can copy packages to any PPA."""
        return len(self.ppas_for_user) > 0

    @cachedproperty
    def can_copy_to_context_ppa(self):
        """Whether or not the current user can copy to the context PPA.

        It's always False for non-PPA archives, copies to non-PPA archives
        are explicitly denied in the UI.
        """
        # XXX cprov 2009-07-17 bug=385503: copies cannot be properly traced
        # that's why we explicitly don't allow them do be done via the UI
        # in main archives, only PPAs.
        return self.context.is_ppa and self.context.canUpload(self.user)

    def createDestinationArchiveField(self):
        """Create the 'destination_archive' field."""
        terms = []
        required = True

        for ppa in self.ppas_for_user:
            # Do not include the context PPA in the dropdown widget
            # and make this field not required. This way we can safely
            # default to the context PPA when copying.
            if self.can_copy_to_context_ppa and self.context == ppa:
                required = False
                continue
            token = '%s/%s' % (ppa.owner.name, ppa.name)
            terms.append(
                SimpleTerm(ppa, token, ppa.displayname))

        return form.Fields(
            Choice(__name__='destination_archive',
                   title=_('Destination PPA'),
                   vocabulary=SimpleVocabulary(terms),
                   description=_("Select the destination PPA."),
                   missing_value=self.context,
                   required=required))

    def createDestinationSeriesField(self):
        """Create the 'destination_series' field."""
        terms = []
        # XXX cprov 20080408: this code uses the context PPA series instead
        # of targeted or all series available in Launchpad. It might become
        # a problem when we support PPAs for other distribution. If we do
        # it will be probably simpler to use the DistroSeries vocabulary
        # and validate the selected value before copying.
        for series in self.context.distribution.serieses:
            if series.status == DistroSeriesStatus.OBSOLETE:
                continue
            terms.append(
                SimpleTerm(series, str(series.name), series.displayname))
        return form.Fields(
            Choice(__name__='destination_series',
                   title=_('Destination series'),
                   vocabulary=SimpleVocabulary(terms),
                   description=_("Select the destination series."),
                   required=False))

    def createIncludeBinariesField(self):
        """Create the 'include_binaries' field.

        'include_binaries' widget is a choice, rendered as radio-buttons,
        with two options that provides a Boolean as its value:

         ||      Option     || Value ||
         || REBUILD_SOURCES || False ||
         || COPY_BINARIES   || True  ||

        When omitted in the form, this widget defaults for REBUILD_SOURCES
        option when rendered.
        """
        rebuild_sources = SimpleTerm(
                False, 'REBUILD_SOURCES', _('Rebuild the copied sources'))
        copy_binaries = SimpleTerm(
            True, 'COPY_BINARIES', _('Copy existing binaries'))
        terms = [rebuild_sources, copy_binaries]

        return form.Fields(
            Choice(__name__='include_binaries',
                   title=_('Copy options'),
                   vocabulary=SimpleVocabulary(terms),
                   description=_("How the selected sources should be copied "
                                 "to the destination archive."),
                   missing_value=rebuild_sources,
                   default=False,
                   required=True))

    @action(_("Update"), name="update")
    def update_action(self, action, data):
        """Simply re-issue the form with the new values."""
        pass

    @action(_("Copy Packages"), name="copy")
    def copy_action(self, action, data):
        """Perform the copy of the selected packages.

        Ensure that at least one source is selected. Executes `do_copy`
        for all the selected sources.

        If `do_copy` raises `CannotCopy` the error content is set as
        the 'selected_sources' field error.

        if `do_copy` succeeds, an informational messages is set containing
        the copied packages.
        """
        selected_sources = data.get('selected_sources')
        destination_archive = data.get('destination_archive')
        destination_series = data.get('destination_series')
        include_binaries = data.get('include_binaries')
        destination_pocket = self.default_pocket

        if len(selected_sources) == 0:
            self.setFieldError('selected_sources', 'No sources selected.')
            return

        try:
            copies = do_copy(
                selected_sources, destination_archive, destination_series,
                destination_pocket, include_binaries)
        except CannotCopy, error:
            messages = []
            error_lines = str(error).splitlines()
            if len(error_lines) == 1:
                messages.append(
                    "<p>The following source cannot be copied:</p>")
            else:
                messages.append(
                    "<p>The following sources cannot be copied:</p>")
            messages.append('<ul>')
            messages.append(
                "\n".join('<li>%s</li>' % line for line in error_lines))
            messages.append('</ul>')

            self.setFieldError(
                'selected_sources', structured('\n'.join(messages)))
            return

        # Present a page notification describing the action.
        messages = []
        if len(copies) == 0:
            messages.append(
                '<p>All packages already copied to '
                '<a href="%s">%s</a>.</p>' % (
                    canonical_url(destination_archive),
                    destination_archive.displayname))
        else:
            messages.append(
                '<p>Packages copied to <a href="%s">%s</a>:</p>' % (
                    canonical_url(destination_archive),
                    destination_archive.displayname))
            messages.append('<ul>')
            messages.append(
                "\n".join(['<li>%s</li>' % copy.displayname
                           for copy in copies]))
            messages.append('</ul>')

        notification = "\n".join(messages)
        self.request.response.addNotification(structured(notification))

        self.setNextURL()

class ArchiveEditDependenciesView(ArchiveViewBase, LaunchpadFormView):
    """Archive dependencies view class."""

    schema = IArchiveEditDependenciesForm

    custom_widget('selected_dependencies', PlainMultiCheckBoxWidget,
                  cssClass='line-through-when-checked ppa-dependencies')
    custom_widget('primary_dependencies', LaunchpadRadioWidget,
                  cssClass='highlight-selected')
    custom_widget('primary_components', LaunchpadRadioWidget,
                  cssClass='highlight-selected')

    def initialize(self):
        self.cancel_url = canonical_url(self.context)
        self._messages = []
        LaunchpadFormView.initialize(self)

    def setUpFields(self):
        """Override `LaunchpadFormView`.

        In addition to setting schema fields, also initialize the
        'selected_dependencies' field.

        See `createSelectedSourcesField` method.
        """
        LaunchpadFormView.setUpFields(self)

        self.form_fields = (
            self.createSelectedDependenciesField() +
            self.createPrimaryDependenciesField() +
            self.createPrimaryComponentsField() +
            self.form_fields)

    def focusedElementScript(self):
        """Override `LaunchpadFormView`.

        Move focus to the 'dependency_candidate' input field when there is
        no recorded dependency to present. Otherwise it will default to
        the first recorded dependency checkbox.
        """
        if not self.has_dependencies:
            self.initial_focus_widget = "dependency_candidate"
        return LaunchpadFormView.focusedElementScript(self)

    def createSelectedDependenciesField(self):
        """Creates the 'selected_dependencies' field.

        'selected_dependencies' is a list of elements of a vocabulary
        containing all the current recorded dependencies for the context
        PPA.
        """
        terms = []
        for archive_dependency in self.context.dependencies:
            dependency = archive_dependency.dependency
            if not dependency.is_ppa:
                continue
            if check_permission('launchpad.View', dependency):
                dependency_label = '<a href="%s">%s</a>' % (
                    canonical_url(dependency), archive_dependency.title)
            else:
                dependency_label = archive_dependency.title
            dependency_token = '%s/%s' % (
                dependency.owner.name, dependency.name)
            term = SimpleTerm(
                dependency, dependency_token, dependency_label)
            terms.append(term)
        return form.Fields(
            List(__name__='selected_dependencies',
                 title=_('Extra dependencies'),
                 value_type=Choice(vocabulary=SimpleVocabulary(terms)),
                 required=False,
                 default=[],
                 description=_(
                    'Select one or more dependencies to be removed.')))

    def createPrimaryDependenciesField(self):
        """Create the 'primary_dependencies' field.

        'primary_dependency' widget is a choice, rendered as radio-buttons,
        with 5 options that provides `PackagePublishingPocket` as result:

         || Option    || Value     ||
         || Release   || RELEASE   ||
         || Security  || SECURITY  ||
         || Default   || UPDATES   ||
         || Proposed  || PROPOSED  ||
         || Backports || BACKPORTS ||

        When omitted in the form, this widget defaults for 'Default'
        option when rendered.
        """
        release = SimpleTerm(
            PackagePublishingPocket.RELEASE, 'RELEASE',
            _('Basic (only released packages).'))
        security = SimpleTerm(
            PackagePublishingPocket.SECURITY, 'SECURITY',
            _('Security (basic dependencies and important security '
              'updates).'))
        updates = SimpleTerm(
            PackagePublishingPocket.UPDATES, 'UPDATES',
            _('Default (security dependencies and recommended updates).'))
        proposed = SimpleTerm(
            PackagePublishingPocket.PROPOSED, 'PROPOSED',
            _('Proposed (default dependencies and proposed updates).'))
        backports = SimpleTerm(
            PackagePublishingPocket.BACKPORTS, 'BACKPORTS',
            _('Backports (default dependencies and unsupported updates).'))

        terms = [release, security, updates, proposed, backports]

        primary_dependency = self.context.getArchiveDependency(
            self.context.distribution.main_archive)
        if primary_dependency is None:
            default_value = default_pocket_dependency
        else:
            default_value = primary_dependency.pocket

        primary_dependency_vocabulary = SimpleVocabulary(terms)
        current_term = primary_dependency_vocabulary.getTerm(
            default_value)

        return form.Fields(
            Choice(__name__='primary_dependencies',
                   title=_(
                    "%s dependencies"
                    % self.context.distribution.displayname),
                   vocabulary=primary_dependency_vocabulary,
                   description=_(
                    "Select which packages of the %s primary archive "
                    "should be used as build-dependencies when building "
                    "sources in this PPA."
                    % self.context.distribution.displayname),
                   missing_value=current_term,
                   default=default_value,
                   required=True))

    def createPrimaryComponentsField(self):
        """Create the 'primary_components' field.

        'primary_components' widget is a choice, rendered as radio-buttons,
        with two options that provides an IComponent as its value:

         ||      Option    ||   Value    ||
         || ALL_COMPONENTS || multiverse ||
         || FOLLOW_PRIMARY ||    None    ||

        When omitted in the form, this widget defaults to 'All ubuntu
        components' option when rendered.
        """
        multiverse = getUtility(IComponentSet)['multiverse']

        all_components = SimpleTerm(
            multiverse, 'ALL_COMPONENTS',
            _('Use all %s components available.' %
              self.context.distribution.displayname))
        follow_primary = SimpleTerm(
            None, 'FOLLOW_PRIMARY',
            _('Use the same components used for each source in the %s '
              'primary archive.' % self.context.distribution.displayname))

        primary_dependency = self.context.getArchiveDependency(
            self.context.distribution.main_archive)
        if primary_dependency is None:
            default_value = getUtility(IComponentSet)[
                default_component_dependency_name]
        else:
            default_value = primary_dependency.component

        terms = [all_components, follow_primary]
        primary_components_vocabulary = SimpleVocabulary(terms)
        current_term = primary_components_vocabulary.getTerm(default_value)

        return form.Fields(
            Choice(__name__='primary_components',
                   title=_('%s components' %
                           self.context.distribution.displayname),
                   vocabulary=primary_components_vocabulary,
                   description=_("Which %s components of the archive pool "
                                 "should be used when fetching build "
                                 "dependencies." %
                                 self.context.distribution.displayname),
                   missing_value=current_term,
                   default=default_value,
                   required=True))

    @cachedproperty
    def has_dependencies(self):
        """Whether or not the PPA has recorded dependencies."""
        # XXX cprov 20080708 bug=246200: use bool() when it gets fixed
        # in storm.
        return self.context.dependencies.count() > 0

    @property
    def messages(self):
        return '\n'.join(self._messages)

    def _remove_dependencies(self, data):
        """Perform the removal of the selected dependencies."""
        selected_dependencies = data.get('selected_dependencies', [])

        if len(selected_dependencies) == 0:
            return

        # Perform deletion of the source and its binaries.
        for dependency in selected_dependencies:
            self.context.removeArchiveDependency(dependency)

        # Present a page notification describing the action.
        self._messages.append('<p>Dependencies removed:')
        for dependency in selected_dependencies:
            self._messages.append('<br/>%s' % dependency.displayname)
        self._messages.append('</p>')

    def _add_ppa_dependencies(self, data):
        """Record the selected dependency."""
        dependency_candidate = data.get('dependency_candidate')
        if dependency_candidate is None:
            return

        self.context.addArchiveDependency(
            dependency_candidate, PackagePublishingPocket.RELEASE,
            getUtility(IComponentSet)['main'])

        self._messages.append(
            '<p>Dependency added: %s</p>' % dependency_candidate.displayname)

    def _add_primary_dependencies(self, data):
        """Record the selected dependency."""
        # Received values.
        dependency_pocket = data.get('primary_dependencies')
        dependency_component = data.get('primary_components')

        # Check if the given values correspond to the default scenario
        # for the context archive.
        default_component_dependency = getUtility(IComponentSet)[
            default_component_dependency_name]
        is_default_dependency = (
            dependency_pocket == default_pocket_dependency and
            dependency_component == default_component_dependency)

        primary_dependency = self.context.getArchiveDependency(
            self.context.distribution.main_archive)

        # No action is required if there is no primary_dependency
        # override set and the given values match it.
        if primary_dependency is None and is_default_dependency:
            return

        # Similarly, no action is required if the given values match
        # the existing primary_dependency override.
        if (primary_dependency is not None and
            primary_dependency.pocket == dependency_pocket and
            primary_dependency.component == dependency_component):
            return

        # Remove any primary dependencies overrides.
        if primary_dependency is not None:
            self.context.removeArchiveDependency(
                self.context.distribution.main_archive)

        if is_default_dependency:
            self._messages.append(
                '<p>Default primary dependencies restored.</p>')
            return

        # Install the required primary archive dependency override.
        primary_dependency = self.context.addArchiveDependency(
            self.context.distribution.main_archive, dependency_pocket,
            dependency_component)
        self._messages.append(
            '<p>Primary dependency added: %s</p>' % primary_dependency.title)

    def validate(self, data):
        """Validate dependency configuration changes.

        Skip checks if no dependency candidate was sent in the form.

        Validate if the requested PPA dependency is sane (different than
        the context PPA and not yet registered).

        Also check if the dependency candidate is private, if so, it can
        only be set if the user has 'launchpad.View' permission on it and
        the context PPA is also private (this way P3A credentials will be
        sanitized from buildlogs).
        """
        dependency_candidate = data.get('dependency_candidate')

        if dependency_candidate is None:
            return

        if dependency_candidate == self.context:
            self.setFieldError('dependency_candidate',
                               "An archive should not depend on itself.")
            return

        if self.context.getArchiveDependency(dependency_candidate):
            self.setFieldError('dependency_candidate',
                               "This dependency is already registered.")
            return

        if not check_permission('launchpad.View', dependency_candidate):
            self.setFieldError(
                'dependency_candidate',
                "You don't have permission to use this dependency.")
            return

        if dependency_candidate.private and not self.context.private:
            self.setFieldError(
                'dependency_candidate',
                "Public PPAs cannot depend on private ones.")

    @action(_("Save"), name="save")
    def save_action(self, action, data):
        """Save dependency configuration changes.

        See `_remove_dependencies`, `_add_ppa_dependencies` and
        `_add_primary_dependencies`.

        Redirect to the same page once the form is processed, to avoid widget
        refreshing. And render a page notification with the summary of the
        changes made.
        """
        # Redirect after POST.
        self.next_url = self.request.URL

        # Process the form.
        self._add_primary_dependencies(data)
        self._add_ppa_dependencies(data)
        self._remove_dependencies(data)

        # Issue a notification if anything was changed.
        if len(self.messages) > 0:
            self.request.response.addNotification(
                structured(self.messages))


class ArchiveActivateView(LaunchpadFormView):
    """PPA activation view class."""

    schema = IPPAActivateForm
    custom_widget('description', TextAreaWidget, height=3)

    @property
    def ubuntu(self):
        return getUtility(ILaunchpadCelebrities).ubuntu

    def setUpFields(self):
        """Override `LaunchpadFormView`.

        Reorder the fields in a way the make more sense to users and also
        omit 'name' and present a checkbox for acknowledging the PPA-ToS
        if the user is creating his first PPA.
        """
        LaunchpadFormView.setUpFields(self)

        if self.context.archive is not None:
            self.form_fields = self.form_fields.select(
                'name', 'displayname', 'description')
        else:
            self.form_fields = self.form_fields.select(
                'displayname', 'accepted', 'description')

    def validate(self, data):
        """Ensure user has checked the 'accepted' checkbox."""
        if len(self.errors) > 0:
            return

        default_ppa = self.context.archive

        proposed_name = data.get('name')
        if proposed_name is None and default_ppa is not None:
            self.addError(
                'The default PPA is already activated. Please specify a '
                'name for the new PPA and resubmit the form.')

        # XXX cprov 2009-03-27 bug=188564: We currently only create PPAs
        # for Ubuntu distribution. This check should be revisited when we
        # start supporting PPAs for other distribution (debian, mainly).
        if proposed_name is not None and proposed_name == self.ubuntu.name:
            self.setFieldError(
                'name',
                "Archives cannot have the same name as its distribution.")

        try:
            self.context.getPPAByName(proposed_name)
        except NoSuchPPA:
            pass
        else:
            self.setFieldError(
                'name',
                "You already have a PPA named '%s'." % proposed_name)

        if default_ppa is None and not data.get('accepted'):
            self.setFieldError(
                'accepted',
                "PPA Terms of Service must be accepted to activate a PPA.")

    @action(_("Activate"), name="activate")
    def save_action(self, action, data):
        """Activate a PPA and moves to its page."""

        # 'name' field is omitted from the form data for default PPAs and
        # it's dealt with by IArchive.new(), which will use the default
        # PPA name.
        name = data.get('name', None)

        # XXX cprov 2009-03-27 bug=188564: We currently only create PPAs
        # for Ubuntu distribution. PPA creation should be revisited when we
        # start supporting other distribution (debian, mainly).
        ubuntu = getUtility(ILaunchpadCelebrities).ubuntu

        ppa = getUtility(IArchiveSet).new(
            owner=self.context, purpose=ArchivePurpose.PPA,
            distribution=ubuntu, name=name,
            displayname=data['displayname'], description=data['description'])

        self.next_url = canonical_url(ppa)

    @property
    def is_private_team(self):
        """Is the person a private team?

        :return: True only if visibility is PRIVATE.  False is returned when
        the visibility is PUBLIC and PRIVATE_MEMBERSHIP.
        :rtype: bool
        """
        return self.context.visibility == PersonVisibility.PRIVATE


class ArchiveBuildsView(ArchiveViewBase, BuildRecordsView):
    """Build Records View for IArchive."""

    __used_for__ = IHasBuildRecords

    @property
    def default_build_state(self):
        """See `IBuildRecordsView`.

        Present NEEDSBUILD build records by default for PPAs.
        """
        return BuildStatus.NEEDSBUILD


class BaseArchiveEditView(LaunchpadEditFormView, ArchiveViewBase):

    schema = IArchive
    field_names = []

    @action(_("Save"), name="save", validator="validate_save")
    def save_action(self, action, data):
        self.updateContextFromData(data)
        self.next_url = canonical_url(self.context)

    @action(_("Cancel"), name="cancel", validator='validate_cancel')
    def cancel_action(self, action, data):
        self.next_url = canonical_url(self.context)

    def validate_save(self, action, data):
        """Default save validation does nothing."""
        pass

class ArchiveEditView(BaseArchiveEditView):

    field_names = ['displayname', 'description']
    custom_widget(
        'description', TextAreaWidget, height=10, width=30)


class ArchiveAdminView(BaseArchiveEditView):

    field_names = ['enabled', 'private', 'require_virtualized',
                   'buildd_secret', 'authorized_size', 'relative_build_score']

    def validate_save(self, action, data):
        """Validate the save action on ArchiveAdminView.

        buildd_secret can only be set, and must be set, when
        this is a private archive.
        """
        form.getWidgetsData(self.widgets, 'field', data)

        if data.get('buildd_secret') is None and data['private']:
            self.setFieldError(
                'buildd_secret',
                'Required for private archives.')

        if self.owner_is_private_team and not data['private']:
            self.setFieldError(
                'private',
                'Private teams may not have public archives.')

        elif data.get('buildd_secret') is not None and not data['private']:
            self.setFieldError(
                'buildd_secret',
                'Do not specify for non-private archives')

    @property
    def owner_is_private_team(self):
        """Is the owner a private team?

        :return: True only if visibility is PRIVATE.  False is returned when
        the visibility is PUBLIC and PRIVATE_MEMBERSHIP.
        :rtype: bool
        """
        return self.context.owner.visibility == PersonVisibility.PRIVATE<|MERGE_RESOLUTION|>--- conflicted
+++ resolved
@@ -391,7 +391,6 @@
     links = []
 
 
-<<<<<<< HEAD
 class IArchivePackagesActionMenu(Interface):
     """A marker interface for the packages action menu."""
 
@@ -403,16 +402,6 @@
     links = ['copy', 'delete']
 
 
-class ArchiveBreadcrumb(Breadcrumb):
-    """Builds a breadcrumb for an `IArchive`."""
-
-    @property
-    def text(self):
-        return self.context.displayname
-
-
-=======
->>>>>>> c2b40035
 class ArchiveViewBase(LaunchpadView):
     """Common features for Archive view classes."""
 
