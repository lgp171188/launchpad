--- conflicted
+++ resolved
@@ -1755,15 +1755,10 @@
 class ArchiveAdminView(BaseArchiveEditView):
 
     field_names = ['enabled', 'private', 'require_virtualized',
-<<<<<<< HEAD
                    'build_debug_symbols', 'buildd_secret', 'authorized_size',
-                   'relative_build_score']
-=======
-                   'buildd_secret', 'authorized_size', 'relative_build_score',
-                   'external_dependencies']
+                   'relative_build_score', 'external_dependencies']
 
     custom_widget('external_dependencies', TextAreaWidget, height=3)
->>>>>>> 719f73c9
 
     def validate_save(self, action, data):
         """Validate the save action on ArchiveAdminView.
