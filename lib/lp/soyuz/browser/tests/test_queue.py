--- conflicted
+++ resolved
@@ -438,11 +438,7 @@
             with StormStatementRecorder() as recorder:
                 view = self.makeView(distroseries, queue_admin)
                 view()
-<<<<<<< HEAD
-        self.assertThat(recorder, HasQueryCount(Equals(57)))
-=======
         self.assertThat(recorder, HasQueryCount(Equals(55)))
->>>>>>> 3306b083
 
     def test_package_upload_with_logs_query_count(self):
         login(ADMIN_EMAIL)
