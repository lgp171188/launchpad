--- conflicted
+++ resolved
@@ -615,10 +615,7 @@
             component=componentID,
             sourcepackagename=name.id,
             maintainer=maintainer.id,
-<<<<<<< HEAD
-=======
             _dscsigningkey=key,
->>>>>>> b2b940cd
             signing_key_owner=key.owner if key else None,
             signing_key_fingerprint=key.fingerprint if key else None,
             urgency=ChangesFile.urgency_map[src.urgency],
