--- conflicted
+++ resolved
@@ -128,27 +128,16 @@
         """
         # only the RELEASE pocket is inherited, so we only check
         # queue items for it.
-<<<<<<< HEAD
-        for queue in (
-            PackageUploadStatus.NEW, PackageUploadStatus.ACCEPTED,
-            PackageUploadStatus.UNAPPROVED):
-            items = parent.getQueueItems(
-                queue, pocket=PackagePublishingPocket.RELEASE)
-            if items:
-                raise InitializationError(
-                    "Parent series queues are not empty.")
-=======
         statuses = [
             PackageUploadStatus.NEW,
             PackageUploadStatus.ACCEPTED,
             PackageUploadStatus.UNAPPROVED,
             ]
-        items = self.parent.getPackageUploads(
+        items = parent.getPackageUploads(
             status=statuses, pocket=PackagePublishingPocket.RELEASE)
         if not items.is_empty():
             raise InitializationError(
                 "Parent series queues are not empty.")
->>>>>>> 6ee5bb2a
 
     def _checkSeries(self):
         error = (
