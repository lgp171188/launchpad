# Copyright 2009 Canonical Ltd.  This software is licensed under the
# GNU Affero General Public License version 3 (see the file LICENSE).

"""Buildd cronscript classes """

__metaclass__ = type

__all__ = [
    'QueueBuilder',
    'RetryDepwait',
    'SlaveScanner',
    ]

from zope.component import getUtility

from canonical.config import config
from lp.app.errors import NotFoundError
from lp.archivepublisher.debversion import Version
from lp.archivepublisher.utils import process_in_batches
from lp.buildmaster.enums import BuildStatus
from lp.buildmaster.interfaces.builder import IBuilderSet
from lp.registry.interfaces.distribution import IDistributionSet
from lp.registry.interfaces.series import SeriesStatus
from lp.services.scripts.base import (
    LaunchpadCronScript,
    LaunchpadScriptFailure,
    )
from lp.soyuz.interfaces.binarypackagebuild import IBinaryPackageBuildSet
from lp.soyuz.pas import BuildDaemonPackagesArchSpecific

# XXX cprov 2009-04-16: This function should live in
# lp.registry.interfaces.distroseries. It cannot be done right now
# because we haven't decided if archivepublisher.debversion will be
# released as FOSS yet.
def distroseries_sort_key(series):
    """Sort `DistroSeries` by version.

    See `lp.archivepublisher.debversion.Version` for more
    information.
    """
    return Version(series.version)


class QueueBuilder(LaunchpadCronScript):

    def add_my_options(self):
        self.parser.add_option(
            "-n", "--dry-run", action="store_true",
            dest="dryrun", metavar="DRY_RUN", default=False,
            help="Whether to treat this as a dry-run or not.")

        self.parser.add_option(
            "--score-only", action="store_true",
            dest="score_only", default=False,
            help="Skip build creation, only score existing builds.")

        self.parser.add_option(
            "-d", "--distribution", default="ubuntu",
            help="Context distribution.")

        self.parser.add_option(
            '-s', '--suite', metavar='SUITE', dest='suite',
            action='append', type='string', default=[],
            help='The suite to process')

    def main(self):
        """Use BuildMaster for processing the build queue.

        Callers my define a specific set of distroseries to be processed
        and also decide whether or not the queue-rebuild (expensive
        procedure) should be executed.

        Deals with the current transaction according to the dry-run option.
        """
        if self.args:
            raise LaunchpadScriptFailure("Unhandled arguments %r" % self.args)

        # In dry-run mode we use a fake transaction manager with a no-op
        # commit(), so we avoid partial commits that are performed by some of
        # our methods.
        class _FakeZTM:
            """A fake transaction manager."""
            def commit(self):
                pass

        if self.options.dryrun:
            self.logger.info("Dry run: changes will not be committed.")
            self.txn = _FakeZTM()

        sorted_distroseries = self.calculateDistroseries()
        archseries = []
        # Initialize the relevant architectures (those with chroots).
        # it's needed even for 'score-only' mode.
        for series in sorted_distroseries:
            for das in series.architectures:
                if das.getChroot():
                    archseries.append(das)

        if not self.options.score_only:
            # For each distroseries we care about, scan for
            # sourcepackagereleases with no build associated
            # with the distroarchseries we're interested in.
            self.logger.info("Rebuilding build queue.")
            for distroseries in sorted_distroseries:
                self.createMissingBuilds(distroseries)

        # Ensure all NEEDSBUILD builds have a buildqueue entry
        # and re-score them.
        self.addMissingBuildQueueEntries(archseries)
        self.scoreCandidates(archseries)

        self.txn.commit()

    def createMissingBuilds(self, distroseries):
        """Ensure that each published package is completely built."""
        self.logger.info("Processing %s" % distroseries.name)
        # Do not create builds for distroseries with no nominatedarchindep
        # they can't build architecture independent packages properly.
        if not distroseries.nominatedarchindep:
            self.logger.debug(
                "No nominatedarchindep for %s, skipping" % distroseries.name)
            return

        # Listify the architectures to avoid hitting this MultipleJoin
        # multiple times.
        distroseries_architectures = list(distroseries.architectures)
        if not distroseries_architectures:
            self.logger.debug(
                "No architectures defined for %s, skipping"
                % distroseries.name)
            return

        architectures_available = list(distroseries.enabled_architectures)
        if not architectures_available:
            self.logger.debug(
                "Chroots missing for %s, skipping" % distroseries.name)
            return

        self.logger.info(
            "Supported architectures: %s" %
            " ".join(arch_series.architecturetag
                     for arch_series in architectures_available))

        pas_verify = BuildDaemonPackagesArchSpecific(
            config.builddmaster.root, distroseries)

        sources_published = distroseries.getSourcesPublishedForAllArchives()
        self.logger.info(
            "Found %d source(s) published." % sources_published.count())

        def process_source(pubrec):
            builds = pubrec.createMissingBuilds(
                architectures_available=architectures_available,
                pas_verify=pas_verify, logger=self.logger)
            if len(builds) > 0:
                self.txn.commit()

        process_in_batches(
            sources_published, process_source, self.logger,
            minimum_chunk_size=1000)

    def addMissingBuildQueueEntries(self, archseries):
        """Create missing Buildd Jobs. """
        self.logger.info("Scanning for build queue entries that are missing")

        buildset = getUtility(IBinaryPackageBuildSet)
        builds = buildset.getPendingBuildsForArchSet(archseries)

        if not builds:
            return

        for build in builds:
            if not build.buildqueue_record:
                name = build.source_package_release.name
                version = build.source_package_release.version
                tag = build.distro_arch_series.architecturetag
                self.logger.debug(
                    "Creating buildqueue record for %s (%s) on %s"
                    % (name, version, tag))
                build.queueBuild()

        self.txn.commit()

    def scoreCandidates(self, archseries):
        """Iterate over the pending buildqueue entries and re-score them."""
        if not archseries:
            self.logger.info("No architecture found to rescore.")
            return

        # Get the current build job candidates.
        candidates = getUtility(IBinaryPackageBuildSet).calculateCandidates(
            archseries)

        self.logger.info("Found %d build in NEEDSBUILD state. Rescoring"
                         % candidates.count())

        for job in candidates:
            uptodate_build = getUtility(
                IBinaryPackageBuildSet).getByQueueEntry(job)
            if uptodate_build.status != BuildStatus.NEEDSBUILD:
                continue
            job.score()

    def calculateDistroseries(self):
        """Return an ordered list of distroseries for the given arguments."""
        distribution = getUtility(IDistributionSet).getByName(
            self.options.distribution)
        if distribution is None:
            raise LaunchpadScriptFailure(
                "Could not find distribution: %s" % self.options.distribution)

        if len(self.options.suite) == 0:
            return sorted(distribution.series, key=distroseries_sort_key)

        distroseries_set = set()
        for suite in self.options.suite:
            try:
                distroseries, pocket = distribution.getDistroSeriesAndPocket(
                    suite)
            except NotFoundError, err:
                raise LaunchpadScriptFailure("Could not find suite %s" % err)
            distroseries_set.add(distroseries)

        return sorted(distroseries_set, key=distroseries_sort_key)


class RetryDepwait(LaunchpadCronScript):

    def add_my_options(self):
        self.parser.add_option(
            "-d", "--distribution", default="ubuntu",
            help="Context distribution.")

        self.parser.add_option(
            "-n", "--dry-run",
            dest="dryrun", action="store_true", default=False,
            help="Whether or not to commit the transaction.")

    def main(self):
        """Retry all builds that do not fit in MANUALDEPWAIT.

        Iterate over all supported series in the given distribution and
        their architectures with existent chroots and update all builds
        found in MANUALDEPWAIT status.
        """
        if self.args:
            raise LaunchpadScriptFailure("Unhandled arguments %r" % self.args)

        distribution_set = getUtility(IDistributionSet)
        try:
            distribution = distribution_set[self.options.distribution]
        except NotFoundError:
            raise LaunchpadScriptFailure(
                "Could not find distribution: %s" % self.options.distribution)

        # Iterate over all supported distroarchseries with available chroot.
        build_set = getUtility(IBinaryPackageBuildSet)
        for distroseries in distribution:
            if distroseries.status == SeriesStatus.OBSOLETE:
                self.logger.debug(
                    "Skipping obsolete distroseries: %s" % distroseries.title)
                continue
            for distroarchseries in distroseries.architectures:
                self.logger.info("Processing %s" % distroarchseries.title)
                if not distroarchseries.getChroot:
                    self.logger.debug("Chroot not found")
                    continue
                build_set.retryDepWaiting(distroarchseries)

        # XXX cprov 20071122:  LaunchpadScript should provide some
        # infrastructure for dry-run operations and not simply rely
        # on the transaction being discarded by the garbage-collector.
        # See further information in bug #165200.
        if not self.options.dryrun:
            self.logger.info('Commiting the transaction.')
<<<<<<< HEAD
            self.txn.commit()


# XXX: JonathanLange 2010-09-22 bug=645046: This is the old slave
# scanner. Julian says it's not running on production. We should either delete
# it or update it to use the async apis.
class SlaveScanner(LaunchpadCronScript):

    def main(self):
        if self.args:
            raise LaunchpadScriptFailure(
                "Unhandled arguments %s" % repr(self.args))

        builder_set = getUtility(IBuilderSet)
        builder_set.pollBuilders(self.logger, self.txn)

        self.logger.info("Dispatching Jobs.")

        for builder in builder_set:
            self.logger.info("Processing: %s" % builder.name)
            # XXX cprov 2007-11-09: we don't support manual dispatching
            # yet. Once we support it this clause should be removed.
            if builder.manual:
                self.logger.warn('builder is in manual state. Ignored.')
                continue
            if not builder.is_available:
                self.logger.warn('builder is not available. Ignored.')
                continue

            candidate = builder.findAndStartJob()
            if candidate is None:
                continue
            self.txn.commit()

        self.logger.info("Slave Scan Process Finished.")
=======
            self.txn.commit()
>>>>>>> 74c67820
<|MERGE_RESOLUTION|>--- conflicted
+++ resolved
@@ -273,42 +273,4 @@
         # See further information in bug #165200.
         if not self.options.dryrun:
             self.logger.info('Commiting the transaction.')
-<<<<<<< HEAD
-            self.txn.commit()
-
-
-# XXX: JonathanLange 2010-09-22 bug=645046: This is the old slave
-# scanner. Julian says it's not running on production. We should either delete
-# it or update it to use the async apis.
-class SlaveScanner(LaunchpadCronScript):
-
-    def main(self):
-        if self.args:
-            raise LaunchpadScriptFailure(
-                "Unhandled arguments %s" % repr(self.args))
-
-        builder_set = getUtility(IBuilderSet)
-        builder_set.pollBuilders(self.logger, self.txn)
-
-        self.logger.info("Dispatching Jobs.")
-
-        for builder in builder_set:
-            self.logger.info("Processing: %s" % builder.name)
-            # XXX cprov 2007-11-09: we don't support manual dispatching
-            # yet. Once we support it this clause should be removed.
-            if builder.manual:
-                self.logger.warn('builder is in manual state. Ignored.')
-                continue
-            if not builder.is_available:
-                self.logger.warn('builder is not available. Ignored.')
-                continue
-
-            candidate = builder.findAndStartJob()
-            if candidate is None:
-                continue
-            self.txn.commit()
-
-        self.logger.info("Slave Scan Process Finished.")
-=======
-            self.txn.commit()
->>>>>>> 74c67820
+            self.txn.commit()