# Copyright 2009 Canonical Ltd.  This software is licensed under the
# GNU Affero General Public License version 3 (see the file LICENSE).

"""Initialise a distroseries from its parent distroseries."""


__metaclass__ = type
__all__ = [
    'InitialisationError',
    'InitialiseDistroSeries',
    ]

from zope.component import getUtility

from canonical.database.sqlbase import sqlvalues
from canonical.launchpad.webapp.interfaces import (
    IStoreSelector,
    MAIN_STORE,
    MASTER_FLAVOR,
    )
from lp.buildmaster.interfaces.buildbase import BuildStatus
from lp.registry.interfaces.pocket import PackagePublishingPocket
from lp.soyuz.adapters.packagelocation import PackageLocation
from lp.soyuz.interfaces.archive import (
    ArchivePurpose,
    IArchiveSet,
    )
<<<<<<< HEAD
from lp.soyuz.interfaces.packageset import IPackagesetSet
=======
>>>>>>> 090dd41a
from lp.soyuz.interfaces.queue import PackageUploadStatus
from lp.soyuz.model.packagecloner import clone_packages
from lp.soyuz.model.packageset import Packageset


class InitialisationError(Exception):
    """Raised when there is an exception during the initialisation process."""


class InitialiseDistroSeries:
    """Copy in all of the parent distroseries's configuration. This
    includes all configuration for distroseries as well as distroarchseries,
    publishing and all publishing records for sources and binaries.

    Preconditions:
      The distroseries must exist, and be completly unused, with no source
      or binary packages existing, as well as no distroarchseries set up.
      Section and component selections must be empty.

    Outcome:
      The distroarchseries set up in the parent series will be copied.
      The publishing structure will be copied from the parent. All
      PUBLISHED and PENDING packages in the parent will be created in
      this distroseries and its distroarchseriess. The lucille config
      will be copied in, all component and section selections will be
      duplicated as will any permission-related structures.

    Note:
      This method will raise a InitialisationError when the pre-conditions
      are not met. After this is run, you still need to construct chroots
      for building, you need to add anything missing wrt. ports etc. This
      method is only meant to give you a basic copy of a parent series in
      order to assist you in preparing a new series of a distribution or
      in the initialisation of a derivative.
    """

    def __init__(self, distroseries, arches=()):
        self.distroseries = distroseries
        self.parent = self.distroseries.parent_series
        self.arches = arches
        self._store = getUtility(
            IStoreSelector).get(MAIN_STORE, MASTER_FLAVOR)

    def check(self):
        if self.parent is None:
            raise InitialisationError("Parent series required.")
        self._checkBuilds()
        self._checkQueue()
        self._checkSeries()

    def _checkBuilds(self):
        """Assert there are no pending builds for parent series.

        Only cares about the RELEASE pocket, which is the only one inherited
        via initialiseFromParent method.
        """
        # only the RELEASE pocket is inherited, so we only check
        # pending build records for it.
        pending_builds = self.parent.getBuildRecords(
            BuildStatus.NEEDSBUILD, pocket=PackagePublishingPocket.RELEASE)

        if pending_builds.count():
            raise InitialisationError("Parent series has pending builds.")

    def _checkQueue(self):
        """Assert upload queue is empty on parent series.

        Only cares about the RELEASE pocket, which is the only one inherited
        via initialiseFromParent method.
        """
        # only the RELEASE pocket is inherited, so we only check
        # queue items for it.
        for queue in (
            PackageUploadStatus.NEW, PackageUploadStatus.ACCEPTED,
            PackageUploadStatus.UNAPPROVED):
            items = self.parent.getQueueItems(
                queue, pocket=PackagePublishingPocket.RELEASE)
            if items:
                raise InitialisationError(
                    "Parent series queues are not empty.")

    def _checkSeries(self):
        sources = self.distroseries.getAllPublishedSources()
        error = (
            "Can not copy distroarchseries from parent, there are "
            "already distroarchseries(s) initialised for this series.")
        if sources.count():
            raise InitialisationError(error)
        binaries = self.distroseries.getAllPublishedBinaries()
        if binaries.count():
            raise InitialisationError(error)
        if self.distroseries.architectures.count():
            raise InitialisationError(error)
        if self.distroseries.components.count():
            raise InitialisationError(error)
        if self.distroseries.sections.count():
            raise InitialisationError(error)

    def initialise(self):
        self._copy_architectures()
        self._copy_packages()
        self._copy_packagesets()

    def _copy_architectures(self):
        include = ''
        if self.arches:
            include = "AND architecturetag IN %s" % sqlvalues(self.arches)
        self._store.execute("""
            INSERT INTO DistroArchSeries
            (distroseries, processorfamily, architecturetag, owner, official)
            SELECT %s, processorfamily, architecturetag, %s, official
            FROM DistroArchSeries WHERE distroseries = %s %s
            """ % (sqlvalues(self.distroseries, self.distroseries.owner,
            self.parent) + (include,)))

        self.distroseries.nominatedarchindep = self.distroseries[
            self.parent.nominatedarchindep.architecturetag]

    def _copy_packages(self):
        # Perform the copies
        self._copy_component_section_and_format_selections()

        # Prepare the list of distroarchseries for which binary packages
        # shall be copied.
        distroarchseries_list = []
        for arch in self.distroseries.architectures:
            if self.arches and (arch.architecturetag not in self.arches):
                continue
            parent_arch = self.parent[arch.architecturetag]
            distroarchseries_list.append((parent_arch, arch))
        # Now copy source and binary packages.
        self._copy_publishing_records(distroarchseries_list)
        self._copy_lucille_config()
        self._copy_packaging_links()

    def _copy_lucille_config(self):
        """Copy all lucille related configuration from our parent series."""
        self._store.execute('''
            UPDATE DistroSeries SET lucilleconfig=(
                SELECT pdr.lucilleconfig FROM DistroSeries AS pdr
                WHERE pdr.id = %s)
            WHERE id = %s
            ''' % sqlvalues(self.parent.id,
            self.distroseries.id))

    def _copy_publishing_records(self, distroarchseries_list):
        """Copy the publishing records from the parent arch series
        to the given arch series in ourselves.

        We copy all PENDING and PUBLISHED records as PENDING into our own
        publishing records.

        We copy only the RELEASE pocket in the PRIMARY and DEBUG archives.
        """
        archive_set = getUtility(IArchiveSet)

        for archive in self.parent.distribution.all_distro_archives:
            if archive.purpose not in (
                ArchivePurpose.PRIMARY, ArchivePurpose.DEBUG):
                continue

            target_archive = archive_set.getByDistroPurpose(
                self.distroseries.distribution, archive.purpose)
            if archive.purpose is ArchivePurpose.PRIMARY:
                assert target_archive is not None, (
                    "Target archive doesn't exist?")
            origin = PackageLocation(
                archive, self.parent.distribution, self.parent,
                PackagePublishingPocket.RELEASE)
            destination = PackageLocation(
                target_archive, self.distroseries.distribution,
                self.distroseries, PackagePublishingPocket.RELEASE)
            clone_packages(origin, destination, distroarchseries_list)

    def _copy_component_section_and_format_selections(self):
        """Copy the section, component and format selections from the parent
        distro series into this one.
        """
        # Copy the component selections
        self._store.execute('''
            INSERT INTO ComponentSelection (distroseries, component)
            SELECT %s AS distroseries, cs.component AS component
            FROM ComponentSelection AS cs WHERE cs.distroseries = %s
            ''' % sqlvalues(self.distroseries.id,
            self.parent.id))
        # Copy the section selections
        self._store.execute('''
            INSERT INTO SectionSelection (distroseries, section)
            SELECT %s as distroseries, ss.section AS section
            FROM SectionSelection AS ss WHERE ss.distroseries = %s
            ''' % sqlvalues(self.distroseries.id,
            self.parent.id))
        # Copy the source format selections
        self._store.execute('''
            INSERT INTO SourcePackageFormatSelection (distroseries, format)
            SELECT %s as distroseries, spfs.format AS format
            FROM SourcePackageFormatSelection AS spfs
            WHERE spfs.distroseries = %s
            ''' % sqlvalues(self.distroseries.id,
            self.parent.id))

    def _copy_packaging_links(self):
        """Copy the packaging links from the parent series to this one."""
        self._store.execute("""
            INSERT INTO
                Packaging(
                    distroseries, sourcepackagename, productseries,
                    packaging, owner)
            SELECT
                ChildSeries.id,
                Packaging.sourcepackagename,
                Packaging.productseries,
                Packaging.packaging,
                Packaging.owner
            FROM
                Packaging
                -- Joining the parent distroseries permits the query to build
                -- the data set for the series being updated, yet results are
                -- in fact the data from the original series.
                JOIN Distroseries ChildSeries
                    ON Packaging.distroseries = ChildSeries.parent_series
            WHERE
                -- Select only the packaging links that are in the parent
                -- that are not in the child.
                ChildSeries.id = %s
                AND Packaging.sourcepackagename in (
                    SELECT sourcepackagename
                    FROM Packaging
                    WHERE distroseries in (
                        SELECT id
                        FROM Distroseries
                        WHERE id = ChildSeries.parent_series
                        )
                    EXCEPT
                    SELECT sourcepackagename
                    FROM Packaging
                    WHERE distroseries in (
                        SELECT id
                        FROM Distroseries
                        WHERE id = ChildSeries.id
                        )
                    )
            """ % self.distroseries.id)

    def _copy_packagesets(self):
        """Copy packagesets from the parent distroseries."""
        packagesets = self._store.find(Packageset, distroseries=self.parent)
        parent_to_child = {}
        # Create the packagesets, and any archivepermissions
        for parent_ps in packagesets:
            child_ps = getUtility(IPackagesetSet).new(
                parent_ps.name, parent_ps.description,
                self.distroseries.owner, distroseries=self.distroseries,
                related_set=parent_ps)
            self._store.execute("""
                INSERT INTO Archivepermission
                (person, permission, archive, packageset, explicit)
                SELECT person, permission, %s, %s, explicit
                FROM Archivepermission WHERE packageset = %s
                """ % sqlvalues(
                    self.distroseries.main_archive, child_ps.id,
                    parent_ps.id))
            parent_to_child[parent_ps] = child_ps
        # Copy the relations between sets, and the contents
        for old_series_ps, new_series_ps in parent_to_child.items():
            old_series_sets = old_series_ps.setsIncluded(
                direct_inclusion=True)
            for old_series_child in old_series_sets:
                new_series_ps.add(parent_to_child[old_series_child])
            new_series_ps.add(old_series_ps.sourcesIncluded(
                direct_inclusion=True))<|MERGE_RESOLUTION|>--- conflicted
+++ resolved
@@ -25,10 +25,7 @@
     ArchivePurpose,
     IArchiveSet,
     )
-<<<<<<< HEAD
 from lp.soyuz.interfaces.packageset import IPackagesetSet
-=======
->>>>>>> 090dd41a
 from lp.soyuz.interfaces.queue import PackageUploadStatus
 from lp.soyuz.model.packagecloner import clone_packages
 from lp.soyuz.model.packageset import Packageset
