--- conflicted
+++ resolved
@@ -79,13 +79,6 @@
 
     def test_insecure_sends_emails(self):
         cp = InsecureCopyPolicy()
-<<<<<<< HEAD
-        self.assertTrue(cp.send_email)
-
-    def test_sync_does_not_send_emails(self):
-        cp = MassSyncCopyPolicy()
-        self.assertFalse(cp.send_email)
-=======
         archive = self.factory.makeArchive(purpose=ArchivePurpose.PRIMARY)
         self.assertTrue(cp.send_email(archive))
 
@@ -100,7 +93,6 @@
         self.assertFalse(cp.send_email(archive))
         archive = self.factory.makeArchive(purpose=ArchivePurpose.PPA)
         self.assertFalse(cp.send_email(archive))
->>>>>>> c0313164
 
     def test_policies_implement_ICopyPolicy(self):
         for policy in PackageCopyPolicy.items:
