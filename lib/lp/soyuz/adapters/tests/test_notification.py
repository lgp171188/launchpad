--- conflicted
+++ resolved
@@ -10,10 +10,7 @@
 from zope.component import getUtility
 from zope.security.proxy import removeSecurityProxy
 
-<<<<<<< HEAD
-=======
 from canonical.launchpad.webapp.publisher import canonical_url
->>>>>>> a8d8d53b
 from canonical.testing.layers import (
     LaunchpadZopelessLayer,
     ZopelessDatabaseLayer,
@@ -49,8 +46,6 @@
 
     layer = LaunchpadZopelessLayer
 
-<<<<<<< HEAD
-=======
     def test_notify_from_unicode_names(self):
         # People with unicode in their names should appear correctly in the
         # email and not get smashed to ASCII or otherwise transliterated.
@@ -72,7 +67,6 @@
         body = msg.get_payload(decode=True)
         self.assertIn("Loïc", body)
 
->>>>>>> a8d8d53b
     def test_calculate_subject_customfile(self):
         lfa = self.factory.makeLibraryFileAlias()
         package_upload = self.factory.makePackageUpload()
@@ -89,8 +83,6 @@
             'accepted')
         self.assertEqual(expected_subject, subject)
 
-<<<<<<< HEAD
-=======
     def test_notify_from_person_override(self):
         # notify() takes an optional from_person to override the calculated
         # From: address in announcement emails.
@@ -113,7 +105,6 @@
         self.assertEqual(
             from_person.preferredemail.email, notifications[1]["From"])
 
->>>>>>> a8d8d53b
 
 class TestNotification(TestCaseWithFactory):
 
@@ -345,9 +336,6 @@
 
         body = assemble_body(blamer, spr, [], archive, series, "",
                              None, "unapproved")
-<<<<<<< HEAD
-        self.assertIn("Waiting for approval", body)
-=======
         self.assertIn("Waiting for approval", body)
 
     def test_assemble_body_inserts_package_url_for_distro_upload(self):
@@ -369,5 +357,4 @@
         # is_auto_sync_upload should still work.
         result = is_auto_sync_upload(
             spr=None, bprs=None, pocket=None, changed_by_email=None)
-        self.assertFalse(result)
->>>>>>> a8d8d53b
+        self.assertFalse(result)