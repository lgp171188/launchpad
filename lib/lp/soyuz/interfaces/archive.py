# Copyright 2009-2011 Canonical Ltd.  This software is licensed under the
# GNU Affero General Public License version 3 (see the file LICENSE).

# pylint: disable-msg=E0211,E0213

"""Archive interfaces."""

__metaclass__ = type

__all__ = [
    'ALLOW_RELEASE_BUILDS',
    'AlreadySubscribed',
    'ArchiveDependencyError',
    'ArchiveDisabled',
    'ArchiveNotPrivate',
    'CannotCopy',
    'CannotSwitchPrivacy',
    'ComponentNotFound',
    'CannotRestrictArchitectures',
    'CannotUploadToArchive',
    'CannotUploadToPPA',
    'CannotUploadToPocket',
    'DistroSeriesNotFound',
    'FULL_COMPONENT_SUPPORT',
    'IArchive',
    'IArchiveAppend',
    'IArchiveEdit',
    'IArchiveView',
    'IArchiveEditDependenciesForm',
    'IArchivePublic',
    'IArchiveSet',
    'IDistributionArchive',
    'InsufficientUploadRights',
    'InvalidComponent',
    'InvalidPocketForPartnerArchive',
    'InvalidPocketForPPA',
    'IPPA',
    'IPPAActivateForm',
    'MAIN_ARCHIVE_PURPOSES',
    'NoRightsForArchive',
    'NoRightsForComponent',
    'NoSuchPPA',
    'NoTokensForTeams',
    'PocketNotFound',
    'VersionRequiresName',
    'default_name_by_purpose',
    ]

from lazr.enum import (
    DBEnumeratedType,
    )
from lazr.restful.declarations import (
    call_with,
    export_as_webservice_entry,
    export_factory_operation,
    export_operation_as,
    export_read_operation,
    export_write_operation,
    exported,
    operation_parameters,
    operation_returns_collection_of,
    operation_returns_entry,
    rename_parameters_as,
    REQUEST_USER,
    webservice_error,
    )
from lazr.restful.fields import (
    CollectionField,
    Reference,
    )
from zope.interface import (
    Attribute,
    Interface,
    )
from zope.schema import (
    Bool,
    Choice,
    Datetime,
    Int,
    List,
    Object,
    Text,
    TextLine,
    )

from canonical.launchpad import _
from canonical.launchpad.interfaces.launchpad import IPrivacy
from canonical.launchpad.validators.name import name_validator
from lp.app.errors import NameLookupFailed
from lp.registry.interfaces.gpg import IGPGKey
from lp.registry.interfaces.person import IPerson
from lp.registry.interfaces.role import IHasOwner
from lp.services.fields import (
    PersonChoice,
    PublicPersonChoice,
    StrippedTextLine,
    )
from lp.soyuz.enums import ArchivePurpose
from lp.soyuz.interfaces.buildrecords import IHasBuildRecords
from lp.soyuz.interfaces.component import IComponent
from lp.soyuz.interfaces.processor import IProcessorFamily


class ArchiveDependencyError(Exception):
    """Raised when an `IArchiveDependency` does not fit the context archive.

    A given dependency is considered inappropriate when:

     * It is the archive itself,
     * It is not a PPA,
     * It is already recorded.
    """


# Exceptions used in the webservice that need to be in this file to get
# picked up therein.

class CannotCopy(Exception):
    """Exception raised when a copy cannot be performed."""
    webservice_error(400) #Bad request.


class CannotSwitchPrivacy(Exception):
    """Raised when switching the privacy of an archive that has
    publishing records."""
    webservice_error(400) # Bad request.


class PocketNotFound(Exception):
    """Invalid pocket."""
    webservice_error(400) #Bad request.


class DistroSeriesNotFound(Exception):
    """Invalid distroseries."""
    webservice_error(400) #Bad request.


class AlreadySubscribed(Exception):
    """Raised when creating a subscription for a subscribed person."""
    webservice_error(400) # Bad request.


class ArchiveNotPrivate(Exception):
    """Raised when creating an archive subscription for a public archive."""
    webservice_error(400) # Bad request.


class NoTokensForTeams(Exception):
    """Raised when creating a token for a team, rather than a person."""
    webservice_error(400) # Bad request.


class ComponentNotFound(Exception):
    """Invalid source name."""
    webservice_error(400) #Bad request.


class InvalidComponent(Exception):
    """Invalid component name."""
    webservice_error(400) #Bad request.


class NoSuchPPA(NameLookupFailed):
    """Raised when we try to look up an PPA that doesn't exist."""
    webservice_error(400) #Bad request.
    _message_prefix = "No such ppa"


class VersionRequiresName(Exception):
    """Raised on some queries when version is specified but name is not."""
    webservice_error(400) # Bad request.


class CannotRestrictArchitectures(Exception):
    """The architectures for this archive can not be restricted."""


class CannotUploadToArchive(Exception):
    """A reason for not being able to upload to an archive."""
    webservice_error(403) # Forbidden.

    _fmt = '%(person)s has no upload rights to %(archive)s.'

    def __init__(self, **args):
        """Construct a `CannotUploadToArchive`."""
        Exception.__init__(self, self._fmt % args)


class InvalidPocketForPartnerArchive(CannotUploadToArchive):
    """Partner archives only support some pockets."""

    _fmt = "Partner uploads must be for the RELEASE or PROPOSED pocket."


class CannotUploadToPocket(Exception):
    """Returned when a pocket is closed for uploads."""
    webservice_error(403) # Forbidden.

    def __init__(self, distroseries, pocket):
        Exception.__init__(self,
            "Not permitted to upload to the %s pocket in a series in the "
            "'%s' state." % (pocket.name, distroseries.status.name))


class CannotUploadToPPA(CannotUploadToArchive):
    """Raised when a person cannot upload to a PPA."""

    _fmt = 'Signer has no upload rights to this PPA.'


class NoRightsForArchive(CannotUploadToArchive):
    """Raised when a person has absolutely no upload rights to an archive."""

    _fmt = (
        "The signer of this package has no upload rights to this "
        "distribution's primary archive.  Did you mean to upload to "
        "a PPA?")


class InsufficientUploadRights(CannotUploadToArchive):
    """Raised when a person has insufficient upload rights."""
    _fmt = (
        "The signer of this package is lacking the upload rights for "
        "the source package, component or package set in question.")


class NoRightsForComponent(CannotUploadToArchive):
    """Raised when a person tries to upload to a component without permission.
    """

    _fmt = (
        "Signer is not permitted to upload to the component '%(component)s'.")

    def __init__(self, component):
        CannotUploadToArchive.__init__(self, component=component.name)


class InvalidPocketForPPA(CannotUploadToArchive):
    """PPAs only support some pockets."""

    _fmt = "PPA uploads must be for the RELEASE pocket."


class ArchiveDisabled(CannotUploadToArchive):
    """Uploading to a disabled archive is not allowed."""

    _fmt = ("%(archive_name)s is disabled.")

    def __init__(self, archive_name):
        CannotUploadToArchive.__init__(self, archive_name=archive_name)


class IArchivePublic(IHasOwner, IPrivacy):
    """An Archive interface for publicly available operations."""
    id = Attribute("The archive ID.")

    owner = exported(
        PersonChoice(
            title=_('Owner'), required=True, vocabulary='ValidOwner',
            description=_("""The archive owner.""")))

    name = exported(
        TextLine(
            title=_("Name"), required=True,
            constraint=name_validator,
            description=_("The name of this archive.")))

    displayname = exported(
        StrippedTextLine(
            title=_("Displayname"), required=True,
            description=_("Displayname for this archive.")))

    title = TextLine(title=_("Name"), required=False, readonly=True)

    enabled = Bool(
        title=_("Enabled"), required=False,
        description=_("Whether the archive is enabled or not."))

    # This is redefined from IPrivacy.private because the attribute is
    # read-only. The value is guarded by a validator.
    private = exported(
        Bool(
            title=_("Private"), required=False,
            description=_(
                "Whether the archive is private to the owner or not. "
                "This can only be changed by launchpad admins or launchpad "
                "commercial admins and only if the archive has not had "
                "any sources published.")))

    require_virtualized = exported(
        Bool(
            title=_("Require Virtualized Builder"), required=False,
            description=_("Whether this archive requires its packages to be "
                          "built on a virtual builder."), readonly=False))

    build_debug_symbols = Bool(
        title=_("Build debug symbols"), required=False,
        description=_("Whether builds for this archive should create debug "
                      "symbol packages."))

    authorized_size = Int(
        title=_("Authorized PPA size "), required=False,
        max=2 ** 31 - 1,
        description=_("Maximum size, in MiB, allowed for this PPA."))

    purpose = Int(
        title=_("Purpose of archive."), required=True, readonly=True,
        )

    status = Int(
        title=_("Status of archive."), required=True, readonly=True,
        )

    sources_cached = Int(
        title=_("Number of sources cached"), required=False,
        description=_("Number of source packages cached in this PPA."))

    binaries_cached = Int(
        title=_("Number of binaries cached"), required=False,
        description=_("Number of binary packages cached in this PPA."))

    package_description_cache = Attribute(
        "Concatenation of the source and binary packages published in this "
        "archive. Its content is used for indexed searches across archives.")

    distribution = exported(
        Reference(
            Interface, # Redefined to IDistribution later.
            title=_("The distribution that uses or is used by this "
                    "archive.")))

    signing_key = Object(
        title=_('Repository sigining key.'), required=False, schema=IGPGKey)

    debug_archive = Attribute(
        "The archive into which debug binaries should be uploaded.")

<<<<<<< HEAD
    default_component = Attribute(
        "The default component for this archive. Publications without a "
        "valid component will be assigned this one.")
=======
    default_component = Reference(
        IComponent,
        title=_(
            "The default component for this archive. Publications without a "
            "valid component will be assigned this one."))
>>>>>>> 19ef95fa

    archive_url = Attribute("External archive URL.")

    is_ppa = Attribute("True if this archive is a PPA.")

    is_partner = Attribute("True if this archive is a partner archive.")

    is_copy = Attribute("True if this archive is a copy archive.")

    is_main = Bool(
        title=_("True if archive is a main archive type"), required=False)

    is_active = Bool(
        title=_("True if the archive is in the active state"),
        required=False, readonly=True)

    series_with_sources = Attribute(
        "DistroSeries to which this archive has published sources")
    number_of_sources = Attribute(
        'The number of sources published in the context archive.')
    number_of_binaries = Attribute(
        'The number of binaries published in the context archive.')
    sources_size = Attribute(
        'The size of sources published in the context archive.')
    binaries_size = Attribute(
        'The size of binaries published in the context archive.')
    estimated_size = Attribute('Estimated archive size.')

    total_count = Int(
        title=_("Total number of builds in archive"), required=True,
        default=0,
        description=_("The total number of builds in this archive. "
                      "This counter does not include discontinued "
                      "(superseded, cancelled, obsoleted) builds"))

    pending_count = Int(
        title=_("Number of pending builds in archive"), required=True,
        default=0,
        description=_("The number of pending builds in this archive."))

    succeeded_count = Int(
        title=_("Number of successful builds in archive"), required=True,
        default=0,
        description=_("The number of successful builds in this archive."))

    building_count = Int(
        title=_("Number of active builds in archive"), required=True,
        default=0,
        description=_("The number of active builds in this archive."))

    failed_count = Int(
        title=_("Number of failed builds in archive"), required=True,
        default=0,
        description=_("The number of failed builds in this archive."))

    date_created = Datetime(
        title=_('Date created'), required=False, readonly=True,
        description=_("The time when the archive was created."))

    relative_build_score = Int(
        title=_("Relative Build Score"), required=True, readonly=False,
        description=_(
            "A delta to apply to all build scores for this archive."))

    external_dependencies = Text(
        title=_("External dependencies"), required=False, readonly=False,
        description=_(
            "Newline-separated list of repositories to be used to retrieve "
            "any external build dependencies when building packages in this "
            "archive, in the format:\n"
            "deb http[s]://[user:pass@]<host>[/path] %(series)s[-pocket] "
                "[components]\n"
            "The series variable is replaced with the series name of the "
            "context build.\n"
            "NOTE: This is for migration of OEM PPAs only!"))

    enabled_restricted_families = CollectionField(
            title=_("Restricted architecture families this archive can build "
                    "on"),
            value_type=Reference(schema=IProcessorFamily),
            readonly=False)

    commercial = exported(
        Bool(
            title=_("Commercial Archive"),
            required=True,
            description=_(
                "Set if this archive is used for commercial purposes and "
                "should appear in the Software Center listings.  The archive "
                "must also be private if this is set.")))

    def getSourcesForDeletion(name=None, status=None, distroseries=None):
        """All `ISourcePackagePublishingHistory` available for deletion.

        :param: name: optional source name filter (SQL LIKE)
        :param: status: `PackagePublishingStatus` filter, can be a sequence.
        :param: distroseries: `IDistroSeries` filter.

        :return: SelectResults containing `ISourcePackagePublishingHistory`.
        """

    def getPublishedOnDiskBinaries(name=None, version=None, status=None,
                                   distroarchseries=None, exact_match=False):
        """Unique `IBinaryPackagePublishingHistory` target to this archive.

        In spite of getAllPublishedBinaries method, this method only returns
        distinct binary publications inside this Archive, i.e, it excludes
        architecture-independent publication for other architetures than the
        nominatedarchindep. In few words it represents the binary files
        published in the archive disk pool.

        :param: name: binary name filter (exact match or SQL LIKE controlled
                      by 'exact_match' argument).
        :param: version: binary version filter (always exact match).
        :param: status: `PackagePublishingStatus` filter, can be a list.
        :param: distroarchseries: `IDistroArchSeries` filter, can be a list.
        :param: pocket: `PackagePublishingPocket` filter.
        :param: exact_match: either or not filter source names by exact
                             matching.

        :return: SelectResults containing `IBinaryPackagePublishingHistory`.
        """

    def allowUpdatesToReleasePocket():
        """Return whether the archive allows publishing to the release pocket.

        If a distroseries is stable, normally release pocket publishings are
        not allowed.  However some archive types allow this.

        :return: True or False
        """

    def getComponentsForSeries(distroseries):
        """Calculate the components available for use in this archive.

        :return: An `IResultSet` of `IComponent` objects.
        """

    def updateArchiveCache():
        """Concentrate cached information about the archive contents.

        Group the relevant package information (source name, binary names,
        binary summaries and distroseries with binaries) strings in the
        IArchive.package_description_cache search indexes (fti).

        Updates 'sources_cached' and 'binaries_cached' counters.

        Also include owner 'name' and 'displayname' to avoid inpecting the
        Person table indexes while searching.
        """

    def findDepCandidates(distro_arch_series, pocket, component,
                          source_package_name, dep_name):
        """Return matching binaries in this archive and its dependencies.

        Return all published `IBinaryPackagePublishingHistory` records with
        the given name, in this archive and dependencies as specified by the
        given build context, using the usual archive dependency rules.

        We can't just use the first, since there may be other versions
        published in other dependency archives.

        :param distro_arch_series: the context `IDistroArchSeries`.
        :param pocket: the context `PackagePublishingPocket`.
        :param component: the context `IComponent`.
        :param source_package_name: the context source package name (as text).
        :param dep_name: the name of the binary package to look up.
        :return: a sequence of matching `IBinaryPackagePublishingHistory`
            records.
        """

    def removeArchiveDependency(dependency):
        """Remove the `IArchiveDependency` record for the given dependency.

        :param dependency: is an `IArchive` object.
        """

    def addArchiveDependency(dependency, pocket, component=None):
        """Record an archive dependency record for the context archive.

        :param dependency: is an `IArchive` object.
        :param pocket: is an `PackagePublishingPocket` enum.
        :param component: is an optional `IComponent` object, if not given
            the archive dependency will be tied to the component used
            for a corresponding source in primary archive.

        :raise: `ArchiveDependencyError` if given 'dependency' does not fit
            the context archive.
        :return: a `IArchiveDependency` object targeted to the context
            `IArchive` requiring 'dependency' `IArchive`.
        """

    def getPermissions(person, item, perm_type):
        """Get the `IArchivePermission` record with the supplied details.

        :param person: An `IPerson`
        :param item: An `IComponent`, `ISourcePackageName`
        :param perm_type: An ArchivePermissionType enum,
        :return: A list of `IArchivePermission` records.
        """

    def checkArchivePermission(person, component_or_package=None):
        """Check to see if person is allowed to upload to component.

        :param person: An `IPerson` whom should be checked for authentication.
        :param component_or_package: The context `IComponent` or an
            `ISourcePackageName` for the check.  This parameter is
            not required if the archive is a PPA.

        :return: True if 'person' is allowed to upload to the specified
            component or package name.
        :raise TypeError: If component_or_package is not one of
            `IComponent` or `ISourcePackageName`.

        """

    def canUploadSuiteSourcePackage(person, suitesourcepackage):
        """Check if 'person' upload 'suitesourcepackage' to 'archive'.

        :param person: An `IPerson` who might be uploading.
        :param suitesourcepackage: An `ISuiteSourcePackage` to be uploaded.
        :return: True if they can, False if they cannot.
        """

    def checkUploadToPocket(distroseries, pocket):
        """Check if an upload to a particular archive and pocket is possible.

        :param distroseries: A `IDistroSeries`
        :param pocket: A `PackagePublishingPocket`
        :return: Reason why uploading is not possible or None
        """

    @operation_parameters(
        person=Reference(schema=IPerson),
        distroseries=Reference(
            # Really IDistroSeries, avoiding a circular import here.
            Interface,
            title=_("The distro series"), required=True),
        sourcepackagename=TextLine(
            title=_("Source package name"), required=True),
        component=TextLine(
            title=_("Component"), required=True),
        pocket=Choice(
            title=_("Pocket"),
            description=_("The pocket into which this entry is published"),
            # Really PackagePublishingPocket, circular import fixed below.
            vocabulary=DBEnumeratedType,
            required=True),
        strict_component=Bool(
            title=_("Strict component"), required=False),
        )
    @export_operation_as("checkUpload")
    @export_read_operation()
    def _checkUpload(person, distroseries, sourcepackagename, component,
            pocket, strict_component=True):
        """Wrapper around checkUpload for the web service API."""

    def checkUpload(person, distroseries, sourcepackagename, component,
                    pocket, strict_component=True):
        """Check if 'person' upload 'suitesourcepackage' to 'archive'.

        :param person: An `IPerson` who might be uploading.
        :param distroseries: The `IDistroSeries` being uploaded to.
        :param sourcepackagename: The `ISourcePackageName` being uploaded.
        :param component: The `Component` being uploaded to.
        :param pocket: The `PackagePublishingPocket` of 'distroseries' being
            uploaded to.
        :return: The reason for not being able to upload, None otherwise.
        """

    def verifyUpload(person, sourcepackagename, component,
                      distroseries, strict_component=True):
        """Can 'person' upload 'sourcepackagename' to this archive ?

        :param person: The `IPerson` trying to upload to the package. Referred
            to as 'the signer' in upload code.
        :param sourcepackagename: The source package being uploaded. None if
            the package is new.
        :param archive: The `IArchive` being uploaded to.
        :param component: The `IComponent` that the source package belongs to.
        :param distroseries: The upload's target distro series.
        :param strict_component: True if access to the specific component for
            the package is needed to upload to it. If False, then access to
            any package will do.
        :return: CannotUploadToArchive if 'person' cannot upload to the
            archive,
            None otherwise.
        """

    def canAdministerQueue(person, component):
        """Check to see if person is allowed to administer queue items.

        :param person: An `IPerson` whom should be checked for authenticate.
        :param component: The context `IComponent` for the check.

        :return: True if 'person' is allowed to administer the package upload
        queue for items with 'component'.
        """

    def getFileByName(filename):
        """Return the corresponding `ILibraryFileAlias` in this context.

        The following file types (and extension) can be looked up in the
        archive context:

         * Source files: '.orig.tar.gz', 'tar.gz', '.diff.gz' and '.dsc';
         * Binary files: '.deb' and '.udeb';
         * Source changesfile: '_source.changes';
         * Package diffs: '.diff.gz';

        :param filename: exactly filename to be looked up.

        :raises AssertionError if the given filename contains a unsupported
            filename and/or extension, see the list above.
        :raises NotFoundError if no file could not be found.

        :return the corresponding `ILibraryFileAlias` is the file was found.
        """

    def getBinaryPackageRelease(name, version, archtag):
        """Find the specified `IBinaryPackageRelease` in the archive.

        :param name: The `IBinaryPackageName` of the package.
        :param version: The version of the package.
        :param archtag: The architecture tag of the package's build. 'all'
            will not work here -- 'i386' (the build DAS) must be used instead.

        :return The binary package release with the given name and version,
            or None if one does not exist or there is more than one.
        """

    def getBinaryPackageReleaseByFileName(filename):
        """Return the corresponding `IBinaryPackageRelease` in this context.

        :param filename: The filename to look up.
        :return: The `IBinaryPackageRelease` with the specified filename,
            or None if it was not found.
        """

    def requestPackageCopy(target_location, requestor, suite=None,
                           copy_binaries=False, reason=None):
        """Return a new `PackageCopyRequest` for this archive.

        :param target_location: the archive location to which the packages
            are to be copied.
        :param requestor: The `IPerson` who is requesting the package copy
            operation.
        :param suite: The `IDistroSeries` name with optional pocket, for
            example, 'hoary-security'. If this is not provided it will
            default to the current series' release pocket.
        :param copy_binaries: Whether or not binary packages should be copied
            as well.
        :param reason: The reason for this package copy request.

        :raises NotFoundError: if the provided suite is not found for this
            archive's distribution.

        :return The new `IPackageCopyRequest`
        """

    @operation_parameters(
        person=Reference(schema=IPerson),
        # Really IPackageset, corrected in _schema_circular_imports to avoid
        # circular import.
        packageset=Reference(
            Interface, title=_("Package set"), required=True),
        explicit=Bool(
            title=_("Explicit"), required=False))
    # Really IArchivePermission, set in _schema_circular_imports to avoid
    # circular import.
    @export_factory_operation(Interface, [])
    def newPackagesetUploader(person, packageset, explicit=False):
        """Add a package set based permission for a person.

        :param person: An `IPerson` for whom you want to add permission.
        :param packageset: An `IPackageset`.
        :param explicit: True if the package set in question requires
            specialist skills for proper handling.

        :return: The new `ArchivePermission`, or the existing one if it
            already exists.
        """

    @operation_parameters(
        # Really IPackageset, corrected in _schema_circular_imports to avoid
        # circular import.
        packageset=Reference(
            Interface, title=_("Package set"), required=True),
        direct_permissions=Bool(
            title=_("Ignore package set hierarchy"), required=False))
    # Really IArchivePermission, set in _schema_circular_imports to avoid
    # circular import.
    @operation_returns_collection_of(Interface)
    @export_read_operation()
    def getUploadersForPackageset(packageset, direct_permissions=True):
        """The `ArchivePermission` records for uploaders to the package set.

        :param packageset: An `IPackageset`.
        :param direct_permissions: If True, only consider permissions granted
            directly for the package set at hand. Otherwise, include any
            uploaders for package sets that include this one.

        :return: `ArchivePermission` records for all the uploaders who are
            authorized to upload to the named source package set.
        """

    @operation_parameters(
        person=Reference(schema=IPerson),
        # Really IPackageset, corrected in _schema_circular_imports to avoid
        # circular import.
        packageset=Reference(
            Interface, title=_("Package set"), required=True),
        explicit=Bool(
            title=_("Explicit"), required=False))
    @export_write_operation()
    def deletePackagesetUploader(person, packageset, explicit=False):
        """Revoke upload permissions for a person.

        :param person: An `IPerson` for whom you want to revoke permission.
        :param packageset: An `IPackageset`.
        :param explicit: The value of the 'explicit' flag for the permission
            to be revoked.
        """

    @operation_parameters(
        person=Reference(schema=IPerson))
    # Really IArchivePermission, set in _schema_circular_imports to avoid
    # circular import.
    @operation_returns_collection_of(Interface)
    @export_read_operation()
    def getPackagesetsForUploader(person):
        """The `ArchivePermission` records for the person's package sets.

        :param person: An `IPerson` for whom you want to find out which
            package sets he has access to.

        :return: `ArchivePermission` records for all the package sets that
            'person' is allowed to upload to.
        """

    def getComponentsForUploader(person):
        """Return the components that 'person' can upload to this archive.

        :param person: An `IPerson` wishing to upload to an archive.
        :return: A `set` of `IComponent`s that 'person' can upload to.
        """

    @operation_parameters(
        sourcepackagename=TextLine(
            title=_("Source package name"), required=True),
        person=Reference(schema=IPerson))
    # Really IArchivePermission, set in _schema_circular_imports to avoid
    # circular import.
    @operation_returns_collection_of(Interface)
    @export_read_operation()
    def getPackagesetsForSourceUploader(sourcepackagename, person):
        """The package set based permissions for a given source and uploader.

        Return the `IArchivePermission` records that
            * apply to this archive
            * relate to
                - package sets that include the given source package name
                - the given `person`

        :param sourcepackagename: the source package name; can be
            either a string or a `ISourcePackageName`.
        :param person: An `IPerson` for whom you want to find out which
            package sets he has access to.

        :raises NoSuchSourcePackageName: if a source package with the
            given name could not be found.
        :return: `ArchivePermission` records for the package sets that
            include the given source package name and to which the given
            person may upload.
        """

    @operation_parameters(
        sourcepackagename=TextLine(
            title=_("Source package name"), required=True),
        direct_permissions=Bool(
            title=_("Ignore package set hierarchy"), required=False))
    # Really IArchivePermission, set in _schema_circular_imports to avoid
    # circular import.
    @operation_returns_collection_of(Interface)
    @export_read_operation()
    def getPackagesetsForSource(
        sourcepackagename, direct_permissions=True):
        """All package set based permissions for the given source.

        This method is meant to aid the process of "debugging" package set
        based archive permission since It allows the listing of permissions
        for the given source package in this archive (irrespective of the
        principal).

        :param sourcepackagename: the source package name; can be
            either a string or a `ISourcePackageName`.
        :param direct_permissions: If set only package sets that directly
            include the given source will be considered.

        :raises NoSuchSourcePackageName: if a source package with the
            given name could not be found.
        :return: `ArchivePermission` records for the package sets that
            include the given source package name and apply to the
            archive in question.
        """

    @operation_parameters(
        sourcepackagename=TextLine(
            title=_("Source package name"), required=True),
        person=Reference(schema=IPerson),
        distroseries=Reference(
            # Really IDistroSeries, avoiding a circular import here.
            Interface,
            title=_("The distro series"), required=False))
    @export_read_operation()
    def isSourceUploadAllowed(sourcepackagename, person, distroseries=None):
        """True if the person is allowed to upload the given source package.

        Return True if there exists a permission that combines
            * this archive
            * a package set that includes the given source package name
            * the given person or a team he is a member of

        If the source package name is included by *any* package set with
        an explicit permission then only such explicit permissions will
        be considered.

        :param sourcepackagename: the source package name; can be
            either a string or a `ISourcePackageName`.
        :param person: An `IPerson` for whom you want to find out which
            package sets he has access to.
        :param distroseries: The `IDistroSeries` for which to check
            permissions. If none is supplied then `currentseries` in
            Ubuntu is assumed.

        :raises NoSuchSourcePackageName: if a source package with the
            given name could not be found.
        :return: True if the person is allowed to upload the source package.
        """

    def getSourcePackageReleases(build_status=None):
        """Return the releases for this archive.

        :param build_status: If specified, only the distinct releases with
            builds in the specified build status will be returned.
        :return: A `ResultSet` of distinct `SourcePackageReleases` for this
            archive.
        """

    def updatePackageDownloadCount(bpr, day, country, count):
        """Update the daily download count for a given package.

        :param bpr: The `IBinaryPackageRelease` to update the count for.
        :param day: The date to update the count for.
        :param country: The `ICountry` to update the count for.
        :param count: The new download count.

        If there's no matching `IBinaryPackageReleaseDownloadCount` entry,
        we create one with the given count.  Otherwise we just increase the
        count of the existing one by the given amount.
        """

    def getPackageDownloadTotal(bpr):
        """Get the total download count for a given package."""

    def validatePPA(person, proposed_name):
        """Check if a proposed name for a PPA is valid.

        :param person: A Person identifying the requestor.
        :param proposed_name: A String identifying the proposed PPA name.
        """

    def getPockets():
        """Return iterable containing valid pocket names for this archive."""


class IArchiveView(IHasBuildRecords):
    """Archive interface for operations restricted by view privilege."""

    buildd_secret = TextLine(
        title=_("Buildd Secret"), required=False,
        description=_("The password used by the builder to access the "
                      "archive."))

    dependencies = exported(
        CollectionField(
            title=_("Archive dependencies recorded for this archive."),
            value_type=Reference(schema=Interface), #Really IArchiveDependency
            readonly=True))

    description = exported(
        Text(
            title=_("Archive contents description"), required=False,
            description=_("A short description of this archive's contents.")))

    signing_key_fingerprint = exported(
        Text(
            title=_("Archive signing key fingerprint"), required=False,
            description=_("A OpenPGP signing key fingerprint (40 chars) "
                          "for this PPA or None if there is no signing "
                          "key available.")))

    @rename_parameters_as(name="source_name", distroseries="distro_series")
    @operation_parameters(
        name=TextLine(title=_("Source package name"), required=False),
        version=TextLine(title=_("Version"), required=False),
        status=Choice(
            title=_('Package Publishing Status'),
            description=_('The status of this publishing record'),
            # Really PackagePublishingStatus, circular import fixed below.
            vocabulary=DBEnumeratedType,
            required=False),
        distroseries=Reference(
            # Really IDistroSeries, fixed below to avoid circular import.
            Interface,
            title=_("Distroseries name"), required=False),
        pocket=Choice(
            title=_("Pocket"),
            description=_("The pocket into which this entry is published"),
            # Really PackagePublishingPocket, circular import fixed below.
            vocabulary=DBEnumeratedType,
            required=False, readonly=True),
        exact_match=Bool(
            title=_("Exact Match"),
            description=_("Whether or not to filter source names by exact"
                          " matching."),
            required=False),
        created_since_date=Datetime(
            title=_("Created Since Date"),
            description=_("Return entries whose `date_created` is greater "
                          "than or equal to this date."),
            required=False))
    # Really returns ISourcePackagePublishingHistory, see below for
    # patch to avoid circular import.
    @operation_returns_collection_of(Interface)
    @export_read_operation()
    def getPublishedSources(name=None, version=None, status=None,
                            distroseries=None, pocket=None,
                            exact_match=False, created_since_date=None):
        """All `ISourcePackagePublishingHistory` target to this archive.

        :param name: source name filter (exact match or SQL LIKE controlled
                     by 'exact_match' argument).
        :param version: source version filter (always exact match).
        :param status: `PackagePublishingStatus` filter, can be a sequence.
        :param distroseries: `IDistroSeries` filter.
        :param pocket: `PackagePublishingPocket` filter.
        :param exact_match: either or not filter source names by exact
                             matching.
        :param created_since_date: Only return results whose `date_created`
            is greater than or equal to this date.

        :return: SelectResults containing `ISourcePackagePublishingHistory`.
        """

    @rename_parameters_as(
        name="binary_name", distroarchseries="distro_arch_series")
    @operation_parameters(
        name=TextLine(title=_("Binary Package Name"), required=False),
        version=TextLine(title=_("Version"), required=False),
        status=Choice(
            title=_("Package Publishing Status"),
            description=_("The status of this publishing record"),
            # Really PackagePublishingStatus, circular import fixed below.
            vocabulary=DBEnumeratedType,
            required=False),
        distroarchseries=Reference(
            # Really IDistroArchSeries, circular import fixed below.
            Interface,
            title=_("Distro Arch Series"), required=False),
        pocket=Choice(
            title=_("Pocket"),
            description=_("The pocket into which this entry is published"),
            # Really PackagePublishingPocket, circular import fixed below.
            vocabulary=DBEnumeratedType,
            required=False, readonly=True),
        exact_match=Bool(
            description=_("Whether or not to filter binary names by exact "
                          "matching."),
            required=False))
    # Really returns ISourcePackagePublishingHistory, see below for
    # patch to avoid circular import.
    @operation_returns_collection_of(Interface)
    @export_operation_as("getPublishedBinaries")
    @export_read_operation()
    def getAllPublishedBinaries(name=None, version=None, status=None,
                                distroarchseries=None, pocket=None,
                                exact_match=False):
        """All `IBinaryPackagePublishingHistory` target to this archive.

        :param: name: binary name filter (exact match or SQL LIKE controlled
                      by 'exact_match' argument).
        :param: version: binary version filter (always exact match).
        :param: status: `PackagePublishingStatus` filter, can be a list.
        :param: distroarchseries: `IDistroArchSeries` filter, can be a list.
        :param: pocket: `PackagePublishingPocket` filter.
        :param: exact_match: either or not filter source names by exact
                             matching.

        :return: A collection containing `BinaryPackagePublishingHistory`.
        """

    @operation_parameters(
        include_needsbuild=Bool(
            title=_("Include builds with state NEEDSBUILD"), required=False))
    @export_read_operation()
    def getBuildCounters(include_needsbuild=True):
        """Return a dictionary containing the build counters for an archive.

        This is necessary currently because the IArchive.failed_builds etc.
        counters are not in use.

        The returned dictionary contains the follwoing keys and values:

         * 'total': total number of builds (includes SUPERSEDED);
         * 'pending': number of builds in BUILDING or NEEDSBUILD state;
         * 'failed': number of builds in FAILEDTOBUILD, MANUALDEPWAIT,
           CHROOTWAIT and FAILEDTOUPLOAD state;
         * 'succeeded': number of SUCCESSFULLYBUILT builds.
         * 'superseded': number of SUPERSEDED builds.

        :param include_needsbuild: Indicates whether to include builds with
            the status NEEDSBUILD in the pending and total counts. This is
            useful in situations where a build that hasn't started isn't
            considered a build by the user.
        :type include_needsbuild: ``bool``
        :return: a dictionary with the 4 keys specified above.
        :rtype: ``dict``.
        """

    @operation_parameters(
        source_ids=List(
            title=_("A list of source publishing history record ids."),
            value_type=Int()))
    @export_read_operation()
    def getBuildSummariesForSourceIds(source_ids):
        """Return a dictionary containing a summary of the build statuses.

        Only information for sources belonging to the current archive will
        be returned. See
        `IPublishingSet`.getBuildStatusSummariesForSourceIdsAndArchive() for
        details.

        :param source_ids: A list of source publishing history record ids.
        :type source_ids: ``list``
        :return: A dict consisting of the overall status summaries for the
            given ids that belong in the archive.
        """

    @operation_parameters(
        dependency=Reference(schema=Interface)) #Really IArchive. See below.
    @operation_returns_entry(schema=Interface) #Really IArchiveDependency.
    @export_read_operation()
    def getArchiveDependency(dependency):
        """Return the `IArchiveDependency` object for the given dependency.

        :param dependency: is an `IArchive` object.

        :return: `IArchiveDependency` or None if a corresponding object
            could not be found.
        """

    @operation_parameters(person=Reference(schema=IPerson))
    # Really IArchivePermission, set below to avoid circular import.
    @operation_returns_collection_of(Interface)
    @export_read_operation()
    def getPermissionsForPerson(person):
        """Return the `IArchivePermission` records applicable to the person.

        :param person: An `IPerson`
        :return: A list of `IArchivePermission` records.
        """

    @operation_parameters(
        source_package_name=TextLine(
            title=_("Source Package Name"), required=True))
    # Really IArchivePermission, set below to avoid circular import.
    @operation_returns_collection_of(Interface)
    @export_read_operation()
    def getUploadersForPackage(source_package_name):
        """Return `IArchivePermission` records for the package's uploaders.

        :param source_package_name: An `ISourcePackageName` or textual name
            for the source package.
        :return: A list of `IArchivePermission` records.
        """

    @operation_parameters(
        component_name=TextLine(title=_("Component Name"), required=False))
    # Really IArchivePermission, set below to avoid circular import.
    @operation_returns_collection_of(Interface)
    @export_read_operation()
    def getUploadersForComponent(component_name=None):
        """Return `IArchivePermission` records for the component's uploaders.

        :param component_name: An `IComponent` or textual name for the
            component.
        :return: A list of `IArchivePermission` records.
        """

    @operation_parameters(
        component_name=TextLine(title=_("Component Name"), required=True))
    # Really IArchivePermission, set below to avoid circular import.
    @operation_returns_collection_of(Interface)
    @export_read_operation()
    def getQueueAdminsForComponent(component_name):
        """Return `IArchivePermission` records for authorised queue admins.

        :param component_name: An `IComponent` or textual name for the
            component.
        :return: A list of `IArchivePermission` records.
        """

    @operation_parameters(person=Reference(schema=IPerson))
    # Really IArchivePermission, set below to avoid circular import.
    @operation_returns_collection_of(Interface)
    @export_read_operation()
    def getComponentsForQueueAdmin(person):
        """Return `IArchivePermission` for the person's queue admin components

        :param person: An `IPerson`
        :return: A list of `IArchivePermission` records.
        """

    def getPackageDownloadCount(bpr, day, country):
        """Get the `IBinaryPackageDownloadCount` with the given key."""

    def getFilesAndSha1s(source_files):
        """Return a dictionary with the filenames and the SHA1s for each
        source file.

        :param source_files: A list of filenames to return SHA1s of
        :return: A dictionary of filenames and SHA1s.
        """

    def getAuthToken(person):
        """Returns an IArchiveAuthToken for the archive in question for
        IPerson provided.

        :return: A IArchiveAuthToken, or None if the user has none.
        """

    def newAuthToken(person, token=None, date_created=None):
        """Create a new authorisation token.

        :param person: An IPerson whom this token is for
        :param token: Optional unicode text to use as the token. One will be
            generated if not given
        :param date_created: Optional, defaults to now

        :return: A new IArchiveAuthToken
        """


class IArchiveAppend(Interface):
    """Archive interface for operations restricted by append privilege."""

    @operation_parameters(
        source_names=List(
            title=_("Source package names"),
            value_type=TextLine()),
        from_archive=Reference(schema=Interface), #Really IArchive, see below
        to_pocket=TextLine(title=_("Pocket name")),
        to_series=TextLine(title=_("Distroseries name"), required=False),
        include_binaries=Bool(
            title=_("Include Binaries"),
            description=_("Whether or not to copy binaries already built for"
                          " this source"),
            required=False))
    @export_write_operation()
    # Source_names is a string because exporting a SourcePackageName is
    # rather nonsensical as it only has id and name columns.
    def syncSources(source_names, from_archive, to_pocket,
                    to_series=None, include_binaries=False):
        """Synchronise (copy) named sources into this archive from another.

        It will copy the most recent PUBLISHED versions of the named
        sources to the destination archive if necessary.

        This operation will only succeeds when all requested packages
        are synchronised between the archives. If any of the requested
        copies cannot be performed, the whole operation will fail. There
        will be no partial changes of the destination archive.

        :param source_names: a list of string names of packages to copy.
        :param from_archive: the source archive from which to copy.
        :param to_pocket: the target pocket (as a string).
        :param to_series: the target distroseries (as a string).
        :param include_binaries: optional boolean, controls whether or not
            the published binaries for each given source should also be
            copied along with the source.

        :raises NoSuchSourcePackageName: if the source name is invalid
        :raises PocketNotFound: if the pocket name is invalid
        :raises DistroSeriesNotFound: if the distro series name is invalid
        :raises CannotCopy: if there is a problem copying.
        """

    @operation_parameters(
        source_name=TextLine(title=_("Source package name")),
        version=TextLine(title=_("Version")),
        from_archive=Reference(schema=Interface), #Really IArchive, see below
        to_pocket=TextLine(title=_("Pocket name")),
        to_series=TextLine(title=_("Distroseries name"), required=False),
        include_binaries=Bool(
            title=_("Include Binaries"),
            description=_("Whether or not to copy binaries already built for"
                          " this source"),
            required=False))
    @export_write_operation()
    # XXX Julian 2008-11-05
    # This method takes source_name and version as strings because
    # SourcePackageRelease is not exported on the API yet.  When it is,
    # we should consider either changing this method or adding a new one
    # that takes that object instead.
    def syncSource(source_name, version, from_archive, to_pocket,
                   to_series=None, include_binaries=False):
        """Synchronise (copy) a single named source into this archive.

        Copy a specific version of a named source to the destination
        archive if necessary.

        :param source_name: a string name of the package to copy.
        :param version: the version of the package to copy.
        :param from_archive: the source archive from which to copy.
        :param to_pocket: the target pocket (as a string).
        :param to_series: the target distroseries (as a string).
        :param include_binaries: optional boolean, controls whether or not
            the published binaries for each given source should also be
            copied along with the source.

        :raises NoSuchSourcePackageName: if the source name is invalid
        :raises PocketNotFound: if the pocket name is invalid
        :raises DistroSeriesNotFound: if the distro series name is invalid
        :raises CannotCopy: if there is a problem copying.
        """

    @call_with(registrant=REQUEST_USER)
    @operation_parameters(
        subscriber = PublicPersonChoice(
            title=_("Subscriber"),
            required=True,
            vocabulary='ValidPersonOrTeam',
            description=_("The person who is subscribed.")),
        date_expires=Datetime(title=_("Date of Expiration"), required=False,
            description=_("The timestamp when the subscription will "
                "expire.")),
        description=Text(title=_("Description"), required=False,
            description=_("Free text describing this subscription.")))
    # Really IArchiveSubscriber, set below to avoid circular import.
    @export_factory_operation(Interface, [])
    def newSubscription(subscriber, registrant, date_expires=None,
                        description=None):
        """Create a new subscribtion to this archive.

        Create an `ArchiveSubscriber` record which allows an `IPerson` to
        access a private repository.

        :param subscriber: An `IPerson` who is allowed to access the
            repository for this archive.
        :param registrant: An `IPerson` who created this subscription.
        :param date_expires: When the subscription should expire; None if
            it should not expire (default).
        :param description: An option textual description of the subscription
            being created.

        :return: The `IArchiveSubscriber` that was created.
        """


class IArchiveEdit(Interface):
    """Archive interface for operations restricted by edit privilege."""

    publish = Bool(
        title=_("Publish"), required=False,
        description=_("Whether the archive is to be published or not."))

    @operation_parameters(
        person=Reference(schema=IPerson),
        source_package_name=TextLine(
            title=_("Source Package Name"), required=True))
    # Really IArchivePermission, set below to avoid circular import.
    @export_factory_operation(Interface, [])
    def newPackageUploader(person, source_package_name):
        """Add permisson for a person to upload a package to this archive.

        :param person: An `IPerson` whom should be given permission.
        :param source_package_name: An `ISourcePackageName` or textual package
            name.
        :return: An `IArchivePermission` which is the newly-created
            permission.
        """

    @operation_parameters(
        person=Reference(schema=IPerson),
        component_name=TextLine(
            title=_("Component Name"), required=True))
    # Really IArchivePermission, set below to avoid circular import.
    @export_factory_operation(Interface, [])
    def newComponentUploader(person, component_name):
        """Add permission for a person to upload to a component.

        :param person: An `IPerson` whom should be given permission.
        :param component: An `IComponent` or textual component name.
        :return: An `IArchivePermission` which is the newly-created
            permission.
        :raises InvalidComponent: if this archive is a PPA and the component
            is not 'main'.
        """

    @operation_parameters(
        person=Reference(schema=IPerson),
        component_name=TextLine(
            title=_("Component Name"), required=True))
    # Really IArchivePermission, set below to avoid circular import.
    @export_factory_operation(Interface, [])
    def newQueueAdmin(person, component_name):
        """Add permission for a person to administer a distroseries queue.

        The supplied person will gain permission to administer the
        distroseries queue for packages in the supplied component.

        :param person: An `IPerson` whom should be given permission.
        :param component: An `IComponent` or textual component name.
        :return: An `IArchivePermission` which is the newly-created
            permission.
        """

    @operation_parameters(
        person=Reference(schema=IPerson),
        source_package_name=TextLine(
            title=_("Source Package Name"), required=True))
    @export_write_operation()
    def deletePackageUploader(person, source_package_name):
        """Revoke permission for the person to upload the package.

        :param person: An `IPerson` whose permission should be revoked.
        :param source_package_name: An `ISourcePackageName` or textual package
            name.
        """

    @operation_parameters(
        person=Reference(schema=IPerson),
        component_name=TextLine(
            title=_("Component Name"), required=True))
    @export_write_operation()
    def deleteComponentUploader(person, component_name):
        """Revoke permission for the person to upload to the component.

        :param person: An `IPerson` whose permission should be revoked.
        :param component: An `IComponent` or textual component name.
        """

    @operation_parameters(
        person=Reference(schema=IPerson),
        component_name=TextLine(
            title=_("Component Name"), required=True))
    @export_write_operation()
    def deleteQueueAdmin(person, component_name):
        """Revoke permission for the person to administer distroseries queues.

        The supplied person will lose permission to administer the
        distroseries queue for packages in the supplied component.

        :param person: An `IPerson` whose permission should be revoked.
        :param component: An `IComponent` or textual component name.
        """

    def enable():
        """Enable the archive."""

    def disable():
        """Disable the archive."""

    def delete(deleted_by):
        """Delete this archive.

        :param deleted_by: The `IPerson` requesting the deletion.

        The ArchiveStatus will be set to DELETING and any published
        packages will be marked as DELETED by deleted_by.

        The publisher is responsible for deleting the repository area
        when it sees the status change and sets it to DELETED once
        processed.
        """


class IArchive(IArchivePublic, IArchiveAppend, IArchiveEdit, IArchiveView):
    """Main Archive interface."""
    export_as_webservice_entry()


class IPPA(IArchive):
    """Marker interface so traversal works differently for PPAs."""


class IDistributionArchive(IArchive):
    """Marker interface so traversal works differently for distro archives."""


class IPPAActivateForm(Interface):
    """Schema used to activate PPAs."""

    name = TextLine(
        title=_("PPA name"), required=True, constraint=name_validator,
        description=_("A unique name used to identify this PPA. It will "
                      "form part of the URL to the archive repository."))

    displayname = StrippedTextLine(
        title=_("Displayname"), required=True,
        description=_("Displayname for this PPA. It will be used in "
                      "the signing key's description if this is the "
                      "first PPA for a person."))

    description = Text(
        title=_("PPA contents description"), required=False,
        description=_(
        "A short description of this PPA. URLs are allowed and will "
        "be rendered as links."))

    accepted = Bool(
        title=_("I have read and accepted the PPA Terms of Service."),
        required=True, default=False)


class IArchiveEditDependenciesForm(Interface):
    """Schema used to edit dependencies settings within a archive."""

    dependency_candidate = Choice(
        title=_('Add PPA dependency'), required=False, vocabulary='PPA')


class IArchiveSet(Interface):
    """Interface for ArchiveSet"""

    title = Attribute('Title')

    def getNumberOfPPASourcesForDistribution(distribution):
        """Return the number of sources for PPAs in a given distribution.

        Only public and published sources are considered.
        """

    def getNumberOfPPABinariesForDistribution(distribution):
        """Return the number of binaries for PPAs in a given distribution.

        Only public and published sources are considered.
        """

    def new(purpose, owner, name=None, displayname=None, distribution=None,
            description=None, enabled=True, require_virtualized=True):
        """Create a new archive.

        On named-ppa creation, the signing key for the default PPA for the
        given owner will be used if it is present.

        :param purpose: `ArchivePurpose`;
        :param owner: `IPerson` owning the Archive;
        :param name: optional text to be used as the archive name, if not
            given it uses the names defined in
            `IArchiveSet._getDefaultArchiveNameForPurpose`;
        :param displayname: optional text that will be used as a reference
            to this archive in the UI. If not provided a default text
            (including the archive name and the owner displayname)  will be
            used.
        :param distribution: optional `IDistribution` to which the archive
            will be attached;
        :param description: optional text to be set as the archive
            description;
        :param enabled: whether the archive shall be enabled post creation
        :param require_virtualized: whether builds for the new archive shall
            be carried out on virtual builders

        :return: an `IArchive` object.
        :raises AssertionError if name is already taken within distribution.
        """

    def get(archive_id):
        """Return the IArchive with the given archive_id."""

    def getPPAByDistributionAndOwnerName(distribution, person_name, ppa_name):
        """Return a single PPA.

        :param distribution: The context IDistribution.
        :param person_name: The context IPerson.
        :param ppa_name: The name of the archive (PPA)
        """

    def getByDistroPurpose(distribution, purpose, name=None):
        """Return the IArchive with the given distribution and purpose.

        It uses the default names defined in
        `IArchiveSet._getDefaultArchiveNameForPurpose`.

        :raises AssertionError if used for with ArchivePurpose.PPA.
        """

    def getByDistroAndName(distribution, name):
        """Return the `IArchive` with the given distribution and name."""

    def __iter__():
        """Iterates over existent archives, including the main_archives."""

    def getPPAOwnedByPerson(person, name=None, statuses=None,
                            has_packages=False):
        """Return the named PPA owned by person.

        :param person: An `IPerson`.  Required.
        :param name: The PPA name.  Optional.
        :param statuses: A list of statuses the PPAs must match.  Optional.
        :param has_packages: If True will only select PPAs that have published
            source packages.

        If the name is not supplied it will default to the
        first PPA that the person created.

        :raises NoSuchPPA: if the named PPA does not exist.
        """

    def getPPAsForUser(user):
        """Return all PPAs the given user can participate.

        The result is ordered by PPA displayname.
        """

    def getPPAsPendingSigningKey():
        """Return all PPAs pending signing key generation.

        The result is ordered by archive creation date.
        """

    def getLatestPPASourcePublicationsForDistribution(distribution):
        """The latest 5 PPA source publications for a given distribution.

        Private PPAs are excluded from the result.
        """

    def getMostActivePPAsForDistribution(distribution):
        """Return the 5 most active PPAs.

        The activity is currently measured by number of uploaded (published)
        sources for each PPA during the last 7 days.

        Private PPAs are excluded from the result.

        :return A list with up to 5 dictionaries containing the ppa 'title'
            and the number of 'uploads' keys and corresponding values.
        """

    def getBuildCountersForArchitecture(archive, distroarchseries):
        """Return a dictionary containing the build counters per status.

        The result is restricted to the given archive and distroarchseries.

        The returned dictionary contains the follwoing keys and values:

         * 'total': total number of builds (includes SUPERSEDED);
         * 'pending': number of builds in NEEDSBUILD or BUILDING state;
         * 'failed': number of builds in FAILEDTOBUILD, MANUALDEPWAIT,
           CHROOTWAIT and FAILEDTOUPLOAD state;
         * 'succeeded': number of SUCCESSFULLYBUILT builds.

        :param archive: target `IArchive`;
        :param distroarchseries: target `IDistroArchSeries`.

        :return a dictionary with the 4 keys specified above.
        """

    def getArchivesForDistribution(distribution, name=None, purposes=None,
        user=None, exclude_disabled=True):
        """Return a list of all the archives for a distribution.

        This will return all the archives for the given distribution, with
        the following parameters:

        :param distribution: target `IDistribution`
        :param name: An optional archive name which will further restrict
            the results to only those archives with this name.
        :param purposes: An optional archive purpose or list of purposes with
            which to filter the results.
        :param user: An optional `IPerson` who is requesting the archives,
            which is used to include private archives for which the user
            has permission. If it is not supplied, only public archives
            will be returned.
        :param exclude_disabled: Whether to exclude disabled archives.

        :return: A queryset of all the archives for the given
            distribution matching the given params.
        """

    def getPrivatePPAs():
        """Return a result set containing all private PPAs."""

    def getCommercialPPAs():
        """Return a result set containing all commercial PPAs.

        Commercial PPAs are private, but explicitly flagged up as commercial
        so that they are discoverable by people who wish to buy items
        from them.
        """

    def getPublicationsInArchives(source_package_name, archive_list,
                                  distribution):
        """Return a result set of publishing records for the source package.

        :param source_package_name: an `ISourcePackageName` identifying the
            source package for which the publishings will be returned.
        :param archive_list: a list of at least one archive with which to
            restrict the search.
        :param distribution: the distribution by which the results will
            be limited.
        :return: a resultset of the `ISourcePackagePublishingHistory` objects
            that are currently published in the given archives.
        """


default_name_by_purpose = {
    ArchivePurpose.PRIMARY: 'primary',
    ArchivePurpose.PPA: 'ppa',
    ArchivePurpose.PARTNER: 'partner',
    ArchivePurpose.DEBUG: 'debug',
    }


MAIN_ARCHIVE_PURPOSES = (
    ArchivePurpose.PRIMARY,
    ArchivePurpose.PARTNER,
    ArchivePurpose.DEBUG,
    )

ALLOW_RELEASE_BUILDS = (
    ArchivePurpose.PARTNER,
    ArchivePurpose.PPA,
    ArchivePurpose.COPY,
    )

FULL_COMPONENT_SUPPORT = (
    ArchivePurpose.PRIMARY,
    ArchivePurpose.DEBUG,
    ArchivePurpose.COPY,
    )

# Circular dependency issues fixed in _schema_circular_imports.py<|MERGE_RESOLUTION|>--- conflicted
+++ resolved
@@ -336,17 +336,11 @@
     debug_archive = Attribute(
         "The archive into which debug binaries should be uploaded.")
 
-<<<<<<< HEAD
-    default_component = Attribute(
-        "The default component for this archive. Publications without a "
-        "valid component will be assigned this one.")
-=======
     default_component = Reference(
         IComponent,
         title=_(
             "The default component for this archive. Publications without a "
             "valid component will be assigned this one."))
->>>>>>> 19ef95fa
 
     archive_url = Attribute("External archive URL.")
 
