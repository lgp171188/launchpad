# Copyright 2009 Canonical Ltd.  This software is licensed under the
# GNU Affero General Public License version 3 (see the file LICENSE).

# pylint: disable-msg=E0211,E0213

"""Archive interfaces."""

__metaclass__ = type

__all__ = [
    'ALLOW_RELEASE_BUILDS',
    'AlreadySubscribed',
    'ArchiveDependencyError',
    'ArchiveDisabled',
    'ArchiveNotPrivate',
    'ArchivePurpose',
    'ArchiveStatus',
    'CannotCopy',
    'CannotSwitchPrivacy',
    'ComponentNotFound',
    'CannotUploadToPPA',
    'CannotUploadToPocket',
    'DistroSeriesNotFound',
    'IArchive',
    'IArchiveAppend',
    'IArchiveEdit',
    'IArchiveView',
    'IArchiveEditDependenciesForm',
    'IArchivePublic',
    'IArchiveSet',
    'IDistributionArchive',
    'InsufficientUploadRights',
    'InvalidComponent',
    'InvalidPocketForPartnerArchive',
    'InvalidPocketForPPA',
    'IPPA',
    'IPPAActivateForm',
    'MAIN_ARCHIVE_PURPOSES',
    'NoRightsForArchive',
    'NoRightsForComponent',
    'NoSuchPPA',
    'NoTokensForTeams',
    'PocketNotFound',
    'VersionRequiresName',
    'default_name_by_purpose',
    ]

from zope.interface import Interface, Attribute
from zope.schema import (
    Bool, Choice, Datetime, Int, Object, List, Text, TextLine)
from lazr.enum import DBEnumeratedType, DBItem

from canonical.launchpad import _
from canonical.launchpad.fields import (
    ParticipatingPersonChoice, PublicPersonChoice, StrippedTextLine)
from canonical.launchpad.interfaces.launchpad import IPrivacy
from lp.registry.interfaces.role import IHasOwner
from lp.soyuz.interfaces.buildrecords import IHasBuildRecords
from lp.registry.interfaces.gpg import IGPGKey
from lp.registry.interfaces.person import IPerson
from canonical.launchpad.validators.name import name_validator
from canonical.launchpad.webapp.interfaces import NameLookupFailed

from lazr.restful.declarations import (
    REQUEST_USER, call_with, export_as_webservice_entry, exported,
    export_read_operation, export_factory_operation, export_operation_as,
    export_write_operation, operation_parameters,
    operation_returns_collection_of, operation_returns_entry,
    rename_parameters_as, webservice_error)
from lazr.restful.fields import CollectionField, Reference


class ArchiveDependencyError(Exception):
    """Raised when an `IArchiveDependency` does not fit the context archive.

    A given dependency is considered inappropriate when:

     * It is the archive itself,
     * It is not a PPA,
     * It is already recorded.
    """


# Exceptions used in the webservice that need to be in this file to get
# picked up therein.

class CannotCopy(Exception):
    """Exception raised when a copy cannot be performed."""
    webservice_error(400) #Bad request.


class CannotSwitchPrivacy(Exception):
    """Raised when switching the privacy of an archive that has
    publishing records."""
    webservice_error(400) # Bad request.


class PocketNotFound(Exception):
    """Invalid pocket."""
    webservice_error(400) #Bad request.


class DistroSeriesNotFound(Exception):
    """Invalid distroseries."""
    webservice_error(400) #Bad request.


class AlreadySubscribed(Exception):
    """Raised when creating a subscription for a subscribed person."""
    webservice_error(400) # Bad request.


class ArchiveNotPrivate(Exception):
    """Raised when creating an archive subscription for a public archive."""
    webservice_error(400) # Bad request.


class NoTokensForTeams(Exception):
    """Raised when creating a token for a team, rather than a person."""
    webservice_error(400) # Bad request.


class ComponentNotFound(Exception):
    """Invalid source name."""
    webservice_error(400) #Bad request.


class InvalidComponent(Exception):
    """Invalid component name."""
    webservice_error(400) #Bad request.


class NoSuchPPA(NameLookupFailed):
    """Raised when we try to look up an PPA that doesn't exist."""
    webservice_error(400) #Bad request.
    _message_prefix = "No such ppa"


class VersionRequiresName(Exception):
    """Raised on some queries when version is specified but name is not."""
    webservice_error(400) # Bad request.


class CannotUploadToArchive(Exception):
    """A reason for not being able to upload to an archive."""

    _fmt = '%(person)s has no upload rights to %(archive)s.'

    def __init__(self, **args):
        """Construct a `CannotUploadToArchive`."""
        Exception.__init__(self, self._fmt % args)


class InvalidPocketForPartnerArchive(CannotUploadToArchive):
    """Partner archives only support some pockets."""

    _fmt = "Partner uploads must be for the RELEASE or PROPOSED pocket."


class CannotUploadToPocket(Exception):
    """Returned when a pocket is closed for uploads."""

    def __init__(self, distroseries, pocket):
        Exception.__init__(self, 
            "Not permitted to upload to the %s pocket in a series in the "
            "'%s' state." % (pocket.name, distroseries.status.name))


class CannotUploadToPPA(CannotUploadToArchive):
    """Raised when a person cannot upload to a PPA."""

    _fmt = 'Signer has no upload rights to this PPA.'


class NoRightsForArchive(CannotUploadToArchive):
    """Raised when a person has absolutely no upload rights to an archive."""

    _fmt = (
        "The signer of this package has no upload rights to this "
        "distribution's primary archive.  Did you mean to upload to "
        "a PPA?")


class InsufficientUploadRights(CannotUploadToArchive):
    """Raised when a person has insufficient upload rights."""
    _fmt = (
        "The signer of this package is lacking the upload rights for "
        "the source package, component or package set in question.")


class NoRightsForComponent(CannotUploadToArchive):
    """Raised when a person tries to upload to a component without permission.
    """

    _fmt = (
        "Signer is not permitted to upload to the component '%(component)s'.")

    def __init__(self, component):
        CannotUploadToArchive.__init__(self, component=component.name)


class InvalidPocketForPPA(CannotUploadToArchive):
    """PPAs only support some pockets."""

    _fmt = "PPA uploads must be for the RELEASE pocket."


class ArchiveDisabled(CannotUploadToArchive):
    """Uploading to a disabled archive is not allowed."""

    _fmt = ("%(archive_name)s is disabled.")

    def __init__(self, archive_name):
        CannotUploadToArchive.__init__(self, archive_name=archive_name)


class IArchivePublic(IHasOwner, IPrivacy):
    """An Archive interface for publicly available operations."""
    id = Attribute("The archive ID.")

    owner = exported(
        ParticipatingPersonChoice(
            title=_('Owner'), required=True, vocabulary='ValidOwner',
            description=_("""The archive owner.""")))

    name = exported(
        TextLine(
            title=_("Name"), required=True,
            constraint=name_validator,
            description=_("The name of this archive.")))

    displayname = exported(
        StrippedTextLine(
            title=_("Displayname"), required=True,
            description=_("Displayname for this archive.")))

    title = TextLine(title=_("Name"), required=False, readonly=True)

    enabled = Bool(
        title=_("Enabled"), required=False,
        description=_("Whether the archive is enabled or not."))

    # This is redefined from IPrivacy.private because the attribute is
    # read-only. The value is guarded by a validator.
    private = exported(
        Bool(
            title=_("Private"), required=False,
            description=_(
                "Whether the archive is private to the owner or not. "
                "This can only be changed by launchpad admins or launchpad "
                "commercial admins and only if the archive has not had "
                "any sources published.")))

    require_virtualized = exported(
        Bool(
            title=_("Require Virtualized Builder"), required=False,
            description=_("Whether this archive requires its packages to be "
                          "built on a virtual builder."), readonly=False))

    authorized_size = Int(
        title=_("Authorized PPA size "), required=False,
        max=2 ** 31 - 1,
        description=_("Maximum size, in MiB, allowed for this PPA."))

    purpose = Int(
        title=_("Purpose of archive."), required=True, readonly=True,
        )

    status = Int(
        title=_("Status of archive."), required=True, readonly=True,
        )

    sources_cached = Int(
        title=_("Number of sources cached"), required=False,
        description=_("Number of source packages cached in this PPA."))

    binaries_cached = Int(
        title=_("Number of binaries cached"), required=False,
        description=_("Number of binary packages cached in this PPA."))

    package_description_cache = Attribute(
        "Concatenation of the source and binary packages published in this "
        "archive. Its content is used for indexed searches across archives.")

    distribution = exported(
        Reference(
            Interface, # Redefined to IDistribution later.
            title=_("The distribution that uses or is used by this "
                    "archive.")))

    signing_key = Object(
        title=_('Repository sigining key.'), required=False, schema=IGPGKey)

    debug_archive = Attribute(
        "The archive into which debug binaries should be uploaded.")

    archive_url = Attribute("External archive URL.")

    is_ppa = Attribute("True if this archive is a PPA.")

    is_copy = Attribute("True if this archive is a copy archive.")

    is_main = Bool(
        title=_("True if archive is a main archive type"), required=False)

    series_with_sources = Attribute(
        "DistroSeries to which this archive has published sources")
    number_of_sources = Attribute(
        'The number of sources published in the context archive.')
    number_of_binaries = Attribute(
        'The number of binaries published in the context archive.')
    sources_size = Attribute(
        'The size of sources published in the context archive.')
    binaries_size = Attribute(
        'The size of binaries published in the context archive.')
    estimated_size = Attribute('Estimated archive size.')

    total_count = Int(
        title=_("Total number of builds in archive"), required=True,
        default=0,
        description=_("The total number of builds in this archive. "
                      "This counter does not include discontinued "
                      "(superseded, cancelled, obsoleted) builds"))

    pending_count = Int(
        title=_("Number of pending builds in archive"), required=True,
        default=0,
        description=_("The number of pending builds in this archive."))

    succeeded_count = Int(
        title=_("Number of successful builds in archive"), required=True,
        default=0,
        description=_("The number of successful builds in this archive."))

    building_count = Int(
        title=_("Number of active builds in archive"), required=True,
        default=0,
        description=_("The number of active builds in this archive."))

    failed_count = Int(
        title=_("Number of failed builds in archive"), required=True,
        default=0,
        description=_("The number of failed builds in this archive."))

    date_created = Datetime(
        title=_('Date created'), required=False, readonly=True,
        description=_("The time when the archive was created."))

    relative_build_score = Int(
        title=_("Relative Build Score"), required=True, readonly=False,
        description=_(
            "A delta to apply to all build scores for this archive."))

    external_dependencies = Text(
        title=_("External dependencies"), required=False, readonly=False,
        description=_(
            "Newline-separated list of repositories to be used to retrieve "
            "any external build dependencies when building packages in this "
            "archive, in the format:\n"
            "deb http[s]://[user:pass@]<host>[/path] %(series)s[-pocket] "
                "[components]\n"
            "The series variable is replaced with the series name of the "
            "context build.\n"
            "NOTE: This is for migration of OEM PPAs only!"))

    arm_builds_allowed = Bool(
        title=_("Allow ARM builds for this archive"))

    def getSourcesForDeletion(name=None, status=None, distroseries=None):
        """All `ISourcePackagePublishingHistory` available for deletion.

        :param: name: optional source name filter (SQL LIKE)
        :param: status: `PackagePublishingStatus` filter, can be a sequence.
        :param: distroseries: `IDistroSeries` filter.

        :return: SelectResults containing `ISourcePackagePublishingHistory`.
        """

    def getPublishedOnDiskBinaries(name=None, version=None, status=None,
                                   distroarchseries=None, exact_match=False):
        """Unique `IBinaryPackagePublishingHistory` target to this archive.

        In spite of getAllPublishedBinaries method, this method only returns
        distinct binary publications inside this Archive, i.e, it excludes
        architecture-independent publication for other architetures than the
        nominatedarchindep. In few words it represents the binary files
        published in the archive disk pool.

        :param: name: binary name filter (exact match or SQL LIKE controlled
                      by 'exact_match' argument).
        :param: version: binary version filter (always exact match).
        :param: status: `PackagePublishingStatus` filter, can be a list.
        :param: distroarchseries: `IDistroArchSeries` filter, can be a list.
        :param: pocket: `PackagePublishingPocket` filter.
        :param: exact_match: either or not filter source names by exact
                             matching.

        :return: SelectResults containing `IBinaryPackagePublishingHistory`.
        """

    def allowUpdatesToReleasePocket():
        """Return whether the archive allows publishing to the release pocket.

        If a distroseries is stable, normally release pocket publishings are
        not allowed.  However some archive types allow this.

        :return: True or False
        """

    def updateArchiveCache():
        """Concentrate cached information about the archive contents.

        Group the relevant package information (source name, binary names,
        binary summaries and distroseries with binaries) strings in the
        IArchive.package_description_cache search indexes (fti).

        Updates 'sources_cached' and 'binaries_cached' counters.

        Also include owner 'name' and 'displayname' to avoid inpecting the
        Person table indexes while searching.
        """

    def findDepCandidateByName(distroarchseries, name):
        """Return the last published binarypackage by given name.

        Return the PublishedPackage record by binarypackagename or None if
        not found.
        """

    def removeArchiveDependency(dependency):
        """Remove the `IArchiveDependency` record for the given dependency.

        :param dependency: is an `IArchive` object.
        """

    def addArchiveDependency(dependency, pocket, component=None):
        """Record an archive dependency record for the context archive.

        :param dependency: is an `IArchive` object.
        :param pocket: is an `PackagePublishingPocket` enum.
        :param component: is an optional `IComponent` object, if not given
            the archive dependency will be tied to the component used
            for a corresponding source in primary archive.

        :raise: `ArchiveDependencyError` if given 'dependency' does not fit
            the context archive.
        :return: a `IArchiveDependency` object targeted to the context
            `IArchive` requiring 'dependency' `IArchive`.
        """

    def getPermissions(person, item, perm_type):
        """Get the `IArchivePermission` record with the supplied details.

        :param person: An `IPerson`
        :param item: An `IComponent`, `ISourcePackageName`
        :param perm_type: An ArchivePermissionType enum,
        :return: A list of `IArchivePermission` records.
        """

    def checkArchivePermission(person, component_or_package=None):
        """Check to see if person is allowed to upload to component.

        :param person: An `IPerson` whom should be checked for authentication.
        :param component_or_package: The context `IComponent` or an
            `ISourcePackageName` for the check.  This parameter is
            not required if the archive is a PPA.

        :return: True if 'person' is allowed to upload to the specified
            component or package name.
        :raise TypeError: If component_or_package is not one of
            `IComponent` or `ISourcePackageName`.

        """

    def canUploadSuiteSourcePackage(person, suitesourcepackage):
        """Check if 'person' upload 'suitesourcepackage' to 'archive'.

        :param person: An `IPerson` who might be uploading.
        :param suitesourcepackage: An `ISuiteSourcePackage` to be uploaded.
        :return: True if they can, False if they cannot.
        """

    def checkUploadToPocket(distroseries, pocket):
        """Check if uploading to a particular pocket in an archive is possible.

        :param distroseries: A `IDistroSeries`
        :param pocket: A `PackagePublishingPocket`
        :return: Reason why uploading is not possible or None
        """

    def checkUpload(person, distroseries, sourcepackagename, component, 
                    pocket, strict_component=True):
        """Check if 'person' upload 'suitesourcepackage' to 'archive'.

        :param person: An `IPerson` who might be uploading.
        :param distroseries: The `IDistroSeries` being uploaded to.
        :param sourcepackagename: The `ISourcePackageName` being uploaded.
        :param component: The `Component` being uploaded to.
        :param pocket: The `PackagePublishingPocket` of 'distroseries' being
            uploaded to.
        :return: The reason for not being able to upload, None otherwise.
        """

    def canAdministerQueue(person, component):
        """Check to see if person is allowed to administer queue items.

        :param person: An `IPerson` whom should be checked for authenticate.
        :param component: The context `IComponent` for the check.

        :return: True if 'person' is allowed to administer the package upload
        queue for items with 'component'.
        """

    def getFileByName(filename):
        """Return the corresponding `ILibraryFileAlias` in this context.

        The following file types (and extension) can be looked up in the
        archive context:

         * Source files: '.orig.tar.gz', 'tar.gz', '.diff.gz' and '.dsc';
         * Binary files: '.deb' and '.udeb';
         * Source changesfile: '_source.changes';
         * Package diffs: '.diff.gz';

        :param filename: exactly filename to be looked up.

        :raises AssertionError if the given filename contains a unsupported
            filename and/or extension, see the list above.
        :raises NotFoundError if no file could not be found.

        :return the corresponding `ILibraryFileAlias` is the file was found.
        """

    def getBinaryPackageRelease(name, version, archtag):
        """Find the specified `IBinaryPackageRelease` in the archive.

        :param name: The `IBinaryPackageName` of the package.
        :param version: The version of the package.
        :param archtag: The architecture tag of the package's build. 'all'
            will not work here -- 'i386' (the build DAS) must be used instead.

        :return The binary package release with the given name and version,
            or None if one does not exist or there is more than one.
        """

    def getBinaryPackageReleaseByFileName(filename):
        """Return the corresponding `IBinaryPackageRelease` in this context.

        :param filename: The filename to look up.
        :return: The `IBinaryPackageRelease` with the specified filename,
            or None if it was not found.
        """

    def requestPackageCopy(target_location, requestor, suite=None,
                           copy_binaries=False, reason=None):
        """Return a new `PackageCopyRequest` for this archive.

        :param target_location: the archive location to which the packages
            are to be copied.
        :param requestor: The `IPerson` who is requesting the package copy
            operation.
        :param suite: The `IDistroSeries` name with optional pocket, for
            example, 'hoary-security'. If this is not provided it will
            default to the current series' release pocket.
        :param copy_binaries: Whether or not binary packages should be copied
            as well.
        :param reason: The reason for this package copy request.

        :raises NotFoundError: if the provided suite is not found for this
            archive's distribution.

        :return The new `IPackageCopyRequest`
        """

    # XXX: noodles 2009-03-02 bug=336779: This should be moved into
    # IArchiveView once the archive permissions are updated to grant
    # IArchiveView to archive subscribers.
    def newAuthToken(person, token=None, date_created=None):
        """Create a new authorisation token.

        XXX: noodles 2009-03-12 bug=341600 This method should not be exposed
        through the API as we do not yet check that the callsite has
        launchpad.Edit on the person.

        :param person: An IPerson whom this token is for
        :param token: Optional unicode text to use as the token. One will be
            generated if not given
        :param date_created: Optional, defaults to now

        :return: A new IArchiveAuthToken
        """

    @operation_parameters(
        person=Reference(schema=IPerson),
        # Really IPackageset, corrected in _schema_circular_imports to avoid
        # circular import.
        packageset=Reference(
            Interface, title=_("Package set"), required=True),
        explicit=Bool(
            title=_("Explicit"), required=False))
    # Really IArchivePermission, set in _schema_circular_imports to avoid
    # circular import.
    @export_factory_operation(Interface, [])
    def newPackagesetUploader(person, packageset, explicit=False):
        """Add a package set based permission for a person.

        :param person: An `IPerson` for whom you want to add permission.
        :param packageset: An `IPackageset`.
        :param explicit: True if the package set in question requires
            specialist skills for proper handling.

        :return: The new `ArchivePermission`, or the existing one if it
            already exists.
        """

    @operation_parameters(
        # Really IPackageset, corrected in _schema_circular_imports to avoid
        # circular import.
        packageset=Reference(
            Interface, title=_("Package set"), required=True),
        direct_permissions=Bool(
            title=_("Ignore package set hierarchy"), required=False))
    # Really IArchivePermission, set in _schema_circular_imports to avoid
    # circular import.
    @operation_returns_collection_of(Interface)
    @export_read_operation()
    def getUploadersForPackageset(packageset, direct_permissions=True):
        """The `ArchivePermission` records for uploaders to the package set.

        :param packageset: An `IPackageset`.
        :param direct_permissions: If True, only consider permissions granted
            directly for the package set at hand. Otherwise, include any
            uploaders for package sets that include this one.

        :return: `ArchivePermission` records for all the uploaders who are
            authorized to upload to the named source package set.
        """

    @operation_parameters(
        person=Reference(schema=IPerson),
        # Really IPackageset, corrected in _schema_circular_imports to avoid
        # circular import.
        packageset=Reference(
            Interface, title=_("Package set"), required=True),
        explicit=Bool(
            title=_("Explicit"), required=False))
    @export_write_operation()
    def deletePackagesetUploader(person, packageset, explicit=False):
        """Revoke upload permissions for a person.

        :param person: An `IPerson` for whom you want to revoke permission.
        :param packageset: An `IPackageset`.
        :param explicit: The value of the 'explicit' flag for the permission
            to be revoked.
        """

    @operation_parameters(
        person=Reference(schema=IPerson))
    # Really IArchivePermission, set in _schema_circular_imports to avoid
    # circular import.
    @operation_returns_collection_of(Interface)
    @export_read_operation()
    def getPackagesetsForUploader(person):
        """The `ArchivePermission` records for the person's package sets.

        :param person: An `IPerson` for whom you want to find out which
            package sets he has access to.

        :return: `ArchivePermission` records for all the package sets that
            'person' is allowed to upload to.
        """

    def getComponentsForUploader(person):
        """Return the components that 'person' can upload to this archive.

        :param person: An `IPerson` wishing to upload to an archive.
        :return: A `set` of `IComponent`s that 'person' can upload to.
        """

    @operation_parameters(
        sourcepackagename=TextLine(
            title=_("Source package name"), required=True),
        person=Reference(schema=IPerson))
    # Really IArchivePermission, set in _schema_circular_imports to avoid
    # circular import.
    @operation_returns_collection_of(Interface)
    @export_read_operation()
    def getPackagesetsForSourceUploader(sourcepackagename, person):
        """The package set based permissions for a given source and uploader.

        Return the `IArchivePermission` records that
            * apply to this archive
            * relate to
                - package sets that include the given source package name
                - the given `person`

        :param sourcepackagename: the source package name; can be
            either a string or a `ISourcePackageName`.
        :param person: An `IPerson` for whom you want to find out which
            package sets he has access to.

        :raises NoSuchSourcePackageName: if a source package with the
            given name could not be found.
        :return: `ArchivePermission` records for the package sets that
            include the given source package name and to which the given
            person may upload.
        """

    @operation_parameters(
        sourcepackagename=TextLine(
            title=_("Source package name"), required=True),
        direct_permissions=Bool(
            title=_("Ignore package set hierarchy"), required=False))
    # Really IArchivePermission, set in _schema_circular_imports to avoid
    # circular import.
    @operation_returns_collection_of(Interface)
    @export_read_operation()
    def getPackagesetsForSource(
        sourcepackagename, direct_permissions=True):
        """All package set based permissions for the given source.

        This method is meant to aid the process of "debugging" package set
        based archive permission since It allows the listing of permissions
        for the given source package in this archive (irrespective of the
        principal).

        :param sourcepackagename: the source package name; can be
            either a string or a `ISourcePackageName`.
        :param direct_permissions: If set only package sets that directly
            include the given source will be considered.

        :raises NoSuchSourcePackageName: if a source package with the
            given name could not be found.
        :return: `ArchivePermission` records for the package sets that
            include the given source package name and apply to the
            archive in question.
        """

    @operation_parameters(
        sourcepackagename=TextLine(
            title=_("Source package name"), required=True),
        person=Reference(schema=IPerson),
        distroseries=Reference(
            # Really IDistroSeries, avoiding a circular import here.
            Interface,
            title=_("The distro series"), required=False))
    @export_read_operation()
    def isSourceUploadAllowed(sourcepackagename, person, distroseries=None):
        """True if the person is allowed to upload the given source package.

        Return True if there exists a permission that combines
            * this archive
            * a package set that includes the given source package name
            * the given person or a team he is a member of

        If the source package name is included by *any* package set with
        an explicit permission then only such explicit permissions will
        be considered.

        :param sourcepackagename: the source package name; can be
            either a string or a `ISourcePackageName`.
        :param person: An `IPerson` for whom you want to find out which
            package sets he has access to.
        :param distroseries: The `IDistroSeries` for which to check
            permissions. If none is supplied then `currentseries` in
            Ubuntu is assumed.

        :raises NoSuchSourcePackageName: if a source package with the
            given name could not be found.
        :return: True if the person is allowed to upload the source package.
        """

    def getSourcePackageReleases(build_status=None):
        """Return the releases for this archive.

        :param build_status: If specified, only the distinct releases with
            builds in the specified build status will be returned.
        :return: A `ResultSet` of distinct `SourcePackageReleases` for this
            archive.
        """

<<<<<<< HEAD
=======
    def updatePackageDownloadCount(bpr, day, country, count):
        """Update the daily download count for a given package.

        :param bpr: The `IBinaryPackageRelease` to update the count for.
        :param day: The date to update the count for.
        :param country: The `ICountry` to update the count for.
        :param count: The new download count.

        If there's no matching `IBinaryPackageReleaseDownloadCount` entry,
        we create one with the given count.  Otherwise we just increase the
        count of the existing one by the given amount.
        """

    def getPackageDownloadTotal(bpr):
        """Get the total download count for a given package."""
>>>>>>> 89ea0016


class IArchiveView(IHasBuildRecords):
    """Archive interface for operations restricted by view privilege."""

    buildd_secret = TextLine(
        title=_("Buildd Secret"), required=False,
        description=_("The password used by the builder to access the "
                      "archive."))

    dependencies = exported(
        CollectionField(
            title=_("Archive dependencies recorded for this archive."),
            value_type=Reference(schema=Interface), #Really IArchiveDependency
            readonly=True))

    description = exported(
        Text(
            title=_("Archive contents description"), required=False,
            description=_("A short description of this archive's contents.")))

    signing_key_fingerprint = exported(
        Text(
            title=_("Archive signing key fingerprint"), required=False,
            description=_("A OpenPGP signing key fingerprint (40 chars) "
                          "for this PPA or None if there is no signing "
                          "key available.")))

    @rename_parameters_as(name="source_name", distroseries="distro_series")
    @operation_parameters(
        name=TextLine(title=_("Source package name"), required=False),
        version=TextLine(title=_("Version"), required=False),
        status=Choice(
            title=_('Package Publishing Status'),
            description=_('The status of this publishing record'),
            # Really PackagePublishingStatus, circular import fixed below.
            vocabulary=DBEnumeratedType,
            required=False),
        distroseries=Reference(
            # Really IDistroSeries, fixed below to avoid circular import.
            Interface,
            title=_("Distroseries name"), required=False),
        pocket=Choice(
            title=_("Pocket"),
            description=_("The pocket into which this entry is published"),
            # Really PackagePublishingPocket, circular import fixed below.
            vocabulary=DBEnumeratedType,
            required=False, readonly=True),
        exact_match=Bool(
            title=_("Exact Match"),
            description=_("Whether or not to filter source names by exact"
                          " matching."),
            required=False),
        created_since_date=Datetime(
            title=_("Created Since Date"),
            description=_("Return entries whose `date_created` is greater "
                          "than or equal to this date."),
            required=False))
    # Really returns ISourcePackagePublishingHistory, see below for
    # patch to avoid circular import.
    @operation_returns_collection_of(Interface)
    @export_read_operation()
    def getPublishedSources(name=None, version=None, status=None,
                            distroseries=None, pocket=None,
                            exact_match=False, created_since_date=None):
        """All `ISourcePackagePublishingHistory` target to this archive.

        :param name: source name filter (exact match or SQL LIKE controlled
                     by 'exact_match' argument).
        :param version: source version filter (always exact match).
        :param status: `PackagePublishingStatus` filter, can be a sequence.
        :param distroseries: `IDistroSeries` filter.
        :param pocket: `PackagePublishingPocket` filter.
        :param exact_match: either or not filter source names by exact
                             matching.
        :param created_since_date: Only return results whose `date_created`
            is greater than or equal to this date.

        :return: SelectResults containing `ISourcePackagePublishingHistory`.
        """

    @rename_parameters_as(
        name="binary_name", distroarchseries="distro_arch_series")
    @operation_parameters(
        name=TextLine(title=_("Binary Package Name"), required=False),
        version=TextLine(title=_("Version"), required=False),
        status=Choice(
            title=_("Package Publishing Status"),
            description=_("The status of this publishing record"),
            # Really PackagePublishingStatus, circular import fixed below.
            vocabulary=DBEnumeratedType,
            required=False),
        distroarchseries=Reference(
            # Really IDistroArchSeries, circular import fixed below.
            Interface,
            title=_("Distro Arch Series"), required=False),
        pocket=Choice(
            title=_("Pocket"),
            description=_("The pocket into which this entry is published"),
            # Really PackagePublishingPocket, circular import fixed below.
            vocabulary=DBEnumeratedType,
            required=False, readonly=True),
        exact_match=Bool(
            description=_("Whether or not to filter binary names by exact "
                          "matching."),
            required=False))
    # Really returns ISourcePackagePublishingHistory, see below for
    # patch to avoid circular import.
    @operation_returns_collection_of(Interface)
    @export_operation_as("getPublishedBinaries")
    @export_read_operation()
    def getAllPublishedBinaries(name=None, version=None, status=None,
                                distroarchseries=None, pocket=None,
                                exact_match=False):
        """All `IBinaryPackagePublishingHistory` target to this archive.

        :param: name: binary name filter (exact match or SQL LIKE controlled
                      by 'exact_match' argument).
        :param: version: binary version filter (always exact match).
        :param: status: `PackagePublishingStatus` filter, can be a list.
        :param: distroarchseries: `IDistroArchSeries` filter, can be a list.
        :param: pocket: `PackagePublishingPocket` filter.
        :param: exact_match: either or not filter source names by exact
                             matching.

        :return: A collection containing `BinaryPackagePublishingHistory`.
        """

    @operation_parameters(
        include_needsbuild=Bool(
            title=_("Include builds with state NEEDSBUILD"), required=False))
    @export_read_operation()
    def getBuildCounters(include_needsbuild=True):
        """Return a dictionary containing the build counters for an archive.

        This is necessary currently because the IArchive.failed_builds etc.
        counters are not in use.

        The returned dictionary contains the follwoing keys and values:

         * 'total': total number of builds (includes SUPERSEDED);
         * 'pending': number of builds in BUILDING or NEEDSBUILD state;
         * 'failed': number of builds in FAILEDTOBUILD, MANUALDEPWAIT,
           CHROOTWAIT and FAILEDTOUPLOAD state;
         * 'succeeded': number of SUCCESSFULLYBUILT builds.
         * 'superseded': number of SUPERSEDED builds.

        :param include_needsbuild: Indicates whether to include builds with
            the status NEEDSBUILD in the pending and total counts. This is
            useful in situations where a build that hasn't started isn't
            considered a build by the user.
        :type include_needsbuild: ``bool``
        :return: a dictionary with the 4 keys specified above.
        :rtype: ``dict``.
        """

    @operation_parameters(
        source_ids=List(
            title=_("A list of source publishing history record ids."),
            value_type=Int()))
    @export_read_operation()
    def getBuildSummariesForSourceIds(source_ids):
        """Return a dictionary containing a summary of the build statuses.

        Only information for sources belonging to the current archive will
        be returned. See
        `IPublishingSet`.getBuildStatusSummariesForSourceIdsAndArchive() for
        details.

        :param source_ids: A list of source publishing history record ids.
        :type source_ids: ``list``
        :return: A dict consisting of the overall status summaries for the
            given ids that belong in the archive.
        """

    @operation_parameters(
        dependency=Reference(schema=Interface)) #Really IArchive. See below.
    @operation_returns_entry(schema=Interface) #Really IArchiveDependency.
    @export_read_operation()
    def getArchiveDependency(dependency):
        """Return the `IArchiveDependency` object for the given dependency.

        :param dependency: is an `IArchive` object.

        :return: `IArchiveDependency` or None if a corresponding object
            could not be found.
        """

    @operation_parameters(person=Reference(schema=IPerson))
    # Really IArchivePermission, set below to avoid circular import.
    @operation_returns_collection_of(Interface)
    @export_read_operation()
    def getPermissionsForPerson(person):
        """Return the `IArchivePermission` records applicable to the person.

        :param person: An `IPerson`
        :return: A list of `IArchivePermission` records.
        """

    @operation_parameters(
        source_package_name=TextLine(
            title=_("Source Package Name"), required=True))
    # Really IArchivePermission, set below to avoid circular import.
    @operation_returns_collection_of(Interface)
    @export_read_operation()
    def getUploadersForPackage(source_package_name):
        """Return `IArchivePermission` records for the package's uploaders.

        :param source_package_name: An `ISourcePackageName` or textual name
            for the source package.
        :return: A list of `IArchivePermission` records.
        """

    @operation_parameters(
        component_name=TextLine(title=_("Component Name"), required=False))
    # Really IArchivePermission, set below to avoid circular import.
    @operation_returns_collection_of(Interface)
    @export_read_operation()
    def getUploadersForComponent(component_name=None):
        """Return `IArchivePermission` records for the component's uploaders.

        :param component_name: An `IComponent` or textual name for the
            component.
        :return: A list of `IArchivePermission` records.
        """

    @operation_parameters(
        component_name=TextLine(title=_("Component Name"), required=True))
    # Really IArchivePermission, set below to avoid circular import.
    @operation_returns_collection_of(Interface)
    @export_read_operation()
    def getQueueAdminsForComponent(component_name):
        """Return `IArchivePermission` records for authorised queue admins.

        :param component_name: An `IComponent` or textual name for the
            component.
        :return: A list of `IArchivePermission` records.
        """

    @operation_parameters(person=Reference(schema=IPerson))
    # Really IArchivePermission, set below to avoid circular import.
    @operation_returns_collection_of(Interface)
    @export_read_operation()
    def getComponentsForQueueAdmin(person):
        """Return `IArchivePermission` for the person's queue admin components

        :param person: An `IPerson`
        :return: A list of `IArchivePermission` records.
        """

    def getPackageDownloadCount(bpr, day, country):
        """Get the `IBinaryPackageDownloadCount` with the given key."""


class IArchiveAppend(Interface):
    """Archive interface for operations restricted by append privilege."""

    @operation_parameters(
        source_names=List(
            title=_("Source package names"),
            value_type=TextLine()),
        from_archive=Reference(schema=Interface), #Really IArchive, see below
        to_pocket=TextLine(title=_("Pocket name")),
        to_series=TextLine(title=_("Distroseries name"), required=False),
        include_binaries=Bool(
            title=_("Include Binaries"),
            description=_("Whether or not to copy binaries already built for"
                          " this source"),
            required=False))
    @export_write_operation()
    # Source_names is a string because exporting a SourcePackageName is
    # rather nonsensical as it only has id and name columns.
    def syncSources(source_names, from_archive, to_pocket,
                    to_series=None, include_binaries=False):
        """Synchronise (copy) named sources into this archive from another.

        It will copy the most recent PUBLISHED versions of the named
        sources to the destination archive if necessary.

        This operation will only succeeds when all requested packages
        are synchronised between the archives. If any of the requested
        copies cannot be performed, the whole operation will fail. There
        will be no partial changes of the destination archive.

        :param source_names: a list of string names of packages to copy.
        :param from_archive: the source archive from which to copy.
        :param to_pocket: the target pocket (as a string).
        :param to_series: the target distroseries (as a string).
        :param include_binaries: optional boolean, controls whether or not
            the published binaries for each given source should also be
            copied along with the source.

        :raises NoSuchSourcePackageName: if the source name is invalid
        :raises PocketNotFound: if the pocket name is invalid
        :raises DistroSeriesNotFound: if the distro series name is invalid
        :raises CannotCopy: if there is a problem copying.
        """

    @operation_parameters(
        source_name=TextLine(title=_("Source package name")),
        version=TextLine(title=_("Version")),
        from_archive=Reference(schema=Interface), #Really IArchive, see below
        to_pocket=TextLine(title=_("Pocket name")),
        to_series=TextLine(title=_("Distroseries name"), required=False),
        include_binaries=Bool(
            title=_("Include Binaries"),
            description=_("Whether or not to copy binaries already built for"
                          " this source"),
            required=False))
    @export_write_operation()
    # XXX Julian 2008-11-05
    # This method takes source_name and version as strings because
    # SourcePackageRelease is not exported on the API yet.  When it is,
    # we should consider either changing this method or adding a new one
    # that takes that object instead.
    def syncSource(source_name, version, from_archive, to_pocket,
                   to_series=None, include_binaries=False):
        """Synchronise (copy) a single named source into this archive.

        Copy a specific version of a named source to the destination
        archive if necessary.

        :param source_name: a string name of the package to copy.
        :param version: the version of the package to copy.
        :param from_archive: the source archive from which to copy.
        :param to_pocket: the target pocket (as a string).
        :param to_series: the target distroseries (as a string).
        :param include_binaries: optional boolean, controls whether or not
            the published binaries for each given source should also be
            copied along with the source.

        :raises NoSuchSourcePackageName: if the source name is invalid
        :raises PocketNotFound: if the pocket name is invalid
        :raises DistroSeriesNotFound: if the distro series name is invalid
        :raises CannotCopy: if there is a problem copying.
        """

    @call_with(registrant=REQUEST_USER)
    @operation_parameters(
        subscriber = PublicPersonChoice(
            title=_("Subscriber"),
            required=True,
            vocabulary='ValidPersonOrTeam',
            description=_("The person who is subscribed.")),
        date_expires=Datetime(title=_("Date of Expiration"), required=False,
            description=_("The timestamp when the subscription will "
                "expire.")),
        description=Text(title=_("Description"), required=False,
            description=_("Free text describing this subscription.")))
    # Really IArchiveSubscriber, set below to avoid circular import.
    @export_factory_operation(Interface, [])
    def newSubscription(subscriber, registrant, date_expires=None,
                        description=None):
        """Create a new subscribtion to this archive.

        Create an `ArchiveSubscriber` record which allows an `IPerson` to
        access a private repository.

        :param subscriber: An `IPerson` who is allowed to access the
            repository for this archive.
        :param registrant: An `IPerson` who created this subscription.
        :param date_expires: When the subscription should expire; None if
            it should not expire (default).
        :param description: An option textual description of the subscription
            being created.

        :return: The `IArchiveSubscriber` that was created.
        """


class IArchiveEdit(Interface):
    """Archive interface for operations restricted by edit privilege."""

    publish = Bool(
        title=_("Publish"), required=False,
        description=_("Whether the archive is to be published or not."))

    @operation_parameters(
        person=Reference(schema=IPerson),
        source_package_name=TextLine(
            title=_("Source Package Name"), required=True))
    # Really IArchivePermission, set below to avoid circular import.
    @export_factory_operation(Interface, [])
    def newPackageUploader(person, source_package_name):
        """Add permisson for a person to upload a package to this archive.

        :param person: An `IPerson` whom should be given permission.
        :param source_package_name: An `ISourcePackageName` or textual package
            name.
        :return: An `IArchivePermission` which is the newly-created
            permission.
        """

    @operation_parameters(
        person=Reference(schema=IPerson),
        component_name=TextLine(
            title=_("Component Name"), required=True))
    # Really IArchivePermission, set below to avoid circular import.
    @export_factory_operation(Interface, [])
    def newComponentUploader(person, component_name):
        """Add permission for a person to upload to a component.

        :param person: An `IPerson` whom should be given permission.
        :param component: An `IComponent` or textual component name.
        :return: An `IArchivePermission` which is the newly-created
            permission.
        :raises InvalidComponent: if this archive is a PPA and the component
            is not 'main'.
        """

    @operation_parameters(
        person=Reference(schema=IPerson),
        component_name=TextLine(
            title=_("Component Name"), required=True))
    # Really IArchivePermission, set below to avoid circular import.
    @export_factory_operation(Interface, [])
    def newQueueAdmin(person, component_name):
        """Add permission for a person to administer a distroseries queue.

        The supplied person will gain permission to administer the
        distroseries queue for packages in the supplied component.

        :param person: An `IPerson` whom should be given permission.
        :param component: An `IComponent` or textual component name.
        :return: An `IArchivePermission` which is the newly-created
            permission.
        """

    @operation_parameters(
        person=Reference(schema=IPerson),
        source_package_name=TextLine(
            title=_("Source Package Name"), required=True))
    @export_write_operation()
    def deletePackageUploader(person, source_package_name):
        """Revoke permission for the person to upload the package.

        :param person: An `IPerson` whose permission should be revoked.
        :param source_package_name: An `ISourcePackageName` or textual package
            name.
        """

    @operation_parameters(
        person=Reference(schema=IPerson),
        component_name=TextLine(
            title=_("Component Name"), required=True))
    @export_write_operation()
    def deleteComponentUploader(person, component_name):
        """Revoke permission for the person to upload to the component.

        :param person: An `IPerson` whose permission should be revoked.
        :param component: An `IComponent` or textual component name.
        """

    @operation_parameters(
        person=Reference(schema=IPerson),
        component_name=TextLine(
            title=_("Component Name"), required=True))
    @export_write_operation()
    def deleteQueueAdmin(person, component_name):
        """Revoke permission for the person to administer distroseries queues.

        The supplied person will lose permission to administer the
        distroseries queue for packages in the supplied component.

        :param person: An `IPerson` whose permission should be revoked.
        :param component: An `IComponent` or textual component name.
        """

    def enable():
        """Enable the archive."""

    def disable():
        """Disable the archive."""


class IArchive(IArchivePublic, IArchiveAppend, IArchiveEdit, IArchiveView):
    """Main Archive interface."""
    export_as_webservice_entry()


class IPPA(IArchive):
    """Marker interface so traversal works differently for PPAs."""


class IDistributionArchive(IArchive):
    """Marker interface so traversal works differently for distro archives."""


class IPPAActivateForm(Interface):
    """Schema used to activate PPAs."""

    name = TextLine(
        title=_("PPA name"), required=True, constraint=name_validator,
        description=_("A unique name used to identify this PPA. It will "
                      "form part of the URL to the archive repository."))

    displayname = StrippedTextLine(
        title=_("Displayname"), required=True,
        description=_("Displayname for this PPA. It will be used in "
                      "the signing key's description if this is the "
                      "first PPA for a person."))

    description = Text(
        title=_("PPA contents description"), required=False,
        description=_(
        "A short description of this PPA. URLs are allowed and will "
        "be rendered as links."))

    accepted = Bool(
        title=_("I have read and accepted the PPA Terms of Service."),
        required=True, default=False)


class IArchiveEditDependenciesForm(Interface):
    """Schema used to edit dependencies settings within a archive."""

    dependency_candidate = Choice(
        title=_('Add PPA dependency'), required=False, vocabulary='PPA')


class IArchiveSet(Interface):
    """Interface for ArchiveSet"""

    title = Attribute('Title')

    def getNumberOfPPASourcesForDistribution(distribution):
        """Return the number of sources for PPAs in a given distribution.

        Only public and published sources are considered.
        """

    def getNumberOfPPABinariesForDistribution(distribution):
        """Return the number of binaries for PPAs in a given distribution.

        Only public and published sources are considered.
        """


    def new(purpose, owner, name=None, displayname=None, distribution=None,
            description=None, enabled=True, require_virtualized=True):
        """Create a new archive.

        On named-ppa creation, the signing key for the default PPA for the
        given owner will be used if it is present.

        :param purpose: `ArchivePurpose`;
        :param owner: `IPerson` owning the Archive;
        :param name: optional text to be used as the archive name, if not
            given it uses the names defined in
            `IArchiveSet._getDefaultArchiveNameForPurpose`;
        :param displayname: optional text that will be used as a reference
            to this archive in the UI. If not provided a default text (
            including the archive name and the owner displayname will be used.)
        :param distribution: optional `IDistribution` to which the archive
            will be attached;
        :param description: optional text to be set as the archive
            description;
        :param enabled: whether the archive shall be enabled post creation
        :param require_virtualized: whether builds for the new archive shall
            be carried out on virtual builders

        :return: an `IArchive` object.
        :raises AssertionError if name is already taken within distribution.
        """

    def get(archive_id):
        """Return the IArchive with the given archive_id."""

    def getPPAByDistributionAndOwnerName(distribution, person_name, ppa_name):
        """Return a single PPA.

        :param distribution: The context IDistribution.
        :param person_name: The context IPerson.
        :param ppa_name: The name of the archive (PPA)
        """

    def getByDistroPurpose(distribution, purpose, name=None):
        """Return the IArchive with the given distribution and purpose.

        It uses the default names defined in
        `IArchiveSet._getDefaultArchiveNameForPurpose`.

        :raises AssertionError if used for with ArchivePurpose.PPA.
        """

    def getByDistroAndName(distribution, name):
        """Return the `IArchive` with the given distribution and name."""

    def __iter__():
        """Iterates over existent archives, including the main_archives."""

    def getPPAOwnedByPerson(person, name=None):
        """Return the named PPA owned by person.

        :param person: An `IPerson`
        :param name: The PPA name required.

        If the person is not supplied it will default to the
        first PPA that the person created.

        :raises NoSuchPPA: if the named PPA does not exist.
        """

    def getPPAsForUser(user):
        """Return all PPAs the given user can participate.

        The result is ordered by PPA displayname.
        """

    def getPPAsPendingSigningKey():
        """Return all PPAs pending signing key generation.

        The result is ordered by archive creation date.
        """

    def getLatestPPASourcePublicationsForDistribution(distribution):
        """The latest 5 PPA source publications for a given distribution.

        Private PPAs are excluded from the result.
        """

    def getMostActivePPAsForDistribution(distribution):
        """Return the 5 most active PPAs.

        The activity is currently measured by number of uploaded (published)
        sources for each PPA during the last 7 days.

        Private PPAs are excluded from the result.

        :return A list with up to 5 dictionaries containing the ppa 'title'
            and the number of 'uploads' keys and corresponding values.
        """

    def getBuildCountersForArchitecture(archive, distroarchseries):
        """Return a dictionary containing the build counters per status.

        The result is restricted to the given archive and distroarchseries.

        The returned dictionary contains the follwoing keys and values:

         * 'total': total number of builds (includes SUPERSEDED);
         * 'pending': number of builds in NEEDSBUILD or BUILDING state;
         * 'failed': number of builds in FAILEDTOBUILD, MANUALDEPWAIT,
           CHROOTWAIT and FAILEDTOUPLOAD state;
         * 'succeeded': number of SUCCESSFULLYBUILT builds.

        :param archive: target `IArchive`;
        :param distroarchseries: target `IDistroArchSeries`.

        :return a dictionary with the 4 keys specified above.
        """

    def getArchivesForDistribution(distribution, name=None, purposes=None,
        user=None, exclude_disabled=True):
        """Return a list of all the archives for a distribution.

        This will return all the archives for the given distribution, with
        the following parameters:

        :param distribution: target `IDistribution`
        :param name: An optional archive name which will further restrict
            the results to only those archives with this name.
        :param purposes: An optional archive purpose or list of purposes with
            which to filter the results.
        :param user: An optional `IPerson` who is requesting the archives,
            which is used to include private archives for which the user
            has permission. If it is not supplied, only public archives
            will be returned.
        :param exclude_disabled: Whether to exclude disabled archives.

        :return: A queryset of all the archives for the given
            distribution matching the given params.
        """

    def getPrivatePPAs():
        """Return a result set containing all private PPAs."""

    def getPublicationsInArchives(source_package_name, archive_list,
                                  distribution):
        """Return a result set of publishing records for the source package.

        :param source_package_name: an `ISourcePackageName` identifying the
            source package for which the publishings will be returned.
        :param archive_list: a list of at least one archive with which to
            restrict the search.
        :param distribution: the distribution by which the results will
            be limited.
        :return: a resultset of the `ISourcePackagePublishingHistory` objects
            that are currently published in the given archives.
        """


class ArchivePurpose(DBEnumeratedType):
    """The purpose, or type, of an archive.

    A distribution can be associated with different archives and this
    schema item enumerates the different archive types and their purpose.

    For example, Partner/ISV software in ubuntu is stored in a separate
    archive. PPAs are separate archives and contain packages that 'overlay'
    the ubuntu PRIMARY archive.
    """

    PRIMARY = DBItem(1, """
        Primary Archive

        This is the primary Ubuntu archive.
        """)

    PPA = DBItem(2, """
        PPA Archive

        This is a Personal Package Archive.
        """)

    PARTNER = DBItem(4, """
        Partner Archive

        This is the archive for partner packages.
        """)

    COPY = DBItem(6, """
        Generalized copy archive

        This kind of archive will be used for rebuilds, snapshots etc.
        """)

    DEBUG = DBItem(7, """
        Debug Archive

        This kind of archive will be user for publishing package with
        debug-symbols.
        """)


class ArchiveStatus(DBEnumeratedType):
    """The status of an archive, e.g. active, disabled. """

    ACTIVE = DBItem(0, """
        Active

        This archive accepts uploads, copying and publishes packages.
        """)

    DELETING = DBItem(1, """
        Deleting

        This archive is in the process of being deleted.  This is a user-
        requested and short-lived status.
        """)

    DELETED = DBItem(2, """
        Deleted

        This archive has been deleted and removed from disk.
        """)



default_name_by_purpose = {
    ArchivePurpose.PRIMARY: 'primary',
    ArchivePurpose.PPA: 'ppa',
    ArchivePurpose.PARTNER: 'partner',
    ArchivePurpose.DEBUG: 'debug',
    }


MAIN_ARCHIVE_PURPOSES = (
    ArchivePurpose.PRIMARY,
    ArchivePurpose.PARTNER,
    ArchivePurpose.DEBUG,
    )

ALLOW_RELEASE_BUILDS = (
    ArchivePurpose.PARTNER,
    ArchivePurpose.PPA,
    ArchivePurpose.COPY,
    )

# Circular dependency issues fixed in _schema_circular_imports.py<|MERGE_RESOLUTION|>--- conflicted
+++ resolved
@@ -779,8 +779,6 @@
             archive.
         """
 
-<<<<<<< HEAD
-=======
     def updatePackageDownloadCount(bpr, day, country, count):
         """Update the daily download count for a given package.
 
@@ -796,7 +794,6 @@
 
     def getPackageDownloadTotal(bpr):
         """Get the total download count for a given package."""
->>>>>>> 89ea0016
 
 
 class IArchiveView(IHasBuildRecords):
