--- conflicted
+++ resolved
@@ -101,15 +101,9 @@
 You can see the build details of the packages in the archive by using
 the 'View all builds' link.
 
-<<<<<<< HEAD
-    >>> anon_browser.getLink('View build records').click()
+    >>> anon_browser.getLink('View all builds').click()
     >>> print anon_browser.title
-    +builds : Default PPA : Celso Providelo
-=======
-    >>> anon_browser.getLink('View all builds').click()
-    >>> anon_browser.title
-    'Builds for Default PPA'
->>>>>>> 5d731c0c
+    Builds for Default PPA
 
     >>> anon_browser.url
     'http://launchpad.dev/~cprov/+archive/ppa/+builds'
