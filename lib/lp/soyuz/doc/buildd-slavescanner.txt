--- conflicted
+++ resolved
@@ -145,45 +145,6 @@
 in build slaves because some jobs may only depend on certain archives and
 hence certain package dependencies.
 
-<<<<<<< HEAD
-    >>> builder1 = MockBuilder('Broken Slave', BrokenSlave())
-
-    >>> builder2 = MockBuilder('Idle Slave', OkSlave())
-
-    >>> builder3 = MockBuilder(
-    ...    'Package Failed', WaitingSlave('BuildStatus.PACKAGEFAIL'))
-
-    >>> builder4 = MockBuilder(
-    ...     'Missing Dependency build',
-    ...     WaitingSlave('BuildStatus.DEPFAIL', 'baz (>= 1.0.1)'))
-
-    >>> builder5 = MockBuilder(
-    ...     'Bad Chroot', WaitingSlave('BuildStatus.CHROOTFAIL'))
-
-    >>> builder6 = MockBuilder(
-    ...     'I am out of order', WaitingSlave('BuildStatus.BUILDERFAIL'))
-
-    >>> builder7 = MockBuilder('I am busy', BuildingSlave())
-
-    >>> builder8 = MockBuilder('I was aborted', AbortedSlave())
-
-    >>> builder9 = MockBuilder(
-    ...     'I am trying to terminate the child process', AbortingSlave())
-
-    >>> builder10 = MockBuilder(
-    ...     'Package Successfully Built',
-    ...      WaitingSlave('BuildStatus.OK'))
-
-    >>> builder11 = MockBuilder(
-    ...     'I am giving this job back',
-    ...     WaitingSlave('BuildStatus.GIVENBACK'))
-
-    >>> unused_builders_why_why_why = [
-    ...     builder1, builder2, builder3, builder4, builder5, builder6,
-    ...     builder7, builder8, builder9, builder10, builder11]
-
-=======
->>>>>>> ea0b8680
 The slavescanner system also perform build-notification for the
 following states: FAILEDTOBUILD and CHROOTWAIT
 
